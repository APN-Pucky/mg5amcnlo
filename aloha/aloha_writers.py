try:
    import madgraph.iolibs.file_writers as writers 
except:
    import aloha.file_writers as writers

import aloha
import aloha.aloha_lib as aloha_lib
import cmath
import os
import re 
from numbers import Number
from collections import defaultdict
from fractions import Fraction
# fast way to deal with string
from cStringIO import StringIO
# Look at http://www.skymind.com/~ocrow/python_string/ 
# For knowing how to deal with long strings efficiently.
import itertools


class WriteALOHA: 
    """ Generic writing functions """ 
    
    power_symbol = '**'
    change_number_format = str
    extension = ''
    type_to_variable = {2:'F',3:'V',5:'T',1:'S',4:'R'}
    type_to_size = {'S':3, 'T':18, 'V':6, 'F':6,'R':18}

            
    def __init__(self, abstract_routine, dirpath):
        
        if aloha.loop_mode:
            self.momentum_size = 4
        else:
            self.momentum_size = 2
            
        self.has_model_parameter = False
        
        name = get_routine_name(abstract = abstract_routine)

        if dirpath:
            self.dir_out = dirpath
            self.out_path = os.path.join(dirpath, name + self.extension)
        else:
            self.out_path = None
            self.dir_out = None

        self.routine = abstract_routine
        self.tag = self.routine.tag
        self.name = name
        self.particles =  [self.type_to_variable[spin] for spin in \
                          abstract_routine.spins]
        
        self.offshell = abstract_routine.outgoing # position of the outgoing in particle list        
        self.outgoing = self.offshell             # expected position for the argument list
        if 'C%s' %((self.outgoing + 1) // 2) in self.tag:
            #flip the outgoing tag if in conjugate
            self.outgoing = self.outgoing + self.outgoing % 2 - (self.outgoing +1) % 2
        
        self.outname = '%s%s' % (self.particles[self.outgoing -1], \
                                                               self.outgoing)
        
        #initialize global helper routine
        self.declaration = Declaration_list()

                                   
                                       
    def pass_to_HELAS(self, indices, start=0):
        """find the Fortran HELAS position for the list of index""" 
        
        
        if len(indices) == 1:
            return indices[0] + start + self.momentum_size

        ind_name = self.routine.expr.lorentz_ind

        if ind_name == ['I3', 'I2']:
            return  4 * indices[1] + indices[0] + start + self.momentum_size
        elif len(indices) == 2: 
            return  4 * indices[0] + indices[1] + start + self.momentum_size
        else:
            raise Exception, 'WRONG CONTRACTION OF LORENTZ OBJECT for routine %s: %s' \
                    % (self.name, ind_name)                                 
                                 
    def get_header_txt(self,mode=''): 
        """ Prototype for language specific header""" 
        raise Exception, 'THis function should be overwritten'
        return ''
    
    def get_declaration_txt(self):
        """ Prototype for how to write the declaration of variable"""
        return ''

    def define_content(self): 
        """Prototype for language specific body""" 
        pass

    def get_momenta_txt(self):
        """ Prototype for the definition of the momenta"""
        raise Exception, 'THis function should be overwritten'

    def get_momentum_conservation_sign(self):
        """find the sign associated to the momentum conservation"""

        # help data 
        signs = []
        nb_fermion =0
        
        #compute global sign

        global_sign = -1
        
        flipped = [2*(int(c[1:])-1) for c in self.tag if c.startswith('C')]
        for index, spin in enumerate(self.particles):
            assert(spin in ['S','F','V','T', 'R'])  
                  
            #compute the sign
            if 1:#spin != 'F':
                sign = -1 * global_sign
            elif nb_fermion % 2 == 0:
                sign = global_sign
                nb_fermion += 1
                if index in flipped:
                    sign *= -1
            else: 
                sign = -1 * global_sign
                nb_fermion += 1
                if index-1 in flipped:
                    sign *= -1
            
            # No need to include the outgoing particles in the definitions
            if index == self.outgoing -1:
                signs.append('0*')
                continue     
                
            if sign == 1:    
                signs.append('+')
            else:
                signs.append('-')
        return signs


    def get_P_sign(self, index):

        type = self.particles[index - 1]
        energy_pos = self.type_to_size[type] -1
        sign = 1
        if self.outgoing == index:
            sign = -1
        #if 'C%s' % ((index +1) // 2)  in self.tag: 
        #    if index == self.outgoing:
        #        pass
        #       elif index % 2 and index -1 != self.outgoing:
#                pass
#            elif index % 2 == 1 and index + 1  != self.outgoing:
#                pass
#            else:
#                sign *= -1
        
        if sign == -1 :
            return '-'
        else:
            return ''
        
        
        
        
    
    def get_foot_txt(self):
        """Prototype for language specific footer"""
        return ''
    
    def define_argument_list(self, couplings=None):
        """define a list with the string of object required as incoming argument"""

        call_arg = [] #incoming argument of the routine

        conjugate = [2*(int(c[1:])-1) for c in self.tag if c[0] == 'C']
        
        for index,spin in enumerate(self.particles):
            if self.offshell == index + 1:
                continue
            
            if index in conjugate:
                index2, spin2 = index+1, self.particles[index+1]
                call_arg.append(('list_complex','%s%d' % (spin2, index2 +1))) 
                #call_arg.append('%s%d' % (spin, index +1)) 
            elif index-1 in conjugate:
                index2, spin2 = index-1, self.particles[index-1]
                call_arg.append(('list_complex','%s%d' % (spin2, index2 +1))) 
            else:
                call_arg.append(('list_complex','%s%d' % (spin, index +1)))
        
        # couplings
        if  couplings is None:
            detected_couplings = [name for type, name in self.declaration if name.startswith('COUP')]
            detected_couplings.sort()
            if detected_couplings:
                couplings = detected_couplings
            else:
                couplings = ['COUP']
                
        for coup in couplings:       
            call_arg.append(('complex', coup))              
            self.declaration.add(('complex',coup))
            
        if self.offshell:
            if aloha.complex_mass:
                call_arg.append(('complex','M%s' % self.outgoing))              
                self.declaration.add(('complex','M%s' % self.outgoing))
            else:
                call_arg.append(('double','M%s' % self.outgoing))              
                self.declaration.add(('double','M%s' % self.outgoing))                
                call_arg.append(('double','W%s' % self.outgoing))              
                self.declaration.add(('double','W%s' % self.outgoing))
        
        assert len(call_arg) == len(set([a[1] for a in call_arg]))
        assert len(self.declaration) == len(set([a[1] for a in self.declaration])), self.declaration
        self.call_arg = call_arg
        return call_arg

    def write(self, mode=None):
                         
        self.mode = mode
        
        core_text = self.define_expression()    
        self.define_argument_list()
        out = StringIO()
        
        out.write(self.get_header_txt(mode=self.mode))
        out.write(self.get_declaration_txt())
        out.write(self.get_momenta_txt())
        out.write(core_text)
        out.write(self.get_foot_txt())

        for elem in self.routine.symmetries:
            out.write('\n')
            out.write(self.define_symmetry(elem))

        text = out.getvalue()
        
        if self.out_path:        
            writer = self.writer(self.out_path)
            commentstring = 'This File is Automatically generated by ALOHA \n'
            commentstring += 'The process calculated in this file is: \n'
            commentstring += self.routine.infostr + '\n'
            writer.write_comments(commentstring)
            writer.writelines(text)
            
        return text + '\n'

    
    def write_indices_part(self, indices, obj): 
        """Routine for making a string out of indices objects"""
        
        text = 'output(%s)' % indices
        return text                 
        
    def write_obj(self, obj, prefactor=True):
        """Calls the appropriate writing routine"""
        
        try:
            vartype = obj.vartype
        except:
            return self.change_number_format(obj)
        
        # The order is from the most current one to the les probable one
        if vartype == 1 : # AddVariable
            return self.write_obj_Add(obj, prefactor)
        elif vartype == 2 : # MultVariable
            return self.write_MultVariable(obj, prefactor)
        elif vartype == 6 : # MultContainer
            return self.write_MultContainer(obj, prefactor) 
        elif vartype == 0 : # MultContainer
            return self.write_variable(obj)               
        else: 
            raise Exception('Warning unknown object: %s' % obj.vartype)

    def write_MultVariable(self, obj, prefactor=True):
        """Turn a multvariable into a string"""
        
        mult_list = [self.write_variable_id(id) for id in obj]
        data = {'factors': '*'.join(mult_list)}
        if prefactor and obj.prefactor != 1:
            if obj.prefactor != -1:
                text = '%(prefactor)s * %(factors)s'
                data['prefactor'] = self.change_number_format(obj.prefactor)
            else:
                text = '-%(factors)s'
        else:
            text = '%(factors)s'
        return text % data

    def write_MultContainer(self, obj, prefactor=True):
        """Turn a multvariable into a string"""

        mult_list = [self.write_obj(id) for id in obj]
        data = {'factors': '*'.join(mult_list)}
        if prefactor and obj.prefactor != 1:
            if obj.prefactor != -1:
                text = '%(prefactor)s * %(factors)s'
                data['prefactor'] = self.change_number_format(obj.prefactor)
            else:
                text = '-%(factors)s'
        else:
            text = '%(factors)s'
        return text % data
         
    
    def write_obj_Add(self, obj, prefactor=True):
        """Turns addvariable into a string"""

        data = defaultdict(list)
        number = []
        [data[p.prefactor].append(p) if hasattr(p, 'prefactor') else number.append(p)
             for p in obj]

        file_str = StringIO()
        
        if prefactor and obj.prefactor != 1:
            file_str.write(self.change_number_format(obj.prefactor))
            file_str.write('*(')
        else:
            file_str.write('(')
        first=True
        for value, obj_list in data.items():
            add= '+'
            if value not in  [-1,1]:
                nb_str = self.change_number_format(value)
                if nb_str[0] in ['+','-']:
                    file_str.write(nb_str)
                else:
                    file_str.write('+')
                    file_str.write(nb_str)
                file_str.write('*(')
            elif value == -1:
                add = '-' 
                file_str.write('-')
            elif not first:
                file_str.write('+')
            else:
                file_str.write('')
            first = False
            file_str.write(add.join([self.write_obj(obj, prefactor=False) 
                                                          for obj in obj_list]))
            if value not in [1,-1]:
                file_str.write(')')
        if number:
            total = sum(number)
<<<<<<< HEAD
            file_str.write('+ %s' % self.change_number_format(total))
=======
            file_str.write('+ %s' % self.change_number_format(total))                
>>>>>>> 7c47c0b5
        file_str.write(')')
        return file_str.getvalue()
                
    def write_variable(self, obj):
        return self.change_var_format(obj)
    
    def write_variable_id(self, id):
        
        obj = aloha_lib.KERNEL.objs[id]
        return self.write_variable(obj)   
    
    def change_var_format(self, obj):
        """format the way to write the variable and add it to the declaration list
        """

        str_var = str(obj)
        self.declaration.add((obj.type, str_var))        
        return str_var


    
    def make_call_list(self, outgoing=None):
        """find the way to write the call of the functions"""

        if outgoing is None:
            outgoing = self.offshell

        call_arg = [] #incoming argument of the routine

        conjugate = [2*(int(c[1:])-1) for c in self.tag if c[0] == 'C']
        
        for index,spin in enumerate(self.particles):
            if self.offshell == index + 1:
                continue
            
            if index in conjugate:
                index2, spin2 = index+1, self.particles[index+1]
                call_arg.append('%s%d' % (spin2, index2 +1)) 
                #call_arg.append('%s%d' % (spin, index +1)) 
            elif index-1 in conjugate:
                index2, spin2 = index-1, self.particles[index-1]
                call_arg.append('%s%d' % (spin2, index2 +1)) 
            else:
                call_arg.append('%s%d' % (spin, index +1)) 
                
        return call_arg

    
    def make_declaration_list(self):
        """ make the list of declaration nedded by the header """
        
        declare_list = []
        
        
        for index, spin in enumerate(self.particles):
            # First define the size of the associate Object 
            declare_list.append(self.declare_dict[spin] % (index + 1) ) 
 
        return declare_list
 
 
 
 
     
class ALOHAWriterForFortran(WriteALOHA): 
    """routines for writing out Fortran"""
    
    extension = '.f'
    writer = writers.FortranWriter

    type2def = {}    
    type2def['int'] = 'integer*4'
    if aloha.mp_precision:
        type2def['double'] = 'real*16'
        type2def['complex'] = 'complex*32'
        format = 'q0'
    else:
        type2def['double'] = 'real*8'
        type2def['complex'] = 'complex*16'
        
        format = 'd0'
    
    def get_fct_format(self, fct):
        """Put the function in the correct format"""
        if not hasattr(self, 'fct_format'):
            one = self.change_number_format(1)
            self.fct_format = {'csc' : '{0}/cos(dble(%s))'.format(one),
                   'sec': '{0}/sin(dble(%s))'.format(one),
                   'acsc': 'asin({0}/(dble(%s)))'.format(one),
                   'asec': 'acos({0}/(%s))'.format(one),
                   're': ' dble(%s)',
                   'im': 'imag(%s)',
                   'cmath.sqrt':'sqrt(dble(%s))', 
                   'sqrt': 'sqrt(dble(%s))',
                   'complexconjugate': 'conjg(%s)',
                   '/' : '{0}/(%s)'.format(one),
                   'pow': '(%s)**(%s)',
                   'log': 'log(dble(%s))',
                   'asin': 'asin(dble(%s))',
                   'acos': 'acos(dble(%s))',
                   }
            
        if fct in self.fct_format:
            return self.fct_format[fct]
        else:
            self.declaration.add(('fct', fct))
            return '{0}(%s)'.format(fct)
            

    
    def get_header_txt(self, name=None, couplings=None, **opt):
        """Define the Header of the fortran file. 
        """
        if name is None:
            name = self.name
           
        out = StringIO()
        # define the type of function and argument
        
        arguments = [arg for format, arg in self.define_argument_list(couplings)]
        if not self.offshell:
            output = 'vertex'
            self.declaration.add(('complex','vertex'))
        else:
            output = '%(spin)s%(id)d' % {
                     'spin': self.particles[self.outgoing -1],
                     'id': self.outgoing}
            self.declaration.add(('list_complex', output))
        
        out.write('subroutine %(name)s(%(args)s,%(output)s)\n' % \
                  {'output':output, 'name': name, 'args': ', '.join(arguments)})
        
        return out.getvalue() 
    
    def get_declaration_txt(self):
        """ Prototype for how to write the declaration of variable
            Include the symmetry line (entry FFV_2)
        """
        
        out = StringIO()
        out.write('implicit none\n')
        # Check if we are in formfactor mode
        if self.has_model_parameter:
            out.write(' include "../MODEL/input.inc"\n')
            out.write(' include "../MODEL/coupl.inc"\n')
        argument_var = [name for type,name in self.call_arg]
        # define the complex number CI = 0+1j
        if 'MP' in self.tag:
            out.write(' complex*32 CI\n')
            out.write(' double*16 PI\n')
        else:
            out.write(' complex*16 CI\n')
            out.write(' double precision PI\n')
        out.write(' parameter (CI=(%s,%s))\n' % 
                    (self.change_number_format(0),self.change_number_format(1)))
        out.write(' parameter (PI=%sD0)\n' % cmath.pi)
        for type, name in self.declaration:
            if type.startswith('list'):
                type = type[5:]
                #determine the size of the list
                if name in argument_var:
                    size ='*'
                elif name.startswith('P'):
                    size='0:3'
                elif name[0] in ['F','V']:
                    if aloha.loop_mode:
                        size = 8
                    else:
                        size = 6
                elif name[0] == 'S':
                    if aloha.loop_mode:
                        size = 5
                    else:
                        size = 3
                elif name[0] in ['R','T']: 
                    if aloha.loop_mode:
                        size = 20
                    else:
                        size = 18
                else:
                    size = '*'
    
                out.write(' %s %s(%s)\n' % (self.type2def[type], name, size))
            elif type == 'fct':
                if name.upper() in ['EXP','LOG','SIN','COS','ASIN','ACOS']:
                    continue
                out.write(' %s %s\n' % (self.type2def['complex'], name))
                out.write(' external %s\n' % (name))
            else:
                out.write(' %s %s\n' % (self.type2def[type], name))
                
        # Add the lines corresponding to the symmetry
        
        #number = self.offshell
        #arguments = [name for format, name in self.define_argument_list()]
        #new_name = self.name.rsplit('_')[0] + '_%s' % new_nb
        #return '%s\n    call %s(%s)' % \
        #    (self.get_header_txt(new_name, couplings), self.name, ','.join(arguments))
        couplings = [name for type, name in self.declaration if name.startswith('COUP') ]
        couplings.sort()
        for elem in self.routine.symmetries:
            new_name = self.name.rsplit('_',1)[0] + '_%s' % elem
            out.write('%s\n' % self.get_header_txt(new_name, couplings).replace('subroutine','entry'))
                    

        return out.getvalue()
        
    def get_momenta_txt(self):
        """Define the Header of the fortran file. This include
            - momentum conservation
            - definition of the impulsion"""
                    
        out = StringIO()
        
        # Define all the required momenta
        p = [] # a list for keeping track how to write the momentum
        
        signs = self.get_momentum_conservation_sign()
        
        for i,type in enumerate(self.particles):
            if self.declaration.is_used('OM%s' % (i+1)):
                out.write("    OM{0} = {1}\n    if (M{0}.ne.{1}) OM{0}={2}/M{0}**2\n".format( 
                         i+1, self.change_number_format(0), self.change_number_format(1)))
            
            if i+1 == self.outgoing:
                out_type = type
                out_size = self.type_to_size[type] 
                continue
            elif self.offshell:
                p.append('{0}{1}{2}(%(i)s)'.format(signs[i],type,i+1,type))    
                
            if self.declaration.is_used('P%s' % (i+1)):
                self.get_one_momenta_def(i+1, out)
                
        # define the resulting momenta
        if self.offshell:
            energy_pos = out_size -2
            type = self.particles[self.outgoing-1]
            
            for i in range(self.momentum_size):
                dict_energy = {'i':1+i}
                out.write('    %s%s(%s) = %s\n' % (type,self.outgoing, 1+i, 
                                             ''.join(p) % dict_energy))
            if self.declaration.is_used('P%s' % self.outgoing):
                self.get_one_momenta_def(self.outgoing, out)

        
        # Returning result
        return out.getvalue()

    def get_one_momenta_def(self, i, strfile):
        
        type = self.particles[i-1]
        
        if aloha.loop_mode:
            template ='P%(i)d(%(j)d) = %(sign)s%(type)s%(i)d(%(nb)d)\n'
        else:
            template ='P%(i)d(%(j)d) = %(sign)s%(operator)s(%(type)s%(i)d(%(nb2)d))\n'

        nb2 = 1
        for j in range(4):
            if not aloha.loop_mode:
                nb = j + 1
                if j == 0: 
                    assert not aloha.mp_precision 
                    operator = 'dble' # not suppose to pass here in mp
                elif j == 1: 
                    nb2 += 1
                elif j == 2:
                    assert not aloha.mp_precision 
                    operator = 'dimag' # not suppose to pass here in mp
                elif j ==3:
                    nb2 -= 1
            else:
                operator =''
                nb = 1+ j
                nb2 = 1 + j
            strfile.write(template % {'j':j,'type': type, 'i': i, 
                        'nb': nb, 'nb2': nb2, 'operator':operator,
                        'sign': self.get_P_sign(i)})  
    
    def shift_indices(self, match):
        """shift the indices for non impulsion object"""
        if match.group('var').startswith('P'):
            shift = 0
        else:
            shift =  self.momentum_size 
        return '%s(%s)' % (match.group('var'), int(match.group('num')) + shift)
              
    def change_var_format(self, name): 
        """Formatting the variable name to Fortran format"""
        
        if isinstance(name, aloha_lib.ExtVariable):
            # external parameter nothing to do
            self.has_model_parameter = True
            return name
        
        if '_' in name:
            vtype = name.type
            decla = name.split('_',1)[0]
            self.declaration.add(('list_%s' % vtype, decla))
        else:
            self.declaration.add((name.type, name))
        name = re.sub('(?P<var>\w*)_(?P<num>\d+)$', self.shift_indices , name)
        return name
  
    def change_number_format(self, number):
        """Formating the number"""

        def isinteger(x):
            try:
                return int(x) == x
            except TypeError:
                return False

        if isinteger(number):
            out = '%s%s' % (str(int(number)),self.format)
        elif isinstance(number, complex):
            if number.imag:
                if number.real:
                    out = '(%s + %s*CI)' % (self.change_number_format(number.real), \
                                    self.change_number_format(number.imag))
                else:
                    if number.imag == 1:
                        out = 'CI'
                    elif number.imag == -1:
                        out = '-CI'
                    else: 
                        out = '%s * CI' % self.change_number_format(number.imag)
            else:
                out = '%s' % (self.change_number_format(number.real))
        else:
            tmp = Fraction(str(number))
            tmp = tmp.limit_denominator(100)
            out = '%s%s/%s%s' % (tmp.numerator, self.format, tmp.denominator, self.format)
        return out
    
    def define_expression(self):
        """Define the functions in a 100% way """

        out = StringIO()

        if self.routine.contracted:
            for name,obj in self.routine.contracted.items():
                out.write(' %s = %s\n' % (name, self.write_obj(obj)))
        
        def sort_fct(a, b):
            if len(a) < len(b):
                return -1
            elif len(a) > len(b):
                return 1
            elif a < b:
                return -1
            else:
                return +1
            
        keys = self.routine.fct.keys()        
        keys.sort(sort_fct)
        for name in keys:
            fct, objs = self.routine.fct[name]
            format = ' %s = %s\n' % (name, self.get_fct_format(fct))
            try:
                text = format % ','.join([self.write_obj(obj) for obj in objs])
            except TypeError:
                text = format % tuple([self.write_obj(obj) for obj in objs])
            finally:
                out.write(text)
        

        numerator = self.routine.expr
        if not 'Coup(1)' in self.routine.infostr:
            coup_name = 'COUP'
        else:
            coup_name = '%s' % self.change_number_format(1)
        
        
        if not self.offshell:
            if coup_name == 'COUP':
                out.write(' vertex = COUP*%s\n' % self.write_obj(numerator.get_rep([0])))
            else:
                out.write(' vertex = %s\n' % self.write_obj(numerator.get_rep([0])))
        else:
            OffShellParticle = '%s%d' % (self.particles[self.offshell-1],\
                                                                  self.offshell)
            if 'L' not in self.tag:
                coeff = 'denom*'    
                if not aloha.complex_mass:                
                    out.write('    denom = %(COUP)s/(P%(i)s(0)**2-P%(i)s(1)**2-P%(i)s(2)**2-P%(i)s(3)**2 - M%(i)s * (M%(i)s -CI* W%(i)s))\n' % \
                      {'i': self.outgoing, 'COUP': coup_name})
                else:
                    out.write('    denom = %(COUP)s/(P%(i)s(0)**2-P%(i)s(1)**2-P%(i)s(2)**2-P%(i)s(3)**2 - M%(i)s**2)\n' % \
                      {'i': self.outgoing, 'COUP': coup_name})
                self.declaration.add(('complex','denom'))
                if aloha.loop_mode:
                    ptype = 'list_complex'
                else:
                    ptype = 'list_double'
                self.declaration.add((ptype,'P%s' % self.outgoing))
            else:
                if coup_name == 'COUP':
                    coeff = 'COUP*'
                else:
                    coeff = ''
            to_order = {}  
            for ind in numerator.listindices():
                to_order[self.pass_to_HELAS(ind)] = \
                        '    %s(%d)= %s%s\n' % (self.outname, self.pass_to_HELAS(ind)+1, 
                        coeff, self.write_obj(numerator.get_rep(ind)))
            key = to_order.keys()
            key.sort()
            for i in key:
                out.write(to_order[i])
        return out.getvalue()

    def define_symmetry(self, new_nb, couplings=None):
        return ''
        #number = self.offshell
        #arguments = [name for format, name in self.define_argument_list()]
        #new_name = self.name.rsplit('_')[0] + '_%s' % new_nb
        #return '%s\n    call %s(%s)' % \
        #    (self.get_header_txt(new_name, couplings), self.name, ','.join(arguments))

    def get_foot_txt(self):
        return 'end\n\n' 

    def write_combined(self, lor_names, mode='self', offshell=None):
        """Write routine for combine ALOHA call (more than one coupling)"""
        
        # Set some usefull command
        if offshell is None:
            sym = 1
            offshell = self.offshell  
        else:
            sym = None
        name = combine_name(self.routine.name, lor_names, offshell, self.tag)
        self.name = name
        # write head - momenta - body - foot
        text = StringIO()
        routine = StringIO()
        data = {} # for the formating of the line
                    
        # write header 
        new_couplings = ['COUP%s' % (i+1) for i in range(len(lor_names)+1)]
        text.write(self.get_header_txt(name=name, couplings=new_couplings))
  
        # Define which part of the routine should be called
        data['addon'] = ''.join(self.tag) + '_%s' % self.offshell

        # how to call the routine
        argument = [name for format, name in self.define_argument_list(new_couplings)]
        index= argument.index('COUP1')
        data['before_coup'] = ','.join(argument[:index])
        data['after_coup'] = ','.join(argument[index+len(lor_names)+1:])
        if data['after_coup']:
            data['after_coup'] = ',' + data['after_coup']
            
        lor_list = (self.routine.name,) + lor_names
        line = "    call %(name)s%(addon)s(%(before_coup)s,%(coup)s%(after_coup)s,%(out)s)\n"
        main = '%(spin)s%(id)d' % {'spin': self.particles[self.offshell -1],
                           'id': self.outgoing}
        for i, name in enumerate(lor_list):
            data['name'] = name
            data['coup'] = 'COUP%d' % (i+1)
            if i == 0:
                if  not offshell: 
                    data['out'] = 'vertex'
                else:
                    data['out'] = main
            elif i==1:
                if self.offshell:
                    type = self.particles[self.offshell-1]
                    self.declaration.add(('list_complex','%stmp' % type))
                else:
                    type = ''
                    self.declaration.add(('complex','%stmp' % type))
                data['out'] = '%stmp' % type
            routine.write(line % data)
            if i:
                if not offshell:
                    routine.write( '    vertex = vertex + tmp\n')
                else:
                    size = self.type_to_size[self.particles[offshell -1]] -2
                    routine.write(" do i = %s, %s\n" % (self.momentum_size+1, self.momentum_size+size))
                    routine.write("        %(main)s(i) = %(main)s(i) + %(tmp)s(i)\n" %\
                               {'main': main, 'tmp': data['out']})
                    routine.write(' enddo\n')
                    self.declaration.add(('int','i'))

        self.declaration.discard(('complex','COUP'))
        for name in aloha_lib.KERNEL.reduced_expr2:
            self.declaration.discard(('complex', name))
        
        #clean pointless declaration
        #self.declaration.discard
        
        
        text.write(self.get_declaration_txt())
        text.write(routine.getvalue())
        text.write(self.get_foot_txt())


        text = text.getvalue()
        if self.out_path:        
            writer = self.writer(self.out_path,'a')
            commentstring = 'This File is Automatically generated by ALOHA \n'
            commentstring += 'The process calculated in this file is: \n'
            commentstring += self.routine.infostr + '\n'
            writer.write_comments(commentstring)
            writer.writelines(text)
        return text

class QP(object): 
    """routines for writing out Fortran"""
    
    type2def = {}    
    type2def['int'] = 'integer*4'
    type2def['double'] = 'real*16'
    type2def['complex'] = 'complex*32'
    format = 'q0'
    
class ALOHAWriterForFortranQP(QP, ALOHAWriterForFortran):
    
    def __init__(self, *arg):
        return ALOHAWriterForFortran.__init__(self, *arg)
    
class ALOHAWriterForFortranLoop(ALOHAWriterForFortran): 
    """routines for writing out Fortran"""

    def __init__(self, abstract_routine, dirpath):

        
        ALOHAWriterForFortran.__init__(self, abstract_routine, dirpath)
        # position of the outgoing in particle list        
        self.l_id = [int(c[1:]) for c in abstract_routine.tag if c[0] == 'L'][0] 
        self.l_helas_id = self.l_id   # expected position for the argument list
        if 'C%s' %((self.outgoing + 1) // 2) in abstract_routine.tag:
            #flip the outgoing tag if in conjugate
            self.l_helas_id += self.l_id % 2 - (self.l_id +1) % 2 
        

    def define_expression(self):
        """Define the functions in a 100% way """

        out = StringIO()

        if self.routine.contracted:
            for name,obj in self.routine.contracted.items():
                out.write(' %s = %s\n' % (name, self.write_obj(obj)))


        OffShellParticle = '%s%d' % (self.particles[self.offshell-1],\
                                                              self.offshell)
        if not 'Coup(1)' in self.routine.infostr:
            coup = True
        else:
            coup = False      
        
        for key,expr in self.routine.expr.items():
            arg = self.get_loop_argument(key)
            for ind in expr.listindices():
                data = expr.get_rep(ind)
                
                if data and coup:
                    out.write('    COEFF(%s,%s)= coup*%s\n' % ( 
                                    self.pass_to_HELAS(ind)+1, ','.join(arg), 
                                    self.write_obj(data)))
                else:
                    out.write('    COEFF(%s,%s)= %s\n' % ( 
                                    self.pass_to_HELAS(ind)+1, ','.join(arg), 
                                    self.write_obj(data)))                    
        return out.getvalue()
    
    def get_declaration_txt(self):
        """ Prototype for how to write the declaration of variable"""
        
        out = StringIO()
        out.write('implicit none\n')
        # define the complex number CI = 0+1j
        if 'MP' in self.tag:
            out.write(' complex*32 CI\n')
        else:
            out.write(' complex*16 CI\n')
        out.write(' parameter (CI=(%s,%s))\n' % 
                    (self.change_number_format(0),self.change_number_format(1)))
        argument_var = [name for type,name in self.call_arg]
        for type, name in self.declaration:
            if type.startswith('list'):
                type = type[5:]
                #determine the size of the list
                if name.startswith('P'):
                    size='0:3'
                elif name in argument_var:
                    size ='*'
                elif name[0] in ['F','V']:
                    if aloha.loop_mode:
                        size = 8
                    else:
                        size = 6
                elif name[0] == 'S':
                    if aloha.loop_mode:
                        size = 5
                    else:
                        size = 3
                elif name[0] in ['R','T']: 
                    if aloha.loop_mode:
                        size = 20
                    else:
                        size = 18
                elif name == 'coeff':
                    out.write("include 'coef_specs.inc'\n")
                    size = 'MAXLWFSIZE,0:VERTEXMAXCOEFS-1,MAXLWFSIZE'
    
                out.write(' %s %s(%s)\n' % (self.type2def[type], name, size))
            elif type == 'fct':
                if name.upper() in ['EXP','LOG','SIN','COS','ASIN','ACOS']:
                    continue
                out.write(' %s %s\n' % (self.type2def['complex'], name))
                out.write(' external %s\n' % (name))
            else:
                out.write(' %s %s\n' % (self.type2def[type], name))

        return out.getvalue()
    
    
    def define_argument_list(self, couplings=None):
        """define a list with the string of object required as incoming argument"""

        conjugate = [2*(int(c[1:])-1) for c in self.tag if c[0] == 'C']
        call_arg = [('list_complex', 'P%s'% self.l_helas_id)] #incoming argument of the routine
        self.declaration.add(call_arg[0])
        
        for index,spin in enumerate(self.particles):
            if self.offshell == index + 1:
                continue
            if self.l_helas_id == index + 1:
                continue
            
            if index in conjugate:
                index2, spin2 = index+1, self.particles[index+1]
                call_arg.append(('complex','%s%d' % (spin2, index2 +1))) 
                #call_arg.append('%s%d' % (spin, index +1)) 
            elif index-1 in conjugate:
                index2, spin2 = index-1, self.particles[index-1]
                call_arg.append(('complex','%s%d' % (spin2, index2 +1))) 
            else:
                call_arg.append(('complex','%s%d' % (spin, index +1)))
        
        # couplings
        if couplings is None:
            detected_couplings = [name for type, name in self.declaration if name.startswith('COUP')]
            detected_couplings.sort()
            if detected_couplings:
                couplings = detected_couplings
            else:
                couplings = ['COUP']
                
        for coup in couplings:       
            call_arg.append(('complex', coup))              
            self.declaration.add(('complex',coup))
            
        if self.offshell:
            if aloha.complex_mass:
                call_arg.append(('complex','M%s' % self.outgoing))              
                self.declaration.add(('complex','M%s' % self.outgoing))
            else:
                call_arg.append(('double','M%s' % self.outgoing))              
                self.declaration.add(('double','M%s' % self.outgoing))                
                call_arg.append(('double','W%s' % self.outgoing))              
                self.declaration.add(('double','W%s' % self.outgoing))
            
        self.call_arg = call_arg
                
        return call_arg

    def get_momenta_txt(self):
        """Define the Header of the ortran file. This include
            - momentum conservation
            - definition of the impulsion"""
                    
        out = StringIO()
        
        # Define all the required momenta
        p = [] # a list for keeping track how to write the momentum
        size = []
        
        signs = self.get_momentum_conservation_sign()
        
        for i,type in enumerate(self.particles):
            if self.declaration.is_used('OM%s' % (i+1)):
                out.write("    OM{0} = {1}\n    if (M{0}.ne.{1}) OM{0}={2}/M{0}**2\n".format( 
                         i+1, self.change_number_format(0), self.change_number_format(1)))
            
            if i+1 == self.outgoing:
                out_type = 'P'
                continue
            elif i+1 == self.l_helas_id:
                p.append('%sP%s({%s})' % (signs[i],i+1,len(size))) 
                size.append(0)
                continue
            elif self.offshell:
                p.append('%s%s%s({%s})' % (signs[i],type,i+1,len(size)))
                size.append(1)
                
            if self.declaration.is_used('P%s' % (i+1)):
                    self.get_one_momenta_def(i+1, out)
                
        # define the resulting momenta
        if self.offshell:
            if aloha.loop_mode:
                size_p = 4
            else:
                size_p = 2
            for i in range(size_p):
                out.write('    P%s(%s) = %s\n' % (self.outgoing, i, 
                                             ''.join(p).format(*[s+i for s in size])))

        
        # Returning result
        return out.getvalue()
  

    def get_loop_argument(self, key):
        """return the position for the argument in the HELAS convention"""
        
        loop_momentum = key[:4]
        basis = key[4:]
        
        loop_pos = sum([loop_momentum[i] * (i+1) for i in range(4)])
        basis_pos = sum([basis[i] * (i+1) for i in range(len(basis))])
        return (str(loop_pos), str(basis_pos))
        

        
        
        
        
    def get_header_txt(self, name=None, couplings=None, **opt):
        """Define the Header of the fortran file. This include
            - function tag
            - definition of variable
        """
        if name is None:
            name = self.name
           
        out = StringIO()
        # define the type of function and argument
        
        arguments = [arg for format, arg in self.define_argument_list(couplings)]
        self.declaration.add(('list_complex', 'P%s'% self.outgoing))
        self.declaration.add(('list_complex', 'P%s'% self.l_helas_id))        
        self.declaration.add(('list_complex', 'coeff'))
        out.write('subroutine %(name)s(%(args)s, P%(out)s, COEFF)\n' % \
                  {'name': name, 'args': ', '.join(arguments),
                   'out':self.outgoing})
        
        return out.getvalue() 

class ALOHAWriterForFortranLoopQP(QP, ALOHAWriterForFortranLoop): 
    """routines for writing out Fortran"""     
    
    def __init__(self, *arg):
        return ALOHAWriterForFortranLoop.__init__(self, *arg)   

def get_routine_name(name=None, outgoing=None, tag=None, abstract=None):
    """ build the name of the aloha function """
    
    assert (name and outgoing is not None) or abstract

    if tag is None:
        tag = list(abstract.tag)
    else:
        tag=list(tag)


        

    if name is None:
        prefix=''
        if 'MP' in tag:
            prefix = 'MP_'
            tag.remove('MP')
        name = prefix + abstract.name + ''.join(tag)
    
    if outgoing is None:
        outgoing = abstract.outgoing

    
    return '%s_%s' % (name, outgoing)

def combine_name(name, other_names, outgoing, tag=None):
    """ build the name for combined aloha function """
    

    # Two possible scheme FFV1C1_2_X or FFV1__FFV2C1_X
    # If they are all in FFVX scheme then use the first
    p=re.compile('^(?P<type>[FSVT]+)(?P<id>\d+)')
    routine = ''
    if p.search(name):
        base, id = p.search(name).groups()
        routine = name
        for s in other_names:
            try:
                base2,id2 = p.search(s).groups()
            except:
                routine = ''
                break # one matching not good -> other scheme
            if base != base2:
                routine = ''
                break  # one matching not good -> other scheme
            else:
                routine += '_%s' % id2
    
    if routine:
        if tag is not None:
            routine += ''.join(tag)
        if outgoing is not None:
            return routine +'_%s' % outgoing
        else:
            return routine

    if tag is not None:
        addon = ''.join(tag)
    else:
        addon = ''
        if 'C' in name:
            short_name, addon = name.split('C',1)
            try:
                addon = 'C' + str(int(addon))
            except:
                addon = ''
            else:
                name = short_name

    return '_'.join((name,) + tuple(other_names)) + addon + '_%s' % outgoing
 

class ALOHAWriterForCPP(WriteALOHA): 
    """Routines for writing out helicity amplitudes as C++ .h and .cc files."""
    
    extension = '.c'
    writer = writers.CPPWriter

    type2def = {}    
    type2def['int'] = 'int'
    type2def['double'] = 'double '
    type2def['complex'] = 'complex<double> '
    
    #variable overwritten by gpu
    realoperator = '.real()'
    imagoperator = '.imag()'
    ci_definition = ' complex<double> cI = complex<double>(0.,1.);\n'
    
    
    def change_number_format(self, number):
        """Format numbers into C++ format"""
        if isinstance(number, complex):
            if number.imag:
                if number.real:
                    out = '(%s + %s*cI)' % (self.change_number_format(number.real), \
                                    self.change_number_format(number.imag))
                else:
                    if number.imag == 1:
                        out = 'cI'
                    elif number.imag == -1:
                        out = '-cI'
                    else: 
                        out = '%s * cI' % self.change_number_format(number.imag)
            else:
                out = '%s' % (self.change_number_format(number.real))                         
        else:
            if number == int(number):
                out = '%d.' % int(number)
            else:
                out = '%.9f' % number
        return out
    
    def shift_indices(self, match):
        """shift the indices for non impulsion object"""
        if match.group('var').startswith('P'):
            shift = 0
        else:
            shift =  self.momentum_size - 1
        return '%s[%s]' % (match.group('var'), int(match.group('num')) + shift)
              
    
    def change_var_format(self, name): 
        """Format the variable name to C++ format"""
        
        if '_' in name:
            type = name.type
            decla = name.split('_',1)[0]
            self.declaration.add(('list_%s' % type, decla))
        else:
            self.declaration.add((name.type, name.split('_',1)[0]))
        name = re.sub('(?P<var>\w*)_(?P<num>\d+)$', self.shift_indices , name)
        return name
            
    def get_fct_format(self, fct):
        """Put the function in the correct format"""
        if not hasattr(self, 'fct_format'):
            one = self.change_number_format(1)
            self.fct_format = {'csc' : '{0}/cos(%s)'.format(one),
                   'sec': '{0}/sin(%s)'.format(one),
                   'acsc': 'asin({0}/(%s))'.format(one),
                   'asec': 'acos({0}/(%s))'.format(one),
                   're': ' real(%s)',
                   'im': 'imag(%s)',
                   'cmath.sqrt':'sqrt(%s)', 
                   'sqrt': 'sqrt(%s)',
                   'complexconjugate': 'conj(%s)',
                   '/' : '{0}/%s'.format(one) 
                   }
            
        if fct in self.fct_format:
            return self.fct_format[fct]
        else:
            self.declaration.add(('fct', fct))
            return '{0}(%s)'.format(fct)
    
    
    
    
    def get_header_txt(self, name=None, couplings=None,mode=''):
        """Define the Header of the fortran file. This include
            - function tag
            - definition of variable
        """
        if name is None:
            name = self.name
           
        if mode=='':
            mode = self.mode
        
        
        
        out = StringIO()
        # define the type of function and argument
        if not 'no_include' in mode:
            out.write('#include \"%s.h\"\n\n' % self.name)
        args = []
        for format, argname in self.define_argument_list(couplings):
            if format.startswith('list'):
                type = self.type2def[format[5:]]
                list_arg = '[]'
            else:
                type = self.type2def[format]
                list_arg = ''
            args.append('%s%s%s'% (type, argname, list_arg))
                
        if not self.offshell:
            output = 'complex<double> & vertex'
            #self.declaration.add(('complex','vertex'))
        else:
            output = 'complex<double> %(spin)s%(id)d[]' % {
                     'spin': self.particles[self.outgoing -1],
                     'id': self.outgoing}
            self.declaration.add(('list_complex', output))
        
        out.write('void %(name)s(%(args)s,%(output)s)' % \
                  {'output':output, 'name': name, 'args': ', '.join(args)})
        if 'is_h' in mode:
            out.write(';\n')
        else:
            out.write('\n{\n')

        return out.getvalue() 

    def get_declaration_txt(self):
        """ Prototype for how to write the declaration of variable
            Include the symmetry line (entry FFV_2)
        """
        
        out = StringIO()
        argument_var = [name for type,name in self.call_arg]
        # define the complex number CI = 0+1j
        out.write(self.ci_definition)
                    
        for type, name in self.declaration:
            if type.startswith('list'):
                type = type[5:]
                if name.startswith('P'):
                    size = 4
                elif not 'tmp' in name:
                    continue
                    #should be define in the header
                elif name[0] in ['F','V']:
                    if aloha.loop_mode:
                        size = 8
                    else:
                        size = 6
                elif name[0] == 'S':
                    if aloha.loop_mode:
                        size = 5
                    else:
                        size = 3
                elif name[0] in ['R','T']: 
                    if aloha.loop_mode:
                        size = 20
                    else:
                        size = 18
    
                out.write(' %s %s[%s];\n' % (self.type2def[type], name, size))
            elif (type, name) not in self.call_arg:
                out.write(' %s %s;\n' % (self.type2def[type], name))               

        return out.getvalue()

    def get_foot_txt(self):
        """Prototype for language specific footer"""
        return '}\n'

    def get_momenta_txt(self):
        """Define the Header of the fortran file. This include
            - momentum conservation
            - definition of the impulsion"""
                    
        out = StringIO()
        
        # Define all the required momenta
        p = [] # a list for keeping track how to write the momentum
        
        signs = self.get_momentum_conservation_sign()
        
        for i,type in enumerate(self.particles):
            if self.declaration.is_used('OM%s' % (i+1)):
                out.write("    OM{0} = {1};\n    if (M{0} != {1})\n OM{0}={2}/pow(M{0},2);\n".format( 
                         i+1, self.change_number_format(0), self.change_number_format(1)))
            
            if i+1 == self.outgoing:
                out_type = type
                out_size = self.type_to_size[type] 
                continue
            elif self.offshell:
                p.append('{0}{1}{2}[%(i)s]'.format(signs[i],type,i+1,type))    
                
            if self.declaration.is_used('P%s' % (i+1)):
                self.get_one_momenta_def(i+1, out)
                
        # define the resulting momenta
        if self.offshell:
            energy_pos = out_size -2
            type = self.particles[self.outgoing-1]
            if aloha.loop_mode:
                size_p = 4
            else:
                size_p = 2
            
            for i in range(size_p):
                dict_energy = {'i':i}
                out.write('    %s%s[%s] = %s;\n' % (type,self.outgoing, i, 
                                             ''.join(p) % dict_energy))
            if self.declaration.is_used('P%s' % self.outgoing):
                self.get_one_momenta_def(self.outgoing, out)

        
        # Returning result
        return out.getvalue()

    def get_one_momenta_def(self, i, strfile):
        
        type = self.particles[i-1]
        
        if aloha.loop_mode:
            template ='P%(i)d[%(j)d] = %(sign)s%(type)s%(i)d[%(nb)d];\n'
        else:
            template ='P%(i)d[%(j)d] = %(sign)s%(type)s%(i)d[%(nb2)d]%(operator)s;\n'

        nb2 = 0
        for j in range(4):
            if not aloha.loop_mode:
                nb = j 
                if j == 0: 
                    assert not aloha.mp_precision 
                    operator = self.realoperator # not suppose to pass here in mp
                elif j == 1: 
                    nb2 += 1
                elif j == 2:
                    assert not aloha.mp_precision 
                    operator = self.imagoperator # not suppose to pass here in mp
                elif j ==3:
                    nb2 -= 1
            else:
                operator =''
                nb = j
                nb2 = j
            strfile.write(template % {'j':j,'type': type, 'i': i, 
                        'nb': nb, 'nb2': nb2, 'operator':operator,
                        'sign': self.get_P_sign(i)})

            
    def define_expression(self):
        """Write the helicity amplitude in C++ format"""
        
        out = StringIO()

        if self.routine.contracted:
            for name,obj in self.routine.contracted.items():
                out.write(' %s = %s;\n' % (name, self.write_obj(obj)))
                
        for name, (fct, objs) in self.routine.fct.items():
            format = ' %s = %s;\n' % (name, self.get_fct_format(fct))
            out.write(format % ','.join([self.write_obj(obj) for obj in objs]))
        

        numerator = self.routine.expr
        if not 'Coup(1)' in self.routine.infostr:
            coup_name = 'COUP'
        else:
            coup_name = '%s' % self.change_number_format(1)
        if not self.offshell:
            if coup_name == 'COUP':
                out.write(' vertex = COUP*%s;\n' % self.write_obj(numerator.get_rep([0])))
            else:
                out.write(' vertex = %s;\n' % self.write_obj(numerator.get_rep([0])))
        else:
            OffShellParticle = '%s%d' % (self.particles[self.offshell-1],\
                                                                  self.offshell)
            if 'L' not in self.tag:
                coeff = 'denom'
                if not aloha.complex_mass:
                    out.write('    denom = %(coup)s/(pow(P%(i)s[0],2)-pow(P%(i)s[1],2)-pow(P%(i)s[2],2)-pow(P%(i)s[3],2) - M%(i)s * (M%(i)s -cI* W%(i)s));\n' % \
                      {'i': self.outgoing, 'coup': coup_name})
                else:
                    out.write('    denom = %(coup)s/(pow(P%(i)s[0],2)-pow(P%(i)s[1],2)-pow(P%(i)s[2],2)-pow(P%(i)s[3],2) - pow(M%(i)s,2));\n' % \
                      {'i': self.outgoing, 'coup': coup_name})
                self.declaration.add(('complex','denom'))
                if aloha.loop_mode:
                    ptype = 'list_complex'
                else:
                    ptype = 'list_double'
                self.declaration.add((ptype,'P%s' % self.outgoing))
            else:
                coeff = 'COUP'
                
            for ind in numerator.listindices():
                out.write('    %s[%d]= %s*%s;\n' % (self.outname, 
                                        self.pass_to_HELAS(ind), coeff,
                                        self.write_obj(numerator.get_rep(ind))))
        return out.getvalue()
        
    remove_double = re.compile('complex<double> (?P<name>[\w]+)\[\]')
    def define_symmetry(self, new_nb, couplings=None):
        """Write the call for symmetric routines"""
        number = self.offshell
        arguments = [name for format, name in self.define_argument_list()]
        new_name = self.name.rsplit('_')[0] + '_%s' % new_nb
        output = '%(spin)s%(id)d' % {
                     'spin': self.particles[self.offshell -1],
                     'id': self.outgoing}
        return  '%s\n %s(%s,%s);\n}' % \
            (self.get_header_txt(new_name, couplings, mode='no_include'), 
             self.name, ','.join(arguments), output)
    
    def get_h_text(self,couplings=None):
        """Return the full contents of the .h file"""

        h_string = StringIO()
        if not self.mode == 'no_include':
            h_string.write('#ifndef '+ self.name + '_guard\n')
            h_string.write('#define ' + self.name + '_guard\n')
            h_string.write('#include <complex>\n')
            h_string.write('using namespace std;\n\n')

        h_header = self.get_header_txt(mode='no_include__is_h', couplings=couplings)
        h_string.write(h_header)

        for elem in self.routine.symmetries: 
            symmetryhead = h_header.replace( \
                             self.name,self.name[0:-1]+'%s' %(elem))
            h_string.write(symmetryhead)

        if not self.mode == 'no_include':
            h_string.write('#endif\n\n')

        return h_string.getvalue()


    def write_combined_cc(self, lor_names, offshell=None, sym=True, mode=''):
        "Return the content of the .cc file linked to multiple lorentz call."

        # Set some usefull command
        if offshell is None:
            offshell = self.offshell
              
        name = combine_name(self.routine.name, lor_names, offshell, self.tag)
        self.name = name
        # write head - momenta - body - foot
        text = StringIO()
        routine = StringIO()
        data = {} # for the formating of the line
                   
        # write header 
        new_couplings = ['COUP%s' % (i+1) for i in range(len(lor_names)+1)]
        text.write(self.get_header_txt(name=name, couplings=new_couplings, mode=mode))
  
        # Define which part of the routine should be called
        data['addon'] = ''.join(self.tag) + '_%s' % self.offshell

        # how to call the routine
        argument = [name for format, name in self.define_argument_list(new_couplings)]
        index= argument.index('COUP1')
        data['before_coup'] = ','.join(argument[:index])
        data['after_coup'] = ','.join(argument[index+len(lor_names)+1:])
        if data['after_coup']:
            data['after_coup'] = ',' + data['after_coup']
            
        lor_list = (self.routine.name,) + lor_names
        line = "    %(name)s%(addon)s(%(before_coup)s,%(coup)s%(after_coup)s,%(out)s);\n"
        main = '%(spin)s%(id)d' % {'spin': self.particles[self.offshell -1],
                           'id': self.outgoing}
        for i, name in enumerate(lor_list):
            data['name'] = name
            data['coup'] = 'COUP%d' % (i+1)
            if i == 0:
                if  not offshell: 
                    data['out'] = 'vertex'
                else:
                    data['out'] = main
            elif i==1:
                if self.offshell:
                    type = self.particles[self.offshell-1]
                    self.declaration.add(('list_complex','%stmp' % type))
                else:
                    type = ''
                    self.declaration.add(('complex','%stmp' % type))
                data['out'] = '%stmp' % type
            routine.write(line % data)
            if i:
                if not offshell:
                    routine.write( '    vertex = vertex + tmp;\n')
                else:
                    size = self.type_to_size[self.particles[offshell -1]] -2
                    routine.write(""" i= %s;\nwhile (i < %s)\n{\n""" % (self.momentum_size, self.momentum_size+size))
                    routine.write(" %(main)s[i] = %(main)s[i] + %(tmp)s[i];\n i++;\n" %\
                               {'main': main, 'tmp': data['out']})
                    routine.write('}\n')
                    self.declaration.add(('int','i'))
        self.declaration.discard(('complex','COUP'))
        for name in aloha_lib.KERNEL.reduced_expr2:
            self.declaration.discard(('complex', name))
        
        #clean pointless declaration
        #self.declaration.discard
        
        text.write(self.get_declaration_txt())
        text.write(routine.getvalue())
        text.write(self.get_foot_txt())

        text = text.getvalue()

        return text

    
    def write(self, **opt):
        """Write the .h and .cc files"""

        cc_text = WriteALOHA.write(self, **opt)
        h_text = self.get_h_text()
        
        # write in two file
        if self.out_path:
            writer_h = writers.CPPWriter(self.out_path[:-len(self.extension)] + ".h")
            commentstring = 'This File is Automatically generated by ALOHA \n'
            commentstring += 'The process calculated in this file is: \n'
            commentstring += self.routine.infostr + '\n'
            writer_h.write_comments(commentstring)
            writer_h.writelines(h_text)
            
        return h_text, cc_text
 
 
 
    def write_combined(self, lor_names, mode='', offshell=None, **opt):
        """Write the .h and .cc files associated to the combined file"""

        # Set some usefull command
        if offshell is None:
            sym = 1
            offshell = self.offshell  
        else:
            sym = None
        
        if mode == 'self':
            # added to another file
            self.mode = 'no_include'
        
        #name = combine_name(self.name, lor_names, offshell, self.tag)
        
        #h_text = self.write_combined_h(lor_names, offshell, **opt)
        cc_text, h_text = StringIO() , StringIO() 
        cc_text.write(self.write_combined_cc(lor_names, offshell, mode=mode,**opt))
        couplings = ['COUP%d' % (i+1) for i in range(len(lor_names)+1)]
        
        if mode == 'self':
            self.mode = 'self'
        h_text.write(self.get_h_text(couplings=couplings))
        
        #ADD SYMETRY
        if sym:
            for elem in self.routine.symmetries:
                self.mode = 'no_include'
                cc_text.write( self.write_combined_cc(lor_names, elem))

        
        if self.out_path:
            # Prepare a specific file
            path = os.path.join(os.path.dirname(self.out_path), self.name)
            commentstring = 'This File is Automatically generated by ALOHA \n'
            
            writer_h = writers.CPPWriter(path + ".h")
            writer_h.write_comments(commentstring)
            writer_h.writelines(h_text)
            
            writer_cc = writers.CPPWriter(path + ".cc")
            writer_cc.write_comments(commentstring)
            writer_cc.writelines(cc_text)
        
        return h_text.getvalue(), cc_text.getvalue()
        
        
class ALOHAWriterForGPU(ALOHAWriterForCPP):
    
    extension = '.cu'
    realoperator = '.re'
    imagoperator = '.im'
    ci_definition = 'complex<double> cI = mkcmplx(0., 1.);\n'
    
    def get_header_txt(self, name=None, couplings=None, mode=''):
        """Define the Header of the fortran file. This include
            - function tag
            - definition of variable
        """
        text = StringIO()
        if not 'is_h' in mode:
            text.write('__device__=__forceinclude__\n')
        text.write(ALOHAWriterForCPP.get_header_txt(self, name, couplings, mode))
        return text.getvalue()
        
    def get_h_text(self,couplings=None):
        """Return the full contents of the .h file"""

        h_string = StringIO()
        if not self.mode == 'no_include':
            h_string.write('#ifndef '+ self.name + '_guard\n')
            h_string.write('#define ' + self.name + '_guard\n')
            h_string.write('#include "cmplx.h"\n')
            h_string.write('using namespace std;\n\n')

        h_header = self.get_header_txt(mode='no_include__is_h', couplings=couplings)
        h_string.write(h_header)

        for elem in self.routine.symmetries: 
            symmetryhead = h_header.replace( \
                             self.name,self.name[0:-1]+'%s' %(elem))
            h_string.write(symmetryhead)

        if not self.mode == 'no_include':
            h_string.write('#endif\n\n')

        return h_string.getvalue()
    

class ALOHAWriterForPython(WriteALOHA):
    """ A class for returning a file/a string for python evaluation """
    
    extension = '.py'
    writer = writers.PythonWriter
    
    @staticmethod
    def change_number_format(obj):
        if obj.real == 0 and obj.imag:
            if int(obj.imag) == obj.imag: 
                return '%ij' % obj.imag
            else:
                return '%sj' % str(obj.imag)
        else: 
            return str(obj)
    
    
    def shift_indices(self, match):
        """shift the indices for non impulsion object"""
        if match.group('var').startswith('P'):
            shift = 0
        else:
            shift = -1 + self.momentum_size
            
        return '%s[%s]' % (match.group('var'), int(match.group('num')) + shift)

    def change_var_format(self, name): 
        """Formatting the variable name to Python format
        start to count at zero. 
        No neeed to define the variable in python -> no need to keep track of 
        the various variable
        """
        
        if '_' not in name:
            self.declaration.add((name.type, name))
        else:
            self.declaration.add(('', name.split('_',1)[0]))
        name = re.sub('(?P<var>\w*)_(?P<num>\d+)$', self.shift_indices , name)
        
        return name
    
    def define_expression(self):
        """Define the functions in a 100% way """

        out = StringIO()

        if self.routine.contracted:
            for name,obj in self.routine.contracted.items():
                out.write('    %s = %s\n' % (name, self.write_obj(obj)))

        numerator = self.routine.expr
        if not 'Coup(1)' in self.routine.infostr:
            coup_name = 'COUP'
        else:
            coup_name = '%s' % self.change_number_format(1)

        if not self.offshell:
            if coup_name == 'COUP':
                out.write('    vertex = COUP*%s\n' % self.write_obj(numerator.get_rep([0])))
            else:
                out.write('    vertex = %s\n' % self.write_obj(numerator.get_rep([0])))
        else:
            OffShellParticle = '%s%d' % (self.particles[self.offshell-1],\
                                                                  self.offshell)

            if not 'L' in self.tag:
                coeff = 'denom'
                if not aloha.complex_mass:
                    out.write('    denom = %(coup)s/(P%(i)s[0]**2-P%(i)s[1]**2-P%(i)s[2]**2-P%(i)s[3]**2 - M%(i)s * (M%(i)s -1j* W%(i)s))\n' % 
                          {'i': self.outgoing,'coup':coup_name})
                else:
                    out.write('    denom = %(coup)s/(P%(i)s[0]**2-P%(i)s[1]**2-P%(i)s[2]**2-P%(i)s[3]**2 - M%(i)s**2)\n' % 
                          {'i': self.outgoing,'coup':coup_name})                    
            else:
                coeff = 'COUP'
                
            for ind in numerator.listindices():
                out.write('    %s[%d]= %s*%s\n' % (self.outname, 
                                        self.pass_to_HELAS(ind), coeff, 
                                        self.write_obj(numerator.get_rep(ind))))
        return out.getvalue()
    
    def get_foot_txt(self):
        if not self.offshell:
            return '    return vertex\n\n'
        else:
            return '    return %s\n\n' % (self.outname)
            
    
    def get_header_txt(self, name=None, couplings=None, mode=''):
        """Define the Header of the fortran file. This include
            - function tag
            - definition of variable
        """
        if name is None:
            name = self.name
           
        out = StringIO()
        
        if self.mode == 'mg5':
            out.write('import aloha.template_files.wavefunctions as wavefunctions\n')
        else:
            out.write('import wavefunctions\n')
        
        
        # define the type of function and argument
        
        arguments = [arg for format, arg in self.define_argument_list(couplings)]       
        out.write('def %(name)s(%(args)s):\n' % \
                                    {'name': name, 'args': ','.join(arguments)})
          
        return out.getvalue()     

    def get_momenta_txt(self):
        """Define the Header of the fortran file. This include
            - momentum conservation
            - definition of the impulsion"""
             
        out = StringIO()
        
        # Define all the required momenta
        p = [] # a list for keeping track how to write the momentum
        
        signs = self.get_momentum_conservation_sign()
        
        for i,type in enumerate(self.particles):
            if self.declaration.is_used('OM%s' % (i+1)):
               out.write("    OM{0} = 0.0\n    if (M{0}): OM{0}=1.0/M{0}**2\n".format( (i+1) ))
            if i+1 == self.outgoing:
                out_type = type
                out_size = self.type_to_size[type] 
                continue
            elif self.offshell:
                p.append('{0}{1}{2}[%(i)s]'.format(signs[i],type,i+1))  
                
            if self.declaration.is_used('P%s' % (i+1)):
                self.get_one_momenta_def(i+1, out)             
             
        # define the resulting momenta
        if self.offshell:
            type = self.particles[self.outgoing-1]
            out.write('    %s%s = wavefunctions.WaveFunction(size=%s)\n' % (type, self.outgoing, out_size))
            if aloha.loop_mode:
                size_p = 4
            else:
                size_p = 2
            for i in range(size_p):
                dict_energy = {'i':i}
    
                out.write('    %s%s[%s] = %s\n' % (type,self.outgoing, i, 
                                             ''.join(p) % dict_energy))
            
            self.get_one_momenta_def(self.outgoing, out)

               
        # Returning result
        return out.getvalue()

    def get_one_momenta_def(self, i, strfile):
        """return the string defining the momentum"""

        type = self.particles[i-1]
        
        main = '    P%d = [' % i
        if aloha.loop_mode:
            template ='%(sign)s%(type)s%(i)d[%(nb)d]'
        else:
            template ='%(sign)scomplex(%(type)s%(i)d[%(nb2)d])%(operator)s'

        nb2 = 0
        strfile.write(main)
        data = []
        for j in range(4):
            if not aloha.loop_mode:
                nb = j
                if j == 0: 
                    assert not aloha.mp_precision 
                    operator = '.real' # not suppose to pass here in mp
                elif j == 1: 
                    nb2 += 1
                elif j == 2:
                    assert not aloha.mp_precision 
                    operator = '.imag' # not suppose to pass here in mp
                elif j ==3:
                    nb2 -= 1
            else:
                operator =''
                nb = energy_pos + j
                nb2 = energy_pos + j
            data.append(template % {'j':j,'type': type, 'i': i, 
                        'nb': nb, 'nb2': nb2, 'operator':operator,
                        'sign': self.get_P_sign(i)}) 
            
        strfile.write(', '.join(data))
        strfile.write(']\n')


    def define_symmetry(self, new_nb, couplings=None):
        number = self.offshell
        arguments = [name for format, name in self.define_argument_list()]
        new_name = self.name.rsplit('_')[0] + '_%s' % new_nb
        return '%s\n    return %s(%s)' % \
            (self.get_header_txt(new_name, couplings), self.name, ','.join(arguments))

    def write_combined(self, lor_names, mode='self', offshell=None):
        """Write routine for combine ALOHA call (more than one coupling)"""
        
        # Set some usefull command
        if offshell is None:
            sym = 1
            offshell = self.offshell  
        else:
            sym = None
        name = combine_name(self.routine.name, lor_names, offshell, self.tag)
        # write head - momenta - body - foot
        text = StringIO()
        data = {} # for the formating of the line
                    
        # write header 
        new_couplings = ['COUP%s' % (i+1) for i in range(len(lor_names)+1)]
        text.write(self.get_header_txt(name=name, couplings=new_couplings))
  
        # Define which part of the routine should be called
        data['addon'] = ''.join(self.tag) + '_%s' % self.offshell

        # how to call the routine
        argument = [name for format, name in self.define_argument_list(new_couplings)]
        index= argument.index('COUP1')
        data['before_coup'] = ','.join(argument[:index])
        data['after_coup'] = ','.join(argument[index+len(lor_names)+1:])
        if data['after_coup']:
            data['after_coup'] = ',' + data['after_coup']
            
        lor_list = (self.routine.name,) + lor_names
        line = "    %(out)s = %(name)s%(addon)s(%(before_coup)s,%(coup)s%(after_coup)s)\n"
        main = '%(spin)s%(id)d' % {'spin': self.particles[self.offshell -1],
                           'id': self.outgoing}
        for i, name in enumerate(lor_list):
            data['name'] = name
            data['coup'] = 'COUP%d' % (i+1)
            if i == 0:
                if  not offshell: 
                    data['out'] = 'vertex'
                else:
                    data['out'] = main
            elif i==1:
                data['out'] = 'tmp'
            text.write(line % data)
            if i:
                if not offshell:
                    text.write( '    vertex += tmp\n')
                else:
                    size = self.type_to_size[self.particles[offshell -1]] -2
                    text.write("    for i in range(%s,%s):\n" % (self.momentum_size, self.momentum_size+size))
                    text.write("        %(main)s[i] += tmp[i]\n" %{'main': main})
        
        text.write(self.get_foot_txt())

        #ADD SYMETRY
        if sym:
            for elem in self.routine.symmetries:
                text.write(self.write_combined(lor_names, mode, elem))

        text = text.getvalue()
        if self.out_path:        
            writer = self.writer(self.out_path)
            commentstring = 'This File is Automatically generated by ALOHA \n'
            commentstring += 'The process calculated in this file is: \n'
            commentstring += self.routine.infostr + '\n'
            writer.write_comments(commentstring)
            writer.writelines(text)


        return text


class Declaration_list(set):

    def is_used(self, var):
        if hasattr(self, 'var_name'):
            return var in self.var_name
        self.var_name = [name for type,name in self]
        return var in self.var_name
    
    def add(self,obj):
        if __debug__:
            type, name = obj
            samename = [t for t,n in self if n ==name]
            for type2 in samename:
                assert type2 == type, '%s is defined with two different type "%s" and "%s"' % \
                            (name, type2, type)
            
        set.add(self,obj)
        

class WriterFactory(object):
    
    def __new__(cls, data, language, outputdir, tags):
        
        language = language.lower()
        if isinstance(data.expr, aloha_lib.SplitCoefficient):
            assert language == 'fortran'
            if 'MP' in tags:
                return ALOHAWriterForFortranLoopQP(data, outputdir)
            else:
                return ALOHAWriterForFortranLoop(data, outputdir)
        
        if language == 'fortran':
            if 'MP' in tags:
                return ALOHAWriterForFortranQP(data, outputdir)
            else:
                return ALOHAWriterForFortran(data, outputdir)
        elif language == 'python':
            return ALOHAWriterForPython(data, outputdir)
        elif language == 'cpp':
            return ALOHAWriterForCPP(data, outputdir)
        elif language == 'gpu':
            return ALOHAWriterForGPU(data, outputdir)
        else:
            raise Exception, 'Unknown output format'




<|MERGE_RESOLUTION|>--- conflicted
+++ resolved
@@ -348,11 +348,8 @@
                 file_str.write(')')
         if number:
             total = sum(number)
-<<<<<<< HEAD
             file_str.write('+ %s' % self.change_number_format(total))
-=======
-            file_str.write('+ %s' % self.change_number_format(total))                
->>>>>>> 7c47c0b5
+
         file_str.write(')')
         return file_str.getvalue()
                 

################################################################################
#
# Copyright (c) 2010 The MadGraph Development team and Contributors
#
# This file is a part of the MadGraph 5 project, an application which 
# automatically generates Feynman diagrams and matrix elements for arbitrary
# high-energy processes in the Standard Model and beyond.
#
# It is subject to the MadGraph license which should accompany this 
# distribution.
#
# For more information, please visit: http://madgraph.phys.ucl.ac.be
#
################################################################################
##   Diagram of Class
##
##    Variable <--- aloha_lib.ScalarVariable 
##               |
##               +- LorentzObject <--- Gamma
##                                  |
##                                  +- Sigma
##                                  |
##                                  +- P
##
##    list <--- AddVariable   
##           |
##           +- MultVariable  <--- MultLorentz 
##           
##    list <--- LorentzObjectRepresentation <-- ConstantObject
##
################################################################################
from __future__ import division
import aloha
import aloha.aloha_lib as aloha_lib
import cmath

#===============================================================================
# P (Momenta)
#===============================================================================
class P(aloha_lib.LorentzObject):
    """ Helas Object for an Impulsion """
    
    contract_first = 1
    
    def __init__(self, lorentz1, particle, prefactor=1):
        
        self.particle = particle
        aloha_lib.LorentzObject.__init__(self, [lorentz1], [], prefactor,\
                                                               ['P%s'%particle])
    
        
    def create_representation(self):
        self.sub0 = aloha_lib.ScalarVariable('P%s_0' % self.particle)
        self.sub1 = aloha_lib.ScalarVariable('P%s_1' % self.particle)
        self.sub2 = aloha_lib.ScalarVariable('P%s_2' % self.particle)
        self.sub3 = aloha_lib.ScalarVariable('P%s_3' % self.particle)

        self.representation= aloha_lib.LorentzObjectRepresentation(
                                    {(0,): self.sub0, (1,): self.sub1, \
                                     (2,): self.sub2, (3,): self.sub3},                              
                                    self.lorentz_ind, [])

#===============================================================================
# Pslash
#===============================================================================
class PSlash(aloha_lib.LorentzObject):
    """ Gamma Matrices """
    
    #gamma0 = [[0, 0, 1, 0], [0, 0, 0, 1], [1, 0, 0, 0], [0, 1, 0, 0]]
    #gamma1 = [[0, 0, 0, 1], [0, 0, 1, 0], [0, -1, 0, 0], [-1, 0, 0, 0]]
    #gamma2 = [[0, 0, 0, -complex(0,1)],[0, 0, complex(0,1), 0],
    #                    [0, complex(0,1), 0, 0], [-complex(0,1), 0, 0, 0]]
    #gamma3 = [[0, 0, 1, 0], [0, 0, 0, -1], [-1, 0, 0, 0], [0, 1, 0, 0]]
    #    
    #gamma = [gamma0, gamma1, gamma2, gamma3]

    def __init__(self, spin1, spin2, particle, prefactor=1):
        
        self.particle = particle
        aloha_lib.LorentzObject.__init__(self,[], [spin1, spin2], \
                                                            prefactor=prefactor)
    
    def create_representation(self):
        """create representation"""
        p0 = aloha_lib.ScalarVariable('P%s_0' % self.particle)
        p1 = aloha_lib.ScalarVariable('P%s_1' % self.particle)
        p2 = aloha_lib.ScalarVariable('P%s_2' % self.particle)
        p3 = aloha_lib.ScalarVariable('P%s_3' % self.particle)    
    
    
        gamma = {
             (0, 0): 0, (0, 1): 0, (0, 2): p0-p3, (0, 3): -1*p1+1j*p2,
             (1, 0): 0, (1, 1): 0, (1, 2): -1*p1-1j*p2, (1, 3): p0+p3,
             (2, 0): p0+p3, (2, 1): p1-1j*p2, (2, 2): 0, (2, 3): 0,
             (3, 0): p1+1j*p2, (3, 1): p0-p3, (3, 2): 0, (3, 3): 0}

                
        self.representation = aloha_lib.LorentzObjectRepresentation(gamma,
                                self.lorentz_ind,self.spin_ind)

#===============================================================================
# Mass
#===============================================================================
class Mass(aloha_lib.LorentzObject):
    """ Helas Object for a Mass"""
    
    def __init__(self, particle, prefactor=1):
        
        self.particle = particle
        aloha_lib.LorentzObject.__init__(self, [], [], prefactor=prefactor)
    
        
    def create_representation(self):
        mass = aloha_lib.ScalarVariable('M%s' % self.particle)

        self.representation = aloha_lib.LorentzObjectRepresentation(
                                mass, self.lorentz_ind, self.spin_ind)
#===============================================================================
# Width
#===============================================================================
class Width(aloha_lib.LorentzObject):
    """ Helas Object for an Impulsion """
    
    def __init__(self, particle, prefactor=1):

        self.particle = particle
        aloha_lib.LorentzObject.__init__(self, [], [], prefactor=prefactor)
        
    def create_representation(self):
        width = aloha_lib.ScalarVariable('W%s' % self.particle)

        self.representation= aloha_lib.LorentzObjectRepresentation(
                            width, self.lorentz_ind, self.spin_ind)

#if aloha.complex_mass:
#    Mass =  lambda part: 'cmath.sqrt(RMass(part)**2 - 1j * RMass(part) * Width(part)) 
#else:
#    Mass = RMass
    
#===============================================================================
# OverMass2
#===============================================================================
class OverMass2(aloha_lib.LorentzObject):
    """ Helas Object for 1/M**2 """
    
    def __init__(self, particle, prefactor=1):
        
        self.particle = particle
        
        tag= ['OM%s' % particle]
        aloha_lib.LorentzObject.__init__(self, [], [], prefactor,tag)
    
        
    def create_representation(self):
        mass = aloha_lib.ScalarVariable('OM%s' % self.particle)

        self.representation = aloha_lib.LorentzObjectRepresentation(
                                mass, self.lorentz_ind, self.spin_ind)
            
#===============================================================================
# Scalar
#===============================================================================
class Scalar(aloha_lib.LorentzObject):
    """ Helas Object for a Spinor"""
    
    def __init__(self, particle, prefactor=1):
        
        self.particle = particle
        aloha_lib.LorentzObject.__init__(self, [], [], prefactor=prefactor)
    
        
    def create_representation(self):
        rep = aloha_lib.ScalarVariable('S%s_1' % self.particle)
        self.representation= aloha_lib.LorentzObjectRepresentation(        
                                                                    rep, [], [])        
        
        
#===============================================================================
# Spinor
#===============================================================================
class Spinor(aloha_lib.LorentzObject):
    """ Helas Object for a Spinor"""
    
    contract_first = 1
    
    def __init__(self, spin1, particle, prefactor=1):
        
        self.particle = particle
        aloha_lib.LorentzObject.__init__(self, [], [spin1], prefactor=prefactor)
    
        
    def create_representation(self):
        self.sub0 = aloha_lib.ScalarVariable('F%s_1' % self.particle)
        self.sub1 = aloha_lib.ScalarVariable('F%s_2' % self.particle)
        self.sub2 = aloha_lib.ScalarVariable('F%s_3' % self.particle)
        self.sub3 = aloha_lib.ScalarVariable('F%s_4' % self.particle)

        self.representation= aloha_lib.LorentzObjectRepresentation(
                                    {(0,): self.sub0, (1,): self.sub1, \
                                     (2,): self.sub2, (3,): self.sub3},         
                                    [],self.spin_ind)

#===============================================================================
# Vector
#===============================================================================
class Vector(aloha_lib.LorentzObject):
    """ Helas Object for a Vector"""
    
    contract_first = 1
    
    def __init__(self, lorentz, particle, prefactor=1):
        
        self.particle = particle
        aloha_lib.LorentzObject.__init__(self, [lorentz], [], prefactor=prefactor)
    
        
    def create_representation(self):
        self.sub0 = aloha_lib.ScalarVariable('V%s_1' % self.particle)
        self.sub1 = aloha_lib.ScalarVariable('V%s_2' % self.particle)
        self.sub2 = aloha_lib.ScalarVariable('V%s_3' % self.particle)
        self.sub3 = aloha_lib.ScalarVariable('V%s_4' % self.particle)

        self.representation= aloha_lib.LorentzObjectRepresentation( 
                                    {(0,): self.sub0, (1,): self.sub1, \
                                     (2,): self.sub2, (3,): self.sub3},  
                                    self.lorentz_ind, [])

#===============================================================================
# Spin3/2
#===============================================================================
class Spin3Half(aloha_lib.LorentzObject):
    """ Helas Object for a Spin2"""
    
    def __init__(self, lorentz, spin, particle, prefactor=1):
        
        self.particle = particle
            
        aloha_lib.LorentzObject.__init__(self, [lorentz], [spin], \
                                 prefactor=prefactor)
    
    def create_representation(self):

        self.sub00 = aloha_lib.ScalarVariable('R%s_1' % self.particle)
        self.sub01 = aloha_lib.ScalarVariable('R%s_2' % self.particle)
        self.sub02 = aloha_lib.ScalarVariable('R%s_3' % self.particle)
        self.sub03 = aloha_lib.ScalarVariable('R%s_4' % self.particle)

        self.sub10 = aloha_lib.ScalarVariable('R%s_5' % self.particle)
        self.sub11 = aloha_lib.ScalarVariable('R%s_6' % self.particle)
        self.sub12 = aloha_lib.ScalarVariable('R%s_7' % self.particle)
        self.sub13 = aloha_lib.ScalarVariable('R%s_8' % self.particle)
    
        self.sub20 = aloha_lib.ScalarVariable('R%s_9' % self.particle)
        self.sub21 = aloha_lib.ScalarVariable('R%s_10' % self.particle)
        self.sub22 = aloha_lib.ScalarVariable('R%s_11' % self.particle)
        self.sub23 = aloha_lib.ScalarVariable('R%s_12' % self.particle)
    
        self.sub30 = aloha_lib.ScalarVariable('R%s_13' % self.particle)
        self.sub31 = aloha_lib.ScalarVariable('R%s_14' % self.particle)
        self.sub32 = aloha_lib.ScalarVariable('R%s_15' % self.particle)
        self.sub33 = aloha_lib.ScalarVariable('R%s_16' % self.particle)
        
        rep = {(0,0): self.sub00, (0,1): self.sub01, (0,2): self.sub02, (0,3): self.sub03,
               (1,0): self.sub10, (1,1): self.sub11, (1,2): self.sub12, (1,3): self.sub13,
               (2,0): self.sub20, (2,1): self.sub21, (2,2): self.sub22, (2,3): self.sub23,
               (3,0): self.sub30, (3,1): self.sub31, (3,2): self.sub32, (3,3): self.sub33}
        
                
        self.representation= aloha_lib.LorentzObjectRepresentation( rep, \
                                    self.lorentz_ind, self.spin_ind)


#===============================================================================
# Spin2
#===============================================================================
class Spin2(aloha_lib.LorentzObject):
    """ Helas Object for a Spin2"""
    
    def __init__(self, lorentz1, lorentz2, particle, prefactor=1):
        
        self.particle = particle
        if lorentz2 < lorentz1:
            lorentz1, lorentz2 = lorentz2, lorentz1
            
        aloha_lib.LorentzObject.__init__(self, [lorentz1, lorentz2], [], \
                                 prefactor=prefactor)
    
    def create_representation(self):

        self.sub00 = aloha_lib.ScalarVariable('T%s_1' % self.particle)
        self.sub01 = aloha_lib.ScalarVariable('T%s_2' % self.particle)
        self.sub02 = aloha_lib.ScalarVariable('T%s_3' % self.particle)
        self.sub03 = aloha_lib.ScalarVariable('T%s_4' % self.particle)

        self.sub10 = aloha_lib.ScalarVariable('T%s_5' % self.particle)
        self.sub11 = aloha_lib.ScalarVariable('T%s_6' % self.particle)
        self.sub12 = aloha_lib.ScalarVariable('T%s_7' % self.particle)
        self.sub13 = aloha_lib.ScalarVariable('T%s_8' % self.particle)
	
        self.sub20 = aloha_lib.ScalarVariable('T%s_9' % self.particle)
        self.sub21 = aloha_lib.ScalarVariable('T%s_10' % self.particle)
        self.sub22 = aloha_lib.ScalarVariable('T%s_11' % self.particle)
        self.sub23 = aloha_lib.ScalarVariable('T%s_12' % self.particle)
	
        self.sub30 = aloha_lib.ScalarVariable('T%s_13' % self.particle)
        self.sub31 = aloha_lib.ScalarVariable('T%s_14' % self.particle)
        self.sub32 = aloha_lib.ScalarVariable('T%s_15' % self.particle)
        self.sub33 = aloha_lib.ScalarVariable('T%s_16' % self.particle)
        
        rep = {(0,0): self.sub00, (0,1): self.sub01, (0,2): self.sub02, (0,3): self.sub03,
               (1,0): self.sub10, (1,1): self.sub11, (1,2): self.sub12, (1,3): self.sub13,
               (2,0): self.sub20, (2,1): self.sub21, (2,2): self.sub22, (2,3): self.sub23,
               (3,0): self.sub30, (3,1): self.sub31, (3,2): self.sub32, (3,3): self.sub33}
        
                
        self.representation= aloha_lib.LorentzObjectRepresentation( rep, \
                                    self.lorentz_ind, [])

#===============================================================================
# Gamma
#===============================================================================
class Gamma(aloha_lib.LorentzObject):
    """ Gamma Matrices """
    
    #gamma0 = [[0, 0, 1, 0], [0, 0, 0, 1], [1, 0, 0, 0], [0, 1, 0, 0]]
    #gamma1 = [[0, 0, 0, 1], [0, 0, 1, 0], [0, -1, 0, 0], [-1, 0, 0, 0]]
    #gamma2 = [[0, 0, 0, -complex(0,1)],[0, 0, complex(0,1), 0],
    #                    [0, complex(0,1), 0, 0], [-complex(0,1), 0, 0, 0]]
    #gamma3 = [[0, 0, 1, 0], [0, 0, 0, -1], [-1, 0, 0, 0], [0, 1, 0, 0]]
    #    
    #gamma = [gamma0, gamma1, gamma2, gamma3]
    gamma = { #Gamma0
             (0, 0, 0): 0, (0, 0, 1): 0, (0, 0, 2): 1, (0, 0, 3): 0,
             (0, 1, 0): 0, (0, 1, 1): 0, (0, 1, 2): 0, (0, 1, 3): 1,
             (0, 2, 0): 1, (0, 2, 1): 0, (0, 2, 2): 0, (0, 2, 3): 0,
             (0, 3, 0): 0, (0, 3, 1): 1, (0, 3, 2): 0, (0, 3, 3): 0,
             #Gamma1
             (1, 0, 0): 0, (1, 0, 1): 0, (1, 0, 2): 0, (1, 0, 3): 1,
             (1, 1, 0): 0, (1, 1, 1): 0, (1, 1, 2): 1, (1, 1, 3): 0,
             (1, 2, 0): 0, (1, 2, 1): -1, (1, 2, 2): 0, (1, 2, 3): 0,
             (1, 3, 0): -1, (1, 3, 1): 0, (1, 3, 2): 0, (1, 3, 3): 0,
             #Gamma2
             (2, 0, 0): 0, (2, 0, 1): 0, (2, 0, 2): 0, (2, 0, 3): -1j,
             (2, 1, 0): 0, (2, 1, 1): 0, (2, 1, 2): 1j, (2, 1, 3): 0,
             (2, 2, 0): 0, (2, 2, 1): 1j, (2, 2, 2): 0, (2, 2, 3): 0,
             (2, 3, 0): -1j, (2, 3, 1): 0, (2, 3, 2): 0, (2, 3, 3): 0,
             #Gamma3
             (3, 0, 0): 0, (3, 0, 1): 0, (3, 0, 2): 1, (3, 0, 3): 0,
             (3, 1, 0): 0, (3, 1, 1): 0, (3, 1, 2): 0, (3, 1, 3): -1,
             (3, 2, 0): -1, (3, 2, 1): 0, (3, 2, 2): 0, (3, 2, 3): 0,
             (3, 3, 0): 0, (3, 3, 1): 1, (3, 3, 2): 0, (3, 3, 3): 0
             }





    def __init__(self, lorentz, spin1, spin2, prefactor=1):
        aloha_lib.LorentzObject.__init__(self,[lorentz], [spin1, spin2], \
                                                            prefactor=prefactor)
    
    def create_representation(self):
                
        self.representation = aloha_lib.LorentzObjectRepresentation(self.gamma,
                                self.lorentz_ind,self.spin_ind)
        
#===============================================================================
# Sigma
#===============================================================================
class Sigma(aloha_lib.LorentzObject):
    """ Sigma Matrices """
    
    
    
    #zero = [[0,0,0,0]]*4
    #i = complex(0,1)
    #sigma01 = [[ 0, -i, 0, 0], [-i, 0, 0, 0], [0, 0, 0, i], [0, 0, i, 0]]
    #sigma02 = [[ 0, -1, 0, 0], [1, 0, 0, 0], [0, 0, 0, 1], [0, 0, -1, 0]]
    #sigma03 = [[-i, 0, 0, 0], [0, i, 0, 0], [0, 0, i, 0], [0, 0, 0, -i]]
    #sigma12 = [[1, 0, 0, 0], [0, -1, 0, 0], [0, 0, 1, 0], [0, 0, 0, -1]]
    #sigma13 = [[0, i, 0, 0], [-i, 0, 0, 0], [0, 0, 0, i], [0, 0, -i, 0]]
    #sigma23 = [[0, 1, 0, 0], [1, 0, 0, 0], [0, 0, 0, 1], [0, 0, 1, 0]]
    #def inv(matrice):     
    #    out=[]
    #    for i in range(4):
    #        out2=[]
    #        out.append(out2)
    #        for j in range(4):
    #            out2.append(-1*matrice[i][j])
    #    return out
    #                    
    #sigma =[[zero, sigma01, sigma02, sigma03], \
    #        [inv(sigma01), zero, sigma12, sigma13],\
    #        [inv(sigma02), inv(sigma12), zero, sigma23],\
    #        [inv(sigma03), inv(sigma13), inv(sigma23), zero]]

    sigma={(0, 2, 0, 1): -0.5, (3, 1, 2, 0): 0, (3, 2, 3, 1): 0, (1, 3, 1, 3): 0, 
           (2, 3, 3, 2): 0.5, (2, 1, 3, 1): 0, (0, 2, 2, 1): 0, (3, 1, 0, 0): 0, 
           (2, 3, 3, 1): 0, (3, 3, 1, 2): 0, (3, 1, 0, 3): 0, (1, 1, 0, 3): 0, 
           (0, 1, 2, 2): 0, (3, 2, 3, 2): -0.5, (2, 1, 0, 1): 0, (3, 3, 3, 3): 0, 
           (1, 1, 2, 2): 0, (2, 2, 3, 2): 0, (2, 1, 2, 1): 0, (0, 1, 0, 3): 0, 
           (2, 1, 2, 2): -0.5, (1, 2, 2, 1): 0, (2, 2, 1, 3): 0, (0, 3, 1, 3): 0, 
           (3, 0, 3, 2): 0, (1, 2, 0, 1): 0, (3, 0, 3, 1): 0, (0, 0, 2, 2): 0, 
           (1, 2, 0, 2): 0, (2, 0, 0, 3): 0, (0, 0, 2, 1): 0, (0, 3, 3, 2): 0, 
           (3, 0, 1, 1): -0.5j, (3, 2, 0, 1): -0.5, (1, 0, 1, 0): 0.5j, (0, 0, 0, 1): 0,
            (0, 2, 1, 1): 0, (3, 1, 3, 2): 0.5j, (3, 2, 2, 1): 0, (1, 3, 2, 3): 0.5j, 
            (1, 0, 3, 0): 0, (3, 2, 2, 2): 0, (0, 2, 3, 1): 0, (1, 0, 3, 3): 0, 
            (2, 3, 2, 1): 0, (0, 2, 3, 2): -0.5, (3, 1, 1, 3): 0, (1, 1, 1, 3): 0, 
            (1, 3, 0, 2): 0, (2, 3, 0, 1): 0.5, (1, 1, 1, 0): 0, (2, 3, 0, 2): 0, 
            (3, 3, 0, 3): 0, (1, 1, 3, 0): 0, (0, 1, 3, 3): 0, (2, 2, 0, 1): 0, 
            (2, 1, 1, 0): 0, (3, 3, 2, 2): 0, (2, 3, 1, 0): 0.5, (2, 2, 2, 3): 0, 
            (0, 3, 0, 3): 0, (0, 1, 1, 2): 0, (0, 3, 0, 0): -0.5j, (2, 3, 1, 1): 0, 
            (1, 2, 3, 0): 0, (2, 0, 1, 3): 0, (0, 0, 3, 1): 0, (0, 3, 2, 0): 0, 
            (2, 3, 1, 2): 0, (2, 0, 1, 0): -0.5, (1, 2, 1, 0): 0, (3, 0, 0, 2): 0, 
            (1, 0, 0, 2): 0, (0, 0, 1, 1): 0, (1, 2, 1, 3): 0, (2, 3, 1, 3): 0, 
            (2, 0, 3, 0): 0, (0, 0, 1, 2): 0, (1, 3, 3, 3): 0, (3, 2, 1, 0): -0.5, 
            (1, 3, 3, 0): 0, (1, 0, 2, 3): -0.5j, (0, 2, 0, 0): 0, (3, 1, 2, 3): -0.5j, 
            (3, 2, 3, 0): 0, (1, 3, 1, 0): -0.5j, (3, 2, 3, 3): 0, (0, 2, 2, 0): 0, 
            (2, 3, 3, 0): 0, (3, 3, 1, 3): 0, (0, 2, 2, 3): 0.5, (3, 1, 0, 2): 0, 
            (1, 1, 0, 2): 0, (3, 3, 1, 0): 0, (0, 1, 2, 3): 0.5j, (1, 1, 0, 1): 0,
            (2, 1, 0, 2): 0, (0, 1, 2, 0): 0, (3, 3, 3, 0): 0, (1, 1, 2, 1): 0,
            (2, 2, 3, 3): 0, (0, 1, 0, 0): 0, (2, 2, 3, 0): 0, (2, 1, 2, 3): 0,
            (1, 2, 2, 2): 0.5, (2, 2, 1, 0): 0, (0, 3, 1, 2): 0, (0, 3, 1, 1): 0.5j, 
            (3, 0, 3, 0): 0, (1, 2, 0, 3): 0, (2, 0, 0, 2): 0, (0, 0, 2, 0): 0, 
            (0, 3, 3, 1): 0, (3, 0, 1, 0): 0, (2, 0, 0, 1): 0.5, (3, 2, 0, 2): 0, 
            (3, 0, 1, 3): 0, (1, 0, 1, 3): 0, (0, 0, 0, 0): 0, (0, 2, 1, 2): 0, 
            (3, 1, 3, 3): 0, (0, 0, 0, 3): 0, (1, 3, 2, 2): 0, (3, 1, 3, 0): 0, 
            (3, 2, 2, 3): -0.5, (1, 3, 2, 1): 0, (1, 0, 3, 2): -0.5j, (2, 3, 2, 2): 0, 
            (0, 2, 3, 3): 0, (3, 1, 1, 0): 0.5j, (1, 3, 0, 1): 0.5j, (1, 1, 1, 1): 0, 
            (2, 1, 3, 2): 0, (2, 3, 0, 3): 0, (3, 3, 0, 2): 0, (1, 1, 3, 1): 0, 
            (3, 3, 0, 1): 0, (2, 1, 3, 3): 0.5, (0, 1, 3, 2): 0.5j, (1, 1, 3, 2): 0, 
            (2, 1, 1, 3): 0, (3, 0, 2, 1): 0, (0, 1, 3, 1): 0, (3, 3, 2, 1): 0, 
            (2, 2, 2, 2): 0, (0, 1, 1, 1): 0, (2, 2, 2, 1): 0, (0, 3, 0, 1): 0, 
            (3, 0, 2, 2): -0.5j, (1, 2, 3, 3): -0.5, (0, 0, 3, 2): 0, (0, 3, 2, 1): 0, 
            (2, 0, 1, 1): 0, (2, 2, 0, 0): 0, (0, 3, 2, 2): 0.5j, (3, 0, 0, 3): 0, 
            (1, 0, 0, 3): 0, (1, 2, 1, 2): 0, (2, 0, 3, 1): 0, (1, 0, 0, 0): 0, 
            (0, 0, 1, 3): 0, (2, 0, 3, 2): 0.5, (3, 2, 1, 3): 0, (1, 3, 3, 1): 0, 
            (1, 0, 2, 0): 0, (2, 2, 0, 2): 0, (0, 2, 0, 3): 0, (3, 1, 2, 2): 0, 
            (1, 3, 1, 1): 0, (3, 1, 2, 1): 0, (2, 2, 0, 3): 0, (3, 0, 0, 1): 0, 
            (1, 3, 1, 2): 0, (2, 3, 3, 3): 0, (0, 2, 2, 2): 0, (3, 1, 0, 1): -0.5j, 
            (3, 3, 1, 1): 0, (1, 1, 0, 0): 0, (2, 1, 0, 3): 0, (0, 1, 2, 1): 0, 
            (3, 3, 3, 1): 0, (2, 1, 0, 0): -0.5, (1, 1, 2, 0): 0, (3, 3, 3, 2): 0, 
            (0, 1, 0, 1): -0.5j, (1, 1, 2, 3): 0, (2, 2, 3, 1): 0, (2, 1, 2, 0): 0,
             (0, 1, 0, 2): 0, (1, 2, 2, 3): 0, (2, 0, 2, 1): 0, (2, 2, 1, 1): 0, 
             (1, 2, 2, 0): 0, (2, 2, 1, 2): 0, (0, 3, 1, 0): 0, (3, 0, 3, 3): 0.5j, 
             (2, 1, 3, 0): 0, (1, 2, 0, 0): 0.5, (0, 0, 2, 3): 0, (0, 3, 3, 0): 0, 
             (2, 0, 0, 0): 0, (3, 2, 0, 3): 0, (0, 3, 3, 3): -0.5j, (3, 0, 1, 2): 0, 
             (1, 0, 1, 2): 0, (3, 2, 0, 0): 0, (0, 2, 1, 3): 0, (1, 0, 1, 1): 0, 
             (0, 0, 0, 2): 0, (0, 2, 1, 0): 0.5, (3, 1, 3, 1): 0, (3, 2, 2, 0): 0, 
             (1, 3, 2, 0): 0, (1, 0, 3, 1): 0, (2, 3, 2, 3): 0.5, (0, 2, 3, 0): 0, 
             (3, 1, 1, 1): 0, (2, 3, 2, 0): 0, (1, 3, 0, 0): 0, (3, 1, 1, 2): 0, 
             (1, 1, 1, 2): 0, (1, 3, 0, 3): 0, (2, 3, 0, 0): 0, (2, 0, 2, 0): 0, 
             (3, 3, 0, 0): 0, (1, 1, 3, 3): 0, (2, 1, 1, 2): 0, (0, 1, 3, 0): 0, 
             (3, 3, 2, 0): 0, (2, 1, 1, 1): 0.5, (2, 0, 2, 2): 0, (3, 3, 2, 3): 0, 
             (0, 1, 1, 0): -0.5j, (2, 2, 2, 0): 0, (0, 3, 0, 2): 0, (3, 0, 2, 3): 0, 
             (0, 1, 1, 3): 0, (2, 0, 2, 3): -0.5, (1, 2, 3, 2): 0, (3, 0, 2, 0): 0, 
             (0, 0, 3, 3): 0, (1, 2, 3, 1): 0, (2, 0, 1, 2): 0, (0, 0, 3, 0): 0, 
             (0, 3, 2, 3): 0, (3, 0, 0, 0): 0.5j, (1, 2, 1, 1): -0.5, (1, 0, 0, 1): 0.5j, 
             (0, 0, 1, 0): 0, (2, 0, 3, 3): 0, (3, 2, 1, 2): 0, (1, 3, 3, 2): -0.5j, 
             (1, 0, 2, 1): 0, (3, 2, 1, 1): 0, (0, 2, 0, 2): 0, (1, 0, 2, 2): 0}

    def __init__(self, lorentz1, lorentz2, spin1, spin2, prefactor=1):
        if lorentz1 < lorentz2:
            aloha_lib.LorentzObject.__init__(self,[lorentz1, lorentz2], \
                                                  [spin1, spin2], prefactor=prefactor)
        else:
            aloha_lib.LorentzObject.__init__(self,[lorentz2, lorentz1], 
                                             [spin1, spin2], prefactor=-prefactor)

    def create_representation(self):
                
        self.representation = aloha_lib.LorentzObjectRepresentation(self.sigma,
                                self.lorentz_ind,self.spin_ind)

#===============================================================================
# Gamma5
#===============================================================================        
class Gamma5(aloha_lib.LorentzObject):
    
    #gamma5 = [[-1, 0, 0, 0, 0], [0, -1, 0, 0], [0, 0, 1, 0], [0, 0, 0, 1]]
    gamma5 = {(0,0): -1, (0,1): 0, (0,2): 0, (0,3): 0,\
              (1,0): 0, (1,1): -1, (1,2): 0, (1,3): 0,\
              (2,0): 0, (2,1): 0, (2,2): 1, (2,3): 0,\
              (3,0): 0, (3,1): 0, (3,2): 0, (3,3): 1}
    
    def __init__(self, spin1, spin2, prefactor=1):
        if spin1 > spin2:
            aloha_lib.LorentzObject.__init__(self,[], [spin1, spin2], prefactor)
        else:
            aloha_lib.LorentzObject.__init__(self,[], [spin2, spin1], prefactor)

    def create_representation(self):
        
        self.representation = aloha_lib.LorentzObjectRepresentation(self.gamma5,
                                             self.lorentz_ind,self.spin_ind) 
        
#===============================================================================
# Conjugate Matrices
#===============================================================================
class C(aloha_lib.LorentzObject):
    
    #[0, -1, 0, 0] [1,0,0,0] [0,0,0,1],[0,0,-1,0]
    
    Cmetrix = {(0,0): 0, (0,1): -1, (0,2): 0, (0,3): 0,\
              (1,0): 1, (1,1): 0, (1,2): 0, (1,3): 0,\
              (2,0): 0, (2,1): 0, (2,2): 0, (2,3): 1,\
              (3,0): 0, (3,1): 0, (3,2): -1, (3,3): 0} 
    
    def __init__(self, spin1, spin2, prefactor=1):
        #antisymmetric
        if spin1 < spin2:
            aloha_lib.LorentzObject.__init__(self,[], [spin1, spin2], prefactor)
        else:
            aloha_lib.LorentzObject.__init__(self,[], [spin2, spin1], -1*prefactor)

    def create_representation(self):
        self.representation = aloha_lib.LorentzObjectRepresentation(self.Cmetrix,
                                             self.lorentz_ind,self.spin_ind) 
    


#===============================================================================
# EPSILON  
#===============================================================================
#Helpfull function
def give_sign_perm(perm0, perm1):
    """Check if 2 permutations are of equal parity.

    Assume that both permutation lists are of equal length
    and have the same elements. No need to check for these
    conditions.
    """
    assert len(perm0) == len(perm1) 
        
    perm1 = list(perm1) ## copy this into a list so we don't mutate the original
    perm1_map = dict((v, i) for i,v in enumerate(perm1))

    transCount = 0
    for loc, p0 in enumerate(perm0):
        p1 = perm1[loc]
        if p0 != p1:
            sloc = perm1_map[p0]                       # Find position in perm1
            perm1[loc], perm1[sloc] = p0, p1           # Swap in perm1
            perm1_map[p0], perm1_map[p1] = loc, sloc   # Swap the map
            transCount += 1
            
    # Even number of transposition means equal parity
    return -2 * (transCount % 2) + 1
    
# Practical definition of Epsilon
class Epsilon(aloha_lib.LorentzObject):
    """ The fully anti-symmetric object in Lorentz-Space """
 
    def give_parity(self, perm):
        """return the parity of the permutation"""
        assert set(perm) == set([0,1,2,3]) 
        
        i1 , i2, i3, i4 = perm
        #formula found on wikipedia
        return -1 * ((i2-i1) * (i3-i1) *(i4-i1) * (i3-i2) * (i4-i2) *(i4-i3))/12 
   
    # DEFINE THE REPRESENTATION OF EPSILON
           
    def __init__(self, lorentz1, lorentz2, lorentz3, lorentz4, prefactor=1):
       
       lorentz_list = [lorentz1 , lorentz2, lorentz3, lorentz4]
       order_lor = list(lorentz_list)
       order_lor.sort()
       
       sign = give_sign_perm(order_lor, lorentz_list)
       
       aloha_lib.LorentzObject.__init__(self, order_lor, \
                                                 [], prefactor=sign * prefactor)


    def create_representation(self):

        if not hasattr(self, 'epsilon'):
            # init all element to zero
            epsilon = dict( ((l1, l2, l3, l4), 0)
                                  for l1 in range(4) \
                                  for l2 in range(4) \
                                  for l3 in range(4) \
                                  for l4 in range(4))        
            # update non trivial one
            epsilon.update(dict(
             ((l1, l2, l3, l4), self.give_parity((l1,l2,l3,l4)))
                                 for l1 in range(4) \
                                 for l2 in range(4) if l2 != l1\
                                 for l3 in range(4) if l3 not in [l1,l2]\
                                 for l4 in range(4) if l4 not in [l1,l2,l3]))

            Epsilon.epsilon = epsilon
        

        
        self.representation = aloha_lib.LorentzObjectRepresentation(self.epsilon,
                                self.lorentz_ind,self.spin_ind)
   
    
            
#===============================================================================
# Metric
#===============================================================================
class Metric(aloha_lib.LorentzObject):
    
    metric = {(0,0): 1, (0,1): 0, (0,2): 0, (0,3): 0,\
              (1,0): 0, (1,1): -1, (1,2): 0, (1,3): 0,\
              (2,0): 0, (2,1): 0, (2,2): -1, (2,3): 0,\
              (3,0): 0, (3,1): 0, (3,2): 0, (3,3): -1}
    
    
    #[[1, 0, 0,0], [0, -1, 0, 0], [0, 0, -1, 0], [0, 0, 0, -1]]
    
    def __init__(self, lorentz1, lorentz2, prefactor=1):
        if lorentz1 < lorentz2:
            aloha_lib.LorentzObject.__init__(self,[lorentz1, lorentz2], [], prefactor)
        else:
            aloha_lib.LorentzObject.__init__(self,[lorentz2, lorentz1], [], prefactor)
    
    def create_representation(self):
        
        self.representation = aloha_lib.LorentzObjectRepresentation(self.metric,
                                             self.lorentz_ind,self.spin_ind)     

    def expand(self):
        """Expand the content information. We overload the basic rules in order
        to avoid the computation of Metric(1,2) * Metric(1,2) = 4"""

        if self.power == 2: 
            return aloha_lib.ConstantObject(4)
        else:
            try:
                return self.prefactor * self.representation
            except:
                self.create_representation()
                return self.prefactor * self.representation  
            
    def simplify(self):
        """Return the Denominator in a abstract way"""
        
        if self.power == 2:
            return aloha_lib.ConstantObject(4)
        else:
            return self
         
           
    
#===============================================================================
# Identity
#===============================================================================
class Identity(aloha_lib.LorentzObject):
    
    #identity = [[1, 0, 0,0], [0, 1, 0, 0], [0, 0, 1, 0], [0, 0, 0, 1]]
    identity = {(0,0): 1, (0,1): 0, (0,2): 0, (0,3): 0,\
              (1,0): 0, (1,1): 1, (1,2): 0, (1,3): 0,\
              (2,0): 0, (2,1): 0, (2,2): 1, (2,3): 0,\
              (3,0): 0, (3,1): 0, (3,2): 0, (3,3): 1}
    
    def __init__(self, spin1, spin2, prefactor=1):
        if spin1 < spin2:
            aloha_lib.LorentzObject.__init__(self,[],[spin1, spin2], prefactor)
        else:
            aloha_lib.LorentzObject.__init__(self,[],[spin2, spin1], prefactor)
            
    def create_representation(self):
        
        self.representation = aloha_lib.LorentzObjectRepresentation(self.identity,
                                             self.lorentz_ind,self.spin_ind)
##===============================================================================
## IdentityL  (Commented since not use)
##===============================================================================
#class IdentityL(aloha_lib.LorentzObject):
#    
#    identity = [[1, 0, 0,0], [0, 1, 0, 0], [0, 0, 1, 0], [0, 0, 0, 1]]
#    
#    def __init__(self, lorentz1, lorentz2, prefactor=1):
#        if lorentz1 < lorentz2:
#            aloha_lib.LorentzObject.__init__(self,[lorentz1, lorentz2], [])
#        else:
#            aloha_lib.LorentzObject.__init__(self,[lorentz1, lorentz2], [])
#            
#    def create_representation(self):
#        
#        self.representation = aloha_lib.LorentzObjectRepresentation(self.identity,
#                                             self.lorentz_ind,self.spin_ind)
#    
#===============================================================================
# ProjM 
#===============================================================================    
class ProjM(aloha_lib.LorentzObject):
    """ A object for (1-gamma5)/2 """
    
    #projm = [[1, 0, 0, 0], [0, 1, 0, 0], [0, 0, 0, 0], [0, 0, 0, 0]]
    projm= {(0,0): 1, (0,1): 0, (0,2): 0, (0,3): 0,\
              (1,0): 0, (1,1): 1, (1,2): 0, (1,3): 0,\
              (2,0): 0, (2,1): 0, (2,2): 0, (2,3): 0,\
              (3,0): 0, (3,1): 0, (3,2): 0, (3,3): 0}
    
    def __init__(self,spin1, spin2, prefactor=1):
        """Initialize the object"""
        if spin1 < spin2:
            aloha_lib.LorentzObject.__init__(self,[], [spin1, spin2], prefactor)
        else:
            aloha_lib.LorentzObject.__init__(self,[], [spin2, spin1], prefactor) 
        
          
    def create_representation(self):
        
        self.representation = aloha_lib.LorentzObjectRepresentation(self.projm,
                                             self.lorentz_ind,self.spin_ind)    


#===============================================================================
# ProjP 
#===============================================================================    
class ProjP(aloha_lib.LorentzObject):
    """A object for (1+gamma5)/2 """
    
    #projp = [[0, 0, 0, 0], [0, 0, 0, 0], [0, 0, 1, 0], [0, 0, 0, 1]]
    projp = {(0,0): 0, (0,1): 0, (0,2): 0, (0,3): 0,\
              (1,0): 0, (1,1): 0, (1,2): 0, (1,3): 0,\
              (2,0): 0, (2,1): 0, (2,2): 1, (2,3): 0,\
              (3,0): 0, (3,1): 0, (3,2): 0, (3,3): 1}
    
    def __init__(self,spin1, spin2, prefactor=1):
        """Initialize the object"""
        if spin1 < spin2:
            aloha_lib.LorentzObject.__init__(self,[], [spin1, spin2], prefactor)
        else:
            aloha_lib.LorentzObject.__init__(self,[], [spin2, spin1], prefactor) 
        
          
    def create_representation(self):
        
        self.representation = aloha_lib.LorentzObjectRepresentation(self.projp,
                                            self.lorentz_ind, self.spin_ind)    

#===============================================================================
# Denominator Propagator 
#===============================================================================    
class DenominatorPropagator(aloha_lib.LorentzObject):
    """The Denominator of the Propagator"""
    
    def __init__(self, particle, prefactor=1):
        """Initialize the object"""
        
        self.particle = particle
        tag=['P%s' % particle]
        aloha_lib.LorentzObject.__init__(self, [], [], prefactor, tag)
    
    def simplify(self):
        """Return the Denominator in a abstract way"""

        mass = Mass(self.particle)
        width = Width(self.particle)
        if aloha.complex_mass:
            denominator = P('i1', self.particle) * P('i1', self.particle) - \
                      mass * mass
        else:       
            denominator = P('i1', self.particle) * P('i1', self.particle) - \
                      mass * mass + complex(0,1) * mass* width
         
        return denominator
     
    def create_representation(self):
        """Create the representation for the Vector propagator"""
        
        object = self.simplify()
        self.representation = object.expand()


                
#===============================================================================
# Numerator Propagator 
#===============================================================================            

SpinorPropagator = lambda spin1, spin2, particle: complex(0,1) * (Gamma('mu', spin1, spin2) * \
                    P('mu', particle) + Mass(particle) * Identity(spin1, spin2))
                    
def VectorPropagator(l1,l2,part):
    """Define numerator of vector propagator"""
    
    if aloha.unitary_gauge:
        return complex(0,1) * (-1 * Metric(l1, l2) + OverMass2(part) * \
                                    Metric(l1,'I3')* P('I3', part) * P(l2, part))

    else:
        return complex(0,1) * (-1 * Metric(l1, l2))

#Spin3halfPropagator =  lambda mu, nu, s1, s2, part: -1*( Gamma(-1,s1,s2)*P(-1,part) + Identity(s1,s2)*Mass(part)) * (Metric(mu,nu)-Metric(mu,'I3')*P('I3',part)*P(nu,part)*OverMass2(part)) \
#         - 1/3 * (Gamma(mu,s1,-2) + Identity(s1, -2) *  P(mu, part) * Mass(part) * OverMass2(part))* \
#                             (Gamma('alpha',-2,-3) * P('alpha', part) - Identity(-2,-3) * Mass(part)) \
#                             * (Gamma(nu, -3, s2) + Identity(-3, s2) * P(nu, part) * Mass(part) * OverMass2(part) ) \
#            -1*( Gamma(-1,s1,s2)*P(-1,part) + Identity(s1,s2)*Mass(part)) * (Metric(mu,nu)-Metric(mu,'I3')*P('I3',part)*P(nu,part)*OverMass2(part)) \

Spin3halfPropagator =  lambda mu, nu, s1, s2, part:  - 1/3 * (Gamma(mu,s1,-2) + Identity(s1, -2) *  P(mu, part) * Mass(part) * OverMass2(part))* \
                             (PSlash(-2,-3, part) - Identity(-2,-3) * Mass(part)) * \
                             ( Gamma(nu, -3, s2)+ Mass(part) * OverMass2(part) * Identity(-3, s2) * P(nu, part) )
<<<<<<< HEAD
=======
                             
>>>>>>> ee444d90

Spin2masslessPropagator = lambda mu, nu, alpha, beta: complex(0,1/2)*( Metric(mu, alpha)* Metric(nu, beta) +\
                     Metric(mu, beta) * Metric(nu, alpha) - Metric(mu, nu) * Metric(alpha, beta))

Spin2Propagator =  lambda mu, nu, alpha, beta, part: Spin2masslessPropagator(mu, nu, alpha, beta) + \
                -complex(0, 1/2) * OverMass2(part) * (Metric(mu,alpha)* P(nu, part) * P(beta, part) + \
                                Metric(nu, beta) * P(mu, part) * P(alpha, part) + \
                                Metric(mu, beta) * P(nu, part) * P(alpha, part) + \
                                Metric(nu, alpha) * P(mu, part) * P(beta , part) )+ \
                complex(0, 1/6) * (Metric(mu,nu) + 2 * OverMass2(part) * P(mu, part) * P(nu, part)) * \
                      (Metric(alpha,beta) + 2 * OverMass2(part) * P(alpha, part) * P(beta, part))
    














<|MERGE_RESOLUTION|>--- conflicted
+++ resolved
@@ -797,10 +797,6 @@
 Spin3halfPropagator =  lambda mu, nu, s1, s2, part:  - 1/3 * (Gamma(mu,s1,-2) + Identity(s1, -2) *  P(mu, part) * Mass(part) * OverMass2(part))* \
                              (PSlash(-2,-3, part) - Identity(-2,-3) * Mass(part)) * \
                              ( Gamma(nu, -3, s2)+ Mass(part) * OverMass2(part) * Identity(-3, s2) * P(nu, part) )
-<<<<<<< HEAD
-=======
-                             
->>>>>>> ee444d90
 
 Spin2masslessPropagator = lambda mu, nu, alpha, beta: complex(0,1/2)*( Metric(mu, alpha)* Metric(nu, beta) +\
                      Metric(mu, beta) * Metric(nu, alpha) - Metric(mu, nu) * Metric(alpha, beta))

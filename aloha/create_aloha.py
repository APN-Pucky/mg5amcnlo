################################################################################
#
# Copyright (c) 2010 The MadGraph5_aMC@NLO Development team and Contributors
#
# This file is a part of the MadGraph5_aMC@NLO project, an application which 
# automatically generates Feynman diagrams and matrix elements for arbitrary
# high-energy processes in the Standard Model and beyond.
#
# It is subject to the MadGraph5_aMC@NLO license which should accompany this 
# distribution.
#
# For more information, visit madgraph.phys.ucl.ac.be and amcatnlo.web.cern.ch
#
################################################################################
from __future__ import division
import cmath
import copy
import cPickle
import glob
import logging
import numbers
import os
import re
import shutil
import sys
import time

root_path = os.path.split(os.path.dirname(os.path.realpath( __file__ )))[0]
sys.path.append(root_path)
from aloha.aloha_object import *
import aloha
import aloha.aloha_writers as aloha_writers
import aloha.aloha_lib as aloha_lib
import aloha.aloha_object as aloha_object
import aloha.aloha_parsers as aloha_parsers
import aloha.aloha_fct as aloha_fct
try:
    import madgraph.iolibs.files as files
    import madgraph.various.misc as misc
except Exception:
    import aloha.files as files
    import aloha.misc as misc
    
aloha_path = os.path.dirname(os.path.realpath(__file__))
logger = logging.getLogger('ALOHA')

_conjugate_gap = 50
_spin2_mult = 1000

pjoin = os.path.join

ALOHAERROR = aloha.ALOHAERROR

class AbstractRoutine(object):
    """ store the result of the computation of Helicity Routine
    this is use for storing and passing to writer """
    
    def __init__(self, expr, outgoing, spins, name, infostr, denom=None):
        """ store the information """

        self.spins = spins
        self.expr = expr
        self.denominator = denom
        self.name = name
        self.outgoing = outgoing
        self.infostr = infostr
        self.symmetries = []
        self.combined = []
        self.tag = []
        self.contracted = {}
        

        
    def add_symmetry(self, outgoing):
        """ add an outgoing """
        
        if not outgoing in self.symmetries:
            self.symmetries.append(outgoing)
    
    def add_combine(self, lor_list):
        """add a combine rule """
        
        if lor_list not in self.combined:
            self.combined.append(lor_list)
        
    def write(self, output_dir, language='Fortran', mode='self', combine=True,**opt):
        """ write the content of the object """
        writer = aloha_writers.WriterFactory(self, language, output_dir, self.tag)
        text = writer.write(mode=mode, **opt)
        if combine:
            for grouped in self.combined:
                if isinstance(text, tuple):
                    text = tuple([old.__add__(new)  for old, new in zip(text, 
                             writer.write_combined(grouped, mode=mode+'no_include', **opt))])
                else:
                    text += writer.write_combined(grouped, mode=mode+'no_include', **opt)        
        if aloha.mp_precision and 'MP' not in self.tag:
            self.tag.append('MP')
            text += self.write(output_dir, language, mode, **opt)
        return text
    
    def get_info(self, info):
        """return some information on the routine
        """
        if info == "rank":
            assert isinstance(self.expr, aloha_lib.SplitCoefficient)
            rank= 1
            for coeff in self.expr:
                rank = max(sum(coeff), rank)
            return rank -1 # due to the coefficient associate to the wavefunctions
        else:
            raise ALOHAERROR, '%s is not a valid information that can be computed' % info


class AbstractRoutineBuilder(object):
    """ Launch the creation of the Helicity Routine"""
    
    prop_lib = {} # Store computation for the propagator
    counter = 0   # counter for statistic only
    
    class AbstractALOHAError(Exception):
        """ An error class for ALOHA"""
    
    def __init__(self, lorentz, model=None):
        """ initialize the run
        lorentz: the lorentz information analyzed (UFO format)
        language: define in which language we write the output
        modes: 0 for  all incoming particles 
              >0 defines the outgoing part (start to count at 1)
        """

        self.spins = [s for s  in lorentz.spins]
        self.name = lorentz.name
        self.conjg = []
        self.tag = []
        self.outgoing = None
        self.lorentz_expr = lorentz.structure        
        self.routine_kernel = None
        self.spin2_massless = False
        self.spin32_massless = False
        self.contracted = {}
        self.fct = {}
        self.model = model
        self.denominator = None
#        assert model

        self.lastprint = 0 # to avoid that ALOHA makes too many printout
        
        if hasattr(lorentz, 'formfactors') and lorentz.formfactors:
            for formf in lorentz.formfactors:
                pat = re.compile(r'\b%s\b' % formf.name)
                self.lorentz_expr = pat.sub('(%s)' % formf.value, self.lorentz_expr)
            
    def compute_routine(self, mode, tag=[], factorize=True):
        """compute the expression and return it"""
        self.outgoing = mode
        self.tag = tag
        if __debug__:
            if mode == 0:
                assert not any(t.startswith('L') for t in tag)
        self.expr = self.compute_aloha_high_kernel(mode, factorize)
        return self.define_simple_output()
    
    def define_all_conjugate_builder(self, pair_list):
        """ return the full set of AbstractRoutineBuilder linked to fermion 
        clash"""
        
        solution = []

        for i, pair in enumerate(pair_list):
            new_builder = self.define_conjugate_builder(pair)
            solution.append(new_builder)
            solution += new_builder.define_all_conjugate_builder(pair_list[i+1:])
        return solution
                   
    def define_conjugate_builder(self, pairs=1):
        """ return a AbstractRoutineBuilder for the conjugate operation.
        If they are more than one pair of fermion. Then use pair to claim which 
        one is conjugated"""
        
        new_builder = copy.copy(self)
        new_builder.conjg = self.conjg[:]
        try:
            for index in pairs:
                new_builder.apply_conjugation(index) 
        except TypeError:
            new_builder.apply_conjugation(pairs) 
        return new_builder
    
    def apply_conjugation(self, pair=1):
        """ apply conjugation on self object"""
        
        nb_fermion = len([1 for s in self.spins if s % 2 == 0])   
        if isinstance(pair, tuple):
            if len(pair) ==1 :
                pair = pair[0]
            else:
                raise Exception
        
            
        if (pair > 1 or nb_fermion >2) and not self.conjg:
            # self.conjg avoif multiple check
            data = aloha_fct.get_fermion_flow(self.lorentz_expr, nb_fermion)
            target = dict([(2*i+1,2*i+2) for i in range(nb_fermion//2)])
            if not data == target:
                text = """Unable to deal with 4(or more) point interactions
in presence of majorana particle/flow violation"""
                raise ALOHAERROR, text
        
        old_id = 2 * pair - 1
        new_id = _conjugate_gap + old_id
        
        self.kernel_tag = set()
        aloha_lib.KERNEL.use_tag = set()
        if not self.routine_kernel or isinstance(self.routine_kernel, str):    
            self.routine_kernel = eval(self.parse_expression(self.lorentz_expr))
            self.kernel_tag = aloha_lib.KERNEL.use_tag
        # We need to compute C Gamma^T C^-1 = C_ab G_cb (-1) C_cd 
        #                  = C_ac G_bc (-1) C_bd = C_ac G_bc C_db
        self.routine_kernel = \
             C(new_id, old_id + 1) * self.routine_kernel * C(new_id + 1, old_id)
             
        self.lorentz_expr = '('+self.lorentz_expr+') * C(%s,%s) * C(%s,%s)' % \
                        (new_id, old_id + 1, new_id + 1, old_id ) 

        self.conjg.append(pair)

    
    def define_simple_output(self):
        """ define a simple output for this AbstractRoutine """
    
        infostr = str(self.lorentz_expr)

        output = AbstractRoutine(self.expr, self.outgoing, self.spins, self.name, \
                                                    infostr, self.denominator)
        output.contracted = dict([(name, aloha_lib.KERNEL.reduced_expr2[name])
                                          for name in aloha_lib.KERNEL.use_tag
                                          if name.startswith('TMP')])
        
        output.fct = dict([(name, aloha_lib.KERNEL.reduced_expr2[name])
                                          for name in aloha_lib.KERNEL.use_tag
                                          if name.startswith('FCT')])

        output.tag = [t for t in self.tag if not t.startswith('C')]
        output.tag += ['C%s' % pair for pair in self.conjg]
        return output

    def parse_expression(self, expr=None, need_P_sign=False):
        """change the sign of P for outcoming fermion in order to 
        correct the mismatch convention between HELAS and FR"""
        
        if not expr:
            expr = self.lorentz_expr
        
        if need_P_sign:
            expr = re.sub(r'\b(P|PSlash)\(', r'-\1(', expr)
        
        calc = aloha_parsers.ALOHAExpressionParser()
        lorentz_expr = calc.parse(expr)
        return lorentz_expr
                
    def compute_aloha_high_kernel(self, mode, factorize=True):
        """compute the abstract routine associate to this mode """

        # reset tag for particles
        aloha_lib.KERNEL.use_tag=set()
        #multiply by the wave functions
        nb_spinor = 0
        outgoing = self.outgoing
        if (outgoing + 1) // 2 in self.conjg:
            #flip the outgoing tag if in conjugate
            outgoing = outgoing + outgoing % 2 - (outgoing +1) % 2
        
        if not self.routine_kernel:
            AbstractRoutineBuilder.counter += 1
            if self.tag == []:
                logger.info('aloha creates %s routines' % self.name)
            elif AbstractALOHAModel.lastprint < time.time() - 1:
                AbstractALOHAModel.lastprint = time.time()
                logger.info('aloha creates %s set of routines with options: %s' \
                            % (self.name, ','.join(self.tag)) )
            try:
                lorentz = self.parse_expression()  
                self.routine_kernel = lorentz
                lorentz = eval(lorentz)
            except NameError as error:
                logger.error('unknow type in Lorentz Evaluation:%s'%str(error))
                raise ALOHAERROR, 'unknow type in Lorentz Evaluation: %s ' % str(error) 
            else:
                self.kernel_tag = set(aloha_lib.KERNEL.use_tag)
        elif isinstance(self.routine_kernel,str):
            lorentz = eval(self.routine_kernel)
            aloha_lib.KERNEL.use_tag = set(self.kernel_tag) 
        else:
            lorentz = copy.copy(self.routine_kernel)
            aloha_lib.KERNEL.use_tag = set(self.kernel_tag)
        for (i, spin ) in enumerate(self.spins):   
            id = i + 1
            #Check if this is the outgoing particle
            if id == outgoing:
                
                # check if we need a special propagator
                propa = [t[1:] for t in self.tag if t.startswith('P')]
                if propa == ['0']: 
                    massless = True
                    self.denominator = None
                elif propa == []:
                    massless = False
                    self.denominator = None
                else:
                    lorentz *= complex(0,1) * self.get_custom_propa(propa[0], spin, id)
                    continue
                
                
                
                if spin in [1,-1]: 
                    lorentz *= complex(0,1)
                elif spin == 2:
                    # shift and flip the tag if we multiply by C matrices
                    if (id + 1) // 2 in self.conjg:
                        id += _conjugate_gap + id % 2 - (id +1) % 2
                    if (id % 2):
                        #propagator outcoming
                        lorentz *= complex(0,1) * SpinorPropagatorout(id, 'I2', outgoing)
                    else:
                    #    #propagator incoming
                        lorentz *= complex(0,1) * SpinorPropagatorin('I2', id, outgoing)
                elif spin == 3 :
                    if massless or not aloha.unitary_gauge: 
                        lorentz *= VectorPropagatorMassless(id, 'I2', id)
                    else:
                        lorentz *= VectorPropagator(id, 'I2', id)
                elif spin == 4:
                    # shift and flip the tag if we multiply by C matrices
                    if (id + 1) // 2 in self.conjg:
                        spin_id = id + _conjugate_gap + id % 2 - (id +1) % 2
                    else:
                        spin_id = id
                    nb_spinor += 1
                    if not massless and (spin_id % 2):
                        lorentz *= complex(0,1) * Spin3halfPropagatorout(id, 'I2', spin_id,'I3', outgoing)
                    elif not massless and not (spin_id % 2):
                        lorentz *= complex(0,1) * Spin3halfPropagatorin('I2', id , 'I3', spin_id, outgoing)
                    elif spin_id %2:
                        lorentz *= complex(0,1) * Spin3halfPropagatorMasslessOut(id, 'I2', spin_id,'I3', outgoing)
                    else :
                        lorentz *= complex(0,1) * Spin3halfPropagatorMasslessIn('I2', id, 'I3', spin_id, outgoing)
          
                elif spin == 5 :
                    #lorentz *= 1 # delayed evaluation (fastenize the code)
                    if massless:
                        lorentz *= complex(0,1) * Spin2masslessPropagator(_spin2_mult + id, \
                                             2 * _spin2_mult + id,'I2','I3')
                    else:
                        lorentz *= complex(0,1) * Spin2Propagator(_spin2_mult + id, \
                                             2 * _spin2_mult + id,'I2','I3', id)
                else:
                    raise self.AbstractALOHAError(
                                'The spin value %s (2s+1) is not supported yet' % spin)
            else:
                # This is an incoming particle
                if spin in [1,-1]:
                    lorentz *= Scalar(id)
                elif spin == 2:
                    # shift the tag if we multiply by C matrices
                    if (id+1) // 2 in self.conjg:
                        spin_id = id + _conjugate_gap + id % 2 - (id +1) % 2
                    else:
                        spin_id = id
                    lorentz *= Spinor(spin_id, id)
                elif spin == 3:        
                    lorentz *= Vector(id, id)
                elif spin == 4:
                    # shift the tag if we multiply by C matrices
                    if (id+1) // 2 in self.conjg:
                        spin_id = id + _conjugate_gap + id % 2 - (id +1) % 2
                    else:
                        spin_id = id
                    nb_spinor += 1
                    lorentz *= Spin3Half(id, spin_id, id)
                elif spin == 5:
                    lorentz *= Spin2(1 * _spin2_mult + id, 2 * _spin2_mult + id, id)
                else:
                    raise self.AbstractALOHAError(
                                'The spin value %s (2s+1) is not supported yet' % spin)                    

        # If no particle OffShell
        if not outgoing:
            lorentz *= complex(0,-1)
            # Propagator are taken care separately
        
        lorentz = lorentz.simplify()
        
        # Modify the expression in case of loop-pozzorini
        if any((tag.startswith('L') for tag in self.tag if len(tag)>1)):
            return self.compute_loop_coefficient(lorentz, outgoing)
            
        lorentz = lorentz.expand()
        lorentz = lorentz.simplify()
        
        if factorize:
            lorentz = lorentz.factorize()
        
        lorentz.tag = set(aloha_lib.KERNEL.use_tag)
        return lorentz     

    @staticmethod
    def mod_propagator_expression(tag, text):
        """Change the index of the propagator to match the current need"""

        data = re.split(r'(\b[a-zA-Z]\w*?)\(([\'\w,\s\"\+\-]*?)\)',text)
        to_change = {}
        for old, new in tag.items():
            if isinstance(new, str):
                new='\'%s\'' % new
            else:
                new = str(new)
            to_change[r'%s' % old] = new
        pos=-2
        while pos +3 < len(data):
            pos = pos+3
            ltype = data[pos]
            if ltype != 'complex':
<<<<<<< HEAD
                data[pos+1] = re.sub(r'\b(%s)\b' % '|'.join(to_change),
=======
                data[pos+1] = re.sub(r'\b(?<!-)(%s)\b' % '|'.join(to_change),
>>>>>>> bab3622f
                                     lambda x: to_change[x.group()], data[pos+1])
            data[pos+1] = '(%s)' % data[pos+1]
        text=''.join(data)
        return text

    def get_custom_propa(self, propa, spin, id):
        """Return the ALOHA object associated to the user define propagator"""

        propagator = getattr(self.model.propagators, propa)
        numerator = propagator.numerator
        denominator = propagator.denominator      

        # Find how to make the replacement for the various tag in the propagator expression
        needPflipping = False
        if spin in [1,-1]:
            tag = {'id': id}         
        elif spin == 2:
            # shift and flip the tag if we multiply by C matrices
            if (id + 1) // 2 in self.conjg:
                spin_id = id + _conjugate_gap + id % 2 - (id +1) % 2
            else:
                spin_id = id
            if (spin_id % 2):
                #propagator outcoming
                needPflipping = True
                tag ={'1': spin_id, '2': 'I2', 'id': id}
            else:
                tag ={'1': 'I2', '2': spin_id, 'id': id}
        elif spin == 3 :
            tag ={'1': id, '2': 'I2', 'id': id}
        elif spin == 4:
            delta = lambda i,j: aloha_object.Identity(i,j)
            deltaL = lambda i,j: aloha_object.IdentityL(i,j)
            # shift and flip the tag if we multiply by C matrices
            if (id + 1) // 2 in self.conjg:
                spin_id = id + _conjugate_gap + id % 2 - (id +1) % 2
            else:
                spin_id = id
            if spin_id % 2:
                needPflipping = True
                tag = {'1': 'pr_1', '2': 'pr_2', 'id':id}
            else:
                tag = {'1': 'pr_2', '2': 'pr_1'}
            numerator *= deltaL('pr_1',id) * deltaL('pr_2', 'I2') * \
                                    delta('pr_1', spin_id) * delta('pr_2', 'I3')
        elif spin == 5 :
            tag = {'1': _spin2_mult + id, '2': 2 * _spin2_mult + id, 
                   '51': 'I2', '52': 'I3', 'id':id}
        
        numerator = self.mod_propagator_expression(tag, numerator)
        if denominator:
            denominator = self.mod_propagator_expression(tag, denominator)      
        
        numerator = self.parse_expression(numerator, needPflipping)
        if denominator:
            self.denominator = self.parse_expression(denominator, needPflipping)
            self.denominator = eval(self.denominator)
            if not isinstance(self.denominator, numbers.Number):
                self.denominator = self.denominator.simplify().expand().simplify().get((0,))

        return eval(numerator)
    
            

    
    def compute_loop_coefficient(self, lorentz, outgoing):
        

        l_in = [int(tag[1:]) for tag in self.tag if tag.startswith('L')][0]
        if (l_in + 1) // 2 in self.conjg:
            #flip the outgoing tag if in conjugate                                                                                                                                         
            l_in = l_in + l_in % 2 - (l_in +1) % 2                    
        assert l_in != outgoing, 'incoming Open Loop can not be the outcoming one'
        
        # modify the expression for the momenta
        # P_i -> P_i + P_L and P_o -> -P_o - P_L
        Pdep = [aloha_lib.KERNEL.get(P) for P in lorentz.get_all_var_names()
                                                      if P.startswith('_P')]

        Pdep = set([P for P in Pdep if P.particle in [outgoing, l_in]])
        for P in Pdep:
            if P.particle == l_in:
                sign = 1
            else:
                sign = -1
            id = P.id
            lorentz_ind = P.lorentz_ind[0]
            P_Lid = aloha_object.P(lorentz_ind, 'L')
            P_obj = aloha_object.P(lorentz_ind, P.particle)
            new_expr = sign*(P_Lid + P_obj)
            lorentz = lorentz.replace(id, new_expr)

        # Compute the variable from which we need to split the expression
        var_veto =  ['PL_0', 'PL_1', 'PL_2', 'PL_3']
        spin = aloha_writers.WriteALOHA.type_to_variable[abs(self.spins[l_in-1])]
        size = aloha_writers.WriteALOHA.type_to_size[spin]-1
        var_veto += ['%s%s_%s' % (spin,l_in,i) for i in range(1,size)]
        # compute their unique identifiant
        veto_ids = aloha_lib.KERNEL.get_ids(var_veto)
        
        lorentz = lorentz.expand(veto = veto_ids)
        lorentz = lorentz.simplify()
        coeff_expr = lorentz.split(veto_ids)
        
        for key, expr in coeff_expr.items():
            expr = expr.simplify()
            coeff_expr[key] = expr.factorize()
        coeff_expr.tag = set(aloha_lib.KERNEL.use_tag)

        return coeff_expr
                        
    def define_lorentz_expr(self, lorentz_expr):
        """Define the expression"""
        
        self.expr = lorentz_expr
    
    def define_routine_kernel(self, lorentz=None):
        """Define the kernel at low level"""
        
        if not lorentz:
            logger.info('compute kernel %s' % self.counter)
            AbstractRoutineBuilder.counter += 1  
            lorentz = eval(self.lorentz_expr)
                 
            if isinstance(lorentz, numbers.Number):
                self.routine_kernel = lorentz
                return lorentz
            lorentz = lorentz.simplify()
            lorentz = lorentz.expand()
            lorentz = lorentz.simplify()        
        
        self.routine_kernel = lorentz
        return lorentz

    
    @staticmethod
    def get_routine_name(name, outgoing):
        """return the name of the """
        
        name = '%s_%s' % (name, outgoing) 
        return name
            
    @classmethod
    def load_library(cls, tag):
        # load the library
        if tag in cls.prop_lib:
            return
        else:
            cls.prop_lib = create_prop_library(tag, cls.aloha_lib)
        

class CombineRoutineBuilder(AbstractRoutineBuilder):
    """A special builder for combine routine if needed to write those
        explicitely.
    """
    def __init__(self, l_lorentz, model=None):
        """ initialize the run
        l_lorentz: list  of lorentz information analyzed (UFO format)
        language: define in which language we write the output
        modes: 0 for  all incoming particles 
              >0 defines the outgoing part (start to count at 1)
        """
        AbstractRoutineBuilder.__init__(self,l_lorentz[0], model)
        lorentz = l_lorentz[0]
        self.spins = lorentz.spins
        l_name = [l.name for l in l_lorentz]
        self.name = aloha_writers.combine_name(l_name[0], l_name[1:], None)
        self.conjg = []
        self.tag = []
        self.outgoing = None
        self.lorentz_expr = []
        for i, lor in enumerate(l_lorentz):
            self.lorentz_expr.append( 'Coup(%s) * (%s)' % (i+1, lor.structure))
        self.lorentz_expr = ' + '.join(self.lorentz_expr)
        self.routine_kernel = None
        self.contracted = {}
        self.fct = {}

class AbstractALOHAModel(dict):
    """ A class to build and store the full set of Abstract ALOHA Routine"""

    lastprint = 0

    def __init__(self, model_name, write_dir=None, format='Fortran', 
                 explicit_combine=False):
        """ load the UFO model and init the dictionary """
        
        # Option
        self.explicit_combine = explicit_combine
        
        # Extract the model name if combined with restriction
        model_name_pattern = re.compile("^(?P<name>.+)-(?P<rest>[\w\d_]+)$")
        model_name_re = model_name_pattern.match(model_name)
        if model_name_re:
            name = model_name_re.group('name')
            rest = model_name_re.group("rest")
            if rest == 'full' or \
               os.path.isfile(os.path.join(root_path, "models", name,
                                           "restrict_%s.dat" % rest)):
                model_name = model_name_re.group("name")

        # load the UFO model
        try:
            python_pos = model_name 
            __import__(python_pos)
        except Exception:
            python_pos = 'models.%s' % model_name 
            __import__(python_pos)
        self.model = sys.modules[python_pos]
        # find the position on the disk
        self.model_pos = os.path.dirname(self.model.__file__)

        # list the external routine
        self.external_routines = [] 

        # init the dictionary
        dict.__init__(self)
        self.symmetries = {}
        self.multiple_lor = {}
        
        if write_dir:
            self.main(write_dir,format=format)
            
    def main(self, output_dir, format='Fortran'):
        """ Compute if not already compute. 
            Write file in models/MY_MODEL/MY_FORMAT.
            copy the file to output_dir
        """
        ext = {'Fortran':'f','Python':'py','CPP':'h'}
        
        
        # Check if a pickle file exists
        if not self.load():
            self.compute_all()
        logger.info(' %s aloha routine' % len(self))
            
        # Check that output directory exists
        if not output_dir:
            output_dir = os.path.join(self.model_pos, format.lower())
            logger.debug('aloha output dir is %s' % output_dir) 
        if not os.path.exists(output_dir):
            os.mkdir(output_dir)
        
        # Check that all routine are generated at default places:
        for (name, outgoing), abstract in self.items():
            routine_name = AbstractRoutineBuilder.get_routine_name(name, outgoing)
            if not os.path.exists(os.path.join(output_dir, routine_name) + '.' + ext[format]):
                abstract.write(output_dir, format) 
            else:
                logger.info('File for %s already present, skip the writing of this file' % routine_name)
                   
        
    def save(self, filepos=None):
        """ save the current model in a pkl file """
        
        logger.info('save the aloha abstract routine in a pickle file')
        if not filepos:
            filepos = os.path.join(self.model_pos,'aloha.pkl') 
        
        fsock = open(filepos, 'w')
        cPickle.dump(dict(self), fsock)
        
    def load(self, filepos=None):
        """ reload the pickle file """
        return False
        if not filepos:
            filepos = os.path.join(self.model_pos,'aloha.pkl') 
        if os.path.exists(filepos):
            fsock = open(filepos, 'r')
            self.update(cPickle.load(fsock))        
            return True
        else:
            return False
        
    def get(self, lorentzname, outgoing):
        """ return the AbstractRoutine with a given lorentz name, and for a given
        outgoing particle """
        
        try:
            return self[(lorentzname, outgoing)]
        except Exception:
            logger.warning('(%s, %s) is not a valid key' % 
                                                       (lorentzname, outgoing) )
            return None
        
    def get_info(self, info, lorentzname, outgoing, tag, cached=False):
        """return some information about the aloha routine
        - "rank": return the rank of the loop function
        If the cached option is set to true, then the result is stored and
        recycled if possible.
        """

        if not aloha.loop_mode and any(t.startswith('L') for t in tag):
            aloha.loop_mode = True


        returned_dict = {}        
        # Make sure the input argument is a list
        if isinstance(info, str):
            infos = [info]
        else:
            infos = info
        
        # First deal with the caching of infos
        if hasattr(self, 'cached_interaction_infos'):
            # Now try to recover it
            for info_key in infos:
                try:
                    returned_dict[info] = self.cached_interaction_infos[\
                                         (lorentzname,outgoing,tuple(tag),info)]
                except KeyError:
                    # Some information has never been computed before, so they
                    # will be computed later.
                    pass             
        elif cached:
            self.cached_interaction_infos = {}

        init = False
        for info_key in infos:
            if info_key in returned_dict:
                continue
            elif not init:
                # need to create the aloha object
                lorentz = eval('self.model.lorentz.%s' % lorentzname)
                abstract = AbstractRoutineBuilder(lorentz)
                routine = abstract.compute_routine(outgoing, tag, factorize=False)                
                init = True

            assert 'routine' in locals()
            returned_dict[info_key] = routine.get_info(info_key)
            if cached:
                # Cache the information computed
                self.cached_interaction_infos[\
             (lorentzname,outgoing,tuple(tag),info_key)]=returned_dict[info_key]

        if isinstance(info, str):
            return returned_dict[info]
        else:
            return returned_dict
    
    def set(self, lorentzname, outgoing, abstract_routine):
        """ add in the dictionary """
    
        self[(lorentzname, outgoing)] = abstract_routine
    
    def compute_all(self, save=True, wanted_lorentz = [], custom_propa=False):
        """ define all the AbstractRoutine linked to a model """

        # Search identical particles in the vertices in order to avoid
        #to compute identical contribution
        self.look_for_symmetries()
        conjugate_list = self.look_for_conjugate()
        self.look_for_multiple_lorentz_interactions()
        
        if not wanted_lorentz:
            wanted_lorentz = [l.name for l in self.model.all_lorentz]
        for lorentz in self.model.all_lorentz:
            if not lorentz.name in wanted_lorentz:
                # Only include the routines we ask for
                continue
            
            if -1 in lorentz.spins:
                # No Ghost in ALOHA
                continue 
            
            if lorentz.structure == 'external':
                for i in range(len(lorentz.spins)):
                    self.external_routines.append('%s_%s' % (lorentz.name, i))
                continue
            
            #standard routines
            routines = [(i,[]) for i in range(len(lorentz.spins)+1)]
            # search for special propagators
            if custom_propa:
                for vertex in self.model.all_vertices:
                    if lorentz in vertex.lorentz:
                        for i,part in enumerate(vertex.particles):
                            new_prop = False
                            if hasattr(part, 'propagator') and part.propagator:
                                new_prop = ['P%s' % part.propagator.name]
                            elif part.mass.name.lower() == 'zero':
                                new_prop = ['P0'] 
                            if new_prop and (i+1, new_prop) not in routines:
                                routines.append((i+1, new_prop))
            
            builder = AbstractRoutineBuilder(lorentz, self.model)
            self.compute_aloha(builder, routines=routines)

            if lorentz.name in self.multiple_lor:
                for m in self.multiple_lor[lorentz.name]:
                    for outgoing in range(len(lorentz.spins)+1):
                        try:
                            self[(lorentz.name, outgoing)].add_combine(m)
                        except Exception:
                            pass # this routine is a symmetric one, so it 
                                 # already has the combination.
                    
            if lorentz.name in conjugate_list:
                conjg_builder_list= builder.define_all_conjugate_builder(\
                                                   conjugate_list[lorentz.name])
                for conjg_builder in conjg_builder_list:
                    # No duplication of conjugation:
                    assert conjg_builder_list.count(conjg_builder) == 1
                    self.compute_aloha(conjg_builder, lorentz.name)
                    if lorentz.name in self.multiple_lor:
                        for m in self.multiple_lor[lorentz.name]:
                            for outgoing in range(len(lorentz.spins)+1):
                                realname = conjg_builder.name + ''.join(['C%s' % pair for pair in conjg_builder.conjg])
                                try:
                                    self[(realname, outgoing)].add_combine(m)
                                except Exception,error:
                                    self[(realname, self.symmetries[lorentz.name][outgoing])].add_combine(m)          
                       
        if save:
            self.save()
    
    def add_Lorentz_object(self, lorentzlist):
        """add a series of Lorentz structure created dynamically"""
        
        for lor in lorentzlist:
            if not hasattr(self.model.lorentz, lor.name):
                setattr(self.model.lorentz, lor.name, lor)
    
    def compute_subset(self, data):
        """ create the requested ALOHA routine. 
        data should be a list of tuple (lorentz, tag, outgoing)
        tag should be the list of special tag (like conjugation on pair)
        to apply on the object """

        # Search identical particles in the vertices in order to avoid
        #to compute identical contribution
        self.look_for_symmetries()
        # reorganize the data (in order to use optimization for a given lorentz
        #structure
        aloha.loop_mode = False
        # self.explicit_combine = False
        request = {}

        for list_l_name, tag, outgoing in data:
            #allow tag to have integer for retro-compatibility
            all_tag = tag[:]
            conjugate = [i for i in tag if isinstance(i, int)]
            
            tag =  [i for i in tag if isinstance(i, str) and not i.startswith('P')]
            tag = tag + ['C%s'%i for i in conjugate]             
            tag = tag + [i for i in all_tag if isinstance(i, str) and  i.startswith('P')] 
            
            conjugate = tuple([int(c[1:]) for c in tag if c.startswith('C')])
            loop = any((t.startswith('L') for t in tag))
            if loop:
                aloha.loop_mode = True
                self.explicit_combine = True
                       
            for l_name in list_l_name:
                try:
                    request[l_name][conjugate].append((outgoing,tag))
                except Exception:
                    try:
                        request[l_name][conjugate] = [(outgoing,tag)]
                    except Exception:
                        request[l_name] = {conjugate: [(outgoing,tag)]}
                           
        # Loop on the structure to build exactly what is request
        for l_name in request:
            lorentz = eval('self.model.lorentz.%s' % l_name)
            if lorentz.structure == 'external':
                for tmp in request[l_name]:
                    for outgoing, tag in request[l_name][tmp]:
                        name = aloha_writers.get_routine_name(lorentz.name,outgoing=outgoing,tag=tag)
                        if name not in self.external_routines:
                            self.external_routines.append(name)
                continue
            
            builder = AbstractRoutineBuilder(lorentz, self.model)

            
            for conjg in request[l_name]:
                #ensure that routines are in rising order (for symetries)
                def sorting(a,b):
                    if a[0] < b[0]: return -1
                    else: return 1
                routines = request[l_name][conjg]
                routines.sort(sorting)
                if not conjg:
                    # No need to conjugate -> compute directly
                    self.compute_aloha(builder, routines=routines)
                else:
                    # Define the high level conjugate routine
                    conjg_builder = builder.define_conjugate_builder(conjg)
                    # Compute routines
                    self.compute_aloha(conjg_builder, symmetry=lorentz.name,
                                         routines=routines)
            
        
        # Build mutiple lorentz call
        for list_l_name, tag, outgoing in data:
            if len(list_l_name) ==1:
                continue
            #allow tag to have integer for retrocompatibility
            conjugate = [i for i in tag if isinstance(i, int)]
            all_tag = tag[:]
            tag =  [i for i in tag if isinstance(i, str) and not i.startswith('P')]
            tag = tag + ['C%s'%i for i in conjugate] 
            tag = tag + [i for i in all_tag if isinstance(i, str) and  i.startswith('P')] 
            
            if not self.explicit_combine:
                lorentzname = list_l_name[0]
                lorentzname += ''.join(tag)
                if self.has_key((lorentzname, outgoing)):
                    self[(lorentzname, outgoing)].add_combine(list_l_name[1:])
                else:
                    lorentz = eval('self.model.lorentz.%s' % lorentzname)
                    assert lorentz.structure == 'external'
            else:
                l_lorentz = []
                for l_name in list_l_name: 
                    l_lorentz.append(eval('self.model.lorentz.%s' % l_name))
                builder = CombineRoutineBuilder(l_lorentz)
                               
                for conjg in request[list_l_name[0]]:
                    #ensure that routines are in rising order (for symetries)
                    def sorting(a,b):
                        if a[0] < b[0]: return -1
                        else: return 1
                    routines = request[list_l_name[0]][conjg]
                    routines.sort(sorting)
                    if not conjg:
                        # No need to conjugate -> compute directly
                        self.compute_aloha(builder, routines=routines)
                    else:
                        # Define the high level conjugate routine
                        conjg_builder = builder.define_conjugate_builder(conjg)
                        # Compute routines
                        self.compute_aloha(conjg_builder, symmetry=lorentz.name,
                                        routines=routines)
                      
  
                            
    def compute_aloha(self, builder, symmetry=None, routines=None, tag=[]):
        """ define all the AbstractRoutine linked to a given lorentz structure
        symmetry authorizes to use the symmetry of anoter lorentz structure.
        routines to define only a subset of the routines."""

        name = builder.name
        if not symmetry:
            symmetry = name
        if not routines:
            if not tag:
                tag = ['C%s' % i for i in builder.conjg]
            else:
                addon = ['C%s' % i for i in builder.conjg]
                tag = [(i,addon +onetag) for i,onetag in tag]
            routines = [ tuple([i,tag]) for i in range(len(builder.spins) + 1 )]

        # Create the routines
        for outgoing, tag in routines:
            symmetric = self.has_symmetries(symmetry, outgoing, valid_output=routines)
            realname = name + ''.join(tag)
            if (realname, outgoing) in self:
                continue # already computed
            
            if symmetric:
                self.get(realname, symmetric).add_symmetry(outgoing)
            else:
                wavefunction = builder.compute_routine(outgoing, tag)
                #Store the information
                self.set(realname, outgoing, wavefunction)
          

    def compute_aloha_without_kernel(self, builder, symmetry=None, routines=None):
        """define all the AbstractRoutine linked to a given lorentz structure
        symmetry authorizes to use the symmetry of anoter lorentz structure.
        routines to define only a subset of the routines. 
        Compare to compute_aloha, each routines are computed independently.
        """

        name = builder.name
        if not routines:
            routines = [ tuple([i,[]]) for i in range(len(builder.spins) + 1 )]         
        
        for outgoing, tag in routines:
            builder.routine_kernel = None
            wavefunction = builder.compute_routine(outgoing, tag)
            self.set(name, outgoing, wavefunction)


    def write(self, output_dir, language):
        """ write the full set of Helicity Routine in output_dir"""
        for abstract_routine in self.values():
            abstract_routine.write(output_dir, language)

        for routine in self.external_routines:
            self.locate_external(routine, language, output_dir)

#        if aloha_lib.KERNEL.unknow_fct:
#            if  language == 'Fortran':
#                logger.warning('''Some function present in the lorentz structure are not
#            recognized. A Template file has been created:
#            %s
#            Please edit this file to include the associated definition.''' % \
#               pjoin(output_dir, 'additional_aloha_function.f') )
#            else:
#                logger.warning('''Some function present in the lorentz structure are 
#                not recognized. Please edit the code to add the defnition of such function.''')
#                logger.info('list of missing fct: %s .' % \
#                            ','.join([a[0] for a in aloha_lib.KERNEL.unknow_fct]))
#        
#        for fct_name, nb_arg in aloha_lib.KERNEL.unknow_fct:
#            if language == 'Fortran':
#                aloha_writers.write_template_fct(fct_name, nb_arg, output_dir)
        

        
        #self.write_aloha_file_inc(output_dir)
    
    def locate_external(self, name, language, output_dir=None):
        """search a valid external file and copy it to output_dir directory"""
        
        language_to_ext = {'Python': 'py',
                           'Fortran' : 'f',
                           'CPP': 'C'}
        ext = language_to_ext[language]
        paths = [os.path.join(self.model_pos, language), self.model_pos, 
                           os.path.join(root_path, 'aloha', 'template_files', )]

        ext_files  = []
        for path in paths:
            ext_files = misc.glob('%s.%s' % (name, ext), path)
            if ext_files:
                break
        else: 

            raise ALOHAERROR, 'No external routine \"%s.%s\" in directories\n %s' % \
                        (name, ext, '\n'.join(paths))
       
        if output_dir:
            for filepath in ext_files:
                
                files.cp(filepath, output_dir)
        return ext_files
                    
        

    def look_for_symmetries(self):
        """Search some symmetries in the vertices.
        We search if some identical particles are in a vertices in order
        to avoid to compute symmetrical contributions"""
        
        for vertex in self.model.all_vertices:
            for i, part1 in enumerate(vertex.particles):
                for j in range(i-1,-1,-1):
                    part2 = vertex.particles[j]
                    if part1.pdg_code == part2.pdg_code and part1.color == 1:
                        if part1.spin == 2 and (i % 2 != j % 2 ):
                            continue 
                        for lorentz in vertex.lorentz:
                            if self.symmetries.has_key(lorentz.name):
                                if self.symmetries[lorentz.name].has_key(i+1):
                                    self.symmetries[lorentz.name][i+1] = max(self.symmetries[lorentz.name][i+1], j+1)
                                else:
                                    self.symmetries[lorentz.name][i+1] = j+1
                            else:
                                self.symmetries[lorentz.name] = {i+1:j+1}
                        break
    
    def look_for_multiple_lorentz_interactions(self):
        """Search the interaction associate with more than one lorentz structure.
        If those lorentz structure have the same order and the same color then
        associate a multiple lorentz routines to ALOHA """
        
        orders = {}
        for coup in self.model.all_couplings:
            orders[coup.name] = str(coup.order)
        
        for vertex in self.model.all_vertices:
            if len(vertex.lorentz) == 1:
                continue
            #remove ghost
            #if -1 in vertex.lorentz[0].spins:
            #    continue
            
            # assign each order/color to a set of lorentz routine
            combine = {}
            for (id_col, id_lor), coups in vertex.couplings.items():
                if not isinstance(coups, list):
                    coups = [coups]
                for coup in coups:
                    order = orders[coup.name]
                    key = (id_col, order)
                    if key in combine:
                        combine[key].append(id_lor)
                    else:
                        combine[key] = [id_lor]
                    
            # Check if more than one routine are associated
            for list_lor in combine.values():
                if len(list_lor) == 1:
                    continue
                list_lor.sort() 
                main = vertex.lorentz[list_lor[0]].name 
                if main not in self.multiple_lor:
                    self.multiple_lor[main] = []
                
                info = tuple([vertex.lorentz[id].name for id in list_lor[1:]])
                if info not in self.multiple_lor[main]:
                    self.multiple_lor[main].append(info)
                     
                    
    def has_symmetries(self, l_name, outgoing, out=None, valid_output=None):
        """ This returns out if no symmetries are available, otherwise it finds 
        the lowest equivalent outgoing by recursivally calling this function.
        auth is a list of authorize output, if define"""

        try:
            equiv = self.symmetries[l_name][outgoing]
        except Exception:
            return out
        else:
            if not valid_output or equiv in valid_output:
                return self.has_symmetries(l_name, equiv, out=equiv, 
                                                      valid_output=valid_output)
            else:
                return self.has_symmetries(l_name, equiv, out=out,              
                                                      valid_output=valid_output)
        
    def look_for_conjugate(self):
        """ create a list for the routine needing to be conjugate """

        # Check if they are majorana in the model.
        need = False
        for particle in self.model.all_particles:
            if particle.spin == 2 and particle.selfconjugate:
                need = True
                break

        if not need:
            for interaction in self.model.all_vertices:
                fermions = [p for p in interaction.particles if p.spin == 2]
                for i in range(0, len(fermions), 2):
                    if fermions[i].pdg_code * fermions[i+1].pdg_code > 0:
                        # This is a fermion flow violating interaction
                        need = True
                        break

        # No majorana particles    
        if not need:
            return {}
        
        conjugate_request = {}
        # Check each vertex if they are fermion and/or majorana
        for vertex in self.model.all_vertices:
            for i in range(0, len(vertex.particles), 2):
                part1 = vertex.particles[i]
                if part1.spin !=2:
                    # deal only with fermion
                    break
                # check if this pair contains a majorana
                if part1.selfconjugate:
                    continue
                part2 = vertex.particles[i + 1]
                if part2.selfconjugate:
                    continue
                
                # No majorana => add the associate lorentz structure
                for lorentz in vertex.lorentz:
                    try:
                        conjugate_request[lorentz.name].add(i//2+1)
                    except Exception:
                        conjugate_request[lorentz.name] = set([i//2+1])
        
        for elem in conjugate_request:
            conjugate_request[elem] = list(conjugate_request[elem])
        
        return conjugate_request
            
        
            
def write_aloha_file_inc(aloha_dir,file_ext, comp_ext):
    """find the list of Helicity routine in the directory and create a list 
    of those files (but with compile extension)"""

    aloha_files = []
    
    # Identify the valid files
    alohafile_pattern = re.compile(r'''_\d%s''' % file_ext)
    for filename in os.listdir(aloha_dir):
        if os.path.isfile(os.path.join(aloha_dir, filename)):
            if alohafile_pattern.search(filename):
                aloha_files.append(filename.replace(file_ext, comp_ext))

    if os.path.exists(pjoin(aloha_dir, 'additional_aloha_function.f')):
        aloha_files.append('additional_aloha_function.o')
    
    text="ALOHARoutine = "
    text += ' '.join(aloha_files)
    text +='\n'
    

    file(os.path.join(aloha_dir, 'aloha_file.inc'), 'w').write(text) 


            
def create_prop_library(tag, lib={}):
    
    def create(obj):
        """ """
        obj= obj.simplify()
        obj = obj.expand()
        obj = obj.simplify()
        return obj        
    
    # avoid to add tag in global
    old_tag = set(aloha_lib.KERNEL.use_tag)
    print 'create lib',tag
    name, i = tag
    if name == "Spin2Prop":
        lib[('Spin2Prop',i)] = create( Spin2Propagator(_spin2_mult + i, \
                                             2 * _spin2_mult + i,'I2','I3', i) )
    elif name == "Spin2PropMassless":
        lib[('Spin2PropMassless',i)] = create( Spin2masslessPropagator(
                             _spin2_mult + i, 2 * _spin2_mult + i,'I2','I3'))
    
    aloha_lib.KERNEL.use_tag = old_tag
    return lib


if '__main__' == __name__:       
    logging.basicConfig(level=0)
    #create_library()
    import profile       
    #model 
      
    start = time.time()
    def main():
        alohagenerator = AbstractALOHAModel('sm') 
        alohagenerator.compute_all(save=False)
        return alohagenerator
    def write(alohagenerator):
        alohagenerator.write('/tmp/', 'Python')
    alohagenerator = main()
    logger.info('done in %s s' % (time.time()-start))
    write(alohagenerator)
    #profile.run('main()')
    #profile.run('write(alohagenerator)')
    stop = time.time()
    logger.info('done in %s s' % (stop-start))
  






<|MERGE_RESOLUTION|>--- conflicted
+++ resolved
@@ -421,11 +421,7 @@
             pos = pos+3
             ltype = data[pos]
             if ltype != 'complex':
-<<<<<<< HEAD
-                data[pos+1] = re.sub(r'\b(%s)\b' % '|'.join(to_change),
-=======
                 data[pos+1] = re.sub(r'\b(?<!-)(%s)\b' % '|'.join(to_change),
->>>>>>> bab3622f
                                      lambda x: to_change[x.group()], data[pos+1])
             data[pos+1] = '(%s)' % data[pos+1]
         text=''.join(data)

--- conflicted
+++ resolved
@@ -778,14 +778,9 @@
             #allow tag to have integer for retro-compatibility
             all_tag = tag[:]
             conjugate = [i for i in tag if isinstance(i, int)]
-<<<<<<< HEAD
-            tag =  [i for i in tag if isinstance(i, str)]
-            tag = tag + ['C%s'%i for i in conjugate] 
-=======
             tag =  [i for i in tag if isinstance(i, str) and not i.startswith('P')]
             tag = tag + ['C%s'%i for i in conjugate]             
             tag = tag + [i for i in all_tag if isinstance(i, str) and  i.startswith('P')] 
->>>>>>> c6d6fb1d
             
             conjugate = tuple([int(c[1:]) for c in tag if c.startswith('C')])
             loop = any((t.startswith('L') for t in tag))

--- conflicted
+++ resolved
@@ -443,10 +443,6 @@
         if loop and not 'L' in abstract_routine.tag:
             abstract_routine = copy.copy(abstract_routine)
             abstract_routine.tag = abstract_routine.tag + ['L']
-<<<<<<< HEAD
-
-=======
->>>>>>> 38a0a276
 
         self[(lorentzname, outgoing)] = abstract_routine
     

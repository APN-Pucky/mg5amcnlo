################################################################################
#
# Copyright (c) 2009 The MadGraph5_aMC@NLO Development team and Contributors
#
# This file is a part of the MadGraph5_aMC@NLO project, an application which 
# automatically generates Feynman diagrams and matrix elements for arbitrary
# high-energy processes in the Standard Model and beyond.
#
# It is subject to the MadGraph5_aMC@NLO license which should accompany this 
# distribution.
#
# For more information, visit madgraph.phys.ucl.ac.be and amcatnlo.web.cern.ch
#
################################################################################

"""Parsers for algebraic expressions coming from UFO, outputting into
different languages/frameworks (Fortran and Pythia8). Uses the PLY 3.3
Lex + Yacc framework"""

from __future__ import division

from __future__ import absolute_import
from __future__ import print_function
import logging
import numbers
import os
import re
import sys
from six.moves import input
<<<<<<< HEAD
=======
from six.moves import range
>>>>>>> b19b3d15


root_path = os.path.split(os.path.dirname(os.path.realpath( __file__ )))[0]
sys.path.append(os.path.join(root_path))

from . import aloha_lib
from .aloha_object import *
import vendor.ply.lex as lex
import vendor.ply.yacc as yacc
from aloha.aloha_lib import KERNEL
logger = logging.getLogger('aloha.parsers')

try:
    import madgraph.various.misc as misc
except Exception:
    import aloha.misc as misc


# PLY lexer class
class UFOExpressionParser(object):
    """A base class for parsers for algebraic expressions coming from UFO."""

    parsed_string = ""

    def __init__(self, **kw):
        """Ininitialize the lex and yacc"""

        modname = self.__class__.__name__
        self.debugfile = os.path.devnull
        self.tabmodule = os.path.join(root_path, "iolibs",  modname + "_" + "parsetab.py")
        lex.lex(module=self, debug=0)
        yacc.yacc(module=self, debug=0, debugfile=self.debugfile,
                  tabmodule=self.tabmodule)
        
    def parse(self, buf):
        """Parse the string buf"""
        yacc.parse(buf)
        return self.parsed_string

    # List of tokens and literals
    tokens = (
        'POWER', 'CSC', 'SEC', 'ACSC', 'ASEC',
        'SQRT', 'CONJ', 'RE', 'IM', 'PI', 'COMPLEX', 'FUNCTION',
        'VARIABLE', 'NUMBER'
        )
    literals = "=+-*/(),'"

    # Definition of tokens

    def t_CSC(self, t):
        r'(?<!\w)csc(?=\()'
        return t
    def t_SEC(self, t):
        r'(?<!\w)sec(?=\()'
        return t
    def t_ACSC(self, t):
        r'(?<!\w)acsc(?=\()'
        return t
    def t_ASEC(self, t):
        r'(?<!\w)asec(?=\()'
        return t
    def t_SQRT(self, t):
        r'cmath\.sqrt'
        return t
    def t_PI(self, t):
        r'cmath\.pi'
        return t
    def t_CONJ(self, t):
        r'complexconjugate'
        return t
    def t_IM(self, t):
        r'(?<!\w)im(?=\()'
        return t
    def t_RE(self, t):
        r'(?<!\w)re(?=\()'
        return t
    def t_COMPLEX(self, t):
        r'(?<!\w)complex(?=\()'
        return t
    def t_FUNCTION(self, t):
        r'(cmath\.){0,1}[a-zA-Z_][0-9a-zA-Z_]*(?=\()'
        return t
    def t_VARIABLE(self, t):
        r'[a-zA-Z_][0-9a-zA-Z_]*'
        return t
    
    t_NUMBER = r'([0-9]+\.[0-9]*|\.[0-9]+|[0-9]+)([eE][+-]{0,1}[0-9]+){0,1}'
    t_POWER  = r'\*\*'

    t_ignore = " \t"

    re_cmath_function = re.compile("cmath\.(?P<name>[0-9a-zA-Z_]+)")

    def t_newline(self, t):
        r'\n+'
        t.lexer.lineno += t.value.count("\n")

    def t_error(self, t):
        logger.error("Illegal character '%s'" % t.value[0])
        t.lexer.skip(1)

    # Build the lexer
    def build(self,**kwargs):
        self.lexer = lex.lex(module=self, **kwargs)

    # Definitions for the PLY yacc parser

    # Parsing rules
    precedence = (
        ('left','='),
        ('left','+','-'),
        ('left','*','/'),
        ('right','UMINUS'),
        ('left','POWER'),
        ('right','CSC'),
        ('right','SEC'),
        ('right','ACSC'),
        ('right','ASEC'),
        ('right','SQRT'),
        ('right','CONJ'),
        ('right','RE'),
        ('right','IM'),
        ('right','FUNCTION'),
        ('right','COMPLEX')
        )

    # Dictionary of parser expressions
    def p_statement_expr(self, p):
        'statement : expression'
        self.parsed_string = p[1]

    def p_expression_binop(self, p):
        '''expression : expression '=' expression
                      | expression '+' expression
                      | expression '-' expression
                      | expression '*' expression
                      | expression '/' expression'''
        p[0] = p[1] + p[2] + p[3]

    def p_expression_uminus(self, p):
        "expression : '-' expression %prec UMINUS"
        p[0] = '-' + p[2]

    def p_group_parentheses(self, p):
        "group : '(' expression ')'"
        p[0] = '(' + p[2] +')'

    def p_expression_group(self, p):
        "expression : group"
        p[0] = p[1]


    def p_error(self, p):
        if p:
            try:
                print(p)
                print(p[:])
<<<<<<< HEAD
=======
                print(p.value)
>>>>>>> b19b3d15
            except:
                pass
            raise Exception("Syntax error at '%s' in '%s'" % (p.value, self.f))
        else:
            logger.error("Syntax error at EOF")
        self.parsed_string = "Error"


class ALOHAExpressionParser(UFOExpressionParser):

    aloha_object = ['P', 'PBar', 'PVec','Gamma','Gamma5','Sigma','Mass','PSlash',
                    'OverMass2','Width','Scalar','Spinor','Vector',
                    'Spin2','Spin32','C','Epsilon','Metric','Identity',
                    'ProjM','ProjP','Coup','Norm', 'EPSL', 'EPST1', 'EPST2', 'PT',
                    'UFP', 'UFM', 'UFPC', 'UFMC',
                    'VFP', 'VFM', 'VFPC', 'VFMC',
                     'Tnorm', 'TnormZ']

    def p_expression_pi(self, p):
        '''expression : PI'''
        KERNEL.has_pi = True
        p[0] = 'Param(\'PI\')'

    def p_expression_power(self, p):
        'expression : expression POWER expression'
        
        obj = p[1]
        if '(' in p[1]:
            obj = p[1].split('(',1)[0]
        
        if obj in self.aloha_object:
            p2 = [x for i,x in enumerate(p) if i>0]
            p[0] = ''.join(p2)
        else:
             new = aloha_lib.KERNEL.add_function_expression('pow', eval(p[1]), eval(p[3]))
             p[0] = str(new)


    def p_expression_variable(self, p):
        "expression : VARIABLE"
        p[0] = 'Param(\'%s\')' % p[1]
        
    def p_expression_variable2(self, p):
        "expression : '\\'' VARIABLE '\\''"
        p[0] = '\'%s\'' % p[2]

    def p_expression_expression(self, p):
        "expression : '\\'' expression '\\''"
        p[0] = '\'%s\'' % p[2]

    def p_expression_complex(self, p):
        "expression : COMPLEX '(' expression ',' expression ')'"
        p[0] = 'complex(' + p[3] + ',' + p[5] + ')'

    def p_expression_number(self, p):
        "expression : NUMBER"
        p[0] = p[1]
        if float(p[1]) == int(float(p[1])) and float(p[1]) < 1000:
            p[0] = str(int(float(p[1])))

    def p_expression_func(self, p):
        '''expression : CSC group
                      | SEC group
                      | ACSC group
                      | ASEC group
                      | RE group
                      | IM group
                      | SQRT group
                      | CONJ group'''
      
        new = aloha_lib.KERNEL.add_function_expression(p[1], eval(p[2])) 
        p[0] = str(new)

    def p_expression_function(self, p):
        """expression : FUNCTION '(' expression ')'
         expression : FUNCTION '(' expression ',' expression ')'
         expression : FUNCTION '(' expression ',' expression ',' expression ')'
         expression : FUNCTION '(' expression ',' expression ',' expression ',' expression ')'
         expression : FUNCTION '(' expression ',' expression  ',' expression ',' expression ',' expression ')'
         expression : FUNCTION '(' expression ',' expression  ',' expression ',' expression ',' expression ',' expression ')'
         expression : FUNCTION '(' expression ',' expression  ',' expression ',' expression ',' expression ',' expression  ',' expression  ',' expression ')'
         expression : FUNCTION '(' expression ',' expression  ',' expression ',' expression ',' expression ',' expression  ',' expression  ',' expression ',' expression ')'
         expression : FUNCTION '(' expression ',' expression  ',' expression ',' expression ',' expression ',' expression  ',' expression  ',' expression ',' expression ',' expression  ')'
         expression : FUNCTION '(' expression ',' expression  ',' expression ',' expression ',' expression ',' expression  ',' expression  ',' expression ',' expression ',' expression  ',' expression ')'
         expression : FUNCTION '(' expression ',' expression  ',' expression ',' expression ',' expression ',' expression  ',' expression  ',' expression ',' expression ',' expression  ',' expression ',' expression ')'
         expression : FUNCTION '(' expression ',' expression  ',' expression ',' expression ',' expression ',' expression  ',' expression  ',' expression ',' expression ',' expression  ',' expression ',' expression ',' expression  ')'
         expression : FUNCTION '(' expression ',' expression  ',' expression ',' expression ',' expression ',' expression  ',' expression  ',' expression ',' expression ',' expression  ',' expression ',' expression ',' expression ',' expression ')'
         expression : FUNCTION '(' expression ',' expression  ',' expression ',' expression ',' expression ',' expression  ',' expression  ',' expression ',' expression ',' expression  ',' expression ',' expression ',' expression ',' expression ',' expression ')'
         expression : FUNCTION '(' expression ',' expression  ',' expression ',' expression ',' expression ',' expression  ',' expression  ',' expression ',' expression ',' expression  ',' expression ',' expression ',' expression ',' expression ',' expression ',' expression ')'
         expression : FUNCTION '(' expression ',' expression  ',' expression ',' expression ',' expression ',' expression  ',' expression  ',' expression ',' expression ',' expression  ',' expression ',' expression ',' expression ',' expression ',' expression ',' expression ',' expression ')'
         expression : FUNCTION '(' expression ',' expression  ',' expression ',' expression ',' expression ',' expression  ',' expression  ',' expression ',' expression ',' expression  ',' expression ',' expression ',' expression ',' expression ',' expression ',' expression ',' expression ',' expression ')'
         expression : FUNCTION '(' expression ',' expression  ',' expression ',' expression ',' expression ',' expression  ',' expression  ',' expression ',' expression ',' expression  ',' expression ',' expression ',' expression ',' expression ',' expression ',' expression ',' expression ',' expression ',' expression ')'
         expression : FUNCTION '(' expression ',' expression  ',' expression ',' expression ',' expression ',' expression  ',' expression  ',' expression ',' expression ',' expression  ',' expression ',' expression ',' expression ',' expression ',' expression ',' expression ',' expression ',' expression ',' expression ',' expression ')'
         expression : FUNCTION '(' expression ',' expression  ',' expression ',' expression ',' expression ',' expression  ',' expression  ',' expression ',' expression ',' expression  ',' expression ',' expression ',' expression ',' expression ',' expression ',' expression ',' expression ',' expression ',' expression ',' expression ',' expression ')'
         """
        if p[1] in self.aloha_object:
            p[0] = ''.join(p[1:])
            return
         
        p1 = p[1]
        re_groups = self.re_cmath_function.match(p1)
        if re_groups:
            p1 = re_groups.group("name")
        args = [eval(p[2*i+1]) for i in range(1, len(p)//2)]
        new = aloha_lib.KERNEL.add_function_expression(p1, *args)
        p[0] = str(new)

    def p_expression_binop(self, p):
        '''expression : expression '=' expression
                      | expression '+' expression
                      | expression '-' expression
                      | expression '*' expression
                      | expression '/' expression'''
        if p[2] != '/' or p[3].isdigit() or p[3].endswith('.'):
            p[0] = p[1] + p[2] + p[3]
        else:  
            denom = eval(p[3])
            if isinstance(denom, numbers.Number):
                p[0] = p[1] + '*' + str(1/denom)
            else:
                new = aloha_lib.KERNEL.add_function_expression('/', denom)
                p[0] = p[1] + ' * ' + str(new)
        
        


# Main program, allows to interactively test the parser
if __name__ == '__main__':


    calc = ALOHAExpressionParser()
    while 1:
        try:
            s = input('calc > ')
        except EOFError:
            break
        if not s: continue
        logger.info(calc.parse(s))
        
    
    
        
            
    
    <|MERGE_RESOLUTION|>--- conflicted
+++ resolved
@@ -27,10 +27,7 @@
 import re
 import sys
 from six.moves import input
-<<<<<<< HEAD
-=======
 from six.moves import range
->>>>>>> b19b3d15
 
 
 root_path = os.path.split(os.path.dirname(os.path.realpath( __file__ )))[0]
@@ -188,10 +185,7 @@
             try:
                 print(p)
                 print(p[:])
-<<<<<<< HEAD
-=======
                 print(p.value)
->>>>>>> b19b3d15
             except:
                 pass
             raise Exception("Syntax error at '%s' in '%s'" % (p.value, self.f))

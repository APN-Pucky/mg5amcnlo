--- conflicted
+++ resolved
@@ -182,18 +182,11 @@
     def p_error(self, p):
         if p:
             try:
-<<<<<<< HEAD
                 print(p)
                 print(p[:])
-=======
-                print p
-                print p[:]
-                print p.value
->>>>>>> df898420
+                print(p.value)
             except:
                 pass
-            print p.value
-            
             raise Exception("Syntax error at '%s' in '%s'" % (p.value, self.f))
         else:
             logger.error("Syntax error at EOF")

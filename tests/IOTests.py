--- conflicted
+++ resolved
@@ -154,13 +154,9 @@
         hel_amp=loop_helas_objects.LoopHelasMatrixElement(\
                                         myloopamp,optimized_output=isOptimized)
 
-<<<<<<< HEAD
         self.exporter.copy_template(model)
-        self.exporter.generate_loop_subprocess(hel_amp, self.helasModel)
-=======
-        self.exporter.copy_v4template(model.get('name'))
         self.exporter.generate_loop_subprocess(hel_amp, self.helasModel,unique_id=1)
->>>>>>> a421e41d
+
         wanted_lorentz = hel_amp.get_used_lorentz()
         wanted_couplings = list(set(sum(hel_amp.get_used_couplings(),[])))
         self.exporter.convert_model(model,wanted_lorentz,wanted_couplings)

--- conflicted
+++ resolved
@@ -97,13 +97,8 @@
 
 C     CutTools call for loop numbers 1,33,73
       CALL ML5_0_LOOP_2(7,13,DCMPLX(ZERO),DCMPLX(MDL_MB),1,I_SO,1)
-<<<<<<< HEAD
-C     CutTools call for loop numbers 2,6,121,122,127,128,109,110,111,11
-C     5,116,117
-=======
 C     CutTools call for loop numbers
 C      2,6,121,122,127,128,109,110,111,115,116,117
->>>>>>> d8618cb8
       CALL ML5_0_LOOP_2(6,14,DCMPLX(ZERO),DCMPLX(ZERO),2,I_SO,2)
 C     CutTools call for loop numbers 3,106,107,108
       CALL ML5_0_LOOP_3(5,6,7,DCMPLX(ZERO),DCMPLX(ZERO),DCMPLX(MDL_MB)
@@ -214,13 +209,8 @@
 C     CutTools call for loop numbers 47
       CALL ML5_0_LOOP_5(1,2,4,3,5,DCMPLX(ZERO),DCMPLX(ZERO)
      $ ,DCMPLX(MDL_MT),DCMPLX(MDL_MB),DCMPLX(ZERO),4,I_SO,40)
-<<<<<<< HEAD
-C     CutTools call for loop numbers 48,51,123,124,125,126,129,130,131,
-C     132
-=======
 C     CutTools call for loop numbers
 C      48,51,123,124,125,126,129,130,131,132
->>>>>>> d8618cb8
       CALL ML5_0_LOOP_3(1,2,14,DCMPLX(ZERO),DCMPLX(ZERO),DCMPLX(ZERO)
      $ ,3,I_SO,41)
 C     CutTools call for loop numbers 49

      MODULE ML5_0_POLYNOMIAL_CONSTANTS
      IMPLICIT NONE
      INCLUDE 'coef_specs.inc'
      INCLUDE 'loop_max_coefs.inc'

C     Map associating a rank to each coefficient position
      INTEGER COEFTORANK_MAP(0:LOOPMAXCOEFS-1)
      DATA COEFTORANK_MAP(0:0)/1*0/
      DATA COEFTORANK_MAP(1:4)/4*1/
      DATA COEFTORANK_MAP(5:14)/10*2/
      DATA COEFTORANK_MAP(15:34)/20*3/
      DATA COEFTORANK_MAP(35:69)/35*4/

C     Map defining the number of coefficients for a symmetric tensor
C      of a given rank
      INTEGER NCOEF_R(0:4)
      DATA NCOEF_R/1,5,15,35,70/

C     Map defining the coef position resulting from the multiplication
C      of two lower rank coefs.
      INTEGER COMB_COEF_POS(0:LOOPMAXCOEFS-1,0:4)
      DATA COMB_COEF_POS(  0,  0:  4) /  0,  1,  2,  3,  4/
      DATA COMB_COEF_POS(  1,  0:  4) /  1,  5,  6,  8, 11/
      DATA COMB_COEF_POS(  2,  0:  4) /  2,  6,  7,  9, 12/
      DATA COMB_COEF_POS(  3,  0:  4) /  3,  8,  9, 10, 13/
      DATA COMB_COEF_POS(  4,  0:  4) /  4, 11, 12, 13, 14/
      DATA COMB_COEF_POS(  5,  0:  4) /  5, 15, 16, 19, 25/
      DATA COMB_COEF_POS(  6,  0:  4) /  6, 16, 17, 20, 26/
      DATA COMB_COEF_POS(  7,  0:  4) /  7, 17, 18, 21, 27/
      DATA COMB_COEF_POS(  8,  0:  4) /  8, 19, 20, 22, 28/
      DATA COMB_COEF_POS(  9,  0:  4) /  9, 20, 21, 23, 29/
      DATA COMB_COEF_POS( 10,  0:  4) / 10, 22, 23, 24, 30/
      DATA COMB_COEF_POS( 11,  0:  4) / 11, 25, 26, 28, 31/
      DATA COMB_COEF_POS( 12,  0:  4) / 12, 26, 27, 29, 32/
      DATA COMB_COEF_POS( 13,  0:  4) / 13, 28, 29, 30, 33/
      DATA COMB_COEF_POS( 14,  0:  4) / 14, 31, 32, 33, 34/
      DATA COMB_COEF_POS( 15,  0:  4) / 15, 35, 36, 40, 50/
      DATA COMB_COEF_POS( 16,  0:  4) / 16, 36, 37, 41, 51/
      DATA COMB_COEF_POS( 17,  0:  4) / 17, 37, 38, 42, 52/
      DATA COMB_COEF_POS( 18,  0:  4) / 18, 38, 39, 43, 53/
      DATA COMB_COEF_POS( 19,  0:  4) / 19, 40, 41, 44, 54/
      DATA COMB_COEF_POS( 20,  0:  4) / 20, 41, 42, 45, 55/
      DATA COMB_COEF_POS( 21,  0:  4) / 21, 42, 43, 46, 56/
      DATA COMB_COEF_POS( 22,  0:  4) / 22, 44, 45, 47, 57/
      DATA COMB_COEF_POS( 23,  0:  4) / 23, 45, 46, 48, 58/
      DATA COMB_COEF_POS( 24,  0:  4) / 24, 47, 48, 49, 59/
      DATA COMB_COEF_POS( 25,  0:  4) / 25, 50, 51, 54, 60/
      DATA COMB_COEF_POS( 26,  0:  4) / 26, 51, 52, 55, 61/
      DATA COMB_COEF_POS( 27,  0:  4) / 27, 52, 53, 56, 62/
      DATA COMB_COEF_POS( 28,  0:  4) / 28, 54, 55, 57, 63/
      DATA COMB_COEF_POS( 29,  0:  4) / 29, 55, 56, 58, 64/
      DATA COMB_COEF_POS( 30,  0:  4) / 30, 57, 58, 59, 65/
      DATA COMB_COEF_POS( 31,  0:  4) / 31, 60, 61, 63, 66/
      DATA COMB_COEF_POS( 32,  0:  4) / 32, 61, 62, 64, 67/
      DATA COMB_COEF_POS( 33,  0:  4) / 33, 63, 64, 65, 68/
      DATA COMB_COEF_POS( 34,  0:  4) / 34, 66, 67, 68, 69/
      DATA COMB_COEF_POS( 35,  0:  4) / 35, 70, 71, 76, 91/
      DATA COMB_COEF_POS( 36,  0:  4) / 36, 71, 72, 77, 92/
      DATA COMB_COEF_POS( 37,  0:  4) / 37, 72, 73, 78, 93/
      DATA COMB_COEF_POS( 38,  0:  4) / 38, 73, 74, 79, 94/
      DATA COMB_COEF_POS( 39,  0:  4) / 39, 74, 75, 80, 95/
      DATA COMB_COEF_POS( 40,  0:  4) / 40, 76, 77, 81, 96/
      DATA COMB_COEF_POS( 41,  0:  4) / 41, 77, 78, 82, 97/
      DATA COMB_COEF_POS( 42,  0:  4) / 42, 78, 79, 83, 98/
      DATA COMB_COEF_POS( 43,  0:  4) / 43, 79, 80, 84, 99/
      DATA COMB_COEF_POS( 44,  0:  4) / 44, 81, 82, 85,100/
      DATA COMB_COEF_POS( 45,  0:  4) / 45, 82, 83, 86,101/
      DATA COMB_COEF_POS( 46,  0:  4) / 46, 83, 84, 87,102/
      DATA COMB_COEF_POS( 47,  0:  4) / 47, 85, 86, 88,103/
      DATA COMB_COEF_POS( 48,  0:  4) / 48, 86, 87, 89,104/
      DATA COMB_COEF_POS( 49,  0:  4) / 49, 88, 89, 90,105/
      DATA COMB_COEF_POS( 50,  0:  4) / 50, 91, 92, 96,106/
      DATA COMB_COEF_POS( 51,  0:  4) / 51, 92, 93, 97,107/
      DATA COMB_COEF_POS( 52,  0:  4) / 52, 93, 94, 98,108/
      DATA COMB_COEF_POS( 53,  0:  4) / 53, 94, 95, 99,109/
      DATA COMB_COEF_POS( 54,  0:  4) / 54, 96, 97,100,110/
      DATA COMB_COEF_POS( 55,  0:  4) / 55, 97, 98,101,111/
      DATA COMB_COEF_POS( 56,  0:  4) / 56, 98, 99,102,112/
      DATA COMB_COEF_POS( 57,  0:  4) / 57,100,101,103,113/
      DATA COMB_COEF_POS( 58,  0:  4) / 58,101,102,104,114/
      DATA COMB_COEF_POS( 59,  0:  4) / 59,103,104,105,115/
      DATA COMB_COEF_POS( 60,  0:  4) / 60,106,107,110,116/
      DATA COMB_COEF_POS( 61,  0:  4) / 61,107,108,111,117/
      DATA COMB_COEF_POS( 62,  0:  4) / 62,108,109,112,118/
      DATA COMB_COEF_POS( 63,  0:  4) / 63,110,111,113,119/
      DATA COMB_COEF_POS( 64,  0:  4) / 64,111,112,114,120/
      DATA COMB_COEF_POS( 65,  0:  4) / 65,113,114,115,121/
      DATA COMB_COEF_POS( 66,  0:  4) / 66,116,117,119,122/
      DATA COMB_COEF_POS( 67,  0:  4) / 67,117,118,120,123/
      DATA COMB_COEF_POS( 68,  0:  4) / 68,119,120,121,124/
      DATA COMB_COEF_POS( 69,  0:  4) / 69,122,123,124,125/

      END MODULE ML5_0_POLYNOMIAL_CONSTANTS


C     THE SUBROUTINE TO CREATE THE COEFFICIENTS FROM LAST LOOP WF AND 
C     MULTIPLY BY THE BORN

      SUBROUTINE ML5_0_CREATE_LOOP_COEFS(LOOP_WF,RANK,LCUT_SIZE
     $ ,LOOP_GROUP_NUMBER,SYMFACT,MULTIPLIER,COLOR_ID,HELCONFIG)
      USE ML5_0_POLYNOMIAL_CONSTANTS
      IMPLICIT NONE
C     
C     CONSTANTS 
C     
      INTEGER NBORNAMPS
      PARAMETER (NBORNAMPS=8)
      REAL*8 ZERO,ONE
      PARAMETER (ZERO=0.0D0,ONE=1.0D0)
      COMPLEX*16 IMAG1
      PARAMETER (IMAG1=(ZERO,ONE))
      COMPLEX*16 CMPLX_ZERO
      PARAMETER (CMPLX_ZERO=(ZERO,ZERO))
      INTEGER    NCOLORROWS
      PARAMETER (NCOLORROWS=396)
      INTEGER    NLOOPGROUPS
      PARAMETER (NLOOPGROUPS=77)
      INTEGER    NCOMB
      PARAMETER (NCOMB=48)
C     These are constants related to the split orders
      INTEGER    NSO, NSQUAREDSO, NAMPSO
      PARAMETER (NSO=0, NSQUAREDSO=0, NAMPSO=0)
C     
C     ARGUMENTS 
C     
      COMPLEX*16 LOOP_WF(MAXLWFSIZE,0:LOOPMAXCOEFS-1,MAXLWFSIZE)
      INTEGER RANK, COLOR_ID, SYMFACT, MULTIPLIER, LCUT_SIZE,
     $  HELCONFIG, LOOP_GROUP_NUMBER
C     
C     LOCAL VARIABLES 
C     
      COMPLEX*16 CFTOT
      COMPLEX*16 CONST(NAMPSO)
      INTEGER I,J
C     
C     FUNCTIONS
C     
      INTEGER ML5_0_ML5SOINDEX_FOR_BORN_AMP,
     $  ML5_0_ML5SOINDEX_FOR_LOOP_AMP, ML5_0_ML5SQSOINDEX
C     
C     GLOBAL VARIABLES
C     
      INTEGER CF_D(NCOLORROWS,NBORNAMPS)
      INTEGER CF_N(NCOLORROWS,NBORNAMPS)
      COMMON/ML5_0_CF/CF_D,CF_N

      LOGICAL CHECKPHASE
      LOGICAL HELDOUBLECHECKED
      COMMON/ML5_0_INIT/CHECKPHASE, HELDOUBLECHECKED

      INTEGER HELOFFSET
      INTEGER GOODHEL(NCOMB)
      LOGICAL GOODAMP(NSQUAREDSO,NLOOPGROUPS)
      COMMON/ML5_0_FILTERS/GOODAMP,GOODHEL,HELOFFSET

      COMPLEX*16 LOOPCOEFS(0:LOOPMAXCOEFS-1,NSQUAREDSO,NLOOPGROUPS)
      COMMON/ML5_0_LCOEFS/LOOPCOEFS

      INTEGER HELPICKED
      COMMON/ML5_0_HELCHOICE/HELPICKED

      COMPLEX*16 AMP(NBORNAMPS)
      COMMON/ML5_0_AMPS/AMP

      DO I=1,NAMPSO
        CONST(I)=CMPLX_ZERO
      ENDDO

      DO I=1,NBORNAMPS
        CFTOT=CMPLX(CF_N(COLOR_ID,I)/(ONE*ABS(CF_D(COLOR_ID,I))),ZERO
     $   ,KIND=8)
        IF(CF_D(COLOR_ID,I).LT.0) CFTOT=CFTOT*IMAG1
        CONST(ML5_0_ML5SOINDEX_FOR_BORN_AMP(I))
     $   =CONST(ML5_0_ML5SOINDEX_FOR_BORN_AMP(I))+CFTOT*CONJG(AMP(I))
      ENDDO

      DO I=1,NAMPSO
        IF (CONST(I).NE.CMPLX_ZERO) THEN
          CONST(I)=(CONST(I)*MULTIPLIER)/SYMFACT
          IF (.NOT.CHECKPHASE.AND.HELDOUBLECHECKED.AND.HELPICKED.EQ.-1)
     $      THEN
            CONST(I)=CONST(I)*GOODHEL(HELCONFIG)
          ENDIF
          CALL ML5_0_MERGE_WL(LOOP_WF,RANK,LCUT_SIZE,CONST(I)
     $     ,LOOPCOEFS(0,ML5_0_ML5SQSOINDEX(I
     $     ,ML5_0_ML5SOINDEX_FOR_LOOP_AMP(COLOR_ID)),LOOP_GROUP_NUMBER)
     $     )
        ENDIF
      ENDDO

      END


C     Now the routines to update the wavefunctions



C     THE SUBROUTINE TO CREATE THE COEFFICIENTS FROM LAST LOOP WF AND 
C     MULTIPLY BY THE BORN

      SUBROUTINE MP_ML5_0_CREATE_LOOP_COEFS(LOOP_WF,RANK,LCUT_SIZE
     $ ,LOOP_GROUP_NUMBER,SYMFACT,MULTIPLIER,COLOR_ID,HELCONFIG)
      USE ML5_0_POLYNOMIAL_CONSTANTS
      IMPLICIT NONE
C     
C     CONSTANTS 
C     
      INTEGER NBORNAMPS
      PARAMETER (NBORNAMPS=8)
      REAL*16 ZERO,ONE
      PARAMETER (ZERO=0.0E0_16,ONE=1.0E0_16)
      COMPLEX*32 IMAG1
      PARAMETER (IMAG1=(ZERO,ONE))
      COMPLEX*32 CMPLX_ZERO
      PARAMETER (CMPLX_ZERO=(ZERO,ZERO))
      INTEGER    NCOLORROWS
      PARAMETER (NCOLORROWS=396)
      INTEGER    NLOOPGROUPS
      PARAMETER (NLOOPGROUPS=77)
      INTEGER    NCOMB
      PARAMETER (NCOMB=48)
C     These are constants related to the split orders
      INTEGER    NSO, NSQUAREDSO, NAMPSO
      PARAMETER (NSO=0, NSQUAREDSO=0, NAMPSO=0)
C     
C     ARGUMENTS 
C     
      COMPLEX*32 LOOP_WF(MAXLWFSIZE,0:LOOPMAXCOEFS-1,MAXLWFSIZE)
      INTEGER RANK, COLOR_ID, SYMFACT, MULTIPLIER, LCUT_SIZE,
     $  HELCONFIG, LOOP_GROUP_NUMBER
C     
C     LOCAL VARIABLES 
C     
      COMPLEX*32 CFTOT
      COMPLEX*32 CONST(NAMPSO)
      INTEGER I,J
C     
C     FUNCTIONS
C     
      INTEGER ML5_0_ML5SOINDEX_FOR_BORN_AMP,
     $  ML5_0_ML5SOINDEX_FOR_LOOP_AMP, ML5_0_ML5SQSOINDEX
C     
C     GLOBAL VARIABLES
C     
      INTEGER CF_D(NCOLORROWS,NBORNAMPS)
      INTEGER CF_N(NCOLORROWS,NBORNAMPS)
      COMMON/ML5_0_CF/CF_D,CF_N

      LOGICAL CHECKPHASE
      LOGICAL HELDOUBLECHECKED
      COMMON/ML5_0_INIT/CHECKPHASE, HELDOUBLECHECKED

      INTEGER HELOFFSET
      INTEGER GOODHEL(NCOMB)
      LOGICAL GOODAMP(NSQUAREDSO,NLOOPGROUPS)
      COMMON/ML5_0_FILTERS/GOODAMP,GOODHEL,HELOFFSET

      COMPLEX*32 LOOPCOEFS(0:LOOPMAXCOEFS-1,NSQUAREDSO,NLOOPGROUPS)
      COMMON/ML5_0_MP_LCOEFS/LOOPCOEFS

      INTEGER HELPICKED
      COMMON/ML5_0_HELCHOICE/HELPICKED

      COMPLEX*32 AMP(NBORNAMPS)
      COMMON/ML5_0_MP_AMPS/AMP

      DO I=1,NAMPSO
        CONST(I)=CMPLX_ZERO
      ENDDO

      DO I=1,NBORNAMPS
        CFTOT=CMPLX(CF_N(COLOR_ID,I)/(ONE*ABS(CF_D(COLOR_ID,I))),ZERO
     $   ,KIND=16)
        IF(CF_D(COLOR_ID,I).LT.0) CFTOT=CFTOT*IMAG1
        CONST(ML5_0_ML5SOINDEX_FOR_BORN_AMP(I))
     $   =CONST(ML5_0_ML5SOINDEX_FOR_BORN_AMP(I))+CFTOT*CONJG(AMP(I))
      ENDDO

      DO I=1,NAMPSO
        IF (CONST(I).NE.CMPLX_ZERO) THEN
          CONST(I)=(CONST(I)*MULTIPLIER)/SYMFACT
          IF (.NOT.CHECKPHASE.AND.HELDOUBLECHECKED.AND.HELPICKED.EQ.-1)
     $      THEN
            CONST(I)=CONST(I)*GOODHEL(HELCONFIG)
          ENDIF
          CALL MP_ML5_0_MERGE_WL(LOOP_WF,RANK,LCUT_SIZE,CONST(I)
     $     ,LOOPCOEFS(0,ML5_0_ML5SQSOINDEX(I
     $     ,ML5_0_ML5SOINDEX_FOR_LOOP_AMP(COLOR_ID)),LOOP_GROUP_NUMBER)
     $     )
        ENDIF
      ENDDO

      END


C     Now the routines to update the wavefunctions



      SUBROUTINE ML5_0_EVAL_POLY(C,R,Q,OUT)
      USE ML5_0_POLYNOMIAL_CONSTANTS
      COMPLEX*16 C(0:LOOPMAXCOEFS-1)
      INTEGER R
      COMPLEX*16 Q(0:3)
      COMPLEX*16 OUT

      OUT=C(0)
      IF (R.GE.1) THEN
        OUT=OUT+C(1)*Q(0)+C(2)*Q(1)+C(3)*Q(2)+C(4)*Q(3)
      ENDIF
      IF (R.GE.2) THEN
        OUT=OUT+C(5)*Q(0)*Q(0)+C(6)*Q(0)*Q(1)+C(7)*Q(1)*Q(1)+C(8)*Q(0)
     $   *Q(2)+C(9)*Q(1)*Q(2)+C(10)*Q(2)*Q(2)+C(11)*Q(0)*Q(3)+C(12)
     $   *Q(1)*Q(3)+C(13)*Q(2)*Q(3)+C(14)*Q(3)*Q(3)
      ENDIF
      IF (R.GE.3) THEN
        OUT=OUT+C(15)*Q(0)*Q(0)*Q(0)+C(16)*Q(0)*Q(0)*Q(1)+C(17)*Q(0)
     $   *Q(1)*Q(1)+C(18)*Q(1)*Q(1)*Q(1)+C(19)*Q(0)*Q(0)*Q(2)+C(20)
     $   *Q(0)*Q(1)*Q(2)+C(21)*Q(1)*Q(1)*Q(2)+C(22)*Q(0)*Q(2)*Q(2)
     $   +C(23)*Q(1)*Q(2)*Q(2)+C(24)*Q(2)*Q(2)*Q(2)+C(25)*Q(0)*Q(0)
     $   *Q(3)+C(26)*Q(0)*Q(1)*Q(3)+C(27)*Q(1)*Q(1)*Q(3)+C(28)*Q(0)
     $   *Q(2)*Q(3)+C(29)*Q(1)*Q(2)*Q(3)+C(30)*Q(2)*Q(2)*Q(3)+C(31)
     $   *Q(0)*Q(3)*Q(3)+C(32)*Q(1)*Q(3)*Q(3)+C(33)*Q(2)*Q(3)*Q(3)
     $   +C(34)*Q(3)*Q(3)*Q(3)
      ENDIF
      IF (R.GE.4) THEN
        OUT=OUT+C(35)*Q(0)*Q(0)*Q(0)*Q(0)+C(36)*Q(0)*Q(0)*Q(0)*Q(1)
     $   +C(37)*Q(0)*Q(0)*Q(1)*Q(1)+C(38)*Q(0)*Q(1)*Q(1)*Q(1)+C(39)
     $   *Q(1)*Q(1)*Q(1)*Q(1)+C(40)*Q(0)*Q(0)*Q(0)*Q(2)+C(41)*Q(0)*Q(0)
     $   *Q(1)*Q(2)+C(42)*Q(0)*Q(1)*Q(1)*Q(2)+C(43)*Q(1)*Q(1)*Q(1)*Q(2)
     $   +C(44)*Q(0)*Q(0)*Q(2)*Q(2)+C(45)*Q(0)*Q(1)*Q(2)*Q(2)+C(46)
     $   *Q(1)*Q(1)*Q(2)*Q(2)+C(47)*Q(0)*Q(2)*Q(2)*Q(2)+C(48)*Q(1)*Q(2)
     $   *Q(2)*Q(2)+C(49)*Q(2)*Q(2)*Q(2)*Q(2)+C(50)*Q(0)*Q(0)*Q(0)*Q(3)
     $   +C(51)*Q(0)*Q(0)*Q(1)*Q(3)+C(52)*Q(0)*Q(1)*Q(1)*Q(3)+C(53)
     $   *Q(1)*Q(1)*Q(1)*Q(3)+C(54)*Q(0)*Q(0)*Q(2)*Q(3)+C(55)*Q(0)*Q(1)
     $   *Q(2)*Q(3)+C(56)*Q(1)*Q(1)*Q(2)*Q(3)+C(57)*Q(0)*Q(2)*Q(2)*Q(3)
     $   +C(58)*Q(1)*Q(2)*Q(2)*Q(3)+C(59)*Q(2)*Q(2)*Q(2)*Q(3)+C(60)
     $   *Q(0)*Q(0)*Q(3)*Q(3)+C(61)*Q(0)*Q(1)*Q(3)*Q(3)+C(62)*Q(1)*Q(1)
     $   *Q(3)*Q(3)+C(63)*Q(0)*Q(2)*Q(3)*Q(3)+C(64)*Q(1)*Q(2)*Q(3)*Q(3)
        OUT=OUT+C(65)*Q(2)*Q(2)*Q(3)*Q(3)+C(66)*Q(0)*Q(3)*Q(3)*Q(3)
     $   +C(67)*Q(1)*Q(3)*Q(3)*Q(3)+C(68)*Q(2)*Q(3)*Q(3)*Q(3)+C(69)
     $   *Q(3)*Q(3)*Q(3)*Q(3)
      ENDIF
      END

      SUBROUTINE MP_ML5_0_EVAL_POLY(C,R,Q,OUT)
      USE ML5_0_POLYNOMIAL_CONSTANTS
      COMPLEX*32 C(0:LOOPMAXCOEFS-1)
      INTEGER R
      COMPLEX*32 Q(0:3)
      COMPLEX*32 OUT

      OUT=C(0)
      IF (R.GE.1) THEN
        OUT=OUT+C(1)*Q(0)+C(2)*Q(1)+C(3)*Q(2)+C(4)*Q(3)
      ENDIF
      IF (R.GE.2) THEN
        OUT=OUT+C(5)*Q(0)*Q(0)+C(6)*Q(0)*Q(1)+C(7)*Q(1)*Q(1)+C(8)*Q(0)
     $   *Q(2)+C(9)*Q(1)*Q(2)+C(10)*Q(2)*Q(2)+C(11)*Q(0)*Q(3)+C(12)
     $   *Q(1)*Q(3)+C(13)*Q(2)*Q(3)+C(14)*Q(3)*Q(3)
      ENDIF
      IF (R.GE.3) THEN
        OUT=OUT+C(15)*Q(0)*Q(0)*Q(0)+C(16)*Q(0)*Q(0)*Q(1)+C(17)*Q(0)
     $   *Q(1)*Q(1)+C(18)*Q(1)*Q(1)*Q(1)+C(19)*Q(0)*Q(0)*Q(2)+C(20)
     $   *Q(0)*Q(1)*Q(2)+C(21)*Q(1)*Q(1)*Q(2)+C(22)*Q(0)*Q(2)*Q(2)
     $   +C(23)*Q(1)*Q(2)*Q(2)+C(24)*Q(2)*Q(2)*Q(2)+C(25)*Q(0)*Q(0)
     $   *Q(3)+C(26)*Q(0)*Q(1)*Q(3)+C(27)*Q(1)*Q(1)*Q(3)+C(28)*Q(0)
     $   *Q(2)*Q(3)+C(29)*Q(1)*Q(2)*Q(3)+C(30)*Q(2)*Q(2)*Q(3)+C(31)
     $   *Q(0)*Q(3)*Q(3)+C(32)*Q(1)*Q(3)*Q(3)+C(33)*Q(2)*Q(3)*Q(3)
     $   +C(34)*Q(3)*Q(3)*Q(3)
      ENDIF
      IF (R.GE.4) THEN
        OUT=OUT+C(35)*Q(0)*Q(0)*Q(0)*Q(0)+C(36)*Q(0)*Q(0)*Q(0)*Q(1)
     $   +C(37)*Q(0)*Q(0)*Q(1)*Q(1)+C(38)*Q(0)*Q(1)*Q(1)*Q(1)+C(39)
     $   *Q(1)*Q(1)*Q(1)*Q(1)+C(40)*Q(0)*Q(0)*Q(0)*Q(2)+C(41)*Q(0)*Q(0)
     $   *Q(1)*Q(2)+C(42)*Q(0)*Q(1)*Q(1)*Q(2)+C(43)*Q(1)*Q(1)*Q(1)*Q(2)
     $   +C(44)*Q(0)*Q(0)*Q(2)*Q(2)+C(45)*Q(0)*Q(1)*Q(2)*Q(2)+C(46)
     $   *Q(1)*Q(1)*Q(2)*Q(2)+C(47)*Q(0)*Q(2)*Q(2)*Q(2)+C(48)*Q(1)*Q(2)
     $   *Q(2)*Q(2)+C(49)*Q(2)*Q(2)*Q(2)*Q(2)+C(50)*Q(0)*Q(0)*Q(0)*Q(3)
     $   +C(51)*Q(0)*Q(0)*Q(1)*Q(3)+C(52)*Q(0)*Q(1)*Q(1)*Q(3)+C(53)
     $   *Q(1)*Q(1)*Q(1)*Q(3)+C(54)*Q(0)*Q(0)*Q(2)*Q(3)+C(55)*Q(0)*Q(1)
     $   *Q(2)*Q(3)+C(56)*Q(1)*Q(1)*Q(2)*Q(3)+C(57)*Q(0)*Q(2)*Q(2)*Q(3)
     $   +C(58)*Q(1)*Q(2)*Q(2)*Q(3)+C(59)*Q(2)*Q(2)*Q(2)*Q(3)+C(60)
     $   *Q(0)*Q(0)*Q(3)*Q(3)+C(61)*Q(0)*Q(1)*Q(3)*Q(3)+C(62)*Q(1)*Q(1)
     $   *Q(3)*Q(3)+C(63)*Q(0)*Q(2)*Q(3)*Q(3)+C(64)*Q(1)*Q(2)*Q(3)*Q(3)
        OUT=OUT+C(65)*Q(2)*Q(2)*Q(3)*Q(3)+C(66)*Q(0)*Q(3)*Q(3)*Q(3)
     $   +C(67)*Q(1)*Q(3)*Q(3)*Q(3)+C(68)*Q(2)*Q(3)*Q(3)*Q(3)+C(69)
     $   *Q(3)*Q(3)*Q(3)*Q(3)
      ENDIF
      END

      SUBROUTINE ML5_0_ADD_COEFS(A,RA,B,RB)
      USE ML5_0_POLYNOMIAL_CONSTANTS
      INTEGER I
      COMPLEX*16 A(0:LOOPMAXCOEFS-1),B(0:LOOPMAXCOEFS-1)
      INTEGER RA,RB

      DO I=0,NCOEF_R(RB)-1
        A(I)=A(I)+B(I)
      ENDDO
      END

      SUBROUTINE MP_ML5_0_ADD_COEFS(A,RA,B,RB)
      USE ML5_0_POLYNOMIAL_CONSTANTS
      INTEGER I
      COMPLEX*32 A(0:LOOPMAXCOEFS-1),B(0:LOOPMAXCOEFS-1)
      INTEGER RA,RB

      DO I=0,NCOEF_R(RB)-1
        A(I)=A(I)+B(I)
      ENDDO
      END

      SUBROUTINE ML5_0_MERGE_WL(WL,R,LCUT_SIZE,CONST,OUT)
      USE ML5_0_POLYNOMIAL_CONSTANTS
      INTEGER I,J
      COMPLEX*16 WL(MAXLWFSIZE,0:LOOPMAXCOEFS-1,MAXLWFSIZE)
      INTEGER R,LCUT_SIZE
      COMPLEX*16 CONST
      COMPLEX*16 OUT(0:LOOPMAXCOEFS-1)

      DO I=1,LCUT_SIZE
        DO J=0,NCOEF_R(R)-1
          OUT(J)=OUT(J)+WL(I,J,I)*CONST
        ENDDO
      ENDDO
      END

      SUBROUTINE MP_ML5_0_MERGE_WL(WL,R,LCUT_SIZE,CONST,OUT)
      USE ML5_0_POLYNOMIAL_CONSTANTS
      INTEGER I,J
      COMPLEX*32 WL(MAXLWFSIZE,0:LOOPMAXCOEFS-1,MAXLWFSIZE)
      INTEGER R,LCUT_SIZE
      COMPLEX*32 CONST
      COMPLEX*32 OUT(0:LOOPMAXCOEFS-1)

      DO I=1,LCUT_SIZE
        DO J=0,NCOEF_R(R)-1
          OUT(J)=OUT(J)+WL(I,J,I)*CONST
        ENDDO
      ENDDO
      END

      SUBROUTINE ML5_0_UPDATE_WL_0_1(A,LCUT_SIZE,B,IN_SIZE,OUT_SIZE
     $ ,OUT)
      USE ML5_0_POLYNOMIAL_CONSTANTS
      INTEGER I,J,K
      COMPLEX*16 A(MAXLWFSIZE,0:LOOPMAXCOEFS-1,MAXLWFSIZE)
      COMPLEX*16 B(MAXLWFSIZE,0:VERTEXMAXCOEFS-1,MAXLWFSIZE)
      COMPLEX*16 OUT(MAXLWFSIZE,0:LOOPMAXCOEFS-1,MAXLWFSIZE)
      INTEGER LCUT_SIZE,IN_SIZE,OUT_SIZE

      DO I=1,LCUT_SIZE
        DO J=1,OUT_SIZE
          DO K=0,4
            OUT(J,K,I)=(0.0D0,0.0D0)
          ENDDO
          DO K=1,IN_SIZE
            OUT(J,0,I)=OUT(J,0,I)+A(K,0,I)*B(J,0,K)
            OUT(J,1,I)=OUT(J,1,I)+A(K,0,I)*B(J,1,K)
            OUT(J,2,I)=OUT(J,2,I)+A(K,0,I)*B(J,2,K)
            OUT(J,3,I)=OUT(J,3,I)+A(K,0,I)*B(J,3,K)
            OUT(J,4,I)=OUT(J,4,I)+A(K,0,I)*B(J,4,K)
          ENDDO
        ENDDO
      ENDDO
      END

      SUBROUTINE MP_ML5_0_UPDATE_WL_0_1(A,LCUT_SIZE,B,IN_SIZE,OUT_SIZE
     $ ,OUT)
      USE ML5_0_POLYNOMIAL_CONSTANTS
      INTEGER I,J,K
      COMPLEX*32 A(MAXLWFSIZE,0:LOOPMAXCOEFS-1,MAXLWFSIZE)
      COMPLEX*32 B(MAXLWFSIZE,0:VERTEXMAXCOEFS-1,MAXLWFSIZE)
      COMPLEX*32 OUT(MAXLWFSIZE,0:LOOPMAXCOEFS-1,MAXLWFSIZE)
      INTEGER LCUT_SIZE,IN_SIZE,OUT_SIZE

      DO I=1,LCUT_SIZE
        DO J=1,OUT_SIZE
          DO K=0,4
            OUT(J,K,I)=CMPLX(0.0E0_16,0.0E0_16,KIND=16)
          ENDDO
          DO K=1,IN_SIZE
            OUT(J,0,I)=OUT(J,0,I)+A(K,0,I)*B(J,0,K)
            OUT(J,1,I)=OUT(J,1,I)+A(K,0,I)*B(J,1,K)
            OUT(J,2,I)=OUT(J,2,I)+A(K,0,I)*B(J,2,K)
            OUT(J,3,I)=OUT(J,3,I)+A(K,0,I)*B(J,3,K)
            OUT(J,4,I)=OUT(J,4,I)+A(K,0,I)*B(J,4,K)
          ENDDO
        ENDDO
      ENDDO
      END

      SUBROUTINE ML5_0_UPDATE_WL_4_0(A,LCUT_SIZE,B,IN_SIZE,OUT_SIZE
     $ ,OUT)
      USE ML5_0_POLYNOMIAL_CONSTANTS
      INTEGER I,J,K
      COMPLEX*16 A(MAXLWFSIZE,0:LOOPMAXCOEFS-1,MAXLWFSIZE)
      COMPLEX*16 B(MAXLWFSIZE,0:VERTEXMAXCOEFS-1,MAXLWFSIZE)
      COMPLEX*16 OUT(MAXLWFSIZE,0:LOOPMAXCOEFS-1,MAXLWFSIZE)
      INTEGER LCUT_SIZE,IN_SIZE,OUT_SIZE

      DO I=1,LCUT_SIZE
        DO J=1,OUT_SIZE
          DO K=0,69
            OUT(J,K,I)=(0.0D0,0.0D0)
          ENDDO
          DO K=1,IN_SIZE
            OUT(J,0,I)=OUT(J,0,I)+A(K,0,I)*B(J,0,K)
            OUT(J,1,I)=OUT(J,1,I)+A(K,1,I)*B(J,0,K)
            OUT(J,2,I)=OUT(J,2,I)+A(K,2,I)*B(J,0,K)
            OUT(J,3,I)=OUT(J,3,I)+A(K,3,I)*B(J,0,K)
            OUT(J,4,I)=OUT(J,4,I)+A(K,4,I)*B(J,0,K)
            OUT(J,5,I)=OUT(J,5,I)+A(K,5,I)*B(J,0,K)
            OUT(J,6,I)=OUT(J,6,I)+A(K,6,I)*B(J,0,K)
            OUT(J,7,I)=OUT(J,7,I)+A(K,7,I)*B(J,0,K)
            OUT(J,8,I)=OUT(J,8,I)+A(K,8,I)*B(J,0,K)
            OUT(J,9,I)=OUT(J,9,I)+A(K,9,I)*B(J,0,K)
            OUT(J,10,I)=OUT(J,10,I)+A(K,10,I)*B(J,0,K)
            OUT(J,11,I)=OUT(J,11,I)+A(K,11,I)*B(J,0,K)
            OUT(J,12,I)=OUT(J,12,I)+A(K,12,I)*B(J,0,K)
            OUT(J,13,I)=OUT(J,13,I)+A(K,13,I)*B(J,0,K)
            OUT(J,14,I)=OUT(J,14,I)+A(K,14,I)*B(J,0,K)
            OUT(J,15,I)=OUT(J,15,I)+A(K,15,I)*B(J,0,K)
            OUT(J,16,I)=OUT(J,16,I)+A(K,16,I)*B(J,0,K)
            OUT(J,17,I)=OUT(J,17,I)+A(K,17,I)*B(J,0,K)
            OUT(J,18,I)=OUT(J,18,I)+A(K,18,I)*B(J,0,K)
            OUT(J,19,I)=OUT(J,19,I)+A(K,19,I)*B(J,0,K)
            OUT(J,20,I)=OUT(J,20,I)+A(K,20,I)*B(J,0,K)
            OUT(J,21,I)=OUT(J,21,I)+A(K,21,I)*B(J,0,K)
            OUT(J,22,I)=OUT(J,22,I)+A(K,22,I)*B(J,0,K)
            OUT(J,23,I)=OUT(J,23,I)+A(K,23,I)*B(J,0,K)
            OUT(J,24,I)=OUT(J,24,I)+A(K,24,I)*B(J,0,K)
            OUT(J,25,I)=OUT(J,25,I)+A(K,25,I)*B(J,0,K)
            OUT(J,26,I)=OUT(J,26,I)+A(K,26,I)*B(J,0,K)
            OUT(J,27,I)=OUT(J,27,I)+A(K,27,I)*B(J,0,K)
            OUT(J,28,I)=OUT(J,28,I)+A(K,28,I)*B(J,0,K)
            OUT(J,29,I)=OUT(J,29,I)+A(K,29,I)*B(J,0,K)
            OUT(J,30,I)=OUT(J,30,I)+A(K,30,I)*B(J,0,K)
            OUT(J,31,I)=OUT(J,31,I)+A(K,31,I)*B(J,0,K)
            OUT(J,32,I)=OUT(J,32,I)+A(K,32,I)*B(J,0,K)
            OUT(J,33,I)=OUT(J,33,I)+A(K,33,I)*B(J,0,K)
            OUT(J,34,I)=OUT(J,34,I)+A(K,34,I)*B(J,0,K)
            OUT(J,35,I)=OUT(J,35,I)+A(K,35,I)*B(J,0,K)
            OUT(J,36,I)=OUT(J,36,I)+A(K,36,I)*B(J,0,K)
            OUT(J,37,I)=OUT(J,37,I)+A(K,37,I)*B(J,0,K)
            OUT(J,38,I)=OUT(J,38,I)+A(K,38,I)*B(J,0,K)
            OUT(J,39,I)=OUT(J,39,I)+A(K,39,I)*B(J,0,K)
            OUT(J,40,I)=OUT(J,40,I)+A(K,40,I)*B(J,0,K)
            OUT(J,41,I)=OUT(J,41,I)+A(K,41,I)*B(J,0,K)
            OUT(J,42,I)=OUT(J,42,I)+A(K,42,I)*B(J,0,K)
            OUT(J,43,I)=OUT(J,43,I)+A(K,43,I)*B(J,0,K)
            OUT(J,44,I)=OUT(J,44,I)+A(K,44,I)*B(J,0,K)
            OUT(J,45,I)=OUT(J,45,I)+A(K,45,I)*B(J,0,K)
            OUT(J,46,I)=OUT(J,46,I)+A(K,46,I)*B(J,0,K)
            OUT(J,47,I)=OUT(J,47,I)+A(K,47,I)*B(J,0,K)
            OUT(J,48,I)=OUT(J,48,I)+A(K,48,I)*B(J,0,K)
            OUT(J,49,I)=OUT(J,49,I)+A(K,49,I)*B(J,0,K)
            OUT(J,50,I)=OUT(J,50,I)+A(K,50,I)*B(J,0,K)
            OUT(J,51,I)=OUT(J,51,I)+A(K,51,I)*B(J,0,K)
            OUT(J,52,I)=OUT(J,52,I)+A(K,52,I)*B(J,0,K)
            OUT(J,53,I)=OUT(J,53,I)+A(K,53,I)*B(J,0,K)
            OUT(J,54,I)=OUT(J,54,I)+A(K,54,I)*B(J,0,K)
            OUT(J,55,I)=OUT(J,55,I)+A(K,55,I)*B(J,0,K)
            OUT(J,56,I)=OUT(J,56,I)+A(K,56,I)*B(J,0,K)
            OUT(J,57,I)=OUT(J,57,I)+A(K,57,I)*B(J,0,K)
            OUT(J,58,I)=OUT(J,58,I)+A(K,58,I)*B(J,0,K)
            OUT(J,59,I)=OUT(J,59,I)+A(K,59,I)*B(J,0,K)
            OUT(J,60,I)=OUT(J,60,I)+A(K,60,I)*B(J,0,K)
            OUT(J,61,I)=OUT(J,61,I)+A(K,61,I)*B(J,0,K)
            OUT(J,62,I)=OUT(J,62,I)+A(K,62,I)*B(J,0,K)
            OUT(J,63,I)=OUT(J,63,I)+A(K,63,I)*B(J,0,K)
            OUT(J,64,I)=OUT(J,64,I)+A(K,64,I)*B(J,0,K)
            OUT(J,65,I)=OUT(J,65,I)+A(K,65,I)*B(J,0,K)
            OUT(J,66,I)=OUT(J,66,I)+A(K,66,I)*B(J,0,K)
            OUT(J,67,I)=OUT(J,67,I)+A(K,67,I)*B(J,0,K)
            OUT(J,68,I)=OUT(J,68,I)+A(K,68,I)*B(J,0,K)
            OUT(J,69,I)=OUT(J,69,I)+A(K,69,I)*B(J,0,K)
          ENDDO
        ENDDO
      ENDDO
      END

      SUBROUTINE MP_ML5_0_UPDATE_WL_4_0(A,LCUT_SIZE,B,IN_SIZE,OUT_SIZE
     $ ,OUT)
      USE ML5_0_POLYNOMIAL_CONSTANTS
      INTEGER I,J,K
      COMPLEX*32 A(MAXLWFSIZE,0:LOOPMAXCOEFS-1,MAXLWFSIZE)
      COMPLEX*32 B(MAXLWFSIZE,0:VERTEXMAXCOEFS-1,MAXLWFSIZE)
      COMPLEX*32 OUT(MAXLWFSIZE,0:LOOPMAXCOEFS-1,MAXLWFSIZE)
      INTEGER LCUT_SIZE,IN_SIZE,OUT_SIZE

      DO I=1,LCUT_SIZE
        DO J=1,OUT_SIZE
          DO K=0,69
            OUT(J,K,I)=CMPLX(0.0E0_16,0.0E0_16,KIND=16)
          ENDDO
          DO K=1,IN_SIZE
            OUT(J,0,I)=OUT(J,0,I)+A(K,0,I)*B(J,0,K)
            OUT(J,1,I)=OUT(J,1,I)+A(K,1,I)*B(J,0,K)
            OUT(J,2,I)=OUT(J,2,I)+A(K,2,I)*B(J,0,K)
            OUT(J,3,I)=OUT(J,3,I)+A(K,3,I)*B(J,0,K)
            OUT(J,4,I)=OUT(J,4,I)+A(K,4,I)*B(J,0,K)
            OUT(J,5,I)=OUT(J,5,I)+A(K,5,I)*B(J,0,K)
            OUT(J,6,I)=OUT(J,6,I)+A(K,6,I)*B(J,0,K)
            OUT(J,7,I)=OUT(J,7,I)+A(K,7,I)*B(J,0,K)
            OUT(J,8,I)=OUT(J,8,I)+A(K,8,I)*B(J,0,K)
            OUT(J,9,I)=OUT(J,9,I)+A(K,9,I)*B(J,0,K)
            OUT(J,10,I)=OUT(J,10,I)+A(K,10,I)*B(J,0,K)
            OUT(J,11,I)=OUT(J,11,I)+A(K,11,I)*B(J,0,K)
            OUT(J,12,I)=OUT(J,12,I)+A(K,12,I)*B(J,0,K)
            OUT(J,13,I)=OUT(J,13,I)+A(K,13,I)*B(J,0,K)
            OUT(J,14,I)=OUT(J,14,I)+A(K,14,I)*B(J,0,K)
            OUT(J,15,I)=OUT(J,15,I)+A(K,15,I)*B(J,0,K)
            OUT(J,16,I)=OUT(J,16,I)+A(K,16,I)*B(J,0,K)
            OUT(J,17,I)=OUT(J,17,I)+A(K,17,I)*B(J,0,K)
            OUT(J,18,I)=OUT(J,18,I)+A(K,18,I)*B(J,0,K)
            OUT(J,19,I)=OUT(J,19,I)+A(K,19,I)*B(J,0,K)
            OUT(J,20,I)=OUT(J,20,I)+A(K,20,I)*B(J,0,K)
            OUT(J,21,I)=OUT(J,21,I)+A(K,21,I)*B(J,0,K)
            OUT(J,22,I)=OUT(J,22,I)+A(K,22,I)*B(J,0,K)
            OUT(J,23,I)=OUT(J,23,I)+A(K,23,I)*B(J,0,K)
            OUT(J,24,I)=OUT(J,24,I)+A(K,24,I)*B(J,0,K)
            OUT(J,25,I)=OUT(J,25,I)+A(K,25,I)*B(J,0,K)
            OUT(J,26,I)=OUT(J,26,I)+A(K,26,I)*B(J,0,K)
            OUT(J,27,I)=OUT(J,27,I)+A(K,27,I)*B(J,0,K)
            OUT(J,28,I)=OUT(J,28,I)+A(K,28,I)*B(J,0,K)
            OUT(J,29,I)=OUT(J,29,I)+A(K,29,I)*B(J,0,K)
            OUT(J,30,I)=OUT(J,30,I)+A(K,30,I)*B(J,0,K)
            OUT(J,31,I)=OUT(J,31,I)+A(K,31,I)*B(J,0,K)
            OUT(J,32,I)=OUT(J,32,I)+A(K,32,I)*B(J,0,K)
            OUT(J,33,I)=OUT(J,33,I)+A(K,33,I)*B(J,0,K)
            OUT(J,34,I)=OUT(J,34,I)+A(K,34,I)*B(J,0,K)
            OUT(J,35,I)=OUT(J,35,I)+A(K,35,I)*B(J,0,K)
            OUT(J,36,I)=OUT(J,36,I)+A(K,36,I)*B(J,0,K)
            OUT(J,37,I)=OUT(J,37,I)+A(K,37,I)*B(J,0,K)
            OUT(J,38,I)=OUT(J,38,I)+A(K,38,I)*B(J,0,K)
            OUT(J,39,I)=OUT(J,39,I)+A(K,39,I)*B(J,0,K)
            OUT(J,40,I)=OUT(J,40,I)+A(K,40,I)*B(J,0,K)
            OUT(J,41,I)=OUT(J,41,I)+A(K,41,I)*B(J,0,K)
            OUT(J,42,I)=OUT(J,42,I)+A(K,42,I)*B(J,0,K)
            OUT(J,43,I)=OUT(J,43,I)+A(K,43,I)*B(J,0,K)
            OUT(J,44,I)=OUT(J,44,I)+A(K,44,I)*B(J,0,K)
            OUT(J,45,I)=OUT(J,45,I)+A(K,45,I)*B(J,0,K)
            OUT(J,46,I)=OUT(J,46,I)+A(K,46,I)*B(J,0,K)
            OUT(J,47,I)=OUT(J,47,I)+A(K,47,I)*B(J,0,K)
            OUT(J,48,I)=OUT(J,48,I)+A(K,48,I)*B(J,0,K)
            OUT(J,49,I)=OUT(J,49,I)+A(K,49,I)*B(J,0,K)
            OUT(J,50,I)=OUT(J,50,I)+A(K,50,I)*B(J,0,K)
            OUT(J,51,I)=OUT(J,51,I)+A(K,51,I)*B(J,0,K)
            OUT(J,52,I)=OUT(J,52,I)+A(K,52,I)*B(J,0,K)
            OUT(J,53,I)=OUT(J,53,I)+A(K,53,I)*B(J,0,K)
            OUT(J,54,I)=OUT(J,54,I)+A(K,54,I)*B(J,0,K)
            OUT(J,55,I)=OUT(J,55,I)+A(K,55,I)*B(J,0,K)
            OUT(J,56,I)=OUT(J,56,I)+A(K,56,I)*B(J,0,K)
            OUT(J,57,I)=OUT(J,57,I)+A(K,57,I)*B(J,0,K)
            OUT(J,58,I)=OUT(J,58,I)+A(K,58,I)*B(J,0,K)
            OUT(J,59,I)=OUT(J,59,I)+A(K,59,I)*B(J,0,K)
            OUT(J,60,I)=OUT(J,60,I)+A(K,60,I)*B(J,0,K)
            OUT(J,61,I)=OUT(J,61,I)+A(K,61,I)*B(J,0,K)
            OUT(J,62,I)=OUT(J,62,I)+A(K,62,I)*B(J,0,K)
            OUT(J,63,I)=OUT(J,63,I)+A(K,63,I)*B(J,0,K)
            OUT(J,64,I)=OUT(J,64,I)+A(K,64,I)*B(J,0,K)
            OUT(J,65,I)=OUT(J,65,I)+A(K,65,I)*B(J,0,K)
            OUT(J,66,I)=OUT(J,66,I)+A(K,66,I)*B(J,0,K)
            OUT(J,67,I)=OUT(J,67,I)+A(K,67,I)*B(J,0,K)
            OUT(J,68,I)=OUT(J,68,I)+A(K,68,I)*B(J,0,K)
            OUT(J,69,I)=OUT(J,69,I)+A(K,69,I)*B(J,0,K)
          ENDDO
        ENDDO
      ENDDO
      END

      SUBROUTINE ML5_0_UPDATE_WL_2_1(A,LCUT_SIZE,B,IN_SIZE,OUT_SIZE
     $ ,OUT)
      USE ML5_0_POLYNOMIAL_CONSTANTS
      IMPLICIT NONE
      INTEGER I,J,K,L,M
      COMPLEX*16 A(MAXLWFSIZE,0:LOOPMAXCOEFS-1,MAXLWFSIZE)
      COMPLEX*16 B(MAXLWFSIZE,0:VERTEXMAXCOEFS-1,MAXLWFSIZE)
      COMPLEX*16 OUT(MAXLWFSIZE,0:LOOPMAXCOEFS-1,MAXLWFSIZE)
      INTEGER LCUT_SIZE,IN_SIZE,OUT_SIZE
      INTEGER NEW_POSITION
      COMPLEX*16 UPDATER_COEF

C     Welcome to the computational heart of MadLoop...
      OUT(:,:,:)=(0.0D0,0.0D0)
      DO J=1,OUT_SIZE
        DO M=0,4
          DO K=1,IN_SIZE
            UPDATER_COEF = B(J,M,K)
            IF (UPDATER_COEF.EQ.(0.0D0,0.0D0)) CYCLE
            DO L=0,14
              NEW_POSITION = COMB_COEF_POS(L,M)
              DO I=1,LCUT_SIZE
                OUT(J,NEW_POSITION,I)=OUT(J,NEW_POSITION,I) + A(K,L,I)
     $           *UPDATER_COEF
              ENDDO
            ENDDO
          ENDDO
        ENDDO
      ENDDO

      END

      SUBROUTINE MP_ML5_0_UPDATE_WL_2_1(A,LCUT_SIZE,B,IN_SIZE,OUT_SIZE
     $ ,OUT)
      USE ML5_0_POLYNOMIAL_CONSTANTS
      IMPLICIT NONE
      INTEGER I,J,K,L,M
      COMPLEX*32 A(MAXLWFSIZE,0:LOOPMAXCOEFS-1,MAXLWFSIZE)
      COMPLEX*32 B(MAXLWFSIZE,0:VERTEXMAXCOEFS-1,MAXLWFSIZE)
      COMPLEX*32 OUT(MAXLWFSIZE,0:LOOPMAXCOEFS-1,MAXLWFSIZE)
      INTEGER LCUT_SIZE,IN_SIZE,OUT_SIZE
      INTEGER NEW_POSITION
      COMPLEX*32 UPDATER_COEF

C     Welcome to the computational heart of MadLoop...
      OUT(:,:,:)=CMPLX(0.0E0_16,0.0E0_16,KIND=16)
      DO J=1,OUT_SIZE
        DO M=0,4
          DO K=1,IN_SIZE
            UPDATER_COEF = B(J,M,K)
            IF (UPDATER_COEF.EQ.CMPLX(0.0E0_16,0.0E0_16,KIND=16)) CYCLE
            DO L=0,14
              NEW_POSITION = COMB_COEF_POS(L,M)
              DO I=1,LCUT_SIZE
                OUT(J,NEW_POSITION,I)=OUT(J,NEW_POSITION,I) + A(K,L,I)
     $           *UPDATER_COEF
              ENDDO
            ENDDO
          ENDDO
        ENDDO
      ENDDO

      END

      SUBROUTINE ML5_0_UPDATE_WL_0_0(A,LCUT_SIZE,B,IN_SIZE,OUT_SIZE
     $ ,OUT)
      USE ML5_0_POLYNOMIAL_CONSTANTS
      INTEGER I,J,K
      COMPLEX*16 A(MAXLWFSIZE,0:LOOPMAXCOEFS-1,MAXLWFSIZE)
      COMPLEX*16 B(MAXLWFSIZE,0:VERTEXMAXCOEFS-1,MAXLWFSIZE)
      COMPLEX*16 OUT(MAXLWFSIZE,0:LOOPMAXCOEFS-1,MAXLWFSIZE)
      INTEGER LCUT_SIZE,IN_SIZE,OUT_SIZE

      DO I=1,LCUT_SIZE
        DO J=1,OUT_SIZE
          DO K=0,0
            OUT(J,K,I)=(0.0D0,0.0D0)
          ENDDO
          DO K=1,IN_SIZE
            OUT(J,0,I)=OUT(J,0,I)+A(K,0,I)*B(J,0,K)
          ENDDO
        ENDDO
      ENDDO
      END

      SUBROUTINE MP_ML5_0_UPDATE_WL_0_0(A,LCUT_SIZE,B,IN_SIZE,OUT_SIZE
     $ ,OUT)
      USE ML5_0_POLYNOMIAL_CONSTANTS
      INTEGER I,J,K
      COMPLEX*32 A(MAXLWFSIZE,0:LOOPMAXCOEFS-1,MAXLWFSIZE)
      COMPLEX*32 B(MAXLWFSIZE,0:VERTEXMAXCOEFS-1,MAXLWFSIZE)
      COMPLEX*32 OUT(MAXLWFSIZE,0:LOOPMAXCOEFS-1,MAXLWFSIZE)
      INTEGER LCUT_SIZE,IN_SIZE,OUT_SIZE

      DO I=1,LCUT_SIZE
        DO J=1,OUT_SIZE
          DO K=0,0
            OUT(J,K,I)=CMPLX(0.0E0_16,0.0E0_16,KIND=16)
          ENDDO
          DO K=1,IN_SIZE
            OUT(J,0,I)=OUT(J,0,I)+A(K,0,I)*B(J,0,K)
          ENDDO
        ENDDO
      ENDDO
      END

      SUBROUTINE ML5_0_UPDATE_WL_3_1(A,LCUT_SIZE,B,IN_SIZE,OUT_SIZE
     $ ,OUT)
      USE ML5_0_POLYNOMIAL_CONSTANTS
      IMPLICIT NONE
      INTEGER I,J,K,L,M
      COMPLEX*16 A(MAXLWFSIZE,0:LOOPMAXCOEFS-1,MAXLWFSIZE)
      COMPLEX*16 B(MAXLWFSIZE,0:VERTEXMAXCOEFS-1,MAXLWFSIZE)
      COMPLEX*16 OUT(MAXLWFSIZE,0:LOOPMAXCOEFS-1,MAXLWFSIZE)
      INTEGER LCUT_SIZE,IN_SIZE,OUT_SIZE
      INTEGER NEW_POSITION
      COMPLEX*16 UPDATER_COEF

C     Welcome to the computational heart of MadLoop...
      OUT(:,:,:)=(0.0D0,0.0D0)
      DO J=1,OUT_SIZE
        DO M=0,4
          DO K=1,IN_SIZE
            UPDATER_COEF = B(J,M,K)
            IF (UPDATER_COEF.EQ.(0.0D0,0.0D0)) CYCLE
            DO L=0,34
              NEW_POSITION = COMB_COEF_POS(L,M)
              DO I=1,LCUT_SIZE
                OUT(J,NEW_POSITION,I)=OUT(J,NEW_POSITION,I) + A(K,L,I)
     $           *UPDATER_COEF
              ENDDO
            ENDDO
          ENDDO
        ENDDO
      ENDDO

      END

      SUBROUTINE MP_ML5_0_UPDATE_WL_3_1(A,LCUT_SIZE,B,IN_SIZE,OUT_SIZE
     $ ,OUT)
      USE ML5_0_POLYNOMIAL_CONSTANTS
      IMPLICIT NONE
      INTEGER I,J,K,L,M
      COMPLEX*32 A(MAXLWFSIZE,0:LOOPMAXCOEFS-1,MAXLWFSIZE)
      COMPLEX*32 B(MAXLWFSIZE,0:VERTEXMAXCOEFS-1,MAXLWFSIZE)
      COMPLEX*32 OUT(MAXLWFSIZE,0:LOOPMAXCOEFS-1,MAXLWFSIZE)
      INTEGER LCUT_SIZE,IN_SIZE,OUT_SIZE
      INTEGER NEW_POSITION
      COMPLEX*32 UPDATER_COEF

C     Welcome to the computational heart of MadLoop...
      OUT(:,:,:)=CMPLX(0.0E0_16,0.0E0_16,KIND=16)
      DO J=1,OUT_SIZE
        DO M=0,4
          DO K=1,IN_SIZE
            UPDATER_COEF = B(J,M,K)
            IF (UPDATER_COEF.EQ.CMPLX(0.0E0_16,0.0E0_16,KIND=16)) CYCLE
            DO L=0,34
              NEW_POSITION = COMB_COEF_POS(L,M)
              DO I=1,LCUT_SIZE
                OUT(J,NEW_POSITION,I)=OUT(J,NEW_POSITION,I) + A(K,L,I)
     $           *UPDATER_COEF
              ENDDO
            ENDDO
          ENDDO
        ENDDO
      ENDDO

      END

      SUBROUTINE ML5_0_UPDATE_WL_1_1(A,LCUT_SIZE,B,IN_SIZE,OUT_SIZE
     $ ,OUT)
      USE ML5_0_POLYNOMIAL_CONSTANTS
      INTEGER I,J,K
      COMPLEX*16 A(MAXLWFSIZE,0:LOOPMAXCOEFS-1,MAXLWFSIZE)
      COMPLEX*16 B(MAXLWFSIZE,0:VERTEXMAXCOEFS-1,MAXLWFSIZE)
      COMPLEX*16 OUT(MAXLWFSIZE,0:LOOPMAXCOEFS-1,MAXLWFSIZE)
      INTEGER LCUT_SIZE,IN_SIZE,OUT_SIZE

      DO I=1,LCUT_SIZE
        DO J=1,OUT_SIZE
          DO K=0,14
            OUT(J,K,I)=(0.0D0,0.0D0)
          ENDDO
          DO K=1,IN_SIZE
            OUT(J,0,I)=OUT(J,0,I)+A(K,0,I)*B(J,0,K)
            OUT(J,1,I)=OUT(J,1,I)+A(K,0,I)*B(J,1,K)+A(K,1,I)*B(J,0,K)
            OUT(J,2,I)=OUT(J,2,I)+A(K,0,I)*B(J,2,K)+A(K,2,I)*B(J,0,K)
            OUT(J,3,I)=OUT(J,3,I)+A(K,0,I)*B(J,3,K)+A(K,3,I)*B(J,0,K)
            OUT(J,4,I)=OUT(J,4,I)+A(K,0,I)*B(J,4,K)+A(K,4,I)*B(J,0,K)
            OUT(J,5,I)=OUT(J,5,I)+A(K,1,I)*B(J,1,K)
            OUT(J,6,I)=OUT(J,6,I)+A(K,1,I)*B(J,2,K)+A(K,2,I)*B(J,1,K)
            OUT(J,8,I)=OUT(J,8,I)+A(K,1,I)*B(J,3,K)+A(K,3,I)*B(J,1,K)
            OUT(J,11,I)=OUT(J,11,I)+A(K,1,I)*B(J,4,K)+A(K,4,I)*B(J,1,K)
            OUT(J,7,I)=OUT(J,7,I)+A(K,2,I)*B(J,2,K)
            OUT(J,9,I)=OUT(J,9,I)+A(K,2,I)*B(J,3,K)+A(K,3,I)*B(J,2,K)
            OUT(J,12,I)=OUT(J,12,I)+A(K,2,I)*B(J,4,K)+A(K,4,I)*B(J,2,K)
            OUT(J,10,I)=OUT(J,10,I)+A(K,3,I)*B(J,3,K)
            OUT(J,13,I)=OUT(J,13,I)+A(K,3,I)*B(J,4,K)+A(K,4,I)*B(J,3,K)
            OUT(J,14,I)=OUT(J,14,I)+A(K,4,I)*B(J,4,K)
          ENDDO
        ENDDO
      ENDDO
      END

      SUBROUTINE MP_ML5_0_UPDATE_WL_1_1(A,LCUT_SIZE,B,IN_SIZE,OUT_SIZE
     $ ,OUT)
      USE ML5_0_POLYNOMIAL_CONSTANTS
      INTEGER I,J,K
      COMPLEX*32 A(MAXLWFSIZE,0:LOOPMAXCOEFS-1,MAXLWFSIZE)
      COMPLEX*32 B(MAXLWFSIZE,0:VERTEXMAXCOEFS-1,MAXLWFSIZE)
      COMPLEX*32 OUT(MAXLWFSIZE,0:LOOPMAXCOEFS-1,MAXLWFSIZE)
      INTEGER LCUT_SIZE,IN_SIZE,OUT_SIZE

      DO I=1,LCUT_SIZE
        DO J=1,OUT_SIZE
          DO K=0,14
            OUT(J,K,I)=CMPLX(0.0E0_16,0.0E0_16,KIND=16)
          ENDDO
          DO K=1,IN_SIZE
            OUT(J,0,I)=OUT(J,0,I)+A(K,0,I)*B(J,0,K)
            OUT(J,1,I)=OUT(J,1,I)+A(K,0,I)*B(J,1,K)+A(K,1,I)*B(J,0,K)
            OUT(J,2,I)=OUT(J,2,I)+A(K,0,I)*B(J,2,K)+A(K,2,I)*B(J,0,K)
            OUT(J,3,I)=OUT(J,3,I)+A(K,0,I)*B(J,3,K)+A(K,3,I)*B(J,0,K)
            OUT(J,4,I)=OUT(J,4,I)+A(K,0,I)*B(J,4,K)+A(K,4,I)*B(J,0,K)
            OUT(J,5,I)=OUT(J,5,I)+A(K,1,I)*B(J,1,K)
            OUT(J,6,I)=OUT(J,6,I)+A(K,1,I)*B(J,2,K)+A(K,2,I)*B(J,1,K)
            OUT(J,8,I)=OUT(J,8,I)+A(K,1,I)*B(J,3,K)+A(K,3,I)*B(J,1,K)
            OUT(J,11,I)=OUT(J,11,I)+A(K,1,I)*B(J,4,K)+A(K,4,I)*B(J,1,K)
            OUT(J,7,I)=OUT(J,7,I)+A(K,2,I)*B(J,2,K)
            OUT(J,9,I)=OUT(J,9,I)+A(K,2,I)*B(J,3,K)+A(K,3,I)*B(J,2,K)
            OUT(J,12,I)=OUT(J,12,I)+A(K,2,I)*B(J,4,K)+A(K,4,I)*B(J,2,K)
            OUT(J,10,I)=OUT(J,10,I)+A(K,3,I)*B(J,3,K)
            OUT(J,13,I)=OUT(J,13,I)+A(K,3,I)*B(J,4,K)+A(K,4,I)*B(J,3,K)
            OUT(J,14,I)=OUT(J,14,I)+A(K,4,I)*B(J,4,K)
          ENDDO
        ENDDO
      ENDDO
      END

      SUBROUTINE ML5_0_UPDATE_WL_2_0(A,LCUT_SIZE,B,IN_SIZE,OUT_SIZE
     $ ,OUT)
      USE ML5_0_POLYNOMIAL_CONSTANTS
      INTEGER I,J,K
      COMPLEX*16 A(MAXLWFSIZE,0:LOOPMAXCOEFS-1,MAXLWFSIZE)
      COMPLEX*16 B(MAXLWFSIZE,0:VERTEXMAXCOEFS-1,MAXLWFSIZE)
      COMPLEX*16 OUT(MAXLWFSIZE,0:LOOPMAXCOEFS-1,MAXLWFSIZE)
      INTEGER LCUT_SIZE,IN_SIZE,OUT_SIZE

      DO I=1,LCUT_SIZE
        DO J=1,OUT_SIZE
          DO K=0,14
            OUT(J,K,I)=(0.0D0,0.0D0)
          ENDDO
          DO K=1,IN_SIZE
            OUT(J,0,I)=OUT(J,0,I)+A(K,0,I)*B(J,0,K)
            OUT(J,1,I)=OUT(J,1,I)+A(K,1,I)*B(J,0,K)
            OUT(J,2,I)=OUT(J,2,I)+A(K,2,I)*B(J,0,K)
            OUT(J,3,I)=OUT(J,3,I)+A(K,3,I)*B(J,0,K)
            OUT(J,4,I)=OUT(J,4,I)+A(K,4,I)*B(J,0,K)
            OUT(J,5,I)=OUT(J,5,I)+A(K,5,I)*B(J,0,K)
            OUT(J,6,I)=OUT(J,6,I)+A(K,6,I)*B(J,0,K)
            OUT(J,7,I)=OUT(J,7,I)+A(K,7,I)*B(J,0,K)
            OUT(J,8,I)=OUT(J,8,I)+A(K,8,I)*B(J,0,K)
            OUT(J,9,I)=OUT(J,9,I)+A(K,9,I)*B(J,0,K)
            OUT(J,10,I)=OUT(J,10,I)+A(K,10,I)*B(J,0,K)
            OUT(J,11,I)=OUT(J,11,I)+A(K,11,I)*B(J,0,K)
            OUT(J,12,I)=OUT(J,12,I)+A(K,12,I)*B(J,0,K)
            OUT(J,13,I)=OUT(J,13,I)+A(K,13,I)*B(J,0,K)
            OUT(J,14,I)=OUT(J,14,I)+A(K,14,I)*B(J,0,K)
          ENDDO
        ENDDO
      ENDDO
      END

      SUBROUTINE MP_ML5_0_UPDATE_WL_2_0(A,LCUT_SIZE,B,IN_SIZE,OUT_SIZE
     $ ,OUT)
      USE ML5_0_POLYNOMIAL_CONSTANTS
      INTEGER I,J,K
      COMPLEX*32 A(MAXLWFSIZE,0:LOOPMAXCOEFS-1,MAXLWFSIZE)
      COMPLEX*32 B(MAXLWFSIZE,0:VERTEXMAXCOEFS-1,MAXLWFSIZE)
      COMPLEX*32 OUT(MAXLWFSIZE,0:LOOPMAXCOEFS-1,MAXLWFSIZE)
      INTEGER LCUT_SIZE,IN_SIZE,OUT_SIZE

      DO I=1,LCUT_SIZE
        DO J=1,OUT_SIZE
          DO K=0,14
            OUT(J,K,I)=CMPLX(0.0E0_16,0.0E0_16,KIND=16)
          ENDDO
          DO K=1,IN_SIZE
            OUT(J,0,I)=OUT(J,0,I)+A(K,0,I)*B(J,0,K)
            OUT(J,1,I)=OUT(J,1,I)+A(K,1,I)*B(J,0,K)
            OUT(J,2,I)=OUT(J,2,I)+A(K,2,I)*B(J,0,K)
            OUT(J,3,I)=OUT(J,3,I)+A(K,3,I)*B(J,0,K)
            OUT(J,4,I)=OUT(J,4,I)+A(K,4,I)*B(J,0,K)
            OUT(J,5,I)=OUT(J,5,I)+A(K,5,I)*B(J,0,K)
            OUT(J,6,I)=OUT(J,6,I)+A(K,6,I)*B(J,0,K)
            OUT(J,7,I)=OUT(J,7,I)+A(K,7,I)*B(J,0,K)
            OUT(J,8,I)=OUT(J,8,I)+A(K,8,I)*B(J,0,K)
            OUT(J,9,I)=OUT(J,9,I)+A(K,9,I)*B(J,0,K)
            OUT(J,10,I)=OUT(J,10,I)+A(K,10,I)*B(J,0,K)
            OUT(J,11,I)=OUT(J,11,I)+A(K,11,I)*B(J,0,K)
            OUT(J,12,I)=OUT(J,12,I)+A(K,12,I)*B(J,0,K)
            OUT(J,13,I)=OUT(J,13,I)+A(K,13,I)*B(J,0,K)
            OUT(J,14,I)=OUT(J,14,I)+A(K,14,I)*B(J,0,K)
          ENDDO
        ENDDO
      ENDDO
      END

<<<<<<< HEAD
      SUBROUTINE ML5_0_UPDATE_WL_1_1(A,LCUT_SIZE,B,IN_SIZE,OUT_SIZE
     $ ,OUT)
      USE ML5_0_POLYNOMIAL_CONSTANTS
      INTEGER I,J,K
      COMPLEX*16 A(MAXLWFSIZE,0:LOOPMAXCOEFS-1,MAXLWFSIZE)
      COMPLEX*16 B(MAXLWFSIZE,0:VERTEXMAXCOEFS-1,MAXLWFSIZE)
      COMPLEX*16 OUT(MAXLWFSIZE,0:LOOPMAXCOEFS-1,MAXLWFSIZE)
      INTEGER LCUT_SIZE,IN_SIZE,OUT_SIZE

      DO I=1,LCUT_SIZE
        DO J=1,OUT_SIZE
          DO K=0,14
            OUT(J,K,I)=(0.0D0,0.0D0)
          ENDDO
          DO K=1,IN_SIZE
            OUT(J,0,I)=OUT(J,0,I)+A(K,0,I)*B(J,0,K)
            OUT(J,1,I)=OUT(J,1,I)+A(K,0,I)*B(J,1,K)+A(K,1,I)*B(J,0,K)
            OUT(J,2,I)=OUT(J,2,I)+A(K,0,I)*B(J,2,K)+A(K,2,I)*B(J,0,K)
            OUT(J,3,I)=OUT(J,3,I)+A(K,0,I)*B(J,3,K)+A(K,3,I)*B(J,0,K)
            OUT(J,4,I)=OUT(J,4,I)+A(K,0,I)*B(J,4,K)+A(K,4,I)*B(J,0,K)
            OUT(J,5,I)=OUT(J,5,I)+A(K,1,I)*B(J,1,K)
            OUT(J,6,I)=OUT(J,6,I)+A(K,1,I)*B(J,2,K)+A(K,2,I)*B(J,1,K)
            OUT(J,7,I)=OUT(J,7,I)+A(K,2,I)*B(J,2,K)
            OUT(J,8,I)=OUT(J,8,I)+A(K,1,I)*B(J,3,K)+A(K,3,I)*B(J,1,K)
            OUT(J,9,I)=OUT(J,9,I)+A(K,2,I)*B(J,3,K)+A(K,3,I)*B(J,2,K)
            OUT(J,10,I)=OUT(J,10,I)+A(K,3,I)*B(J,3,K)
            OUT(J,11,I)=OUT(J,11,I)+A(K,1,I)*B(J,4,K)+A(K,4,I)*B(J,1,K)
            OUT(J,12,I)=OUT(J,12,I)+A(K,2,I)*B(J,4,K)+A(K,4,I)*B(J,2,K)
            OUT(J,13,I)=OUT(J,13,I)+A(K,3,I)*B(J,4,K)+A(K,4,I)*B(J,3,K)
            OUT(J,14,I)=OUT(J,14,I)+A(K,4,I)*B(J,4,K)
          ENDDO
        ENDDO
      ENDDO
      END

      SUBROUTINE MP_ML5_0_UPDATE_WL_1_1(A,LCUT_SIZE,B,IN_SIZE,OUT_SIZE
     $ ,OUT)
      USE ML5_0_POLYNOMIAL_CONSTANTS
      INTEGER I,J,K
      COMPLEX*32 A(MAXLWFSIZE,0:LOOPMAXCOEFS-1,MAXLWFSIZE)
      COMPLEX*32 B(MAXLWFSIZE,0:VERTEXMAXCOEFS-1,MAXLWFSIZE)
      COMPLEX*32 OUT(MAXLWFSIZE,0:LOOPMAXCOEFS-1,MAXLWFSIZE)
      INTEGER LCUT_SIZE,IN_SIZE,OUT_SIZE

      DO I=1,LCUT_SIZE
        DO J=1,OUT_SIZE
          DO K=0,14
            OUT(J,K,I)=CMPLX(0.0E0_16,0.0E0_16,KIND=16)
          ENDDO
          DO K=1,IN_SIZE
            OUT(J,0,I)=OUT(J,0,I)+A(K,0,I)*B(J,0,K)
            OUT(J,1,I)=OUT(J,1,I)+A(K,0,I)*B(J,1,K)+A(K,1,I)*B(J,0,K)
            OUT(J,2,I)=OUT(J,2,I)+A(K,0,I)*B(J,2,K)+A(K,2,I)*B(J,0,K)
            OUT(J,3,I)=OUT(J,3,I)+A(K,0,I)*B(J,3,K)+A(K,3,I)*B(J,0,K)
            OUT(J,4,I)=OUT(J,4,I)+A(K,0,I)*B(J,4,K)+A(K,4,I)*B(J,0,K)
            OUT(J,5,I)=OUT(J,5,I)+A(K,1,I)*B(J,1,K)
            OUT(J,6,I)=OUT(J,6,I)+A(K,1,I)*B(J,2,K)+A(K,2,I)*B(J,1,K)
            OUT(J,7,I)=OUT(J,7,I)+A(K,2,I)*B(J,2,K)
            OUT(J,8,I)=OUT(J,8,I)+A(K,1,I)*B(J,3,K)+A(K,3,I)*B(J,1,K)
            OUT(J,9,I)=OUT(J,9,I)+A(K,2,I)*B(J,3,K)+A(K,3,I)*B(J,2,K)
            OUT(J,10,I)=OUT(J,10,I)+A(K,3,I)*B(J,3,K)
            OUT(J,11,I)=OUT(J,11,I)+A(K,1,I)*B(J,4,K)+A(K,4,I)*B(J,1,K)
            OUT(J,12,I)=OUT(J,12,I)+A(K,2,I)*B(J,4,K)+A(K,4,I)*B(J,2,K)
            OUT(J,13,I)=OUT(J,13,I)+A(K,3,I)*B(J,4,K)+A(K,4,I)*B(J,3,K)
            OUT(J,14,I)=OUT(J,14,I)+A(K,4,I)*B(J,4,K)
          ENDDO
        ENDDO
      ENDDO
      END

      SUBROUTINE ML5_0_UPDATE_WL_4_0(A,LCUT_SIZE,B,IN_SIZE,OUT_SIZE
=======
      SUBROUTINE ML5_0_UPDATE_WL_3_0(A,LCUT_SIZE,B,IN_SIZE,OUT_SIZE
>>>>>>> 53774479
     $ ,OUT)
      USE ML5_0_POLYNOMIAL_CONSTANTS
      INTEGER I,J,K
      COMPLEX*16 A(MAXLWFSIZE,0:LOOPMAXCOEFS-1,MAXLWFSIZE)
      COMPLEX*16 B(MAXLWFSIZE,0:VERTEXMAXCOEFS-1,MAXLWFSIZE)
      COMPLEX*16 OUT(MAXLWFSIZE,0:LOOPMAXCOEFS-1,MAXLWFSIZE)
      INTEGER LCUT_SIZE,IN_SIZE,OUT_SIZE

      DO I=1,LCUT_SIZE
        DO J=1,OUT_SIZE
          DO K=0,34
            OUT(J,K,I)=(0.0D0,0.0D0)
          ENDDO
          DO K=1,IN_SIZE
            OUT(J,0,I)=OUT(J,0,I)+A(K,0,I)*B(J,0,K)
            OUT(J,1,I)=OUT(J,1,I)+A(K,1,I)*B(J,0,K)
            OUT(J,2,I)=OUT(J,2,I)+A(K,2,I)*B(J,0,K)
            OUT(J,3,I)=OUT(J,3,I)+A(K,3,I)*B(J,0,K)
            OUT(J,4,I)=OUT(J,4,I)+A(K,4,I)*B(J,0,K)
            OUT(J,5,I)=OUT(J,5,I)+A(K,5,I)*B(J,0,K)
            OUT(J,6,I)=OUT(J,6,I)+A(K,6,I)*B(J,0,K)
            OUT(J,7,I)=OUT(J,7,I)+A(K,7,I)*B(J,0,K)
            OUT(J,8,I)=OUT(J,8,I)+A(K,8,I)*B(J,0,K)
            OUT(J,9,I)=OUT(J,9,I)+A(K,9,I)*B(J,0,K)
            OUT(J,10,I)=OUT(J,10,I)+A(K,10,I)*B(J,0,K)
            OUT(J,11,I)=OUT(J,11,I)+A(K,11,I)*B(J,0,K)
            OUT(J,12,I)=OUT(J,12,I)+A(K,12,I)*B(J,0,K)
            OUT(J,13,I)=OUT(J,13,I)+A(K,13,I)*B(J,0,K)
            OUT(J,14,I)=OUT(J,14,I)+A(K,14,I)*B(J,0,K)
            OUT(J,15,I)=OUT(J,15,I)+A(K,15,I)*B(J,0,K)
            OUT(J,16,I)=OUT(J,16,I)+A(K,16,I)*B(J,0,K)
            OUT(J,17,I)=OUT(J,17,I)+A(K,17,I)*B(J,0,K)
            OUT(J,18,I)=OUT(J,18,I)+A(K,18,I)*B(J,0,K)
            OUT(J,19,I)=OUT(J,19,I)+A(K,19,I)*B(J,0,K)
            OUT(J,20,I)=OUT(J,20,I)+A(K,20,I)*B(J,0,K)
            OUT(J,21,I)=OUT(J,21,I)+A(K,21,I)*B(J,0,K)
            OUT(J,22,I)=OUT(J,22,I)+A(K,22,I)*B(J,0,K)
            OUT(J,23,I)=OUT(J,23,I)+A(K,23,I)*B(J,0,K)
            OUT(J,24,I)=OUT(J,24,I)+A(K,24,I)*B(J,0,K)
            OUT(J,25,I)=OUT(J,25,I)+A(K,25,I)*B(J,0,K)
            OUT(J,26,I)=OUT(J,26,I)+A(K,26,I)*B(J,0,K)
            OUT(J,27,I)=OUT(J,27,I)+A(K,27,I)*B(J,0,K)
            OUT(J,28,I)=OUT(J,28,I)+A(K,28,I)*B(J,0,K)
            OUT(J,29,I)=OUT(J,29,I)+A(K,29,I)*B(J,0,K)
            OUT(J,30,I)=OUT(J,30,I)+A(K,30,I)*B(J,0,K)
            OUT(J,31,I)=OUT(J,31,I)+A(K,31,I)*B(J,0,K)
            OUT(J,32,I)=OUT(J,32,I)+A(K,32,I)*B(J,0,K)
            OUT(J,33,I)=OUT(J,33,I)+A(K,33,I)*B(J,0,K)
            OUT(J,34,I)=OUT(J,34,I)+A(K,34,I)*B(J,0,K)
          ENDDO
        ENDDO
      ENDDO
      END

      SUBROUTINE MP_ML5_0_UPDATE_WL_3_0(A,LCUT_SIZE,B,IN_SIZE,OUT_SIZE
     $ ,OUT)
      USE ML5_0_POLYNOMIAL_CONSTANTS
      INTEGER I,J,K
      COMPLEX*32 A(MAXLWFSIZE,0:LOOPMAXCOEFS-1,MAXLWFSIZE)
      COMPLEX*32 B(MAXLWFSIZE,0:VERTEXMAXCOEFS-1,MAXLWFSIZE)
      COMPLEX*32 OUT(MAXLWFSIZE,0:LOOPMAXCOEFS-1,MAXLWFSIZE)
      INTEGER LCUT_SIZE,IN_SIZE,OUT_SIZE

      DO I=1,LCUT_SIZE
        DO J=1,OUT_SIZE
          DO K=0,34
            OUT(J,K,I)=CMPLX(0.0E0_16,0.0E0_16,KIND=16)
          ENDDO
          DO K=1,IN_SIZE
            OUT(J,0,I)=OUT(J,0,I)+A(K,0,I)*B(J,0,K)
            OUT(J,1,I)=OUT(J,1,I)+A(K,1,I)*B(J,0,K)
            OUT(J,2,I)=OUT(J,2,I)+A(K,2,I)*B(J,0,K)
            OUT(J,3,I)=OUT(J,3,I)+A(K,3,I)*B(J,0,K)
            OUT(J,4,I)=OUT(J,4,I)+A(K,4,I)*B(J,0,K)
            OUT(J,5,I)=OUT(J,5,I)+A(K,5,I)*B(J,0,K)
            OUT(J,6,I)=OUT(J,6,I)+A(K,6,I)*B(J,0,K)
            OUT(J,7,I)=OUT(J,7,I)+A(K,7,I)*B(J,0,K)
            OUT(J,8,I)=OUT(J,8,I)+A(K,8,I)*B(J,0,K)
            OUT(J,9,I)=OUT(J,9,I)+A(K,9,I)*B(J,0,K)
            OUT(J,10,I)=OUT(J,10,I)+A(K,10,I)*B(J,0,K)
            OUT(J,11,I)=OUT(J,11,I)+A(K,11,I)*B(J,0,K)
            OUT(J,12,I)=OUT(J,12,I)+A(K,12,I)*B(J,0,K)
            OUT(J,13,I)=OUT(J,13,I)+A(K,13,I)*B(J,0,K)
            OUT(J,14,I)=OUT(J,14,I)+A(K,14,I)*B(J,0,K)
            OUT(J,15,I)=OUT(J,15,I)+A(K,15,I)*B(J,0,K)
            OUT(J,16,I)=OUT(J,16,I)+A(K,16,I)*B(J,0,K)
            OUT(J,17,I)=OUT(J,17,I)+A(K,17,I)*B(J,0,K)
            OUT(J,18,I)=OUT(J,18,I)+A(K,18,I)*B(J,0,K)
            OUT(J,19,I)=OUT(J,19,I)+A(K,19,I)*B(J,0,K)
            OUT(J,20,I)=OUT(J,20,I)+A(K,20,I)*B(J,0,K)
            OUT(J,21,I)=OUT(J,21,I)+A(K,21,I)*B(J,0,K)
            OUT(J,22,I)=OUT(J,22,I)+A(K,22,I)*B(J,0,K)
            OUT(J,23,I)=OUT(J,23,I)+A(K,23,I)*B(J,0,K)
            OUT(J,24,I)=OUT(J,24,I)+A(K,24,I)*B(J,0,K)
            OUT(J,25,I)=OUT(J,25,I)+A(K,25,I)*B(J,0,K)
            OUT(J,26,I)=OUT(J,26,I)+A(K,26,I)*B(J,0,K)
            OUT(J,27,I)=OUT(J,27,I)+A(K,27,I)*B(J,0,K)
            OUT(J,28,I)=OUT(J,28,I)+A(K,28,I)*B(J,0,K)
            OUT(J,29,I)=OUT(J,29,I)+A(K,29,I)*B(J,0,K)
            OUT(J,30,I)=OUT(J,30,I)+A(K,30,I)*B(J,0,K)
            OUT(J,31,I)=OUT(J,31,I)+A(K,31,I)*B(J,0,K)
            OUT(J,32,I)=OUT(J,32,I)+A(K,32,I)*B(J,0,K)
            OUT(J,33,I)=OUT(J,33,I)+A(K,33,I)*B(J,0,K)
            OUT(J,34,I)=OUT(J,34,I)+A(K,34,I)*B(J,0,K)
          ENDDO
        ENDDO
      ENDDO
      END

      SUBROUTINE ML5_0_UPDATE_WL_1_0(A,LCUT_SIZE,B,IN_SIZE,OUT_SIZE
     $ ,OUT)
      USE ML5_0_POLYNOMIAL_CONSTANTS
      INTEGER I,J,K
      COMPLEX*16 A(MAXLWFSIZE,0:LOOPMAXCOEFS-1,MAXLWFSIZE)
      COMPLEX*16 B(MAXLWFSIZE,0:VERTEXMAXCOEFS-1,MAXLWFSIZE)
      COMPLEX*16 OUT(MAXLWFSIZE,0:LOOPMAXCOEFS-1,MAXLWFSIZE)
      INTEGER LCUT_SIZE,IN_SIZE,OUT_SIZE

      DO I=1,LCUT_SIZE
        DO J=1,OUT_SIZE
          DO K=0,4
            OUT(J,K,I)=(0.0D0,0.0D0)
          ENDDO
          DO K=1,IN_SIZE
            OUT(J,0,I)=OUT(J,0,I)+A(K,0,I)*B(J,0,K)
            OUT(J,1,I)=OUT(J,1,I)+A(K,1,I)*B(J,0,K)
            OUT(J,2,I)=OUT(J,2,I)+A(K,2,I)*B(J,0,K)
            OUT(J,3,I)=OUT(J,3,I)+A(K,3,I)*B(J,0,K)
            OUT(J,4,I)=OUT(J,4,I)+A(K,4,I)*B(J,0,K)
          ENDDO
        ENDDO
      ENDDO
      END

      SUBROUTINE MP_ML5_0_UPDATE_WL_1_0(A,LCUT_SIZE,B,IN_SIZE,OUT_SIZE
     $ ,OUT)
      USE ML5_0_POLYNOMIAL_CONSTANTS
      INTEGER I,J,K
      COMPLEX*32 A(MAXLWFSIZE,0:LOOPMAXCOEFS-1,MAXLWFSIZE)
      COMPLEX*32 B(MAXLWFSIZE,0:VERTEXMAXCOEFS-1,MAXLWFSIZE)
      COMPLEX*32 OUT(MAXLWFSIZE,0:LOOPMAXCOEFS-1,MAXLWFSIZE)
      INTEGER LCUT_SIZE,IN_SIZE,OUT_SIZE

      DO I=1,LCUT_SIZE
        DO J=1,OUT_SIZE
          DO K=0,4
            OUT(J,K,I)=CMPLX(0.0E0_16,0.0E0_16,KIND=16)
          ENDDO
          DO K=1,IN_SIZE
            OUT(J,0,I)=OUT(J,0,I)+A(K,0,I)*B(J,0,K)
            OUT(J,1,I)=OUT(J,1,I)+A(K,1,I)*B(J,0,K)
            OUT(J,2,I)=OUT(J,2,I)+A(K,2,I)*B(J,0,K)
            OUT(J,3,I)=OUT(J,3,I)+A(K,3,I)*B(J,0,K)
            OUT(J,4,I)=OUT(J,4,I)+A(K,4,I)*B(J,0,K)
          ENDDO
        ENDDO
      ENDDO
      END<|MERGE_RESOLUTION|>--- conflicted
+++ resolved
@@ -981,81 +981,7 @@
       ENDDO
       END
 
-<<<<<<< HEAD
-      SUBROUTINE ML5_0_UPDATE_WL_1_1(A,LCUT_SIZE,B,IN_SIZE,OUT_SIZE
-     $ ,OUT)
-      USE ML5_0_POLYNOMIAL_CONSTANTS
-      INTEGER I,J,K
-      COMPLEX*16 A(MAXLWFSIZE,0:LOOPMAXCOEFS-1,MAXLWFSIZE)
-      COMPLEX*16 B(MAXLWFSIZE,0:VERTEXMAXCOEFS-1,MAXLWFSIZE)
-      COMPLEX*16 OUT(MAXLWFSIZE,0:LOOPMAXCOEFS-1,MAXLWFSIZE)
-      INTEGER LCUT_SIZE,IN_SIZE,OUT_SIZE
-
-      DO I=1,LCUT_SIZE
-        DO J=1,OUT_SIZE
-          DO K=0,14
-            OUT(J,K,I)=(0.0D0,0.0D0)
-          ENDDO
-          DO K=1,IN_SIZE
-            OUT(J,0,I)=OUT(J,0,I)+A(K,0,I)*B(J,0,K)
-            OUT(J,1,I)=OUT(J,1,I)+A(K,0,I)*B(J,1,K)+A(K,1,I)*B(J,0,K)
-            OUT(J,2,I)=OUT(J,2,I)+A(K,0,I)*B(J,2,K)+A(K,2,I)*B(J,0,K)
-            OUT(J,3,I)=OUT(J,3,I)+A(K,0,I)*B(J,3,K)+A(K,3,I)*B(J,0,K)
-            OUT(J,4,I)=OUT(J,4,I)+A(K,0,I)*B(J,4,K)+A(K,4,I)*B(J,0,K)
-            OUT(J,5,I)=OUT(J,5,I)+A(K,1,I)*B(J,1,K)
-            OUT(J,6,I)=OUT(J,6,I)+A(K,1,I)*B(J,2,K)+A(K,2,I)*B(J,1,K)
-            OUT(J,7,I)=OUT(J,7,I)+A(K,2,I)*B(J,2,K)
-            OUT(J,8,I)=OUT(J,8,I)+A(K,1,I)*B(J,3,K)+A(K,3,I)*B(J,1,K)
-            OUT(J,9,I)=OUT(J,9,I)+A(K,2,I)*B(J,3,K)+A(K,3,I)*B(J,2,K)
-            OUT(J,10,I)=OUT(J,10,I)+A(K,3,I)*B(J,3,K)
-            OUT(J,11,I)=OUT(J,11,I)+A(K,1,I)*B(J,4,K)+A(K,4,I)*B(J,1,K)
-            OUT(J,12,I)=OUT(J,12,I)+A(K,2,I)*B(J,4,K)+A(K,4,I)*B(J,2,K)
-            OUT(J,13,I)=OUT(J,13,I)+A(K,3,I)*B(J,4,K)+A(K,4,I)*B(J,3,K)
-            OUT(J,14,I)=OUT(J,14,I)+A(K,4,I)*B(J,4,K)
-          ENDDO
-        ENDDO
-      ENDDO
-      END
-
-      SUBROUTINE MP_ML5_0_UPDATE_WL_1_1(A,LCUT_SIZE,B,IN_SIZE,OUT_SIZE
-     $ ,OUT)
-      USE ML5_0_POLYNOMIAL_CONSTANTS
-      INTEGER I,J,K
-      COMPLEX*32 A(MAXLWFSIZE,0:LOOPMAXCOEFS-1,MAXLWFSIZE)
-      COMPLEX*32 B(MAXLWFSIZE,0:VERTEXMAXCOEFS-1,MAXLWFSIZE)
-      COMPLEX*32 OUT(MAXLWFSIZE,0:LOOPMAXCOEFS-1,MAXLWFSIZE)
-      INTEGER LCUT_SIZE,IN_SIZE,OUT_SIZE
-
-      DO I=1,LCUT_SIZE
-        DO J=1,OUT_SIZE
-          DO K=0,14
-            OUT(J,K,I)=CMPLX(0.0E0_16,0.0E0_16,KIND=16)
-          ENDDO
-          DO K=1,IN_SIZE
-            OUT(J,0,I)=OUT(J,0,I)+A(K,0,I)*B(J,0,K)
-            OUT(J,1,I)=OUT(J,1,I)+A(K,0,I)*B(J,1,K)+A(K,1,I)*B(J,0,K)
-            OUT(J,2,I)=OUT(J,2,I)+A(K,0,I)*B(J,2,K)+A(K,2,I)*B(J,0,K)
-            OUT(J,3,I)=OUT(J,3,I)+A(K,0,I)*B(J,3,K)+A(K,3,I)*B(J,0,K)
-            OUT(J,4,I)=OUT(J,4,I)+A(K,0,I)*B(J,4,K)+A(K,4,I)*B(J,0,K)
-            OUT(J,5,I)=OUT(J,5,I)+A(K,1,I)*B(J,1,K)
-            OUT(J,6,I)=OUT(J,6,I)+A(K,1,I)*B(J,2,K)+A(K,2,I)*B(J,1,K)
-            OUT(J,7,I)=OUT(J,7,I)+A(K,2,I)*B(J,2,K)
-            OUT(J,8,I)=OUT(J,8,I)+A(K,1,I)*B(J,3,K)+A(K,3,I)*B(J,1,K)
-            OUT(J,9,I)=OUT(J,9,I)+A(K,2,I)*B(J,3,K)+A(K,3,I)*B(J,2,K)
-            OUT(J,10,I)=OUT(J,10,I)+A(K,3,I)*B(J,3,K)
-            OUT(J,11,I)=OUT(J,11,I)+A(K,1,I)*B(J,4,K)+A(K,4,I)*B(J,1,K)
-            OUT(J,12,I)=OUT(J,12,I)+A(K,2,I)*B(J,4,K)+A(K,4,I)*B(J,2,K)
-            OUT(J,13,I)=OUT(J,13,I)+A(K,3,I)*B(J,4,K)+A(K,4,I)*B(J,3,K)
-            OUT(J,14,I)=OUT(J,14,I)+A(K,4,I)*B(J,4,K)
-          ENDDO
-        ENDDO
-      ENDDO
-      END
-
-      SUBROUTINE ML5_0_UPDATE_WL_4_0(A,LCUT_SIZE,B,IN_SIZE,OUT_SIZE
-=======
       SUBROUTINE ML5_0_UPDATE_WL_3_0(A,LCUT_SIZE,B,IN_SIZE,OUT_SIZE
->>>>>>> 53774479
      $ ,OUT)
       USE ML5_0_POLYNOMIAL_CONSTANTS
       INTEGER I,J,K

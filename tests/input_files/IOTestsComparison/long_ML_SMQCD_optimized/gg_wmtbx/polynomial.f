--- conflicted
+++ resolved
@@ -111,11 +111,6 @@
       PARAMETER (IMAG1=(ZERO,ONE))
       COMPLEX*16 CMPLX_ZERO
       PARAMETER (CMPLX_ZERO=(ZERO,ZERO))
-<<<<<<< HEAD
-      INCLUDE 'loop_max_coefs.inc'
-      INCLUDE 'coef_specs.inc'
-=======
->>>>>>> c9d91378
       INTEGER    NCOLORROWS
       PARAMETER (NCOLORROWS=396)
       INTEGER    NLOOPGROUPS
@@ -195,12 +190,9 @@
       END
 
 
-<<<<<<< HEAD
-=======
 C     Now the routines to update the wavefunctions
 
 
->>>>>>> c9d91378
 
 C     THE SUBROUTINE TO CREATE THE COEFFICIENTS FROM LAST LOOP WF AND 
 C     MULTIPLY BY THE BORN
@@ -220,11 +212,6 @@
       PARAMETER (IMAG1=(ZERO,ONE))
       COMPLEX*32 CMPLX_ZERO
       PARAMETER (CMPLX_ZERO=(ZERO,ZERO))
-<<<<<<< HEAD
-      INCLUDE 'loop_max_coefs.inc'
-      INCLUDE 'coef_specs.inc'
-=======
->>>>>>> c9d91378
       INTEGER    NCOLORROWS
       PARAMETER (NCOLORROWS=396)
       INTEGER    NLOOPGROUPS
@@ -304,19 +291,12 @@
       END
 
 
-<<<<<<< HEAD
+C     Now the routines to update the wavefunctions
+
+
 
       SUBROUTINE ML5_0_EVAL_POLY(C,R,Q,OUT)
-      INCLUDE 'coef_specs.inc'
-      INCLUDE 'loop_max_coefs.inc'
-=======
-C     Now the routines to update the wavefunctions
-
-
-
-      SUBROUTINE ML5_0_EVAL_POLY(C,R,Q,OUT)
-      USE ML5_0_POLYNOMIAL_CONSTANTS
->>>>>>> c9d91378
+      USE ML5_0_POLYNOMIAL_CONSTANTS
       COMPLEX*16 C(0:LOOPMAXCOEFS-1)
       INTEGER R
       COMPLEX*16 Q(0:3)
@@ -362,12 +342,7 @@
       END
 
       SUBROUTINE MP_ML5_0_EVAL_POLY(C,R,Q,OUT)
-<<<<<<< HEAD
-      INCLUDE 'coef_specs.inc'
-      INCLUDE 'loop_max_coefs.inc'
-=======
-      USE ML5_0_POLYNOMIAL_CONSTANTS
->>>>>>> c9d91378
+      USE ML5_0_POLYNOMIAL_CONSTANTS
       COMPLEX*32 C(0:LOOPMAXCOEFS-1)
       INTEGER R
       COMPLEX*32 Q(0:3)
@@ -413,12 +388,7 @@
       END
 
       SUBROUTINE ML5_0_ADD_COEFS(A,RA,B,RB)
-<<<<<<< HEAD
-      INCLUDE 'coef_specs.inc'
-      INCLUDE 'loop_max_coefs.inc'
-=======
-      USE ML5_0_POLYNOMIAL_CONSTANTS
->>>>>>> c9d91378
+      USE ML5_0_POLYNOMIAL_CONSTANTS
       INTEGER I
       COMPLEX*16 A(0:LOOPMAXCOEFS-1),B(0:LOOPMAXCOEFS-1)
       INTEGER RA,RB
@@ -429,12 +399,7 @@
       END
 
       SUBROUTINE MP_ML5_0_ADD_COEFS(A,RA,B,RB)
-<<<<<<< HEAD
-      INCLUDE 'coef_specs.inc'
-      INCLUDE 'loop_max_coefs.inc'
-=======
-      USE ML5_0_POLYNOMIAL_CONSTANTS
->>>>>>> c9d91378
+      USE ML5_0_POLYNOMIAL_CONSTANTS
       INTEGER I
       COMPLEX*32 A(0:LOOPMAXCOEFS-1),B(0:LOOPMAXCOEFS-1)
       INTEGER RA,RB
@@ -445,23 +410,12 @@
       END
 
       SUBROUTINE ML5_0_MERGE_WL(WL,R,LCUT_SIZE,CONST,OUT)
-<<<<<<< HEAD
-      INCLUDE 'coef_specs.inc'
-      INCLUDE 'loop_max_coefs.inc'
-=======
-      USE ML5_0_POLYNOMIAL_CONSTANTS
->>>>>>> c9d91378
+      USE ML5_0_POLYNOMIAL_CONSTANTS
       INTEGER I,J
       COMPLEX*16 WL(MAXLWFSIZE,0:LOOPMAXCOEFS-1,MAXLWFSIZE)
       INTEGER R,LCUT_SIZE
       COMPLEX*16 CONST
       COMPLEX*16 OUT(0:LOOPMAXCOEFS-1)
-<<<<<<< HEAD
-
-      INTEGER NCOEF_R(0:4)
-      DATA NCOEF_R/1,5,15,35,70/
-=======
->>>>>>> c9d91378
 
       DO I=1,LCUT_SIZE
         DO J=0,NCOEF_R(R)-1
@@ -471,23 +425,12 @@
       END
 
       SUBROUTINE MP_ML5_0_MERGE_WL(WL,R,LCUT_SIZE,CONST,OUT)
-<<<<<<< HEAD
-      INCLUDE 'coef_specs.inc'
-      INCLUDE 'loop_max_coefs.inc'
-=======
-      USE ML5_0_POLYNOMIAL_CONSTANTS
->>>>>>> c9d91378
+      USE ML5_0_POLYNOMIAL_CONSTANTS
       INTEGER I,J
       COMPLEX*32 WL(MAXLWFSIZE,0:LOOPMAXCOEFS-1,MAXLWFSIZE)
       INTEGER R,LCUT_SIZE
       COMPLEX*32 CONST
       COMPLEX*32 OUT(0:LOOPMAXCOEFS-1)
-<<<<<<< HEAD
-
-      INTEGER NCOEF_R(0:4)
-      DATA NCOEF_R/1,5,15,35,70/
-=======
->>>>>>> c9d91378
 
       DO I=1,LCUT_SIZE
         DO J=0,NCOEF_R(R)-1
@@ -498,12 +441,7 @@
 
       SUBROUTINE ML5_0_UPDATE_WL_0_1(A,LCUT_SIZE,B,IN_SIZE,OUT_SIZE
      $ ,OUT)
-<<<<<<< HEAD
-      INCLUDE 'coef_specs.inc'
-      INCLUDE 'loop_max_coefs.inc'
-=======
-      USE ML5_0_POLYNOMIAL_CONSTANTS
->>>>>>> c9d91378
+      USE ML5_0_POLYNOMIAL_CONSTANTS
       INTEGER I,J,K
       COMPLEX*16 A(MAXLWFSIZE,0:LOOPMAXCOEFS-1,MAXLWFSIZE)
       COMPLEX*16 B(MAXLWFSIZE,0:VERTEXMAXCOEFS-1,MAXLWFSIZE)
@@ -528,12 +466,7 @@
 
       SUBROUTINE MP_ML5_0_UPDATE_WL_0_1(A,LCUT_SIZE,B,IN_SIZE,OUT_SIZE
      $ ,OUT)
-<<<<<<< HEAD
-      INCLUDE 'coef_specs.inc'
-      INCLUDE 'loop_max_coefs.inc'
-=======
-      USE ML5_0_POLYNOMIAL_CONSTANTS
->>>>>>> c9d91378
+      USE ML5_0_POLYNOMIAL_CONSTANTS
       INTEGER I,J,K
       COMPLEX*32 A(MAXLWFSIZE,0:LOOPMAXCOEFS-1,MAXLWFSIZE)
       COMPLEX*32 B(MAXLWFSIZE,0:VERTEXMAXCOEFS-1,MAXLWFSIZE)
@@ -558,12 +491,7 @@
 
       SUBROUTINE ML5_0_UPDATE_WL_0_0(A,LCUT_SIZE,B,IN_SIZE,OUT_SIZE
      $ ,OUT)
-<<<<<<< HEAD
-      INCLUDE 'coef_specs.inc'
-      INCLUDE 'loop_max_coefs.inc'
-=======
-      USE ML5_0_POLYNOMIAL_CONSTANTS
->>>>>>> c9d91378
+      USE ML5_0_POLYNOMIAL_CONSTANTS
       INTEGER I,J,K
       COMPLEX*16 A(MAXLWFSIZE,0:LOOPMAXCOEFS-1,MAXLWFSIZE)
       COMPLEX*16 B(MAXLWFSIZE,0:VERTEXMAXCOEFS-1,MAXLWFSIZE)
@@ -584,12 +512,7 @@
 
       SUBROUTINE MP_ML5_0_UPDATE_WL_0_0(A,LCUT_SIZE,B,IN_SIZE,OUT_SIZE
      $ ,OUT)
-<<<<<<< HEAD
-      INCLUDE 'coef_specs.inc'
-      INCLUDE 'loop_max_coefs.inc'
-=======
-      USE ML5_0_POLYNOMIAL_CONSTANTS
->>>>>>> c9d91378
+      USE ML5_0_POLYNOMIAL_CONSTANTS
       INTEGER I,J,K
       COMPLEX*32 A(MAXLWFSIZE,0:LOOPMAXCOEFS-1,MAXLWFSIZE)
       COMPLEX*32 B(MAXLWFSIZE,0:VERTEXMAXCOEFS-1,MAXLWFSIZE)
@@ -610,12 +533,7 @@
 
       SUBROUTINE ML5_0_UPDATE_WL_3_0(A,LCUT_SIZE,B,IN_SIZE,OUT_SIZE
      $ ,OUT)
-<<<<<<< HEAD
-      INCLUDE 'coef_specs.inc'
-      INCLUDE 'loop_max_coefs.inc'
-=======
-      USE ML5_0_POLYNOMIAL_CONSTANTS
->>>>>>> c9d91378
+      USE ML5_0_POLYNOMIAL_CONSTANTS
       INTEGER I,J,K
       COMPLEX*16 A(MAXLWFSIZE,0:LOOPMAXCOEFS-1,MAXLWFSIZE)
       COMPLEX*16 B(MAXLWFSIZE,0:VERTEXMAXCOEFS-1,MAXLWFSIZE)
@@ -670,12 +588,7 @@
 
       SUBROUTINE MP_ML5_0_UPDATE_WL_3_0(A,LCUT_SIZE,B,IN_SIZE,OUT_SIZE
      $ ,OUT)
-<<<<<<< HEAD
-      INCLUDE 'coef_specs.inc'
-      INCLUDE 'loop_max_coefs.inc'
-=======
-      USE ML5_0_POLYNOMIAL_CONSTANTS
->>>>>>> c9d91378
+      USE ML5_0_POLYNOMIAL_CONSTANTS
       INTEGER I,J,K
       COMPLEX*32 A(MAXLWFSIZE,0:LOOPMAXCOEFS-1,MAXLWFSIZE)
       COMPLEX*32 B(MAXLWFSIZE,0:VERTEXMAXCOEFS-1,MAXLWFSIZE)
@@ -730,15 +643,9 @@
 
       SUBROUTINE ML5_0_UPDATE_WL_3_1(A,LCUT_SIZE,B,IN_SIZE,OUT_SIZE
      $ ,OUT)
-<<<<<<< HEAD
-      INCLUDE 'coef_specs.inc'
-      INCLUDE 'loop_max_coefs.inc'
-      INTEGER I,J,K
-=======
       USE ML5_0_POLYNOMIAL_CONSTANTS
       IMPLICIT NONE
       INTEGER I,J,K,L,M
->>>>>>> c9d91378
       COMPLEX*16 A(MAXLWFSIZE,0:LOOPMAXCOEFS-1,MAXLWFSIZE)
       COMPLEX*16 B(MAXLWFSIZE,0:VERTEXMAXCOEFS-1,MAXLWFSIZE)
       COMPLEX*16 OUT(MAXLWFSIZE,0:LOOPMAXCOEFS-1,MAXLWFSIZE)
@@ -768,15 +675,9 @@
 
       SUBROUTINE MP_ML5_0_UPDATE_WL_3_1(A,LCUT_SIZE,B,IN_SIZE,OUT_SIZE
      $ ,OUT)
-<<<<<<< HEAD
-      INCLUDE 'coef_specs.inc'
-      INCLUDE 'loop_max_coefs.inc'
-      INTEGER I,J,K
-=======
       USE ML5_0_POLYNOMIAL_CONSTANTS
       IMPLICIT NONE
       INTEGER I,J,K,L,M
->>>>>>> c9d91378
       COMPLEX*32 A(MAXLWFSIZE,0:LOOPMAXCOEFS-1,MAXLWFSIZE)
       COMPLEX*32 B(MAXLWFSIZE,0:VERTEXMAXCOEFS-1,MAXLWFSIZE)
       COMPLEX*32 OUT(MAXLWFSIZE,0:LOOPMAXCOEFS-1,MAXLWFSIZE)
@@ -806,15 +707,9 @@
 
       SUBROUTINE ML5_0_UPDATE_WL_2_1(A,LCUT_SIZE,B,IN_SIZE,OUT_SIZE
      $ ,OUT)
-<<<<<<< HEAD
-      INCLUDE 'coef_specs.inc'
-      INCLUDE 'loop_max_coefs.inc'
-      INTEGER I,J,K
-=======
       USE ML5_0_POLYNOMIAL_CONSTANTS
       IMPLICIT NONE
       INTEGER I,J,K,L,M
->>>>>>> c9d91378
       COMPLEX*16 A(MAXLWFSIZE,0:LOOPMAXCOEFS-1,MAXLWFSIZE)
       COMPLEX*16 B(MAXLWFSIZE,0:VERTEXMAXCOEFS-1,MAXLWFSIZE)
       COMPLEX*16 OUT(MAXLWFSIZE,0:LOOPMAXCOEFS-1,MAXLWFSIZE)
@@ -844,15 +739,9 @@
 
       SUBROUTINE MP_ML5_0_UPDATE_WL_2_1(A,LCUT_SIZE,B,IN_SIZE,OUT_SIZE
      $ ,OUT)
-<<<<<<< HEAD
-      INCLUDE 'coef_specs.inc'
-      INCLUDE 'loop_max_coefs.inc'
-      INTEGER I,J,K
-=======
       USE ML5_0_POLYNOMIAL_CONSTANTS
       IMPLICIT NONE
       INTEGER I,J,K,L,M
->>>>>>> c9d91378
       COMPLEX*32 A(MAXLWFSIZE,0:LOOPMAXCOEFS-1,MAXLWFSIZE)
       COMPLEX*32 B(MAXLWFSIZE,0:VERTEXMAXCOEFS-1,MAXLWFSIZE)
       COMPLEX*32 OUT(MAXLWFSIZE,0:LOOPMAXCOEFS-1,MAXLWFSIZE)
@@ -882,12 +771,7 @@
 
       SUBROUTINE ML5_0_UPDATE_WL_2_0(A,LCUT_SIZE,B,IN_SIZE,OUT_SIZE
      $ ,OUT)
-<<<<<<< HEAD
-      INCLUDE 'coef_specs.inc'
-      INCLUDE 'loop_max_coefs.inc'
-=======
-      USE ML5_0_POLYNOMIAL_CONSTANTS
->>>>>>> c9d91378
+      USE ML5_0_POLYNOMIAL_CONSTANTS
       INTEGER I,J,K
       COMPLEX*16 A(MAXLWFSIZE,0:LOOPMAXCOEFS-1,MAXLWFSIZE)
       COMPLEX*16 B(MAXLWFSIZE,0:VERTEXMAXCOEFS-1,MAXLWFSIZE)
@@ -922,12 +806,7 @@
 
       SUBROUTINE MP_ML5_0_UPDATE_WL_2_0(A,LCUT_SIZE,B,IN_SIZE,OUT_SIZE
      $ ,OUT)
-<<<<<<< HEAD
-      INCLUDE 'coef_specs.inc'
-      INCLUDE 'loop_max_coefs.inc'
-=======
-      USE ML5_0_POLYNOMIAL_CONSTANTS
->>>>>>> c9d91378
+      USE ML5_0_POLYNOMIAL_CONSTANTS
       INTEGER I,J,K
       COMPLEX*32 A(MAXLWFSIZE,0:LOOPMAXCOEFS-1,MAXLWFSIZE)
       COMPLEX*32 B(MAXLWFSIZE,0:VERTEXMAXCOEFS-1,MAXLWFSIZE)
@@ -962,12 +841,7 @@
 
       SUBROUTINE ML5_0_UPDATE_WL_1_0(A,LCUT_SIZE,B,IN_SIZE,OUT_SIZE
      $ ,OUT)
-<<<<<<< HEAD
-      INCLUDE 'coef_specs.inc'
-      INCLUDE 'loop_max_coefs.inc'
-=======
-      USE ML5_0_POLYNOMIAL_CONSTANTS
->>>>>>> c9d91378
+      USE ML5_0_POLYNOMIAL_CONSTANTS
       INTEGER I,J,K
       COMPLEX*16 A(MAXLWFSIZE,0:LOOPMAXCOEFS-1,MAXLWFSIZE)
       COMPLEX*16 B(MAXLWFSIZE,0:VERTEXMAXCOEFS-1,MAXLWFSIZE)
@@ -992,12 +866,7 @@
 
       SUBROUTINE MP_ML5_0_UPDATE_WL_1_0(A,LCUT_SIZE,B,IN_SIZE,OUT_SIZE
      $ ,OUT)
-<<<<<<< HEAD
-      INCLUDE 'coef_specs.inc'
-      INCLUDE 'loop_max_coefs.inc'
-=======
-      USE ML5_0_POLYNOMIAL_CONSTANTS
->>>>>>> c9d91378
+      USE ML5_0_POLYNOMIAL_CONSTANTS
       INTEGER I,J,K
       COMPLEX*32 A(MAXLWFSIZE,0:LOOPMAXCOEFS-1,MAXLWFSIZE)
       COMPLEX*32 B(MAXLWFSIZE,0:VERTEXMAXCOEFS-1,MAXLWFSIZE)
@@ -1022,12 +891,7 @@
 
       SUBROUTINE ML5_0_UPDATE_WL_1_1(A,LCUT_SIZE,B,IN_SIZE,OUT_SIZE
      $ ,OUT)
-<<<<<<< HEAD
-      INCLUDE 'coef_specs.inc'
-      INCLUDE 'loop_max_coefs.inc'
-=======
-      USE ML5_0_POLYNOMIAL_CONSTANTS
->>>>>>> c9d91378
+      USE ML5_0_POLYNOMIAL_CONSTANTS
       INTEGER I,J,K
       COMPLEX*16 A(MAXLWFSIZE,0:LOOPMAXCOEFS-1,MAXLWFSIZE)
       COMPLEX*16 B(MAXLWFSIZE,0:VERTEXMAXCOEFS-1,MAXLWFSIZE)
@@ -1062,12 +926,7 @@
 
       SUBROUTINE MP_ML5_0_UPDATE_WL_1_1(A,LCUT_SIZE,B,IN_SIZE,OUT_SIZE
      $ ,OUT)
-<<<<<<< HEAD
-      INCLUDE 'coef_specs.inc'
-      INCLUDE 'loop_max_coefs.inc'
-=======
-      USE ML5_0_POLYNOMIAL_CONSTANTS
->>>>>>> c9d91378
+      USE ML5_0_POLYNOMIAL_CONSTANTS
       INTEGER I,J,K
       COMPLEX*32 A(MAXLWFSIZE,0:LOOPMAXCOEFS-1,MAXLWFSIZE)
       COMPLEX*32 B(MAXLWFSIZE,0:VERTEXMAXCOEFS-1,MAXLWFSIZE)
@@ -1102,12 +961,7 @@
 
       SUBROUTINE ML5_0_UPDATE_WL_4_0(A,LCUT_SIZE,B,IN_SIZE,OUT_SIZE
      $ ,OUT)
-<<<<<<< HEAD
-      INCLUDE 'coef_specs.inc'
-      INCLUDE 'loop_max_coefs.inc'
-=======
-      USE ML5_0_POLYNOMIAL_CONSTANTS
->>>>>>> c9d91378
+      USE ML5_0_POLYNOMIAL_CONSTANTS
       INTEGER I,J,K
       COMPLEX*16 A(MAXLWFSIZE,0:LOOPMAXCOEFS-1,MAXLWFSIZE)
       COMPLEX*16 B(MAXLWFSIZE,0:VERTEXMAXCOEFS-1,MAXLWFSIZE)
@@ -1197,12 +1051,7 @@
 
       SUBROUTINE MP_ML5_0_UPDATE_WL_4_0(A,LCUT_SIZE,B,IN_SIZE,OUT_SIZE
      $ ,OUT)
-<<<<<<< HEAD
-      INCLUDE 'coef_specs.inc'
-      INCLUDE 'loop_max_coefs.inc'
-=======
-      USE ML5_0_POLYNOMIAL_CONSTANTS
->>>>>>> c9d91378
+      USE ML5_0_POLYNOMIAL_CONSTANTS
       INTEGER I,J,K
       COMPLEX*32 A(MAXLWFSIZE,0:LOOPMAXCOEFS-1,MAXLWFSIZE)
       COMPLEX*32 B(MAXLWFSIZE,0:VERTEXMAXCOEFS-1,MAXLWFSIZE)

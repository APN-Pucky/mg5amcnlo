ccccccccccccccccccccccccccccccccccccccccccccccccccccccccccccccccccccccccccccc
c      written by the UFO converter
ccccccccccccccccccccccccccccccccccccccccccccccccccccccccccccccccccccccccccccc

C     Parameters that should not be recomputed event by event.
C     
      IF(READLHA) THEN

        MP__G = 2 * SQRT(MP__AS*MP__PI)  ! for the first init

        MP__MDL_CONJG__CKM3X3 = 1.000000E+00_16

        MP__MDL_CKM22 = 1.000000E+00_16

        MP__MDL_LHV = 1.000000E+00_16

        MP__MDL_CKM3X3 = 1.000000E+00_16

        MP__MDL_CONJG__CKM22 = 1.000000E+00_16

        MP__MDL_CONJG__CKM33 = 1.000000E+00_16

        MP__MDL_NCOL = 3.000000E+00_16

        MP__MDL_CA = 3.000000E+00_16

        MP__MDL_TF = 5.000000E-01_16

        MP__MDL_CF = (4.000000E+00_16/3.000000E+00_16)

        MP__MDL_COMPLEXI = CMPLX(0.000000E+00_16,1.000000E+00_16
     $   ,KIND=16)

        MP__MDL_MZ__EXP__2 = MP__MDL_MZ**2

        MP__MDL_MZ__EXP__4 = MP__MDL_MZ**4

        MP__MDL_SQRT__2 = SQRT(CMPLX((2.000000E+00_16),KIND=16))

        MP__MDL_MH__EXP__2 = MP__MDL_MH**2

        MP__MDL_NCOL__EXP__2 = MP__MDL_NCOL**2

        MP__MDL_MB__EXP__2 = MP__MDL_MB**2

        MP__MDL_MT__EXP__2 = MP__MDL_MT**2

        MP__MDL_AEW = 1.000000E+00_16/MP__AEWM1

        MP__MDL_MW = SQRT(CMPLX((MP__MDL_MZ__EXP__2/2.000000E+00_16
     $   +SQRT(CMPLX((MP__MDL_MZ__EXP__4/4.000000E+00_16-(MP__MDL_AEW
     $   *MP__PI*MP__MDL_MZ__EXP__2)/(MP__MDL_GF*MP__MDL_SQRT__2))
     $   ,KIND=16))),KIND=16))

        MP__MDL_SQRT__AEW = SQRT(CMPLX((MP__MDL_AEW),KIND=16))

        MP__MDL_EE = 2.000000E+00_16*MP__MDL_SQRT__AEW
     $   *SQRT(CMPLX((MP__PI),KIND=16))

        MP__MDL_MW__EXP__2 = MP__MDL_MW**2

        MP__MDL_SW2 = 1.000000E+00_16-MP__MDL_MW__EXP__2
     $   /MP__MDL_MZ__EXP__2

        MP__MDL_CW = SQRT(CMPLX((1.000000E+00_16-MP__MDL_SW2),KIND=16))

        MP__MDL_SQRT__SW2 = SQRT(CMPLX((MP__MDL_SW2),KIND=16))

        MP__MDL_SW = MP__MDL_SQRT__SW2

        MP__MDL_G1 = MP__MDL_EE/MP__MDL_CW

        MP__MDL_GW = MP__MDL_EE/MP__MDL_SW

        MP__MDL_V = (2.000000E+00_16*MP__MDL_MW*MP__MDL_SW)/MP__MDL_EE

        MP__MDL_V__EXP__2 = MP__MDL_V**2

        MP__MDL_LAM = MP__MDL_MH__EXP__2/(2.000000E+00_16
     $   *MP__MDL_V__EXP__2)

        MP__MDL_YB = (MP__MDL_YMB*MP__MDL_SQRT__2)/MP__MDL_V

        MP__MDL_YT = (MP__MDL_YMT*MP__MDL_SQRT__2)/MP__MDL_V

        MP__MDL_YTAU = (MP__MDL_YMTAU*MP__MDL_SQRT__2)/MP__MDL_V

        MP__MDL_MUH = SQRT(CMPLX((MP__MDL_LAM*MP__MDL_V__EXP__2)
     $   ,KIND=16))

        MP__MDL_AXIALZUP = (3.000000E+00_16/2.000000E+00_16)*(
     $   -(MP__MDL_EE*MP__MDL_SW)/(6.000000E+00_16*MP__MDL_CW))
     $   -(1.000000E+00_16/2.000000E+00_16)*((MP__MDL_CW*MP__MDL_EE)
     $   /(2.000000E+00_16*MP__MDL_SW))

        MP__MDL_AXIALZDOWN = (-1.000000E+00_16/2.000000E+00_16)*(
     $   -(MP__MDL_CW*MP__MDL_EE)/(2.000000E+00_16*MP__MDL_SW))+(
     $   -3.000000E+00_16/2.000000E+00_16)*(-(MP__MDL_EE*MP__MDL_SW)
     $   /(6.000000E+00_16*MP__MDL_CW))

        MP__MDL_VECTORZUP = (1.000000E+00_16/2.000000E+00_16)
     $   *((MP__MDL_CW*MP__MDL_EE)/(2.000000E+00_16*MP__MDL_SW))
     $   +(5.000000E+00_16/2.000000E+00_16)*(-(MP__MDL_EE*MP__MDL_SW)
     $   /(6.000000E+00_16*MP__MDL_CW))

        MP__MDL_VECTORZDOWN = (1.000000E+00_16/2.000000E+00_16)*(
     $   -(MP__MDL_CW*MP__MDL_EE)/(2.000000E+00_16*MP__MDL_SW))+(
     $   -1.000000E+00_16/2.000000E+00_16)*(-(MP__MDL_EE*MP__MDL_SW)
     $   /(6.000000E+00_16*MP__MDL_CW))

        MP__MDL_VECTORAUP = (2.000000E+00_16*MP__MDL_EE)/3.000000E
     $   +00_16

        MP__MDL_VECTORADOWN = -(MP__MDL_EE)/3.000000E+00_16

        MP__MDL_VECTORWMDXU = (1.000000E+00_16/2.000000E+00_16)
     $   *((MP__MDL_EE)/(MP__MDL_SW*MP__MDL_SQRT__2))

        MP__MDL_AXIALWMDXU = (-1.000000E+00_16/2.000000E+00_16)
     $   *((MP__MDL_EE)/(MP__MDL_SW*MP__MDL_SQRT__2))

        MP__MDL_VECTORWPUXD = (1.000000E+00_16/2.000000E+00_16)
     $   *((MP__MDL_EE)/(MP__MDL_SW*MP__MDL_SQRT__2))

        MP__MDL_AXIALWPUXD = -(1.000000E+00_16/2.000000E+00_16)
     $   *((MP__MDL_EE)/(MP__MDL_SW*MP__MDL_SQRT__2))

        MP__MDL_I1X33 = MP__MDL_YB*MP__MDL_CONJG__CKM3X3

        MP__MDL_I2X33 = MP__MDL_YT*MP__MDL_CONJG__CKM3X3

        MP__MDL_I3X33 = MP__MDL_CKM3X3*MP__MDL_YT

        MP__MDL_I4X33 = MP__MDL_CKM3X3*MP__MDL_YB

        MP__MDL_VECTOR_TBGP = MP__MDL_I1X33-MP__MDL_I2X33

        MP__MDL_AXIAL_TBGP = -MP__MDL_I2X33-MP__MDL_I1X33

        MP__MDL_VECTOR_TBGM = MP__MDL_I3X33-MP__MDL_I4X33

        MP__MDL_AXIAL_TBGM = -MP__MDL_I4X33-MP__MDL_I3X33

        MP__MDL_GW__EXP__2 = MP__MDL_GW**2

        MP__MDL_CW__EXP__2 = MP__MDL_CW**2

        MP__MDL_EE__EXP__2 = MP__MDL_EE**2

        MP__MDL_SW__EXP__2 = MP__MDL_SW**2

        MP__MDL_YB__EXP__2 = MP__MDL_YB**2

        MP__MDL_YT__EXP__2 = MP__MDL_YT**2

      ENDIF
C     
C     Parameters that should be recomputed at an event by even basis.
C     
      MP__AS = MP__G**2/4/MP__PI

      MP__MDL_SQRT__AS = SQRT(CMPLX((MP__AS),KIND=16))

      MP__MDL_G__EXP__4 = MP__G**4

      MP__MDL_G__EXP__2 = MP__G**2

      MP__MDL_G__EXP__3 = MP__G**3

      MP__MDL_MU_R__EXP__2 = MP__MU_R**2

C     
C     Parameters that should be updated for the loops.
C     
      MP__MDL_R2MIXEDFACTOR_FIN_ = -(MP__MDL_G__EXP__2*(1.000000E
     $ +00_16+MP__MDL_LHV)*(MP__MDL_NCOL__EXP__2-1.000000E+00_16))
     $ /(2.000000E+00_16*MP__MDL_NCOL*1.600000E+01_16*MP__PI**2)

      MP__MDL_G_UVG_1EPS_ = -((MP__MDL_G__EXP__2)/(2.000000E+00_16
     $ *4.800000E+01_16*MP__PI**2))*1.100000E+01_16*MP__MDL_CA

      MP__MDL_G_UVQ_1EPS_ = ((MP__MDL_G__EXP__2)/(2.000000E+00_16
     $ *4.800000E+01_16*MP__PI**2))*4.000000E+00_16*MP__MDL_TF

      MP__MDL_G_UVB_1EPS_ = ((MP__MDL_G__EXP__2)/(2.000000E+00_16
     $ *4.800000E+01_16*MP__PI**2))*4.000000E+00_16*MP__MDL_TF

      MP__MDL_BMASS_UV_1EPS_ = MP_COND(CMPLX(MP__MDL_MB,KIND=16)
     $ ,CMPLX(0.000000E+00_16,KIND=16),CMPLX(MP__MDL_COMPLEXI
     $ *((MP__MDL_G__EXP__2)/(1.600000E+01_16*MP__PI**2))*(3.000000E
     $ +00_16*MP__MDL_CF)*MP__MDL_MB,KIND=16))

      MP__MDL_TMASS_UV_1EPS_ = MP_COND(CMPLX(MP__MDL_MT,KIND=16)
     $ ,CMPLX(0.000000E+00_16,KIND=16),CMPLX(MP__MDL_COMPLEXI
     $ *((MP__MDL_G__EXP__2)/(1.600000E+01_16*MP__PI**2))*3.000000E
     $ +00_16*MP__MDL_CF*MP__MDL_MT,KIND=16))

      MP__MDL_G_UVB_FIN_ = MP_COND(CMPLX(MP__MDL_MB,KIND=16)
     $ ,CMPLX(0.000000E+00_16,KIND=16),CMPLX(-((MP__MDL_G__EXP__2)
     $ /(2.000000E+00_16*4.800000E+01_16*MP__PI**2))*4.000000E+00_16
     $ *MP__MDL_TF*MP_REGLOG(CMPLX((MP__MDL_MB__EXP__2
     $ /MP__MDL_MU_R__EXP__2),KIND=16)),KIND=16))

      MP__MDL_G_UVT_FIN_ = MP_COND(CMPLX(MP__MDL_MT,KIND=16)
     $ ,CMPLX(0.000000E+00_16,KIND=16),CMPLX(-((MP__MDL_G__EXP__2)
     $ /(2.000000E+00_16*4.800000E+01_16*MP__PI**2))*4.000000E+00_16
     $ *MP__MDL_TF*MP_REGLOG(CMPLX((MP__MDL_MT__EXP__2
     $ /MP__MDL_MU_R__EXP__2),KIND=16)),KIND=16))

<<<<<<< HEAD
=======
      MP__MDL_GWCFT_UV_B_FIN_ = MP_COND(CMPLX(MP__MDL_MB,KIND=16)
     $ ,CMPLX(0.000000E+00_16,KIND=16),CMPLX(((MP__MDL_G__EXP__2)
     $ /(2.000000E+00_16*4.800000E+01_16*MP__PI**2))*4.000000E+00_16
     $ *MP__MDL_TF*MP_REGLOG(CMPLX((MP__MDL_MB__EXP__2
     $ /MP__MDL_MU_R__EXP__2),KIND=16)),KIND=16))

      MP__MDL_GWCFT_UV_T_FIN_ = MP_COND(CMPLX(MP__MDL_MT,KIND=16)
     $ ,CMPLX(0.000000E+00_16,KIND=16),CMPLX(((MP__MDL_G__EXP__2)
     $ /(2.000000E+00_16*4.800000E+01_16*MP__PI**2))*4.000000E+00_16
     $ *MP__MDL_TF*MP_REGLOG(CMPLX((MP__MDL_MT__EXP__2
     $ /MP__MDL_MU_R__EXP__2),KIND=16)),KIND=16))

      MP__MDL_BWCFT_UV_FIN_ = MP_COND(CMPLX(MP__MDL_MB,KIND=16)
     $ ,CMPLX(0.000000E+00_16,KIND=16),CMPLX(-((MP__MDL_G__EXP__2)
     $ /(2.000000E+00_16*1.600000E+01_16*MP__PI**2))*MP__MDL_CF
     $ *(4.000000E+00_16-3.000000E+00_16
     $ *MP_REGLOG(CMPLX((MP__MDL_MB__EXP__2/MP__MDL_MU_R__EXP__2)
     $ ,KIND=16))),KIND=16))

      MP__MDL_TWCFT_UV_FIN_ = MP_COND(CMPLX(MP__MDL_MT,KIND=16)
     $ ,CMPLX(0.000000E+00_16,KIND=16),CMPLX(-((MP__MDL_G__EXP__2)
     $ /(2.000000E+00_16*1.600000E+01_16*MP__PI**2))*MP__MDL_CF
     $ *(4.000000E+00_16-3.000000E+00_16
     $ *MP_REGLOG(CMPLX((MP__MDL_MT__EXP__2/MP__MDL_MU_R__EXP__2)
     $ ,KIND=16))),KIND=16))

>>>>>>> 8f09654e
      MP__MDL_BMASS_UV_FIN_ = MP_COND(CMPLX(MP__MDL_MB,KIND=16)
     $ ,CMPLX(0.000000E+00_16,KIND=16),CMPLX(MP__MDL_COMPLEXI
     $ *((MP__MDL_G__EXP__2)/(1.600000E+01_16*MP__PI**2))*MP__MDL_CF
     $ *(4.000000E+00_16-3.000000E+00_16
     $ *MP_REGLOG(CMPLX((MP__MDL_MB__EXP__2/MP__MDL_MU_R__EXP__2)
     $ ,KIND=16)))*MP__MDL_MB,KIND=16))

      MP__MDL_TMASS_UV_FIN_ = MP_COND(CMPLX(MP__MDL_MT,KIND=16)
     $ ,CMPLX(0.000000E+00_16,KIND=16),CMPLX(MP__MDL_COMPLEXI
     $ *((MP__MDL_G__EXP__2)/(1.600000E+01_16*MP__PI**2))*MP__MDL_CF
     $ *(4.000000E+00_16-3.000000E+00_16
     $ *MP_REGLOG(CMPLX((MP__MDL_MT__EXP__2/MP__MDL_MU_R__EXP__2)
     $ ,KIND=16)))*MP__MDL_MT,KIND=16))

C     
C     Definition of the EW coupling used in the write out of aqed
C     
      MP__GAL(1) = 2 * SQRT(MP__PI/ABS(MP__AEWM1))
      MP__GAL(2) = 1D0
<|MERGE_RESOLUTION|>--- conflicted
+++ resolved
@@ -207,35 +207,6 @@
      $ *MP__MDL_TF*MP_REGLOG(CMPLX((MP__MDL_MT__EXP__2
      $ /MP__MDL_MU_R__EXP__2),KIND=16)),KIND=16))
 
-<<<<<<< HEAD
-=======
-      MP__MDL_GWCFT_UV_B_FIN_ = MP_COND(CMPLX(MP__MDL_MB,KIND=16)
-     $ ,CMPLX(0.000000E+00_16,KIND=16),CMPLX(((MP__MDL_G__EXP__2)
-     $ /(2.000000E+00_16*4.800000E+01_16*MP__PI**2))*4.000000E+00_16
-     $ *MP__MDL_TF*MP_REGLOG(CMPLX((MP__MDL_MB__EXP__2
-     $ /MP__MDL_MU_R__EXP__2),KIND=16)),KIND=16))
-
-      MP__MDL_GWCFT_UV_T_FIN_ = MP_COND(CMPLX(MP__MDL_MT,KIND=16)
-     $ ,CMPLX(0.000000E+00_16,KIND=16),CMPLX(((MP__MDL_G__EXP__2)
-     $ /(2.000000E+00_16*4.800000E+01_16*MP__PI**2))*4.000000E+00_16
-     $ *MP__MDL_TF*MP_REGLOG(CMPLX((MP__MDL_MT__EXP__2
-     $ /MP__MDL_MU_R__EXP__2),KIND=16)),KIND=16))
-
-      MP__MDL_BWCFT_UV_FIN_ = MP_COND(CMPLX(MP__MDL_MB,KIND=16)
-     $ ,CMPLX(0.000000E+00_16,KIND=16),CMPLX(-((MP__MDL_G__EXP__2)
-     $ /(2.000000E+00_16*1.600000E+01_16*MP__PI**2))*MP__MDL_CF
-     $ *(4.000000E+00_16-3.000000E+00_16
-     $ *MP_REGLOG(CMPLX((MP__MDL_MB__EXP__2/MP__MDL_MU_R__EXP__2)
-     $ ,KIND=16))),KIND=16))
-
-      MP__MDL_TWCFT_UV_FIN_ = MP_COND(CMPLX(MP__MDL_MT,KIND=16)
-     $ ,CMPLX(0.000000E+00_16,KIND=16),CMPLX(-((MP__MDL_G__EXP__2)
-     $ /(2.000000E+00_16*1.600000E+01_16*MP__PI**2))*MP__MDL_CF
-     $ *(4.000000E+00_16-3.000000E+00_16
-     $ *MP_REGLOG(CMPLX((MP__MDL_MT__EXP__2/MP__MDL_MU_R__EXP__2)
-     $ ,KIND=16))),KIND=16))
-
->>>>>>> 8f09654e
       MP__MDL_BMASS_UV_FIN_ = MP_COND(CMPLX(MP__MDL_MB,KIND=16)
      $ ,CMPLX(0.000000E+00_16,KIND=16),CMPLX(MP__MDL_COMPLEXI
      $ *((MP__MDL_G__EXP__2)/(1.600000E+01_16*MP__PI**2))*MP__MDL_CF

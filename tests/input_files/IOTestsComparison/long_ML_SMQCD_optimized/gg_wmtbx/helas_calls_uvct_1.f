      SUBROUTINE ML5_0_HELAS_CALLS_UVCT_1(P,NHEL,H,IC)
C     
C     Modules
C     
      USE ML5_0_POLYNOMIAL_CONSTANTS
C     
      IMPLICIT NONE
C     
C     CONSTANTS
C     
      INTEGER    NEXTERNAL
      PARAMETER (NEXTERNAL=5)
      INTEGER    NCOMB
      PARAMETER (NCOMB=48)
      INTEGER NBORNAMPS
      PARAMETER (NBORNAMPS=8)
      INTEGER    NLOOPS, NLOOPGROUPS, NCTAMPS
      PARAMETER (NLOOPS=144, NLOOPGROUPS=77, NCTAMPS=252)
      INTEGER    NLOOPAMPS
      PARAMETER (NLOOPAMPS=396)
      INTEGER    NWAVEFUNCS,NLOOPWAVEFUNCS
      PARAMETER (NWAVEFUNCS=28,NLOOPWAVEFUNCS=267)
      REAL*8     ZERO
      PARAMETER (ZERO=0D0)
      REAL*16     MP__ZERO
      PARAMETER (MP__ZERO=0.0E0_16)
C     These are constants related to the split orders
      INTEGER    NSO, NSQUAREDSO, NAMPSO
      PARAMETER (NSO=0, NSQUAREDSO=0, NAMPSO=0)
C     
C     ARGUMENTS
C     
      REAL*8 P(0:3,NEXTERNAL)
      INTEGER NHEL(NEXTERNAL), IC(NEXTERNAL)
      INTEGER H
C     
C     LOCAL VARIABLES
C     
      INTEGER I,J,K
      COMPLEX*16 COEFS(MAXLWFSIZE,0:VERTEXMAXCOEFS-1,MAXLWFSIZE)

      LOGICAL DUMMYFALSE
      DATA DUMMYFALSE/.FALSE./
C     
C     GLOBAL VARIABLES
C     
      INCLUDE 'coupl.inc'
      INCLUDE 'mp_coupl.inc'

      INTEGER HELOFFSET
      INTEGER GOODHEL(NCOMB)
      LOGICAL GOODAMP(NSQUAREDSO,NLOOPGROUPS)
      COMMON/ML5_0_FILTERS/GOODAMP,GOODHEL,HELOFFSET

      LOGICAL CHECKPHASE
      LOGICAL HELDOUBLECHECKED
      COMMON/ML5_0_INIT/CHECKPHASE, HELDOUBLECHECKED

      INTEGER SQSO_TARGET
      COMMON/ML5_0_SOCHOICE/SQSO_TARGET

      LOGICAL UVCT_REQ_SO_DONE,MP_UVCT_REQ_SO_DONE,CT_REQ_SO_DONE
     $ ,MP_CT_REQ_SO_DONE,LOOP_REQ_SO_DONE,MP_LOOP_REQ_SO_DONE
     $ ,CTCALL_REQ_SO_DONE,FILTER_SO
      COMMON/ML5_0_SO_REQS/UVCT_REQ_SO_DONE,MP_UVCT_REQ_SO_DONE
     $ ,CT_REQ_SO_DONE,MP_CT_REQ_SO_DONE,LOOP_REQ_SO_DONE
     $ ,MP_LOOP_REQ_SO_DONE,CTCALL_REQ_SO_DONE,FILTER_SO

      INTEGER I_SO
      COMMON/ML5_0_I_SO/I_SO
      INTEGER I_LIB
      COMMON/ML5_0_I_LIB/I_LIB

      COMPLEX*16 AMP(NBORNAMPS)
      COMMON/ML5_0_AMPS/AMP
      COMPLEX*16 W(20,NWAVEFUNCS)
      COMMON/ML5_0_W/W

      COMPLEX*16 WL(MAXLWFSIZE,0:LOOPMAXCOEFS-1,MAXLWFSIZE,
     $ -1:NLOOPWAVEFUNCS)
      COMPLEX*16 PL(0:3,-1:NLOOPWAVEFUNCS)
      COMMON/ML5_0_WL/WL,PL

      COMPLEX*16 AMPL(3,NCTAMPS)
      COMMON/ML5_0_AMPL/AMPL

C     
C     ----------
C     BEGIN CODE
C     ----------

C     The target squared split order contribution is already reached
C      if true.
      IF (FILTER_SO.AND.UVCT_REQ_SO_DONE) THEN
        GOTO 1001
      ENDIF

C     Amplitude(s) for UVCT diagram with ID 135
      CALL FFV1_0(W(1,5),W(1,7),W(1,6),GC_5,AMPL(2,237))
      AMPL(2,237)=AMPL(2,237)*(4.0D0*UVWFCT_G_1_1EPS+2.0D0
     $ *UVWFCT_B_0_1EPS)
C     Amplitude(s) for UVCT diagram with ID 136
      CALL FFV1_0(W(1,5),W(1,7),W(1,6),GC_5,AMPL(1,238))
<<<<<<< HEAD
      AMPL(1,238)=AMPL(1,238)*(1.0D0*UVWFCT_T_0+1.0D0*UVWFCT_B_0+2.0D0
     $ *UVWFCT_G_2+2.0D0*UVWFCT_G_1)
=======
      AMPL(1,238)=AMPL(1,238)*(2.0D0*UVWFCT_G_1+1.0D0*UVWFCT_B_0+2.0D0
     $ *UVWFCT_G_2+1.0D0*UVWFCT_T_0)
>>>>>>> 53774479
C     Amplitude(s) for UVCT diagram with ID 137
      CALL FFV1_0(W(1,8),W(1,4),W(1,6),GC_5,AMPL(2,239))
      AMPL(2,239)=AMPL(2,239)*(4.0D0*UVWFCT_G_1_1EPS+2.0D0
     $ *UVWFCT_B_0_1EPS)
C     Amplitude(s) for UVCT diagram with ID 138
      CALL FFV1_0(W(1,8),W(1,4),W(1,6),GC_5,AMPL(1,240))
<<<<<<< HEAD
      AMPL(1,240)=AMPL(1,240)*(1.0D0*UVWFCT_T_0+1.0D0*UVWFCT_B_0+2.0D0
     $ *UVWFCT_G_2+2.0D0*UVWFCT_G_1)
=======
      AMPL(1,240)=AMPL(1,240)*(2.0D0*UVWFCT_G_1+1.0D0*UVWFCT_B_0+2.0D0
     $ *UVWFCT_G_2+1.0D0*UVWFCT_T_0)
>>>>>>> 53774479
C     Amplitude(s) for UVCT diagram with ID 139
      CALL FFV2_0(W(1,10),W(1,9),W(1,3),GC_11,AMPL(2,241))
      AMPL(2,241)=AMPL(2,241)*(4.0D0*UVWFCT_G_1_1EPS+2.0D0
     $ *UVWFCT_B_0_1EPS)
C     Amplitude(s) for UVCT diagram with ID 140
      CALL FFV2_0(W(1,10),W(1,9),W(1,3),GC_11,AMPL(1,242))
<<<<<<< HEAD
      AMPL(1,242)=AMPL(1,242)*(1.0D0*UVWFCT_T_0+1.0D0*UVWFCT_B_0+2.0D0
     $ *UVWFCT_G_2+2.0D0*UVWFCT_G_1)
=======
      AMPL(1,242)=AMPL(1,242)*(2.0D0*UVWFCT_G_1+1.0D0*UVWFCT_B_0+2.0D0
     $ *UVWFCT_G_2+1.0D0*UVWFCT_T_0)
>>>>>>> 53774479
C     Amplitude(s) for UVCT diagram with ID 141
      CALL FFV1_0(W(1,8),W(1,9),W(1,2),GC_5,AMPL(2,243))
      AMPL(2,243)=AMPL(2,243)*(4.0D0*UVWFCT_G_1_1EPS+2.0D0
     $ *UVWFCT_B_0_1EPS)
C     Amplitude(s) for UVCT diagram with ID 142
      CALL FFV1_0(W(1,8),W(1,9),W(1,2),GC_5,AMPL(1,244))
<<<<<<< HEAD
      AMPL(1,244)=AMPL(1,244)*(1.0D0*UVWFCT_T_0+1.0D0*UVWFCT_B_0+2.0D0
     $ *UVWFCT_G_2+2.0D0*UVWFCT_G_1)
=======
      AMPL(1,244)=AMPL(1,244)*(2.0D0*UVWFCT_G_1+1.0D0*UVWFCT_B_0+2.0D0
     $ *UVWFCT_G_2+1.0D0*UVWFCT_T_0)
>>>>>>> 53774479
C     Amplitude(s) for UVCT diagram with ID 143
      CALL FFV2_0(W(1,11),W(1,12),W(1,3),GC_11,AMPL(2,245))
      AMPL(2,245)=AMPL(2,245)*(4.0D0*UVWFCT_G_1_1EPS+2.0D0
     $ *UVWFCT_B_0_1EPS)
C     Amplitude(s) for UVCT diagram with ID 144
      CALL FFV2_0(W(1,11),W(1,12),W(1,3),GC_11,AMPL(1,246))
<<<<<<< HEAD
      AMPL(1,246)=AMPL(1,246)*(1.0D0*UVWFCT_T_0+1.0D0*UVWFCT_B_0+2.0D0
     $ *UVWFCT_G_2+2.0D0*UVWFCT_G_1)
=======
      AMPL(1,246)=AMPL(1,246)*(2.0D0*UVWFCT_G_1+1.0D0*UVWFCT_B_0+2.0D0
     $ *UVWFCT_G_2+1.0D0*UVWFCT_T_0)
>>>>>>> 53774479
C     Amplitude(s) for UVCT diagram with ID 145
      CALL FFV1_0(W(1,11),W(1,7),W(1,2),GC_5,AMPL(2,247))
      AMPL(2,247)=AMPL(2,247)*(4.0D0*UVWFCT_G_1_1EPS+2.0D0
     $ *UVWFCT_B_0_1EPS)
C     Amplitude(s) for UVCT diagram with ID 146
      CALL FFV1_0(W(1,11),W(1,7),W(1,2),GC_5,AMPL(1,248))
<<<<<<< HEAD
      AMPL(1,248)=AMPL(1,248)*(1.0D0*UVWFCT_T_0+1.0D0*UVWFCT_B_0+2.0D0
     $ *UVWFCT_G_2+2.0D0*UVWFCT_G_1)
=======
      AMPL(1,248)=AMPL(1,248)*(2.0D0*UVWFCT_G_1+1.0D0*UVWFCT_B_0+2.0D0
     $ *UVWFCT_G_2+1.0D0*UVWFCT_T_0)
>>>>>>> 53774479
C     Amplitude(s) for UVCT diagram with ID 147
      CALL FFV1_0(W(1,8),W(1,12),W(1,1),GC_5,AMPL(2,249))
      AMPL(2,249)=AMPL(2,249)*(4.0D0*UVWFCT_G_1_1EPS+2.0D0
     $ *UVWFCT_B_0_1EPS)
C     Amplitude(s) for UVCT diagram with ID 148
      CALL FFV1_0(W(1,8),W(1,12),W(1,1),GC_5,AMPL(1,250))
<<<<<<< HEAD
      AMPL(1,250)=AMPL(1,250)*(1.0D0*UVWFCT_T_0+1.0D0*UVWFCT_B_0+2.0D0
     $ *UVWFCT_G_2+2.0D0*UVWFCT_G_1)
=======
      AMPL(1,250)=AMPL(1,250)*(2.0D0*UVWFCT_G_1+1.0D0*UVWFCT_B_0+2.0D0
     $ *UVWFCT_G_2+1.0D0*UVWFCT_T_0)
>>>>>>> 53774479
C     Amplitude(s) for UVCT diagram with ID 149
      CALL FFV1_0(W(1,10),W(1,7),W(1,1),GC_5,AMPL(2,251))
      AMPL(2,251)=AMPL(2,251)*(4.0D0*UVWFCT_G_1_1EPS+2.0D0
     $ *UVWFCT_B_0_1EPS)
C     Amplitude(s) for UVCT diagram with ID 150
      CALL FFV1_0(W(1,10),W(1,7),W(1,1),GC_5,AMPL(1,252))
<<<<<<< HEAD
      AMPL(1,252)=AMPL(1,252)*(1.0D0*UVWFCT_T_0+1.0D0*UVWFCT_B_0+2.0D0
     $ *UVWFCT_G_2+2.0D0*UVWFCT_G_1)
=======
      AMPL(1,252)=AMPL(1,252)*(2.0D0*UVWFCT_G_1+1.0D0*UVWFCT_B_0+2.0D0
     $ *UVWFCT_G_2+1.0D0*UVWFCT_T_0)
>>>>>>> 53774479

      GOTO 1001
 3000 CONTINUE
      UVCT_REQ_SO_DONE=.TRUE.
 1001 CONTINUE
      END
<|MERGE_RESOLUTION|>--- conflicted
+++ resolved
@@ -101,104 +101,64 @@
      $ *UVWFCT_B_0_1EPS)
 C     Amplitude(s) for UVCT diagram with ID 136
       CALL FFV1_0(W(1,5),W(1,7),W(1,6),GC_5,AMPL(1,238))
-<<<<<<< HEAD
-      AMPL(1,238)=AMPL(1,238)*(1.0D0*UVWFCT_T_0+1.0D0*UVWFCT_B_0+2.0D0
-     $ *UVWFCT_G_2+2.0D0*UVWFCT_G_1)
-=======
       AMPL(1,238)=AMPL(1,238)*(2.0D0*UVWFCT_G_1+1.0D0*UVWFCT_B_0+2.0D0
      $ *UVWFCT_G_2+1.0D0*UVWFCT_T_0)
->>>>>>> 53774479
 C     Amplitude(s) for UVCT diagram with ID 137
       CALL FFV1_0(W(1,8),W(1,4),W(1,6),GC_5,AMPL(2,239))
       AMPL(2,239)=AMPL(2,239)*(4.0D0*UVWFCT_G_1_1EPS+2.0D0
      $ *UVWFCT_B_0_1EPS)
 C     Amplitude(s) for UVCT diagram with ID 138
       CALL FFV1_0(W(1,8),W(1,4),W(1,6),GC_5,AMPL(1,240))
-<<<<<<< HEAD
-      AMPL(1,240)=AMPL(1,240)*(1.0D0*UVWFCT_T_0+1.0D0*UVWFCT_B_0+2.0D0
-     $ *UVWFCT_G_2+2.0D0*UVWFCT_G_1)
-=======
       AMPL(1,240)=AMPL(1,240)*(2.0D0*UVWFCT_G_1+1.0D0*UVWFCT_B_0+2.0D0
      $ *UVWFCT_G_2+1.0D0*UVWFCT_T_0)
->>>>>>> 53774479
 C     Amplitude(s) for UVCT diagram with ID 139
       CALL FFV2_0(W(1,10),W(1,9),W(1,3),GC_11,AMPL(2,241))
       AMPL(2,241)=AMPL(2,241)*(4.0D0*UVWFCT_G_1_1EPS+2.0D0
      $ *UVWFCT_B_0_1EPS)
 C     Amplitude(s) for UVCT diagram with ID 140
       CALL FFV2_0(W(1,10),W(1,9),W(1,3),GC_11,AMPL(1,242))
-<<<<<<< HEAD
-      AMPL(1,242)=AMPL(1,242)*(1.0D0*UVWFCT_T_0+1.0D0*UVWFCT_B_0+2.0D0
-     $ *UVWFCT_G_2+2.0D0*UVWFCT_G_1)
-=======
       AMPL(1,242)=AMPL(1,242)*(2.0D0*UVWFCT_G_1+1.0D0*UVWFCT_B_0+2.0D0
      $ *UVWFCT_G_2+1.0D0*UVWFCT_T_0)
->>>>>>> 53774479
 C     Amplitude(s) for UVCT diagram with ID 141
       CALL FFV1_0(W(1,8),W(1,9),W(1,2),GC_5,AMPL(2,243))
       AMPL(2,243)=AMPL(2,243)*(4.0D0*UVWFCT_G_1_1EPS+2.0D0
      $ *UVWFCT_B_0_1EPS)
 C     Amplitude(s) for UVCT diagram with ID 142
       CALL FFV1_0(W(1,8),W(1,9),W(1,2),GC_5,AMPL(1,244))
-<<<<<<< HEAD
-      AMPL(1,244)=AMPL(1,244)*(1.0D0*UVWFCT_T_0+1.0D0*UVWFCT_B_0+2.0D0
-     $ *UVWFCT_G_2+2.0D0*UVWFCT_G_1)
-=======
       AMPL(1,244)=AMPL(1,244)*(2.0D0*UVWFCT_G_1+1.0D0*UVWFCT_B_0+2.0D0
      $ *UVWFCT_G_2+1.0D0*UVWFCT_T_0)
->>>>>>> 53774479
 C     Amplitude(s) for UVCT diagram with ID 143
       CALL FFV2_0(W(1,11),W(1,12),W(1,3),GC_11,AMPL(2,245))
       AMPL(2,245)=AMPL(2,245)*(4.0D0*UVWFCT_G_1_1EPS+2.0D0
      $ *UVWFCT_B_0_1EPS)
 C     Amplitude(s) for UVCT diagram with ID 144
       CALL FFV2_0(W(1,11),W(1,12),W(1,3),GC_11,AMPL(1,246))
-<<<<<<< HEAD
-      AMPL(1,246)=AMPL(1,246)*(1.0D0*UVWFCT_T_0+1.0D0*UVWFCT_B_0+2.0D0
-     $ *UVWFCT_G_2+2.0D0*UVWFCT_G_1)
-=======
       AMPL(1,246)=AMPL(1,246)*(2.0D0*UVWFCT_G_1+1.0D0*UVWFCT_B_0+2.0D0
      $ *UVWFCT_G_2+1.0D0*UVWFCT_T_0)
->>>>>>> 53774479
 C     Amplitude(s) for UVCT diagram with ID 145
       CALL FFV1_0(W(1,11),W(1,7),W(1,2),GC_5,AMPL(2,247))
       AMPL(2,247)=AMPL(2,247)*(4.0D0*UVWFCT_G_1_1EPS+2.0D0
      $ *UVWFCT_B_0_1EPS)
 C     Amplitude(s) for UVCT diagram with ID 146
       CALL FFV1_0(W(1,11),W(1,7),W(1,2),GC_5,AMPL(1,248))
-<<<<<<< HEAD
-      AMPL(1,248)=AMPL(1,248)*(1.0D0*UVWFCT_T_0+1.0D0*UVWFCT_B_0+2.0D0
-     $ *UVWFCT_G_2+2.0D0*UVWFCT_G_1)
-=======
       AMPL(1,248)=AMPL(1,248)*(2.0D0*UVWFCT_G_1+1.0D0*UVWFCT_B_0+2.0D0
      $ *UVWFCT_G_2+1.0D0*UVWFCT_T_0)
->>>>>>> 53774479
 C     Amplitude(s) for UVCT diagram with ID 147
       CALL FFV1_0(W(1,8),W(1,12),W(1,1),GC_5,AMPL(2,249))
       AMPL(2,249)=AMPL(2,249)*(4.0D0*UVWFCT_G_1_1EPS+2.0D0
      $ *UVWFCT_B_0_1EPS)
 C     Amplitude(s) for UVCT diagram with ID 148
       CALL FFV1_0(W(1,8),W(1,12),W(1,1),GC_5,AMPL(1,250))
-<<<<<<< HEAD
-      AMPL(1,250)=AMPL(1,250)*(1.0D0*UVWFCT_T_0+1.0D0*UVWFCT_B_0+2.0D0
-     $ *UVWFCT_G_2+2.0D0*UVWFCT_G_1)
-=======
       AMPL(1,250)=AMPL(1,250)*(2.0D0*UVWFCT_G_1+1.0D0*UVWFCT_B_0+2.0D0
      $ *UVWFCT_G_2+1.0D0*UVWFCT_T_0)
->>>>>>> 53774479
 C     Amplitude(s) for UVCT diagram with ID 149
       CALL FFV1_0(W(1,10),W(1,7),W(1,1),GC_5,AMPL(2,251))
       AMPL(2,251)=AMPL(2,251)*(4.0D0*UVWFCT_G_1_1EPS+2.0D0
      $ *UVWFCT_B_0_1EPS)
 C     Amplitude(s) for UVCT diagram with ID 150
       CALL FFV1_0(W(1,10),W(1,7),W(1,1),GC_5,AMPL(1,252))
-<<<<<<< HEAD
-      AMPL(1,252)=AMPL(1,252)*(1.0D0*UVWFCT_T_0+1.0D0*UVWFCT_B_0+2.0D0
-     $ *UVWFCT_G_2+2.0D0*UVWFCT_G_1)
-=======
       AMPL(1,252)=AMPL(1,252)*(2.0D0*UVWFCT_G_1+1.0D0*UVWFCT_B_0+2.0D0
      $ *UVWFCT_G_2+1.0D0*UVWFCT_T_0)
->>>>>>> 53774479
 
       GOTO 1001
  3000 CONTINUE

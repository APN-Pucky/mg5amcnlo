--- conflicted
+++ resolved
@@ -134,15 +134,6 @@
      $ )
 C     Counter-term amplitude(s) for loop diagram number 11
       CALL FFV1_0(W(1,5),W(1,7),W(1,6),R2_GQQ,AMPL(1,5))
-<<<<<<< HEAD
-      CALL FFV1_0(W(1,5),W(1,7),W(1,6),UV_GQQG_1EPS,AMPL(2,6))
-      CALL FFV1_0(W(1,5),W(1,7),W(1,6),UV_GQQQ_1EPS,AMPL(2,7))
-      CALL FFV1_0(W(1,5),W(1,7),W(1,6),UV_GQQQ_1EPS,AMPL(2,8))
-      CALL FFV1_0(W(1,5),W(1,7),W(1,6),UV_GQQQ_1EPS,AMPL(2,9))
-      CALL FFV1_0(W(1,5),W(1,7),W(1,6),UV_GQQQ_1EPS,AMPL(2,10))
-      CALL FFV1_0(W(1,5),W(1,7),W(1,6),UV_GQQQ_1EPS,AMPL(2,11))
-      CALL FFV1_0(W(1,5),W(1,7),W(1,6),UV_GQQQ_1EPS,AMPL(2,12))
-=======
       CALL FFV1_0(W(1,5),W(1,7),W(1,6),UV_GQQB_1EPS,AMPL(2,6))
       CALL FFV1_0(W(1,5),W(1,7),W(1,6),UV_GQQB_1EPS,AMPL(2,7))
       CALL FFV1_0(W(1,5),W(1,7),W(1,6),UV_GQQB_1EPS,AMPL(2,8))
@@ -150,7 +141,6 @@
       CALL FFV1_0(W(1,5),W(1,7),W(1,6),UV_GQQB_1EPS,AMPL(2,10))
       CALL FFV1_0(W(1,5),W(1,7),W(1,6),UV_GQQB_1EPS,AMPL(2,11))
       CALL FFV1_0(W(1,5),W(1,7),W(1,6),UV_GQQG_1EPS,AMPL(2,12))
->>>>>>> d8618cb8
       CALL FFV1_0(W(1,5),W(1,7),W(1,6),UV_GQQB,AMPL(1,13))
       CALL FFV1_0(W(1,5),W(1,7),W(1,6),UV_GQQT,AMPL(1,14))
       CALL FFV1_1(W(1,4),W(1,6),GC_5,MDL_MT,MDL_WT,W(1,15))
@@ -164,22 +154,6 @@
      $ ,18))
 C     Counter-term amplitude(s) for loop diagram number 15
       CALL FFV1_0(W(1,8),W(1,4),W(1,6),R2_GQQ,AMPL(1,19))
-<<<<<<< HEAD
-      CALL FFV1_0(W(1,8),W(1,4),W(1,6),UV_GQQG_1EPS,AMPL(2,20))
-      CALL FFV1_0(W(1,8),W(1,4),W(1,6),UV_GQQQ_1EPS,AMPL(2,21))
-      CALL FFV1_0(W(1,8),W(1,4),W(1,6),UV_GQQQ_1EPS,AMPL(2,22))
-      CALL FFV1_0(W(1,8),W(1,4),W(1,6),UV_GQQQ_1EPS,AMPL(2,23))
-      CALL FFV1_0(W(1,8),W(1,4),W(1,6),UV_GQQQ_1EPS,AMPL(2,24))
-      CALL FFV1_0(W(1,8),W(1,4),W(1,6),UV_GQQQ_1EPS,AMPL(2,25))
-      CALL FFV1_0(W(1,8),W(1,4),W(1,6),UV_GQQQ_1EPS,AMPL(2,26))
-      CALL FFV1_0(W(1,8),W(1,4),W(1,6),UV_GQQB,AMPL(1,27))
-      CALL FFV1_0(W(1,8),W(1,4),W(1,6),UV_GQQT,AMPL(1,28))
-C     Counter-term amplitude(s) for loop diagram number 17
-      CALL FFV2_0(W(1,13),W(1,4),W(1,3),R2_SXCW,AMPL(1,29))
-C     Counter-term amplitude(s) for loop diagram number 21
-      CALL FFV2_0(W(1,5),W(1,15),W(1,3),R2_SXCW,AMPL(1,30))
-      CALL FFV2_1(W(1,9),W(1,3),GC_47,MDL_MB,ZERO,W(1,17))
-=======
       CALL FFV1_0(W(1,8),W(1,4),W(1,6),UV_GQQB_1EPS,AMPL(2,20))
       CALL FFV1_0(W(1,8),W(1,4),W(1,6),UV_GQQB_1EPS,AMPL(2,21))
       CALL FFV1_0(W(1,8),W(1,4),W(1,6),UV_GQQB_1EPS,AMPL(2,22))
@@ -194,33 +168,16 @@
 C     Counter-term amplitude(s) for loop diagram number 21
       CALL FFV2_0(W(1,5),W(1,15),W(1,3),R2_BXTW,AMPL(1,30))
       CALL FFV2_1(W(1,9),W(1,3),GC_11,MDL_MB,ZERO,W(1,17))
->>>>>>> d8618cb8
 C     Counter-term amplitude(s) for loop diagram number 22
       CALL R2_QQ_1_R2_QQ_2_0(W(1,10),W(1,17),R2_QQQ,R2_QQB,AMPL(1,31))
       CALL R2_QQ_2_0(W(1,10),W(1,17),UV_BMASS_1EPS,AMPL(2,32))
       CALL R2_QQ_2_0(W(1,10),W(1,17),UV_BMASS,AMPL(1,33))
-<<<<<<< HEAD
-      CALL FFV2_2(W(1,10),W(1,3),GC_47,MDL_MT,MDL_WT,W(1,18))
-=======
       CALL FFV2_2(W(1,10),W(1,3),GC_11,MDL_MT,MDL_WT,W(1,18))
->>>>>>> d8618cb8
 C     Counter-term amplitude(s) for loop diagram number 23
       CALL R2_QQ_1_R2_QQ_2_0(W(1,18),W(1,9),R2_QQQ,R2_QQT,AMPL(1,34))
       CALL R2_QQ_2_0(W(1,18),W(1,9),UV_TMASS_1EPS,AMPL(2,35))
       CALL R2_QQ_2_0(W(1,18),W(1,9),UV_TMASS,AMPL(1,36))
 C     Counter-term amplitude(s) for loop diagram number 24
-<<<<<<< HEAD
-      CALL FFV2_0(W(1,10),W(1,9),W(1,3),R2_SXCW,AMPL(1,37))
-C     Counter-term amplitude(s) for loop diagram number 25
-      CALL FFV1_0(W(1,5),W(1,17),W(1,2),R2_GQQ,AMPL(1,38))
-      CALL FFV1_0(W(1,5),W(1,17),W(1,2),UV_GQQG_1EPS,AMPL(2,39))
-      CALL FFV1_0(W(1,5),W(1,17),W(1,2),UV_GQQQ_1EPS,AMPL(2,40))
-      CALL FFV1_0(W(1,5),W(1,17),W(1,2),UV_GQQQ_1EPS,AMPL(2,41))
-      CALL FFV1_0(W(1,5),W(1,17),W(1,2),UV_GQQQ_1EPS,AMPL(2,42))
-      CALL FFV1_0(W(1,5),W(1,17),W(1,2),UV_GQQQ_1EPS,AMPL(2,43))
-      CALL FFV1_0(W(1,5),W(1,17),W(1,2),UV_GQQQ_1EPS,AMPL(2,44))
-      CALL FFV1_0(W(1,5),W(1,17),W(1,2),UV_GQQQ_1EPS,AMPL(2,45))
-=======
       CALL FFV2_0(W(1,10),W(1,9),W(1,3),R2_BXTW,AMPL(1,37))
 C     Counter-term amplitude(s) for loop diagram number 25
       CALL FFV1_0(W(1,5),W(1,17),W(1,2),R2_GQQ,AMPL(1,38))
@@ -231,20 +188,10 @@
       CALL FFV1_0(W(1,5),W(1,17),W(1,2),UV_GQQB_1EPS,AMPL(2,43))
       CALL FFV1_0(W(1,5),W(1,17),W(1,2),UV_GQQB_1EPS,AMPL(2,44))
       CALL FFV1_0(W(1,5),W(1,17),W(1,2),UV_GQQG_1EPS,AMPL(2,45))
->>>>>>> d8618cb8
       CALL FFV1_0(W(1,5),W(1,17),W(1,2),UV_GQQB,AMPL(1,46))
       CALL FFV1_0(W(1,5),W(1,17),W(1,2),UV_GQQT,AMPL(1,47))
 C     Counter-term amplitude(s) for loop diagram number 27
       CALL FFV1_0(W(1,8),W(1,9),W(1,2),R2_GQQ,AMPL(1,48))
-<<<<<<< HEAD
-      CALL FFV1_0(W(1,8),W(1,9),W(1,2),UV_GQQG_1EPS,AMPL(2,49))
-      CALL FFV1_0(W(1,8),W(1,9),W(1,2),UV_GQQQ_1EPS,AMPL(2,50))
-      CALL FFV1_0(W(1,8),W(1,9),W(1,2),UV_GQQQ_1EPS,AMPL(2,51))
-      CALL FFV1_0(W(1,8),W(1,9),W(1,2),UV_GQQQ_1EPS,AMPL(2,52))
-      CALL FFV1_0(W(1,8),W(1,9),W(1,2),UV_GQQQ_1EPS,AMPL(2,53))
-      CALL FFV1_0(W(1,8),W(1,9),W(1,2),UV_GQQQ_1EPS,AMPL(2,54))
-      CALL FFV1_0(W(1,8),W(1,9),W(1,2),UV_GQQQ_1EPS,AMPL(2,55))
-=======
       CALL FFV1_0(W(1,8),W(1,9),W(1,2),UV_GQQB_1EPS,AMPL(2,49))
       CALL FFV1_0(W(1,8),W(1,9),W(1,2),UV_GQQB_1EPS,AMPL(2,50))
       CALL FFV1_0(W(1,8),W(1,9),W(1,2),UV_GQQB_1EPS,AMPL(2,51))
@@ -252,7 +199,6 @@
       CALL FFV1_0(W(1,8),W(1,9),W(1,2),UV_GQQB_1EPS,AMPL(2,53))
       CALL FFV1_0(W(1,8),W(1,9),W(1,2),UV_GQQB_1EPS,AMPL(2,54))
       CALL FFV1_0(W(1,8),W(1,9),W(1,2),UV_GQQG_1EPS,AMPL(2,55))
->>>>>>> d8618cb8
       CALL FFV1_0(W(1,8),W(1,9),W(1,2),UV_GQQB,AMPL(1,56))
       CALL FFV1_0(W(1,8),W(1,9),W(1,2),UV_GQQT,AMPL(1,57))
       CALL FFV1_1(W(1,9),W(1,2),GC_5,MDL_MT,MDL_WT,W(1,19))
@@ -266,39 +212,18 @@
       CALL R2_QQ_2_0(W(1,20),W(1,9),UV_TMASS_1EPS,AMPL(2,62))
       CALL R2_QQ_2_0(W(1,20),W(1,9),UV_TMASS,AMPL(1,63))
 C     Counter-term amplitude(s) for loop diagram number 31
-<<<<<<< HEAD
-      CALL FFV2_0(W(1,5),W(1,19),W(1,3),R2_SXCW,AMPL(1,64))
-      CALL FFV2_2(W(1,11),W(1,3),GC_47,MDL_MT,MDL_WT,W(1,21))
-=======
       CALL FFV2_0(W(1,5),W(1,19),W(1,3),R2_BXTW,AMPL(1,64))
       CALL FFV2_2(W(1,11),W(1,3),GC_11,MDL_MT,MDL_WT,W(1,21))
->>>>>>> d8618cb8
 C     Counter-term amplitude(s) for loop diagram number 35
       CALL R2_QQ_1_R2_QQ_2_0(W(1,21),W(1,12),R2_QQQ,R2_QQT,AMPL(1,65))
       CALL R2_QQ_2_0(W(1,21),W(1,12),UV_TMASS_1EPS,AMPL(2,66))
       CALL R2_QQ_2_0(W(1,21),W(1,12),UV_TMASS,AMPL(1,67))
-<<<<<<< HEAD
-      CALL FFV2_1(W(1,12),W(1,3),GC_47,MDL_MB,ZERO,W(1,22))
-=======
       CALL FFV2_1(W(1,12),W(1,3),GC_11,MDL_MB,ZERO,W(1,22))
->>>>>>> d8618cb8
 C     Counter-term amplitude(s) for loop diagram number 36
       CALL R2_QQ_1_R2_QQ_2_0(W(1,11),W(1,22),R2_QQQ,R2_QQB,AMPL(1,68))
       CALL R2_QQ_2_0(W(1,11),W(1,22),UV_BMASS_1EPS,AMPL(2,69))
       CALL R2_QQ_2_0(W(1,11),W(1,22),UV_BMASS,AMPL(1,70))
 C     Counter-term amplitude(s) for loop diagram number 37
-<<<<<<< HEAD
-      CALL FFV2_0(W(1,11),W(1,12),W(1,3),R2_SXCW,AMPL(1,71))
-C     Counter-term amplitude(s) for loop diagram number 38
-      CALL FFV1_0(W(1,21),W(1,4),W(1,2),R2_GQQ,AMPL(1,72))
-      CALL FFV1_0(W(1,21),W(1,4),W(1,2),UV_GQQG_1EPS,AMPL(2,73))
-      CALL FFV1_0(W(1,21),W(1,4),W(1,2),UV_GQQQ_1EPS,AMPL(2,74))
-      CALL FFV1_0(W(1,21),W(1,4),W(1,2),UV_GQQQ_1EPS,AMPL(2,75))
-      CALL FFV1_0(W(1,21),W(1,4),W(1,2),UV_GQQQ_1EPS,AMPL(2,76))
-      CALL FFV1_0(W(1,21),W(1,4),W(1,2),UV_GQQQ_1EPS,AMPL(2,77))
-      CALL FFV1_0(W(1,21),W(1,4),W(1,2),UV_GQQQ_1EPS,AMPL(2,78))
-      CALL FFV1_0(W(1,21),W(1,4),W(1,2),UV_GQQQ_1EPS,AMPL(2,79))
-=======
       CALL FFV2_0(W(1,11),W(1,12),W(1,3),R2_BXTW,AMPL(1,71))
 C     Counter-term amplitude(s) for loop diagram number 38
       CALL FFV1_0(W(1,21),W(1,4),W(1,2),R2_GQQ,AMPL(1,72))
@@ -309,20 +234,10 @@
       CALL FFV1_0(W(1,21),W(1,4),W(1,2),UV_GQQB_1EPS,AMPL(2,77))
       CALL FFV1_0(W(1,21),W(1,4),W(1,2),UV_GQQB_1EPS,AMPL(2,78))
       CALL FFV1_0(W(1,21),W(1,4),W(1,2),UV_GQQG_1EPS,AMPL(2,79))
->>>>>>> d8618cb8
       CALL FFV1_0(W(1,21),W(1,4),W(1,2),UV_GQQB,AMPL(1,80))
       CALL FFV1_0(W(1,21),W(1,4),W(1,2),UV_GQQT,AMPL(1,81))
 C     Counter-term amplitude(s) for loop diagram number 40
       CALL FFV1_0(W(1,11),W(1,7),W(1,2),R2_GQQ,AMPL(1,82))
-<<<<<<< HEAD
-      CALL FFV1_0(W(1,11),W(1,7),W(1,2),UV_GQQG_1EPS,AMPL(2,83))
-      CALL FFV1_0(W(1,11),W(1,7),W(1,2),UV_GQQQ_1EPS,AMPL(2,84))
-      CALL FFV1_0(W(1,11),W(1,7),W(1,2),UV_GQQQ_1EPS,AMPL(2,85))
-      CALL FFV1_0(W(1,11),W(1,7),W(1,2),UV_GQQQ_1EPS,AMPL(2,86))
-      CALL FFV1_0(W(1,11),W(1,7),W(1,2),UV_GQQQ_1EPS,AMPL(2,87))
-      CALL FFV1_0(W(1,11),W(1,7),W(1,2),UV_GQQQ_1EPS,AMPL(2,88))
-      CALL FFV1_0(W(1,11),W(1,7),W(1,2),UV_GQQQ_1EPS,AMPL(2,89))
-=======
       CALL FFV1_0(W(1,11),W(1,7),W(1,2),UV_GQQB_1EPS,AMPL(2,83))
       CALL FFV1_0(W(1,11),W(1,7),W(1,2),UV_GQQB_1EPS,AMPL(2,84))
       CALL FFV1_0(W(1,11),W(1,7),W(1,2),UV_GQQB_1EPS,AMPL(2,85))
@@ -330,7 +245,6 @@
       CALL FFV1_0(W(1,11),W(1,7),W(1,2),UV_GQQB_1EPS,AMPL(2,87))
       CALL FFV1_0(W(1,11),W(1,7),W(1,2),UV_GQQB_1EPS,AMPL(2,88))
       CALL FFV1_0(W(1,11),W(1,7),W(1,2),UV_GQQG_1EPS,AMPL(2,89))
->>>>>>> d8618cb8
       CALL FFV1_0(W(1,11),W(1,7),W(1,2),UV_GQQB,AMPL(1,90))
       CALL FFV1_0(W(1,11),W(1,7),W(1,2),UV_GQQT,AMPL(1,91))
       CALL FFV1_2(W(1,11),W(1,2),GC_5,MDL_MB,ZERO,W(1,23))
@@ -344,18 +258,6 @@
       CALL R2_QQ_2_0(W(1,11),W(1,24),UV_BMASS_1EPS,AMPL(2,96))
       CALL R2_QQ_2_0(W(1,11),W(1,24),UV_BMASS,AMPL(1,97))
 C     Counter-term amplitude(s) for loop diagram number 44
-<<<<<<< HEAD
-      CALL FFV2_0(W(1,23),W(1,4),W(1,3),R2_SXCW,AMPL(1,98))
-C     Counter-term amplitude(s) for loop diagram number 48
-      CALL FFV1_0(W(1,5),W(1,22),W(1,1),R2_GQQ,AMPL(1,99))
-      CALL FFV1_0(W(1,5),W(1,22),W(1,1),UV_GQQG_1EPS,AMPL(2,100))
-      CALL FFV1_0(W(1,5),W(1,22),W(1,1),UV_GQQQ_1EPS,AMPL(2,101))
-      CALL FFV1_0(W(1,5),W(1,22),W(1,1),UV_GQQQ_1EPS,AMPL(2,102))
-      CALL FFV1_0(W(1,5),W(1,22),W(1,1),UV_GQQQ_1EPS,AMPL(2,103))
-      CALL FFV1_0(W(1,5),W(1,22),W(1,1),UV_GQQQ_1EPS,AMPL(2,104))
-      CALL FFV1_0(W(1,5),W(1,22),W(1,1),UV_GQQQ_1EPS,AMPL(2,105))
-      CALL FFV1_0(W(1,5),W(1,22),W(1,1),UV_GQQQ_1EPS,AMPL(2,106))
-=======
       CALL FFV2_0(W(1,23),W(1,4),W(1,3),R2_BXTW,AMPL(1,98))
 C     Counter-term amplitude(s) for loop diagram number 48
       CALL FFV1_0(W(1,5),W(1,22),W(1,1),R2_GQQ,AMPL(1,99))
@@ -366,20 +268,10 @@
       CALL FFV1_0(W(1,5),W(1,22),W(1,1),UV_GQQB_1EPS,AMPL(2,104))
       CALL FFV1_0(W(1,5),W(1,22),W(1,1),UV_GQQB_1EPS,AMPL(2,105))
       CALL FFV1_0(W(1,5),W(1,22),W(1,1),UV_GQQG_1EPS,AMPL(2,106))
->>>>>>> d8618cb8
       CALL FFV1_0(W(1,5),W(1,22),W(1,1),UV_GQQB,AMPL(1,107))
       CALL FFV1_0(W(1,5),W(1,22),W(1,1),UV_GQQT,AMPL(1,108))
 C     Counter-term amplitude(s) for loop diagram number 50
       CALL FFV1_0(W(1,8),W(1,12),W(1,1),R2_GQQ,AMPL(1,109))
-<<<<<<< HEAD
-      CALL FFV1_0(W(1,8),W(1,12),W(1,1),UV_GQQG_1EPS,AMPL(2,110))
-      CALL FFV1_0(W(1,8),W(1,12),W(1,1),UV_GQQQ_1EPS,AMPL(2,111))
-      CALL FFV1_0(W(1,8),W(1,12),W(1,1),UV_GQQQ_1EPS,AMPL(2,112))
-      CALL FFV1_0(W(1,8),W(1,12),W(1,1),UV_GQQQ_1EPS,AMPL(2,113))
-      CALL FFV1_0(W(1,8),W(1,12),W(1,1),UV_GQQQ_1EPS,AMPL(2,114))
-      CALL FFV1_0(W(1,8),W(1,12),W(1,1),UV_GQQQ_1EPS,AMPL(2,115))
-      CALL FFV1_0(W(1,8),W(1,12),W(1,1),UV_GQQQ_1EPS,AMPL(2,116))
-=======
       CALL FFV1_0(W(1,8),W(1,12),W(1,1),UV_GQQB_1EPS,AMPL(2,110))
       CALL FFV1_0(W(1,8),W(1,12),W(1,1),UV_GQQB_1EPS,AMPL(2,111))
       CALL FFV1_0(W(1,8),W(1,12),W(1,1),UV_GQQB_1EPS,AMPL(2,112))
@@ -387,20 +279,10 @@
       CALL FFV1_0(W(1,8),W(1,12),W(1,1),UV_GQQB_1EPS,AMPL(2,114))
       CALL FFV1_0(W(1,8),W(1,12),W(1,1),UV_GQQB_1EPS,AMPL(2,115))
       CALL FFV1_0(W(1,8),W(1,12),W(1,1),UV_GQQG_1EPS,AMPL(2,116))
->>>>>>> d8618cb8
       CALL FFV1_0(W(1,8),W(1,12),W(1,1),UV_GQQB,AMPL(1,117))
       CALL FFV1_0(W(1,8),W(1,12),W(1,1),UV_GQQT,AMPL(1,118))
 C     Counter-term amplitude(s) for loop diagram number 51
       CALL FFV1_0(W(1,18),W(1,4),W(1,1),R2_GQQ,AMPL(1,119))
-<<<<<<< HEAD
-      CALL FFV1_0(W(1,18),W(1,4),W(1,1),UV_GQQG_1EPS,AMPL(2,120))
-      CALL FFV1_0(W(1,18),W(1,4),W(1,1),UV_GQQQ_1EPS,AMPL(2,121))
-      CALL FFV1_0(W(1,18),W(1,4),W(1,1),UV_GQQQ_1EPS,AMPL(2,122))
-      CALL FFV1_0(W(1,18),W(1,4),W(1,1),UV_GQQQ_1EPS,AMPL(2,123))
-      CALL FFV1_0(W(1,18),W(1,4),W(1,1),UV_GQQQ_1EPS,AMPL(2,124))
-      CALL FFV1_0(W(1,18),W(1,4),W(1,1),UV_GQQQ_1EPS,AMPL(2,125))
-      CALL FFV1_0(W(1,18),W(1,4),W(1,1),UV_GQQQ_1EPS,AMPL(2,126))
-=======
       CALL FFV1_0(W(1,18),W(1,4),W(1,1),UV_GQQB_1EPS,AMPL(2,120))
       CALL FFV1_0(W(1,18),W(1,4),W(1,1),UV_GQQB_1EPS,AMPL(2,121))
       CALL FFV1_0(W(1,18),W(1,4),W(1,1),UV_GQQB_1EPS,AMPL(2,122))
@@ -408,20 +290,10 @@
       CALL FFV1_0(W(1,18),W(1,4),W(1,1),UV_GQQB_1EPS,AMPL(2,124))
       CALL FFV1_0(W(1,18),W(1,4),W(1,1),UV_GQQB_1EPS,AMPL(2,125))
       CALL FFV1_0(W(1,18),W(1,4),W(1,1),UV_GQQG_1EPS,AMPL(2,126))
->>>>>>> d8618cb8
       CALL FFV1_0(W(1,18),W(1,4),W(1,1),UV_GQQB,AMPL(1,127))
       CALL FFV1_0(W(1,18),W(1,4),W(1,1),UV_GQQT,AMPL(1,128))
 C     Counter-term amplitude(s) for loop diagram number 53
       CALL FFV1_0(W(1,10),W(1,7),W(1,1),R2_GQQ,AMPL(1,129))
-<<<<<<< HEAD
-      CALL FFV1_0(W(1,10),W(1,7),W(1,1),UV_GQQG_1EPS,AMPL(2,130))
-      CALL FFV1_0(W(1,10),W(1,7),W(1,1),UV_GQQQ_1EPS,AMPL(2,131))
-      CALL FFV1_0(W(1,10),W(1,7),W(1,1),UV_GQQQ_1EPS,AMPL(2,132))
-      CALL FFV1_0(W(1,10),W(1,7),W(1,1),UV_GQQQ_1EPS,AMPL(2,133))
-      CALL FFV1_0(W(1,10),W(1,7),W(1,1),UV_GQQQ_1EPS,AMPL(2,134))
-      CALL FFV1_0(W(1,10),W(1,7),W(1,1),UV_GQQQ_1EPS,AMPL(2,135))
-      CALL FFV1_0(W(1,10),W(1,7),W(1,1),UV_GQQQ_1EPS,AMPL(2,136))
-=======
       CALL FFV1_0(W(1,10),W(1,7),W(1,1),UV_GQQB_1EPS,AMPL(2,130))
       CALL FFV1_0(W(1,10),W(1,7),W(1,1),UV_GQQB_1EPS,AMPL(2,131))
       CALL FFV1_0(W(1,10),W(1,7),W(1,1),UV_GQQB_1EPS,AMPL(2,132))
@@ -429,7 +301,6 @@
       CALL FFV1_0(W(1,10),W(1,7),W(1,1),UV_GQQB_1EPS,AMPL(2,134))
       CALL FFV1_0(W(1,10),W(1,7),W(1,1),UV_GQQB_1EPS,AMPL(2,135))
       CALL FFV1_0(W(1,10),W(1,7),W(1,1),UV_GQQG_1EPS,AMPL(2,136))
->>>>>>> d8618cb8
       CALL FFV1_0(W(1,10),W(1,7),W(1,1),UV_GQQB,AMPL(1,137))
       CALL FFV1_0(W(1,10),W(1,7),W(1,1),UV_GQQT,AMPL(1,138))
 C     Counter-term amplitude(s) for loop diagram number 56
@@ -456,15 +327,6 @@
       CALL VVV1_0(W(1,1),W(1,2),W(1,16),UV_3GT,AMPL(1,158))
 C     Counter-term amplitude(s) for loop diagram number 62
       CALL FFV1_0(W(1,5),W(1,24),W(1,1),R2_GQQ,AMPL(1,159))
-<<<<<<< HEAD
-      CALL FFV1_0(W(1,5),W(1,24),W(1,1),UV_GQQG_1EPS,AMPL(2,160))
-      CALL FFV1_0(W(1,5),W(1,24),W(1,1),UV_GQQQ_1EPS,AMPL(2,161))
-      CALL FFV1_0(W(1,5),W(1,24),W(1,1),UV_GQQQ_1EPS,AMPL(2,162))
-      CALL FFV1_0(W(1,5),W(1,24),W(1,1),UV_GQQQ_1EPS,AMPL(2,163))
-      CALL FFV1_0(W(1,5),W(1,24),W(1,1),UV_GQQQ_1EPS,AMPL(2,164))
-      CALL FFV1_0(W(1,5),W(1,24),W(1,1),UV_GQQQ_1EPS,AMPL(2,165))
-      CALL FFV1_0(W(1,5),W(1,24),W(1,1),UV_GQQQ_1EPS,AMPL(2,166))
-=======
       CALL FFV1_0(W(1,5),W(1,24),W(1,1),UV_GQQB_1EPS,AMPL(2,160))
       CALL FFV1_0(W(1,5),W(1,24),W(1,1),UV_GQQB_1EPS,AMPL(2,161))
       CALL FFV1_0(W(1,5),W(1,24),W(1,1),UV_GQQB_1EPS,AMPL(2,162))
@@ -472,20 +334,10 @@
       CALL FFV1_0(W(1,5),W(1,24),W(1,1),UV_GQQB_1EPS,AMPL(2,164))
       CALL FFV1_0(W(1,5),W(1,24),W(1,1),UV_GQQB_1EPS,AMPL(2,165))
       CALL FFV1_0(W(1,5),W(1,24),W(1,1),UV_GQQG_1EPS,AMPL(2,166))
->>>>>>> d8618cb8
       CALL FFV1_0(W(1,5),W(1,24),W(1,1),UV_GQQB,AMPL(1,167))
       CALL FFV1_0(W(1,5),W(1,24),W(1,1),UV_GQQT,AMPL(1,168))
 C     Counter-term amplitude(s) for loop diagram number 65
       CALL FFV1_0(W(1,20),W(1,4),W(1,1),R2_GQQ,AMPL(1,169))
-<<<<<<< HEAD
-      CALL FFV1_0(W(1,20),W(1,4),W(1,1),UV_GQQG_1EPS,AMPL(2,170))
-      CALL FFV1_0(W(1,20),W(1,4),W(1,1),UV_GQQQ_1EPS,AMPL(2,171))
-      CALL FFV1_0(W(1,20),W(1,4),W(1,1),UV_GQQQ_1EPS,AMPL(2,172))
-      CALL FFV1_0(W(1,20),W(1,4),W(1,1),UV_GQQQ_1EPS,AMPL(2,173))
-      CALL FFV1_0(W(1,20),W(1,4),W(1,1),UV_GQQQ_1EPS,AMPL(2,174))
-      CALL FFV1_0(W(1,20),W(1,4),W(1,1),UV_GQQQ_1EPS,AMPL(2,175))
-      CALL FFV1_0(W(1,20),W(1,4),W(1,1),UV_GQQQ_1EPS,AMPL(2,176))
-=======
       CALL FFV1_0(W(1,20),W(1,4),W(1,1),UV_GQQB_1EPS,AMPL(2,170))
       CALL FFV1_0(W(1,20),W(1,4),W(1,1),UV_GQQB_1EPS,AMPL(2,171))
       CALL FFV1_0(W(1,20),W(1,4),W(1,1),UV_GQQB_1EPS,AMPL(2,172))
@@ -493,7 +345,6 @@
       CALL FFV1_0(W(1,20),W(1,4),W(1,1),UV_GQQB_1EPS,AMPL(2,174))
       CALL FFV1_0(W(1,20),W(1,4),W(1,1),UV_GQQB_1EPS,AMPL(2,175))
       CALL FFV1_0(W(1,20),W(1,4),W(1,1),UV_GQQG_1EPS,AMPL(2,176))
->>>>>>> d8618cb8
       CALL FFV1_0(W(1,20),W(1,4),W(1,1),UV_GQQB,AMPL(1,177))
       CALL FFV1_0(W(1,20),W(1,4),W(1,1),UV_GQQT,AMPL(1,178))
       CALL FFV1_1(W(1,12),W(1,1),GC_5,MDL_MT,MDL_WT,W(1,25))
@@ -507,11 +358,7 @@
       CALL R2_QQ_2_0(W(1,26),W(1,12),UV_TMASS_1EPS,AMPL(2,183))
       CALL R2_QQ_2_0(W(1,26),W(1,12),UV_TMASS,AMPL(1,184))
 C     Counter-term amplitude(s) for loop diagram number 73
-<<<<<<< HEAD
-      CALL FFV2_0(W(1,5),W(1,25),W(1,3),R2_SXCW,AMPL(1,185))
-=======
       CALL FFV2_0(W(1,5),W(1,25),W(1,3),R2_BXTW,AMPL(1,185))
->>>>>>> d8618cb8
       CALL FFV1_2(W(1,10),W(1,1),GC_5,MDL_MB,ZERO,W(1,27))
 C     Counter-term amplitude(s) for loop diagram number 77
       CALL R2_QQ_1_R2_QQ_2_0(W(1,27),W(1,7),R2_QQQ,R2_QQB,AMPL(1,186))
@@ -523,18 +370,6 @@
       CALL R2_QQ_2_0(W(1,10),W(1,28),UV_BMASS_1EPS,AMPL(2,190))
       CALL R2_QQ_2_0(W(1,10),W(1,28),UV_BMASS,AMPL(1,191))
 C     Counter-term amplitude(s) for loop diagram number 80
-<<<<<<< HEAD
-      CALL FFV2_0(W(1,27),W(1,4),W(1,3),R2_SXCW,AMPL(1,192))
-C     Counter-term amplitude(s) for loop diagram number 84
-      CALL FFV1_0(W(1,5),W(1,28),W(1,2),R2_GQQ,AMPL(1,193))
-      CALL FFV1_0(W(1,5),W(1,28),W(1,2),UV_GQQG_1EPS,AMPL(2,194))
-      CALL FFV1_0(W(1,5),W(1,28),W(1,2),UV_GQQQ_1EPS,AMPL(2,195))
-      CALL FFV1_0(W(1,5),W(1,28),W(1,2),UV_GQQQ_1EPS,AMPL(2,196))
-      CALL FFV1_0(W(1,5),W(1,28),W(1,2),UV_GQQQ_1EPS,AMPL(2,197))
-      CALL FFV1_0(W(1,5),W(1,28),W(1,2),UV_GQQQ_1EPS,AMPL(2,198))
-      CALL FFV1_0(W(1,5),W(1,28),W(1,2),UV_GQQQ_1EPS,AMPL(2,199))
-      CALL FFV1_0(W(1,5),W(1,28),W(1,2),UV_GQQQ_1EPS,AMPL(2,200))
-=======
       CALL FFV2_0(W(1,27),W(1,4),W(1,3),R2_BXTW,AMPL(1,192))
 C     Counter-term amplitude(s) for loop diagram number 84
       CALL FFV1_0(W(1,5),W(1,28),W(1,2),R2_GQQ,AMPL(1,193))
@@ -545,20 +380,10 @@
       CALL FFV1_0(W(1,5),W(1,28),W(1,2),UV_GQQB_1EPS,AMPL(2,198))
       CALL FFV1_0(W(1,5),W(1,28),W(1,2),UV_GQQB_1EPS,AMPL(2,199))
       CALL FFV1_0(W(1,5),W(1,28),W(1,2),UV_GQQG_1EPS,AMPL(2,200))
->>>>>>> d8618cb8
       CALL FFV1_0(W(1,5),W(1,28),W(1,2),UV_GQQB,AMPL(1,201))
       CALL FFV1_0(W(1,5),W(1,28),W(1,2),UV_GQQT,AMPL(1,202))
 C     Counter-term amplitude(s) for loop diagram number 87
       CALL FFV1_0(W(1,26),W(1,4),W(1,2),R2_GQQ,AMPL(1,203))
-<<<<<<< HEAD
-      CALL FFV1_0(W(1,26),W(1,4),W(1,2),UV_GQQG_1EPS,AMPL(2,204))
-      CALL FFV1_0(W(1,26),W(1,4),W(1,2),UV_GQQQ_1EPS,AMPL(2,205))
-      CALL FFV1_0(W(1,26),W(1,4),W(1,2),UV_GQQQ_1EPS,AMPL(2,206))
-      CALL FFV1_0(W(1,26),W(1,4),W(1,2),UV_GQQQ_1EPS,AMPL(2,207))
-      CALL FFV1_0(W(1,26),W(1,4),W(1,2),UV_GQQQ_1EPS,AMPL(2,208))
-      CALL FFV1_0(W(1,26),W(1,4),W(1,2),UV_GQQQ_1EPS,AMPL(2,209))
-      CALL FFV1_0(W(1,26),W(1,4),W(1,2),UV_GQQQ_1EPS,AMPL(2,210))
-=======
       CALL FFV1_0(W(1,26),W(1,4),W(1,2),UV_GQQB_1EPS,AMPL(2,204))
       CALL FFV1_0(W(1,26),W(1,4),W(1,2),UV_GQQB_1EPS,AMPL(2,205))
       CALL FFV1_0(W(1,26),W(1,4),W(1,2),UV_GQQB_1EPS,AMPL(2,206))
@@ -566,7 +391,6 @@
       CALL FFV1_0(W(1,26),W(1,4),W(1,2),UV_GQQB_1EPS,AMPL(2,208))
       CALL FFV1_0(W(1,26),W(1,4),W(1,2),UV_GQQB_1EPS,AMPL(2,209))
       CALL FFV1_0(W(1,26),W(1,4),W(1,2),UV_GQQG_1EPS,AMPL(2,210))
->>>>>>> d8618cb8
       CALL FFV1_0(W(1,26),W(1,4),W(1,2),UV_GQQB,AMPL(1,211))
       CALL FFV1_0(W(1,26),W(1,4),W(1,2),UV_GQQT,AMPL(1,212))
 C     Counter-term amplitude(s) for loop diagram number 117

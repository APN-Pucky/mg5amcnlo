      SUBROUTINE ML5_0_MP_HELAS_CALLS_AMPB_1(P,NHEL,H,IC)
C     
      USE ML5_0_POLYNOMIAL_CONSTANTS
      IMPLICIT NONE
C     
C     CONSTANTS
C     
      INTEGER    NEXTERNAL
      PARAMETER (NEXTERNAL=5)
      INTEGER    NCOMB
      PARAMETER (NCOMB=48)

      INTEGER NBORNAMPS
      PARAMETER (NBORNAMPS=8)
      INTEGER    NLOOPS, NLOOPGROUPS, NCTAMPS
      PARAMETER (NLOOPS=144, NLOOPGROUPS=77, NCTAMPS=252)
      INTEGER    NLOOPAMPS
      PARAMETER (NLOOPAMPS=396)
      INTEGER    NWAVEFUNCS,NLOOPWAVEFUNCS
      PARAMETER (NWAVEFUNCS=28,NLOOPWAVEFUNCS=267)
      REAL*16     ZERO
      PARAMETER (ZERO=0.0E0_16)
      COMPLEX*32     IZERO
      PARAMETER (IZERO=CMPLX(0.0E0_16,0.0E0_16,KIND=16))
C     These are constants related to the split orders
      INTEGER    NSO, NSQUAREDSO, NAMPSO
      PARAMETER (NSO=0, NSQUAREDSO=0, NAMPSO=0)
C     
C     ARGUMENTS
C     
      REAL*16 P(0:3,NEXTERNAL)
      INTEGER NHEL(NEXTERNAL), IC(NEXTERNAL)
      INTEGER H
C     
C     LOCAL VARIABLES
C     
      INTEGER I,J,K
      COMPLEX*32 COEFS(MAXLWFSIZE,0:VERTEXMAXCOEFS-1,MAXLWFSIZE)
C     
C     GLOBAL VARIABLES
C     
      INCLUDE 'mp_coupl_same_name.inc'

      INTEGER GOODHEL(NCOMB)
      LOGICAL GOODAMP(NSQUAREDSO,NLOOPGROUPS)
      COMMON/ML5_0_FILTERS/GOODAMP,GOODHEL

      INTEGER SQSO_TARGET
      COMMON/ML5_0_SOCHOICE/SQSO_TARGET

      LOGICAL UVCT_REQ_SO_DONE,MP_UVCT_REQ_SO_DONE,CT_REQ_SO_DONE
     $ ,MP_CT_REQ_SO_DONE,LOOP_REQ_SO_DONE,MP_LOOP_REQ_SO_DONE
     $ ,CTCALL_REQ_SO_DONE,FILTER_SO
      COMMON/ML5_0_SO_REQS/UVCT_REQ_SO_DONE,MP_UVCT_REQ_SO_DONE
     $ ,CT_REQ_SO_DONE,MP_CT_REQ_SO_DONE,LOOP_REQ_SO_DONE
     $ ,MP_LOOP_REQ_SO_DONE,CTCALL_REQ_SO_DONE,FILTER_SO

      COMPLEX*32 AMP(NBORNAMPS)
      COMMON/ML5_0_MP_AMPS/AMP
      COMPLEX*32 W(20,NWAVEFUNCS)
      COMMON/ML5_0_MP_W/W

      COMPLEX*32 WL(MAXLWFSIZE,0:LOOPMAXCOEFS-1,MAXLWFSIZE,
     $ -1:NLOOPWAVEFUNCS)
      COMPLEX*32 PL(0:3,-1:NLOOPWAVEFUNCS)
      COMMON/ML5_0_MP_WL/WL,PL

      COMPLEX*32 AMPL(3,NCTAMPS)
      COMMON/ML5_0_MP_AMPL/AMPL

C     
C     ----------
C     BEGIN CODE
C     ----------

C     The target squared split order contribution is already reached
C      if true.
      IF (FILTER_SO.AND.MP_CT_REQ_SO_DONE) THEN
        GOTO 1001
      ENDIF

      CALL MP_VXXXXX(P(0,1),ZERO,NHEL(1),-1*IC(1),W(1,1))
      CALL MP_VXXXXX(P(0,2),ZERO,NHEL(2),-1*IC(2),W(1,2))
      CALL MP_VXXXXX(P(0,3),MDL_MW,NHEL(3),+1*IC(3),W(1,3))
      CALL MP_OXXXXX(P(0,4),MDL_MT,NHEL(4),+1*IC(4),W(1,4))
      CALL MP_IXXXXX(P(0,5),MDL_MB,NHEL(5),-1*IC(5),W(1,5))
      CALL MP_VVV1P0_1(W(1,1),W(1,2),GC_4,ZERO,ZERO,W(1,6))
      CALL MP_FFV2_1(W(1,4),W(1,3),GC_11,MDL_MB,ZERO,W(1,7))
C     Amplitude(s) for born diagram with ID 1
      CALL MP_FFV1_0(W(1,5),W(1,7),W(1,6),GC_5,AMP(1))
      CALL MP_FFV2_2(W(1,5),W(1,3),GC_11,MDL_MT,MDL_WT,W(1,8))
C     Amplitude(s) for born diagram with ID 2
      CALL MP_FFV1_0(W(1,8),W(1,4),W(1,6),GC_5,AMP(2))
      CALL MP_FFV1_1(W(1,4),W(1,1),GC_5,MDL_MT,MDL_WT,W(1,9))
      CALL MP_FFV1_2(W(1,5),W(1,2),GC_5,MDL_MB,ZERO,W(1,10))
C     Amplitude(s) for born diagram with ID 3
      CALL MP_FFV2_0(W(1,10),W(1,9),W(1,3),GC_11,AMP(3))
C     Amplitude(s) for born diagram with ID 4
      CALL MP_FFV1_0(W(1,8),W(1,9),W(1,2),GC_5,AMP(4))
      CALL MP_FFV1_2(W(1,5),W(1,1),GC_5,MDL_MB,ZERO,W(1,11))
      CALL MP_FFV1_1(W(1,4),W(1,2),GC_5,MDL_MT,MDL_WT,W(1,12))
C     Amplitude(s) for born diagram with ID 5
      CALL MP_FFV2_0(W(1,11),W(1,12),W(1,3),GC_11,AMP(5))
C     Amplitude(s) for born diagram with ID 6
      CALL MP_FFV1_0(W(1,11),W(1,7),W(1,2),GC_5,AMP(6))
C     Amplitude(s) for born diagram with ID 7
      CALL MP_FFV1_0(W(1,8),W(1,12),W(1,1),GC_5,AMP(7))
C     Amplitude(s) for born diagram with ID 8
      CALL MP_FFV1_0(W(1,10),W(1,7),W(1,1),GC_5,AMP(8))
      CALL MP_FFV1_2(W(1,5),W(1,6),GC_5,MDL_MB,ZERO,W(1,13))
C     Counter-term amplitude(s) for loop diagram number 9
      CALL MP_R2_QQ_1_R2_QQ_2_0(W(1,13),W(1,7),R2_QQQ,R2_QQB,AMPL(1,1))
      CALL MP_R2_QQ_2_0(W(1,13),W(1,7),UV_BMASS_1EPS,AMPL(2,2))
      CALL MP_R2_QQ_2_0(W(1,13),W(1,7),UV_BMASS,AMPL(1,3))
      CALL MP_FFV1P0_3(W(1,5),W(1,7),GC_5,ZERO,ZERO,W(1,14))
C     Counter-term amplitude(s) for loop diagram number 10
      CALL MP_R2_GG_1_R2_GG_2_0(W(1,6),W(1,14),R2_GGG_1,R2_GGG_2
     $ ,AMPL(1,4))
C     Counter-term amplitude(s) for loop diagram number 11
      CALL MP_FFV1_0(W(1,5),W(1,7),W(1,6),R2_GQQ,AMPL(1,5))
<<<<<<< HEAD
      CALL MP_FFV1_0(W(1,5),W(1,7),W(1,6),UV_GQQG_1EPS,AMPL(2,6))
      CALL MP_FFV1_0(W(1,5),W(1,7),W(1,6),UV_GQQQ_1EPS,AMPL(2,7))
      CALL MP_FFV1_0(W(1,5),W(1,7),W(1,6),UV_GQQQ_1EPS,AMPL(2,8))
      CALL MP_FFV1_0(W(1,5),W(1,7),W(1,6),UV_GQQQ_1EPS,AMPL(2,9))
      CALL MP_FFV1_0(W(1,5),W(1,7),W(1,6),UV_GQQQ_1EPS,AMPL(2,10))
      CALL MP_FFV1_0(W(1,5),W(1,7),W(1,6),UV_GQQQ_1EPS,AMPL(2,11))
      CALL MP_FFV1_0(W(1,5),W(1,7),W(1,6),UV_GQQQ_1EPS,AMPL(2,12))
=======
      CALL MP_FFV1_0(W(1,5),W(1,7),W(1,6),UV_GQQB_1EPS,AMPL(2,6))
      CALL MP_FFV1_0(W(1,5),W(1,7),W(1,6),UV_GQQB_1EPS,AMPL(2,7))
      CALL MP_FFV1_0(W(1,5),W(1,7),W(1,6),UV_GQQB_1EPS,AMPL(2,8))
      CALL MP_FFV1_0(W(1,5),W(1,7),W(1,6),UV_GQQB_1EPS,AMPL(2,9))
      CALL MP_FFV1_0(W(1,5),W(1,7),W(1,6),UV_GQQB_1EPS,AMPL(2,10))
      CALL MP_FFV1_0(W(1,5),W(1,7),W(1,6),UV_GQQB_1EPS,AMPL(2,11))
      CALL MP_FFV1_0(W(1,5),W(1,7),W(1,6),UV_GQQG_1EPS,AMPL(2,12))
>>>>>>> d8618cb8
      CALL MP_FFV1_0(W(1,5),W(1,7),W(1,6),UV_GQQB,AMPL(1,13))
      CALL MP_FFV1_0(W(1,5),W(1,7),W(1,6),UV_GQQT,AMPL(1,14))
      CALL MP_FFV1_1(W(1,4),W(1,6),GC_5,MDL_MT,MDL_WT,W(1,15))
C     Counter-term amplitude(s) for loop diagram number 13
      CALL MP_R2_QQ_1_R2_QQ_2_0(W(1,8),W(1,15),R2_QQQ,R2_QQT,AMPL(1,15)
     $ )
      CALL MP_R2_QQ_2_0(W(1,8),W(1,15),UV_TMASS_1EPS,AMPL(2,16))
      CALL MP_R2_QQ_2_0(W(1,8),W(1,15),UV_TMASS,AMPL(1,17))
      CALL MP_FFV1P0_3(W(1,8),W(1,4),GC_5,ZERO,ZERO,W(1,16))
C     Counter-term amplitude(s) for loop diagram number 14
      CALL MP_R2_GG_1_R2_GG_2_0(W(1,6),W(1,16),R2_GGG_1,R2_GGG_2
     $ ,AMPL(1,18))
C     Counter-term amplitude(s) for loop diagram number 15
      CALL MP_FFV1_0(W(1,8),W(1,4),W(1,6),R2_GQQ,AMPL(1,19))
<<<<<<< HEAD
      CALL MP_FFV1_0(W(1,8),W(1,4),W(1,6),UV_GQQG_1EPS,AMPL(2,20))
      CALL MP_FFV1_0(W(1,8),W(1,4),W(1,6),UV_GQQQ_1EPS,AMPL(2,21))
      CALL MP_FFV1_0(W(1,8),W(1,4),W(1,6),UV_GQQQ_1EPS,AMPL(2,22))
      CALL MP_FFV1_0(W(1,8),W(1,4),W(1,6),UV_GQQQ_1EPS,AMPL(2,23))
      CALL MP_FFV1_0(W(1,8),W(1,4),W(1,6),UV_GQQQ_1EPS,AMPL(2,24))
      CALL MP_FFV1_0(W(1,8),W(1,4),W(1,6),UV_GQQQ_1EPS,AMPL(2,25))
      CALL MP_FFV1_0(W(1,8),W(1,4),W(1,6),UV_GQQQ_1EPS,AMPL(2,26))
      CALL MP_FFV1_0(W(1,8),W(1,4),W(1,6),UV_GQQB,AMPL(1,27))
      CALL MP_FFV1_0(W(1,8),W(1,4),W(1,6),UV_GQQT,AMPL(1,28))
C     Counter-term amplitude(s) for loop diagram number 17
      CALL MP_FFV2_0(W(1,13),W(1,4),W(1,3),R2_SXCW,AMPL(1,29))
C     Counter-term amplitude(s) for loop diagram number 21
      CALL MP_FFV2_0(W(1,5),W(1,15),W(1,3),R2_SXCW,AMPL(1,30))
      CALL MP_FFV2_1(W(1,9),W(1,3),GC_47,MDL_MB,ZERO,W(1,17))
=======
      CALL MP_FFV1_0(W(1,8),W(1,4),W(1,6),UV_GQQB_1EPS,AMPL(2,20))
      CALL MP_FFV1_0(W(1,8),W(1,4),W(1,6),UV_GQQB_1EPS,AMPL(2,21))
      CALL MP_FFV1_0(W(1,8),W(1,4),W(1,6),UV_GQQB_1EPS,AMPL(2,22))
      CALL MP_FFV1_0(W(1,8),W(1,4),W(1,6),UV_GQQB_1EPS,AMPL(2,23))
      CALL MP_FFV1_0(W(1,8),W(1,4),W(1,6),UV_GQQB_1EPS,AMPL(2,24))
      CALL MP_FFV1_0(W(1,8),W(1,4),W(1,6),UV_GQQB_1EPS,AMPL(2,25))
      CALL MP_FFV1_0(W(1,8),W(1,4),W(1,6),UV_GQQG_1EPS,AMPL(2,26))
      CALL MP_FFV1_0(W(1,8),W(1,4),W(1,6),UV_GQQB,AMPL(1,27))
      CALL MP_FFV1_0(W(1,8),W(1,4),W(1,6),UV_GQQT,AMPL(1,28))
C     Counter-term amplitude(s) for loop diagram number 17
      CALL MP_FFV2_0(W(1,13),W(1,4),W(1,3),R2_BXTW,AMPL(1,29))
C     Counter-term amplitude(s) for loop diagram number 21
      CALL MP_FFV2_0(W(1,5),W(1,15),W(1,3),R2_BXTW,AMPL(1,30))
      CALL MP_FFV2_1(W(1,9),W(1,3),GC_11,MDL_MB,ZERO,W(1,17))
>>>>>>> d8618cb8
C     Counter-term amplitude(s) for loop diagram number 22
      CALL MP_R2_QQ_1_R2_QQ_2_0(W(1,10),W(1,17),R2_QQQ,R2_QQB,AMPL(1
     $ ,31))
      CALL MP_R2_QQ_2_0(W(1,10),W(1,17),UV_BMASS_1EPS,AMPL(2,32))
      CALL MP_R2_QQ_2_0(W(1,10),W(1,17),UV_BMASS,AMPL(1,33))
<<<<<<< HEAD
      CALL MP_FFV2_2(W(1,10),W(1,3),GC_47,MDL_MT,MDL_WT,W(1,18))
=======
      CALL MP_FFV2_2(W(1,10),W(1,3),GC_11,MDL_MT,MDL_WT,W(1,18))
>>>>>>> d8618cb8
C     Counter-term amplitude(s) for loop diagram number 23
      CALL MP_R2_QQ_1_R2_QQ_2_0(W(1,18),W(1,9),R2_QQQ,R2_QQT,AMPL(1,34)
     $ )
      CALL MP_R2_QQ_2_0(W(1,18),W(1,9),UV_TMASS_1EPS,AMPL(2,35))
      CALL MP_R2_QQ_2_0(W(1,18),W(1,9),UV_TMASS,AMPL(1,36))
C     Counter-term amplitude(s) for loop diagram number 24
<<<<<<< HEAD
      CALL MP_FFV2_0(W(1,10),W(1,9),W(1,3),R2_SXCW,AMPL(1,37))
C     Counter-term amplitude(s) for loop diagram number 25
      CALL MP_FFV1_0(W(1,5),W(1,17),W(1,2),R2_GQQ,AMPL(1,38))
      CALL MP_FFV1_0(W(1,5),W(1,17),W(1,2),UV_GQQG_1EPS,AMPL(2,39))
      CALL MP_FFV1_0(W(1,5),W(1,17),W(1,2),UV_GQQQ_1EPS,AMPL(2,40))
      CALL MP_FFV1_0(W(1,5),W(1,17),W(1,2),UV_GQQQ_1EPS,AMPL(2,41))
      CALL MP_FFV1_0(W(1,5),W(1,17),W(1,2),UV_GQQQ_1EPS,AMPL(2,42))
      CALL MP_FFV1_0(W(1,5),W(1,17),W(1,2),UV_GQQQ_1EPS,AMPL(2,43))
      CALL MP_FFV1_0(W(1,5),W(1,17),W(1,2),UV_GQQQ_1EPS,AMPL(2,44))
      CALL MP_FFV1_0(W(1,5),W(1,17),W(1,2),UV_GQQQ_1EPS,AMPL(2,45))
=======
      CALL MP_FFV2_0(W(1,10),W(1,9),W(1,3),R2_BXTW,AMPL(1,37))
C     Counter-term amplitude(s) for loop diagram number 25
      CALL MP_FFV1_0(W(1,5),W(1,17),W(1,2),R2_GQQ,AMPL(1,38))
      CALL MP_FFV1_0(W(1,5),W(1,17),W(1,2),UV_GQQB_1EPS,AMPL(2,39))
      CALL MP_FFV1_0(W(1,5),W(1,17),W(1,2),UV_GQQB_1EPS,AMPL(2,40))
      CALL MP_FFV1_0(W(1,5),W(1,17),W(1,2),UV_GQQB_1EPS,AMPL(2,41))
      CALL MP_FFV1_0(W(1,5),W(1,17),W(1,2),UV_GQQB_1EPS,AMPL(2,42))
      CALL MP_FFV1_0(W(1,5),W(1,17),W(1,2),UV_GQQB_1EPS,AMPL(2,43))
      CALL MP_FFV1_0(W(1,5),W(1,17),W(1,2),UV_GQQB_1EPS,AMPL(2,44))
      CALL MP_FFV1_0(W(1,5),W(1,17),W(1,2),UV_GQQG_1EPS,AMPL(2,45))
>>>>>>> d8618cb8
      CALL MP_FFV1_0(W(1,5),W(1,17),W(1,2),UV_GQQB,AMPL(1,46))
      CALL MP_FFV1_0(W(1,5),W(1,17),W(1,2),UV_GQQT,AMPL(1,47))
C     Counter-term amplitude(s) for loop diagram number 27
      CALL MP_FFV1_0(W(1,8),W(1,9),W(1,2),R2_GQQ,AMPL(1,48))
<<<<<<< HEAD
      CALL MP_FFV1_0(W(1,8),W(1,9),W(1,2),UV_GQQG_1EPS,AMPL(2,49))
      CALL MP_FFV1_0(W(1,8),W(1,9),W(1,2),UV_GQQQ_1EPS,AMPL(2,50))
      CALL MP_FFV1_0(W(1,8),W(1,9),W(1,2),UV_GQQQ_1EPS,AMPL(2,51))
      CALL MP_FFV1_0(W(1,8),W(1,9),W(1,2),UV_GQQQ_1EPS,AMPL(2,52))
      CALL MP_FFV1_0(W(1,8),W(1,9),W(1,2),UV_GQQQ_1EPS,AMPL(2,53))
      CALL MP_FFV1_0(W(1,8),W(1,9),W(1,2),UV_GQQQ_1EPS,AMPL(2,54))
      CALL MP_FFV1_0(W(1,8),W(1,9),W(1,2),UV_GQQQ_1EPS,AMPL(2,55))
=======
      CALL MP_FFV1_0(W(1,8),W(1,9),W(1,2),UV_GQQB_1EPS,AMPL(2,49))
      CALL MP_FFV1_0(W(1,8),W(1,9),W(1,2),UV_GQQB_1EPS,AMPL(2,50))
      CALL MP_FFV1_0(W(1,8),W(1,9),W(1,2),UV_GQQB_1EPS,AMPL(2,51))
      CALL MP_FFV1_0(W(1,8),W(1,9),W(1,2),UV_GQQB_1EPS,AMPL(2,52))
      CALL MP_FFV1_0(W(1,8),W(1,9),W(1,2),UV_GQQB_1EPS,AMPL(2,53))
      CALL MP_FFV1_0(W(1,8),W(1,9),W(1,2),UV_GQQB_1EPS,AMPL(2,54))
      CALL MP_FFV1_0(W(1,8),W(1,9),W(1,2),UV_GQQG_1EPS,AMPL(2,55))
>>>>>>> d8618cb8
      CALL MP_FFV1_0(W(1,8),W(1,9),W(1,2),UV_GQQB,AMPL(1,56))
      CALL MP_FFV1_0(W(1,8),W(1,9),W(1,2),UV_GQQT,AMPL(1,57))
      CALL MP_FFV1_1(W(1,9),W(1,2),GC_5,MDL_MT,MDL_WT,W(1,19))
C     Counter-term amplitude(s) for loop diagram number 28
      CALL MP_R2_QQ_1_R2_QQ_2_0(W(1,8),W(1,19),R2_QQQ,R2_QQT,AMPL(1,58)
     $ )
      CALL MP_R2_QQ_2_0(W(1,8),W(1,19),UV_TMASS_1EPS,AMPL(2,59))
      CALL MP_R2_QQ_2_0(W(1,8),W(1,19),UV_TMASS,AMPL(1,60))
      CALL MP_FFV1_2(W(1,8),W(1,2),GC_5,MDL_MT,MDL_WT,W(1,20))
C     Counter-term amplitude(s) for loop diagram number 29
      CALL MP_R2_QQ_1_R2_QQ_2_0(W(1,20),W(1,9),R2_QQQ,R2_QQT,AMPL(1,61)
     $ )
      CALL MP_R2_QQ_2_0(W(1,20),W(1,9),UV_TMASS_1EPS,AMPL(2,62))
      CALL MP_R2_QQ_2_0(W(1,20),W(1,9),UV_TMASS,AMPL(1,63))
C     Counter-term amplitude(s) for loop diagram number 31
<<<<<<< HEAD
      CALL MP_FFV2_0(W(1,5),W(1,19),W(1,3),R2_SXCW,AMPL(1,64))
      CALL MP_FFV2_2(W(1,11),W(1,3),GC_47,MDL_MT,MDL_WT,W(1,21))
=======
      CALL MP_FFV2_0(W(1,5),W(1,19),W(1,3),R2_BXTW,AMPL(1,64))
      CALL MP_FFV2_2(W(1,11),W(1,3),GC_11,MDL_MT,MDL_WT,W(1,21))
>>>>>>> d8618cb8
C     Counter-term amplitude(s) for loop diagram number 35
      CALL MP_R2_QQ_1_R2_QQ_2_0(W(1,21),W(1,12),R2_QQQ,R2_QQT,AMPL(1
     $ ,65))
      CALL MP_R2_QQ_2_0(W(1,21),W(1,12),UV_TMASS_1EPS,AMPL(2,66))
      CALL MP_R2_QQ_2_0(W(1,21),W(1,12),UV_TMASS,AMPL(1,67))
<<<<<<< HEAD
      CALL MP_FFV2_1(W(1,12),W(1,3),GC_47,MDL_MB,ZERO,W(1,22))
=======
      CALL MP_FFV2_1(W(1,12),W(1,3),GC_11,MDL_MB,ZERO,W(1,22))
>>>>>>> d8618cb8
C     Counter-term amplitude(s) for loop diagram number 36
      CALL MP_R2_QQ_1_R2_QQ_2_0(W(1,11),W(1,22),R2_QQQ,R2_QQB,AMPL(1
     $ ,68))
      CALL MP_R2_QQ_2_0(W(1,11),W(1,22),UV_BMASS_1EPS,AMPL(2,69))
      CALL MP_R2_QQ_2_0(W(1,11),W(1,22),UV_BMASS,AMPL(1,70))
C     Counter-term amplitude(s) for loop diagram number 37
<<<<<<< HEAD
      CALL MP_FFV2_0(W(1,11),W(1,12),W(1,3),R2_SXCW,AMPL(1,71))
C     Counter-term amplitude(s) for loop diagram number 38
      CALL MP_FFV1_0(W(1,21),W(1,4),W(1,2),R2_GQQ,AMPL(1,72))
      CALL MP_FFV1_0(W(1,21),W(1,4),W(1,2),UV_GQQG_1EPS,AMPL(2,73))
      CALL MP_FFV1_0(W(1,21),W(1,4),W(1,2),UV_GQQQ_1EPS,AMPL(2,74))
      CALL MP_FFV1_0(W(1,21),W(1,4),W(1,2),UV_GQQQ_1EPS,AMPL(2,75))
      CALL MP_FFV1_0(W(1,21),W(1,4),W(1,2),UV_GQQQ_1EPS,AMPL(2,76))
      CALL MP_FFV1_0(W(1,21),W(1,4),W(1,2),UV_GQQQ_1EPS,AMPL(2,77))
      CALL MP_FFV1_0(W(1,21),W(1,4),W(1,2),UV_GQQQ_1EPS,AMPL(2,78))
      CALL MP_FFV1_0(W(1,21),W(1,4),W(1,2),UV_GQQQ_1EPS,AMPL(2,79))
=======
      CALL MP_FFV2_0(W(1,11),W(1,12),W(1,3),R2_BXTW,AMPL(1,71))
C     Counter-term amplitude(s) for loop diagram number 38
      CALL MP_FFV1_0(W(1,21),W(1,4),W(1,2),R2_GQQ,AMPL(1,72))
      CALL MP_FFV1_0(W(1,21),W(1,4),W(1,2),UV_GQQB_1EPS,AMPL(2,73))
      CALL MP_FFV1_0(W(1,21),W(1,4),W(1,2),UV_GQQB_1EPS,AMPL(2,74))
      CALL MP_FFV1_0(W(1,21),W(1,4),W(1,2),UV_GQQB_1EPS,AMPL(2,75))
      CALL MP_FFV1_0(W(1,21),W(1,4),W(1,2),UV_GQQB_1EPS,AMPL(2,76))
      CALL MP_FFV1_0(W(1,21),W(1,4),W(1,2),UV_GQQB_1EPS,AMPL(2,77))
      CALL MP_FFV1_0(W(1,21),W(1,4),W(1,2),UV_GQQB_1EPS,AMPL(2,78))
      CALL MP_FFV1_0(W(1,21),W(1,4),W(1,2),UV_GQQG_1EPS,AMPL(2,79))
>>>>>>> d8618cb8
      CALL MP_FFV1_0(W(1,21),W(1,4),W(1,2),UV_GQQB,AMPL(1,80))
      CALL MP_FFV1_0(W(1,21),W(1,4),W(1,2),UV_GQQT,AMPL(1,81))
C     Counter-term amplitude(s) for loop diagram number 40
      CALL MP_FFV1_0(W(1,11),W(1,7),W(1,2),R2_GQQ,AMPL(1,82))
<<<<<<< HEAD
      CALL MP_FFV1_0(W(1,11),W(1,7),W(1,2),UV_GQQG_1EPS,AMPL(2,83))
      CALL MP_FFV1_0(W(1,11),W(1,7),W(1,2),UV_GQQQ_1EPS,AMPL(2,84))
      CALL MP_FFV1_0(W(1,11),W(1,7),W(1,2),UV_GQQQ_1EPS,AMPL(2,85))
      CALL MP_FFV1_0(W(1,11),W(1,7),W(1,2),UV_GQQQ_1EPS,AMPL(2,86))
      CALL MP_FFV1_0(W(1,11),W(1,7),W(1,2),UV_GQQQ_1EPS,AMPL(2,87))
      CALL MP_FFV1_0(W(1,11),W(1,7),W(1,2),UV_GQQQ_1EPS,AMPL(2,88))
      CALL MP_FFV1_0(W(1,11),W(1,7),W(1,2),UV_GQQQ_1EPS,AMPL(2,89))
=======
      CALL MP_FFV1_0(W(1,11),W(1,7),W(1,2),UV_GQQB_1EPS,AMPL(2,83))
      CALL MP_FFV1_0(W(1,11),W(1,7),W(1,2),UV_GQQB_1EPS,AMPL(2,84))
      CALL MP_FFV1_0(W(1,11),W(1,7),W(1,2),UV_GQQB_1EPS,AMPL(2,85))
      CALL MP_FFV1_0(W(1,11),W(1,7),W(1,2),UV_GQQB_1EPS,AMPL(2,86))
      CALL MP_FFV1_0(W(1,11),W(1,7),W(1,2),UV_GQQB_1EPS,AMPL(2,87))
      CALL MP_FFV1_0(W(1,11),W(1,7),W(1,2),UV_GQQB_1EPS,AMPL(2,88))
      CALL MP_FFV1_0(W(1,11),W(1,7),W(1,2),UV_GQQG_1EPS,AMPL(2,89))
>>>>>>> d8618cb8
      CALL MP_FFV1_0(W(1,11),W(1,7),W(1,2),UV_GQQB,AMPL(1,90))
      CALL MP_FFV1_0(W(1,11),W(1,7),W(1,2),UV_GQQT,AMPL(1,91))
      CALL MP_FFV1_2(W(1,11),W(1,2),GC_5,MDL_MB,ZERO,W(1,23))
C     Counter-term amplitude(s) for loop diagram number 41
      CALL MP_R2_QQ_1_R2_QQ_2_0(W(1,23),W(1,7),R2_QQQ,R2_QQB,AMPL(1,92)
     $ )
      CALL MP_R2_QQ_2_0(W(1,23),W(1,7),UV_BMASS_1EPS,AMPL(2,93))
      CALL MP_R2_QQ_2_0(W(1,23),W(1,7),UV_BMASS,AMPL(1,94))
      CALL MP_FFV1_1(W(1,7),W(1,2),GC_5,MDL_MB,ZERO,W(1,24))
C     Counter-term amplitude(s) for loop diagram number 42
      CALL MP_R2_QQ_1_R2_QQ_2_0(W(1,11),W(1,24),R2_QQQ,R2_QQB,AMPL(1
     $ ,95))
      CALL MP_R2_QQ_2_0(W(1,11),W(1,24),UV_BMASS_1EPS,AMPL(2,96))
      CALL MP_R2_QQ_2_0(W(1,11),W(1,24),UV_BMASS,AMPL(1,97))
C     Counter-term amplitude(s) for loop diagram number 44
<<<<<<< HEAD
      CALL MP_FFV2_0(W(1,23),W(1,4),W(1,3),R2_SXCW,AMPL(1,98))
C     Counter-term amplitude(s) for loop diagram number 48
      CALL MP_FFV1_0(W(1,5),W(1,22),W(1,1),R2_GQQ,AMPL(1,99))
      CALL MP_FFV1_0(W(1,5),W(1,22),W(1,1),UV_GQQG_1EPS,AMPL(2,100))
      CALL MP_FFV1_0(W(1,5),W(1,22),W(1,1),UV_GQQQ_1EPS,AMPL(2,101))
      CALL MP_FFV1_0(W(1,5),W(1,22),W(1,1),UV_GQQQ_1EPS,AMPL(2,102))
      CALL MP_FFV1_0(W(1,5),W(1,22),W(1,1),UV_GQQQ_1EPS,AMPL(2,103))
      CALL MP_FFV1_0(W(1,5),W(1,22),W(1,1),UV_GQQQ_1EPS,AMPL(2,104))
      CALL MP_FFV1_0(W(1,5),W(1,22),W(1,1),UV_GQQQ_1EPS,AMPL(2,105))
      CALL MP_FFV1_0(W(1,5),W(1,22),W(1,1),UV_GQQQ_1EPS,AMPL(2,106))
=======
      CALL MP_FFV2_0(W(1,23),W(1,4),W(1,3),R2_BXTW,AMPL(1,98))
C     Counter-term amplitude(s) for loop diagram number 48
      CALL MP_FFV1_0(W(1,5),W(1,22),W(1,1),R2_GQQ,AMPL(1,99))
      CALL MP_FFV1_0(W(1,5),W(1,22),W(1,1),UV_GQQB_1EPS,AMPL(2,100))
      CALL MP_FFV1_0(W(1,5),W(1,22),W(1,1),UV_GQQB_1EPS,AMPL(2,101))
      CALL MP_FFV1_0(W(1,5),W(1,22),W(1,1),UV_GQQB_1EPS,AMPL(2,102))
      CALL MP_FFV1_0(W(1,5),W(1,22),W(1,1),UV_GQQB_1EPS,AMPL(2,103))
      CALL MP_FFV1_0(W(1,5),W(1,22),W(1,1),UV_GQQB_1EPS,AMPL(2,104))
      CALL MP_FFV1_0(W(1,5),W(1,22),W(1,1),UV_GQQB_1EPS,AMPL(2,105))
      CALL MP_FFV1_0(W(1,5),W(1,22),W(1,1),UV_GQQG_1EPS,AMPL(2,106))
>>>>>>> d8618cb8
      CALL MP_FFV1_0(W(1,5),W(1,22),W(1,1),UV_GQQB,AMPL(1,107))
      CALL MP_FFV1_0(W(1,5),W(1,22),W(1,1),UV_GQQT,AMPL(1,108))
C     Counter-term amplitude(s) for loop diagram number 50
      CALL MP_FFV1_0(W(1,8),W(1,12),W(1,1),R2_GQQ,AMPL(1,109))
<<<<<<< HEAD
      CALL MP_FFV1_0(W(1,8),W(1,12),W(1,1),UV_GQQG_1EPS,AMPL(2,110))
      CALL MP_FFV1_0(W(1,8),W(1,12),W(1,1),UV_GQQQ_1EPS,AMPL(2,111))
      CALL MP_FFV1_0(W(1,8),W(1,12),W(1,1),UV_GQQQ_1EPS,AMPL(2,112))
      CALL MP_FFV1_0(W(1,8),W(1,12),W(1,1),UV_GQQQ_1EPS,AMPL(2,113))
      CALL MP_FFV1_0(W(1,8),W(1,12),W(1,1),UV_GQQQ_1EPS,AMPL(2,114))
      CALL MP_FFV1_0(W(1,8),W(1,12),W(1,1),UV_GQQQ_1EPS,AMPL(2,115))
      CALL MP_FFV1_0(W(1,8),W(1,12),W(1,1),UV_GQQQ_1EPS,AMPL(2,116))
=======
      CALL MP_FFV1_0(W(1,8),W(1,12),W(1,1),UV_GQQB_1EPS,AMPL(2,110))
      CALL MP_FFV1_0(W(1,8),W(1,12),W(1,1),UV_GQQB_1EPS,AMPL(2,111))
      CALL MP_FFV1_0(W(1,8),W(1,12),W(1,1),UV_GQQB_1EPS,AMPL(2,112))
      CALL MP_FFV1_0(W(1,8),W(1,12),W(1,1),UV_GQQB_1EPS,AMPL(2,113))
      CALL MP_FFV1_0(W(1,8),W(1,12),W(1,1),UV_GQQB_1EPS,AMPL(2,114))
      CALL MP_FFV1_0(W(1,8),W(1,12),W(1,1),UV_GQQB_1EPS,AMPL(2,115))
      CALL MP_FFV1_0(W(1,8),W(1,12),W(1,1),UV_GQQG_1EPS,AMPL(2,116))
>>>>>>> d8618cb8
      CALL MP_FFV1_0(W(1,8),W(1,12),W(1,1),UV_GQQB,AMPL(1,117))
      CALL MP_FFV1_0(W(1,8),W(1,12),W(1,1),UV_GQQT,AMPL(1,118))
C     Counter-term amplitude(s) for loop diagram number 51
      CALL MP_FFV1_0(W(1,18),W(1,4),W(1,1),R2_GQQ,AMPL(1,119))
<<<<<<< HEAD
      CALL MP_FFV1_0(W(1,18),W(1,4),W(1,1),UV_GQQG_1EPS,AMPL(2,120))
      CALL MP_FFV1_0(W(1,18),W(1,4),W(1,1),UV_GQQQ_1EPS,AMPL(2,121))
      CALL MP_FFV1_0(W(1,18),W(1,4),W(1,1),UV_GQQQ_1EPS,AMPL(2,122))
      CALL MP_FFV1_0(W(1,18),W(1,4),W(1,1),UV_GQQQ_1EPS,AMPL(2,123))
      CALL MP_FFV1_0(W(1,18),W(1,4),W(1,1),UV_GQQQ_1EPS,AMPL(2,124))
      CALL MP_FFV1_0(W(1,18),W(1,4),W(1,1),UV_GQQQ_1EPS,AMPL(2,125))
      CALL MP_FFV1_0(W(1,18),W(1,4),W(1,1),UV_GQQQ_1EPS,AMPL(2,126))
=======
      CALL MP_FFV1_0(W(1,18),W(1,4),W(1,1),UV_GQQB_1EPS,AMPL(2,120))
      CALL MP_FFV1_0(W(1,18),W(1,4),W(1,1),UV_GQQB_1EPS,AMPL(2,121))
      CALL MP_FFV1_0(W(1,18),W(1,4),W(1,1),UV_GQQB_1EPS,AMPL(2,122))
      CALL MP_FFV1_0(W(1,18),W(1,4),W(1,1),UV_GQQB_1EPS,AMPL(2,123))
      CALL MP_FFV1_0(W(1,18),W(1,4),W(1,1),UV_GQQB_1EPS,AMPL(2,124))
      CALL MP_FFV1_0(W(1,18),W(1,4),W(1,1),UV_GQQB_1EPS,AMPL(2,125))
      CALL MP_FFV1_0(W(1,18),W(1,4),W(1,1),UV_GQQG_1EPS,AMPL(2,126))
>>>>>>> d8618cb8
      CALL MP_FFV1_0(W(1,18),W(1,4),W(1,1),UV_GQQB,AMPL(1,127))
      CALL MP_FFV1_0(W(1,18),W(1,4),W(1,1),UV_GQQT,AMPL(1,128))
C     Counter-term amplitude(s) for loop diagram number 53
      CALL MP_FFV1_0(W(1,10),W(1,7),W(1,1),R2_GQQ,AMPL(1,129))
<<<<<<< HEAD
      CALL MP_FFV1_0(W(1,10),W(1,7),W(1,1),UV_GQQG_1EPS,AMPL(2,130))
      CALL MP_FFV1_0(W(1,10),W(1,7),W(1,1),UV_GQQQ_1EPS,AMPL(2,131))
      CALL MP_FFV1_0(W(1,10),W(1,7),W(1,1),UV_GQQQ_1EPS,AMPL(2,132))
      CALL MP_FFV1_0(W(1,10),W(1,7),W(1,1),UV_GQQQ_1EPS,AMPL(2,133))
      CALL MP_FFV1_0(W(1,10),W(1,7),W(1,1),UV_GQQQ_1EPS,AMPL(2,134))
      CALL MP_FFV1_0(W(1,10),W(1,7),W(1,1),UV_GQQQ_1EPS,AMPL(2,135))
      CALL MP_FFV1_0(W(1,10),W(1,7),W(1,1),UV_GQQQ_1EPS,AMPL(2,136))
=======
      CALL MP_FFV1_0(W(1,10),W(1,7),W(1,1),UV_GQQB_1EPS,AMPL(2,130))
      CALL MP_FFV1_0(W(1,10),W(1,7),W(1,1),UV_GQQB_1EPS,AMPL(2,131))
      CALL MP_FFV1_0(W(1,10),W(1,7),W(1,1),UV_GQQB_1EPS,AMPL(2,132))
      CALL MP_FFV1_0(W(1,10),W(1,7),W(1,1),UV_GQQB_1EPS,AMPL(2,133))
      CALL MP_FFV1_0(W(1,10),W(1,7),W(1,1),UV_GQQB_1EPS,AMPL(2,134))
      CALL MP_FFV1_0(W(1,10),W(1,7),W(1,1),UV_GQQB_1EPS,AMPL(2,135))
      CALL MP_FFV1_0(W(1,10),W(1,7),W(1,1),UV_GQQG_1EPS,AMPL(2,136))
>>>>>>> d8618cb8
      CALL MP_FFV1_0(W(1,10),W(1,7),W(1,1),UV_GQQB,AMPL(1,137))
      CALL MP_FFV1_0(W(1,10),W(1,7),W(1,1),UV_GQQT,AMPL(1,138))
C     Counter-term amplitude(s) for loop diagram number 56
      CALL MP_VVV1_0(W(1,1),W(1,2),W(1,14),R2_3GG,AMPL(1,139))
      CALL MP_VVV1_0(W(1,1),W(1,2),W(1,14),UV_3GB_1EPS,AMPL(2,140))
      CALL MP_VVV1_0(W(1,1),W(1,2),W(1,14),UV_3GB_1EPS,AMPL(2,141))
      CALL MP_VVV1_0(W(1,1),W(1,2),W(1,14),UV_3GB_1EPS,AMPL(2,142))
      CALL MP_VVV1_0(W(1,1),W(1,2),W(1,14),UV_3GB_1EPS,AMPL(2,143))
      CALL MP_VVV1_0(W(1,1),W(1,2),W(1,14),UV_3GB_1EPS,AMPL(2,144))
      CALL MP_VVV1_0(W(1,1),W(1,2),W(1,14),UV_3GB_1EPS,AMPL(2,145))
      CALL MP_VVV1_0(W(1,1),W(1,2),W(1,14),UV_3GG_1EPS,AMPL(2,146))
      CALL MP_VVV1_0(W(1,1),W(1,2),W(1,14),UV_3GB,AMPL(1,147))
      CALL MP_VVV1_0(W(1,1),W(1,2),W(1,14),UV_3GT,AMPL(1,148))
C     Counter-term amplitude(s) for loop diagram number 59
      CALL MP_VVV1_0(W(1,1),W(1,2),W(1,16),R2_3GG,AMPL(1,149))
      CALL MP_VVV1_0(W(1,1),W(1,2),W(1,16),UV_3GB_1EPS,AMPL(2,150))
      CALL MP_VVV1_0(W(1,1),W(1,2),W(1,16),UV_3GB_1EPS,AMPL(2,151))
      CALL MP_VVV1_0(W(1,1),W(1,2),W(1,16),UV_3GB_1EPS,AMPL(2,152))
      CALL MP_VVV1_0(W(1,1),W(1,2),W(1,16),UV_3GB_1EPS,AMPL(2,153))
      CALL MP_VVV1_0(W(1,1),W(1,2),W(1,16),UV_3GB_1EPS,AMPL(2,154))
      CALL MP_VVV1_0(W(1,1),W(1,2),W(1,16),UV_3GB_1EPS,AMPL(2,155))
      CALL MP_VVV1_0(W(1,1),W(1,2),W(1,16),UV_3GG_1EPS,AMPL(2,156))
      CALL MP_VVV1_0(W(1,1),W(1,2),W(1,16),UV_3GB,AMPL(1,157))
      CALL MP_VVV1_0(W(1,1),W(1,2),W(1,16),UV_3GT,AMPL(1,158))
C     Counter-term amplitude(s) for loop diagram number 62
      CALL MP_FFV1_0(W(1,5),W(1,24),W(1,1),R2_GQQ,AMPL(1,159))
<<<<<<< HEAD
      CALL MP_FFV1_0(W(1,5),W(1,24),W(1,1),UV_GQQG_1EPS,AMPL(2,160))
      CALL MP_FFV1_0(W(1,5),W(1,24),W(1,1),UV_GQQQ_1EPS,AMPL(2,161))
      CALL MP_FFV1_0(W(1,5),W(1,24),W(1,1),UV_GQQQ_1EPS,AMPL(2,162))
      CALL MP_FFV1_0(W(1,5),W(1,24),W(1,1),UV_GQQQ_1EPS,AMPL(2,163))
      CALL MP_FFV1_0(W(1,5),W(1,24),W(1,1),UV_GQQQ_1EPS,AMPL(2,164))
      CALL MP_FFV1_0(W(1,5),W(1,24),W(1,1),UV_GQQQ_1EPS,AMPL(2,165))
      CALL MP_FFV1_0(W(1,5),W(1,24),W(1,1),UV_GQQQ_1EPS,AMPL(2,166))
=======
      CALL MP_FFV1_0(W(1,5),W(1,24),W(1,1),UV_GQQB_1EPS,AMPL(2,160))
      CALL MP_FFV1_0(W(1,5),W(1,24),W(1,1),UV_GQQB_1EPS,AMPL(2,161))
      CALL MP_FFV1_0(W(1,5),W(1,24),W(1,1),UV_GQQB_1EPS,AMPL(2,162))
      CALL MP_FFV1_0(W(1,5),W(1,24),W(1,1),UV_GQQB_1EPS,AMPL(2,163))
      CALL MP_FFV1_0(W(1,5),W(1,24),W(1,1),UV_GQQB_1EPS,AMPL(2,164))
      CALL MP_FFV1_0(W(1,5),W(1,24),W(1,1),UV_GQQB_1EPS,AMPL(2,165))
      CALL MP_FFV1_0(W(1,5),W(1,24),W(1,1),UV_GQQG_1EPS,AMPL(2,166))
>>>>>>> d8618cb8
      CALL MP_FFV1_0(W(1,5),W(1,24),W(1,1),UV_GQQB,AMPL(1,167))
      CALL MP_FFV1_0(W(1,5),W(1,24),W(1,1),UV_GQQT,AMPL(1,168))
C     Counter-term amplitude(s) for loop diagram number 65
      CALL MP_FFV1_0(W(1,20),W(1,4),W(1,1),R2_GQQ,AMPL(1,169))
<<<<<<< HEAD
      CALL MP_FFV1_0(W(1,20),W(1,4),W(1,1),UV_GQQG_1EPS,AMPL(2,170))
      CALL MP_FFV1_0(W(1,20),W(1,4),W(1,1),UV_GQQQ_1EPS,AMPL(2,171))
      CALL MP_FFV1_0(W(1,20),W(1,4),W(1,1),UV_GQQQ_1EPS,AMPL(2,172))
      CALL MP_FFV1_0(W(1,20),W(1,4),W(1,1),UV_GQQQ_1EPS,AMPL(2,173))
      CALL MP_FFV1_0(W(1,20),W(1,4),W(1,1),UV_GQQQ_1EPS,AMPL(2,174))
      CALL MP_FFV1_0(W(1,20),W(1,4),W(1,1),UV_GQQQ_1EPS,AMPL(2,175))
      CALL MP_FFV1_0(W(1,20),W(1,4),W(1,1),UV_GQQQ_1EPS,AMPL(2,176))
=======
      CALL MP_FFV1_0(W(1,20),W(1,4),W(1,1),UV_GQQB_1EPS,AMPL(2,170))
      CALL MP_FFV1_0(W(1,20),W(1,4),W(1,1),UV_GQQB_1EPS,AMPL(2,171))
      CALL MP_FFV1_0(W(1,20),W(1,4),W(1,1),UV_GQQB_1EPS,AMPL(2,172))
      CALL MP_FFV1_0(W(1,20),W(1,4),W(1,1),UV_GQQB_1EPS,AMPL(2,173))
      CALL MP_FFV1_0(W(1,20),W(1,4),W(1,1),UV_GQQB_1EPS,AMPL(2,174))
      CALL MP_FFV1_0(W(1,20),W(1,4),W(1,1),UV_GQQB_1EPS,AMPL(2,175))
      CALL MP_FFV1_0(W(1,20),W(1,4),W(1,1),UV_GQQG_1EPS,AMPL(2,176))
>>>>>>> d8618cb8
      CALL MP_FFV1_0(W(1,20),W(1,4),W(1,1),UV_GQQB,AMPL(1,177))
      CALL MP_FFV1_0(W(1,20),W(1,4),W(1,1),UV_GQQT,AMPL(1,178))
      CALL MP_FFV1_1(W(1,12),W(1,1),GC_5,MDL_MT,MDL_WT,W(1,25))
C     Counter-term amplitude(s) for loop diagram number 70
      CALL MP_R2_QQ_1_R2_QQ_2_0(W(1,8),W(1,25),R2_QQQ,R2_QQT,AMPL(1
     $ ,179))
      CALL MP_R2_QQ_2_0(W(1,8),W(1,25),UV_TMASS_1EPS,AMPL(2,180))
      CALL MP_R2_QQ_2_0(W(1,8),W(1,25),UV_TMASS,AMPL(1,181))
      CALL MP_FFV1_2(W(1,8),W(1,1),GC_5,MDL_MT,MDL_WT,W(1,26))
C     Counter-term amplitude(s) for loop diagram number 71
      CALL MP_R2_QQ_1_R2_QQ_2_0(W(1,26),W(1,12),R2_QQQ,R2_QQT,AMPL(1
     $ ,182))
      CALL MP_R2_QQ_2_0(W(1,26),W(1,12),UV_TMASS_1EPS,AMPL(2,183))
      CALL MP_R2_QQ_2_0(W(1,26),W(1,12),UV_TMASS,AMPL(1,184))
C     Counter-term amplitude(s) for loop diagram number 73
<<<<<<< HEAD
      CALL MP_FFV2_0(W(1,5),W(1,25),W(1,3),R2_SXCW,AMPL(1,185))
=======
      CALL MP_FFV2_0(W(1,5),W(1,25),W(1,3),R2_BXTW,AMPL(1,185))
>>>>>>> d8618cb8
      CALL MP_FFV1_2(W(1,10),W(1,1),GC_5,MDL_MB,ZERO,W(1,27))
C     Counter-term amplitude(s) for loop diagram number 77
      CALL MP_R2_QQ_1_R2_QQ_2_0(W(1,27),W(1,7),R2_QQQ,R2_QQB,AMPL(1
     $ ,186))
      CALL MP_R2_QQ_2_0(W(1,27),W(1,7),UV_BMASS_1EPS,AMPL(2,187))
      CALL MP_R2_QQ_2_0(W(1,27),W(1,7),UV_BMASS,AMPL(1,188))
      CALL MP_FFV1_1(W(1,7),W(1,1),GC_5,MDL_MB,ZERO,W(1,28))
C     Counter-term amplitude(s) for loop diagram number 78
      CALL MP_R2_QQ_1_R2_QQ_2_0(W(1,10),W(1,28),R2_QQQ,R2_QQB,AMPL(1
     $ ,189))
      CALL MP_R2_QQ_2_0(W(1,10),W(1,28),UV_BMASS_1EPS,AMPL(2,190))
      CALL MP_R2_QQ_2_0(W(1,10),W(1,28),UV_BMASS,AMPL(1,191))
C     Counter-term amplitude(s) for loop diagram number 80
<<<<<<< HEAD
      CALL MP_FFV2_0(W(1,27),W(1,4),W(1,3),R2_SXCW,AMPL(1,192))
C     Counter-term amplitude(s) for loop diagram number 84
      CALL MP_FFV1_0(W(1,5),W(1,28),W(1,2),R2_GQQ,AMPL(1,193))
      CALL MP_FFV1_0(W(1,5),W(1,28),W(1,2),UV_GQQG_1EPS,AMPL(2,194))
      CALL MP_FFV1_0(W(1,5),W(1,28),W(1,2),UV_GQQQ_1EPS,AMPL(2,195))
      CALL MP_FFV1_0(W(1,5),W(1,28),W(1,2),UV_GQQQ_1EPS,AMPL(2,196))
      CALL MP_FFV1_0(W(1,5),W(1,28),W(1,2),UV_GQQQ_1EPS,AMPL(2,197))
      CALL MP_FFV1_0(W(1,5),W(1,28),W(1,2),UV_GQQQ_1EPS,AMPL(2,198))
      CALL MP_FFV1_0(W(1,5),W(1,28),W(1,2),UV_GQQQ_1EPS,AMPL(2,199))
      CALL MP_FFV1_0(W(1,5),W(1,28),W(1,2),UV_GQQQ_1EPS,AMPL(2,200))
=======
      CALL MP_FFV2_0(W(1,27),W(1,4),W(1,3),R2_BXTW,AMPL(1,192))
C     Counter-term amplitude(s) for loop diagram number 84
      CALL MP_FFV1_0(W(1,5),W(1,28),W(1,2),R2_GQQ,AMPL(1,193))
      CALL MP_FFV1_0(W(1,5),W(1,28),W(1,2),UV_GQQB_1EPS,AMPL(2,194))
      CALL MP_FFV1_0(W(1,5),W(1,28),W(1,2),UV_GQQB_1EPS,AMPL(2,195))
      CALL MP_FFV1_0(W(1,5),W(1,28),W(1,2),UV_GQQB_1EPS,AMPL(2,196))
      CALL MP_FFV1_0(W(1,5),W(1,28),W(1,2),UV_GQQB_1EPS,AMPL(2,197))
      CALL MP_FFV1_0(W(1,5),W(1,28),W(1,2),UV_GQQB_1EPS,AMPL(2,198))
      CALL MP_FFV1_0(W(1,5),W(1,28),W(1,2),UV_GQQB_1EPS,AMPL(2,199))
      CALL MP_FFV1_0(W(1,5),W(1,28),W(1,2),UV_GQQG_1EPS,AMPL(2,200))
>>>>>>> d8618cb8
      CALL MP_FFV1_0(W(1,5),W(1,28),W(1,2),UV_GQQB,AMPL(1,201))
      CALL MP_FFV1_0(W(1,5),W(1,28),W(1,2),UV_GQQT,AMPL(1,202))
C     Counter-term amplitude(s) for loop diagram number 87
      CALL MP_FFV1_0(W(1,26),W(1,4),W(1,2),R2_GQQ,AMPL(1,203))
<<<<<<< HEAD
      CALL MP_FFV1_0(W(1,26),W(1,4),W(1,2),UV_GQQG_1EPS,AMPL(2,204))
      CALL MP_FFV1_0(W(1,26),W(1,4),W(1,2),UV_GQQQ_1EPS,AMPL(2,205))
      CALL MP_FFV1_0(W(1,26),W(1,4),W(1,2),UV_GQQQ_1EPS,AMPL(2,206))
      CALL MP_FFV1_0(W(1,26),W(1,4),W(1,2),UV_GQQQ_1EPS,AMPL(2,207))
      CALL MP_FFV1_0(W(1,26),W(1,4),W(1,2),UV_GQQQ_1EPS,AMPL(2,208))
      CALL MP_FFV1_0(W(1,26),W(1,4),W(1,2),UV_GQQQ_1EPS,AMPL(2,209))
      CALL MP_FFV1_0(W(1,26),W(1,4),W(1,2),UV_GQQQ_1EPS,AMPL(2,210))
=======
      CALL MP_FFV1_0(W(1,26),W(1,4),W(1,2),UV_GQQB_1EPS,AMPL(2,204))
      CALL MP_FFV1_0(W(1,26),W(1,4),W(1,2),UV_GQQB_1EPS,AMPL(2,205))
      CALL MP_FFV1_0(W(1,26),W(1,4),W(1,2),UV_GQQB_1EPS,AMPL(2,206))
      CALL MP_FFV1_0(W(1,26),W(1,4),W(1,2),UV_GQQB_1EPS,AMPL(2,207))
      CALL MP_FFV1_0(W(1,26),W(1,4),W(1,2),UV_GQQB_1EPS,AMPL(2,208))
      CALL MP_FFV1_0(W(1,26),W(1,4),W(1,2),UV_GQQB_1EPS,AMPL(2,209))
      CALL MP_FFV1_0(W(1,26),W(1,4),W(1,2),UV_GQQG_1EPS,AMPL(2,210))
>>>>>>> d8618cb8
      CALL MP_FFV1_0(W(1,26),W(1,4),W(1,2),UV_GQQB,AMPL(1,211))
      CALL MP_FFV1_0(W(1,26),W(1,4),W(1,2),UV_GQQT,AMPL(1,212))
C     Counter-term amplitude(s) for loop diagram number 117
      CALL MP_R2_GG_1_0(W(1,6),W(1,14),R2_GGQ,AMPL(1,213))
      CALL MP_R2_GG_1_0(W(1,6),W(1,14),R2_GGQ,AMPL(1,214))
      CALL MP_R2_GG_1_0(W(1,6),W(1,14),R2_GGQ,AMPL(1,215))
      CALL MP_R2_GG_1_0(W(1,6),W(1,14),R2_GGQ,AMPL(1,216))
C     Counter-term amplitude(s) for loop diagram number 118
      CALL MP_R2_GG_1_0(W(1,6),W(1,16),R2_GGQ,AMPL(1,217))
      CALL MP_R2_GG_1_0(W(1,6),W(1,16),R2_GGQ,AMPL(1,218))
      CALL MP_R2_GG_1_0(W(1,6),W(1,16),R2_GGQ,AMPL(1,219))
      CALL MP_R2_GG_1_0(W(1,6),W(1,16),R2_GGQ,AMPL(1,220))
C     Counter-term amplitude(s) for loop diagram number 119
      CALL MP_VVV1_0(W(1,1),W(1,2),W(1,14),R2_3GQ,AMPL(1,221))
      CALL MP_VVV1_0(W(1,1),W(1,2),W(1,14),R2_3GQ,AMPL(1,222))
      CALL MP_VVV1_0(W(1,1),W(1,2),W(1,14),R2_3GQ,AMPL(1,223))
      CALL MP_VVV1_0(W(1,1),W(1,2),W(1,14),R2_3GQ,AMPL(1,224))
C     Counter-term amplitude(s) for loop diagram number 120
      CALL MP_VVV1_0(W(1,1),W(1,2),W(1,16),R2_3GQ,AMPL(1,225))
      CALL MP_VVV1_0(W(1,1),W(1,2),W(1,16),R2_3GQ,AMPL(1,226))
      CALL MP_VVV1_0(W(1,1),W(1,2),W(1,16),R2_3GQ,AMPL(1,227))
      CALL MP_VVV1_0(W(1,1),W(1,2),W(1,16),R2_3GQ,AMPL(1,228))
C     Counter-term amplitude(s) for loop diagram number 123
      CALL MP_R2_GG_1_R2_GG_3_0(W(1,6),W(1,14),R2_GGQ,R2_GGB,AMPL(1
     $ ,229))
C     Counter-term amplitude(s) for loop diagram number 124
      CALL MP_R2_GG_1_R2_GG_3_0(W(1,6),W(1,16),R2_GGQ,R2_GGB,AMPL(1
     $ ,230))
C     Counter-term amplitude(s) for loop diagram number 125
      CALL MP_VVV1_0(W(1,1),W(1,2),W(1,14),R2_3GQ,AMPL(1,231))
C     Counter-term amplitude(s) for loop diagram number 126
      CALL MP_VVV1_0(W(1,1),W(1,2),W(1,16),R2_3GQ,AMPL(1,232))
C     Counter-term amplitude(s) for loop diagram number 129
      CALL MP_R2_GG_1_R2_GG_3_0(W(1,6),W(1,14),R2_GGQ,R2_GGT,AMPL(1
     $ ,233))
C     Counter-term amplitude(s) for loop diagram number 130
      CALL MP_R2_GG_1_R2_GG_3_0(W(1,6),W(1,16),R2_GGQ,R2_GGT,AMPL(1
     $ ,234))
C     Counter-term amplitude(s) for loop diagram number 131
      CALL MP_VVV1_0(W(1,1),W(1,2),W(1,14),R2_3GQ,AMPL(1,235))
C     Counter-term amplitude(s) for loop diagram number 132
      CALL MP_VVV1_0(W(1,1),W(1,2),W(1,16),R2_3GQ,AMPL(1,236))

      GOTO 1001
 2000 CONTINUE
      MP_CT_REQ_SO_DONE=.TRUE.
 1001 CONTINUE
      END
<|MERGE_RESOLUTION|>--- conflicted
+++ resolved
@@ -118,15 +118,6 @@
      $ ,AMPL(1,4))
 C     Counter-term amplitude(s) for loop diagram number 11
       CALL MP_FFV1_0(W(1,5),W(1,7),W(1,6),R2_GQQ,AMPL(1,5))
-<<<<<<< HEAD
-      CALL MP_FFV1_0(W(1,5),W(1,7),W(1,6),UV_GQQG_1EPS,AMPL(2,6))
-      CALL MP_FFV1_0(W(1,5),W(1,7),W(1,6),UV_GQQQ_1EPS,AMPL(2,7))
-      CALL MP_FFV1_0(W(1,5),W(1,7),W(1,6),UV_GQQQ_1EPS,AMPL(2,8))
-      CALL MP_FFV1_0(W(1,5),W(1,7),W(1,6),UV_GQQQ_1EPS,AMPL(2,9))
-      CALL MP_FFV1_0(W(1,5),W(1,7),W(1,6),UV_GQQQ_1EPS,AMPL(2,10))
-      CALL MP_FFV1_0(W(1,5),W(1,7),W(1,6),UV_GQQQ_1EPS,AMPL(2,11))
-      CALL MP_FFV1_0(W(1,5),W(1,7),W(1,6),UV_GQQQ_1EPS,AMPL(2,12))
-=======
       CALL MP_FFV1_0(W(1,5),W(1,7),W(1,6),UV_GQQB_1EPS,AMPL(2,6))
       CALL MP_FFV1_0(W(1,5),W(1,7),W(1,6),UV_GQQB_1EPS,AMPL(2,7))
       CALL MP_FFV1_0(W(1,5),W(1,7),W(1,6),UV_GQQB_1EPS,AMPL(2,8))
@@ -134,7 +125,6 @@
       CALL MP_FFV1_0(W(1,5),W(1,7),W(1,6),UV_GQQB_1EPS,AMPL(2,10))
       CALL MP_FFV1_0(W(1,5),W(1,7),W(1,6),UV_GQQB_1EPS,AMPL(2,11))
       CALL MP_FFV1_0(W(1,5),W(1,7),W(1,6),UV_GQQG_1EPS,AMPL(2,12))
->>>>>>> d8618cb8
       CALL MP_FFV1_0(W(1,5),W(1,7),W(1,6),UV_GQQB,AMPL(1,13))
       CALL MP_FFV1_0(W(1,5),W(1,7),W(1,6),UV_GQQT,AMPL(1,14))
       CALL MP_FFV1_1(W(1,4),W(1,6),GC_5,MDL_MT,MDL_WT,W(1,15))
@@ -149,22 +139,6 @@
      $ ,AMPL(1,18))
 C     Counter-term amplitude(s) for loop diagram number 15
       CALL MP_FFV1_0(W(1,8),W(1,4),W(1,6),R2_GQQ,AMPL(1,19))
-<<<<<<< HEAD
-      CALL MP_FFV1_0(W(1,8),W(1,4),W(1,6),UV_GQQG_1EPS,AMPL(2,20))
-      CALL MP_FFV1_0(W(1,8),W(1,4),W(1,6),UV_GQQQ_1EPS,AMPL(2,21))
-      CALL MP_FFV1_0(W(1,8),W(1,4),W(1,6),UV_GQQQ_1EPS,AMPL(2,22))
-      CALL MP_FFV1_0(W(1,8),W(1,4),W(1,6),UV_GQQQ_1EPS,AMPL(2,23))
-      CALL MP_FFV1_0(W(1,8),W(1,4),W(1,6),UV_GQQQ_1EPS,AMPL(2,24))
-      CALL MP_FFV1_0(W(1,8),W(1,4),W(1,6),UV_GQQQ_1EPS,AMPL(2,25))
-      CALL MP_FFV1_0(W(1,8),W(1,4),W(1,6),UV_GQQQ_1EPS,AMPL(2,26))
-      CALL MP_FFV1_0(W(1,8),W(1,4),W(1,6),UV_GQQB,AMPL(1,27))
-      CALL MP_FFV1_0(W(1,8),W(1,4),W(1,6),UV_GQQT,AMPL(1,28))
-C     Counter-term amplitude(s) for loop diagram number 17
-      CALL MP_FFV2_0(W(1,13),W(1,4),W(1,3),R2_SXCW,AMPL(1,29))
-C     Counter-term amplitude(s) for loop diagram number 21
-      CALL MP_FFV2_0(W(1,5),W(1,15),W(1,3),R2_SXCW,AMPL(1,30))
-      CALL MP_FFV2_1(W(1,9),W(1,3),GC_47,MDL_MB,ZERO,W(1,17))
-=======
       CALL MP_FFV1_0(W(1,8),W(1,4),W(1,6),UV_GQQB_1EPS,AMPL(2,20))
       CALL MP_FFV1_0(W(1,8),W(1,4),W(1,6),UV_GQQB_1EPS,AMPL(2,21))
       CALL MP_FFV1_0(W(1,8),W(1,4),W(1,6),UV_GQQB_1EPS,AMPL(2,22))
@@ -179,35 +153,18 @@
 C     Counter-term amplitude(s) for loop diagram number 21
       CALL MP_FFV2_0(W(1,5),W(1,15),W(1,3),R2_BXTW,AMPL(1,30))
       CALL MP_FFV2_1(W(1,9),W(1,3),GC_11,MDL_MB,ZERO,W(1,17))
->>>>>>> d8618cb8
 C     Counter-term amplitude(s) for loop diagram number 22
       CALL MP_R2_QQ_1_R2_QQ_2_0(W(1,10),W(1,17),R2_QQQ,R2_QQB,AMPL(1
      $ ,31))
       CALL MP_R2_QQ_2_0(W(1,10),W(1,17),UV_BMASS_1EPS,AMPL(2,32))
       CALL MP_R2_QQ_2_0(W(1,10),W(1,17),UV_BMASS,AMPL(1,33))
-<<<<<<< HEAD
-      CALL MP_FFV2_2(W(1,10),W(1,3),GC_47,MDL_MT,MDL_WT,W(1,18))
-=======
       CALL MP_FFV2_2(W(1,10),W(1,3),GC_11,MDL_MT,MDL_WT,W(1,18))
->>>>>>> d8618cb8
 C     Counter-term amplitude(s) for loop diagram number 23
       CALL MP_R2_QQ_1_R2_QQ_2_0(W(1,18),W(1,9),R2_QQQ,R2_QQT,AMPL(1,34)
      $ )
       CALL MP_R2_QQ_2_0(W(1,18),W(1,9),UV_TMASS_1EPS,AMPL(2,35))
       CALL MP_R2_QQ_2_0(W(1,18),W(1,9),UV_TMASS,AMPL(1,36))
 C     Counter-term amplitude(s) for loop diagram number 24
-<<<<<<< HEAD
-      CALL MP_FFV2_0(W(1,10),W(1,9),W(1,3),R2_SXCW,AMPL(1,37))
-C     Counter-term amplitude(s) for loop diagram number 25
-      CALL MP_FFV1_0(W(1,5),W(1,17),W(1,2),R2_GQQ,AMPL(1,38))
-      CALL MP_FFV1_0(W(1,5),W(1,17),W(1,2),UV_GQQG_1EPS,AMPL(2,39))
-      CALL MP_FFV1_0(W(1,5),W(1,17),W(1,2),UV_GQQQ_1EPS,AMPL(2,40))
-      CALL MP_FFV1_0(W(1,5),W(1,17),W(1,2),UV_GQQQ_1EPS,AMPL(2,41))
-      CALL MP_FFV1_0(W(1,5),W(1,17),W(1,2),UV_GQQQ_1EPS,AMPL(2,42))
-      CALL MP_FFV1_0(W(1,5),W(1,17),W(1,2),UV_GQQQ_1EPS,AMPL(2,43))
-      CALL MP_FFV1_0(W(1,5),W(1,17),W(1,2),UV_GQQQ_1EPS,AMPL(2,44))
-      CALL MP_FFV1_0(W(1,5),W(1,17),W(1,2),UV_GQQQ_1EPS,AMPL(2,45))
-=======
       CALL MP_FFV2_0(W(1,10),W(1,9),W(1,3),R2_BXTW,AMPL(1,37))
 C     Counter-term amplitude(s) for loop diagram number 25
       CALL MP_FFV1_0(W(1,5),W(1,17),W(1,2),R2_GQQ,AMPL(1,38))
@@ -218,20 +175,10 @@
       CALL MP_FFV1_0(W(1,5),W(1,17),W(1,2),UV_GQQB_1EPS,AMPL(2,43))
       CALL MP_FFV1_0(W(1,5),W(1,17),W(1,2),UV_GQQB_1EPS,AMPL(2,44))
       CALL MP_FFV1_0(W(1,5),W(1,17),W(1,2),UV_GQQG_1EPS,AMPL(2,45))
->>>>>>> d8618cb8
       CALL MP_FFV1_0(W(1,5),W(1,17),W(1,2),UV_GQQB,AMPL(1,46))
       CALL MP_FFV1_0(W(1,5),W(1,17),W(1,2),UV_GQQT,AMPL(1,47))
 C     Counter-term amplitude(s) for loop diagram number 27
       CALL MP_FFV1_0(W(1,8),W(1,9),W(1,2),R2_GQQ,AMPL(1,48))
-<<<<<<< HEAD
-      CALL MP_FFV1_0(W(1,8),W(1,9),W(1,2),UV_GQQG_1EPS,AMPL(2,49))
-      CALL MP_FFV1_0(W(1,8),W(1,9),W(1,2),UV_GQQQ_1EPS,AMPL(2,50))
-      CALL MP_FFV1_0(W(1,8),W(1,9),W(1,2),UV_GQQQ_1EPS,AMPL(2,51))
-      CALL MP_FFV1_0(W(1,8),W(1,9),W(1,2),UV_GQQQ_1EPS,AMPL(2,52))
-      CALL MP_FFV1_0(W(1,8),W(1,9),W(1,2),UV_GQQQ_1EPS,AMPL(2,53))
-      CALL MP_FFV1_0(W(1,8),W(1,9),W(1,2),UV_GQQQ_1EPS,AMPL(2,54))
-      CALL MP_FFV1_0(W(1,8),W(1,9),W(1,2),UV_GQQQ_1EPS,AMPL(2,55))
-=======
       CALL MP_FFV1_0(W(1,8),W(1,9),W(1,2),UV_GQQB_1EPS,AMPL(2,49))
       CALL MP_FFV1_0(W(1,8),W(1,9),W(1,2),UV_GQQB_1EPS,AMPL(2,50))
       CALL MP_FFV1_0(W(1,8),W(1,9),W(1,2),UV_GQQB_1EPS,AMPL(2,51))
@@ -239,7 +186,6 @@
       CALL MP_FFV1_0(W(1,8),W(1,9),W(1,2),UV_GQQB_1EPS,AMPL(2,53))
       CALL MP_FFV1_0(W(1,8),W(1,9),W(1,2),UV_GQQB_1EPS,AMPL(2,54))
       CALL MP_FFV1_0(W(1,8),W(1,9),W(1,2),UV_GQQG_1EPS,AMPL(2,55))
->>>>>>> d8618cb8
       CALL MP_FFV1_0(W(1,8),W(1,9),W(1,2),UV_GQQB,AMPL(1,56))
       CALL MP_FFV1_0(W(1,8),W(1,9),W(1,2),UV_GQQT,AMPL(1,57))
       CALL MP_FFV1_1(W(1,9),W(1,2),GC_5,MDL_MT,MDL_WT,W(1,19))
@@ -255,41 +201,20 @@
       CALL MP_R2_QQ_2_0(W(1,20),W(1,9),UV_TMASS_1EPS,AMPL(2,62))
       CALL MP_R2_QQ_2_0(W(1,20),W(1,9),UV_TMASS,AMPL(1,63))
 C     Counter-term amplitude(s) for loop diagram number 31
-<<<<<<< HEAD
-      CALL MP_FFV2_0(W(1,5),W(1,19),W(1,3),R2_SXCW,AMPL(1,64))
-      CALL MP_FFV2_2(W(1,11),W(1,3),GC_47,MDL_MT,MDL_WT,W(1,21))
-=======
       CALL MP_FFV2_0(W(1,5),W(1,19),W(1,3),R2_BXTW,AMPL(1,64))
       CALL MP_FFV2_2(W(1,11),W(1,3),GC_11,MDL_MT,MDL_WT,W(1,21))
->>>>>>> d8618cb8
 C     Counter-term amplitude(s) for loop diagram number 35
       CALL MP_R2_QQ_1_R2_QQ_2_0(W(1,21),W(1,12),R2_QQQ,R2_QQT,AMPL(1
      $ ,65))
       CALL MP_R2_QQ_2_0(W(1,21),W(1,12),UV_TMASS_1EPS,AMPL(2,66))
       CALL MP_R2_QQ_2_0(W(1,21),W(1,12),UV_TMASS,AMPL(1,67))
-<<<<<<< HEAD
-      CALL MP_FFV2_1(W(1,12),W(1,3),GC_47,MDL_MB,ZERO,W(1,22))
-=======
       CALL MP_FFV2_1(W(1,12),W(1,3),GC_11,MDL_MB,ZERO,W(1,22))
->>>>>>> d8618cb8
 C     Counter-term amplitude(s) for loop diagram number 36
       CALL MP_R2_QQ_1_R2_QQ_2_0(W(1,11),W(1,22),R2_QQQ,R2_QQB,AMPL(1
      $ ,68))
       CALL MP_R2_QQ_2_0(W(1,11),W(1,22),UV_BMASS_1EPS,AMPL(2,69))
       CALL MP_R2_QQ_2_0(W(1,11),W(1,22),UV_BMASS,AMPL(1,70))
 C     Counter-term amplitude(s) for loop diagram number 37
-<<<<<<< HEAD
-      CALL MP_FFV2_0(W(1,11),W(1,12),W(1,3),R2_SXCW,AMPL(1,71))
-C     Counter-term amplitude(s) for loop diagram number 38
-      CALL MP_FFV1_0(W(1,21),W(1,4),W(1,2),R2_GQQ,AMPL(1,72))
-      CALL MP_FFV1_0(W(1,21),W(1,4),W(1,2),UV_GQQG_1EPS,AMPL(2,73))
-      CALL MP_FFV1_0(W(1,21),W(1,4),W(1,2),UV_GQQQ_1EPS,AMPL(2,74))
-      CALL MP_FFV1_0(W(1,21),W(1,4),W(1,2),UV_GQQQ_1EPS,AMPL(2,75))
-      CALL MP_FFV1_0(W(1,21),W(1,4),W(1,2),UV_GQQQ_1EPS,AMPL(2,76))
-      CALL MP_FFV1_0(W(1,21),W(1,4),W(1,2),UV_GQQQ_1EPS,AMPL(2,77))
-      CALL MP_FFV1_0(W(1,21),W(1,4),W(1,2),UV_GQQQ_1EPS,AMPL(2,78))
-      CALL MP_FFV1_0(W(1,21),W(1,4),W(1,2),UV_GQQQ_1EPS,AMPL(2,79))
-=======
       CALL MP_FFV2_0(W(1,11),W(1,12),W(1,3),R2_BXTW,AMPL(1,71))
 C     Counter-term amplitude(s) for loop diagram number 38
       CALL MP_FFV1_0(W(1,21),W(1,4),W(1,2),R2_GQQ,AMPL(1,72))
@@ -300,20 +225,10 @@
       CALL MP_FFV1_0(W(1,21),W(1,4),W(1,2),UV_GQQB_1EPS,AMPL(2,77))
       CALL MP_FFV1_0(W(1,21),W(1,4),W(1,2),UV_GQQB_1EPS,AMPL(2,78))
       CALL MP_FFV1_0(W(1,21),W(1,4),W(1,2),UV_GQQG_1EPS,AMPL(2,79))
->>>>>>> d8618cb8
       CALL MP_FFV1_0(W(1,21),W(1,4),W(1,2),UV_GQQB,AMPL(1,80))
       CALL MP_FFV1_0(W(1,21),W(1,4),W(1,2),UV_GQQT,AMPL(1,81))
 C     Counter-term amplitude(s) for loop diagram number 40
       CALL MP_FFV1_0(W(1,11),W(1,7),W(1,2),R2_GQQ,AMPL(1,82))
-<<<<<<< HEAD
-      CALL MP_FFV1_0(W(1,11),W(1,7),W(1,2),UV_GQQG_1EPS,AMPL(2,83))
-      CALL MP_FFV1_0(W(1,11),W(1,7),W(1,2),UV_GQQQ_1EPS,AMPL(2,84))
-      CALL MP_FFV1_0(W(1,11),W(1,7),W(1,2),UV_GQQQ_1EPS,AMPL(2,85))
-      CALL MP_FFV1_0(W(1,11),W(1,7),W(1,2),UV_GQQQ_1EPS,AMPL(2,86))
-      CALL MP_FFV1_0(W(1,11),W(1,7),W(1,2),UV_GQQQ_1EPS,AMPL(2,87))
-      CALL MP_FFV1_0(W(1,11),W(1,7),W(1,2),UV_GQQQ_1EPS,AMPL(2,88))
-      CALL MP_FFV1_0(W(1,11),W(1,7),W(1,2),UV_GQQQ_1EPS,AMPL(2,89))
-=======
       CALL MP_FFV1_0(W(1,11),W(1,7),W(1,2),UV_GQQB_1EPS,AMPL(2,83))
       CALL MP_FFV1_0(W(1,11),W(1,7),W(1,2),UV_GQQB_1EPS,AMPL(2,84))
       CALL MP_FFV1_0(W(1,11),W(1,7),W(1,2),UV_GQQB_1EPS,AMPL(2,85))
@@ -321,7 +236,6 @@
       CALL MP_FFV1_0(W(1,11),W(1,7),W(1,2),UV_GQQB_1EPS,AMPL(2,87))
       CALL MP_FFV1_0(W(1,11),W(1,7),W(1,2),UV_GQQB_1EPS,AMPL(2,88))
       CALL MP_FFV1_0(W(1,11),W(1,7),W(1,2),UV_GQQG_1EPS,AMPL(2,89))
->>>>>>> d8618cb8
       CALL MP_FFV1_0(W(1,11),W(1,7),W(1,2),UV_GQQB,AMPL(1,90))
       CALL MP_FFV1_0(W(1,11),W(1,7),W(1,2),UV_GQQT,AMPL(1,91))
       CALL MP_FFV1_2(W(1,11),W(1,2),GC_5,MDL_MB,ZERO,W(1,23))
@@ -337,18 +251,6 @@
       CALL MP_R2_QQ_2_0(W(1,11),W(1,24),UV_BMASS_1EPS,AMPL(2,96))
       CALL MP_R2_QQ_2_0(W(1,11),W(1,24),UV_BMASS,AMPL(1,97))
 C     Counter-term amplitude(s) for loop diagram number 44
-<<<<<<< HEAD
-      CALL MP_FFV2_0(W(1,23),W(1,4),W(1,3),R2_SXCW,AMPL(1,98))
-C     Counter-term amplitude(s) for loop diagram number 48
-      CALL MP_FFV1_0(W(1,5),W(1,22),W(1,1),R2_GQQ,AMPL(1,99))
-      CALL MP_FFV1_0(W(1,5),W(1,22),W(1,1),UV_GQQG_1EPS,AMPL(2,100))
-      CALL MP_FFV1_0(W(1,5),W(1,22),W(1,1),UV_GQQQ_1EPS,AMPL(2,101))
-      CALL MP_FFV1_0(W(1,5),W(1,22),W(1,1),UV_GQQQ_1EPS,AMPL(2,102))
-      CALL MP_FFV1_0(W(1,5),W(1,22),W(1,1),UV_GQQQ_1EPS,AMPL(2,103))
-      CALL MP_FFV1_0(W(1,5),W(1,22),W(1,1),UV_GQQQ_1EPS,AMPL(2,104))
-      CALL MP_FFV1_0(W(1,5),W(1,22),W(1,1),UV_GQQQ_1EPS,AMPL(2,105))
-      CALL MP_FFV1_0(W(1,5),W(1,22),W(1,1),UV_GQQQ_1EPS,AMPL(2,106))
-=======
       CALL MP_FFV2_0(W(1,23),W(1,4),W(1,3),R2_BXTW,AMPL(1,98))
 C     Counter-term amplitude(s) for loop diagram number 48
       CALL MP_FFV1_0(W(1,5),W(1,22),W(1,1),R2_GQQ,AMPL(1,99))
@@ -359,20 +261,10 @@
       CALL MP_FFV1_0(W(1,5),W(1,22),W(1,1),UV_GQQB_1EPS,AMPL(2,104))
       CALL MP_FFV1_0(W(1,5),W(1,22),W(1,1),UV_GQQB_1EPS,AMPL(2,105))
       CALL MP_FFV1_0(W(1,5),W(1,22),W(1,1),UV_GQQG_1EPS,AMPL(2,106))
->>>>>>> d8618cb8
       CALL MP_FFV1_0(W(1,5),W(1,22),W(1,1),UV_GQQB,AMPL(1,107))
       CALL MP_FFV1_0(W(1,5),W(1,22),W(1,1),UV_GQQT,AMPL(1,108))
 C     Counter-term amplitude(s) for loop diagram number 50
       CALL MP_FFV1_0(W(1,8),W(1,12),W(1,1),R2_GQQ,AMPL(1,109))
-<<<<<<< HEAD
-      CALL MP_FFV1_0(W(1,8),W(1,12),W(1,1),UV_GQQG_1EPS,AMPL(2,110))
-      CALL MP_FFV1_0(W(1,8),W(1,12),W(1,1),UV_GQQQ_1EPS,AMPL(2,111))
-      CALL MP_FFV1_0(W(1,8),W(1,12),W(1,1),UV_GQQQ_1EPS,AMPL(2,112))
-      CALL MP_FFV1_0(W(1,8),W(1,12),W(1,1),UV_GQQQ_1EPS,AMPL(2,113))
-      CALL MP_FFV1_0(W(1,8),W(1,12),W(1,1),UV_GQQQ_1EPS,AMPL(2,114))
-      CALL MP_FFV1_0(W(1,8),W(1,12),W(1,1),UV_GQQQ_1EPS,AMPL(2,115))
-      CALL MP_FFV1_0(W(1,8),W(1,12),W(1,1),UV_GQQQ_1EPS,AMPL(2,116))
-=======
       CALL MP_FFV1_0(W(1,8),W(1,12),W(1,1),UV_GQQB_1EPS,AMPL(2,110))
       CALL MP_FFV1_0(W(1,8),W(1,12),W(1,1),UV_GQQB_1EPS,AMPL(2,111))
       CALL MP_FFV1_0(W(1,8),W(1,12),W(1,1),UV_GQQB_1EPS,AMPL(2,112))
@@ -380,20 +272,10 @@
       CALL MP_FFV1_0(W(1,8),W(1,12),W(1,1),UV_GQQB_1EPS,AMPL(2,114))
       CALL MP_FFV1_0(W(1,8),W(1,12),W(1,1),UV_GQQB_1EPS,AMPL(2,115))
       CALL MP_FFV1_0(W(1,8),W(1,12),W(1,1),UV_GQQG_1EPS,AMPL(2,116))
->>>>>>> d8618cb8
       CALL MP_FFV1_0(W(1,8),W(1,12),W(1,1),UV_GQQB,AMPL(1,117))
       CALL MP_FFV1_0(W(1,8),W(1,12),W(1,1),UV_GQQT,AMPL(1,118))
 C     Counter-term amplitude(s) for loop diagram number 51
       CALL MP_FFV1_0(W(1,18),W(1,4),W(1,1),R2_GQQ,AMPL(1,119))
-<<<<<<< HEAD
-      CALL MP_FFV1_0(W(1,18),W(1,4),W(1,1),UV_GQQG_1EPS,AMPL(2,120))
-      CALL MP_FFV1_0(W(1,18),W(1,4),W(1,1),UV_GQQQ_1EPS,AMPL(2,121))
-      CALL MP_FFV1_0(W(1,18),W(1,4),W(1,1),UV_GQQQ_1EPS,AMPL(2,122))
-      CALL MP_FFV1_0(W(1,18),W(1,4),W(1,1),UV_GQQQ_1EPS,AMPL(2,123))
-      CALL MP_FFV1_0(W(1,18),W(1,4),W(1,1),UV_GQQQ_1EPS,AMPL(2,124))
-      CALL MP_FFV1_0(W(1,18),W(1,4),W(1,1),UV_GQQQ_1EPS,AMPL(2,125))
-      CALL MP_FFV1_0(W(1,18),W(1,4),W(1,1),UV_GQQQ_1EPS,AMPL(2,126))
-=======
       CALL MP_FFV1_0(W(1,18),W(1,4),W(1,1),UV_GQQB_1EPS,AMPL(2,120))
       CALL MP_FFV1_0(W(1,18),W(1,4),W(1,1),UV_GQQB_1EPS,AMPL(2,121))
       CALL MP_FFV1_0(W(1,18),W(1,4),W(1,1),UV_GQQB_1EPS,AMPL(2,122))
@@ -401,20 +283,10 @@
       CALL MP_FFV1_0(W(1,18),W(1,4),W(1,1),UV_GQQB_1EPS,AMPL(2,124))
       CALL MP_FFV1_0(W(1,18),W(1,4),W(1,1),UV_GQQB_1EPS,AMPL(2,125))
       CALL MP_FFV1_0(W(1,18),W(1,4),W(1,1),UV_GQQG_1EPS,AMPL(2,126))
->>>>>>> d8618cb8
       CALL MP_FFV1_0(W(1,18),W(1,4),W(1,1),UV_GQQB,AMPL(1,127))
       CALL MP_FFV1_0(W(1,18),W(1,4),W(1,1),UV_GQQT,AMPL(1,128))
 C     Counter-term amplitude(s) for loop diagram number 53
       CALL MP_FFV1_0(W(1,10),W(1,7),W(1,1),R2_GQQ,AMPL(1,129))
-<<<<<<< HEAD
-      CALL MP_FFV1_0(W(1,10),W(1,7),W(1,1),UV_GQQG_1EPS,AMPL(2,130))
-      CALL MP_FFV1_0(W(1,10),W(1,7),W(1,1),UV_GQQQ_1EPS,AMPL(2,131))
-      CALL MP_FFV1_0(W(1,10),W(1,7),W(1,1),UV_GQQQ_1EPS,AMPL(2,132))
-      CALL MP_FFV1_0(W(1,10),W(1,7),W(1,1),UV_GQQQ_1EPS,AMPL(2,133))
-      CALL MP_FFV1_0(W(1,10),W(1,7),W(1,1),UV_GQQQ_1EPS,AMPL(2,134))
-      CALL MP_FFV1_0(W(1,10),W(1,7),W(1,1),UV_GQQQ_1EPS,AMPL(2,135))
-      CALL MP_FFV1_0(W(1,10),W(1,7),W(1,1),UV_GQQQ_1EPS,AMPL(2,136))
-=======
       CALL MP_FFV1_0(W(1,10),W(1,7),W(1,1),UV_GQQB_1EPS,AMPL(2,130))
       CALL MP_FFV1_0(W(1,10),W(1,7),W(1,1),UV_GQQB_1EPS,AMPL(2,131))
       CALL MP_FFV1_0(W(1,10),W(1,7),W(1,1),UV_GQQB_1EPS,AMPL(2,132))
@@ -422,7 +294,6 @@
       CALL MP_FFV1_0(W(1,10),W(1,7),W(1,1),UV_GQQB_1EPS,AMPL(2,134))
       CALL MP_FFV1_0(W(1,10),W(1,7),W(1,1),UV_GQQB_1EPS,AMPL(2,135))
       CALL MP_FFV1_0(W(1,10),W(1,7),W(1,1),UV_GQQG_1EPS,AMPL(2,136))
->>>>>>> d8618cb8
       CALL MP_FFV1_0(W(1,10),W(1,7),W(1,1),UV_GQQB,AMPL(1,137))
       CALL MP_FFV1_0(W(1,10),W(1,7),W(1,1),UV_GQQT,AMPL(1,138))
 C     Counter-term amplitude(s) for loop diagram number 56
@@ -449,15 +320,6 @@
       CALL MP_VVV1_0(W(1,1),W(1,2),W(1,16),UV_3GT,AMPL(1,158))
 C     Counter-term amplitude(s) for loop diagram number 62
       CALL MP_FFV1_0(W(1,5),W(1,24),W(1,1),R2_GQQ,AMPL(1,159))
-<<<<<<< HEAD
-      CALL MP_FFV1_0(W(1,5),W(1,24),W(1,1),UV_GQQG_1EPS,AMPL(2,160))
-      CALL MP_FFV1_0(W(1,5),W(1,24),W(1,1),UV_GQQQ_1EPS,AMPL(2,161))
-      CALL MP_FFV1_0(W(1,5),W(1,24),W(1,1),UV_GQQQ_1EPS,AMPL(2,162))
-      CALL MP_FFV1_0(W(1,5),W(1,24),W(1,1),UV_GQQQ_1EPS,AMPL(2,163))
-      CALL MP_FFV1_0(W(1,5),W(1,24),W(1,1),UV_GQQQ_1EPS,AMPL(2,164))
-      CALL MP_FFV1_0(W(1,5),W(1,24),W(1,1),UV_GQQQ_1EPS,AMPL(2,165))
-      CALL MP_FFV1_0(W(1,5),W(1,24),W(1,1),UV_GQQQ_1EPS,AMPL(2,166))
-=======
       CALL MP_FFV1_0(W(1,5),W(1,24),W(1,1),UV_GQQB_1EPS,AMPL(2,160))
       CALL MP_FFV1_0(W(1,5),W(1,24),W(1,1),UV_GQQB_1EPS,AMPL(2,161))
       CALL MP_FFV1_0(W(1,5),W(1,24),W(1,1),UV_GQQB_1EPS,AMPL(2,162))
@@ -465,20 +327,10 @@
       CALL MP_FFV1_0(W(1,5),W(1,24),W(1,1),UV_GQQB_1EPS,AMPL(2,164))
       CALL MP_FFV1_0(W(1,5),W(1,24),W(1,1),UV_GQQB_1EPS,AMPL(2,165))
       CALL MP_FFV1_0(W(1,5),W(1,24),W(1,1),UV_GQQG_1EPS,AMPL(2,166))
->>>>>>> d8618cb8
       CALL MP_FFV1_0(W(1,5),W(1,24),W(1,1),UV_GQQB,AMPL(1,167))
       CALL MP_FFV1_0(W(1,5),W(1,24),W(1,1),UV_GQQT,AMPL(1,168))
 C     Counter-term amplitude(s) for loop diagram number 65
       CALL MP_FFV1_0(W(1,20),W(1,4),W(1,1),R2_GQQ,AMPL(1,169))
-<<<<<<< HEAD
-      CALL MP_FFV1_0(W(1,20),W(1,4),W(1,1),UV_GQQG_1EPS,AMPL(2,170))
-      CALL MP_FFV1_0(W(1,20),W(1,4),W(1,1),UV_GQQQ_1EPS,AMPL(2,171))
-      CALL MP_FFV1_0(W(1,20),W(1,4),W(1,1),UV_GQQQ_1EPS,AMPL(2,172))
-      CALL MP_FFV1_0(W(1,20),W(1,4),W(1,1),UV_GQQQ_1EPS,AMPL(2,173))
-      CALL MP_FFV1_0(W(1,20),W(1,4),W(1,1),UV_GQQQ_1EPS,AMPL(2,174))
-      CALL MP_FFV1_0(W(1,20),W(1,4),W(1,1),UV_GQQQ_1EPS,AMPL(2,175))
-      CALL MP_FFV1_0(W(1,20),W(1,4),W(1,1),UV_GQQQ_1EPS,AMPL(2,176))
-=======
       CALL MP_FFV1_0(W(1,20),W(1,4),W(1,1),UV_GQQB_1EPS,AMPL(2,170))
       CALL MP_FFV1_0(W(1,20),W(1,4),W(1,1),UV_GQQB_1EPS,AMPL(2,171))
       CALL MP_FFV1_0(W(1,20),W(1,4),W(1,1),UV_GQQB_1EPS,AMPL(2,172))
@@ -486,7 +338,6 @@
       CALL MP_FFV1_0(W(1,20),W(1,4),W(1,1),UV_GQQB_1EPS,AMPL(2,174))
       CALL MP_FFV1_0(W(1,20),W(1,4),W(1,1),UV_GQQB_1EPS,AMPL(2,175))
       CALL MP_FFV1_0(W(1,20),W(1,4),W(1,1),UV_GQQG_1EPS,AMPL(2,176))
->>>>>>> d8618cb8
       CALL MP_FFV1_0(W(1,20),W(1,4),W(1,1),UV_GQQB,AMPL(1,177))
       CALL MP_FFV1_0(W(1,20),W(1,4),W(1,1),UV_GQQT,AMPL(1,178))
       CALL MP_FFV1_1(W(1,12),W(1,1),GC_5,MDL_MT,MDL_WT,W(1,25))
@@ -502,11 +353,7 @@
       CALL MP_R2_QQ_2_0(W(1,26),W(1,12),UV_TMASS_1EPS,AMPL(2,183))
       CALL MP_R2_QQ_2_0(W(1,26),W(1,12),UV_TMASS,AMPL(1,184))
 C     Counter-term amplitude(s) for loop diagram number 73
-<<<<<<< HEAD
-      CALL MP_FFV2_0(W(1,5),W(1,25),W(1,3),R2_SXCW,AMPL(1,185))
-=======
       CALL MP_FFV2_0(W(1,5),W(1,25),W(1,3),R2_BXTW,AMPL(1,185))
->>>>>>> d8618cb8
       CALL MP_FFV1_2(W(1,10),W(1,1),GC_5,MDL_MB,ZERO,W(1,27))
 C     Counter-term amplitude(s) for loop diagram number 77
       CALL MP_R2_QQ_1_R2_QQ_2_0(W(1,27),W(1,7),R2_QQQ,R2_QQB,AMPL(1
@@ -520,18 +367,6 @@
       CALL MP_R2_QQ_2_0(W(1,10),W(1,28),UV_BMASS_1EPS,AMPL(2,190))
       CALL MP_R2_QQ_2_0(W(1,10),W(1,28),UV_BMASS,AMPL(1,191))
 C     Counter-term amplitude(s) for loop diagram number 80
-<<<<<<< HEAD
-      CALL MP_FFV2_0(W(1,27),W(1,4),W(1,3),R2_SXCW,AMPL(1,192))
-C     Counter-term amplitude(s) for loop diagram number 84
-      CALL MP_FFV1_0(W(1,5),W(1,28),W(1,2),R2_GQQ,AMPL(1,193))
-      CALL MP_FFV1_0(W(1,5),W(1,28),W(1,2),UV_GQQG_1EPS,AMPL(2,194))
-      CALL MP_FFV1_0(W(1,5),W(1,28),W(1,2),UV_GQQQ_1EPS,AMPL(2,195))
-      CALL MP_FFV1_0(W(1,5),W(1,28),W(1,2),UV_GQQQ_1EPS,AMPL(2,196))
-      CALL MP_FFV1_0(W(1,5),W(1,28),W(1,2),UV_GQQQ_1EPS,AMPL(2,197))
-      CALL MP_FFV1_0(W(1,5),W(1,28),W(1,2),UV_GQQQ_1EPS,AMPL(2,198))
-      CALL MP_FFV1_0(W(1,5),W(1,28),W(1,2),UV_GQQQ_1EPS,AMPL(2,199))
-      CALL MP_FFV1_0(W(1,5),W(1,28),W(1,2),UV_GQQQ_1EPS,AMPL(2,200))
-=======
       CALL MP_FFV2_0(W(1,27),W(1,4),W(1,3),R2_BXTW,AMPL(1,192))
 C     Counter-term amplitude(s) for loop diagram number 84
       CALL MP_FFV1_0(W(1,5),W(1,28),W(1,2),R2_GQQ,AMPL(1,193))
@@ -542,20 +377,10 @@
       CALL MP_FFV1_0(W(1,5),W(1,28),W(1,2),UV_GQQB_1EPS,AMPL(2,198))
       CALL MP_FFV1_0(W(1,5),W(1,28),W(1,2),UV_GQQB_1EPS,AMPL(2,199))
       CALL MP_FFV1_0(W(1,5),W(1,28),W(1,2),UV_GQQG_1EPS,AMPL(2,200))
->>>>>>> d8618cb8
       CALL MP_FFV1_0(W(1,5),W(1,28),W(1,2),UV_GQQB,AMPL(1,201))
       CALL MP_FFV1_0(W(1,5),W(1,28),W(1,2),UV_GQQT,AMPL(1,202))
 C     Counter-term amplitude(s) for loop diagram number 87
       CALL MP_FFV1_0(W(1,26),W(1,4),W(1,2),R2_GQQ,AMPL(1,203))
-<<<<<<< HEAD
-      CALL MP_FFV1_0(W(1,26),W(1,4),W(1,2),UV_GQQG_1EPS,AMPL(2,204))
-      CALL MP_FFV1_0(W(1,26),W(1,4),W(1,2),UV_GQQQ_1EPS,AMPL(2,205))
-      CALL MP_FFV1_0(W(1,26),W(1,4),W(1,2),UV_GQQQ_1EPS,AMPL(2,206))
-      CALL MP_FFV1_0(W(1,26),W(1,4),W(1,2),UV_GQQQ_1EPS,AMPL(2,207))
-      CALL MP_FFV1_0(W(1,26),W(1,4),W(1,2),UV_GQQQ_1EPS,AMPL(2,208))
-      CALL MP_FFV1_0(W(1,26),W(1,4),W(1,2),UV_GQQQ_1EPS,AMPL(2,209))
-      CALL MP_FFV1_0(W(1,26),W(1,4),W(1,2),UV_GQQQ_1EPS,AMPL(2,210))
-=======
       CALL MP_FFV1_0(W(1,26),W(1,4),W(1,2),UV_GQQB_1EPS,AMPL(2,204))
       CALL MP_FFV1_0(W(1,26),W(1,4),W(1,2),UV_GQQB_1EPS,AMPL(2,205))
       CALL MP_FFV1_0(W(1,26),W(1,4),W(1,2),UV_GQQB_1EPS,AMPL(2,206))
@@ -563,7 +388,6 @@
       CALL MP_FFV1_0(W(1,26),W(1,4),W(1,2),UV_GQQB_1EPS,AMPL(2,208))
       CALL MP_FFV1_0(W(1,26),W(1,4),W(1,2),UV_GQQB_1EPS,AMPL(2,209))
       CALL MP_FFV1_0(W(1,26),W(1,4),W(1,2),UV_GQQG_1EPS,AMPL(2,210))
->>>>>>> d8618cb8
       CALL MP_FFV1_0(W(1,26),W(1,4),W(1,2),UV_GQQB,AMPL(1,211))
       CALL MP_FFV1_0(W(1,26),W(1,4),W(1,2),UV_GQQT,AMPL(1,212))
 C     Counter-term amplitude(s) for loop diagram number 117

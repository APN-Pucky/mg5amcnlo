--- conflicted
+++ resolved
@@ -18,11 +18,6 @@
       PARAMETER (NLOOPAMPS=396)
       INTEGER    NWAVEFUNCS,NLOOPWAVEFUNCS
       PARAMETER (NWAVEFUNCS=28,NLOOPWAVEFUNCS=267)
-<<<<<<< HEAD
-      INCLUDE 'loop_max_coefs.inc'
-      INCLUDE 'coef_specs.inc'
-=======
->>>>>>> c9d91378
       REAL*16     ZERO
       PARAMETER (ZERO=0.0E0_16)
       COMPLEX*32     IZERO

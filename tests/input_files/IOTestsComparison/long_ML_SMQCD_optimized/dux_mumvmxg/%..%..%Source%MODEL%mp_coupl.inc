ccccccccccccccccccccccccccccccccccccccccccccccccccccccccccccccccccccccccccccc
c      written by the UFO converter
ccccccccccccccccccccccccccccccccccccccccccccccccccccccccccccccccccccccccccccc

      REAL*16 MP__G
      COMMON/MP_STRONG/ MP__G

      COMPLEX*32 MP__GAL(2)
      COMMON/MP_WEAK/ MP__GAL

      COMPLEX*32 MP__MU_R
      COMMON/MP_RSCALE/ MP__MU_R


<<<<<<< HEAD
      REAL*16 MP__MDL_MZ,MP__MDL_MTA,MP__MDL_MH,MP__MDL_MT,MP__MDL_MW
     $ ,MP__MDL_MB

      COMMON/MP_MASSES/ MP__MDL_MZ,MP__MDL_MTA,MP__MDL_MH,MP__MDL_MT
     $ ,MP__MDL_MW,MP__MDL_MB


      REAL*16 MP__MDL_WZ,MP__MDL_WT,MP__MDL_WH,MP__MDL_WW

      COMMON/MP_WIDTHS/ MP__MDL_WZ,MP__MDL_WT,MP__MDL_WH,MP__MDL_WW
=======
      REAL*16 MP__MDL_MB,MP__MDL_MT,MP__MDL_MTA,MP__MDL_MW,MP__MDL_MZ
     $ ,MP__MDL_MH

      COMMON/MP_MASSES/ MP__MDL_MB,MP__MDL_MT,MP__MDL_MTA,MP__MDL_MW
     $ ,MP__MDL_MZ,MP__MDL_MH


      REAL*16 MP__MDL_WZ,MP__MDL_WH,MP__MDL_WT,MP__MDL_WW

      COMMON/MP_WIDTHS/ MP__MDL_WZ,MP__MDL_WH,MP__MDL_WT,MP__MDL_WW
>>>>>>> 53774479


      COMPLEX*32 MP__GC_4,MP__GC_5,MP__R2_GQQ,MP__R2_QQQ
     $ ,MP__UV_GQQG_1EPS,MP__UV_GQQB_1EPS,MP__UVWFCT_G_1_1EPS
     $ ,MP__R2_BXTW,MP__UV_GQQB,MP__UV_GQQT,MP__UVWFCT_G_1
     $ ,MP__UVWFCT_G_2,MP__GC_11

      COMMON/MP_COUPLINGS/ MP__GC_4,MP__GC_5,MP__R2_GQQ,MP__R2_QQQ
     $ ,MP__UV_GQQG_1EPS,MP__UV_GQQB_1EPS,MP__UVWFCT_G_1_1EPS
     $ ,MP__R2_BXTW,MP__UV_GQQB,MP__UV_GQQT,MP__UVWFCT_G_1
     $ ,MP__UVWFCT_G_2,MP__GC_11

<|MERGE_RESOLUTION|>--- conflicted
+++ resolved
@@ -12,18 +12,6 @@
       COMMON/MP_RSCALE/ MP__MU_R
 
 
-<<<<<<< HEAD
-      REAL*16 MP__MDL_MZ,MP__MDL_MTA,MP__MDL_MH,MP__MDL_MT,MP__MDL_MW
-     $ ,MP__MDL_MB
-
-      COMMON/MP_MASSES/ MP__MDL_MZ,MP__MDL_MTA,MP__MDL_MH,MP__MDL_MT
-     $ ,MP__MDL_MW,MP__MDL_MB
-
-
-      REAL*16 MP__MDL_WZ,MP__MDL_WT,MP__MDL_WH,MP__MDL_WW
-
-      COMMON/MP_WIDTHS/ MP__MDL_WZ,MP__MDL_WT,MP__MDL_WH,MP__MDL_WW
-=======
       REAL*16 MP__MDL_MB,MP__MDL_MT,MP__MDL_MTA,MP__MDL_MW,MP__MDL_MZ
      $ ,MP__MDL_MH
 
@@ -34,7 +22,6 @@
       REAL*16 MP__MDL_WZ,MP__MDL_WH,MP__MDL_WT,MP__MDL_WW
 
       COMMON/MP_WIDTHS/ MP__MDL_WZ,MP__MDL_WH,MP__MDL_WT,MP__MDL_WW
->>>>>>> 53774479
 
 
       COMPLEX*32 MP__GC_4,MP__GC_5,MP__R2_GQQ,MP__R2_QQQ

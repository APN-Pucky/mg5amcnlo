--- conflicted
+++ resolved
@@ -47,11 +47,7 @@
 <TD> 2 </TD> 
 <TD><A HREF="../SubProcesses/P0_dxu_hwp_tamtapveep/born.ps" >postscript </A> </TD>
 <TD class=first>
-<<<<<<< HEAD
-<SPAN style="white-space: nowrap;"> d~ u > h w+ > ta- ta+ ve e+ [ all = QED QCD ] QCD^2=2QED^2=8 </SPAN> , <SPAN style="white-space: nowrap;"> s~ c > h w+ > ta- ta+ ve e+ [ all = QED QCD ] QCD^2=2QED^2=8CONSTANTS</SPAN>
-=======
 <SPAN style="white-space: nowrap;"> d~ u > h w+ > ta- ta+ ve e+ [ all = QCD QED ] QCD^2=2QED^2=8 </SPAN> , <SPAN style="white-space: nowrap;"> s~ c > h w+ > ta- ta+ ve e+ [ all = QCD QED ] QCD^2=2QED^2=8CONSTANTS</SPAN>
->>>>>>> d8618cb8
 </TD></TR>
         <TR class=second> <TD class=$class rowspan=1>  </TD> 
 <TD> virt </TD>
@@ -59,11 +55,7 @@
 <TD> 2 </TD> 
 <TD><A HREF="../SubProcesses/P0_dxu_hwp_tamtapveep/V0_dxu_hwp_tamtapveep/loop_matrix.ps" >postscript </A> </TD>
 <TD class=second>
-<<<<<<< HEAD
-<SPAN style="white-space: nowrap;"> d~ u > h w+ > ta- ta+ ve e+ [ all = QED QCD ] QCD^2=2QED^2=8 </SPAN> , <SPAN style="white-space: nowrap;"> s~ c > h w+ > ta- ta+ ve e+ [ all = QED QCD ] QCD^2=2QED^2=8ModulesUSE POLYNOMIAL_CONSTANTS</SPAN>
-=======
 <SPAN style="white-space: nowrap;"> d~ u > h w+ > ta- ta+ ve e+ [ all = QCD QED ] QCD^2=2QED^2=8 </SPAN> , <SPAN style="white-space: nowrap;"> s~ c > h w+ > ta- ta+ ve e+ [ all = QCD QED ] QCD^2=2QED^2=8ModulesUSE POLYNOMIAL_CONSTANTS</SPAN>
->>>>>>> d8618cb8
 </TD></TR>
         <TR class=second> <TD class=$class rowspan=1>  </TD> 
 <TD> real </TD>
@@ -71,11 +63,7 @@
 <TD> 2 </TD> 
 <TD><A HREF="../SubProcesses/P0_dxu_hwp_tamtapveep/matrix_3.ps" >postscript </A> </TD>
 <TD class=second>
-<<<<<<< HEAD
-<SPAN style="white-space: nowrap;"> d~ g > h w+ > ta- ta+ ve e+ u~ [ all = QED QCD ]QCD^2=2 QED^2=8 </SPAN> , <SPAN style="white-space: nowrap;"> s~ g > h w+ > ta- ta+ ve e+ c~ [ all = QED QCD ]QCD^2=2 QED^2=8CONSTANTS</SPAN>
-=======
 <SPAN style="white-space: nowrap;"> d~ g > h w+ > ta- ta+ ve e+ u~ [ all = QCD QED ]QCD^2=2 QED^2=8 </SPAN> , <SPAN style="white-space: nowrap;"> s~ g > h w+ > ta- ta+ ve e+ c~ [ all = QCD QED ]QCD^2=2 QED^2=8CONSTANTS</SPAN>
->>>>>>> d8618cb8
 </TD></TR>
         <TR class=second> <TD class=$class rowspan=1>  </TD> 
 <TD> real </TD>
@@ -83,11 +71,7 @@
 <TD> 2 </TD> 
 <TD><A HREF="../SubProcesses/P0_dxu_hwp_tamtapveep/matrix_2.ps" >postscript </A> </TD>
 <TD class=second>
-<<<<<<< HEAD
-<SPAN style="white-space: nowrap;"> g u > h w+ > ta- ta+ ve e+ d [ all = QED QCD ] QCD^2=2QED^2=8 </SPAN> , <SPAN style="white-space: nowrap;"> g c > h w+ > ta- ta+ ve e+ s [ all = QED QCD ] QCD^2=2QED^2=8CONSTANTS</SPAN>
-=======
 <SPAN style="white-space: nowrap;"> g u > h w+ > ta- ta+ ve e+ d [ all = QCD QED ] QCD^2=2QED^2=8 </SPAN> , <SPAN style="white-space: nowrap;"> g c > h w+ > ta- ta+ ve e+ s [ all = QCD QED ] QCD^2=2QED^2=8CONSTANTS</SPAN>
->>>>>>> d8618cb8
 </TD></TR>
         <TR class=second> <TD class=$class rowspan=1>  </TD> 
 <TD> real </TD>
@@ -95,11 +79,7 @@
 <TD> 2 </TD> 
 <TD><A HREF="../SubProcesses/P0_dxu_hwp_tamtapveep/matrix_1.ps" >postscript </A> </TD>
 <TD class=second>
-<<<<<<< HEAD
-<SPAN style="white-space: nowrap;"> d~ u > h w+ > ta- ta+ ve e+ g [ all = QED QCD ] QCD^2=2QED^2=8 </SPAN> , <SPAN style="white-space: nowrap;"> s~ c > h w+ > ta- ta+ ve e+ g [ all = QED QCD ] QCD^2=2QED^2=8CONSTANTS</SPAN>
-=======
 <SPAN style="white-space: nowrap;"> d~ u > h w+ > ta- ta+ ve e+ g [ all = QCD QED ] QCD^2=2QED^2=8 </SPAN> , <SPAN style="white-space: nowrap;"> s~ c > h w+ > ta- ta+ ve e+ g [ all = QCD QED ] QCD^2=2QED^2=8CONSTANTS</SPAN>
->>>>>>> d8618cb8
 </TD></TR>
         <TR class=first> <TD class=$class rowspan=1> P0_udx_hwp_tamtapveep </TD> 
 <TD> born </TD>
@@ -107,11 +87,7 @@
 <TD> 2 </TD> 
 <TD><A HREF="../SubProcesses/P0_udx_hwp_tamtapveep/born.ps" >postscript </A> </TD>
 <TD class=first>
-<<<<<<< HEAD
-<SPAN style="white-space: nowrap;"> u d~ > h w+ > ta- ta+ ve e+ [ all = QED QCD ] QCD^2=2QED^2=8 </SPAN> , <SPAN style="white-space: nowrap;"> c s~ > h w+ > ta- ta+ ve e+ [ all = QED QCD ] QCD^2=2QED^2=8CONSTANTS</SPAN>
-=======
 <SPAN style="white-space: nowrap;"> u d~ > h w+ > ta- ta+ ve e+ [ all = QCD QED ] QCD^2=2QED^2=8 </SPAN> , <SPAN style="white-space: nowrap;"> c s~ > h w+ > ta- ta+ ve e+ [ all = QCD QED ] QCD^2=2QED^2=8CONSTANTS</SPAN>
->>>>>>> d8618cb8
 </TD></TR>
         <TR class=second> <TD class=$class rowspan=1>  </TD> 
 <TD> virt </TD>
@@ -119,11 +95,7 @@
 <TD> 2 </TD> 
 <TD><A HREF="../SubProcesses/P0_udx_hwp_tamtapveep/V0_udx_hwp_tamtapveep/loop_matrix.ps" >postscript </A> </TD>
 <TD class=second>
-<<<<<<< HEAD
-<SPAN style="white-space: nowrap;"> u d~ > h w+ > ta- ta+ ve e+ [ all = QED QCD ] QCD^2=2QED^2=8 </SPAN> , <SPAN style="white-space: nowrap;"> c s~ > h w+ > ta- ta+ ve e+ [ all = QED QCD ] QCD^2=2QED^2=8ModulesUSE POLYNOMIAL_CONSTANTS</SPAN>
-=======
 <SPAN style="white-space: nowrap;"> u d~ > h w+ > ta- ta+ ve e+ [ all = QCD QED ] QCD^2=2QED^2=8 </SPAN> , <SPAN style="white-space: nowrap;"> c s~ > h w+ > ta- ta+ ve e+ [ all = QCD QED ] QCD^2=2QED^2=8ModulesUSE POLYNOMIAL_CONSTANTS</SPAN>
->>>>>>> d8618cb8
 </TD></TR>
         <TR class=second> <TD class=$class rowspan=1>  </TD> 
 <TD> real </TD>
@@ -131,11 +103,7 @@
 <TD> 2 </TD> 
 <TD><A HREF="../SubProcesses/P0_udx_hwp_tamtapveep/matrix_3.ps" >postscript </A> </TD>
 <TD class=second>
-<<<<<<< HEAD
-<SPAN style="white-space: nowrap;"> u g > h w+ > ta- ta+ ve e+ d [ all = QED QCD ] QCD^2=2QED^2=8 </SPAN> , <SPAN style="white-space: nowrap;"> c g > h w+ > ta- ta+ ve e+ s [ all = QED QCD ] QCD^2=2QED^2=8CONSTANTS</SPAN>
-=======
 <SPAN style="white-space: nowrap;"> u g > h w+ > ta- ta+ ve e+ d [ all = QCD QED ] QCD^2=2QED^2=8 </SPAN> , <SPAN style="white-space: nowrap;"> c g > h w+ > ta- ta+ ve e+ s [ all = QCD QED ] QCD^2=2QED^2=8CONSTANTS</SPAN>
->>>>>>> d8618cb8
 </TD></TR>
         <TR class=second> <TD class=$class rowspan=1>  </TD> 
 <TD> real </TD>
@@ -143,11 +111,7 @@
 <TD> 2 </TD> 
 <TD><A HREF="../SubProcesses/P0_udx_hwp_tamtapveep/matrix_2.ps" >postscript </A> </TD>
 <TD class=second>
-<<<<<<< HEAD
-<SPAN style="white-space: nowrap;"> g d~ > h w+ > ta- ta+ ve e+ u~ [ all = QED QCD ]QCD^2=2 QED^2=8 </SPAN> , <SPAN style="white-space: nowrap;"> g s~ > h w+ > ta- ta+ ve e+ c~ [ all = QED QCD ]QCD^2=2 QED^2=8CONSTANTS</SPAN>
-=======
 <SPAN style="white-space: nowrap;"> g d~ > h w+ > ta- ta+ ve e+ u~ [ all = QCD QED ]QCD^2=2 QED^2=8 </SPAN> , <SPAN style="white-space: nowrap;"> g s~ > h w+ > ta- ta+ ve e+ c~ [ all = QCD QED ]QCD^2=2 QED^2=8CONSTANTS</SPAN>
->>>>>>> d8618cb8
 </TD></TR>
         <TR class=second> <TD class=$class rowspan=1>  </TD> 
 <TD> real </TD>
@@ -155,11 +119,7 @@
 <TD> 2 </TD> 
 <TD><A HREF="../SubProcesses/P0_udx_hwp_tamtapveep/matrix_1.ps" >postscript </A> </TD>
 <TD class=second>
-<<<<<<< HEAD
-<SPAN style="white-space: nowrap;"> u d~ > h w+ > ta- ta+ ve e+ g [ all = QED QCD ] QCD^2=2QED^2=8 </SPAN> , <SPAN style="white-space: nowrap;"> c s~ > h w+ > ta- ta+ ve e+ g [ all = QED QCD ] QCD^2=2QED^2=8CONSTANTS</SPAN>
-=======
 <SPAN style="white-space: nowrap;"> u d~ > h w+ > ta- ta+ ve e+ g [ all = QCD QED ] QCD^2=2QED^2=8 </SPAN> , <SPAN style="white-space: nowrap;"> c s~ > h w+ > ta- ta+ ve e+ g [ all = QCD QED ] QCD^2=2QED^2=8CONSTANTS</SPAN>
->>>>>>> d8618cb8
 </TD></TR>
     </TABLE><BR> 
     <CENTER> 32 diagrams (16 independent).</CENTER>

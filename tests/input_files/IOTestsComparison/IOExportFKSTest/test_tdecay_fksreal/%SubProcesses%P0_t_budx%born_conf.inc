      INTEGER IFR
      INTEGER LMAXCONFIGSB_USED
      PARAMETER (LMAXCONFIGSB_USED=1)
      INTEGER MAX_BRANCHB_USED
      PARAMETER (MAX_BRANCHB_USED=2)
      INTEGER MAPCONFIG(0 : LMAXCONFIGSB_USED)
      INTEGER IFOREST(2, -MAX_BRANCHB_USED:-1, LMAXCONFIGSB_USED)
      INTEGER SPROP(-MAX_BRANCHB_USED:-1, LMAXCONFIGSB_USED)
      INTEGER TPRID(-MAX_BRANCHB_USED:-1, LMAXCONFIGSB_USED)
      LOGICAL GFORCEBW(-MAX_BRANCHB_USED : -1, LMAXCONFIGSB_USED)

C     Here are the congifurations
<<<<<<< HEAD
C     Process: t > b u d~ [ real = QCD QED ] QCD^2=2 QED^2=4
C     Process: t > b c s~ [ real = QCD QED ] QCD^2=2 QED^2=4
=======
C     Process: t > b u d~ [ real = QED QCD ] QCD^2<=2 QED^2<=4
C     Process: t > b c s~ [ real = QED QCD ] QCD^2<=2 QED^2<=4
>>>>>>> 05aaf9e1
C     Diagram 1, Amplitude 1
      DATA MAPCONFIG(   1)/   1/
      DATA (IFOREST(IFR, -1,   1),IFR=1,2)/  4,  3/
      DATA SPROP(  -1,   1)/      24/
      DATA (IFOREST(IFR, -2,   1),IFR=1,2)/ -1,  2/
      DATA SPROP(  -2,   1)/       6/
C     Number of configs
      DATA MAPCONFIG(0)/   1/

C     Here are the BWs
      DATA GFORCEBW(-1,1)/.FALSE./
      DATA GFORCEBW(-2,1)/.FALSE./<|MERGE_RESOLUTION|>--- conflicted
+++ resolved
@@ -10,13 +10,8 @@
       LOGICAL GFORCEBW(-MAX_BRANCHB_USED : -1, LMAXCONFIGSB_USED)
 
 C     Here are the congifurations
-<<<<<<< HEAD
-C     Process: t > b u d~ [ real = QCD QED ] QCD^2=2 QED^2=4
-C     Process: t > b c s~ [ real = QCD QED ] QCD^2=2 QED^2=4
-=======
 C     Process: t > b u d~ [ real = QED QCD ] QCD^2<=2 QED^2<=4
 C     Process: t > b c s~ [ real = QED QCD ] QCD^2<=2 QED^2<=4
->>>>>>> 05aaf9e1
 C     Diagram 1, Amplitude 1
       DATA MAPCONFIG(   1)/   1/
       DATA (IFOREST(IFR, -1,   1),IFR=1,2)/  4,  3/

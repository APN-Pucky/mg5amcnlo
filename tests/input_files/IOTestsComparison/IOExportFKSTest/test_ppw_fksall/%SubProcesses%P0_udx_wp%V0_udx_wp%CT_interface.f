--- conflicted
+++ resolved
@@ -9,13 +9,8 @@
 C     
 C     Interface between MG5 and CutTools.
 C     
-<<<<<<< HEAD
-C     Process: u d~ > w+ [ all = QED QCD ] QCD^2=2 QED^2=2
-C     Process: c s~ > w+ [ all = QED QCD ] QCD^2=2 QED^2=2
-=======
 C     Process: u d~ > w+ [ all = QCD QED ] QCD^2=2 QED^2=2
 C     Process: c s~ > w+ [ all = QCD QED ] QCD^2=2 QED^2=2
->>>>>>> d8618cb8
 C     
 C     
 C     CONSTANTS 
@@ -345,13 +340,8 @@
 C     
 C     Interface between MG5 and Ninja.
 C     
-<<<<<<< HEAD
-C     Process: u d~ > w+ [ all = QED QCD ] QCD^2=2 QED^2=2
-C     Process: c s~ > w+ [ all = QED QCD ] QCD^2=2 QED^2=2
-=======
 C     Process: u d~ > w+ [ all = QCD QED ] QCD^2=2 QED^2=2
 C     Process: c s~ > w+ [ all = QCD QED ] QCD^2=2 QED^2=2
->>>>>>> d8618cb8
 C     
 C     
 C     CONSTANTS 

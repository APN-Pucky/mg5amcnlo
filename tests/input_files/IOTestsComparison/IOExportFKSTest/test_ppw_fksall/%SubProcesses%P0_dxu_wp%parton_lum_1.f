      SUBROUTINE DLUM_1(LUM)
C     ****************************************************            
C         
C     Generated by MadGraph5_aMC@NLO v. %(version)s, %(date)s
C     By the MadGraph5_aMC@NLO Development Team
C     Visit launchpad.net/madgraph5 and amcatnlo.web.cern.ch
C     RETURNS PARTON LUMINOSITIES FOR MADFKS                          
C        
C     
<<<<<<< HEAD
C     Process: d~ u > w+ g [ all = QCD QED ] QCD^2=2 QED^2=2
C     Process: s~ c > w+ g [ all = QCD QED ] QCD^2=2 QED^2=2
=======
C     Process: d~ u > w+ g [ all = QCD QED ] QCD^2<=2 QED^2<=2
C     Process: s~ c > w+ g [ all = QCD QED ] QCD^2<=2 QED^2<=2
>>>>>>> 05aaf9e1
C     
C     ****************************************************            
C         
      IMPLICIT NONE
C     
C     CONSTANTS                                                       
C         
C     
      INCLUDE 'genps.inc'
      INCLUDE 'nexternal.inc'
      DOUBLE PRECISION       CONV
      PARAMETER (CONV=389379660D0)  !CONV TO PICOBARNS             
C     
C     ARGUMENTS                                                       
C         
C     
      DOUBLE PRECISION LUM
C     
C     LOCAL VARIABLES                                                 
C         
C     
      INTEGER I, ICROSS,LP
      DOUBLE PRECISION SX1,DX1
      DOUBLE PRECISION U2,C2
C     
C     EXTERNAL FUNCTIONS                                              
C         
C     
      DOUBLE PRECISION PDG2PDF
C     
C     GLOBAL VARIABLES                                                
C         
C     
      INTEGER              IPROC
      DOUBLE PRECISION PD(0:MAXPROC)
      COMMON /SUBPROC/ PD, IPROC
      INCLUDE 'coupl.inc'
      INCLUDE 'run.inc'
      INTEGER IMIRROR
      COMMON/CMIRROR/IMIRROR
C     
C     STUFF FOR DRESSED EE COLLISIONS
C     
      INCLUDE 'eepdf.inc'
      DOUBLE PRECISION EE_COMP_PROD
      DOUBLE PRECISION DUMMY_COMPONENTS(N_EE)
      DOUBLE PRECISION SX1_COMPONENTS(N_EE),DX1_COMPONENTS(N_EE)
      DOUBLE PRECISION U2_COMPONENTS(N_EE),C2_COMPONENTS(N_EE)

      INTEGER I_EE
C     
C     
C     
C     Common blocks
      CHARACTER*7         PDLABEL,EPA_LABEL
      INTEGER       LHAID
      COMMON/TO_PDF/LHAID,PDLABEL,EPA_LABEL
C     
C     DATA                                                            
C         
C     
      DATA SX1,DX1/2*1D0/
      DATA U2,C2/2*1D0/
      DATA ICROSS/1/
C     ----------                                                      
C         
C     BEGIN CODE                                                      
C         
C     ----------                                                      
C         
      LUM = 0D0
      IF (ABS(LPP(1)) .GE. 1) THEN
<<<<<<< HEAD
        LP=SIGN(1,LPP(1))
        SX1=PDG2PDF(ABS(LPP(1)),-3*LP,XBK(1),DSQRT(Q2FACT(1)))
        DX1=PDG2PDF(ABS(LPP(1)),-1*LP,XBK(1),DSQRT(Q2FACT(1)))
      ENDIF
      IF (ABS(LPP(2)) .GE. 1) THEN
        LP=SIGN(1,LPP(2))
        U2=PDG2PDF(ABS(LPP(2)),2*LP,XBK(2),DSQRT(Q2FACT(2)))
        C2=PDG2PDF(ABS(LPP(2)),4*LP,XBK(2),DSQRT(Q2FACT(2)))
=======
        SX1=PDG2PDF(LPP(1),-3,1,XBK(1),DSQRT(Q2FACT(1)))
        IF ((ABS(LPP(1)).EQ.4.OR.ABS(LPP(1)).EQ.3)
     $   .AND.PDLABEL.NE.'none') SX1_COMPONENTS(1:N_EE) =
     $    EE_COMPONENTS(1:N_EE)
        DX1=PDG2PDF(LPP(1),-1,1,XBK(1),DSQRT(Q2FACT(1)))
        IF ((ABS(LPP(1)).EQ.4.OR.ABS(LPP(1)).EQ.3)
     $   .AND.PDLABEL.NE.'none') DX1_COMPONENTS(1:N_EE) =
     $    EE_COMPONENTS(1:N_EE)
      ENDIF
      IF (ABS(LPP(2)) .GE. 1) THEN
        U2=PDG2PDF(LPP(2),2,2,XBK(2),DSQRT(Q2FACT(2)))
        IF ((ABS(LPP(2)).EQ.4.OR.ABS(LPP(2)).EQ.3)
     $   .AND.PDLABEL.NE.'none') U2_COMPONENTS(1:N_EE) =
     $    EE_COMPONENTS(1:N_EE)
        C2=PDG2PDF(LPP(2),4,2,XBK(2),DSQRT(Q2FACT(2)))
        IF ((ABS(LPP(2)).EQ.4.OR.ABS(LPP(2)).EQ.3)
     $   .AND.PDLABEL.NE.'none') C2_COMPONENTS(1:N_EE) =
     $    EE_COMPONENTS(1:N_EE)
>>>>>>> 05aaf9e1
      ENDIF
      PD(0) = 0D0
      IPROC = 0
      IPROC=IPROC+1  ! d~ u > w+ g
      PD(IPROC) = DX1*U2
<<<<<<< HEAD
      IPROC=IPROC+1  ! s~ c > w+ g
      PD(IPROC) = SX1*C2
=======
      IF (ABS(LPP(1)).EQ.ABS(LPP(2)).AND. (ABS(LPP(1))
     $ .EQ.3.OR.ABS(LPP(1)).EQ.4).AND.PDLABEL.NE.'none')PD(IPROC)
     $ =EE_COMP_PROD(DX1_COMPONENTS,U2_COMPONENTS)
      IPROC=IPROC+1  ! s~ c > w+ g
      PD(IPROC) = SX1*C2
      IF (ABS(LPP(1)).EQ.ABS(LPP(2)).AND. (ABS(LPP(1))
     $ .EQ.3.OR.ABS(LPP(1)).EQ.4).AND.PDLABEL.NE.'none')PD(IPROC)
     $ =EE_COMP_PROD(SX1_COMPONENTS,C2_COMPONENTS)
>>>>>>> 05aaf9e1
      DO I=1,IPROC
        IF (NINCOMING.EQ.2) THEN
          LUM = LUM + PD(I) * CONV
        ELSE
          LUM = LUM + PD(I)
        ENDIF
      ENDDO
      RETURN
      END
<|MERGE_RESOLUTION|>--- conflicted
+++ resolved
@@ -7,13 +7,8 @@
 C     RETURNS PARTON LUMINOSITIES FOR MADFKS                          
 C        
 C     
-<<<<<<< HEAD
-C     Process: d~ u > w+ g [ all = QCD QED ] QCD^2=2 QED^2=2
-C     Process: s~ c > w+ g [ all = QCD QED ] QCD^2=2 QED^2=2
-=======
 C     Process: d~ u > w+ g [ all = QCD QED ] QCD^2<=2 QED^2<=2
 C     Process: s~ c > w+ g [ all = QCD QED ] QCD^2<=2 QED^2<=2
->>>>>>> 05aaf9e1
 C     
 C     ****************************************************            
 C         
@@ -86,16 +81,6 @@
 C         
       LUM = 0D0
       IF (ABS(LPP(1)) .GE. 1) THEN
-<<<<<<< HEAD
-        LP=SIGN(1,LPP(1))
-        SX1=PDG2PDF(ABS(LPP(1)),-3*LP,XBK(1),DSQRT(Q2FACT(1)))
-        DX1=PDG2PDF(ABS(LPP(1)),-1*LP,XBK(1),DSQRT(Q2FACT(1)))
-      ENDIF
-      IF (ABS(LPP(2)) .GE. 1) THEN
-        LP=SIGN(1,LPP(2))
-        U2=PDG2PDF(ABS(LPP(2)),2*LP,XBK(2),DSQRT(Q2FACT(2)))
-        C2=PDG2PDF(ABS(LPP(2)),4*LP,XBK(2),DSQRT(Q2FACT(2)))
-=======
         SX1=PDG2PDF(LPP(1),-3,1,XBK(1),DSQRT(Q2FACT(1)))
         IF ((ABS(LPP(1)).EQ.4.OR.ABS(LPP(1)).EQ.3)
      $   .AND.PDLABEL.NE.'none') SX1_COMPONENTS(1:N_EE) =
@@ -114,16 +99,11 @@
         IF ((ABS(LPP(2)).EQ.4.OR.ABS(LPP(2)).EQ.3)
      $   .AND.PDLABEL.NE.'none') C2_COMPONENTS(1:N_EE) =
      $    EE_COMPONENTS(1:N_EE)
->>>>>>> 05aaf9e1
       ENDIF
       PD(0) = 0D0
       IPROC = 0
       IPROC=IPROC+1  ! d~ u > w+ g
       PD(IPROC) = DX1*U2
-<<<<<<< HEAD
-      IPROC=IPROC+1  ! s~ c > w+ g
-      PD(IPROC) = SX1*C2
-=======
       IF (ABS(LPP(1)).EQ.ABS(LPP(2)).AND. (ABS(LPP(1))
      $ .EQ.3.OR.ABS(LPP(1)).EQ.4).AND.PDLABEL.NE.'none')PD(IPROC)
      $ =EE_COMP_PROD(DX1_COMPONENTS,U2_COMPONENTS)
@@ -132,7 +112,6 @@
       IF (ABS(LPP(1)).EQ.ABS(LPP(2)).AND. (ABS(LPP(1))
      $ .EQ.3.OR.ABS(LPP(1)).EQ.4).AND.PDLABEL.NE.'none')PD(IPROC)
      $ =EE_COMP_PROD(SX1_COMPONENTS,C2_COMPONENTS)
->>>>>>> 05aaf9e1
       DO I=1,IPROC
         IF (NINCOMING.EQ.2) THEN
           LUM = LUM + PD(I) * CONV

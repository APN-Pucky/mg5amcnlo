      SUBROUTINE MP_COMPUTE_LOOP_COEFS(PS,ANSDP)
C     
C     Generated by MadGraph5_aMC@NLO v. %(version)s, %(date)s
C     By the MadGraph5_aMC@NLO Development Team
C     Visit launchpad.net/madgraph5 and amcatnlo.web.cern.ch
C     
C     Returns amplitude squared summed/avg over colors
C     and helicities for the point in phase space P(0:3,NEXTERNAL)
C     and external lines W(0:6,NEXTERNAL)
C     
<<<<<<< HEAD
C     Process: d~ u > w+ [ all = QCD QED ] QCD^2=2 QED^2=2
C     Process: s~ c > w+ [ all = QCD QED ] QCD^2=2 QED^2=2
=======
C     Process: d~ u > w+ [ all = QCD QED ] QCD^2<=2 QED^2<=2
C     Process: s~ c > w+ [ all = QCD QED ] QCD^2<=2 QED^2<=2
>>>>>>> 05aaf9e1
C     
C     Modules
C     
      USE POLYNOMIAL_CONSTANTS
C     
      IMPLICIT NONE
C     
C     CONSTANTS
C     
      CHARACTER*64 PARAMFILENAME
      PARAMETER ( PARAMFILENAME='MadLoopParams.dat')
      INTEGER NBORNAMPS
      PARAMETER (NBORNAMPS=1)
      INTEGER    NLOOPS, NLOOPGROUPS, NCTAMPS
      PARAMETER (NLOOPS=1, NLOOPGROUPS=1, NCTAMPS=1)
      INTEGER    NLOOPAMPS
      PARAMETER (NLOOPAMPS=2)
      INTEGER    NCOLORROWS
      PARAMETER (NCOLORROWS=NLOOPAMPS)
      INTEGER    NEXTERNAL
      PARAMETER (NEXTERNAL=3)
      INTEGER    NWAVEFUNCS,NLOOPWAVEFUNCS
      PARAMETER (NWAVEFUNCS=3,NLOOPWAVEFUNCS=3)
      INTEGER    NCOMB
      PARAMETER (NCOMB=12)
      REAL*16    ZERO
      PARAMETER (ZERO=0E0_16)
      COMPLEX*32 IMAG1
      PARAMETER (IMAG1=(0E0_16,1E0_16))
      COMPLEX*32 DP_IMAG1
      PARAMETER (DP_IMAG1=(0D0,1D0))
C     These are constants related to the split orders
      INTEGER    NSO, NSQUAREDSO, NAMPSO
      PARAMETER (NSO=2, NSQUAREDSO=1, NAMPSO=2)


C     
C     ARGUMENTS 
C     
      REAL*16 PS(0:3,NEXTERNAL)
      REAL*8 ANSDP(3,0:NSQUAREDSO)
C     
C     LOCAL VARIABLES 
C     
      LOGICAL DPW_COPIED
      LOGICAL COMPUTE_INTEGRAND_IN_QP
      INTEGER I,J,K,H,HEL_MULT,ITEMP
      REAL*16 TEMP2
      REAL*8 DP_TEMP2
      COMPLEX*32 CTEMP
      COMPLEX*16 DP_CTEMP

      INTEGER NHEL(NEXTERNAL), IC(NEXTERNAL)
      REAL*16 MP_P(0:3,NEXTERNAL)
      REAL*8 P(0:3,NEXTERNAL)

      DATA IC/NEXTERNAL*1/
      REAL*16 ANS(3,0:NSQUAREDSO)
      COMPLEX*32 COEFS(MAXLWFSIZE,0:VERTEXMAXCOEFS-1,MAXLWFSIZE)
      COMPLEX*32 CFTOT
      COMPLEX*16 DP_CFTOT
C     
C     FUNCTIONS
C     
      LOGICAL IS_HEL_SELECTED
      INTEGER ML5SOINDEX_FOR_BORN_AMP
      INTEGER ML5SOINDEX_FOR_LOOP_AMP
      INTEGER ML5SQSOINDEX
C     
C     GLOBAL VARIABLES
C     
      INCLUDE 'mp_coupl_same_name.inc'

      INCLUDE 'MadLoopParams.inc'

      LOGICAL CHECKPHASE, HELDOUBLECHECKED
      COMMON/INIT/CHECKPHASE, HELDOUBLECHECKED

      INTEGER HELOFFSET
      INTEGER GOODHEL(NCOMB)
      LOGICAL GOODAMP(NSQUAREDSO,NLOOPGROUPS)
      COMMON/FILTERS/GOODAMP,GOODHEL,HELOFFSET

      INTEGER HELPICKED
      COMMON/HELCHOICE/HELPICKED

      INTEGER USERHEL
      COMMON/USERCHOICE/USERHEL

      INTEGER SQSO_TARGET
      COMMON/SOCHOICE/SQSO_TARGET

      LOGICAL UVCT_REQ_SO_DONE,MP_UVCT_REQ_SO_DONE,CT_REQ_SO_DONE
     $ ,MP_CT_REQ_SO_DONE,LOOP_REQ_SO_DONE,MP_LOOP_REQ_SO_DONE
     $ ,CTCALL_REQ_SO_DONE,FILTER_SO
      COMMON/SO_REQS/UVCT_REQ_SO_DONE,MP_UVCT_REQ_SO_DONE
     $ ,CT_REQ_SO_DONE,MP_CT_REQ_SO_DONE,LOOP_REQ_SO_DONE
     $ ,MP_LOOP_REQ_SO_DONE,CTCALL_REQ_SO_DONE,FILTER_SO

      COMPLEX*32 AMP(NBORNAMPS)
      COMMON/MP_AMPS/AMP
      COMPLEX*16 DP_AMP(NBORNAMPS)
      COMMON/AMPS/DP_AMP
      COMPLEX*32 W(20,NWAVEFUNCS)
      COMMON/MP_W/W

      COMPLEX*16 DPW(20,NWAVEFUNCS)
      COMMON/W/DPW

      COMPLEX*32 WL(MAXLWFSIZE,0:LOOPMAXCOEFS-1,MAXLWFSIZE,
     $ -1:NLOOPWAVEFUNCS)
      COMPLEX*32 PL(0:3,-1:NLOOPWAVEFUNCS)
      COMMON/MP_WL/WL,PL

      COMPLEX*16 DP_WL(MAXLWFSIZE,0:LOOPMAXCOEFS-1,MAXLWFSIZE,
     $ -1:NLOOPWAVEFUNCS)
      COMPLEX*16 DP_PL(0:3,-1:NLOOPWAVEFUNCS)
      COMMON/WL/DP_WL,DP_PL

      COMPLEX*32 LOOPCOEFS(0:LOOPMAXCOEFS-1,NSQUAREDSO,NLOOPGROUPS)
      COMMON/MP_LCOEFS/LOOPCOEFS

      COMPLEX*16 DP_LOOPCOEFS(0:LOOPMAXCOEFS-1,NSQUAREDSO,NLOOPGROUPS)
      COMMON/LCOEFS/DP_LOOPCOEFS


      COMPLEX*32 AMPL(3,NCTAMPS)
      COMMON/MP_AMPL/AMPL

      COMPLEX*16 DP_AMPL(3,NCTAMPS)
      COMMON/AMPL/DP_AMPL


      INTEGER CF_D(NCOLORROWS,NBORNAMPS)
      INTEGER CF_N(NCOLORROWS,NBORNAMPS)
      COMMON/CF/CF_D,CF_N

      INTEGER HELC(NEXTERNAL,NCOMB)
      COMMON/HELCONFIGS/HELC

      LOGICAL MP_DONE_ONCE
      COMMON/MP_DONE_ONCE/MP_DONE_ONCE

      INTEGER LIBINDEX
      COMMON/I_LIB/LIBINDEX

C     This array specify potential special requirements on the
C      helicities to
C     consider. POLARIZATIONS(0,0) is -1 if there is not such
C      requirement.
      INTEGER POLARIZATIONS(0:NEXTERNAL,0:5)
      COMMON/BEAM_POL/POLARIZATIONS

C     ----------
C     BEGIN CODE
C     ----------

C     Decide whether to really compute the integrand in quadruple
C      precision or to fake it and copy the double precision
C      computation in the quadruple precision variables.
      COMPUTE_INTEGRAND_IN_QP = ((MLREDUCTIONLIB(LIBINDEX)
     $ .EQ.6.AND.USEQPINTEGRANDFORNINJA) .OR. (MLREDUCTIONLIB(LIBINDEX)
     $ .EQ.1.AND.USEQPINTEGRANDFORCUTTOOLS))

C     To be on the safe side, we always update the MP params here.
C     It can be redundant as this routine can be called a couple of
C      times for the same PS point during the stability checks.
C     But it is really not time consuming and I would rather be safe.
      CALL MP_UPDATE_AS_PARAM()

      MP_DONE_ONCE = .TRUE.

C     AS A SAFETY MEASURE WE FIRST COPY HERE THE PS POINT
      DO I=1,NEXTERNAL
        DO J=0,3
          MP_P(J,I)=PS(J,I)
          P(J,I) = REAL(PS(J,I),KIND=8)
        ENDDO
      ENDDO

      DO I=0,3
        PL(I,-1)=CMPLX(ZERO,ZERO,KIND=16)
        PL(I,0)=CMPLX(ZERO,ZERO,KIND=16)
        IF (.NOT.COMPUTE_INTEGRAND_IN_QP) THEN
          DP_PL(I,-1)=DCMPLX(0.0D0,0.0D0)
          DP_PL(I,0)=DCMPLX(0.0D0,0.0D0)
        ENDIF
      ENDDO

      DO I=1,MAXLWFSIZE
        DO J=0,LOOPMAXCOEFS-1
          DO K=1,MAXLWFSIZE
            WL(I,J,K,-1)=(ZERO,ZERO)
            DP_WL(I,J,K,-1)=(0.0D0,0.0D0)
            IF (I.EQ.K.AND.J.EQ.0) THEN
              WL(I,J,K,0)=(1.0E0_16,ZERO)
            ELSE
              WL(I,J,K,0)=(ZERO,ZERO)
            ENDIF
            IF (.NOT.COMPUTE_INTEGRAND_IN_QP) THEN
              IF (I.EQ.K.AND.J.EQ.0) THEN
                DP_WL(I,J,K,0)=(1.0D0,0.0D0)
              ELSE
                DP_WL(I,J,K,0)=(0.0D0,0.0D0)
              ENDIF
            ENDIF
          ENDDO
        ENDDO
      ENDDO

C     This is the chare conjugate version of the unit 4-currents in
C      the canonical cartesian basis.
C     This, for now, is only defined for 4-fermionic currents.
      WL(1,0,2,-1) = (-1.0E0_16,ZERO)
      WL(2,0,1,-1) = (1.0E0_16,ZERO)
      WL(3,0,4,-1) = (1.0E0_16,ZERO)
      WL(4,0,3,-1) = (-1.0E0_16,ZERO)
      DP_WL(1,0,2,-1) = DCMPLX(-1.0D0,0.0D0)
      DP_WL(2,0,1,-1) = DCMPLX(1.0D0,0.0D0)
      DP_WL(3,0,4,-1) = DCMPLX(1.0D0,0.0D0)
      DP_WL(4,0,3,-1) = DCMPLX(-1.0D0,0.0D0)


      DO K=1, 3
        DO I=1,NCTAMPS
          AMPL(K,I)=(ZERO,ZERO)
          IF (.NOT.COMPUTE_INTEGRAND_IN_QP) THEN
            DP_AMPL(K,I)=(0.0D0,0.0D0)
          ENDIF
        ENDDO
      ENDDO


      DO I=1, NBORNAMPS
        DP_AMP(I) = (0.0D0,0.0D0)
        AMP(I) = (ZERO, ZERO)
      ENDDO

      DO I=1,NLOOPGROUPS
        DO J=0,LOOPMAXCOEFS-1
          DO K=1,NSQUAREDSO
            LOOPCOEFS(J,K,I)=(ZERO,ZERO)
            IF (.NOT.COMPUTE_INTEGRAND_IN_QP) THEN
              DP_LOOPCOEFS(J,K,I)=(0.0D0,0.0D0)
            ENDIF
          ENDDO
        ENDDO
      ENDDO

      DO K=1,3
        DO J=0,NSQUAREDSO
          ANSDP(K,J)=0.0D0
          ANS(K,J)=ZERO
        ENDDO
      ENDDO

      DPW_COPIED = .FALSE.
      DO H=1,NCOMB
        IF ((HELPICKED.EQ.H).OR.((HELPICKED.EQ.-1)
     $   .AND.(CHECKPHASE.OR.(.NOT.HELDOUBLECHECKED).OR.(GOODHEL(H)
     $   .GT.-HELOFFSET.AND.GOODHEL(H).NE.0)))) THEN

C         Handle the possible requirement of specific polarizations
          IF ((.NOT.CHECKPHASE)
     $     .AND.HELDOUBLECHECKED.AND.POLARIZATIONS(0,0)
     $     .EQ.0.AND.(.NOT.IS_HEL_SELECTED(H))) THEN
            CYCLE
          ENDIF

          DO I=1,NEXTERNAL
            NHEL(I)=HELC(I,H)
          ENDDO

          IF (COMPUTE_INTEGRAND_IN_QP) THEN
            MP_UVCT_REQ_SO_DONE=.FALSE.
            MP_CT_REQ_SO_DONE=.FALSE.
            MP_LOOP_REQ_SO_DONE=.FALSE.
          ELSE
            UVCT_REQ_SO_DONE=.FALSE.
            CT_REQ_SO_DONE=.FALSE.
            LOOP_REQ_SO_DONE=.FALSE.
          ENDIF

          IF (.NOT.CHECKPHASE.AND.HELDOUBLECHECKED.AND.HELPICKED.EQ.-1)
     $      THEN
            HEL_MULT=GOODHEL(H)
          ELSE
            HEL_MULT=1
          ENDIF


          IF (COMPUTE_INTEGRAND_IN_QP) THEN
            CALL MP_HELAS_CALLS_AMPB_1(MP_P,NHEL,H,IC)
            CONTINUE
          ELSE
            CALL HELAS_CALLS_AMPB_1(P,NHEL,H,IC)
            CONTINUE
          ENDIF

 2000     CONTINUE
          MP_CT_REQ_SO_DONE=.TRUE.

          IF (COMPUTE_INTEGRAND_IN_QP) THEN

            CONTINUE
          ELSE

            CONTINUE
          ENDIF

          IF (.NOT.COMPUTE_INTEGRAND_IN_QP) THEN
C           Copy back to the quantities computed in DP in the QP
C            containers (but only those needed)
            DO I=1,NBORNAMPS
              AMP(I)=CMPLX(DP_AMP(I),KIND=16)
            ENDDO
            DO I=1,NCTAMPS
              DO K=1,3
                AMPL(K,I)=CMPLX(DP_AMPL(K,I),KIND=16)
              ENDDO
            ENDDO
            DO I=1,NWAVEFUNCS
              DO J=1,MAXLWFSIZE+4
                W(J,I)=CMPLX(DPW(J,I),KIND=16)
              ENDDO
            ENDDO
          ENDIF

 3000     CONTINUE
          MP_UVCT_REQ_SO_DONE=.TRUE.

          IF (COMPUTE_INTEGRAND_IN_QP) THEN

            DO J=1,NBORNAMPS
              CTEMP = HEL_MULT*2.0E0_16*CONJG(AMP(J))
              DO I=1,NCTAMPS
                CFTOT=CMPLX(CF_N(I,J)/REAL(ABS(CF_D(I,J)),KIND=16)
     $           ,0.0E0_16,KIND=16)
                IF(CF_D(I,J).LT.0) CFTOT=CFTOT*IMAG1
                ITEMP = ML5SQSOINDEX(ML5SOINDEX_FOR_LOOP_AMP(I)
     $           ,ML5SOINDEX_FOR_BORN_AMP(J))
                IF (.NOT.FILTER_SO.OR.SQSO_TARGET.EQ.ITEMP) THEN
                  DO K=1,3
                    TEMP2 = REAL(CFTOT*AMPL(K,I)*CTEMP,KIND=16)
                    ANS(K,ITEMP)=ANS(K,ITEMP)+TEMP2
                    ANS(K,0)=ANS(K,0)+TEMP2
                  ENDDO
                ENDIF
              ENDDO
            ENDDO

          ELSE

            DO J=1,NBORNAMPS
              DP_CTEMP = HEL_MULT*2.0D0*DCONJG(DP_AMP(J))
              DO I=1,NCTAMPS
                DP_CFTOT=CMPLX(CF_N(I,J)/REAL(ABS(CF_D(I,J)),KIND=8)
     $           ,0.0D0,KIND=8)
                IF(CF_D(I,J).LT.0) DP_CFTOT=DP_CFTOT*DP_IMAG1
                ITEMP = ML5SQSOINDEX(ML5SOINDEX_FOR_LOOP_AMP(I)
     $           ,ML5SOINDEX_FOR_BORN_AMP(J))
                IF (.NOT.FILTER_SO.OR.SQSO_TARGET.EQ.ITEMP) THEN
                  DO K=1,3
                    DP_TEMP2 = REAL(DP_CFTOT*DP_AMPL(K,I)*DP_CTEMP
     $               ,KIND=8)
                    ANSDP(K,ITEMP)=ANSDP(K,ITEMP)+DP_TEMP2
                    ANSDP(K,0)=ANSDP(K,0)+DP_TEMP2
                  ENDDO
                ENDIF
              ENDDO
            ENDDO

          ENDIF


          IF (COMPUTE_INTEGRAND_IN_QP) THEN

            CALL MP_COEF_CONSTRUCTION_1(MP_P,NHEL,H,IC)

          ELSE

            CALL COEF_CONSTRUCTION_1(P,NHEL,H,IC)

C           Copy back to the coefficients computed in DP in the QP
C            containers
            DO I=0,LOOPMAXCOEFS-1
              DO K=1,NLOOPGROUPS
                DO J=1,NSQUAREDSO
                  LOOPCOEFS(I,J,K)=CMPLX(DP_LOOPCOEFS(I,J,K),KIND=16)
                ENDDO
              ENDDO
            ENDDO
          ENDIF

 4000     CONTINUE
          MP_LOOP_REQ_SO_DONE=.TRUE.


C         Copy the qp wfs to the dp ones as they are used to setup the
C          CT calls.
C         This needs to be done once since only the momenta of these
C          WF matters.
          IF(.NOT.DPW_COPIED.AND.COMPUTE_INTEGRAND_IN_QP) THEN
            DO I=1,NWAVEFUNCS
              DO J=1,MAXLWFSIZE+4
                DPW(J,I)=CMPLX(W(J,I),KIND=8)
              ENDDO
            ENDDO
            DPW_COPIED=.TRUE.
          ENDIF





        ENDIF
      ENDDO


C     If we were not computing the integrand in QP, then we were
C      already updating ANSDP all along, so that fetching it here from
C      the QP ANS(:,:) should not be done.
      IF (COMPUTE_INTEGRAND_IN_QP) THEN
        DO I=1,3
          DO J=0,NSQUAREDSO
            ANSDP(I,J)=REAL(ANS(I,J),KIND=8)
          ENDDO
        ENDDO
      ENDIF

C     Grouping of loop diagrams now done directly when creating the
C      LOOPCOEFS.
C     If some kind of coefficient merging was done above, do not
C      forget to copy back the LOOPCOEFS merged into DP_LOOPCOEFS if
C      COMPUTE_INTEGRAND_IN_QP is False.

      END
<|MERGE_RESOLUTION|>--- conflicted
+++ resolved
@@ -8,13 +8,8 @@
 C     and helicities for the point in phase space P(0:3,NEXTERNAL)
 C     and external lines W(0:6,NEXTERNAL)
 C     
-<<<<<<< HEAD
-C     Process: d~ u > w+ [ all = QCD QED ] QCD^2=2 QED^2=2
-C     Process: s~ c > w+ [ all = QCD QED ] QCD^2=2 QED^2=2
-=======
 C     Process: d~ u > w+ [ all = QCD QED ] QCD^2<=2 QED^2<=2
 C     Process: s~ c > w+ [ all = QCD QED ] QCD^2<=2 QED^2<=2
->>>>>>> 05aaf9e1
 C     
 C     Modules
 C     

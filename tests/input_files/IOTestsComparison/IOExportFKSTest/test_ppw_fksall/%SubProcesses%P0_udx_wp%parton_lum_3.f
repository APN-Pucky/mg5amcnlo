      SUBROUTINE DLUM_3(LUM)
C     ****************************************************            
C         
C     Generated by MadGraph5_aMC@NLO v. %(version)s, %(date)s
C     By the MadGraph5_aMC@NLO Development Team
C     Visit launchpad.net/madgraph5 and amcatnlo.web.cern.ch
C     RETURNS PARTON LUMINOSITIES FOR MADFKS                          
C        
C     
<<<<<<< HEAD
C     Process: u g > w+ d [ all = QED QCD ] QCD^2=2 QED^2=2
C     Process: c g > w+ s [ all = QED QCD ] QCD^2=2 QED^2=2
=======
C     Process: u g > w+ d [ all = QCD QED ] QCD^2=2 QED^2=2
C     Process: c g > w+ s [ all = QCD QED ] QCD^2=2 QED^2=2
>>>>>>> d8618cb8
C     
C     ****************************************************            
C         
      IMPLICIT NONE
C     
C     CONSTANTS                                                       
C         
C     
      INCLUDE 'genps.inc'
      INCLUDE 'nexternal.inc'
      DOUBLE PRECISION       CONV
      PARAMETER (CONV=389379660D0)  !CONV TO PICOBARNS             
C     
C     ARGUMENTS                                                       
C         
C     
      DOUBLE PRECISION LUM
C     
C     LOCAL VARIABLES                                                 
C         
C     
      INTEGER I, ICROSS,LP
      DOUBLE PRECISION U1,C1
      DOUBLE PRECISION G2
C     
C     EXTERNAL FUNCTIONS                                              
C         
C     
      DOUBLE PRECISION PDG2PDF
C     
C     GLOBAL VARIABLES                                                
C         
C     
      INTEGER              IPROC
      DOUBLE PRECISION PD(0:MAXPROC)
      COMMON /SUBPROC/ PD, IPROC
      INCLUDE 'coupl.inc'
      INCLUDE 'run.inc'
      INTEGER IMIRROR
      COMMON/CMIRROR/IMIRROR
C     
C     DATA                                                            
C         
C     
      DATA U1,C1/2*1D0/
      DATA G2/1*1D0/
      DATA ICROSS/1/
C     ----------                                                      
C         
C     BEGIN CODE                                                      
C         
C     ----------                                                      
C         
      LUM = 0D0
      IF (ABS(LPP(1)) .GE. 1) THEN
        LP=SIGN(1,LPP(1))
        U1=PDG2PDF(ABS(LPP(1)),2*LP,XBK(1),DSQRT(Q2FACT(1)))
        C1=PDG2PDF(ABS(LPP(1)),4*LP,XBK(1),DSQRT(Q2FACT(1)))
      ENDIF
      IF (ABS(LPP(2)) .GE. 1) THEN
        LP=SIGN(1,LPP(2))
        G2=PDG2PDF(ABS(LPP(2)),0*LP,XBK(2),DSQRT(Q2FACT(2)))
      ENDIF
      PD(0) = 0D0
      IPROC = 0
      IPROC=IPROC+1  ! u g > w+ d
      PD(IPROC) = U1*G2
      IPROC=IPROC+1  ! c g > w+ s
      PD(IPROC) = C1*G2
      DO I=1,IPROC
        IF (NINCOMING.EQ.2) THEN
          LUM = LUM + PD(I) * CONV
        ELSE
          LUM = LUM + PD(I)
        ENDIF
      ENDDO
      RETURN
      END
<|MERGE_RESOLUTION|>--- conflicted
+++ resolved
@@ -7,13 +7,8 @@
 C     RETURNS PARTON LUMINOSITIES FOR MADFKS                          
 C        
 C     
-<<<<<<< HEAD
-C     Process: u g > w+ d [ all = QED QCD ] QCD^2=2 QED^2=2
-C     Process: c g > w+ s [ all = QED QCD ] QCD^2=2 QED^2=2
-=======
 C     Process: u g > w+ d [ all = QCD QED ] QCD^2=2 QED^2=2
 C     Process: c g > w+ s [ all = QCD QED ] QCD^2=2 QED^2=2
->>>>>>> d8618cb8
 C     
 C     ****************************************************            
 C         

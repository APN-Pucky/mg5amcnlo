--- conflicted
+++ resolved
@@ -66,13 +66,8 @@
 C     AND HELICITIES
 C     FOR THE POINT IN PHASE SPACE P1(0:3,NEXTERNAL-1)
 C     
-<<<<<<< HEAD
-C     Process: u d~ > w+ [ all = QCD QED ] QCD^2=2 QED^2=2
-C     Process: c s~ > w+ [ all = QCD QED ] QCD^2=2 QED^2=2
-=======
 C     Process: u d~ > w+ [ all = QCD QED ] QCD^2<=2 QED^2<=2
 C     Process: c s~ > w+ [ all = QCD QED ] QCD^2<=2 QED^2<=2
->>>>>>> 05aaf9e1
 C     
       IMPLICIT NONE
 C     
@@ -158,13 +153,8 @@
 C     RETURNS AMPLITUDE SQUARED SUMMED/AVG OVER COLORS
 C     FOR THE POINT WITH EXTERNAL LINES W(0:6,NEXTERNAL-1)
 
-<<<<<<< HEAD
-C     Process: u d~ > w+ [ all = QCD QED ] QCD^2=2 QED^2=2
-C     Process: c s~ > w+ [ all = QCD QED ] QCD^2=2 QED^2=2
-=======
 C     Process: u d~ > w+ [ all = QCD QED ] QCD^2<=2 QED^2<=2
 C     Process: c s~ > w+ [ all = QCD QED ] QCD^2<=2 QED^2<=2
->>>>>>> 05aaf9e1
 C     
       IMPLICIT NONE
 C     
@@ -192,14 +182,9 @@
 C     LOCAL VARIABLES 
 C     
       INTEGER I,J,M,N
-<<<<<<< HEAD
-      REAL*8 DENOM(NCOLOR), CF(NCOLOR,NCOLOR)
-      COMPLEX*16 ZTEMP, AMP(NGRAPHS), JAMP(NCOLOR,NAMPSO)
-=======
       REAL*8 CF(NCOLOR,NCOLOR)
       COMPLEX*16 ZTEMP, AMP(NGRAPHS), JAMP(NCOLOR,NAMPSO)
       COMPLEX*16 TMP_JAMP(0)
->>>>>>> 05aaf9e1
 C     
 C     GLOBAL VARIABLES
 C     
@@ -229,11 +214,7 @@
         ENDDO
       ENDIF
 C     JAMPs contributing to orders QCD=0 QED=1
-<<<<<<< HEAD
-      JAMP(1,1)=+AMP(1)
-=======
       JAMP(1,1) = AMP(1)
->>>>>>> 05aaf9e1
       DO I = 1, NSQAMPSO
         ANS(I) = 0D0
       ENDDO
@@ -244,11 +225,7 @@
             ZTEMP = ZTEMP + CF(J,I)*JAMP(J,M)
           ENDDO
           ANS(SQSOINDEXB(M,M))=ANS(SQSOINDEXB(M,M))+ZTEMP
-<<<<<<< HEAD
-     $     *DCONJG(JAMP(I,M))/DENOM(I)
-=======
      $     *DCONJG(JAMP(I,M))
->>>>>>> 05aaf9e1
         ENDDO
       ENDDO
       END

      SUBROUTINE SB_SF_008(P,ANS_SUMMED)
C     
C     Generated by MadGraph5_aMC@NLO v. %(version)s, %(date)s
C     By the MadGraph5_aMC@NLO Development Team
C     Visit launchpad.net/madgraph5 and amcatnlo.web.cern.ch
C     
C     
C     Return the sum of the split orders which are required in
C      orders.inc (BORN_ORDERS)
C     Also the values needed for the counterterms are stored in the
C      C_BORN_CNT common block
C     
C     
C     Process: g g > t t~ [ LOonly = QED QCD ] QCD^2<=6 QED^2<=0
C     spectators: 4 4 

C     
C     
C     CONSTANTS
C     
      IMPLICIT NONE
      INCLUDE 'nexternal.inc'
      INTEGER NSQAMPSO
      PARAMETER (NSQAMPSO=1)
C     
C     ARGUMENTS 
C     
      REAL*8 P(0:3,NEXTERNAL), ANS_SUMMED
C     
C     VARIABLES
C     
      INTEGER I,J
      INCLUDE 'orders.inc'
      REAL*8 ANS(0:NSQAMPSO)
      LOGICAL KEEP_ORDER_CNT(NSPLITORDERS, NSQAMPSO)
      COMMON /C_KEEP_ORDER_CNT/ KEEP_ORDER_CNT
      INTEGER AMP_ORDERS(NSPLITORDERS)
      DOUBLE PRECISION TINY
      PARAMETER (TINY = 1D-12)
      DOUBLE PRECISION MAX_VAL
C     
C     FUNCTIONS
C     
      INTEGER GETORDPOWFROMINDEX_B
      INTEGER ORDERS_TO_AMP_SPLIT_POS
C     
C     BEGIN CODE
C     
      CALL SB_SF_008_SPLITORDERS(P,ANS)
C     color-linked borns are called for QCD-type emissions
      ANS_SUMMED = 0D0
      MAX_VAL = 0D0

C     reset the amp_split_cnt array
      AMP_SPLIT_CNT(1:AMP_SPLIT_SIZE,1:2,1:NSPLITORDERS) = DCMPLX(0D0
     $ ,0D0)


      DO I = 1, NSQAMPSO
        MAX_VAL = MAX(MAX_VAL, ABS(ANS(I)))
      ENDDO

      DO I = 1, NSQAMPSO
        IF (KEEP_ORDER_CNT(QCD_POS, I)) THEN
          ANS_SUMMED = ANS_SUMMED + ANS(I)
          DO J = 1, NSPLITORDERS
            AMP_ORDERS(J) = GETORDPOWFROMINDEX_B(J, I)
C           take into account the fact that this is for QCD
            IF (J.EQ.QCD_POS) AMP_ORDERS(J) = AMP_ORDERS(J) + 2
          ENDDO
            !amp_split_cnt(orders_to_amp_split_pos(amp_orders),1,qcd_pos) = ans(I)
          IF(ABS(ANS(I)).GT.MAX_VAL*TINY)
     $      AMP_SPLIT_CNT(ORDERS_TO_AMP_SPLIT_POS(AMP_ORDERS),1
     $     ,QCD_POS) = ANS(I)
        ENDIF
      ENDDO

C     this is to avoid fake non-zero contributions 
      IF (ABS(ANS_SUMMED).LT.MAX_VAL*TINY) ANS_SUMMED=0D0

      RETURN
      END


      SUBROUTINE SB_SF_008_SPLITORDERS(P1,ANS)
C     
C     Generated by MadGraph5_aMC@NLO v. %(version)s, %(date)s
C     By the MadGraph5_aMC@NLO Development Team
C     Visit launchpad.net/madgraph5 and amcatnlo.web.cern.ch
C     
C     RETURNS AMPLITUDE SQUARED SUMMED/AVG OVER COLORS
C     AND HELICITIES
C     FOR THE POINT IN PHASE SPACE P(0:3,NEXTERNAL-1)
C     
C     Process: g g > t t~ [ LOonly = QED QCD ] QCD^2<=6 QED^2<=0
C     spectators: 4 4 

C     
      IMPLICIT NONE
C     
C     CONSTANTS
C     
      INCLUDE 'nexternal.inc'
      INTEGER     NCOMB
      PARAMETER ( NCOMB=  16 )
      INTEGER NSQAMPSO
      PARAMETER (NSQAMPSO=1)
      INTEGER    THEL
      PARAMETER (THEL=NCOMB*0)
      INTEGER NGRAPHS
      PARAMETER (NGRAPHS=   3)
C     
C     ARGUMENTS 
C     
      REAL*8 P1(0:3,NEXTERNAL-1),ANS(0:NSQAMPSO)
C     
C     LOCAL VARIABLES 
C     
      INTEGER IHEL,IDEN,I,J
      DOUBLE PRECISION T(NSQAMPSO)
      INTEGER IDEN_VALUES(1)
      DATA IDEN_VALUES / 256 /
C     
C     GLOBAL VARIABLES
C     
      LOGICAL GOODHEL(NCOMB,0)
      COMMON /C_GOODHEL/ GOODHEL
      DOUBLE PRECISION SAVEMOM(NEXTERNAL-1,2)
      COMMON/TO_SAVEMOM/SAVEMOM
      LOGICAL CALCULATEDBORN
      COMMON/CCALCULATEDBORN/CALCULATEDBORN
      INTEGER NFKSPROCESS
      COMMON/C_NFKSPROCESS/NFKSPROCESS
C     ----------
C     BEGIN CODE
C     ----------
      IDEN=IDEN_VALUES(NFKSPROCESS)
      IF (CALCULATEDBORN) THEN
        DO J=1,NEXTERNAL-1
          IF (SAVEMOM(J,1).NE.P1(0,J) .OR. SAVEMOM(J,2).NE.P1(3,J))
     $      THEN
            CALCULATEDBORN=.FALSE.
            WRITE(*,*) 'Error in sb_sf: momenta not the same in the'
     $       //' born'
            STOP
          ENDIF
        ENDDO
      ELSE
        WRITE(*,*) 'Error in sb_sf: color_linked borns should be'
     $   //' called only with calculatedborn = true'
        STOP
      ENDIF
      DO I=0,NSQAMPSO
        ANS(I) = 0D0
      ENDDO
      DO IHEL=1,NCOMB
        IF (GOODHEL(IHEL,NFKSPROCESS)) THEN
          CALL B_SF_008(IHEL,T)
          DO I=1,NSQAMPSO
            ANS(I)=ANS(I)+T(I)
          ENDDO
        ENDIF
      ENDDO
      DO I=1,NSQAMPSO
        ANS(I)=ANS(I)/DBLE(IDEN)
        ANS(0)=ANS(0)+ANS(I)
      ENDDO
      END


      SUBROUTINE B_SF_008(HELL,ANS)
C     
C     Generated by MadGraph5_aMC@NLO v. %(version)s, %(date)s
C     By the MadGraph5_aMC@NLO Development Team
C     Visit launchpad.net/madgraph5 and amcatnlo.web.cern.ch
C     RETURNS AMPLITUDE SQUARED SUMMED/AVG OVER COLORS
C     FOR THE POINT WITH EXTERNAL LINES W(0:6,NEXTERNAL-1)

C     Process: g g > t t~ [ LOonly = QED QCD ] QCD^2<=6 QED^2<=0
C     spectators: 4 4 

C     
      IMPLICIT NONE
C     
C     CONSTANTS
C     
      INTEGER NAMPSO, NSQAMPSO
      PARAMETER (NAMPSO=1, NSQAMPSO=1)
      INTEGER     NGRAPHS
      PARAMETER ( NGRAPHS = 3 )
      INTEGER NCOLOR1, NCOLOR2
      PARAMETER (NCOLOR1=2, NCOLOR2=2)
      REAL*8     ZERO
      PARAMETER (ZERO=0D0)
      COMPLEX*16 IMAG1
      PARAMETER (IMAG1 = (0D0,1D0))
      INCLUDE 'nexternal.inc'
      INCLUDE 'born_nhel.inc'
C     
C     ARGUMENTS 
C     
      INTEGER HELL
      REAL*8 ANS(NSQAMPSO)
C     
C     LOCAL VARIABLES 
C     
      INTEGER I,J,M,N
      REAL*8 DENOM(NCOLOR1), CF(NCOLOR2,NCOLOR1)
      COMPLEX*16 ZTEMP, AMP(NGRAPHS), JAMP1(NCOLOR1,NAMPSO),
     $  JAMP2(NCOLOR2,NAMPSO)
C     
C     GLOBAL VARIABLES
C     
      DOUBLE COMPLEX SAVEAMP(NGRAPHS,MAX_BHEL)
      COMMON/TO_SAVEAMP/SAVEAMP
      LOGICAL CALCULATEDBORN
      COMMON/CCALCULATEDBORN/CALCULATEDBORN
C     
C     FUNCTION
C     
      INTEGER SQSOINDEXB
C     
C     COLOR DATA
C     
      DATA DENOM(1)/3/
      DATA (CF(I,  1),I=  1,  2) /   16,   -2/
      DATA DENOM(2)/3/
      DATA (CF(I,  2),I=  1,  2) /   -2,   16/
C     ----------
C     BEGIN CODE
C     ----------
      IF (.NOT. CALCULATEDBORN) THEN
        WRITE(*,*) 'Error in b_sf: color_linked borns should be called'
     $   //' only with calculatedborn = true'
        STOP
      ELSEIF (CALCULATEDBORN) THEN
        DO I=1,NGRAPHS
          AMP(I)=SAVEAMP(I,HELL)
        ENDDO
      ENDIF
<<<<<<< HEAD
C     JAMP1s contributing to orders QCD=2 QED=0
      JAMP1(1,1)=+IMAG1*AMP(1)-AMP(2)
      JAMP1(2,1)=-IMAG1*AMP(1)-AMP(3)
C     JAMP2s contributing to orders QCD=2 QED=0
      JAMP2(1,1)=+1D0/4D0*(+3D0*IMAG1*AMP(1)-1D0/3D0*IMAG1*AMP(1)-3D0
     $ *AMP(2)+1D0/3D0*AMP(2))
      JAMP2(2,1)=+1D0/4D0*(-3D0*IMAG1*AMP(1)+1D0/3D0*IMAG1*AMP(1)-3D0
     $ *AMP(3)+1D0/3D0*AMP(3))
      DO I = 1, NSQAMPSO
        ANS(I) = 0D0
      ENDDO
      DO M = 1, NAMPSO
        DO I = 1, NCOLOR1
          ZTEMP = (0.D0,0.D0)
          DO J = 1, NCOLOR2
            ZTEMP = ZTEMP + CF(J,I)*JAMP2(J,M)
          ENDDO
          DO N = 1, NAMPSO
            ANS(SQSOINDEXB(M,N))=ANS(SQSOINDEXB(M,N))+ZTEMP
     $       *DCONJG(JAMP1(I,N))/DENOM(I)
          ENDDO
=======
      JAMP1(1) = ((0.000000000000000D+00,1.000000000000000D+00))*AMP(1)
     $ +(-1.000000000000000D+00)*AMP(2)
      JAMP1(2) = ((0.000000000000000D+00,-1.000000000000000D+00))
     $ *AMP(1)+(-1.000000000000000D+00)*AMP(3)
      JAMP2(1) = ((0.000000000000000D+00,6.666666666666666D-01))*AMP(1)
     $ +(-6.666666666666666D-01)*AMP(2)
      JAMP2(2) = ((0.000000000000000D+00,-6.666666666666666D-01))
     $ *AMP(1)+(-6.666666666666666D-01)*AMP(3)
      B_SF_008 = 0.D0
      DO I = 1, NCOLOR1
        ZTEMP = (0.D0,0.D0)
        DO J = 1, NCOLOR2
          ZTEMP = ZTEMP + CF(J,I)*JAMP2(J)
>>>>>>> 8d326bbf
        ENDDO
      ENDDO
      END


<|MERGE_RESOLUTION|>--- conflicted
+++ resolved
@@ -11,7 +11,7 @@
 C      C_BORN_CNT common block
 C     
 C     
-C     Process: g g > t t~ [ LOonly = QED QCD ] QCD^2<=6 QED^2<=0
+C     Process: g g > t t~ [ LOonly = QCD QED ] QCD^2<=6 QED^2<=0
 C     spectators: 4 4 
 
 C     
@@ -92,7 +92,7 @@
 C     AND HELICITIES
 C     FOR THE POINT IN PHASE SPACE P(0:3,NEXTERNAL-1)
 C     
-C     Process: g g > t t~ [ LOonly = QED QCD ] QCD^2<=6 QED^2<=0
+C     Process: g g > t t~ [ LOonly = QCD QED ] QCD^2<=6 QED^2<=0
 C     spectators: 4 4 
 
 C     
@@ -176,7 +176,7 @@
 C     RETURNS AMPLITUDE SQUARED SUMMED/AVG OVER COLORS
 C     FOR THE POINT WITH EXTERNAL LINES W(0:6,NEXTERNAL-1)
 
-C     Process: g g > t t~ [ LOonly = QED QCD ] QCD^2<=6 QED^2<=0
+C     Process: g g > t t~ [ LOonly = QCD QED ] QCD^2<=6 QED^2<=0
 C     spectators: 4 4 
 
 C     
@@ -205,9 +205,10 @@
 C     LOCAL VARIABLES 
 C     
       INTEGER I,J,M,N
-      REAL*8 DENOM(NCOLOR1), CF(NCOLOR2,NCOLOR1)
+      REAL*8 CF(NCOLOR2,NCOLOR1)
       COMPLEX*16 ZTEMP, AMP(NGRAPHS), JAMP1(NCOLOR1,NAMPSO),
      $  JAMP2(NCOLOR2,NAMPSO)
+      COMPLEX*16 TMP_JAMP(0)
 C     
 C     GLOBAL VARIABLES
 C     
@@ -222,10 +223,10 @@
 C     
 C     COLOR DATA
 C     
-      DATA DENOM(1)/3/
-      DATA (CF(I,  1),I=  1,  2) /   16,   -2/
-      DATA DENOM(2)/3/
-      DATA (CF(I,  2),I=  1,  2) /   -2,   16/
+      DATA (CF(I,  1),I=  1,  2) /5.333333333333333D+00,
+     $ -6.666666666666666D-01/
+      DATA (CF(I,  2),I=  1,  2) /-6.666666666666666D-01
+     $ ,5.333333333333333D+00/
 C     ----------
 C     BEGIN CODE
 C     ----------
@@ -238,15 +239,16 @@
           AMP(I)=SAVEAMP(I,HELL)
         ENDDO
       ENDIF
-<<<<<<< HEAD
-C     JAMP1s contributing to orders QCD=2 QED=0
-      JAMP1(1,1)=+IMAG1*AMP(1)-AMP(2)
-      JAMP1(2,1)=-IMAG1*AMP(1)-AMP(3)
-C     JAMP2s contributing to orders QCD=2 QED=0
-      JAMP2(1,1)=+1D0/4D0*(+3D0*IMAG1*AMP(1)-1D0/3D0*IMAG1*AMP(1)-3D0
-     $ *AMP(2)+1D0/3D0*AMP(2))
-      JAMP2(2,1)=+1D0/4D0*(-3D0*IMAG1*AMP(1)+1D0/3D0*IMAG1*AMP(1)-3D0
-     $ *AMP(3)+1D0/3D0*AMP(3))
+C     JAMPs contributing to orders QCD=2 QED=0
+      JAMP1(1,1) = ((0.000000000000000D+00,1.000000000000000D+00))
+     $ *AMP(1)+(-1.000000000000000D+00)*AMP(2)
+      JAMP1(2,1) = ((0.000000000000000D+00,-1.000000000000000D+00))
+     $ *AMP(1)+(-1.000000000000000D+00)*AMP(3)
+C     JAMPs contributing to orders QCD=2 QED=0
+      JAMP2(1,1) = ((0.000000000000000D+00,6.666666666666666D-01))
+     $ *AMP(1)+(-6.666666666666666D-01)*AMP(2)
+      JAMP2(2,1) = ((0.000000000000000D+00,-6.666666666666666D-01))
+     $ *AMP(1)+(-6.666666666666666D-01)*AMP(3)
       DO I = 1, NSQAMPSO
         ANS(I) = 0D0
       ENDDO
@@ -258,23 +260,8 @@
           ENDDO
           DO N = 1, NAMPSO
             ANS(SQSOINDEXB(M,N))=ANS(SQSOINDEXB(M,N))+ZTEMP
-     $       *DCONJG(JAMP1(I,N))/DENOM(I)
-          ENDDO
-=======
-      JAMP1(1) = ((0.000000000000000D+00,1.000000000000000D+00))*AMP(1)
-     $ +(-1.000000000000000D+00)*AMP(2)
-      JAMP1(2) = ((0.000000000000000D+00,-1.000000000000000D+00))
-     $ *AMP(1)+(-1.000000000000000D+00)*AMP(3)
-      JAMP2(1) = ((0.000000000000000D+00,6.666666666666666D-01))*AMP(1)
-     $ +(-6.666666666666666D-01)*AMP(2)
-      JAMP2(2) = ((0.000000000000000D+00,-6.666666666666666D-01))
-     $ *AMP(1)+(-6.666666666666666D-01)*AMP(3)
-      B_SF_008 = 0.D0
-      DO I = 1, NCOLOR1
-        ZTEMP = (0.D0,0.D0)
-        DO J = 1, NCOLOR2
-          ZTEMP = ZTEMP + CF(J,I)*JAMP2(J)
->>>>>>> 8d326bbf
+     $       *DCONJG(JAMP1(I,N))
+          ENDDO
         ENDDO
       ENDDO
       END

--- conflicted
+++ resolved
@@ -10,17 +10,10 @@
       LOGICAL GFORCEBW(-MAX_BRANCHB_USED : -1, LMAXCONFIGSB_USED)
 
 C     Here are the congifurations
-<<<<<<< HEAD
-C     Process: u u~ > t t~ [ LOonly = QED QCD ] QCD^2=6 QED^2=0
-C     Process: c c~ > t t~ [ LOonly = QED QCD ] QCD^2=6 QED^2=0
-C     Process: d d~ > t t~ [ LOonly = QED QCD ] QCD^2=6 QED^2=0
-C     Process: s s~ > t t~ [ LOonly = QED QCD ] QCD^2=6 QED^2=0
-=======
 C     Process: u u~ > t t~ [ LOonly = QCD QED ] QCD^2=6 QED^2=0
 C     Process: c c~ > t t~ [ LOonly = QCD QED ] QCD^2=6 QED^2=0
 C     Process: d d~ > t t~ [ LOonly = QCD QED ] QCD^2=6 QED^2=0
 C     Process: s s~ > t t~ [ LOonly = QCD QED ] QCD^2=6 QED^2=0
->>>>>>> d8618cb8
 C     Diagram 1, Amplitude 1
       DATA MAPCONFIG(   1)/   1/
       DATA (IFOREST(IFR, -1,   1),IFR=1,2)/  4,  3/

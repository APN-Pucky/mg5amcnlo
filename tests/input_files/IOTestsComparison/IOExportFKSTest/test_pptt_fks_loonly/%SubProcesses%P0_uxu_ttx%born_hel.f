--- conflicted
+++ resolved
@@ -66,10 +66,10 @@
 C     AND HELICITIES
 C     FOR THE POINT IN PHASE SPACE P1(0:3,NEXTERNAL-1)
 C     
-C     Process: u~ u > t t~ [ LOonly = QED QCD ] QCD^2<=6 QED^2<=0
-C     Process: c~ c > t t~ [ LOonly = QED QCD ] QCD^2<=6 QED^2<=0
-C     Process: d~ d > t t~ [ LOonly = QED QCD ] QCD^2<=6 QED^2<=0
-C     Process: s~ s > t t~ [ LOonly = QED QCD ] QCD^2<=6 QED^2<=0
+C     Process: u~ u > t t~ [ LOonly = QCD QED ] QCD^2<=6 QED^2<=0
+C     Process: c~ c > t t~ [ LOonly = QCD QED ] QCD^2<=6 QED^2<=0
+C     Process: d~ d > t t~ [ LOonly = QCD QED ] QCD^2<=6 QED^2<=0
+C     Process: s~ s > t t~ [ LOonly = QCD QED ] QCD^2<=6 QED^2<=0
 C     
       IMPLICIT NONE
 C     
@@ -155,10 +155,10 @@
 C     RETURNS AMPLITUDE SQUARED SUMMED/AVG OVER COLORS
 C     FOR THE POINT WITH EXTERNAL LINES W(0:6,NEXTERNAL-1)
 
-C     Process: u~ u > t t~ [ LOonly = QED QCD ] QCD^2<=6 QED^2<=0
-C     Process: c~ c > t t~ [ LOonly = QED QCD ] QCD^2<=6 QED^2<=0
-C     Process: d~ d > t t~ [ LOonly = QED QCD ] QCD^2<=6 QED^2<=0
-C     Process: s~ s > t t~ [ LOonly = QED QCD ] QCD^2<=6 QED^2<=0
+C     Process: u~ u > t t~ [ LOonly = QCD QED ] QCD^2<=6 QED^2<=0
+C     Process: c~ c > t t~ [ LOonly = QCD QED ] QCD^2<=6 QED^2<=0
+C     Process: d~ d > t t~ [ LOonly = QCD QED ] QCD^2<=6 QED^2<=0
+C     Process: s~ s > t t~ [ LOonly = QCD QED ] QCD^2<=6 QED^2<=0
 C     
       IMPLICIT NONE
 C     
@@ -186,8 +186,9 @@
 C     LOCAL VARIABLES 
 C     
       INTEGER I,J,M,N
-      REAL*8 DENOM(NCOLOR), CF(NCOLOR,NCOLOR)
+      REAL*8 CF(NCOLOR,NCOLOR)
       COMPLEX*16 ZTEMP, AMP(NGRAPHS), JAMP(NCOLOR,NAMPSO)
+      COMPLEX*16 TMP_JAMP(0)
 C     
 C     GLOBAL VARIABLES
 C     
@@ -202,11 +203,11 @@
 C     
 C     COLOR DATA
 C     
-      DATA DENOM(1)/1/
-      DATA (CF(I,  1),I=  1,  2) /    9,    3/
+      DATA (CF(I,  1),I=  1,  2) /9.000000000000000D+00
+     $ ,3.000000000000000D+00/
 C     1 T(1,2) T(3,4)
-      DATA DENOM(2)/1/
-      DATA (CF(I,  2),I=  1,  2) /    3,    9/
+      DATA (CF(I,  2),I=  1,  2) /3.000000000000000D+00
+     $ ,9.000000000000000D+00/
 C     1 T(1,4) T(3,2)
 C     ----------
 C     BEGIN CODE
@@ -220,10 +221,9 @@
           AMP(I)=SAVEAMP(I,HELL)
         ENDDO
       ENDIF
-<<<<<<< HEAD
 C     JAMPs contributing to orders QCD=2 QED=0
-      JAMP(1,1)=+1D0/2D0*(-1D0/3D0*AMP(1))
-      JAMP(2,1)=+1D0/2D0*(+AMP(1))
+      JAMP(1,1) = (-1.666666666666667D-01)*AMP(1)
+      JAMP(2,1) = (5.000000000000000D-01)*AMP(1)
       DO I = 1, NSQAMPSO
         ANS(I) = 0D0
       ENDDO
@@ -234,7 +234,7 @@
             ZTEMP = ZTEMP + CF(J,I)*JAMP(J,M)
           ENDDO
           ANS(SQSOINDEXB(M,M))=ANS(SQSOINDEXB(M,M))+ZTEMP
-     $     *DCONJG(JAMP(I,M))/DENOM(I)
+     $     *DCONJG(JAMP(I,M))
         ENDDO
       ENDDO
       END
@@ -304,15 +304,6 @@
           IF (SUM_HEL(I).EQ.0D0) CYCLE
           ACCUM=ACCUM+WGT_HEL(I,HEL(IHEL))/SUM_HEL(I)
      $     *DBLE(GOODHEL(IHEL))/N_NONZERO_ORD
-=======
-      JAMP(1) = (-1.666666666666667D-01)*AMP(1)
-      JAMP(2) = (5.000000000000000D-01)*AMP(1)
-      BORN_HEL = 0.D0
-      DO I = 1, NCOLOR
-        ZTEMP = (0.D0,0.D0)
-        DO J = 1, NCOLOR
-          ZTEMP = ZTEMP + CF(J,I)*JAMP(J)
->>>>>>> 8d326bbf
         ENDDO
       ENDDO
 

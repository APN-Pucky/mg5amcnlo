      SUBROUTINE SMATRIX1(P,ANS_SUMMED)
C     
C     Generated by MadGraph5_aMC@NLO v. %(version)s, %(date)s
C     By the MadGraph5_aMC@NLO Development Team
C     Visit launchpad.net/madgraph5 and amcatnlo.web.cern.ch
C     
C     
C     Return the sum of the split orders which are required in
C      orders.inc (NLO_ORDERS)
C     
C     
<<<<<<< HEAD
C     Process: g g > t t~ g [ real = QED QCD ] QCD^2=6 QED^2=0
=======
C     Process: g g > t t~ g [ real = QCD QED ] QCD^2=6 QED^2=0
>>>>>>> d8618cb8
C     
C     
C     CONSTANTS
C     
      IMPLICIT NONE
      INTEGER    NEXTERNAL
      PARAMETER (NEXTERNAL=5)
      INTEGER NSQAMPSO
      PARAMETER (NSQAMPSO=1)
C     
C     ARGUMENTS 
C     
      REAL*8 P(0:3,NEXTERNAL), ANS_SUMMED
C     
C     VARIABLES
C     
      INTEGER I,J
      REAL*8 ANS(0:NSQAMPSO)
      LOGICAL KEEP_ORDER(NSQAMPSO), FIRSTTIME
      INCLUDE 'orders.inc'
      DATA KEEP_ORDER / NSQAMPSO*.TRUE. /
      DATA FIRSTTIME / .TRUE. /
      INTEGER AMP_ORDERS(NSPLITORDERS)
      DOUBLE PRECISION ANS_MAX, TINY
      PARAMETER (TINY = 1D-12)
      DOUBLE PRECISION       WGT_ME_BORN,WGT_ME_REAL
      COMMON /C_WGT_ME_TREE/ WGT_ME_BORN,WGT_ME_REAL
C     
C     FUNCTIONS
C     
      INTEGER GETORDPOWFROMINDEX1
      INTEGER ORDERS_TO_AMP_SPLIT_POS
C     
C     BEGIN CODE
C     

C     look for orders which match the nlo order constraint 

      IF (FIRSTTIME) THEN
        DO I = 1, NSQAMPSO
          DO J = 1, NSPLITORDERS
            IF(GETORDPOWFROMINDEX1(J, I) .GT. NLO_ORDERS(J)) THEN
              KEEP_ORDER(I) = .FALSE.
              EXIT
            ENDIF
          ENDDO
          IF (KEEP_ORDER(I)) THEN
            WRITE(*,*) 'REAL 1: keeping split order ', I
          ELSE
            WRITE(*,*) 'REAL 1: not keeping split order ', I
          ENDIF
        ENDDO
        FIRSTTIME = .FALSE.
      ENDIF

      CALL SMATRIX1_SPLITORDERS(P,ANS)
      ANS_SUMMED = 0D0
      ANS_MAX = 0D0

C     reset the amp_split array
      AMP_SPLIT(1:AMP_SPLIT_SIZE) = 0D0

      DO I = 1, NSQAMPSO
        ANS_MAX = MAX(DABS(ANS(I)),ANS_MAX)
      ENDDO

      DO I = 1, NSQAMPSO
        IF (KEEP_ORDER(I)) THEN
          ANS_SUMMED = ANS_SUMMED + ANS(I)
C         keep track of the separate pieces correspoinding to
C          different coupling combinations
          DO J = 1, NSPLITORDERS
            AMP_ORDERS(J) = GETORDPOWFROMINDEX1(J, I)
          ENDDO
<<<<<<< HEAD
          IF (ABS(ANS(I)).GT.ANS_MAX*TINY) AMP_SPLIT(ORDERS_TO_AMP_SPLI
     $T_POS(AMP_ORDERS)) = ANS(I)
=======
          IF (ABS(ANS(I)).GT.ANS_MAX*TINY)
     $      AMP_SPLIT(ORDERS_TO_AMP_SPLIT_POS(AMP_ORDERS)) = ANS(I)
>>>>>>> d8618cb8
        ENDIF
      ENDDO

C     avoid fake non-zeros
      IF (DABS(ANS_SUMMED).LT.TINY*ANS_MAX) ANS_SUMMED=0D0

      WGT_ME_REAL = ANS_SUMMED

      END



      SUBROUTINE SMATRIX1_SPLITORDERS(P,ANS)
C     
C     Generated by MadGraph5_aMC@NLO v. %(version)s, %(date)s
C     By the MadGraph5_aMC@NLO Development Team
C     Visit launchpad.net/madgraph5 and amcatnlo.web.cern.ch
C     
C     Returns amplitude squared summed/avg over colors
C     and helicities
C     for the point in phase space P(0:3,NEXTERNAL)
C     
<<<<<<< HEAD
C     Process: g g > t t~ g [ real = QED QCD ] QCD^2=6 QED^2=0
=======
C     Process: g g > t t~ g [ real = QCD QED ] QCD^2=6 QED^2=0
>>>>>>> d8618cb8
C     
      IMPLICIT NONE
C     
C     CONSTANTS
C     
      INCLUDE 'nexternal.inc'
      INTEGER     NCOMB
      PARAMETER ( NCOMB=32)
      INTEGER NSQAMPSO
      PARAMETER (NSQAMPSO=1)
C     
C     ARGUMENTS 
C     
      REAL*8 P(0:3,NEXTERNAL),ANS(0:NSQAMPSO)
C     
C     LOCAL VARIABLES 
C     
      INTEGER IHEL,IDEN,I,J,T_IDENT(NCOMB)
      REAL*8 T(0:NSQAMPSO),T_SAVE(NCOMB,0:NSQAMPSO)
      SAVE T_SAVE,T_IDENT
      INTEGER NHEL(NEXTERNAL,NCOMB)
      DATA (NHEL(I,   1),I=1,5) /-1,-1,-1, 1,-1/
      DATA (NHEL(I,   2),I=1,5) /-1,-1,-1, 1, 1/
      DATA (NHEL(I,   3),I=1,5) /-1,-1,-1,-1,-1/
      DATA (NHEL(I,   4),I=1,5) /-1,-1,-1,-1, 1/
      DATA (NHEL(I,   5),I=1,5) /-1,-1, 1, 1,-1/
      DATA (NHEL(I,   6),I=1,5) /-1,-1, 1, 1, 1/
      DATA (NHEL(I,   7),I=1,5) /-1,-1, 1,-1,-1/
      DATA (NHEL(I,   8),I=1,5) /-1,-1, 1,-1, 1/
      DATA (NHEL(I,   9),I=1,5) /-1, 1,-1, 1,-1/
      DATA (NHEL(I,  10),I=1,5) /-1, 1,-1, 1, 1/
      DATA (NHEL(I,  11),I=1,5) /-1, 1,-1,-1,-1/
      DATA (NHEL(I,  12),I=1,5) /-1, 1,-1,-1, 1/
      DATA (NHEL(I,  13),I=1,5) /-1, 1, 1, 1,-1/
      DATA (NHEL(I,  14),I=1,5) /-1, 1, 1, 1, 1/
      DATA (NHEL(I,  15),I=1,5) /-1, 1, 1,-1,-1/
      DATA (NHEL(I,  16),I=1,5) /-1, 1, 1,-1, 1/
      DATA (NHEL(I,  17),I=1,5) / 1,-1,-1, 1,-1/
      DATA (NHEL(I,  18),I=1,5) / 1,-1,-1, 1, 1/
      DATA (NHEL(I,  19),I=1,5) / 1,-1,-1,-1,-1/
      DATA (NHEL(I,  20),I=1,5) / 1,-1,-1,-1, 1/
      DATA (NHEL(I,  21),I=1,5) / 1,-1, 1, 1,-1/
      DATA (NHEL(I,  22),I=1,5) / 1,-1, 1, 1, 1/
      DATA (NHEL(I,  23),I=1,5) / 1,-1, 1,-1,-1/
      DATA (NHEL(I,  24),I=1,5) / 1,-1, 1,-1, 1/
      DATA (NHEL(I,  25),I=1,5) / 1, 1,-1, 1,-1/
      DATA (NHEL(I,  26),I=1,5) / 1, 1,-1, 1, 1/
      DATA (NHEL(I,  27),I=1,5) / 1, 1,-1,-1,-1/
      DATA (NHEL(I,  28),I=1,5) / 1, 1,-1,-1, 1/
      DATA (NHEL(I,  29),I=1,5) / 1, 1, 1, 1,-1/
      DATA (NHEL(I,  30),I=1,5) / 1, 1, 1, 1, 1/
      DATA (NHEL(I,  31),I=1,5) / 1, 1, 1,-1,-1/
      DATA (NHEL(I,  32),I=1,5) / 1, 1, 1,-1, 1/
      LOGICAL GOODHEL(NCOMB)
      DATA GOODHEL/NCOMB*.FALSE./
      INTEGER NTRY
      DATA NTRY/0/
      DATA IDEN/256/
C     ----------
C     BEGIN CODE
C     ----------
      NTRY=NTRY+1
      DO I=0,NSQAMPSO
        ANS(I) = 0D0
      ENDDO
      DO IHEL=1,NCOMB
        IF (GOODHEL(IHEL) .OR. NTRY .LT. 2) THEN
          IF (NTRY.LT.2) THEN
C           for the first ps-point, check for helicities that give
C           identical matrix elements
            CALL MATRIX_1(P ,NHEL(1,IHEL),T)
            DO I=0,NSQAMPSO
              T_SAVE(IHEL,I)=T(I)
            ENDDO
            T_IDENT(IHEL)=-1
            DO I=1,IHEL-1
              IF (T(0).EQ.0D0) EXIT
              IF (T_SAVE(I,0).EQ.0D0) CYCLE
              DO J = 0, NSQAMPSO
                IF (ABS(T(J)/T_SAVE(I,J)-1D0) .GT. 1D-12) GOTO 444
              ENDDO
              T_IDENT(IHEL) = I
 444          CONTINUE
            ENDDO
          ELSE
            IF (T_IDENT(IHEL).GT.0) THEN
C             if two helicity states are identical, dont recompute
              DO I=0,NSQAMPSO
                T(I)=T_SAVE(T_IDENT(IHEL),I)
                T_SAVE(IHEL,I)=T(I)
              ENDDO
            ELSE
              CALL MATRIX_1(P ,NHEL(1,IHEL),T)
              DO I=0,NSQAMPSO
                T_SAVE(IHEL,I)=T(I)
              ENDDO
            ENDIF
          ENDIF
C         add to the sum of helicities
          DO I=1,NSQAMPSO  !keep loop from 1!!
            ANS(I)=ANS(I)+T(I)
          ENDDO
          IF (T(0) .NE. 0D0 .AND. .NOT. GOODHEL(IHEL)) THEN
            GOODHEL(IHEL)=.TRUE.
          ENDIF
        ENDIF
      ENDDO
      DO I=1,NSQAMPSO
        ANS(I)=ANS(I)/DBLE(IDEN)
        ANS(0)=ANS(0)+ANS(I)
      ENDDO
      END


      SUBROUTINE MATRIX_1(P,NHEL,RES)
C     
C     Generated by MadGraph5_aMC@NLO v. %(version)s, %(date)s
C     By the MadGraph5_aMC@NLO Development Team
C     Visit launchpad.net/madgraph5 and amcatnlo.web.cern.ch
C     
C     Returns amplitude squared summed/avg over colors
C     for the point with external lines W(0:6,NEXTERNAL)
C     
<<<<<<< HEAD
C     Process: g g > t t~ g [ real = QED QCD ] QCD^2=6 QED^2=0
=======
C     Process: g g > t t~ g [ real = QCD QED ] QCD^2=6 QED^2=0
>>>>>>> d8618cb8
C     
      IMPLICIT NONE
C     
C     CONSTANTS
C     
      INTEGER    NGRAPHS
      PARAMETER (NGRAPHS=18)
      INTEGER    NWAVEFUNCS, NCOLOR
      PARAMETER (NWAVEFUNCS=12, NCOLOR=6)
      INTEGER NAMPSO, NSQAMPSO
      PARAMETER (NAMPSO=1, NSQAMPSO=1)
      REAL*8     ZERO
      PARAMETER (ZERO=0D0)
      COMPLEX*16 IMAG1
      PARAMETER (IMAG1=(0D0,1D0))
      INCLUDE 'nexternal.inc'
      INCLUDE 'coupl.inc'
C     
C     ARGUMENTS 
C     
      REAL*8 P(0:3,NEXTERNAL)
      INTEGER NHEL(NEXTERNAL)
      REAL*8 RES(0:NSQAMPSO)
C     
C     LOCAL VARIABLES 
C     
      INTEGER I,J,M,N
      INTEGER IC(NEXTERNAL)
      DATA IC /NEXTERNAL*1/
      REAL*8 DENOM(NCOLOR), CF(NCOLOR,NCOLOR)
      COMPLEX*16 ZTEMP, AMP(NGRAPHS), JAMP(NCOLOR,NAMPSO), W(8
     $ ,NWAVEFUNCS)
C     
C     FUNCTION
C     
      INTEGER SQSOINDEX1
C     
C     COLOR DATA
C     
      DATA DENOM(1)/9/
      DATA (CF(I,  1),I=  1,  6) /   64,   -8,   -8,    1,    1,   10/
C     1 T(1,2,5,3,4)
      DATA DENOM(2)/9/
      DATA (CF(I,  2),I=  1,  6) /   -8,   64,    1,   10,   -8,    1/
C     1 T(1,5,2,3,4)
      DATA DENOM(3)/9/
      DATA (CF(I,  3),I=  1,  6) /   -8,    1,   64,   -8,   10,    1/
C     1 T(2,1,5,3,4)
      DATA DENOM(4)/9/
      DATA (CF(I,  4),I=  1,  6) /    1,   10,   -8,   64,    1,   -8/
C     1 T(2,5,1,3,4)
      DATA DENOM(5)/9/
      DATA (CF(I,  5),I=  1,  6) /    1,   -8,   10,    1,   64,   -8/
C     1 T(5,1,2,3,4)
      DATA DENOM(6)/9/
      DATA (CF(I,  6),I=  1,  6) /   10,    1,    1,   -8,   -8,   64/
C     1 T(5,2,1,3,4)
C     ----------
C     BEGIN CODE
C     ----------
      CALL VXXXXX(P(0,1),ZERO,NHEL(1),-1*IC(1),W(1,1))
      CALL VXXXXX(P(0,2),ZERO,NHEL(2),-1*IC(2),W(1,2))
      CALL OXXXXX(P(0,3),MDL_MT,NHEL(3),+1*IC(3),W(1,3))
      CALL IXXXXX(P(0,4),MDL_MT,NHEL(4),-1*IC(4),W(1,4))
      CALL VXXXXX(P(0,5),ZERO,NHEL(5),+1*IC(5),W(1,5))
      CALL VVV1P0_1(W(1,1),W(1,2),GC_10,ZERO,ZERO,W(1,6))
      CALL FFV1P0_3(W(1,4),W(1,3),GC_11,ZERO,ZERO,W(1,7))
C     Amplitude(s) for diagram number 1
      CALL VVV1_0(W(1,6),W(1,7),W(1,5),GC_10,AMP(1))
      CALL FFV1_1(W(1,3),W(1,5),GC_11,MDL_MT,MDL_WT,W(1,8))
C     Amplitude(s) for diagram number 2
      CALL FFV1_0(W(1,4),W(1,8),W(1,6),GC_11,AMP(2))
      CALL FFV1_2(W(1,4),W(1,5),GC_11,MDL_MT,MDL_WT,W(1,9))
C     Amplitude(s) for diagram number 3
      CALL FFV1_0(W(1,9),W(1,3),W(1,6),GC_11,AMP(3))
      CALL FFV1_1(W(1,3),W(1,1),GC_11,MDL_MT,MDL_WT,W(1,6))
      CALL FFV1_2(W(1,4),W(1,2),GC_11,MDL_MT,MDL_WT,W(1,10))
C     Amplitude(s) for diagram number 4
      CALL FFV1_0(W(1,10),W(1,6),W(1,5),GC_11,AMP(4))
      CALL VVV1P0_1(W(1,2),W(1,5),GC_10,ZERO,ZERO,W(1,11))
C     Amplitude(s) for diagram number 5
      CALL FFV1_0(W(1,4),W(1,6),W(1,11),GC_11,AMP(5))
C     Amplitude(s) for diagram number 6
      CALL FFV1_0(W(1,9),W(1,6),W(1,2),GC_11,AMP(6))
      CALL FFV1_2(W(1,4),W(1,1),GC_11,MDL_MT,MDL_WT,W(1,6))
      CALL FFV1_1(W(1,3),W(1,2),GC_11,MDL_MT,MDL_WT,W(1,12))
C     Amplitude(s) for diagram number 7
      CALL FFV1_0(W(1,6),W(1,12),W(1,5),GC_11,AMP(7))
C     Amplitude(s) for diagram number 8
      CALL FFV1_0(W(1,6),W(1,3),W(1,11),GC_11,AMP(8))
C     Amplitude(s) for diagram number 9
      CALL FFV1_0(W(1,6),W(1,8),W(1,2),GC_11,AMP(9))
      CALL VVV1P0_1(W(1,1),W(1,5),GC_10,ZERO,ZERO,W(1,6))
C     Amplitude(s) for diagram number 10
      CALL FFV1_0(W(1,4),W(1,12),W(1,6),GC_11,AMP(10))
C     Amplitude(s) for diagram number 11
      CALL FFV1_0(W(1,10),W(1,3),W(1,6),GC_11,AMP(11))
C     Amplitude(s) for diagram number 12
      CALL VVV1_0(W(1,6),W(1,2),W(1,7),GC_10,AMP(12))
C     Amplitude(s) for diagram number 13
      CALL FFV1_0(W(1,9),W(1,12),W(1,1),GC_11,AMP(13))
C     Amplitude(s) for diagram number 14
      CALL FFV1_0(W(1,10),W(1,8),W(1,1),GC_11,AMP(14))
C     Amplitude(s) for diagram number 15
      CALL VVV1_0(W(1,1),W(1,11),W(1,7),GC_10,AMP(15))
      CALL VVVV1P0_1(W(1,1),W(1,2),W(1,5),GC_12,ZERO,ZERO,W(1,11))
      CALL VVVV3P0_1(W(1,1),W(1,2),W(1,5),GC_12,ZERO,ZERO,W(1,7))
      CALL VVVV4P0_1(W(1,1),W(1,2),W(1,5),GC_12,ZERO,ZERO,W(1,10))
C     Amplitude(s) for diagram number 16
      CALL FFV1_0(W(1,4),W(1,3),W(1,11),GC_11,AMP(16))
      CALL FFV1_0(W(1,4),W(1,3),W(1,7),GC_11,AMP(17))
      CALL FFV1_0(W(1,4),W(1,3),W(1,10),GC_11,AMP(18))
C     JAMPs contributing to orders QCD=3 QED=0
      JAMP(1,1)=-AMP(1)+IMAG1*AMP(3)+IMAG1*AMP(5)-AMP(6)+AMP(15)
<<<<<<< HEAD
     $ -AMP(18)+AMP(16)
      JAMP(2,1)=-AMP(4)-IMAG1*AMP(5)+IMAG1*AMP(11)+AMP(12)-AMP(15)
     $ -AMP(17)-AMP(16)
      JAMP(3,1)=+AMP(1)-IMAG1*AMP(3)+IMAG1*AMP(10)-AMP(12)-AMP(13)
     $ +AMP(18)+AMP(17)
      JAMP(4,1)=-AMP(7)+IMAG1*AMP(8)-IMAG1*AMP(10)+AMP(12)-AMP(15)
     $ -AMP(17)-AMP(16)
      JAMP(5,1)=+AMP(1)+IMAG1*AMP(2)-IMAG1*AMP(11)-AMP(12)-AMP(14)
     $ +AMP(18)+AMP(17)
      JAMP(6,1)=-AMP(1)-IMAG1*AMP(2)-IMAG1*AMP(8)-AMP(9)+AMP(15)
     $ -AMP(18)+AMP(16)
=======
     $ +AMP(16)-AMP(18)
      JAMP(2,1)=-AMP(4)-IMAG1*AMP(5)+IMAG1*AMP(11)+AMP(12)-AMP(15)
     $ -AMP(16)-AMP(17)
      JAMP(3,1)=+AMP(1)-IMAG1*AMP(3)+IMAG1*AMP(10)-AMP(12)-AMP(13)
     $ +AMP(17)+AMP(18)
      JAMP(4,1)=-AMP(7)+IMAG1*AMP(8)-IMAG1*AMP(10)+AMP(12)-AMP(15)
     $ -AMP(16)-AMP(17)
      JAMP(5,1)=+AMP(1)+IMAG1*AMP(2)-IMAG1*AMP(11)-AMP(12)-AMP(14)
     $ +AMP(17)+AMP(18)
      JAMP(6,1)=-AMP(1)-IMAG1*AMP(2)-IMAG1*AMP(8)-AMP(9)+AMP(15)
     $ +AMP(16)-AMP(18)
>>>>>>> d8618cb8

      DO I=0,NSQAMPSO
        RES(I)=0D0
      ENDDO
      DO M = 1, NAMPSO
        DO I = 1, NCOLOR
          ZTEMP = (0.D0,0.D0)
          DO J = 1, NCOLOR
            ZTEMP = ZTEMP + CF(J,I)*JAMP(J,M)
          ENDDO
          DO N = 1, NAMPSO
            RES(SQSOINDEX1(M,N)) = RES(SQSOINDEX1(M,N)) + ZTEMP
     $       *DCONJG(JAMP(I,N))/DENOM(I)
          ENDDO
        ENDDO
      ENDDO

      DO I=1,NSQAMPSO
        RES(0)=RES(0)+RES(I)
      ENDDO

      END

C     
C     Helper functions to deal with the split orders.
C     

      INTEGER FUNCTION SQSOINDEX1(AMPORDERA,AMPORDERB)
C     
C     This functions plays the role of the interference matrix. It can
C      be hardcoded or 
C     made more elegant using hashtables if its execution speed ever
C      becomes a relevant
C     factor. From two split order indices of the jamps, it return the
C      corresponding
C     index in the squared order canonical ordering.
C     
C     CONSTANTS
C     
      IMPLICIT NONE
      INTEGER NAMPSO, NSQAMPSO
      PARAMETER (NAMPSO=1, NSQAMPSO=1)
      INTEGER NSPLITORDERS
      PARAMETER (NSPLITORDERS=2)
C     
C     ARGUMENTS
C     
      INTEGER AMPORDERA, AMPORDERB
C     
C     LOCAL VARIABLES
C     
      INTEGER I, SQORDERS(NSPLITORDERS)
      INTEGER AMPSPLITORDERS(NAMPSO,NSPLITORDERS)
      DATA (AMPSPLITORDERS(  1,I),I=  1,  2) /    3,    0/
C     
C     FUNCTION
C     
      INTEGER SQSOINDEX_FROM_ORDERS1
C     
C     BEGIN CODE
C     
      DO I=1,NSPLITORDERS
<<<<<<< HEAD
        SQORDERS(I)=AMPSPLITORDERS(AMPORDERA,I)+AMPSPLITORDERS(AMPORDER
     $B,I)
=======
        SQORDERS(I)=AMPSPLITORDERS(AMPORDERA,I)
     $   +AMPSPLITORDERS(AMPORDERB,I)
>>>>>>> d8618cb8
      ENDDO
      SQSOINDEX1=SQSOINDEX_FROM_ORDERS1(SQORDERS)
      END



      INTEGER FUNCTION SQSOINDEX_FROM_ORDERS1(ORDERS)
C     
C     From a list of values for the split orders, this function
C      returns the
C     corresponding index in the squared orders canonical ordering.
C     
      IMPLICIT NONE
      INTEGER NSQAMPSO
      PARAMETER (NSQAMPSO=1)
      INTEGER NSPLITORDERS
      PARAMETER (NSPLITORDERS=2)
C     
C     ARGUMENTS
C     
      INTEGER ORDERS(NSPLITORDERS)
C     
C     LOCAL VARIABLES
C     
      INTEGER I,J
      INTEGER SQSPLITORDERS(NSQAMPSO,NSPLITORDERS)
C     the values listed below are for QCD, QED
      DATA (SQSPLITORDERS(  1,I),I=  1,  2) /    6,    0/
C     
C     BEGIN CODE
C     
      DO I=1,NSQAMPSO
        DO J=1,NSPLITORDERS
          IF (ORDERS(J).NE.SQSPLITORDERS(I,J)) GOTO 1009
        ENDDO
        SQSOINDEX_FROM_ORDERS1 = I
        RETURN
 1009   CONTINUE
      ENDDO

      WRITE(*,*) 'ERROR:: Stopping function sqsoindex_from_orders'
      WRITE(*,*) 'Could not find squared orders ',(ORDERS(I),I=1
     $ ,NSPLITORDERS)
      STOP

      END



      INTEGER FUNCTION GETORDPOWFROMINDEX1(IORDER, INDX)
C     
C     Return the power of the IORDER-th order appearing at position
C      INDX
C     in the split-orders output
C     
      IMPLICIT NONE
      INTEGER NSQAMPSO
      PARAMETER (NSQAMPSO=1)
      INTEGER NSPLITORDERS
      PARAMETER (NSPLITORDERS=2)
C     
C     ARGUMENTS
C     
      INTEGER IORDER, INDX
C     
C     LOCAL VARIABLES
C     
      INTEGER I
      INTEGER SQSPLITORDERS(NSQAMPSO,NSPLITORDERS)
C     the values listed below are for QCD, QED
      DATA (SQSPLITORDERS(  1,I),I=  1,  2) /    6,    0/
C     
C     BEGIN CODE
C     
      IF (IORDER.GT.NSPLITORDERS.OR.IORDER.LT.1) THEN
        WRITE(*,*) 'INVALID IORDER 1', IORDER
        WRITE(*,*) 'SHOULD BE BETWEEN 1 AND ', NSPLITORDERS
        STOP
      ENDIF

      IF (INDX.GT.NSQAMPSO.OR.INDX.LT.1) THEN
        WRITE(*,*) 'INVALID INDX 1', INDX
        WRITE(*,*) 'SHOULD BE BETWEEN 1 AND ', NSQAMPSO
        STOP
      ENDIF

      GETORDPOWFROMINDEX1=SQSPLITORDERS(INDX, IORDER)
      END



      SUBROUTINE GET_NSQSO_REAL1(NSQSO)
C     
C     Simple subroutine returning the number of squared split order
C     contributions returned in ANS when calling SMATRIX_SPLITORDERS
C     
      IMPLICIT NONE
      INTEGER NSQAMPSO
      PARAMETER (NSQAMPSO=1)
      INTEGER NSQSO

      NSQSO=NSQAMPSO

      END
<|MERGE_RESOLUTION|>--- conflicted
+++ resolved
@@ -9,11 +9,7 @@
 C      orders.inc (NLO_ORDERS)
 C     
 C     
-<<<<<<< HEAD
-C     Process: g g > t t~ g [ real = QED QCD ] QCD^2=6 QED^2=0
-=======
 C     Process: g g > t t~ g [ real = QCD QED ] QCD^2=6 QED^2=0
->>>>>>> d8618cb8
 C     
 C     
 C     CONSTANTS
@@ -88,13 +84,8 @@
           DO J = 1, NSPLITORDERS
             AMP_ORDERS(J) = GETORDPOWFROMINDEX1(J, I)
           ENDDO
-<<<<<<< HEAD
-          IF (ABS(ANS(I)).GT.ANS_MAX*TINY) AMP_SPLIT(ORDERS_TO_AMP_SPLI
-     $T_POS(AMP_ORDERS)) = ANS(I)
-=======
           IF (ABS(ANS(I)).GT.ANS_MAX*TINY)
      $      AMP_SPLIT(ORDERS_TO_AMP_SPLIT_POS(AMP_ORDERS)) = ANS(I)
->>>>>>> d8618cb8
         ENDIF
       ENDDO
 
@@ -117,11 +108,7 @@
 C     and helicities
 C     for the point in phase space P(0:3,NEXTERNAL)
 C     
-<<<<<<< HEAD
-C     Process: g g > t t~ g [ real = QED QCD ] QCD^2=6 QED^2=0
-=======
 C     Process: g g > t t~ g [ real = QCD QED ] QCD^2=6 QED^2=0
->>>>>>> d8618cb8
 C     
       IMPLICIT NONE
 C     
@@ -245,11 +232,7 @@
 C     Returns amplitude squared summed/avg over colors
 C     for the point with external lines W(0:6,NEXTERNAL)
 C     
-<<<<<<< HEAD
-C     Process: g g > t t~ g [ real = QED QCD ] QCD^2=6 QED^2=0
-=======
 C     Process: g g > t t~ g [ real = QCD QED ] QCD^2=6 QED^2=0
->>>>>>> d8618cb8
 C     
       IMPLICIT NONE
 C     
@@ -364,19 +347,6 @@
       CALL FFV1_0(W(1,4),W(1,3),W(1,10),GC_11,AMP(18))
 C     JAMPs contributing to orders QCD=3 QED=0
       JAMP(1,1)=-AMP(1)+IMAG1*AMP(3)+IMAG1*AMP(5)-AMP(6)+AMP(15)
-<<<<<<< HEAD
-     $ -AMP(18)+AMP(16)
-      JAMP(2,1)=-AMP(4)-IMAG1*AMP(5)+IMAG1*AMP(11)+AMP(12)-AMP(15)
-     $ -AMP(17)-AMP(16)
-      JAMP(3,1)=+AMP(1)-IMAG1*AMP(3)+IMAG1*AMP(10)-AMP(12)-AMP(13)
-     $ +AMP(18)+AMP(17)
-      JAMP(4,1)=-AMP(7)+IMAG1*AMP(8)-IMAG1*AMP(10)+AMP(12)-AMP(15)
-     $ -AMP(17)-AMP(16)
-      JAMP(5,1)=+AMP(1)+IMAG1*AMP(2)-IMAG1*AMP(11)-AMP(12)-AMP(14)
-     $ +AMP(18)+AMP(17)
-      JAMP(6,1)=-AMP(1)-IMAG1*AMP(2)-IMAG1*AMP(8)-AMP(9)+AMP(15)
-     $ -AMP(18)+AMP(16)
-=======
      $ +AMP(16)-AMP(18)
       JAMP(2,1)=-AMP(4)-IMAG1*AMP(5)+IMAG1*AMP(11)+AMP(12)-AMP(15)
      $ -AMP(16)-AMP(17)
@@ -388,7 +358,6 @@
      $ +AMP(17)+AMP(18)
       JAMP(6,1)=-AMP(1)-IMAG1*AMP(2)-IMAG1*AMP(8)-AMP(9)+AMP(15)
      $ +AMP(16)-AMP(18)
->>>>>>> d8618cb8
 
       DO I=0,NSQAMPSO
         RES(I)=0D0
@@ -451,13 +420,8 @@
 C     BEGIN CODE
 C     
       DO I=1,NSPLITORDERS
-<<<<<<< HEAD
-        SQORDERS(I)=AMPSPLITORDERS(AMPORDERA,I)+AMPSPLITORDERS(AMPORDER
-     $B,I)
-=======
         SQORDERS(I)=AMPSPLITORDERS(AMPORDERA,I)
      $   +AMPSPLITORDERS(AMPORDERB,I)
->>>>>>> d8618cb8
       ENDDO
       SQSOINDEX1=SQSOINDEX_FROM_ORDERS1(SQORDERS)
       END

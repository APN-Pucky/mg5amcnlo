--- conflicted
+++ resolved
@@ -10,11 +10,7 @@
       LOGICAL GFORCEBW(-MAX_BRANCHB_USED : -1, LMAXCONFIGSB_USED)
 
 C     Here are the congifurations
-<<<<<<< HEAD
-C     Process: g g > t t~ [ real = QED QCD ] QCD^2=6 QED^2=0
-=======
 C     Process: g g > t t~ [ real = QCD QED ] QCD^2=6 QED^2=0
->>>>>>> d8618cb8
 C     Diagram 1, Amplitude 1
       DATA MAPCONFIG(   1)/   1/
       DATA (IFOREST(IFR, -1,   1),IFR=1,2)/  4,  3/

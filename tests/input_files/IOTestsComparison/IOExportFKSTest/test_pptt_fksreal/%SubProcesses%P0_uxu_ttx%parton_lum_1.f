      SUBROUTINE DLUM_1(LUM)
C     ****************************************************            
C         
C     Generated by MadGraph5_aMC@NLO v. %(version)s, %(date)s
C     By the MadGraph5_aMC@NLO Development Team
C     Visit launchpad.net/madgraph5 and amcatnlo.web.cern.ch
C     RETURNS PARTON LUMINOSITIES FOR MADFKS                          
C        
C     
<<<<<<< HEAD
C     Process: u~ u > t t~ g [ real = QED QCD ] QCD^2=6 QED^2=0
C     Process: c~ c > t t~ g [ real = QED QCD ] QCD^2=6 QED^2=0
C     Process: d~ d > t t~ g [ real = QED QCD ] QCD^2=6 QED^2=0
C     Process: s~ s > t t~ g [ real = QED QCD ] QCD^2=6 QED^2=0
=======
C     Process: u~ u > t t~ g [ real = QCD QED ] QCD^2=6 QED^2=0
C     Process: c~ c > t t~ g [ real = QCD QED ] QCD^2=6 QED^2=0
C     Process: d~ d > t t~ g [ real = QCD QED ] QCD^2=6 QED^2=0
C     Process: s~ s > t t~ g [ real = QCD QED ] QCD^2=6 QED^2=0
>>>>>>> d8618cb8
C     
C     ****************************************************            
C         
      IMPLICIT NONE
C     
C     CONSTANTS                                                       
C         
C     
      INCLUDE 'genps.inc'
      INCLUDE 'nexternal.inc'
      DOUBLE PRECISION       CONV
      PARAMETER (CONV=389379660D0)  !CONV TO PICOBARNS             
C     
C     ARGUMENTS                                                       
C         
C     
      DOUBLE PRECISION LUM
C     
C     LOCAL VARIABLES                                                 
C         
C     
      INTEGER I, ICROSS,LP
      DOUBLE PRECISION CX1,SX1,UX1,DX1
      DOUBLE PRECISION D2,U2,S2,C2
C     
C     EXTERNAL FUNCTIONS                                              
C         
C     
      DOUBLE PRECISION PDG2PDF
C     
C     GLOBAL VARIABLES                                                
C         
C     
      INTEGER              IPROC
      DOUBLE PRECISION PD(0:MAXPROC)
      COMMON /SUBPROC/ PD, IPROC
      INCLUDE 'coupl.inc'
      INCLUDE 'run.inc'
      INTEGER IMIRROR
      COMMON/CMIRROR/IMIRROR
C     
C     DATA                                                            
C         
C     
      DATA CX1,SX1,UX1,DX1/4*1D0/
      DATA D2,U2,S2,C2/4*1D0/
      DATA ICROSS/1/
C     ----------                                                      
C         
C     BEGIN CODE                                                      
C         
C     ----------                                                      
C         
      LUM = 0D0
      IF (ABS(LPP(1)) .GE. 1) THEN
        LP=SIGN(1,LPP(1))
        CX1=PDG2PDF(ABS(LPP(1)),-4*LP,XBK(1),DSQRT(Q2FACT(1)))
        SX1=PDG2PDF(ABS(LPP(1)),-3*LP,XBK(1),DSQRT(Q2FACT(1)))
        UX1=PDG2PDF(ABS(LPP(1)),-2*LP,XBK(1),DSQRT(Q2FACT(1)))
        DX1=PDG2PDF(ABS(LPP(1)),-1*LP,XBK(1),DSQRT(Q2FACT(1)))
      ENDIF
      IF (ABS(LPP(2)) .GE. 1) THEN
        LP=SIGN(1,LPP(2))
        D2=PDG2PDF(ABS(LPP(2)),1*LP,XBK(2),DSQRT(Q2FACT(2)))
        U2=PDG2PDF(ABS(LPP(2)),2*LP,XBK(2),DSQRT(Q2FACT(2)))
        S2=PDG2PDF(ABS(LPP(2)),3*LP,XBK(2),DSQRT(Q2FACT(2)))
        C2=PDG2PDF(ABS(LPP(2)),4*LP,XBK(2),DSQRT(Q2FACT(2)))
      ENDIF
      PD(0) = 0D0
      IPROC = 0
      IPROC=IPROC+1  ! u~ u > t t~ g
      PD(IPROC) = UX1*U2
      IPROC=IPROC+1  ! c~ c > t t~ g
      PD(IPROC) = CX1*C2
      IPROC=IPROC+1  ! d~ d > t t~ g
      PD(IPROC) = DX1*D2
      IPROC=IPROC+1  ! s~ s > t t~ g
      PD(IPROC) = SX1*S2
      DO I=1,IPROC
        IF (NINCOMING.EQ.2) THEN
          LUM = LUM + PD(I) * CONV
        ELSE
          LUM = LUM + PD(I)
        ENDIF
      ENDDO
      RETURN
      END
<|MERGE_RESOLUTION|>--- conflicted
+++ resolved
@@ -7,17 +7,10 @@
 C     RETURNS PARTON LUMINOSITIES FOR MADFKS                          
 C        
 C     
-<<<<<<< HEAD
-C     Process: u~ u > t t~ g [ real = QED QCD ] QCD^2=6 QED^2=0
-C     Process: c~ c > t t~ g [ real = QED QCD ] QCD^2=6 QED^2=0
-C     Process: d~ d > t t~ g [ real = QED QCD ] QCD^2=6 QED^2=0
-C     Process: s~ s > t t~ g [ real = QED QCD ] QCD^2=6 QED^2=0
-=======
 C     Process: u~ u > t t~ g [ real = QCD QED ] QCD^2=6 QED^2=0
 C     Process: c~ c > t t~ g [ real = QCD QED ] QCD^2=6 QED^2=0
 C     Process: d~ d > t t~ g [ real = QCD QED ] QCD^2=6 QED^2=0
 C     Process: s~ s > t t~ g [ real = QCD QED ] QCD^2=6 QED^2=0
->>>>>>> d8618cb8
 C     
 C     ****************************************************            
 C         

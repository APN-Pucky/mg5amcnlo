--- conflicted
+++ resolved
@@ -9,17 +9,10 @@
 C      orders.inc (NLO_ORDERS)
 C     
 C     
-<<<<<<< HEAD
-C     Process: u g > t t~ u [ real = QED QCD ] QCD^2=6 QED^2=0
-C     Process: c g > t t~ c [ real = QED QCD ] QCD^2=6 QED^2=0
-C     Process: d g > t t~ d [ real = QED QCD ] QCD^2=6 QED^2=0
-C     Process: s g > t t~ s [ real = QED QCD ] QCD^2=6 QED^2=0
-=======
 C     Process: u g > t t~ u [ real = QCD QED ] QCD^2=6 QED^2=0
 C     Process: c g > t t~ c [ real = QCD QED ] QCD^2=6 QED^2=0
 C     Process: d g > t t~ d [ real = QCD QED ] QCD^2=6 QED^2=0
 C     Process: s g > t t~ s [ real = QCD QED ] QCD^2=6 QED^2=0
->>>>>>> d8618cb8
 C     
 C     
 C     CONSTANTS
@@ -94,13 +87,8 @@
           DO J = 1, NSPLITORDERS
             AMP_ORDERS(J) = GETORDPOWFROMINDEX3(J, I)
           ENDDO
-<<<<<<< HEAD
-          IF (ABS(ANS(I)).GT.ANS_MAX*TINY) AMP_SPLIT(ORDERS_TO_AMP_SPLI
-     $T_POS(AMP_ORDERS)) = ANS(I)
-=======
           IF (ABS(ANS(I)).GT.ANS_MAX*TINY)
      $      AMP_SPLIT(ORDERS_TO_AMP_SPLIT_POS(AMP_ORDERS)) = ANS(I)
->>>>>>> d8618cb8
         ENDIF
       ENDDO
 
@@ -123,17 +111,10 @@
 C     and helicities
 C     for the point in phase space P(0:3,NEXTERNAL)
 C     
-<<<<<<< HEAD
-C     Process: u g > t t~ u [ real = QED QCD ] QCD^2=6 QED^2=0
-C     Process: c g > t t~ c [ real = QED QCD ] QCD^2=6 QED^2=0
-C     Process: d g > t t~ d [ real = QED QCD ] QCD^2=6 QED^2=0
-C     Process: s g > t t~ s [ real = QED QCD ] QCD^2=6 QED^2=0
-=======
 C     Process: u g > t t~ u [ real = QCD QED ] QCD^2=6 QED^2=0
 C     Process: c g > t t~ c [ real = QCD QED ] QCD^2=6 QED^2=0
 C     Process: d g > t t~ d [ real = QCD QED ] QCD^2=6 QED^2=0
 C     Process: s g > t t~ s [ real = QCD QED ] QCD^2=6 QED^2=0
->>>>>>> d8618cb8
 C     
       IMPLICIT NONE
 C     
@@ -257,17 +238,10 @@
 C     Returns amplitude squared summed/avg over colors
 C     for the point with external lines W(0:6,NEXTERNAL)
 C     
-<<<<<<< HEAD
-C     Process: u g > t t~ u [ real = QED QCD ] QCD^2=6 QED^2=0
-C     Process: c g > t t~ c [ real = QED QCD ] QCD^2=6 QED^2=0
-C     Process: d g > t t~ d [ real = QED QCD ] QCD^2=6 QED^2=0
-C     Process: s g > t t~ s [ real = QED QCD ] QCD^2=6 QED^2=0
-=======
 C     Process: u g > t t~ u [ real = QCD QED ] QCD^2=6 QED^2=0
 C     Process: c g > t t~ c [ real = QCD QED ] QCD^2=6 QED^2=0
 C     Process: d g > t t~ d [ real = QCD QED ] QCD^2=6 QED^2=0
 C     Process: s g > t t~ s [ real = QCD QED ] QCD^2=6 QED^2=0
->>>>>>> d8618cb8
 C     
       IMPLICIT NONE
 C     
@@ -410,13 +384,8 @@
 C     BEGIN CODE
 C     
       DO I=1,NSPLITORDERS
-<<<<<<< HEAD
-        SQORDERS(I)=AMPSPLITORDERS(AMPORDERA,I)+AMPSPLITORDERS(AMPORDER
-     $B,I)
-=======
         SQORDERS(I)=AMPSPLITORDERS(AMPORDERA,I)
      $   +AMPSPLITORDERS(AMPORDERB,I)
->>>>>>> d8618cb8
       ENDDO
       SQSOINDEX3=SQSOINDEX_FROM_ORDERS3(SQORDERS)
       END

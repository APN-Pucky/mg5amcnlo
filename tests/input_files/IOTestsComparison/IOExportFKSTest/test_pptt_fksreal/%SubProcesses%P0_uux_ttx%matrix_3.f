--- conflicted
+++ resolved
@@ -87,13 +87,8 @@
           DO J = 1, NSPLITORDERS
             AMP_ORDERS(J) = GETORDPOWFROMINDEX3(J, I)
           ENDDO
-<<<<<<< HEAD
-          IF (ABS(ANS(I)).GT.ANS_MAX*TINY) AMP_SPLIT(ORDERS_TO_AMP_SPLI
-     $T_POS(AMP_ORDERS)) = ANS(I)
-=======
           IF (ABS(ANS(I)).GT.ANS_MAX*TINY)
      $      AMP_SPLIT(ORDERS_TO_AMP_SPLIT_POS(AMP_ORDERS)) = ANS(I)
->>>>>>> 63e75756
         ENDIF
       ENDDO
 
@@ -389,13 +384,8 @@
 C     BEGIN CODE
 C     
       DO I=1,NSPLITORDERS
-<<<<<<< HEAD
-        SQORDERS(I)=AMPSPLITORDERS(AMPORDERA,I)+AMPSPLITORDERS(AMPORDER
-     $B,I)
-=======
         SQORDERS(I)=AMPSPLITORDERS(AMPORDERA,I)
      $   +AMPSPLITORDERS(AMPORDERB,I)
->>>>>>> 63e75756
       ENDDO
       SQSOINDEX3=SQSOINDEX_FROM_ORDERS3(SQORDERS)
       END

--- conflicted
+++ resolved
@@ -12,16 +12,6 @@
       COMMON/MP_RSCALE/ MU_R
 
 
-<<<<<<< HEAD
-      REAL*16 MDL_MZ,MDL_MTA,MDL_MH,MDL_MT,MDL_MW,MDL_MB
-
-      COMMON/MP_MASSES/ MDL_MZ,MDL_MTA,MDL_MH,MDL_MT,MDL_MW,MDL_MB
-
-
-      REAL*16 MDL_WZ,MDL_WT,MDL_WH,MDL_WW
-
-      COMMON/MP_WIDTHS/ MDL_WZ,MDL_WT,MDL_WH,MDL_WW
-=======
       REAL*16 MDL_MB,MDL_MT,MDL_MTA,MDL_MW,MDL_MZ,MDL_MH
 
       COMMON/MP_MASSES/ MDL_MB,MDL_MT,MDL_MTA,MDL_MW,MDL_MZ,MDL_MH
@@ -30,7 +20,6 @@
       REAL*16 MDL_WZ,MDL_WH,MDL_WT,MDL_WW
 
       COMMON/MP_WIDTHS/ MDL_WZ,MDL_WH,MDL_WT,MDL_WW
->>>>>>> 53774479
 
 
       COMPLEX*32 GC_4,GC_5,R2_GQQ,R2_QQQ,UV_GQQG_1EPS,UV_GQQB_1EPS

--- conflicted
+++ resolved
@@ -12,20 +12,8 @@
       COMMON/RSCALE/ MU_R
 
       DOUBLE PRECISION NF
-      PARAMETER(NF=4D0)
-      DOUBLE PRECISION NL
-      PARAMETER(NL=2D0)
+      PARAMETER(NF=4)
 
-<<<<<<< HEAD
-      DOUBLE PRECISION MDL_MZ,MDL_MTA,MDL_MH,MDL_MT,MDL_MW,MDL_MB
-
-      COMMON/MASSES/ MDL_MZ,MDL_MTA,MDL_MH,MDL_MT,MDL_MW,MDL_MB
-
-
-      DOUBLE PRECISION MDL_WZ,MDL_WT,MDL_WH,MDL_WW
-
-      COMMON/WIDTHS/ MDL_WZ,MDL_WT,MDL_WH,MDL_WW
-=======
       DOUBLE PRECISION MDL_MB,MDL_MT,MDL_MTA,MDL_MW,MDL_MZ,MDL_MH
 
       COMMON/MASSES/ MDL_MB,MDL_MT,MDL_MTA,MDL_MW,MDL_MZ,MDL_MH
@@ -34,7 +22,6 @@
       DOUBLE PRECISION MDL_WZ,MDL_WH,MDL_WT,MDL_WW
 
       COMMON/WIDTHS/ MDL_WZ,MDL_WH,MDL_WT,MDL_WW
->>>>>>> 53774479
 
 
       DOUBLE COMPLEX GC_4, GC_5, R2_GQQ, R2_QQQ, UV_GQQG_1EPS,

--- conflicted
+++ resolved
@@ -187,13 +187,8 @@
 
         MDL_TMASS_UV_FIN_ = COND(DCMPLX(MDL_MT),DCMPLX(0.000000D+00)
      $   ,DCMPLX(MDL_COMPLEXI*((MDL_G__EXP__2)/(1.600000D+01*PI**2))
-<<<<<<< HEAD
-     $   *MDL_CF*(4.000000D+00-3.000000D+00*REGLOG(DCMPLX(MDL_MT__EXP__
-     $2/MDL_MU_R__EXP__2)))*MDL_MT))
-=======
      $   *MDL_CF*(4.000000D+00-3.000000D+00
      $   *REGLOG(DCMPLX(MDL_MT__EXP__2/MDL_MU_R__EXP__2)))*MDL_MT))
->>>>>>> 63e75756
 
       ENDIF
 C     

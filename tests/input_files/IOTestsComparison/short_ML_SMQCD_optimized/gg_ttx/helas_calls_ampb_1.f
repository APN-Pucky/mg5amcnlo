--- conflicted
+++ resolved
@@ -113,15 +113,6 @@
       CALL R2_GG_1_R2_GG_2_0(W(1,5),W(1,8),R2_GGG_1,R2_GGG_2,AMPL(1,1))
 C     Counter-term amplitude(s) for loop diagram number 5
       CALL FFV1_0(W(1,4),W(1,3),W(1,5),R2_GQQ,AMPL(1,2))
-<<<<<<< HEAD
-      CALL FFV1_0(W(1,4),W(1,3),W(1,5),UV_GQQG_1EPS,AMPL(2,3))
-      CALL FFV1_0(W(1,4),W(1,3),W(1,5),UV_GQQQ_1EPS,AMPL(2,4))
-      CALL FFV1_0(W(1,4),W(1,3),W(1,5),UV_GQQQ_1EPS,AMPL(2,5))
-      CALL FFV1_0(W(1,4),W(1,3),W(1,5),UV_GQQQ_1EPS,AMPL(2,6))
-      CALL FFV1_0(W(1,4),W(1,3),W(1,5),UV_GQQQ_1EPS,AMPL(2,7))
-      CALL FFV1_0(W(1,4),W(1,3),W(1,5),UV_GQQQ_1EPS,AMPL(2,8))
-      CALL FFV1_0(W(1,4),W(1,3),W(1,5),UV_GQQQ_1EPS,AMPL(2,9))
-=======
       CALL FFV1_0(W(1,4),W(1,3),W(1,5),UV_GQQB_1EPS,AMPL(2,3))
       CALL FFV1_0(W(1,4),W(1,3),W(1,5),UV_GQQB_1EPS,AMPL(2,4))
       CALL FFV1_0(W(1,4),W(1,3),W(1,5),UV_GQQB_1EPS,AMPL(2,5))
@@ -129,7 +120,6 @@
       CALL FFV1_0(W(1,4),W(1,3),W(1,5),UV_GQQB_1EPS,AMPL(2,7))
       CALL FFV1_0(W(1,4),W(1,3),W(1,5),UV_GQQB_1EPS,AMPL(2,8))
       CALL FFV1_0(W(1,4),W(1,3),W(1,5),UV_GQQG_1EPS,AMPL(2,9))
->>>>>>> d8618cb8
       CALL FFV1_0(W(1,4),W(1,3),W(1,5),UV_GQQB,AMPL(1,10))
       CALL FFV1_0(W(1,4),W(1,3),W(1,5),UV_GQQT,AMPL(1,11))
       CALL FFV1_2(W(1,4),W(1,2),GC_5,MDL_MT,MDL_WT,W(1,9))
@@ -139,15 +129,6 @@
       CALL R2_QQ_2_0(W(1,9),W(1,6),UV_TMASS,AMPL(1,14))
 C     Counter-term amplitude(s) for loop diagram number 8
       CALL FFV1_0(W(1,4),W(1,6),W(1,2),R2_GQQ,AMPL(1,15))
-<<<<<<< HEAD
-      CALL FFV1_0(W(1,4),W(1,6),W(1,2),UV_GQQG_1EPS,AMPL(2,16))
-      CALL FFV1_0(W(1,4),W(1,6),W(1,2),UV_GQQQ_1EPS,AMPL(2,17))
-      CALL FFV1_0(W(1,4),W(1,6),W(1,2),UV_GQQQ_1EPS,AMPL(2,18))
-      CALL FFV1_0(W(1,4),W(1,6),W(1,2),UV_GQQQ_1EPS,AMPL(2,19))
-      CALL FFV1_0(W(1,4),W(1,6),W(1,2),UV_GQQQ_1EPS,AMPL(2,20))
-      CALL FFV1_0(W(1,4),W(1,6),W(1,2),UV_GQQQ_1EPS,AMPL(2,21))
-      CALL FFV1_0(W(1,4),W(1,6),W(1,2),UV_GQQQ_1EPS,AMPL(2,22))
-=======
       CALL FFV1_0(W(1,4),W(1,6),W(1,2),UV_GQQB_1EPS,AMPL(2,16))
       CALL FFV1_0(W(1,4),W(1,6),W(1,2),UV_GQQB_1EPS,AMPL(2,17))
       CALL FFV1_0(W(1,4),W(1,6),W(1,2),UV_GQQB_1EPS,AMPL(2,18))
@@ -155,7 +136,6 @@
       CALL FFV1_0(W(1,4),W(1,6),W(1,2),UV_GQQB_1EPS,AMPL(2,20))
       CALL FFV1_0(W(1,4),W(1,6),W(1,2),UV_GQQB_1EPS,AMPL(2,21))
       CALL FFV1_0(W(1,4),W(1,6),W(1,2),UV_GQQG_1EPS,AMPL(2,22))
->>>>>>> d8618cb8
       CALL FFV1_0(W(1,4),W(1,6),W(1,2),UV_GQQB,AMPL(1,23))
       CALL FFV1_0(W(1,4),W(1,6),W(1,2),UV_GQQT,AMPL(1,24))
       CALL FFV1_1(W(1,3),W(1,2),GC_5,MDL_MT,MDL_WT,W(1,10))
@@ -165,15 +145,6 @@
       CALL R2_QQ_2_0(W(1,7),W(1,10),UV_TMASS,AMPL(1,27))
 C     Counter-term amplitude(s) for loop diagram number 11
       CALL FFV1_0(W(1,7),W(1,3),W(1,2),R2_GQQ,AMPL(1,28))
-<<<<<<< HEAD
-      CALL FFV1_0(W(1,7),W(1,3),W(1,2),UV_GQQG_1EPS,AMPL(2,29))
-      CALL FFV1_0(W(1,7),W(1,3),W(1,2),UV_GQQQ_1EPS,AMPL(2,30))
-      CALL FFV1_0(W(1,7),W(1,3),W(1,2),UV_GQQQ_1EPS,AMPL(2,31))
-      CALL FFV1_0(W(1,7),W(1,3),W(1,2),UV_GQQQ_1EPS,AMPL(2,32))
-      CALL FFV1_0(W(1,7),W(1,3),W(1,2),UV_GQQQ_1EPS,AMPL(2,33))
-      CALL FFV1_0(W(1,7),W(1,3),W(1,2),UV_GQQQ_1EPS,AMPL(2,34))
-      CALL FFV1_0(W(1,7),W(1,3),W(1,2),UV_GQQQ_1EPS,AMPL(2,35))
-=======
       CALL FFV1_0(W(1,7),W(1,3),W(1,2),UV_GQQB_1EPS,AMPL(2,29))
       CALL FFV1_0(W(1,7),W(1,3),W(1,2),UV_GQQB_1EPS,AMPL(2,30))
       CALL FFV1_0(W(1,7),W(1,3),W(1,2),UV_GQQB_1EPS,AMPL(2,31))
@@ -181,20 +152,10 @@
       CALL FFV1_0(W(1,7),W(1,3),W(1,2),UV_GQQB_1EPS,AMPL(2,33))
       CALL FFV1_0(W(1,7),W(1,3),W(1,2),UV_GQQB_1EPS,AMPL(2,34))
       CALL FFV1_0(W(1,7),W(1,3),W(1,2),UV_GQQG_1EPS,AMPL(2,35))
->>>>>>> d8618cb8
       CALL FFV1_0(W(1,7),W(1,3),W(1,2),UV_GQQB,AMPL(1,36))
       CALL FFV1_0(W(1,7),W(1,3),W(1,2),UV_GQQT,AMPL(1,37))
 C     Counter-term amplitude(s) for loop diagram number 13
       CALL FFV1_0(W(1,4),W(1,10),W(1,1),R2_GQQ,AMPL(1,38))
-<<<<<<< HEAD
-      CALL FFV1_0(W(1,4),W(1,10),W(1,1),UV_GQQG_1EPS,AMPL(2,39))
-      CALL FFV1_0(W(1,4),W(1,10),W(1,1),UV_GQQQ_1EPS,AMPL(2,40))
-      CALL FFV1_0(W(1,4),W(1,10),W(1,1),UV_GQQQ_1EPS,AMPL(2,41))
-      CALL FFV1_0(W(1,4),W(1,10),W(1,1),UV_GQQQ_1EPS,AMPL(2,42))
-      CALL FFV1_0(W(1,4),W(1,10),W(1,1),UV_GQQQ_1EPS,AMPL(2,43))
-      CALL FFV1_0(W(1,4),W(1,10),W(1,1),UV_GQQQ_1EPS,AMPL(2,44))
-      CALL FFV1_0(W(1,4),W(1,10),W(1,1),UV_GQQQ_1EPS,AMPL(2,45))
-=======
       CALL FFV1_0(W(1,4),W(1,10),W(1,1),UV_GQQB_1EPS,AMPL(2,39))
       CALL FFV1_0(W(1,4),W(1,10),W(1,1),UV_GQQB_1EPS,AMPL(2,40))
       CALL FFV1_0(W(1,4),W(1,10),W(1,1),UV_GQQB_1EPS,AMPL(2,41))
@@ -202,20 +163,10 @@
       CALL FFV1_0(W(1,4),W(1,10),W(1,1),UV_GQQB_1EPS,AMPL(2,43))
       CALL FFV1_0(W(1,4),W(1,10),W(1,1),UV_GQQB_1EPS,AMPL(2,44))
       CALL FFV1_0(W(1,4),W(1,10),W(1,1),UV_GQQG_1EPS,AMPL(2,45))
->>>>>>> d8618cb8
       CALL FFV1_0(W(1,4),W(1,10),W(1,1),UV_GQQB,AMPL(1,46))
       CALL FFV1_0(W(1,4),W(1,10),W(1,1),UV_GQQT,AMPL(1,47))
 C     Counter-term amplitude(s) for loop diagram number 14
       CALL FFV1_0(W(1,9),W(1,3),W(1,1),R2_GQQ,AMPL(1,48))
-<<<<<<< HEAD
-      CALL FFV1_0(W(1,9),W(1,3),W(1,1),UV_GQQG_1EPS,AMPL(2,49))
-      CALL FFV1_0(W(1,9),W(1,3),W(1,1),UV_GQQQ_1EPS,AMPL(2,50))
-      CALL FFV1_0(W(1,9),W(1,3),W(1,1),UV_GQQQ_1EPS,AMPL(2,51))
-      CALL FFV1_0(W(1,9),W(1,3),W(1,1),UV_GQQQ_1EPS,AMPL(2,52))
-      CALL FFV1_0(W(1,9),W(1,3),W(1,1),UV_GQQQ_1EPS,AMPL(2,53))
-      CALL FFV1_0(W(1,9),W(1,3),W(1,1),UV_GQQQ_1EPS,AMPL(2,54))
-      CALL FFV1_0(W(1,9),W(1,3),W(1,1),UV_GQQQ_1EPS,AMPL(2,55))
-=======
       CALL FFV1_0(W(1,9),W(1,3),W(1,1),UV_GQQB_1EPS,AMPL(2,49))
       CALL FFV1_0(W(1,9),W(1,3),W(1,1),UV_GQQB_1EPS,AMPL(2,50))
       CALL FFV1_0(W(1,9),W(1,3),W(1,1),UV_GQQB_1EPS,AMPL(2,51))
@@ -223,7 +174,6 @@
       CALL FFV1_0(W(1,9),W(1,3),W(1,1),UV_GQQB_1EPS,AMPL(2,53))
       CALL FFV1_0(W(1,9),W(1,3),W(1,1),UV_GQQB_1EPS,AMPL(2,54))
       CALL FFV1_0(W(1,9),W(1,3),W(1,1),UV_GQQG_1EPS,AMPL(2,55))
->>>>>>> d8618cb8
       CALL FFV1_0(W(1,9),W(1,3),W(1,1),UV_GQQB,AMPL(1,56))
       CALL FFV1_0(W(1,9),W(1,3),W(1,1),UV_GQQT,AMPL(1,57))
 C     Counter-term amplitude(s) for loop diagram number 17

--- conflicted
+++ resolved
@@ -107,15 +107,6 @@
       CALL R2_GG_1_R2_GG_2_0(W(1,5),W(1,6),R2_GGG_1,R2_GGG_2,AMPL(1,1))
 C     Counter-term amplitude(s) for loop diagram number 3
       CALL FFV1_0(W(1,4),W(1,3),W(1,5),R2_GQQ,AMPL(1,2))
-<<<<<<< HEAD
-      CALL FFV1_0(W(1,4),W(1,3),W(1,5),UV_GQQG_1EPS,AMPL(2,3))
-      CALL FFV1_0(W(1,4),W(1,3),W(1,5),UV_GQQQ_1EPS,AMPL(2,4))
-      CALL FFV1_0(W(1,4),W(1,3),W(1,5),UV_GQQQ_1EPS,AMPL(2,5))
-      CALL FFV1_0(W(1,4),W(1,3),W(1,5),UV_GQQQ_1EPS,AMPL(2,6))
-      CALL FFV1_0(W(1,4),W(1,3),W(1,5),UV_GQQQ_1EPS,AMPL(2,7))
-      CALL FFV1_0(W(1,4),W(1,3),W(1,5),UV_GQQQ_1EPS,AMPL(2,8))
-      CALL FFV1_0(W(1,4),W(1,3),W(1,5),UV_GQQQ_1EPS,AMPL(2,9))
-=======
       CALL FFV1_0(W(1,4),W(1,3),W(1,5),UV_GQQB_1EPS,AMPL(2,3))
       CALL FFV1_0(W(1,4),W(1,3),W(1,5),UV_GQQB_1EPS,AMPL(2,4))
       CALL FFV1_0(W(1,4),W(1,3),W(1,5),UV_GQQB_1EPS,AMPL(2,5))
@@ -123,20 +114,10 @@
       CALL FFV1_0(W(1,4),W(1,3),W(1,5),UV_GQQB_1EPS,AMPL(2,7))
       CALL FFV1_0(W(1,4),W(1,3),W(1,5),UV_GQQB_1EPS,AMPL(2,8))
       CALL FFV1_0(W(1,4),W(1,3),W(1,5),UV_GQQG_1EPS,AMPL(2,9))
->>>>>>> d8618cb8
       CALL FFV1_0(W(1,4),W(1,3),W(1,5),UV_GQQB,AMPL(1,10))
       CALL FFV1_0(W(1,4),W(1,3),W(1,5),UV_GQQT,AMPL(1,11))
 C     Counter-term amplitude(s) for loop diagram number 5
       CALL FFV1_0(W(1,1),W(1,2),W(1,6),R2_GQQ,AMPL(1,12))
-<<<<<<< HEAD
-      CALL FFV1_0(W(1,1),W(1,2),W(1,6),UV_GQQG_1EPS,AMPL(2,13))
-      CALL FFV1_0(W(1,1),W(1,2),W(1,6),UV_GQQQ_1EPS,AMPL(2,14))
-      CALL FFV1_0(W(1,1),W(1,2),W(1,6),UV_GQQQ_1EPS,AMPL(2,15))
-      CALL FFV1_0(W(1,1),W(1,2),W(1,6),UV_GQQQ_1EPS,AMPL(2,16))
-      CALL FFV1_0(W(1,1),W(1,2),W(1,6),UV_GQQQ_1EPS,AMPL(2,17))
-      CALL FFV1_0(W(1,1),W(1,2),W(1,6),UV_GQQQ_1EPS,AMPL(2,18))
-      CALL FFV1_0(W(1,1),W(1,2),W(1,6),UV_GQQQ_1EPS,AMPL(2,19))
-=======
       CALL FFV1_0(W(1,1),W(1,2),W(1,6),UV_GQQB_1EPS,AMPL(2,13))
       CALL FFV1_0(W(1,1),W(1,2),W(1,6),UV_GQQB_1EPS,AMPL(2,14))
       CALL FFV1_0(W(1,1),W(1,2),W(1,6),UV_GQQB_1EPS,AMPL(2,15))
@@ -144,7 +125,6 @@
       CALL FFV1_0(W(1,1),W(1,2),W(1,6),UV_GQQB_1EPS,AMPL(2,17))
       CALL FFV1_0(W(1,1),W(1,2),W(1,6),UV_GQQB_1EPS,AMPL(2,18))
       CALL FFV1_0(W(1,1),W(1,2),W(1,6),UV_GQQG_1EPS,AMPL(2,19))
->>>>>>> d8618cb8
       CALL FFV1_0(W(1,1),W(1,2),W(1,6),UV_GQQB,AMPL(1,20))
       CALL FFV1_0(W(1,1),W(1,2),W(1,6),UV_GQQT,AMPL(1,21))
 C     Counter-term amplitude(s) for loop diagram number 10

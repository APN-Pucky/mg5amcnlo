C     THE CORE SUBROUTINE CALLED BY CUTTOOLS WHICH CONTAINS THE HELAS
C      CALLS BUILDING THE LOOP

      SUBROUTINE ML5_0_LOOPNUM(Q,RES)
C     
C     CONSTANTS 
C     
      INCLUDE 'polynomial_specs.inc'
      INTEGER    NLOOPGROUPS
      PARAMETER (NLOOPGROUPS=8)
<<<<<<< HEAD
=======
      INCLUDE 'loop_max_coefs.inc'
>>>>>>> 001136bf
C     These are constants related to the split orders
      INTEGER    NSQUAREDSO
      PARAMETER (NSQUAREDSO=0)
C     
C     ARGUMENTS 
C     
      COMPLEX*16 Q(0:3)
      COMPLEX*16 RES
C     
C     GLOBAL VARIABLES
C     
      INTEGER ID,SQSOINDEX,RANK
      COMMON/ML5_0_LOOP/ID,SQSOINDEX,RANK

      COMPLEX*16 LOOPCOEFS(0:LOOPMAXCOEFS-1,NSQUAREDSO,NLOOPGROUPS)
      COMMON/ML5_0_LCOEFS/LOOPCOEFS

      RES=(0.0D0,0.0D0)

      CALL ML5_0_EVAL_POLY(LOOPCOEFS(0,SQSOINDEX,ID),RANK,-Q,RES)
      END

      SUBROUTINE ML5_0_MPLOOPNUM(Q,RES)
C     
C     MODULE
C     
      INCLUDE 'cts_mprec.h'
      INCLUDE 'polynomial_specs.inc'
C     
C     CONSTANTS 
C     
      INTEGER    NLOOPGROUPS
      PARAMETER (NLOOPGROUPS=8)
      INTEGER    NEXTERNAL
      PARAMETER (NEXTERNAL=4)
<<<<<<< HEAD
=======
      INCLUDE 'loop_max_coefs.inc'
>>>>>>> 001136bf
C     These are constants related to the split orders
      INTEGER    NSQUAREDSO
      PARAMETER (NSQUAREDSO=0)
C     
C     ARGUMENTS 
C     
      INCLUDE 'cts_mpc.h'                                             
     $ , INTENT(IN), DIMENSION(0:3) :: Q
      INCLUDE 'cts_mpc.h'                                             
     $ , INTENT(OUT) :: RES
C     
C     LOCAL VARIABLES 
C     
      COMPLEX*32 QRES
      REAL*8 DUMMY(3,0:NSQUAREDSO)
      REAL*16 QPP(0:3,NEXTERNAL)
      COMPLEX*32 QQ(0:3)
      INTEGER I,J
C     
C     GLOBAL VARIABLES
C     
      LOGICAL MP_DONE
      COMMON/ML5_0_MP_DONE/MP_DONE

      INTEGER ID,SQSOINDEX,RANK
      COMMON/ML5_0_LOOP/ID,SQSOINDEX,RANK

      COMPLEX*32 LOOPCOEFS(0:LOOPMAXCOEFS-1,NSQUAREDSO,NLOOPGROUPS)
      COMMON/ML5_0_MP_LCOEFS/LOOPCOEFS

C     MP_PS IS THE FIXED (POSSIBLY IMPROVED) MP PS POINT AND MP_P IS
C      THE ONE WHICH CAN BE MODIFIED (I.E. ROTATED ETC.) FOR STABILITY
C      PURPOSE
      REAL*16 MP_PS(0:3,NEXTERNAL),MP_P(0:3,NEXTERNAL)
      COMMON/ML5_0_MP_PSPOINT/MP_PS,MP_P

C     ----------
C     BEGIN CODE
C     ----------
      DO I=0,3
        QQ(I) = Q(I)
      ENDDO
      QRES=(0.0E0_16,0.0E0_16)

      IF (.NOT.MP_DONE) THEN
        CALL ML5_0_MP_COMPUTE_LOOP_COEFS(MP_P,DUMMY)
        MP_DONE=.TRUE.
      ENDIF

      CALL MP_ML5_0_EVAL_POLY(LOOPCOEFS(0,SQSOINDEX,ID),RANK,-QQ,QRES)
      RES=QRES

      END

      SUBROUTINE ML5_0_MPLOOPNUM_DUMMY(Q,RES)
C     
C     MODULE
C     
      INCLUDE 'cts_mprec.h'
C     
C     ARGUMENTS 
C     
      INCLUDE 'cts_mpc.h'                                             
     $ , INTENT(IN), DIMENSION(0:3) :: Q
      INCLUDE 'cts_mpc.h'                                             
     $ , INTENT(OUT) :: RES
C     
C     LOCAL VARIABLES 
C     
      COMPLEX*16 DRES
      COMPLEX*16 DQ(0:3)
      INTEGER I
C     ----------
C     BEGIN CODE
C     ----------
      DO I=0,3
        DQ(I) = Q(I)
      ENDDO

      CALL ML5_0_LOOPNUM(DQ,DRES)
      RES=DRES

      END
<|MERGE_RESOLUTION|>--- conflicted
+++ resolved
@@ -5,13 +5,9 @@
 C     
 C     CONSTANTS 
 C     
-      INCLUDE 'polynomial_specs.inc'
       INTEGER    NLOOPGROUPS
       PARAMETER (NLOOPGROUPS=8)
-<<<<<<< HEAD
-=======
       INCLUDE 'loop_max_coefs.inc'
->>>>>>> 001136bf
 C     These are constants related to the split orders
       INTEGER    NSQUAREDSO
       PARAMETER (NSQUAREDSO=0)
@@ -39,7 +35,6 @@
 C     MODULE
 C     
       INCLUDE 'cts_mprec.h'
-      INCLUDE 'polynomial_specs.inc'
 C     
 C     CONSTANTS 
 C     
@@ -47,10 +42,7 @@
       PARAMETER (NLOOPGROUPS=8)
       INTEGER    NEXTERNAL
       PARAMETER (NEXTERNAL=4)
-<<<<<<< HEAD
-=======
       INCLUDE 'loop_max_coefs.inc'
->>>>>>> 001136bf
 C     These are constants related to the split orders
       INTEGER    NSQUAREDSO
       PARAMETER (NSQUAREDSO=0)

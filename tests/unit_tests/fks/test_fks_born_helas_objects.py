--- conflicted
+++ resolved
@@ -35,38 +35,15 @@
 
 class testFKSBornHelasObjects(unittest.TestCase):
     """a class to test the module FKSBornHelasObjects"""
-<<<<<<< HEAD
-    myleglist1 = MG.LegList()
-    # PROCESS: u g > u g 
-    mylegs = [{'id': 2, 'number': 1, 'state': False},
-              {'id': 21, 'number': 2, 'state': False},
-              {'id': 2, 'number': 3, 'state': True},
-              {'id': 21, 'number': 4, 'state': True}]
-
-    for i in mylegs:
-        myleglist1.append(MG.Leg(i))
-        
-
-    myleglist3 = MG.LegList()
-    # PROCESS: d d~ > u u~
-    mylegs = [{'id': 1, 'number': 1, 'state': False},
-              {'id': -1, 'number': 2, 'state': False},
-              {'id': 2, 'number': 3, 'state': True},
-              {'id': -2, 'number': 4, 'state': True}]
-    for i in mylegs:
-        myleglist3.append(MG.Leg(i))
-
-    mymodel = import_ufo.import_model('sm')
-=======
 
     def setUp(self):
-        if not hasattr(self, 'myleglist3') or \
-           not hasattr(self, 'mymodel') or \
+        if not hasattr(self, 'mymodel') or \
+           not hasattr(self, 'myleglist3') or \
            not hasattr(self, 'myproc1') or \
-           not hasattr(self, 'myproc2') or \
            not hasattr(self, 'myproc3'):
 
             myleglist1 = MG.LegList()
+            # PROCESS: u g > u g 
             mylegs = [{'id': 2, 'number': 1, 'state': False},
                       {'id': 21, 'number': 2, 'state': False},
                       {'id': 2, 'number': 3, 'state': True},
@@ -74,217 +51,17 @@
             for i in mylegs:
                 myleglist1.append(MG.Leg(i))
                 
-            myleglist2 = MG.LegList()
-            # PROCESS: d g > d g 
-            mylegs = [{'id': 1,'number': 1,'state': False},
-                      {'id': 21, 'number': 2, 'state': False},
-                      {'id': 1, 'number': 3, 'state': True},
-                      {'id': 21, 'number': 4, 'state': True}]
-            for i in mylegs:
-                myleglist2.append(MG.Leg(i))
-
             myleglist3 = MG.LegList()
             # PROCESS: d d~ > u u~
-            mylegs = [{'id': 1,'number': 1,'state': False},
+            mylegs = [{'id': 1, 'number': 1, 'state': False},
                       {'id': -1, 'number': 2, 'state': False},
                       {'id': 2, 'number': 3, 'state': True},
                       {'id': -2, 'number': 4, 'state': True}]
             for i in mylegs:
                 myleglist3.append(MG.Leg(i))
 
-            mypartlist = MG.ParticleList()
-            myinterlist = MG.InteractionList()
-            mypartlist.append(MG.Particle({'name':'u',
-                          'antiname':'u~',
-                          'spin':2,
-                          'color':3,
-                          'mass':'zero',
-                          'width':'zero',
-                          'texname':'u',
-                          'antitexname':'\\overline{u}',
-                          'line':'straight',
-                          'charge':2. / 3.,
-                          'pdg_code':2,
-                          'propagating':True,
-                          'self_antipart':False}))
-            mypartlist.append(MG.Particle({'name':'d',
-                          'antiname':'d~',
-                          'spin':2,
-                          'color':3,
-                          'mass':'zero',
-                          'width':'zero',
-                          'texname':'d',
-                          'antitexname':'\\overline{d}',
-                          'line':'straight',
-                          'charge':-1. / 3.,
-                          'pdg_code':1,
-                          'propagating':True,
-                          'self_antipart':False}))
-            mypartlist.append(MG.Particle({'name':'g',
-                              'antiname':'g',
-                              'spin':3,
-                              'color':8,
-                              'mass':'zero',
-                              'width':'zero',
-                              'texname':'g',
-                              'antitexname':'g',
-                              'line':'curly',
-                              'charge':0.,
-                              'pdg_code':21,
-                              'propagating':True,
-                              'is_part':True,
-                              'self_antipart':True}))
-
-            mypartlist.append(MG.Particle({'name':'a',
-                              'antiname':'a',
-                              'spin':3,
-                              'color':1,
-                              'mass':'zero',
-                              'width':'zero',
-                              'texname':'\gamma',
-                              'antitexname':'\gamma',
-                              'line':'wavy',
-                              'charge':0.,
-                              'pdg_code':22,
-                              'propagating':True,
-                              'is_part':True,
-                              'self_antipart':True}))
-            
-            mypartlist.append(MG.Particle({'name':'t',
-                          'antiname':'t~',
-                          'spin':2,
-                          'color':3,
-                          'mass':'tmass',
-                          'width':'twidth',
-                          'texname':'t',
-                          'antitexname':'\\overline{t}',
-                          'line':'straight',
-                          'charge':2. / 3.,
-                          'pdg_code':6,
-                          'propagating':True,
-                          'self_antipart':False}))
-                
-            antiu = MG.Particle({'name':'u',
-                          'antiname':'u~',
-                          'spin':2,
-                          'color': 3,
-                          'mass':'zero',
-                          'width':'zero',
-                          'texname':'u',
-                          'antitexname':'\\overline{u}',
-                          'line':'straight',
-                          'charge':  2. / 3.,
-                          'pdg_code': 2,
-                          'propagating':True,
-                          'is_part':False,
-                          'self_antipart':False})
-
-            antid = MG.Particle({'name':'d',
-                          'antiname':'d~',
-                          'spin':2,
-                          'color':3,
-                          'mass':'zero',
-                          'width':'zero',
-                          'texname':'d',
-                          'antitexname':'\\overline{d}',
-                          'line':'straight',
-                          'charge':-1. / 3.,
-                          'pdg_code':1,
-                          'is_part': False,
-                          'propagating':True,
-                          'self_antipart':False})
-            
-            antit = MG.Particle({'name':'t',
-                          'antiname':'t~',
-                          'spin':2,
-                          'color':3,
-                          'mass':'tmass',
-                          'width':'twidth',
-                          'texname':'t',
-                          'antitexname':'\\overline{t}',
-                          'line':'straight',
-                          'charge':2. / 3.,
-                          'pdg_code':6,
-                          'propagating':True,
-                          'is_part': False,
-                          'self_antipart':False})
-                
-            myinterlist.append(MG.Interaction({\
-                              'id':1,\
-                              'particles': MG.ParticleList(\
-                                                    [mypartlist[1], \
-                                                     antid, \
-                                                     mypartlist[2]]),
-                              'color': [color.ColorString([color.T(2, 0, 1)])],
-                              'lorentz':['L1'],
-                              'couplings':{(0, 0):'GQQ'},
-                              'orders':{'QCD':1}}))    
-            
-            myinterlist.append(MG.Interaction({\
-                              'id':2,\
-                              'particles': MG.ParticleList(\
-                                                    [mypartlist[0], \
-                                                     antiu, \
-                                                     mypartlist[2]]),
-                              'color': [color.ColorString([color.T(2,0,1)])],
-                              'lorentz':['L1'],
-                              'couplings':{(0, 0):'GQQ'},
-                              'orders':{'QCD':1}}))
->>>>>>> 8590c69f
-
-            myinterlist.append(MG.Interaction({\
-                              'id':5,\
-                              'particles': MG.ParticleList(\
-                                                    [mypartlist[4], \
-                                                     antit, \
-                                                     mypartlist[2]]),
-                              'color': [color.ColorString([color.T(2, 0, 1)])],
-                              'lorentz':['L1'],
-                              'couplings':{(0, 0):'GQQ'},
-                              'orders':{'QCD':1}}))
-            
-            myinterlist.append(MG.Interaction({\
-                              'id':3,\
-                              'particles': MG.ParticleList(\
-                                                    [mypartlist[2]] *3 \
-                                                     ),
-                              'color': [color.ColorString([color.f(0, 1, 2)])],
-                              'lorentz':['L1'],
-                              'couplings':{(0, 0):'GQQ'},
-                              'orders':{'QCD':1}}))
-            
-            myinterlist.append(MG.Interaction({\
-                              'id':4,\
-                              'particles': MG.ParticleList([mypartlist[1], \
-                                                     antid, \
-                                                     mypartlist[3]]
-                                                     ),
-                              'color': [color.ColorString([color.T(0,1)])],
-                              'lorentz':['L1'],
-                              'couplings':{(0, 0):'ADD'},
-                              'orders':{'QED':1}}))
-            
-            mymodel = MG.Model()
-            mymodel.set('particles', mypartlist)
-            mymodel.set('interactions', myinterlist)
-
-<<<<<<< HEAD
-    dict3 = {'legs' : myleglist3, 'orders':{'QCD':10, 'QED':0},
-                       'model': mymodel,
-                       'id': 1,
-                       'required_s_channels':[],
-                       'forbidden_s_channels':[],
-                       'forbidden_particles':[],
-                       'is_decay_chain': False,
-                       'perturbation_couplings' : ['QCD'],
-                       'decay_chains': MG.ProcessList(),
-                       'overall_orders': {}}
-    
-    myproc1 = MG.Process(dict1)
-    myproc1.set('orders', {'QED':0})
-    myproc3 = MG.Process(dict3)
-    myproc3.set('orders', {'QED':0})
-=======
+            mymodel = import_ufo.import_model('sm')
+
             dict1 = {'legs' : myleglist1, 'orders':{'QCD':10, 'QED':0},
                                'model': mymodel,
                                'id': 1,
@@ -292,20 +69,8 @@
                                'forbidden_s_channels':[],
                                'forbidden_particles':[],
                                'is_decay_chain': False,
+                               'orders': {'QED': 0},
                                'perturbation_couplings' : ['QCD'],
-                               'orders' : {'QED' : 0},
-                               'decay_chains': MG.ProcessList(),
-                               'overall_orders': {}}
-
-            dict2 = {'legs' : myleglist2, 'orders':{'QCD':10, 'QED':0},
-                               'model': mymodel,
-                               'id': 1,
-                               'required_s_channels':[],
-                               'forbidden_s_channels':[],
-                               'forbidden_particles':[],
-                               'is_decay_chain': False,
-                               'perturbation_couplings' : ['QCD'],
-                               'orders' : {'QED' : 0},
                                'decay_chains': MG.ProcessList(),
                                'overall_orders': {}}
 
@@ -316,17 +81,15 @@
                                'forbidden_s_channels':[],
                                'forbidden_particles':[],
                                'is_decay_chain': False,
+                               'orders': {'QED': 0},
                                'perturbation_couplings' : ['QCD'],
-                               'orders' : {'QED' : 0},
                                'decay_chains': MG.ProcessList(),
                                'overall_orders': {}}
             
+            testFKSBornHelasObjects.mymodel = mymodel
             testFKSBornHelasObjects.myleglist3 = myleglist3
-            testFKSBornHelasObjects.mymodel = mymodel
             testFKSBornHelasObjects.myproc1 = MG.Process(dict1)
-            testFKSBornHelasObjects.myproc2 = MG.Process(dict2)
             testFKSBornHelasObjects.myproc3 = MG.Process(dict3)
->>>>>>> 8590c69f
 
 
     def test_fks_helas_multi_process_from_born_ppwj(self):

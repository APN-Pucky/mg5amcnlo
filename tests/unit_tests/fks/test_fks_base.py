--- conflicted
+++ resolved
@@ -161,7 +161,6 @@
                  'decay_chains': MG.ProcessList(),
                  'overall_orders': {}}
     
-<<<<<<< HEAD
     dict2_qed = {'legs' : myleglist2, 
                  'orders':{'QCD':2, 'QED':0, 'WEIGHTED':2},
                  'model': mymodel,
@@ -173,296 +172,6 @@
                  'perturbation_couplings':['QED'],
                  'decay_chains': MG.ProcessList(),
                  'overall_orders': {}}
-=======
-    antid = MG.Particle({'name':'d',
-                  'antiname':'d~',
-                  'spin':2,
-                  'color':3,
-                  'mass':'zero',
-                  'width':'zero',
-                  'texname':'d',
-                  'antitexname':'\\overline{d}',
-                  'line':'straight',
-                  'charge':-1. / 3.,
-                  'pdg_code':1,
-                  'is_part': False,
-                  'propagating':True,
-                  'self_antipart':False})
-    
-    antit = MG.Particle({'name':'t',
-                  'antiname':'t~',
-                  'spin':2,
-                  'color':3,
-                  'mass':'tmass',
-                  'width':'twidth',
-                  'texname':'t',
-                  'antitexname':'\\overline{t}',
-                  'line':'straight',
-                  'charge':2. / 3.,
-                  'pdg_code':6,
-                  'propagating':True,
-                  'is_part': False,
-                  'self_antipart':False})
-    
-    ep = MG.Particle({'name':'e-',
-                    'antiname':'e+',
-                    'spin':2,
-                    'color': 1,
-                    'mass':'zero',
-                    'width':'zero',
-                    'texname':'e-',
-                    'antitexname':'e+',
-                    'line':'straight',
-                    'charge':  -1.,
-                    'pdg_code': 11,
-                    'propagating':True,
-                    'is_part':False,
-                    'self_antipart':False})
-            
-    antive = MG.Particle({'name':'ve',
-                    'antiname':'ve~',
-                    'spin':2,
-                    'color': 1,
-                    'mass':'zero',
-                    'width':'zero',
-                    'texname':'ve',
-                    'antitexname':'ve~',
-                    'line':'straight',
-                    'charge':  0.,
-                    'pdg_code': 12,
-                    'propagating':True,
-                    'is_part':False,
-                    'self_antipart':False})
-        
-    myinterlist.append(MG.Interaction({\
-                      'id':1,\
-                      'particles': MG.ParticleList(\
-                                            [mypartlist[1], \
-                                             antid, \
-                                             mypartlist[2]]),
-                      'color': [color.ColorString([color.T(2, 0, 1)])],
-                      'lorentz':['L1'],
-                      'couplings':{(0, 0):'GQQ'},
-                      'orders':{'QCD':1}}))    
-    
-    myinterlist.append(MG.Interaction({\
-                      'id':2,\
-                      'particles': MG.ParticleList(\
-                                            [mypartlist[0], \
-                                             antiu, \
-                                             mypartlist[2]]),
-                      'color': [color.ColorString([color.T(2,0,1)])],
-                      'lorentz':['L1'],
-                      'couplings':{(0, 0):'GQQ'},
-                      'orders':{'QCD':1}}))
-
-    myinterlist.append(MG.Interaction({\
-                      'id':5,\
-                      'particles': MG.ParticleList(\
-                                            [mypartlist[4], \
-                                             antit, \
-                                             mypartlist[2]]),
-                      'color': [color.ColorString([color.T(2, 0, 1)])],
-                      'lorentz':['L1'],
-                      'couplings':{(0, 0):'GQQ'},
-                      'orders':{'QCD':1}}))
-    
-    myinterlist.append(MG.Interaction({\
-                      'id':3,\
-                      'particles': MG.ParticleList(\
-                                            [mypartlist[2]] *3 \
-                                             ),
-                      'color': [color.ColorString([color.f(0, 1, 2)])],
-                      'lorentz':['L1'],
-                      'couplings':{(0, 0):'GQQ'},
-                      'orders':{'QCD':1}}))
-    
-    myinterlist.append(MG.Interaction({\
-                      'id':4,\
-                      'particles': MG.ParticleList([mypartlist[1], \
-                                             antid, \
-                                             mypartlist[3]]
-                                             ),
-                      'color': [color.ColorString([color.T(0,1)])],
-                      'lorentz':['L1'],
-                      'couplings':{(0, 0):'ADD'},
-                      'orders':{'QED':1}}))
-    myinterlist.append(MG.Interaction({\
-                      'id':6,\
-                      'particles': MG.ParticleList(\
-                                            [mypartlist[0], \
-                                             antiu, \
-                                             mypartlist[3]]),
-                      'color': [color.ColorString([color.T(0,1)])],
-                      'lorentz':['L1'],
-                      'couplings':{(0, 0):'AUU'},
-                      'orders':{'QED':1}}))
-    
-    myinterlist.append(MG.Interaction({\
-                              'id':7,\
-                              'particles': MG.ParticleList(\
-                                                    [mypartlist[5], \
-                                                     ep, \
-                                                     mypartlist[3]]),
-                              'color': [color.ColorString([])],
-                              'lorentz':['L1'],
-                              'couplings':{(0, 0):'Aee'},
-                              'orders':{'QED':1}}))
-            
-    myinterlist.append(MG.Interaction({\
-                              'id':8,\
-                              'particles': MG.ParticleList(\
-                                                    [mypartlist[4], \
-                                                     antit, \
-                                                     mypartlist[3]]),
-                              'color': [color.ColorString([color.T(0,1)])],
-                              'lorentz':['L1'],
-                              'couplings':{(0, 0):'ATT'},
-                              'orders':{'QED':1}}))
-    
-    expected_qcd_inter = MG.InteractionList()
-        
-    expected_qcd_inter.append(MG.Interaction({\
-                      'id':1,\
-                      'particles': MG.ParticleList(\
-                                            [mypartlist[1], \
-                                             antid, \
-                                             mypartlist[2]]),
-                      'color': [color.ColorString([color.T(2, 0, 1)])],
-                      'lorentz':['L1'],
-                      'couplings':{(0, 0):'GQQ'},
-                      'orders':{'QCD':1}}))
-    
-    expected_qcd_inter.append(MG.Interaction({\
-                      'id':2,\
-                      'particles': MG.ParticleList(\
-                                            [mypartlist[0], \
-                                             antiu, \
-                                             mypartlist[2]]),
-                      'color': [color.ColorString([color.T(2,0,1)])],
-                      'lorentz':['L1'],
-                      'couplings':{(0, 0):'GQQ'},
-                      'orders':{'QCD':1}}))
-    
-    expected_qcd_inter.append(MG.Interaction({\
-                      'id':3,\
-                      'particles': MG.ParticleList(\
-                                            [mypartlist[2]] *3 \
-                                             ),
-                      'color': [color.ColorString([color.f(0, 1, 2)])],
-                      'lorentz':['L1'],
-                      'couplings':{(0, 0):'GQQ'},
-                      'orders':{'QCD':1}}))
-    expected_qcd_inter.append(MG.Interaction({\
-                      'id':5,\
-                      'particles': MG.ParticleList(\
-                                            [mypartlist[4], \
-                                             antit, \
-                                             mypartlist[2]]),
-                      'color': [color.ColorString([color.T(2, 0, 1)])],
-                      'lorentz':['L1'],
-                      'couplings':{(0, 0):'GQQ'},
-                      'orders':{'QCD':1}}))
-    
-    
-    expected_qcd_inter.sort(key=lambda o: o['id'])
-
-    expected_qed_inter = MG.InteractionList()
-            
-    expected_qed_inter.append(MG.Interaction({\
-                              'id':4,\
-                              'particles': MG.ParticleList([mypartlist[1], \
-                                                     antid, \
-                                                     mypartlist[3]]
-                                                     ),
-                              'color': [color.ColorString([color.T(0,1)])],
-                              'lorentz':['L1'],
-                              'couplings':{(0, 0):'ADD'},
-                              'orders':{'QED':1}}))
-
-    expected_qed_inter.append(MG.Interaction({\
-                              'id':6,\
-                              'particles': MG.ParticleList(\
-                                                    [mypartlist[0], \
-                                                     antiu, \
-                                                     mypartlist[3]]),
-                              'color': [color.ColorString([color.T(0,1)])],
-                              'lorentz':['L1'],
-                              'couplings':{(0, 0):'AUU'},
-                              'orders':{'QED':1}}))
-
-    expected_qed_inter.append(MG.Interaction({\
-                              'id':7,\
-                              'particles': MG.ParticleList(\
-                                                    [mypartlist[5], \
-                                                     ep, \
-                                                     mypartlist[3]]),
-                              'color': [color.ColorString([])],
-                              'lorentz':['L1'],
-                              'couplings':{(0, 0):'Aee'},
-                              'orders':{'QED':1}}))
-            
-    expected_qed_inter.append(MG.Interaction({\
-                              'id':8,\
-                              'particles': MG.ParticleList(\
-                                                    [mypartlist[4], \
-                                                     antit, \
-                                                     mypartlist[3]]),
-                              'color': [color.ColorString([color.T(0,1)])],
-                              'lorentz':['L1'],
-                              'couplings':{(0, 0):'ATT'},
-                              'orders':{'QED':1}}))
-            
-    expected_qed_inter.sort(key=lambda o:o['id'])
-        
-    mymodel = MG.Model()
-    mymodel.set('particles', mypartlist)
-    mymodel.set('interactions', myinterlist)
-    
-    dict_qcd = {'legs' : myleglist, 'orders':{'QCD':2, 'QED':0, 'WEIGHTED':2},
-                       'model': mymodel,
-                       'id': 1,
-                       'required_s_channels':[],
-                       'forbidden_s_channels':[],
-                       'forbidden_particles':[],
-                       'is_decay_chain': False,
-                       'perturbation_couplings':['QCD'],
-                       'decay_chains': MG.ProcessList(),
-                       'overall_orders': {}}
-    
-    dict_qed = {'legs' : myleglist, 'orders':{'QCD':2, 'QED':0, 'WEIGHTED':2},
-                       'model': mymodel,
-                       'id': 1,
-                       'required_s_channels':[],
-                       'forbidden_s_channels':[],
-                       'forbidden_particles':[],
-                       'is_decay_chain': False,
-                       'perturbation_couplings':['QED'],
-                       'decay_chains': MG.ProcessList(),
-                       'overall_orders': {}}
-
-    dict2_qcd = {'legs' : myleglist2, 'orders':{'QCD':2, 'QED':0, 'WEIGHTED':2},
-                       'model': mymodel,
-                       'id': 1,
-                       'required_s_channels':[],
-                       'forbidden_s_channels':[],
-                       'forbidden_particles':[],
-                       'is_decay_chain': False,
-                       'perturbation_couplings':['QCD'],
-                       'decay_chains': MG.ProcessList(),
-                       'overall_orders': {}}
-    
-    dict2_qed = {'legs' : myleglist2, 'orders':{'QCD':2, 'QED':0, 'WEIGHTED':2},
-                       'model': mymodel,
-                       'id': 1,
-                       'required_s_channels':[],
-                       'forbidden_s_channels':[],
-                       'forbidden_particles':[],
-                       'is_decay_chain': False,
-                       'perturbation_couplings':['QED'],
-                       'decay_chains': MG.ProcessList(),
-                       'overall_orders': {}}
->>>>>>> 28b1ee12
     
     # PROCESS: d d~ > a a
     dict3_qcd = {'legs' : myleglist3, 
@@ -488,6 +197,7 @@
                  'perturbation_couplings':['QED'],
                  'decay_chains': MG.ProcessList(),
                  'overall_orders': {}}
+
     
     myproc = MG.Process(dict_qcd)
     myproc2 = MG.Process(dict2_qcd)

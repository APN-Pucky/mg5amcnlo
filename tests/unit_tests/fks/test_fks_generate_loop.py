################################################################################
#
# Copyright (c) 2009 The MadGraph5_aMC@NLO Development team and Contributors
#
# This file is a part of the MadGraph5_aMC@NLO project, an application which 
# automatically generates Feynman diagrams and matrix elements for arbitrary
# high-energy processes in the Standard Model and beyond.
#
# It is subject to the MadGraph5_aMC@NLO license which should accompany this 
# distribution.
#
# For more information, visit madgraph.phys.ucl.ac.be and amcatnlo.web.cern.ch
#
################################################################################

"""Testing modules for FKS_process class"""

from __future__ import absolute_import
import sys
import os
root_path = os.path.split(os.path.dirname(os.path.realpath( __file__ )))[0]
sys.path.insert(0, os.path.join(root_path,'..','..'))

import tests.unit_tests as unittest
import madgraph.fks.fks_base as fks_base
import madgraph.fks.fks_helas_objects as fks_helas
import madgraph.core.base_objects as MG
import madgraph.core.color_algebra as color
import madgraph.core.diagram_generation as diagram_generation
import models.import_ufo as import_ufo
import copy
import string



class TestGenerateLoopFKS(unittest.TestCase):
    """a class to test the generation of the virtual amps for a FKSMultiProcess"""

    def setUp(self):
        if not hasattr(self, 'mymodel'):
            TestGenerateLoopFKS.mymodel = import_ufo.import_model('loop_sm')
    
    def test_generate_virtuals_single_process(self):
        """checks that the virtuals are correctly generated for a single process"""

        myleglist = MG.MultiLegList()
        
        # test process is u u~ > u u~  
        myleglist.append(MG.MultiLeg({'ids':[2], 'state':False}))
        myleglist.append(MG.MultiLeg({'ids':[-2], 'state':False}))
        myleglist.append(MG.MultiLeg({'ids':[2], 'state':True}))
        myleglist.append(MG.MultiLeg({'ids':[-2], 'state':True}))
    
        myproc1 = MG.ProcessDefinition({'legs':myleglist,
                                        'model':self.mymodel,
<<<<<<< HEAD
                                        'orders':{'QCD':4, 'QED':0},
                                        'born_orders':{'QCD':2, 'QED':0},
=======
                                        'born_sq_orders':{'QCD':4, 'QED':0},
>>>>>>> 05aaf9e1
                                        'squared_orders':{'QCD':6, 'QED':0},
                                        'split_orders':['QCD', 'QED'],
                                        'sqorders_types':{'QED':'=', 'QCD':'='},
                                        'perturbation_couplings':['QCD'],
                                        'NLO_mode': 'real'})

        myproc2 = MG.ProcessDefinition({'legs':myleglist,
                                        'model':self.mymodel,
<<<<<<< HEAD
                                        'orders':{'QCD':4, 'QED':0},
                                        'born_orders':{'QCD':2, 'QED':0},
=======
                                        'born_sq_orders':{'QCD':4, 'QED':0},
>>>>>>> 05aaf9e1
                                        'squared_orders':{'QCD':6, 'QED':0},
                                        'split_orders':['QCD', 'QED'],
                                        'sqorders_types':{'QED':'=', 'QCD':'='},
                                        'perturbation_couplings':['QCD'],
                                        'NLO_mode': 'all'})
        
        my_process_definitions1 = MG.ProcessDefinitionList([myproc1])
        my_process_definitions2 = MG.ProcessDefinitionList([myproc2])
        
        # without virtuals
        myfksmulti1 = fks_base.FKSMultiProcess(\
                {'process_definitions': my_process_definitions1})
        # with wirtuals
        myfksmulti2 = fks_base.FKSMultiProcess(\
                {'process_definitions': my_process_definitions2})

        self.assertEqual(myfksmulti1['born_processes'][0].virt_amp, None)
        #there should be 4 virt_amps
        self.assertNotEqual(myfksmulti2['born_processes'][0].virt_amp, None)
        self.assertEqual([l['id'] for l in \
                        myfksmulti2['born_processes'][0].virt_amp.get('process').get('legs')], \
                         [2,-2,2,-2])


    def test_generate_virtuals_helas_matrix_element(self):
        """checks that the virtuals are correctly generated for a FKShelasMatrixElement"""

        myleglist = MG.MultiLegList()
        
        # test process is u u~ > u u~  
        myleglist.append(MG.MultiLeg({'ids':[2], 'state':False}))
        myleglist.append(MG.MultiLeg({'ids':[-2], 'state':False}))
        myleglist.append(MG.MultiLeg({'ids':[2], 'state':True}))
        myleglist.append(MG.MultiLeg({'ids':[-2], 'state':True}))
    
        myproc = MG.ProcessDefinition({'legs':myleglist,
                                       'model':self.mymodel,
<<<<<<< HEAD
                                       'orders':{'QCD':4, 'QED':0},
                                       'born_orders':{'QCD':2, 'QED':0},
=======
                                       'born_sq_orders':{'QCD':4, 'QED':0},
>>>>>>> 05aaf9e1
                                       'squared_orders':{'QCD':6, 'QED':0},
                                       'split_orders':['QCD', 'QED'],
                                       'sqorders_types':{'QED':'=', 'QCD':'='},
                                       'perturbation_couplings':['QCD'],
                                       'perturbation_couplings':['QCD'],
                                       'NLO_mode': 'all'})
        
        my_process_definitions = MG.ProcessDefinitionList([myproc])
        
        myfksmulti = fks_base.FKSMultiProcess(\
                {'process_definitions': my_process_definitions})

        myfksmulti.generate_virtuals()
        myfksme = fks_helas.FKSHelasMultiProcess(myfksmulti)
        self.assertNotEqual(myfksme['matrix_elements'][0].virt_matrix_element, None)

<|MERGE_RESOLUTION|>--- conflicted
+++ resolved
@@ -53,12 +53,7 @@
     
         myproc1 = MG.ProcessDefinition({'legs':myleglist,
                                         'model':self.mymodel,
-<<<<<<< HEAD
-                                        'orders':{'QCD':4, 'QED':0},
-                                        'born_orders':{'QCD':2, 'QED':0},
-=======
                                         'born_sq_orders':{'QCD':4, 'QED':0},
->>>>>>> 05aaf9e1
                                         'squared_orders':{'QCD':6, 'QED':0},
                                         'split_orders':['QCD', 'QED'],
                                         'sqorders_types':{'QED':'=', 'QCD':'='},
@@ -67,12 +62,7 @@
 
         myproc2 = MG.ProcessDefinition({'legs':myleglist,
                                         'model':self.mymodel,
-<<<<<<< HEAD
-                                        'orders':{'QCD':4, 'QED':0},
-                                        'born_orders':{'QCD':2, 'QED':0},
-=======
                                         'born_sq_orders':{'QCD':4, 'QED':0},
->>>>>>> 05aaf9e1
                                         'squared_orders':{'QCD':6, 'QED':0},
                                         'split_orders':['QCD', 'QED'],
                                         'sqorders_types':{'QED':'=', 'QCD':'='},
@@ -110,12 +100,7 @@
     
         myproc = MG.ProcessDefinition({'legs':myleglist,
                                        'model':self.mymodel,
-<<<<<<< HEAD
-                                       'orders':{'QCD':4, 'QED':0},
-                                       'born_orders':{'QCD':2, 'QED':0},
-=======
                                        'born_sq_orders':{'QCD':4, 'QED':0},
->>>>>>> 05aaf9e1
                                        'squared_orders':{'QCD':6, 'QED':0},
                                        'split_orders':['QCD', 'QED'],
                                        'sqorders_types':{'QED':'=', 'QCD':'='},

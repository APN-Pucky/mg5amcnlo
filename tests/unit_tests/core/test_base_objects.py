################################################################################
#
# Copyright (c) 2009 The MadGraph5_aMC@NLO Development team and Contributors
#
# This file is a part of the MadGraph5_aMC@NLO project, an application which 
# automatically generates Feynman diagrams and matrix elements for arbitrary
# high-energy processes in the Standard Model and beyond.
#
# It is subject to the MadGraph5_aMC@NLO license which should accompany this 
# distribution.
#
# For more information, visit madgraph.phys.ucl.ac.be and amcatnlo.web.cern.ch
#
################################################################################
"""Unit test library for the various base objects of the core library"""

import copy
import os

import madgraph
import madgraph.core.base_objects as base_objects
import madgraph.core.color_algebra as color
import tests.unit_tests as unittest

#===============================================================================
# ParticleTest
#===============================================================================
class ParticleTest(unittest.TestCase):
    """Test class for the Particle object"""

    mydict = {}
    mypart = None

    def setUp(self):

        self.mydict = {'name':'t',
                      'antiname':'t~',
                      'spin':2,
                      'color':3,
                      'mass':'mt',
                      'width':'wt',
                      #'texname':'t',
                      #'antitexname':'\\overline{t}',
                      'line':'straight',
                      'charge':2. / 3.,
                      'pdg_code':6,
                      #'propagating':True,
                      'is_part':True,
                      #'ghost':False,
                      'type': '',
                      'counterterm':{('QCD',((1,2),(3,4))):{0:'GC_0',-1:'GC_1'}},
                      'propagator':'',
                      'self_antipart':False,
                      'goldstone': False}

        self.mypart = base_objects.Particle(self.mydict)

    def test_setget_particle_correct(self):
        "Test correct Particle object __init__, get and set"

        mypart2 = base_objects.Particle()

        # First fill mypart2 it using set
        for prop in self.mydict.keys():
            mypart2.set(prop, self.mydict[prop])

        # Check equality between Particle objects
        self.assertEqual(self.mypart, mypart2)

        # Check equality with initial dic using get
        for prop in self.mypart.keys():
            self.assertEqual(self.mypart.get(prop), self.mydict[prop])

    def test_setget_particle_exceptions(self):
        "Test error raising in Particle __init__, get and set"

        wrong_dict = self.mydict
        wrong_dict['wrongparam'] = 'wrongvalue'

        a_number = 0

        # Test init
        self.assertRaises(base_objects.Particle.PhysicsObjectError,
                          base_objects.Particle,
                          wrong_dict)
        self.assertRaises(AssertionError,
                          base_objects.Particle,
                          a_number)

        # Test get
        self.assertRaises(AssertionError,
                          self.mypart.get,
                          a_number)
        self.assertRaises(base_objects.Particle.PhysicsObjectError,
                          self.mypart.get,
                          'wrongparam')

        # Test set
        self.assertRaises(AssertionError,
                          self.mypart.set,
                          a_number, 0)
        self.assertRaises(base_objects.Particle.PhysicsObjectError,
                          self.mypart.set,
                          'wrongparam', 0)

    def test_values_for_prop(self):
        """Test filters for particle properties"""

        test_values = [
                       {'prop':'name',
                        'right_list':['h', 'e+', 'e-', 'u~',
                                      'k++', 'k--', 'T', 'u+~'],
                        'wrong_list':['', 'x ', 'e?', '{}', '$', 's/', '>', 
                                      '[]']},
                       {'prop':'spin',
                        'right_list':[1, 2, 3, 4, 5],
                        'wrong_list':[-1, 0, 'a', 6]},
                       {'prop':'color',
                        'right_list':[1, 3, 6, 8],
                        'wrong_list':[2, 0, 'a', 23, -1, -3, -6]},
                       {'prop':'mass',
                        'right_list':['me', 'zero', 'mm2'],
                        'wrong_list':['m+', '', ' ', 'm~']},
                       {'prop':'pdg_code',
                        'right_list':[1, 12, 80000000, -1],
                        'wrong_list':[1.2, 'a']},
                       {'prop':'line',
                        'right_list':['straight', 'wavy', 'curly', 'dashed'],
                        'wrong_list':[-1, 'wrong']},
                       {'prop':'charge',
                        'right_list':[1., -1., -2. / 3., 0.],
                        'wrong_list':[1, 'a']},
                       #{'prop':'propagating',
                       # 'right_list':[True, False],
                       # 'wrong_list':[1, 'a', 'true', None]},
                       {'prop':'is_part',
                        'right_list':[True, False],
                        'wrong_list':[1, 'a', 'true', None]},
                       {'prop':'self_antipart',
                        'right_list':[True, False],
                        'wrong_list':[1, 'a', 'true', None]},
                       {'prop': 'goldstone',
                        'right_list': [True, False],
                        'wrong_list': [1, 'a', 'true', None]}
                       ]

        temp_part = self.mypart

        for test in test_values:
            for x in test['right_list']:
                self.assert_(temp_part.set(test['prop'], x))
            for x in test['wrong_list']:
                self.assertFalse(temp_part.set(test['prop'], x), '%s not allowd for %s ' %(x, test['prop']))

    def test_representation(self):
        """Test particle object string representation."""

        goal = "{\n"
        goal = goal + "    \'name\': \'t\',\n"
        goal = goal + "    \'antiname\': \'t~\',\n"
        goal = goal + "    \'spin\': 2,\n"
        goal = goal + "    \'color\': 3,\n"
        goal = goal + "    \'charge\': 0.67,\n"
        goal = goal + "    \'mass\': \'mt\',\n"
        goal = goal + "    \'width\': \'wt\',\n"
        goal = goal + "    \'pdg_code\': 6,\n"
        #goal = goal + "    \'texname\': \'t\',\n"
        #goal = goal + "    \'antitexname\': \'\\overline{t}\',\n"
        goal = goal + "    \'line\': \'straight\',\n"
        #goal = goal + "    \'propagating\': True,\n"
        goal = goal + "    \'propagator\': '',\n"
        goal = goal + "    \'is_part\': True,\n"
        goal = goal + "    \'self_antipart\': False,\n"        
<<<<<<< HEAD
        goal = goal + "    \'ghost\': False,\n"
        goal = goal + "    \'counterterm\': {('QCD', ((1, 2), (3, 4))): {0: 'GC_0', -1: 'GC_1'}},\n"
        goal = goal + "    \'goldstone\': False\n}"
=======
        goal = goal + "    \'type\': '',\n"
        #goal = goal + "    \'ghost\': False,\n"
        goal = goal + "    \'counterterm\': {('QCD', ((1, 2), (3, 4))): {0: 'GC_0', -1: 'GC_1'}}\n}"
>>>>>>> bd5df1bb

        self.assertEqual(goal.split('\n'), str(self.mypart).split('\n'))

    def test_get_pdg_code(self):
        """Test the get_pdg_code function of Particle"""

        test_part = copy.copy(self.mypart)
        self.assertEqual(test_part.get_pdg_code(), 6)
        test_part.set('is_part', False)
        self.assertEqual(test_part.get_pdg_code(), -6)
        test_part.set('self_antipart', True)
        self.assertEqual(test_part.get_pdg_code(), 6)

    def test_get_anti_pdg_code(self):
        """Test the get_anti_pdg_code function of Particle"""

        test_part = copy.copy(self.mypart)
        self.assertEqual(test_part.get_anti_pdg_code(), -6)
        test_part.set('is_part', False)
        self.assertEqual(test_part.get_anti_pdg_code(), 6)
        test_part.set('self_antipart', True)
        self.assertEqual(test_part.get_pdg_code(), 6)

    def test_get_helicity_states(self):
        """Test the get_anti_pdg_code function of Particle"""

        test_part = copy.copy(self.mypart)
        self.assertEqual(test_part.get_helicity_states(), [-1, 1])
        test_part.set('spin', 1)
        self.assertEqual(test_part.get_helicity_states(), [0])
        test_part.set('spin', 3)
        self.assertEqual(test_part.get_helicity_states(), [-1, 0, 1])
        test_part.set('mass', 'Zero')
        self.assertEqual(test_part.get_helicity_states(), [-1, 1])
        test_part.set('spin', 5)
        self.assertEqual(test_part.get_helicity_states(), [-2, -1, 1, 2])
        test_part.set('mass', 'M')
        self.assertEqual(test_part.get_helicity_states(), [-2, -1, 0, 1, 2])
        
    def test_particle_list(self):
        """Test particle list initialization, search and dict generation
        functions."""

        mylist = [self.mypart]
        mypartlist = base_objects.ParticleList(mylist)

        not_a_part = 1

        for part in mypartlist:
            self.assertEqual(part, self.mypart)

        self.assertRaises(AssertionError,
                          mypartlist.append,
                          not_a_part)
        # test particle search
        self.assertEqual(self.mypart,
                         mypartlist.get_copy(self.mypart['name']))
        anti_part = copy.copy(self.mypart)
        anti_part.set('is_part', False)
        self.assertEqual(anti_part,
                         mypartlist.get_copy(self.mypart['antiname']))
        self.assertEqual(None,
                         mypartlist.get_copy('none'))

        mydict = {6:self.mypart, -6:anti_part}

        self.assertEqual(mydict, mypartlist.generate_dict())

        my_ref_dict = {(6, -6):[0], (-6, 6):[0]}

        self.assertEqual(my_ref_dict, mypartlist.generate_ref_dict())


#===============================================================================
# InteractionTest
#===============================================================================
class InteractionTest(unittest.TestCase):
    """Test class for the interaction object."""

    mydict = {}
    myinter = None
    mypart = None

    def setUp(self):

        self.mypart = base_objects.Particle({'name':'t',
                      'antiname':'t~',
                      'spin':2,
                      'color':3,
                      'mass':'mt',
                      'width':'wt',
                      'texname':'t',
                      'antitexname':'\\overline{t}',
                      'line':'straight',
                      'charge':2. / 3.,
                      'pdg_code':6,
                      'propagating':True,
                      'is_part':True})

        self.mydict = {'id': 1,
                       'particles': base_objects.ParticleList([self.mypart] * 4),
                       'color': [color.ColorString([color.f(1, 2, 3)]),
                                 color.ColorString([color.d(1, 2, 3)])],
                       'lorentz':['L1', 'L2'],
                       'couplings':{(0, 0):'g00',
                                    (0, 1):'g01',
                                    (1, 0):'g10',
                                    (1, 1):'g11'},
                       'orders':{'QCD':1, 'QED':1},
                       'loop_particles':[[]],
                       'perturbation_type':'QCD',
                       'type':'base'}

        self.myinter = base_objects.Interaction(self.mydict)

    def test_setget_interaction_correct(self):
        "Test correct interaction object __init__, get and set"

        myinter2 = base_objects.Interaction()

        # First fill myinter2 it using set
        for prop in ['id', 'particles', 'color', 'lorentz', 'couplings',
                     'orders', 'type', 'loop_particles','perturbation_type']:
            myinter2.set(prop, self.mydict[prop])

        # Check equality between Interaction objects
        self.assertEqual(self.myinter, myinter2)

        # Check equality with initial dic using get
        for prop in self.myinter.keys():
            self.assertEqual(self.myinter.get(prop), self.mydict[prop])

    def test_setget_interaction_exceptions(self):
        "Test error raising in Interaction __init__, get and set"

        wrong_dict = self.mydict
        wrong_dict['wrongparam'] = 'wrongvalue'

        a_number = 0

        # Test init
        self.assertRaises(base_objects.Interaction.PhysicsObjectError,
                          base_objects.Interaction,
                          wrong_dict)
        self.assertRaises(AssertionError,
                          base_objects.Interaction,
                          a_number)

        # Test get
        self.assertRaises(AssertionError,
                          self.myinter.get,
                          a_number)
        self.assertRaises(base_objects.Interaction.PhysicsObjectError,
                          self.myinter.get,
                          'wrongparam')

        # Test set
        self.assertRaises(AssertionError,
                          self.myinter.set,
                          a_number, 0)
        self.assertRaises(base_objects.Interaction.PhysicsObjectError,
                          self.myinter.set,
                          'wrongparam', 0)

    def test_values_for_prop(self):
        """Test filters for interaction properties"""

        test_values = [
                       {'prop':'particles',
                        'right_list':[base_objects.ParticleList([]),
                                      base_objects.ParticleList([self.mypart] * 3)],
                        'wrong_list':[1, 'x ', [self.mypart, 1], [1, 2]]},
                       {'prop':'color',
                        'right_list':[[], [color.ColorString([color.f(1, 2, 3)]),
                                           color.ColorString([color.f(1, 2, 3)])]],
                        'wrong_list':[1, 'a', ['a', 1]]},
                       {'prop':'lorentz',
                        'right_list':[[], ['L1'], ['L1', 'L2']],
                        'wrong_list':[1, 'a', ['a', 1]]},
                       {'prop':'orders',
                        'right_list':[{}, {'QCD':2}, {'QED':1, 'QCD':1}],
                        'wrong_list':[1, 'a', {1:'a'}]},
                       # WARNING: Valid value should be defined with
                       # respect to the last status of myinter, i.e.
                       # the last good color and lorentz lists
                       {'prop':'couplings',
                        'right_list':[{(0, 0):'g00', (0, 1):'g01',
                                       (1, 0):'g10', (1, 1):'g11'}],
                        'wrong_list':[{(0):'g00', (0, 1):'g01',
                                       (1, 0):'g10', (1, 2):'g11'}]}
                       ]

        mytestinter = self.myinter

        for test in test_values:
            for x in test['right_list']:
                self.assert_(mytestinter.set(test['prop'], x))
            for x in test['wrong_list']:
                self.assertFalse(mytestinter.set(test['prop'], x))

    def test_representation(self):
        """Test interaction object string representation."""

        goal = "{\n"
        goal = goal + "    \'id\': %d,\n" % self.myinter['id']
        goal = goal + "    \'particles\': [%s],\n" % \
                            ','.join([str(self.mypart.get_pdg_code())]*4)
        goal = goal + "    \'color\': [1 f(1,2,3), 1 d(1,2,3)],\n"
        goal = goal + "    \'lorentz\': [\'L1\', \'L2\'],\n"
        goal = goal + "    \'couplings\': %s,\n" % \
                                    repr(self.myinter['couplings'])
        goal = goal + "    \'orders\': %s,\n" % repr(self.myinter['orders'])
        goal = goal + "    \'loop_particles\': [[]],\n"        
        goal = goal + "    \'type\': \'base\',\n"
        goal = goal + "    \'perturbation_type\': 'QCD'\n}"

        self.assertEqual(goal, str(self.myinter))

    def test_generating_dict_to_0(self):
        """Test the dictionary generation routine"""

        # Create a non trivial 4-interaction
        part1 = base_objects.Particle()
        part1.set('pdg_code', 1)
        part2 = base_objects.Particle()
        part2.set('pdg_code', 2)
        part2.set('is_part', False)
        part3 = base_objects.Particle()
        part3.set('pdg_code', 3)
        part4 = base_objects.Particle()
        part4.set('pdg_code', 4)
        part4.set('is_part', False)
        part4.set('self_antipart', True)

        myinter = base_objects.Interaction()
        myinter.set('particles', base_objects.ParticleList([part1,
                                                           part2,
                                                           part3,
                                                           part4]))
        ref_dict_to0 = {}
        ref_dict_to1 = {}

        myinter.generate_dict_entries(ref_dict_to0, ref_dict_to1)

        goal_ref_dict_to0 = { (-2, 1, 3, 4):[0]}

        self.assertEqual(ref_dict_to0, goal_ref_dict_to0)

        # Check it still work if I add a 3-interaction

        myinterlist = base_objects.InteractionList([myinter])

        add_inter = base_objects.Interaction()
        add_inter.set('particles', base_objects.ParticleList([part1,
                                                              part2,
                                                              part3]))
        myinterlist.append(add_inter)

        goal_ref_dict_to0[(-2, 1, 3)] = [0]

        self.assertEqual(myinterlist.generate_ref_dict()[0], goal_ref_dict_to0)

    def test_generating_dict_to_1(self):
        """Test the dictionary generation routine generate_ref_dict"""

        # Create a non trivial 4-interaction
        part1 = base_objects.Particle()
        part1.set('pdg_code', 1)
        part2 = base_objects.Particle()
        part2.set('pdg_code', 2)
        part2.set('is_part', False)
        part3 = base_objects.Particle()
        part3.set('pdg_code', 3)
        part4 = base_objects.Particle()
        part4.set('pdg_code', 4)
        part4.set('is_part', False)
        part4.set('self_antipart', True)

        myinter = base_objects.Interaction()
        myinter.set('particles', base_objects.ParticleList([part1,
                                                           part2,
                                                           part3,
                                                           part4]))
        ref_dict_to0 = {}
        ref_dict_to1 = {}

        myinter.generate_dict_entries(ref_dict_to0, ref_dict_to1)

        goal_ref_dict_to1 = {(-2, 3, 4):[(-1, 0)],
                            (1, 3, 4):[(2, 0)],
                            (-2, 1, 4):[(-3, 0)],
                            (-2, 1, 3):[(4, 0)]}

        self.assertEqual(ref_dict_to1, goal_ref_dict_to1)

        # Check it still work if I add a 3-interaction

        myinterlist = base_objects.InteractionList([myinter] * 10)

        add_inter = base_objects.Interaction()
        add_inter.set('particles', base_objects.ParticleList([part1,
                                                              part2,
                                                              part3]))
        myinterlist.append(add_inter)

        goal_ref_dict_to1[(-2, 1)] = [(-3, 0)]
        goal_ref_dict_to1[(1, 3)] = [(2, 0)]
        goal_ref_dict_to1[(-2, 3)] = [(-1, 0)]

        self.assertEqual(myinterlist.generate_ref_dict()[1], goal_ref_dict_to1)

    def test_interaction_list(self):
        """Test interaction list initialization"""

        # Create a dummy list of interactions with ids
        mylist = [copy.copy(inter) for inter in [self.myinter] * 3]
        for i in range(1, 4):
            mylist[i - 1].set('id', i)
        myinterlist = base_objects.InteractionList(mylist)

        # Check error raising
        not_a_inter = 1
        self.assertRaises(AssertionError,
                          myinterlist.append,
                          not_a_inter)

        # Check reference dict
        mydict = {}
        for i in range(1, 4):
            mydict[i] = myinterlist[i - 1]
        self.assertEqual(mydict, myinterlist.generate_dict())


#===============================================================================
# ModelTest
#===============================================================================
class ModelTest(unittest.TestCase):
    """Test class for the Model object"""

    mymodel = base_objects.Model()

    def setUp(self):

        self.myinterlist = base_objects.InteractionList()
        self.mypartlist = base_objects.ParticleList()

        # Create a model with gluon and top quark + a single interaction
        self.mypartlist.append(base_objects.Particle({'name':'t',
                  'antiname':'t~',
                  'spin':2,
                  'color':3,
                  'mass':'mt',
                  'width':'wt',
                  'texname':'t',
                  'antitexname':'\\overline{t}',
                  'line':'straight',
                  'charge':2. / 3.,
                  'pdg_code':6,
                  'propagating':True,
                  'self_antipart':False}))
        self.mypartlist.append(base_objects.Particle({'name':'g',
                      'antiname':'g',
                      'spin':3,
                      'color':8,
                      'mass':'zero',
                      'width':'zero',
                      'texname':'g',
                      'antitexname':'g',
                      'line':'curly',
                      'charge':0.,
                      'pdg_code':21,
                      'propagating':True,
                      'is_part':True,
                      'self_antipart':True}))

        antit = copy.copy(self.mypartlist[0])
        antit.set('is_part', False)

        self.myinterlist.append(base_objects.Interaction({
                      'id':1,
                      'particles': base_objects.ParticleList(\
                                            [self.mypartlist[0], \
                                             antit, \
                                             self.mypartlist[1]]),
                      'color': [color.ColorString([color.f(1, 2, 3),
                                                   color.d(1, 2, 3)])],
                      'lorentz':['L1'],
                      'couplings':{(0, 0):'GQQ'},
                      'orders':{'QCD':1}}))

        self.mymodel.set('interactions', self.myinterlist)
        self.mymodel.set('particles', self.mypartlist)
        self.mymodel.set('order_hierarchy', {'QCD': 1, 'QED': 2})

    def test_model_initialization(self):
        """Test the default Model class initialization"""
        mymodel = base_objects.Model()

        self.assertEqual(mymodel['particles'],
                         base_objects.ParticleList())
        self.assertEqual(mymodel['interactions'],
                         base_objects.InteractionList())

    def test_get_particle(self):
        """ test that get_particle is working """
        
        obj = self.mymodel.get_particle(6)
        self.assertEqual(obj['name'], 't')
        obj = self.mymodel.get_particle(7)
        self.assertEqual(obj, None)        

    def test_get_interaction(self):
        """ test that get_particle is working """
        
        obj = self.mymodel.get_interaction(1)
        self.assertEqual(obj['lorentz'], ['L1'])
        obj = self.mymodel.get_interaction(7)
        self.assertEqual(obj, None)  

    def test_setget_model_correct(self):
        """Test correct Model object get and set"""

        # Test the particles item
        mydict = {'name':'t',
                  'antiname':'t~',
                  'spin':2,
                  'color':3,
                  'mass':'mt',
                  'width':'wt',
                  'texname':'t',
                  'antitexname':'\\overline{t}',
                  'line':'straight',
                  'charge':2. / 3.,
                  'pdg_code':6,
                  'propagating':True}

        mypart = base_objects.Particle(mydict)
        mypartlist = base_objects.ParticleList([mypart])
        mymodel = base_objects.Model()
        mymodel.set('particles', mypartlist)

        self.assertEqual(mymodel.get('particles'), mypartlist)

    def test_setget_model_error(self):
        """Test error raising in Model object get and set"""

        mymodel = base_objects.Model()
        not_a_string = 1.

        # General
        self.assertRaises(AssertionError,
                          mymodel.get,
                          not_a_string)
        self.assertRaises(base_objects.Model.PhysicsObjectError,
                          mymodel.get,
                          'wrong_key')
        self.assertRaises(AssertionError,
                          mymodel.set,
                          not_a_string, None)
        self.assertRaises(base_objects.Model.PhysicsObjectError,
                          mymodel.set,
                          'wrong_subclass', None)

        # For each subclass
        self.assertRaises(AssertionError,
                          mymodel.set, 'particles', not_a_string)
        self.assertRaises(AssertionError,
                          mymodel.set, 'interactions', not_a_string)

    def test_dictionaries(self):
        """Test particle dictionary in Model"""

        antitop = copy.copy(self.mypartlist[0])
        antitop.set('is_part', False)
        mypartdict = {6:self.mypartlist[0], -6:antitop, 21:self.mypartlist[1]}
        self.assertEqual(mypartdict, self.mymodel.get('particle_dict'))

        myinterdict = {1:self.myinterlist[0]}
        self.assertEqual(myinterdict, self.mymodel.get('interaction_dict'))

        particles = copy.copy(self.mymodel.get('particles'))
        particles.append(base_objects.Particle({'name':'a',
                  'antiname':'a',
                  'spin':3,
                  'color':0,
                  'mass':'zero',
                  'width':'zero',
                  'texname':'\gamma',
                  'antitexname':'\gamma',
                  'line':'wavy',
                  'charge':0.,
                  'pdg_code':22,
                  'propagating':True,
                  'self_antipart':True}))
        self.mymodel.set('particles', particles)
        mypartdict[22] = particles[2]
        self.assertEqual(mypartdict, self.mymodel.get('particle_dict'))

        interactions = copy.copy(self.mymodel.get('interactions'))
        interactions.append(base_objects.Interaction({
                      'id':2,
                      'particles': base_objects.ParticleList(\
                                            [self.mypartlist[0], \
                                             antitop, \
                                             self.mymodel['particles'][2]]),
                      'color': [],
                      'lorentz':['L1'],
                      'couplings':{(0, 0):'GQED'},
                      'orders':{'QED':1}}))
        self.mymodel.set('interactions', interactions)
        myinterdict[2] = interactions[1]
        self.assertEqual(myinterdict, self.mymodel.get('interaction_dict'))
        
    def test_ref_dict_multiple_interactions(self):
        """Test ref_dicts with multiple interactions with same particles"""

        myinterlist = base_objects.InteractionList()
        mypartlist = base_objects.ParticleList()

        # Create a model with gluon and top quark + a single interaction
        mypartlist.append(base_objects.Particle({'name':'t',
                  'antiname':'t~',
                  'spin':2,
                  'color':3,
                  'mass':'mt',
                  'width':'wt',
                  'texname':'t',
                  'antitexname':'\\overline{t}',
                  'line':'straight',
                  'charge':2. / 3.,
                  'pdg_code':6,
                  'propagating':True,
                  'self_antipart':False}))
        mypartlist.append(base_objects.Particle({'name':'g',
                      'antiname':'g',
                      'spin':3,
                      'color':8,
                      'mass':'zero',
                      'width':'zero',
                      'texname':'g',
                      'antitexname':'g',
                      'line':'curly',
                      'charge':0.,
                      'pdg_code':21,
                      'propagating':True,
                      'is_part':True,
                      'self_antipart':True}))

        antit = copy.copy(mypartlist[0])
        antit.set('is_part', False)

        myinterlist.append(base_objects.Interaction({
                      'id':1,
                      'particles': base_objects.ParticleList(\
                                            [mypartlist[0], \
                                             antit, \
                                             mypartlist[1]]),
                      'color': [color.ColorString([color.f(1, 2, 3),
                                                   color.d(1, 2, 3)])],
                      'lorentz':['L1'],
                      'couplings':{(0, 0):'GQQ'},
                      'orders':{'QCD':1}}))

        myinterlist.append(base_objects.Interaction({
                      'id':2,
                      'particles': base_objects.ParticleList(\
                                            [mypartlist[0], \
                                             antit, \
                                             mypartlist[1]]),
                      'color': [color.ColorString([color.f(1, 2, 3),
                                                   color.d(1, 2, 3)])],
                      'lorentz':['L1'],
                      'couplings':{(0, 0):'GQQ2'},
                      'orders':{'QED':1}}))

        mymodel = base_objects.Model()
        mymodel.set('particles', mypartlist)
        mymodel.set('interactions', myinterlist)

        self.assertEqual(mymodel.get('ref_dict_to0'),
                         {(-6, 6, 21): [1, 2], (6, -6): [0],
                          (21, 21): [0], (-6, 6): [0]})

        self.assertEqual(mymodel.get('ref_dict_to1'),
                         {(-6, 21): [(-6, 1), (-6, 2)],
                          (-6, 6): [(21, 1), (21, 2)],
                          (6, 21): [(6, 1), (6, 2)]})

    def test_check_majoranas(self):
        """Test the check_majoranas function"""

        # By default, mymodel has no fermion flow clashes
        self.assertFalse(self.mymodel.get('got_majoranas'))

        # Add a Majorana particle
        self.mypartlist.append(base_objects.Particle({'name':'n1',
                  'antiname':'n1',
                  'spin':2,
                  'color':[],
                  'mass':'mn1',
                  'width':'wn1',
                  'line':'straight',
                  'charge':0.,
                  'pdg_code':1000022,
                  'propagating':True,
                  'self_antipart':True}))

        self.mymodel.set('particles', self.mypartlist)
        self.assertTrue(self.mymodel.get('got_majoranas'))

        # Remove the Majorana particle again
        self.mypartlist.pop(-1)
        self.mymodel.set('particles', self.mypartlist)
        self.assertFalse(self.mymodel.get('got_majoranas'))

        # Add a new set of particles
        self.mypartlist.append(base_objects.Particle({'name':'x1',
                  'antiname':'x1~',
                  'spin':2,
                  'color':[],
                  'mass':'mx1',
                  'width':'wx1',
                  'line':'straight',
                  'charge':0.,
                  'pdg_code':10024,
                  'propagating':True,
                  'self_antipart':False}))
        
        self.mypartlist.append(base_objects.Particle({'name':'x2',
                  'antiname':'x2~',
                  'spin':2,
                  'color':[],
                  'mass':'mx2',
                  'width':'wx2',
                  'line':'straight',
                  'charge':0.,
                  'pdg_code':10025,
                  'propagating':True,
                  'self_antipart':False}))

        self.mypartlist.append(base_objects.Particle({'name':'z',
                      'antiname':'z',
                      'spin':3,
                      'color':[],
                      'mass':'zero',
                      'width':'zero',
                      'line':'curly',
                      'charge':0.,
                      'pdg_code':32,
                      'propagating':True,
                      'is_part':True,
                      'self_antipart':True}))

        self.mymodel.set('particles', self.mypartlist)
        
        # Add a non-fermion clash 4-fermion interaction
        self.myinterlist.append(base_objects.Interaction({
                      'id':2,
                      'particles': base_objects.ParticleList(\
                                         [self.mymodel.get_particle(10024), \
                                          self.mymodel.get_particle(-10025), \
                                          self.mymodel.get_particle(10025), \
                                          self.mymodel.get_particle(-10024), \
                                          self.mymodel.get_particle(32)]),
                      'color': [color.ColorString([color.f(1, 2, 3),
                                                   color.d(1, 2, 3)])],
                      'lorentz':['L1'],
                      'couplings':{(0, 0):'GQQ'},
                      'orders':{'QCD':1}}))

        self.mymodel.set('interactions', self.myinterlist)
        self.assertFalse(self.mymodel.get('got_majoranas'))
        
        # Add a fermion clash 4-fermion interaction
        self.myinterlist.append(base_objects.Interaction({
                      'id':3,
                      'particles': base_objects.ParticleList(\
                                         [self.mymodel.get_particle(10024), \
                                          self.mymodel.get_particle(-10025), \
                                          self.mymodel.get_particle(10025), \
                                          self.mymodel.get_particle(10024), \
                                          self.mymodel.get_particle(32)]),
                      'color': [color.ColorString([color.f(1, 2, 3),
                                                   color.d(1, 2, 3)])],
                      'lorentz':['L1'],
                      'couplings':{(0, 0):'GQQ'},
                      'orders':{'QCD':1}}))

        self.mymodel.set('interactions', self.myinterlist)
        self.assertTrue(self.mymodel.get('got_majoranas'))


    def test_pass_in_standard_name(self):
        """Test if we can overwrite the name of the model following MG 
        convention"""
        
        model_name = [(part.get('name'), part.get('antiname')) \
                                          for part in self.mymodel['particles']]

        model2 = copy.copy(self.mymodel)
        
        # check that standard name are not modified
        model2.pass_particles_name_in_mg_default()
        model2_name = [(part.get('name'), part.get('antiname')) \
                                                for part in model2['particles']]
        self.assertEqual(set(model_name),set(model2_name))
        
        # add a particle with non conventional name
        particles = model2['particles']
        particles.append(base_objects.Particle({'name':'ee',
                  'antiname':'eex',
                  'pdg_code':1}))
        model2.set('particles', particles)

        model2.pass_particles_name_in_mg_default()

        model2_name = [(part.get('name'), part.get('antiname')) \
                                                for part in model2['particles']]        
        self.assertEqual(set(model_name + [('d','d~')]), set(model2_name))
        
        # add a particles with non conventional name with the conventional name
        #associtaed to another particle
        particles.append(base_objects.Particle({'name':'u',
                  'antiname':'d~',
                  'pdg_code':100}))
        particles.append(base_objects.Particle({'name':'ee',
                  'antiname':'eex',
                  'pdg_code':2}))
        model2.set('particles', particles)

        self.assertRaises(madgraph.MadGraph5Error, \
                                       model2.pass_particles_name_in_mg_default)

    def test_get_max_WEIGHTED(self):
        """Test get_max_WEIGHTED"""

        self.mymodel.get('interactions').append(\
            base_objects.Interaction({
                      'id':10,
                      'particles': base_objects.ParticleList(\
                                         [self.mymodel.get_particle(6), \
                                          self.mymodel.get_particle(-6), \
                                          self.mymodel.get_particle(21), \
                                          self.mymodel.get_particle(21), \
                                          self.mymodel.get_particle(21)]),
                      'couplings':{(0, 0):'GQQ'},
                      'orders':{'QCD':1, 'QED':5}}))


        self.assertEqual(self.mymodel.get_max_WEIGHTED(), 11./3)

        self.mymodel.get('interactions').pop(-1)

#===============================================================================
# ModelTest
#===============================================================================
class ModelTest2(unittest.TestCase):
    """Test class for the Model object from a correct load"""
    
    def setUp(self):
        """ """
        import madgraph.interface.master_interface as Cmd
        cmd = Cmd.MasterCmd() 
        cmd.do_import('model sm')
        self.model = cmd._curr_model
        
    def test_change_to_complex_mass_scheme(self):
        """Check that a model can be converted to complex mass scheme"""
        
        model = copy.deepcopy(self.model)
        model.change_mass_to_complex_scheme()
        
        # Check that the Width of the W is not anymore in the external parameter
        # and the yukawa
        self.assertEqual(len(self.model['parameters'][('external',)]) -3,
                         len(model['parameters'][('external',)]) )
        
        
#        # Check that the Width of the W is in internal parameter
#        WW = None
#        WComplex = None
#        MW = None
#        for param in model['parameters'][('aEWM1',)]:
#            if param.name not in ['CMASS_MW', 'WW', 'MW']:
#                continue
#            elif param.name == 'CMASS_MW':
#                WComplex = param
#                self.assertFalse(WW)
#            elif param.name == 'WW':
#                WW = param
#            elif param.name == 'MW': 
#                MW = param
#                self.assertFalse(WW)
#                self.assertFalse(WComplex)
#        self.assertTrue(WW)
#        self.assertTrue(MW)
#        self.assertTrue(WComplex)
#        # Check that WW and MW are the real/imaginary part
#        self.assertEqual(WW.expr, '-1 * im(CMASS_MW**2) / MW')
#        self.assertEqual(['cmath.sqrt(re(%s**2))' % WComplex.expr], [MW.expr])
        
        # Check that MZ has a complex_mass definition
        # and that the width and the mass are external
        found = 0
        for param in model['parameters'][('external',)]:
            if param.name in ['mdl_WZ','mdl_MZ','mdl_WW','mdl_MW']:
                self.assertEqual(param.type, 'real')
                found += 1
                
        self.assertEqual(found, 4)
        
        found=0
        for param in model['parameters'][tuple([])]:
            if param.name in ['CMASS_mdl_MZ']:
                self.assertEqual(param.expr, 'cmath.sqrt(mdl_MZ**2 - complex(0,1) * mdl_MZ * mdl_WZ)')
                found += 1
                self.assertEqual(param.type, 'complex')
            
            # check that other parameter are changed correctly
            if param.name in ['mdl_MZ__exp__2']:
                self.assertEqual(param.expr, 'CMASS_mdl_MZ**2')
                found += 1
        self.assertEqual(found, 2)
        
#===============================================================================
# LegTest
#===============================================================================
class LegTest(unittest.TestCase):
    """Test class for the Leg object"""

    mydict = {}
    myleg = None

    def setUp(self):

        self.mydict = {'id':3,
                      'number':5,
                      'state':True,
                      'from_group':False,
                      'onshell':None,                       
                      'loop_line':False}

        self.myleg = base_objects.Leg(self.mydict)

    def test_setget_leg_correct(self):
        "Test correct Leg object __init__, get and set"

        myleg2 = base_objects.Leg()

        for prop in self.mydict.keys():
            myleg2.set(prop, self.mydict[prop])

        self.assertEqual(self.myleg, myleg2)

        for prop in self.myleg.keys():
            self.assertEqual(self.myleg.get(prop), self.mydict[prop])

    def test_setget_leg_exceptions(self):
        "Test error raising in Leg __init__, get and set"

        wrong_dict = self.mydict
        wrong_dict['wrongparam'] = 'wrongvalue'

        a_number = 0

        # Test init
        self.assertRaises(base_objects.Leg.PhysicsObjectError,
                          base_objects.Leg,
                          wrong_dict)
        self.assertRaises(AssertionError,
                          base_objects.Leg,
                          a_number)

        # Test get
        self.assertRaises(AssertionError,
                          self.myleg.get,
                          a_number)
        self.assertRaises(base_objects.Leg.PhysicsObjectError,
                          self.myleg.get,
                          'wrongparam')

        # Test set
        self.assertRaises(AssertionError,
                          self.myleg.set,
                          a_number, 0)
        self.assertRaises(base_objects.Leg.PhysicsObjectError,
                          self.myleg.set,
                          'wrongparam', 0)

    def test_values_for_prop(self):
        """Test filters for leg properties"""

        test_values = [
                       {'prop':'id',
                        'right_list':[0, 3],
                        'wrong_list':['', 0.0]},
                       {'prop':'number',
                        'right_list':[1, 2, 3, 4, 5],
                        'wrong_list':['a', {}]},
                       {'prop':'state',
                        'right_list':[False, True],
                        'wrong_list':[1, 'wrong']}
                       ]

        temp_leg = self.myleg

        for test in test_values:
            for x in test['right_list']:
                self.assert_(temp_leg.set(test['prop'], x))
            for x in test['wrong_list']:
                self.assertFalse(temp_leg.set(test['prop'], x))

    def test_representation(self):
        """Test leg object string representation."""

        goal = "{\n"
        goal = goal + "    \'id\': 3,\n"
        goal = goal + "    \'number\': 5,\n"
        goal = goal + "    \'state\': True,\n"
        goal = goal + "    \'from_group\': False,\n" 
        goal = goal + "    \'loop_line\': False,\n"
        goal = goal + "    \'onshell\': None\n}"

        self.assertEqual(goal, str(self.myleg))

    def test_leg_list(self):
        """Test leg list initialization and counting functions
        for legs with 'from_group' = True"""

        mylist = [copy.copy(self.myleg) for dummy in range(1, 4) ]
        myleglist = base_objects.LegList(mylist)

        not_a_leg = 1

        for leg in myleglist:
            self.assertEqual(leg, self.myleg)

        self.assertRaises(AssertionError,
                          myleglist.append,
                          not_a_leg)

        # Test counting functions for number of from_group elements
        # that are True
        self.assertFalse(myleglist.minimum_one_from_group())
        myleglist[0].set('from_group', True)
        self.assertTrue(myleglist.minimum_one_from_group())
        self.assertFalse(myleglist.minimum_two_from_group())
        myleglist[1].set('from_group', True)
        self.assertTrue(myleglist.minimum_two_from_group())

        # Test can_combine_to_1
        ref_dict_to1 = {}
        self.assertFalse(myleglist.can_combine_to_1(ref_dict_to1))
        ref_dict_to1 = {(3, 3, 3):[3]}
        self.assertTrue(myleglist.can_combine_to_1(ref_dict_to1))
        myleglist[0].set('from_group', False)
        myleglist[1].set('from_group', False)
        self.assertFalse(myleglist.can_combine_to_1(ref_dict_to1))

        # Test can_combine_to_0
        ref_dict_to0 = {}
        myleglist[0].set('from_group', True)
        myleglist[1].set('from_group', True)
        myleglist[2].set('from_group', True)
        self.assertFalse(myleglist.can_combine_to_0(ref_dict_to0))
        ref_dict_to0 = {(3, 3, 3):0}
        self.assertTrue(myleglist.can_combine_to_0(ref_dict_to0))
        myleglist[0].set('from_group', False)
        myleglist[1].set('from_group', False)
        self.assertFalse(myleglist.can_combine_to_0(ref_dict_to0))
        myleglist[0].set('from_group', True)
        self.assertTrue(myleglist.can_combine_to_0(ref_dict_to0))

#===============================================================================
# MultiLegTest
#===============================================================================
class MultiLegTest(unittest.TestCase):
    """Test class for the MultiLeg object"""

    mydict = {}
    my_multi_leg = None

    def setUp(self):

        self.mydict = {'ids':[3, 2, 5],
                      'state':True}

        self.my_multi_leg = base_objects.MultiLeg(self.mydict)

    def test_setget_multi_leg_correct(self):
        "Test correct MultiLeg object __init__, get and set"

        my_multi_leg2 = base_objects.MultiLeg()

        for prop in self.mydict.keys():
            my_multi_leg2.set(prop, self.mydict[prop])

        self.assertEqual(self.my_multi_leg, my_multi_leg2)

        for prop in self.my_multi_leg.keys():
            self.assertEqual(self.my_multi_leg.get(prop), self.mydict[prop])

    def test_setget_multi_leg_exceptions(self):
        "Test error raising in MultiLeg __init__, get and set"

        wrong_dict = self.mydict
        wrong_dict['wrongparam'] = 'wrongvalue'

        a_number = 0

        # Test init
        self.assertRaises(base_objects.MultiLeg.PhysicsObjectError,
                          base_objects.MultiLeg,
                          wrong_dict)
        self.assertRaises(AssertionError,
                          base_objects.MultiLeg,
                          a_number)

        # Test get
        self.assertRaises(AssertionError,
                          self.my_multi_leg.get,
                          a_number)
        self.assertRaises(base_objects.MultiLeg.PhysicsObjectError,
                          self.my_multi_leg.get,
                          'wrongparam')

        # Test set
        self.assertRaises(AssertionError,
                          self.my_multi_leg.set,
                          a_number, 0)
        self.assertRaises(base_objects.MultiLeg.PhysicsObjectError,
                          self.my_multi_leg.set,
                          'wrongparam', 0)

    def test_values_for_prop(self):
        """Test filters for multi_leg properties"""

        test_values = [
                       {'prop':'ids',
                        'right_list':[[0], [3, 4, 5]],
                        'wrong_list':['', 1, 0.0]},
                       {'prop':'state',
                        'right_list':[False, True],
                        'wrong_list':[0, 'wrong']}
                       ]

        temp_multi_leg = self.my_multi_leg

        for test in test_values:
            for x in test['right_list']:
                self.assert_(temp_multi_leg.set(test['prop'], x))
            for x in test['wrong_list']:
                self.assertFalse(temp_multi_leg.set(test['prop'], x))

    def test_representation(self):
        """Test multi_leg object string representation."""

        goal = "{\n"
        goal = goal + "    \'ids\': [3, 2, 5],\n"
        goal = goal + "    \'state\': True\n}"

        self.assertEqual(goal, str(self.my_multi_leg))

    def test_multi_leg_list(self):
        """Test multi_leg list initialization and counting functions
        for multi_legs with 'from_group' = True"""

        mylist = [copy.copy(self.my_multi_leg) for dummy in range(1, 4) ]
        my_multi_leglist = base_objects.MultiLegList(mylist)

        not_a_multi_leg = 1

        for multi_leg in my_multi_leglist:
            self.assertEqual(multi_leg, self.my_multi_leg)

        self.assertRaises(AssertionError,
                          my_multi_leglist.append,
                          not_a_multi_leg)

#===============================================================================
# VertexTest
#===============================================================================
class VertexTest(unittest.TestCase):
    """Test class for the Vertex object"""

    mydict = {}
    myvertex = None
    myleglist = base_objects.LegList([base_objects.Leg({'id':3,
                                      'number':5,
                                      'state':True,
                                      'from_group':False})] * 10)

    def setUp(self):

        self.mydict = {'id':3,
                      'legs':self.myleglist}

        self.myvertex = base_objects.Vertex(self.mydict)

    def test_setget_vertex_correct(self):
        "Test correct Vertex object __init__, get and set"

        myvertex2 = base_objects.Vertex()

        for prop in self.mydict.keys():
            myvertex2.set(prop, self.mydict[prop])

        self.assertEqual(self.myvertex, myvertex2)

        for prop in self.myvertex.keys():
            self.assertEqual(self.myvertex.get(prop), self.mydict[prop])

    def test_setget_vertex_exceptions(self):
        "Test error raising in Vertex __init__, get and set"

        wrong_dict = self.mydict
        wrong_dict['wrongparam'] = 'wrongvalue'

        a_number = 0

        # Test init
        self.assertRaises(base_objects.Vertex.PhysicsObjectError,
                          base_objects.Vertex,
                          wrong_dict)
        self.assertRaises(AssertionError,
                          base_objects.Vertex,
                          a_number)

        # Test get
        self.assertRaises(AssertionError,
                          self.myvertex.get,
                          a_number)
        self.assertRaises(base_objects.Vertex.PhysicsObjectError,
                          self.myvertex.get,
                          'wrongparam')

        # Test set
        self.assertRaises(AssertionError,
                          self.myvertex.set,
                          a_number, 0)
        self.assertRaises(base_objects.Vertex.PhysicsObjectError,
                          self.myvertex.set,
                          'wrongparam', 0)

    def test_values_for_prop(self):
        """Test filters for vertex properties"""

        test_values = [
                       {'prop':'id',
                        'right_list':[0, 3],
                        'wrong_list':['', 0.0]},
                       {'prop':'legs',
                        'right_list':[self.myleglist],
                        'wrong_list':['a', {}]}
                       ]

        temp_vertex = self.myvertex

        for test in test_values:
            for x in test['right_list']:
                self.assert_(temp_vertex.set(test['prop'], x))
            for x in test['wrong_list']:
                self.assertFalse(temp_vertex.set(test['prop'], x))

    def test_representation(self):
        """Test vertex object string representation."""

        goal = "{\n"
        goal = goal + "    \'id\': 3,\n"
        goal = goal + "    \'legs\': %s\n}" % repr(self.myleglist)

        self.assertEqual(goal, str(self.myvertex))

    def test_vertex_list(self):
        """Test vertex list initialization"""

        mylist = [self.myvertex] * 10
        myvertexlist = base_objects.VertexList(mylist)

        not_a_vertex = 1

        for vertex in myvertexlist:
            self.assertEqual(vertex, self.myvertex)

        self.assertRaises(AssertionError,
                          myvertexlist.append,
                          not_a_vertex)

#===============================================================================
# DiagramTest
#===============================================================================
class DiagramTest(unittest.TestCase):
    """Test class for the Diagram object"""

    mydict = {}
    mydiagram = None
    myleglist = base_objects.LegList([base_objects.Leg({'id':3,
                                      'number':5,
                                      'state':True,
                                      'from_group':False})] * 10)
    myvertexlist = base_objects.VertexList([base_objects.Vertex({'id':3,
                                      'legs':myleglist})] * 10)

    def setUp(self):

        self.mydict = {'vertices':self.myvertexlist,
                       'orders':{}}

        self.mydiagram = base_objects.Diagram(self.mydict)

    def test_setget_diagram_correct(self):
        "Test correct Diagram object __init__, get and set"

        mydiagram2 = base_objects.Diagram()

        for prop in self.mydict.keys():
            mydiagram2.set(prop, self.mydict[prop])

        self.assertEqual(self.mydiagram, mydiagram2)

        for prop in self.mydiagram.keys():
            self.assertEqual(self.mydiagram.get(prop), self.mydict[prop])

    def test_setget_diagram_exceptions(self):
        "Test error raising in Diagram __init__, get and set"

        wrong_dict = self.mydict
        wrong_dict['wrongparam'] = 'wrongvalue'

        a_number = 0

        # Test init
        self.assertRaises(base_objects.Diagram.PhysicsObjectError,
                          base_objects.Diagram,
                          wrong_dict)
        self.assertRaises(AssertionError,
                          base_objects.Diagram,
                          a_number)

        # Test get
        self.assertRaises(AssertionError,
                          self.mydiagram.get,
                          a_number)
        self.assertRaises(base_objects.Diagram.PhysicsObjectError,
                          self.mydiagram.get,
                          'wrongparam')

        # Test set
        self.assertRaises(AssertionError,
                          self.mydiagram.set,
                          a_number, 0)
        self.assertRaises(base_objects.Diagram.PhysicsObjectError,
                          self.mydiagram.set,
                          'wrongparam', 0)

    def test_values_for_prop(self):
        """Test filters for diagram properties"""

        test_values = [{'prop':'vertices',
                        'right_list':[self.myvertexlist],
                        'wrong_list':['a', {}]}
                       ]

        temp_diagram = self.mydiagram

        for test in test_values:
            for x in test['right_list']:
                self.assert_(temp_diagram.set(test['prop'], x))
            for x in test['wrong_list']:
                self.assertFalse(temp_diagram.set(test['prop'], x))

    def test_representation(self):
        """Test diagram object string representation."""

        goal = "{\n"
        goal = goal + "    \'vertices\': %s,\n" % repr(self.myvertexlist)
        goal = goal + "    'orders': {}\n}"
        
        self.assertEqual(goal, str(self.mydiagram))

    def test_diagram_list(self):
        """Test Diagram list initialization"""

        mylist = [self.mydiagram] * 10
        mydiagramlist = base_objects.DiagramList(mylist)

        not_a_diagram = 1

        for diagram in mydiagramlist:
            self.assertEqual(diagram, self.mydiagram)

        self.assertRaises(AssertionError,
                          mydiagramlist.append,
                          not_a_diagram)

    def test_diagram_list_nice_string(self):
        """Test Diagram and Diagram list nice_string representation"""

        mylist = [self.mydiagram] * 10
        mydiagramlist = base_objects.DiagramList(mylist)

        self.assertRaises(Exception,
                           mydiagramlist.nice_string)
        return

#===============================================================================
# ProcessTest
#===============================================================================
class ProcessTest(unittest.TestCase):
    """Test class for the Process object"""

    mydict = {}
    myprocess = None
    myleglist = base_objects.LegList()

    mymodel = base_objects.Model()

    def setUp(self):

        mypartlist = base_objects.ParticleList([
                     base_objects.Particle({'name':'c',
                                             'antiname':'c~',
                                             'pdg_code':3})])

        self.mymodel.set('particles', mypartlist)

        self.myleglist = base_objects.LegList(\
            [copy.copy(base_objects.Leg({'id':3,
                                         'number':5,
                                         'state':True,
                                         'from_group':False})) for \
             dummy in range(5)])

        self.myleglist[0].set('state', False)
        self.myleglist[1].set('state', False)

        self.mydict = {'legs':self.myleglist,
                       'orders':{'QCD':5, 'QED':1},
                       'model':self.mymodel,
                       'id': 1,
                       'uid':0,
                       'required_s_channels':[],
                       'forbidden_s_channels':[],
                       'forbidden_onsh_s_channels':[],
                       'forbidden_particles':[],
                       'perturbation_couplings':[],
                       'is_decay_chain': False,
                       'decay_chains': base_objects.ProcessList(),
                       'legs_with_decays': self.myleglist,
                       'squared_orders': {},
                       'sqorders_types': {},
                       'has_born': True,
                       'overall_orders': {},
                       'born_orders': {},
                       'NLO_mode':'tree',
                       'split_orders':[]}

        self.myprocess = base_objects.Process(self.mydict)

    def test_setget_process_correct(self):
        "Test correct Process object __init__, get and set"

        myprocess2 = base_objects.Process()

        for prop in self.mydict.keys():
            myprocess2.set(prop, self.mydict[prop])

        self.assertEqual(self.myprocess, myprocess2)

        for prop in self.myprocess.keys():
            self.assertEqual(self.myprocess.get(prop), self.mydict[prop])

    def test_setget_process_exceptions(self):
        "Test error raising in Process __init__, get and set"

        wrong_dict = self.mydict
        wrong_dict['wrongparam'] = 'wrongvalue'

        a_number = 0

        # Test init
        self.assertRaises(base_objects.Process.PhysicsObjectError,
                          base_objects.Process,
                          wrong_dict)
        self.assertRaises(AssertionError,
                          base_objects.Process,
                          a_number)

        # Test get
        self.assertRaises(AssertionError,
                          self.myprocess.get,
                          a_number)
        self.assertRaises(base_objects.Process.PhysicsObjectError,
                          self.myprocess.get,
                          'wrongparam')

        # Test set
        self.assertRaises(AssertionError,
                          self.myprocess.set,
                          a_number, 0)
        self.assertRaises(base_objects.Process.PhysicsObjectError,
                          self.myprocess.set,
                          'wrongparam', 0)

    def test_values_for_prop(self):
        """Test filters for process properties"""

        test_values = [{'prop':'legs',
                        'right_list':[self.myleglist],
                        'wrong_list':['a', {}]}
                       ]

        temp_process = self.myprocess

        for test in test_values:
            for x in test['right_list']:
                self.assert_(temp_process.set(test['prop'], x))
            for x in test['wrong_list']:
                self.assertFalse(temp_process.set(test['prop'], x))

    def test_representation(self):
        """Test process object string representation."""

        goal = "{\n"
        goal = goal + "    \'legs\': %s,\n" % repr(self.myleglist)
        goal = goal + "    \'orders\': %s,\n" % repr(self.myprocess['orders'])
        goal = goal + "    \'overall_orders\': %s,\n" % \
               repr(self.myprocess['overall_orders'])
        goal = goal + "    \'squared_orders\': %s,\n" % repr(self.myprocess['squared_orders'])
        goal = goal + "    \'model\': %s,\n" % repr(self.myprocess['model'])
        goal = goal + "    \'id\': 1,\n"
        goal = goal + "    \'required_s_channels\': [],\n"
        goal = goal + "    \'forbidden_onsh_s_channels\': [],\n"
        goal = goal + "    \'forbidden_s_channels\': [],\n"
        goal = goal + "    \'forbidden_particles\': [],\n"
        goal = goal + "    \'is_decay_chain\': False,\n"
        goal = goal + "    \'decay_chains\': [],\n"
        goal = goal + "    \'legs_with_decays\': %s,\n" % repr(self.myleglist)
        goal = goal + "    \'perturbation_couplings\': [],\n"
        goal = goal + "    \'has_born\': True,\n"
        goal = goal + "    \'NLO_mode\': 'tree',\n"
        goal = goal + "    \'split_orders\': [],\n"
        goal = goal + "    \'born_orders\': {}\n}"

        for a, b in zip(goal.split('\n'), str(self.myprocess).split('\n')):
            self.assertEqual(a,b)
        self.assertEqual(goal, str(self.myprocess))


    def test_nice_string(self):
        """Test Process nice_string representation"""

        goal_str = "Process: c c > c c c QED=1 QCD=5 @1"

        self.assertEqual(goal_str, self.myprocess.nice_string())

    def test_input_string(self):
        """Test Process nice_string representation"""

        goal_str = "c c > c c c QED=1 QCD=5, (c > c c c c, c > c c c c)"

        decay = copy.copy(self.myprocess)
        decay.set('legs', copy.deepcopy(decay.get('legs')))
        decay.get('legs')[1].set('state', True)
        decay.set('is_decay_chain', True)
        decay.set('orders', {})
        decay2 = copy.copy(decay)
        self.myprocess.set('decay_chains', base_objects.ProcessList([decay]))
        decay.set('decay_chains', base_objects.ProcessList([decay2]))

        self.assertEqual(goal_str, self.myprocess.input_string())

    def test_shell_string(self):
        """Test Process shell_string representation"""

        self.myprocess.get('legs')[2].set('id', -3)
        self.myprocess.set('id', 2)
        goal_str = "2_cc_cxcc"

        self.assertEqual(goal_str, self.myprocess.shell_string())
    
    def test_long_shell_string(self):
        """Test Process nice_string representation"""

        goal_str = '1_cc_ccc_c_cccc_c_cccc_c_cccc_c_cccc_c_cccc_c_cccc_4'

        decay = copy.copy(self.myprocess)
        decay.set('legs', copy.deepcopy(decay.get('legs')))
        decay.get('legs')[1].set('state', True)
        decay.set('is_decay_chain', True)
        decay.set('orders', {})
        decay.set('forbidden_particles',[3])
        decay2 = copy.copy(decay)
        decay3 = copy.copy(decay)
        decay4 = copy.copy(decay)
        decay5 = copy.copy(decay)
        decay6 = copy.copy(decay)
        self.myprocess.set('uid',4)
        self.myprocess.set('decay_chains', base_objects.ProcessList([decay]))
        decay.set('decay_chains', base_objects.ProcessList([decay2]))
        decay2.set('decay_chains', base_objects.ProcessList([decay3]))
        decay3.set('decay_chains', base_objects.ProcessList([decay4]))
        decay4.set('decay_chains', base_objects.ProcessList([decay5]))
        decay5.set('decay_chains', base_objects.ProcessList([decay6]))
        self.assertTrue(len(self.myprocess.shell_string()) < 70)
        self.assertEqual(goal_str, self.myprocess.shell_string())
        
    def test_get_final_ids_after_decay(self):
        """check that we get the correct ids and in the correct order"""
        
        mymodel = base_objects.Model()
        mypartlist = base_objects.ParticleList([
                     base_objects.Particle({'name':'c',
                                             'antiname':'c~',
                                             'pdg_code':3}),
                     base_objects.Particle({'name':'l',
                                             'antiname':'l~',
                                             'pdg_code':11}),
                     base_objects.Particle({'name':'H',
                                             'antiname':'H',
                                             'pdg_code':25}),                                                                                                
                                                ])
        
        mymodel.set('particles', mypartlist)

        # Check for c c~ > h c, h > l l~

        myleglist = base_objects.LegList(\
            [base_objects.Leg({'id':3,
                                         'number':1,
                                         'state':False,
                                         'from_group':False}),
             base_objects.Leg({'id':3,
                                         'number':2,
                                         'state':False,
                                         'from_group':False}),
             base_objects.Leg({'id':25,
                                         'number':3,
                                         'state':True,
                                         'from_group':False}),
             base_objects.Leg({'id':3,
                                         'number':4,
                                         'state':True,
                                         'from_group':False})])

        mylegdecay = base_objects.LegList(\
            [base_objects.Leg({'id':25,
                                         'number':1,
                                         'state':False,
                                         'from_group':False}),
             base_objects.Leg({'id':11,
                                         'number':2,
                                         'state':True,
                                         'from_group':False}),
             base_objects.Leg({'id':-11,
                                         'number':3,
                                         'state':True,
                                         'from_group':False})])
        
        mydecay = {'legs':mylegdecay,
                  'orders':{'QCD':5, 'QED':1},
                  'model':mymodel,
                  'id': 1,
                  'uid':0,
                       'required_s_channels':[],
                       'forbidden_s_channels':[],
                       'forbidden_onsh_s_channels':[],
                       'forbidden_particles':[],
                       'perturbation_couplings':[],
                       'is_decay_chain': False,
                       'decay_chains': base_objects.ProcessList(),
                       'legs_with_decays': [],
                       'squared_orders': {},
                       'has_born': True,
                       'overall_orders': {},
                       'NLO_mode':'tree'}
            

        mydecay = base_objects.Process(mydecay)
        
        myprocess = copy.copy(mydecay)
        myprocess['legs'] = myleglist
        myprocess['is_decay_chain'] = True
        proclist = base_objects.ProcessList()
        proclist.append(mydecay)
        myprocess['decay_chains'] = proclist
        
        # checking
        output = myprocess.get_final_ids_after_decay()
        self.assertEqual(output, [11, -11, 3])
        
        ## c c~ > c h c~ h c, h > l l, h > l~ l~ 
        myleglist = base_objects.LegList(\
            [base_objects.Leg({'id':3,
                                         'number':1,
                                         'state':False,
                                         'from_group':False}),
             base_objects.Leg({'id':-3,
                                         'number':2,
                                         'state':False,
                                         'from_group':False}),
             base_objects.Leg({'id':3,
                                         'number':3,
                                         'state':True,
                                         'from_group':False}),
             base_objects.Leg({'id':25,
                                         'number':4,
                                         'state':True,
                                         'from_group':False}),
            base_objects.Leg({'id':-3,
                                         'number':3,
                                         'state':True,
                                         'from_group':False}),
             base_objects.Leg({'id':25,
                                         'number':4,
                                         'state':True,
                                         'from_group':False}),
              base_objects.Leg({'id':3,
                                         'number':3,
                                         'state':True,
                                         'from_group':False})])

        mylegdecay = base_objects.LegList(\
            [base_objects.Leg({'id':25,
                                         'number':1,
                                         'state':False,
                                         'from_group':False}),
             base_objects.Leg({'id':11,
                                         'number':2,
                                         'state':True,
                                         'from_group':False}),
             base_objects.Leg({'id':11,
                                         'number':3,
                                         'state':True,
                                         'from_group':False})])        
        mydecay['legs'] = mylegdecay
        
        mylegdecay2 = base_objects.LegList(\
            [base_objects.Leg({'id':25,
                                         'number':1,
                                         'state':False,
                                         'from_group':False}),
             base_objects.Leg({'id':-11,
                                         'number':2,
                                         'state':True,
                                         'from_group':False}),
             base_objects.Leg({'id':-11,
                                         'number':3,
                                         'state':True,
                                         'from_group':False})]) 
        mydecay2 = copy.copy(mydecay)
        mydecay2['legs'] = mylegdecay2
        
        
        myprocess['legs'] = myleglist
        myprocess['is_decay_chain'] = True
        proclist = base_objects.ProcessList()
        proclist.append(mydecay)
        proclist.append(mydecay2)
        myprocess['decay_chains'] = proclist       
        # checking
        output = myprocess.get_final_ids_after_decay()
        self.assertEqual(output, [3, 11, 11, -3,-11,-11,3])
        
#===============================================================================
# ProcessDefinitionTest
#===============================================================================
class ProcessDefinitionTest(unittest.TestCase):
    """Test class for the ProcessDefinition object"""

    mydict = {}
    my_process_definition = None
    mymodel = base_objects.Model()
    my_multi_leglist = base_objects.MultiLegList()

    def setUp(self):

        mypartlist = base_objects.ParticleList([
                     base_objects.Particle({'name':'c',
                                             'antiname':'c~',
                                             'pdg_code':3})])

        self.mymodel.set('particles', mypartlist)

        self.my_multi_leglist = base_objects.MultiLegList(\
            [copy.copy(base_objects.MultiLeg({'ids':[3, 4, 5],
                                              'state':True})) for \
             dummy in range(5)])

        self.my_multi_leglist[0].set('state', False)
        self.my_multi_leglist[1].set('state', False)

        self.mydict = {'legs':self.my_multi_leglist,
                       'orders':{'QCD':5, 'QED':1},
                       'model':self.mymodel,
                       'id':3,
                       'uid':0,
                       'required_s_channels':[],
                       'forbidden_s_channels':[],
                       'forbidden_onsh_s_channels':[],
                       'forbidden_particles':[],
                       'perturbation_couplings':[],
                       'is_decay_chain': False,
                       'decay_chains': base_objects.ProcessList(),
                       'squared_orders':{},
                       'born_orders':{},
                       'has_born': True,
                       'overall_orders':{},
                       'sqorders_types':{},
                       'NLO_mode':'tree',
                       'split_orders':[]}

        self.my_process_definition = base_objects.ProcessDefinition(self.mydict)

    def test_setget_process_definition_correct(self):
        "Test correct ProcessDefinition object __init__, get and set"

        my_process_definition2 = base_objects.ProcessDefinition()

        for prop in self.mydict.keys():
            my_process_definition2.set(prop, self.mydict[prop])

        self.assertEqual(self.my_process_definition, my_process_definition2)

        for prop in self.my_process_definition.keys():
            self.assertEqual(self.my_process_definition.get(prop), self.mydict[prop])

    def test_setget_process_definition_exceptions(self):
        "Test error raising in ProcessDefinition __init__, get and set"

        wrong_dict = self.mydict
        wrong_dict['wrongparam'] = 'wrongvalue'

        a_number = 0

        # Test init
        self.assertRaises(base_objects.ProcessDefinition.PhysicsObjectError,
                          base_objects.ProcessDefinition,
                          wrong_dict)
        self.assertRaises(AssertionError,
                          base_objects.ProcessDefinition,
                          a_number)

        # Test get
        self.assertRaises(AssertionError,
                          self.my_process_definition.get,
                          a_number)
        self.assertRaises(base_objects.ProcessDefinition.PhysicsObjectError,
                          self.my_process_definition.get,
                          'wrongparam')

        # Test set
        self.assertRaises(AssertionError,
                          self.my_process_definition.set,
                          a_number, 0)
        self.assertRaises(base_objects.ProcessDefinition.PhysicsObjectError,
                          self.my_process_definition.set,
                          'wrongparam', 0)

    def test_get_process_with_legs(self):
        """test the get_process_with_legs_function.
        In particular, check that also the born_orders are passed"""

        mydict = {'id':3,
                      'number':5,
                      'state':True,
                      'from_group':False,
                      'onshell':None,                       
                      'loop_line':False}

        myleg = base_objects.Leg(mydict)

        mylist = [copy.copy(myleg) for dummy in range(1, 4) ]
        myleglist = base_objects.LegList(mylist)
        my_new_process_definition = copy.copy(self.my_process_definition)
        my_new_process_definition['born_orders'] = {'QCD':99, 'QED':99}
        testproc = my_new_process_definition.get_process_with_legs(myleglist)

        for (k, v) in testproc.items():
            if k not in self.my_process_definition.keys(): continue
            if k != 'legs':
                self.assertEqual(my_new_process_definition[k], testproc[k])
            else:
                self.assertEqual(myleglist, testproc[k])

    def test_values_for_prop(self):
        """Test filters for process properties"""

        test_values = [{'prop':'legs',
                        'right_list':[self.my_multi_leglist],
                        'wrong_list':['a', {}]}
                       ]

        temp_process = self.my_process_definition

        for test in test_values:
            for x in test['right_list']:
                self.assert_(temp_process.set(test['prop'], x))
            for x in test['wrong_list']:
                self.assertFalse(temp_process.set(test['prop'], x))

    def test_representation(self):
        """Test process object string representation."""

        goal = "{\n"
        goal = goal + "    \'legs\': %s,\n" % repr(self.my_multi_leglist)
        goal = goal + "    \'orders\': %s,\n" % repr(self.my_process_definition['orders'])
        goal = goal + "    \'overall_orders\': %s,\n" % repr(self.my_process_definition['overall_orders'])
        goal = goal + "    \'squared_orders\': %s,\n" % repr(self.my_process_definition['squared_orders'])
        goal = goal + "    \'model\': %s,\n" % repr(self.my_process_definition['model'])
        goal = goal + "    \'id\': %s,\n" % repr(self.my_process_definition['id'])
        goal = goal + "    \'required_s_channels\': [],\n"
        goal = goal + "    \'forbidden_onsh_s_channels\': [],\n"
        goal = goal + "    \'forbidden_s_channels\': [],\n"
        goal = goal + "    \'forbidden_particles\': [],\n"
        goal = goal + "    \'is_decay_chain\': False,\n"
        goal = goal + "    \'decay_chains\': [],\n"
        goal = goal + "    \'perturbation_couplings\': [],\n"
        goal = goal + "    \'has_born\': True,\n"
        goal = goal + "    \'NLO_mode\': 'tree',\n"
        goal = goal + "    \'split_orders\': [],\n"                
        goal = goal + "    \'born_orders\': {}\n}"                
        self.assertEqual(goal, str(self.my_process_definition))

#===============================================================================
# HelperTest
#===============================================================================
class HelperTest(unittest.TestCase):
    """Test class for helper functions"""


    def test_make_unique(self):
        """Test the make_unique function"""

        doubletlist = [4, 6, 2, 4, 6, 2, 2, 2]
        base_objects.make_unique(doubletlist)
        self.assertEqual(doubletlist,
                         [4, 6, 2])<|MERGE_RESOLUTION|>--- conflicted
+++ resolved
@@ -171,15 +171,9 @@
         goal = goal + "    \'propagator\': '',\n"
         goal = goal + "    \'is_part\': True,\n"
         goal = goal + "    \'self_antipart\': False,\n"        
-<<<<<<< HEAD
-        goal = goal + "    \'ghost\': False,\n"
-        goal = goal + "    \'counterterm\': {('QCD', ((1, 2), (3, 4))): {0: 'GC_0', -1: 'GC_1'}},\n"
-        goal = goal + "    \'goldstone\': False\n}"
-=======
         goal = goal + "    \'type\': '',\n"
         #goal = goal + "    \'ghost\': False,\n"
         goal = goal + "    \'counterterm\': {('QCD', ((1, 2), (3, 4))): {0: 'GC_0', -1: 'GC_1'}}\n}"
->>>>>>> bd5df1bb
 
         self.assertEqual(goal.split('\n'), str(self.mypart).split('\n'))
 

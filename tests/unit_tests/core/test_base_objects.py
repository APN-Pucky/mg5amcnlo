################################################################################
#
# Copyright (c) 2009 The MadGraph Development team and Contributors
#
# This file is a part of the MadGraph 5 project, an application which 
# automatically generates Feynman diagrams and matrix elements for arbitrary
# high-energy processes in the Standard Model and beyond.
#
# It is subject to the MadGraph license which should accompany this 
# distribution.
#
# For more information, please visit: http://madgraph.phys.ucl.ac.be
#
################################################################################
import madgraph

"""Unit test library for the various base objects of the core library"""

import copy

import madgraph.core.base_objects as base_objects
import madgraph.core.color_algebra as color
import tests.unit_tests as unittest

#===============================================================================
# ParticleTest
#===============================================================================
class ParticleTest(unittest.TestCase):
    """Test class for the Particle object"""

    mydict = {}
    mypart = None

    def setUp(self):

        self.mydict = {'name':'t',
                      'antiname':'t~',
                      'spin':2,
                      'color':3,
                      'mass':'mt',
                      'width':'wt',
                      'texname':'t',
                      'antitexname':'\\overline{t}',
                      'line':'straight',
                      'charge':2. / 3.,
                      'pdg_code':6,
                      'propagating':True,
                      'is_part':True,
                      'self_antipart':False,
                      'perturbation':[]}

        self.mypart = base_objects.Particle(self.mydict)

    def test_setget_particle_correct(self):
        "Test correct Particle object __init__, get and set"

        mypart2 = base_objects.Particle()

        # First fill mypart2 it using set
        for prop in self.mydict.keys():
            mypart2.set(prop, self.mydict[prop])

        # Check equality between Particle objects
        self.assertEqual(self.mypart, mypart2)

        # Check equality with initial dic using get
        for prop in self.mypart.keys():
            self.assertEqual(self.mypart.get(prop), self.mydict[prop])

    def test_setget_particle_exceptions(self):
        "Test error raising in Particle __init__, get and set"

        wrong_dict = self.mydict
        wrong_dict['wrongparam'] = 'wrongvalue'

        a_number = 0

        # Test init
        self.assertRaises(base_objects.Particle.PhysicsObjectError,
                          base_objects.Particle,
                          wrong_dict)
        self.assertRaises(AssertionError,
                          base_objects.Particle,
                          a_number)

        # Test get
        self.assertRaises(AssertionError,
                          self.mypart.get,
                          a_number)
        self.assertRaises(base_objects.Particle.PhysicsObjectError,
                          self.mypart.get,
                          'wrongparam')

        # Test set
        self.assertRaises(AssertionError,
                          self.mypart.set,
                          a_number, 0)
        self.assertRaises(base_objects.Particle.PhysicsObjectError,
                          self.mypart.set,
                          'wrongparam', 0)

    def test_values_for_prop(self):
        """Test filters for particle properties"""

        test_values = [
                       {'prop':'name',
                        'right_list':['h', 'e+', 'e-', 'u~',
                                      'k++', 'k--', 'T', 'u+~'],
                        'wrong_list':['', 'x ', 'e?', '{}', '9x', 'd~3', 'd+g',
                                      'u~+', 'u~~']},
                       {'prop':'spin',
                        'right_list':[1, 2, 3, 4, 5],
                        'wrong_list':[-1, 0, 'a', 6]},
                       {'prop':'color',
                        'right_list':[1, 3, 6, 8],
                        'wrong_list':[2, 0, 'a', 23, -1, -3, -6]},
                       {'prop':'mass',
                        'right_list':['me', 'zero', 'mm2'],
                        'wrong_list':['m+', '', ' ', 'm~']},
                       {'prop':'pdg_code',
                        'right_list':[1, 12, 80000000, -1],
                        'wrong_list':[1.2, 'a']},
                       {'prop':'line',
                        'right_list':['straight', 'wavy', 'curly', 'dashed'],
                        'wrong_list':[-1, 'wrong']},
                       {'prop':'charge',
                        'right_list':[1., -1., -2. / 3., 0.],
                        'wrong_list':[1, 'a']},
                       {'prop':'propagating',
                        'right_list':[True, False],
                        'wrong_list':[1, 'a', 'true', None]},
                       {'prop':'is_part',
                        'right_list':[True, False],
                        'wrong_list':[1, 'a', 'true', None]},
                       {'prop':'self_antipart',
                        'right_list':[True, False],
                        'wrong_list':[1, 'a', 'true', None]}
                       ]

        temp_part = self.mypart

        for test in test_values:
            for x in test['right_list']:
                self.assert_(temp_part.set(test['prop'], x))
            for x in test['wrong_list']:
                self.assertFalse(temp_part.set(test['prop'], x))

    def test_representation(self):
        """Test particle object string representation."""

        goal = "{\n"
        goal = goal + "    \'name\': \'t\',\n"
        goal = goal + "    \'antiname\': \'t~\',\n"
        goal = goal + "    \'spin\': 2,\n"
        goal = goal + "    \'color\': 3,\n"
        goal = goal + "    \'charge\': 0.67,\n"
        goal = goal + "    \'mass\': \'mt\',\n"
        goal = goal + "    \'width\': \'wt\',\n"
        goal = goal + "    \'pdg_code\': 6,\n"
        goal = goal + "    \'texname\': \'t\',\n"
        goal = goal + "    \'antitexname\': \'\\overline{t}\',\n"
        goal = goal + "    \'line\': \'straight\',\n"
        goal = goal + "    \'propagating\': True,\n"
        goal = goal + "    \'is_part\': True,\n"
        goal = goal + "    \'self_antipart\': False,\n"        
        goal = goal + "    \'perturbation\': []\n}"

        self.assertEqual(goal, str(self.mypart))

    def test_get_pdg_code(self):
        """Test the get_pdg_code function of Particle"""

        test_part = copy.copy(self.mypart)
        self.assertEqual(test_part.get_pdg_code(), 6)
        test_part.set('is_part', False)
        self.assertEqual(test_part.get_pdg_code(), -6)
        test_part.set('self_antipart', True)
        self.assertEqual(test_part.get_pdg_code(), 6)

    def test_get_anti_pdg_code(self):
        """Test the get_anti_pdg_code function of Particle"""

        test_part = copy.copy(self.mypart)
        self.assertEqual(test_part.get_anti_pdg_code(), -6)
        test_part.set('is_part', False)
        self.assertEqual(test_part.get_anti_pdg_code(), 6)
        test_part.set('self_antipart', True)
        self.assertEqual(test_part.get_pdg_code(), 6)

    def test_get_helicity_states(self):
        """Test the get_anti_pdg_code function of Particle"""

        test_part = copy.copy(self.mypart)
        self.assertEqual(test_part.get_helicity_states(), [-1, 1])
        test_part.set('spin', 1)
        self.assertEqual(test_part.get_helicity_states(), [0])
        test_part.set('spin', 3)
        self.assertEqual(test_part.get_helicity_states(), [-1, 0, 1])
        test_part.set('mass', 'Zero')
        self.assertEqual(test_part.get_helicity_states(), [-1, 1])
        test_part.set('spin', 5)
        self.assertEqual(test_part.get_helicity_states(), [-2, -1, 1, 2])
        test_part.set('mass', 'M')
        self.assertEqual(test_part.get_helicity_states(), [-2, -1, 0, 1, 2])
        
    def test_particle_list(self):
        """Test particle list initialization, search and dict generation
        functions."""

        mylist = [self.mypart]
        mypartlist = base_objects.ParticleList(mylist)

        not_a_part = 1

        for part in mypartlist:
            self.assertEqual(part, self.mypart)

        self.assertRaises(AssertionError,
                          mypartlist.append,
                          not_a_part)
        # test particle search
        self.assertEqual(self.mypart,
                         mypartlist.find_name(self.mypart['name']))
        anti_part = copy.copy(self.mypart)
        anti_part.set('is_part', False)
        self.assertEqual(anti_part,
                         mypartlist.find_name(self.mypart['antiname']))
        self.assertEqual(None,
                         mypartlist.find_name('none'))

        mydict = {6:self.mypart, -6:anti_part}

        self.assertEqual(mydict, mypartlist.generate_dict())

        my_ref_dict = {(6, -6):[0], (-6, 6):[0]}

        self.assertEqual(my_ref_dict, mypartlist.generate_ref_dict())


#===============================================================================
# InteractionTest
#===============================================================================
class InteractionTest(unittest.TestCase):
    """Test class for the interaction object."""

    mydict = {}
    myinter = None
    mypart = None

    def setUp(self):

        self.mypart = base_objects.Particle({'name':'t',
                      'antiname':'t~',
                      'spin':2,
                      'color':3,
                      'mass':'mt',
                      'width':'wt',
                      'texname':'t',
                      'antitexname':'\\overline{t}',
                      'line':'straight',
                      'charge':2. / 3.,
                      'pdg_code':6,
                      'propagating':True,
                      'is_part':True})

        self.mydict = {'id': 1,
                       'particles': base_objects.ParticleList([self.mypart] * 4),
                       'color': [color.ColorString([color.f(1, 2, 3)]),
                                 color.ColorString([color.d(1, 2, 3)])],
                       'lorentz':['L1', 'L2'],
                       'couplings':{(0, 0):'g00',
                                    (0, 1):'g01',
                                    (1, 0):'g10',
                                    (1, 1):'g11'},
                       'orders':{'QCD':1, 'QED':1},
                       'type':['base',()]}

        self.myinter = base_objects.Interaction(self.mydict)

    def test_setget_interaction_correct(self):
        "Test correct interaction object __init__, get and set"

        myinter2 = base_objects.Interaction()

        # First fill myinter2 it using set
        for prop in ['id', 'particles', 'color', 'lorentz', 'couplings',
                     'orders', 'type']:
            myinter2.set(prop, self.mydict[prop])

        # Check equality between Interaction objects
        self.assertEqual(self.myinter, myinter2)

        # Check equality with initial dic using get
        for prop in self.myinter.keys():
            self.assertEqual(self.myinter.get(prop), self.mydict[prop])

    def test_setget_interaction_exceptions(self):
        "Test error raising in Interaction __init__, get and set"

        wrong_dict = self.mydict
        wrong_dict['wrongparam'] = 'wrongvalue'

        a_number = 0

        # Test init
        self.assertRaises(base_objects.Interaction.PhysicsObjectError,
                          base_objects.Interaction,
                          wrong_dict)
        self.assertRaises(AssertionError,
                          base_objects.Interaction,
                          a_number)

        # Test get
        self.assertRaises(AssertionError,
                          self.myinter.get,
                          a_number)
        self.assertRaises(base_objects.Interaction.PhysicsObjectError,
                          self.myinter.get,
                          'wrongparam')

        # Test set
        self.assertRaises(AssertionError,
                          self.myinter.set,
                          a_number, 0)
        self.assertRaises(base_objects.Interaction.PhysicsObjectError,
                          self.myinter.set,
                          'wrongparam', 0)

    def test_values_for_prop(self):
        """Test filters for interaction properties"""

        test_values = [
                       {'prop':'particles',
                        'right_list':[base_objects.ParticleList([]),
                                      base_objects.ParticleList([self.mypart] * 3)],
                        'wrong_list':[1, 'x ', [self.mypart, 1], [1, 2]]},
                       {'prop':'color',
                        'right_list':[[], [color.ColorString([color.f(1, 2, 3)]),
                                           color.ColorString([color.f(1, 2, 3)])]],
                        'wrong_list':[1, 'a', ['a', 1]]},
                       {'prop':'lorentz',
                        'right_list':[[], ['L1'], ['L1', 'L2']],
                        'wrong_list':[1, 'a', ['a', 1]]},
                       {'prop':'orders',
                        'right_list':[{}, {'QCD':2}, {'QED':1, 'QCD':1}],
                        'wrong_list':[1, 'a', {1:'a'}]},
                       # WARNING: Valid value should be defined with
                       # respect to the last status of myinter, i.e.
                       # the last good color and lorentz lists
                       {'prop':'couplings',
                        'right_list':[{(0, 0):'g00', (0, 1):'g01',
                                       (1, 0):'g10', (1, 1):'g11'}],
                        'wrong_list':[{(0):'g00', (0, 1):'g01',
                                       (1, 0):'g10', (1, 2):'g11'}]}
                       ]

        mytestinter = self.myinter

        for test in test_values:
            for x in test['right_list']:
                self.assert_(mytestinter.set(test['prop'], x))
            for x in test['wrong_list']:
                self.assertFalse(mytestinter.set(test['prop'], x))

    def test_representation(self):
        """Test interaction object string representation."""

        goal = "{\n"
        goal = goal + "    \'id\': %d,\n" % self.myinter['id']
        goal = goal + "    \'particles\': [%s],\n" % \
                            ','.join([str(self.mypart.get_pdg_code())]*4)
        goal = goal + "    \'color\': [1 f(1,2,3), 1 d(1,2,3)],\n"
        goal = goal + "    \'lorentz\': [\'L1\', \'L2\'],\n"
        goal = goal + "    \'couplings\': %s,\n" % \
                                    repr(self.myinter['couplings'])
        goal = goal + "    \'orders\': %s,\n" % repr(self.myinter['orders'])   
        goal = goal + "    \'type\': ['base', ()]\n}"

        self.assertEqual(goal, str(self.myinter))

    def test_generating_dict_to_0(self):
        """Test the dictionary generation routine"""

        # Create a non trivial 4-interaction
        part1 = base_objects.Particle()
        part1.set('pdg_code', 1)
        part2 = base_objects.Particle()
        part2.set('pdg_code', 2)
        part2.set('is_part', False)
        part3 = base_objects.Particle()
        part3.set('pdg_code', 3)
        part4 = base_objects.Particle()
        part4.set('pdg_code', 4)
        part4.set('is_part', False)
        part4.set('self_antipart', True)

        myinter = base_objects.Interaction()
        myinter.set('particles', base_objects.ParticleList([part1,
                                                           part2,
                                                           part3,
                                                           part4]))
        ref_dict_to0 = {}
        ref_dict_to1 = {}

        myinter.generate_dict_entries(ref_dict_to0, ref_dict_to1)

        goal_ref_dict_to0 = { (-2, 1, 3, 4):[0]}

        self.assertEqual(ref_dict_to0, goal_ref_dict_to0)

        # Check it still work if I add a 3-interaction

        myinterlist = base_objects.InteractionList([myinter])

        add_inter = base_objects.Interaction()
        add_inter.set('particles', base_objects.ParticleList([part1,
                                                              part2,
                                                              part3]))
        myinterlist.append(add_inter)

        goal_ref_dict_to0[(-2, 1, 3)] = [0]

        self.assertEqual(myinterlist.generate_ref_dict()[0], goal_ref_dict_to0)

    def test_generating_dict_to_1(self):
        """Test the dictionary generation routine generate_ref_dict"""

        # Create a non trivial 4-interaction
        part1 = base_objects.Particle()
        part1.set('pdg_code', 1)
        part2 = base_objects.Particle()
        part2.set('pdg_code', 2)
        part2.set('is_part', False)
        part3 = base_objects.Particle()
        part3.set('pdg_code', 3)
        part4 = base_objects.Particle()
        part4.set('pdg_code', 4)
        part4.set('is_part', False)
        part4.set('self_antipart', True)

        myinter = base_objects.Interaction()
        myinter.set('particles', base_objects.ParticleList([part1,
                                                           part2,
                                                           part3,
                                                           part4]))
        ref_dict_to0 = {}
        ref_dict_to1 = {}

        myinter.generate_dict_entries(ref_dict_to0, ref_dict_to1)

        goal_ref_dict_to1 = {(-2, 3, 4):[(-1, 0)],
                            (1, 3, 4):[(2, 0)],
                            (-2, 1, 4):[(-3, 0)],
                            (-2, 1, 3):[(4, 0)]}

        self.assertEqual(ref_dict_to1, goal_ref_dict_to1)

        # Check it still work if I add a 3-interaction

        myinterlist = base_objects.InteractionList([myinter] * 10)

        add_inter = base_objects.Interaction()
        add_inter.set('particles', base_objects.ParticleList([part1,
                                                              part2,
                                                              part3]))
        myinterlist.append(add_inter)

        goal_ref_dict_to1[(-2, 1)] = [(-3, 0)]
        goal_ref_dict_to1[(1, 3)] = [(2, 0)]
        goal_ref_dict_to1[(-2, 3)] = [(-1, 0)]

        self.assertEqual(myinterlist.generate_ref_dict()[1], goal_ref_dict_to1)

    def test_interaction_list(self):
        """Test interaction list initialization"""

        # Create a dummy list of interactions with ids
        mylist = [copy.copy(inter) for inter in [self.myinter] * 3]
        for i in range(1, 4):
            mylist[i - 1].set('id', i)
        myinterlist = base_objects.InteractionList(mylist)

        # Check error raising
        not_a_inter = 1
        self.assertRaises(AssertionError,
                          myinterlist.append,
                          not_a_inter)

        # Check reference dict
        mydict = {}
        for i in range(1, 4):
            mydict[i] = myinterlist[i - 1]
        self.assertEqual(mydict, myinterlist.generate_dict())


#===============================================================================
# ModelTest
#===============================================================================
class ModelTest(unittest.TestCase):
    """Test class for the Model object"""

    mymodel = base_objects.Model()

    def setUp(self):

        self.myinterlist = base_objects.InteractionList()
        self.mypartlist = base_objects.ParticleList()

        # Create a model with gluon and top quark + a single interaction
        self.mypartlist.append(base_objects.Particle({'name':'t',
                  'antiname':'t~',
                  'spin':2,
                  'color':3,
                  'mass':'mt',
                  'width':'wt',
                  'texname':'t',
                  'antitexname':'\\overline{t}',
                  'line':'straight',
                  'charge':2. / 3.,
                  'pdg_code':6,
                  'propagating':True,
                  'self_antipart':False}))
        self.mypartlist.append(base_objects.Particle({'name':'g',
                      'antiname':'g',
                      'spin':3,
                      'color':8,
                      'mass':'zero',
                      'width':'zero',
                      'texname':'g',
                      'antitexname':'g',
                      'line':'curly',
                      'charge':0.,
                      'pdg_code':21,
                      'propagating':True,
                      'is_part':True,
                      'self_antipart':True}))

        antit = copy.copy(self.mypartlist[0])
        antit.set('is_part', False)

        self.myinterlist.append(base_objects.Interaction({
                      'id':1,
                      'particles': base_objects.ParticleList(\
                                            [self.mypartlist[0], \
                                             antit, \
                                             self.mypartlist[1]]),
                      'color': [color.ColorString([color.f(1, 2, 3),
                                                   color.d(1, 2, 3)])],
                      'lorentz':['L1'],
                      'couplings':{(0, 0):'GQQ'},
                      'orders':{'QCD':1}}))

        self.mymodel.set('interactions', self.myinterlist)
        self.mymodel.set('particles', self.mypartlist)

    def test_model_initialization(self):
        """Test the default Model class initialization"""
        mymodel = base_objects.Model()

        self.assertEqual(mymodel['particles'],
                         base_objects.ParticleList())
        self.assertEqual(mymodel['interactions'],
                         base_objects.InteractionList())

    def test_get_particle(self):
        """ test that get_particle is working """
        
        obj = self.mymodel.get_particle(6)
        self.assertEqual(obj['name'], 't')
        obj = self.mymodel.get_particle(7)
        self.assertEqual(obj, None)        

    def test_get_interaction(self):
        """ test that get_particle is working """
        
        obj = self.mymodel.get_interaction(1)
        self.assertEqual(obj['lorentz'], ['L1'])
        obj = self.mymodel.get_interaction(7)
        self.assertEqual(obj, None)  

    def test_setget_model_correct(self):
        """Test correct Model object get and set"""

        # Test the particles item
        mydict = {'name':'t',
                  'antiname':'t~',
                  'spin':2,
                  'color':3,
                  'mass':'mt',
                  'width':'wt',
                  'texname':'t',
                  'antitexname':'\\overline{t}',
                  'line':'straight',
                  'charge':2. / 3.,
                  'pdg_code':6,
                  'propagating':True}

        mypart = base_objects.Particle(mydict)
        mypartlist = base_objects.ParticleList([mypart])
        mymodel = base_objects.Model()
        mymodel.set('particles', mypartlist)

        self.assertEqual(mymodel.get('particles'), mypartlist)

    def test_setget_model_error(self):
        """Test error raising in Model object get and set"""

        mymodel = base_objects.Model()
        not_a_string = 1.

        # General
        self.assertRaises(AssertionError,
                          mymodel.get,
                          not_a_string)
        self.assertRaises(base_objects.Model.PhysicsObjectError,
                          mymodel.get,
                          'wrong_key')
        self.assertRaises(AssertionError,
                          mymodel.set,
                          not_a_string, None)
        self.assertRaises(base_objects.Model.PhysicsObjectError,
                          mymodel.set,
                          'wrong_subclass', None)

        # For each subclass
        self.assertRaises(AssertionError,
                          mymodel.set, 'particles', not_a_string)
        self.assertRaises(AssertionError,
                          mymodel.set, 'interactions', not_a_string)

    def test_dictionaries(self):
        """Test particle dictionary in Model"""

        antitop = copy.copy(self.mypartlist[0])
        antitop.set('is_part', False)
        mypartdict = {6:self.mypartlist[0], -6:antitop, 21:self.mypartlist[1]}
        self.assertEqual(mypartdict, self.mymodel.get('particle_dict'))

        myinterdict = {1:self.myinterlist[0]}
        self.assertEqual(myinterdict, self.mymodel.get('interaction_dict'))

        particles = copy.copy(self.mymodel.get('particles'))
        particles.append(base_objects.Particle({'name':'a',
                  'antiname':'a',
                  'spin':3,
                  'color':0,
                  'mass':'zero',
                  'width':'zero',
                  'texname':'\gamma',
                  'antitexname':'\gamma',
                  'line':'wavy',
                  'charge':0.,
                  'pdg_code':22,
                  'propagating':True,
                  'self_antipart':True}))
        self.mymodel.set('particles', particles)
        mypartdict[22] = particles[2]
        self.assertEqual(mypartdict, self.mymodel.get('particle_dict'))

        interactions = copy.copy(self.mymodel.get('interactions'))
        interactions.append(base_objects.Interaction({
                      'id':2,
                      'particles': base_objects.ParticleList(\
                                            [self.mypartlist[0], \
                                             antitop, \
                                             self.mymodel['particles'][2]]),
                      'color': [],
                      'lorentz':['L1'],
                      'couplings':{(0, 0):'GQED'},
                      'orders':{'QED':1}}))
        self.mymodel.set('interactions', interactions)
        myinterdict[2] = interactions[1]
        self.assertEqual(myinterdict, self.mymodel.get('interaction_dict'))
        
    def test_ref_dict_multiple_interactions(self):
        """Test ref_dicts with multiple interactions with same particles"""

        myinterlist = base_objects.InteractionList()
        mypartlist = base_objects.ParticleList()

        # Create a model with gluon and top quark + a single interaction
        mypartlist.append(base_objects.Particle({'name':'t',
                  'antiname':'t~',
                  'spin':2,
                  'color':3,
                  'mass':'mt',
                  'width':'wt',
                  'texname':'t',
                  'antitexname':'\\overline{t}',
                  'line':'straight',
                  'charge':2. / 3.,
                  'pdg_code':6,
                  'propagating':True,
                  'self_antipart':False}))
        mypartlist.append(base_objects.Particle({'name':'g',
                      'antiname':'g',
                      'spin':3,
                      'color':8,
                      'mass':'zero',
                      'width':'zero',
                      'texname':'g',
                      'antitexname':'g',
                      'line':'curly',
                      'charge':0.,
                      'pdg_code':21,
                      'propagating':True,
                      'is_part':True,
                      'self_antipart':True}))

        antit = copy.copy(mypartlist[0])
        antit.set('is_part', False)

        myinterlist.append(base_objects.Interaction({
                      'id':1,
                      'particles': base_objects.ParticleList(\
                                            [mypartlist[0], \
                                             antit, \
                                             mypartlist[1]]),
                      'color': [color.ColorString([color.f(1, 2, 3),
                                                   color.d(1, 2, 3)])],
                      'lorentz':['L1'],
                      'couplings':{(0, 0):'GQQ'},
                      'orders':{'QCD':1}}))

        myinterlist.append(base_objects.Interaction({
                      'id':2,
                      'particles': base_objects.ParticleList(\
                                            [mypartlist[0], \
                                             antit, \
                                             mypartlist[1]]),
                      'color': [color.ColorString([color.f(1, 2, 3),
                                                   color.d(1, 2, 3)])],
                      'lorentz':['L1'],
                      'couplings':{(0, 0):'GQQ2'},
                      'orders':{'QED':1}}))

        mymodel = base_objects.Model()
        mymodel.set('particles', mypartlist)
        mymodel.set('interactions', myinterlist)

        self.assertEqual(mymodel.get('ref_dict_to0'),
                         {(-6, 6, 21): [1, 2], (6, -6): [0],
                          (21, 21): [0], (-6, 6): [0]})

        self.assertEqual(mymodel.get('ref_dict_to1'),
                         {(-6, 21): [(-6, 1), (-6, 2)],
                          (-6, 6): [(21, 1), (21, 2)],
                          (6, 21): [(6, 1), (6, 2)]})

    def test_check_majoranas(self):
        """Test the check_majoranas function"""

        # By default, mymodel has no fermion flow clashes
        self.assertFalse(self.mymodel.get('got_majoranas'))

        # Add a Majorana particle
        self.mypartlist.append(base_objects.Particle({'name':'n1',
                  'antiname':'n1',
                  'spin':2,
                  'color':[],
                  'mass':'mn1',
                  'width':'wn1',
                  'line':'straight',
                  'charge':0.,
                  'pdg_code':1000022,
                  'propagating':True,
                  'self_antipart':True}))

        self.mymodel.set('particles', self.mypartlist)
        self.assertTrue(self.mymodel.get('got_majoranas'))

        # Remove the Majorana particle again
        self.mypartlist.pop(-1)
        self.mymodel.set('particles', self.mypartlist)
        self.assertFalse(self.mymodel.get('got_majoranas'))

        # Add a new set of particles
        self.mypartlist.append(base_objects.Particle({'name':'x1',
                  'antiname':'x1~',
                  'spin':2,
                  'color':[],
                  'mass':'mx1',
                  'width':'wx1',
                  'line':'straight',
                  'charge':0.,
                  'pdg_code':10024,
                  'propagating':True,
                  'self_antipart':False}))
        
        self.mypartlist.append(base_objects.Particle({'name':'x2',
                  'antiname':'x2~',
                  'spin':2,
                  'color':[],
                  'mass':'mx2',
                  'width':'wx2',
                  'line':'straight',
                  'charge':0.,
                  'pdg_code':10025,
                  'propagating':True,
                  'self_antipart':False}))

        self.mypartlist.append(base_objects.Particle({'name':'z',
                      'antiname':'z',
                      'spin':3,
                      'color':[],
                      'mass':'zero',
                      'width':'zero',
                      'line':'curly',
                      'charge':0.,
                      'pdg_code':32,
                      'propagating':True,
                      'is_part':True,
                      'self_antipart':True}))

        self.mymodel.set('particles', self.mypartlist)
        
        # Add a non-fermion clash 4-fermion interaction
        self.myinterlist.append(base_objects.Interaction({
                      'id':2,
                      'particles': base_objects.ParticleList(\
                                         [self.mymodel.get_particle(10024), \
                                          self.mymodel.get_particle(-10025), \
                                          self.mymodel.get_particle(10025), \
                                          self.mymodel.get_particle(-10024), \
                                          self.mymodel.get_particle(32)]),
                      'color': [color.ColorString([color.f(1, 2, 3),
                                                   color.d(1, 2, 3)])],
                      'lorentz':['L1'],
                      'couplings':{(0, 0):'GQQ'},
                      'orders':{'QCD':1}}))

        self.mymodel.set('interactions', self.myinterlist)
        self.assertFalse(self.mymodel.get('got_majoranas'))
        
        # Add a fermion clash 4-fermion interaction
        self.myinterlist.append(base_objects.Interaction({
                      'id':3,
                      'particles': base_objects.ParticleList(\
                                         [self.mymodel.get_particle(10024), \
                                          self.mymodel.get_particle(-10025), \
                                          self.mymodel.get_particle(10025), \
                                          self.mymodel.get_particle(10024), \
                                          self.mymodel.get_particle(32)]),
                      'color': [color.ColorString([color.f(1, 2, 3),
                                                   color.d(1, 2, 3)])],
                      'lorentz':['L1'],
                      'couplings':{(0, 0):'GQQ'},
                      'orders':{'QCD':1}}))

        self.mymodel.set('interactions', self.myinterlist)
        self.assertTrue(self.mymodel.get('got_majoranas'))


    def test_pass_in_standard_name(self):
        """Test if we can overwrite the name of the model following MG 
        convention"""
        
        model_name = [(part.get('name'), part.get('antiname')) \
                                          for part in self.mymodel['particles']]

        model2 = copy.copy(self.mymodel)
        
        # check that standard name are not modified
        model2.pass_particles_name_in_mg_default()
        model2_name = [(part.get('name'), part.get('antiname')) \
                                                for part in model2['particles']]
        self.assertEqual(set(model_name),set(model2_name))
        
        # add a particle with non conventional name
        particles = model2['particles']
        particles.append(base_objects.Particle({'name':'ee',
                  'antiname':'eex',
                  'pdg_code':1}))
        model2.set('particles', particles)

        model2.pass_particles_name_in_mg_default()

        model2_name = [(part.get('name'), part.get('antiname')) \
                                                for part in model2['particles']]        
        self.assertEqual(set(model_name + [('d','d~')]), set(model2_name))
        
        # add a particles with non conventional name with the conventional name
        #associtaed to another particle
        particles.append(base_objects.Particle({'name':'u',
                  'antiname':'d~',
                  'pdg_code':100}))
        particles.append(base_objects.Particle({'name':'ee',
                  'antiname':'eex',
                  'pdg_code':2}))
        model2.set('particles', particles)

        self.assertRaises(madgraph.MadGraph5Error, \
                                       model2.pass_particles_name_in_mg_default)
#===============================================================================
# LegTest
#===============================================================================
class LegTest(unittest.TestCase):
    """Test class for the Leg object"""

    mydict = {}
    myleg = None

    def setUp(self):

        self.mydict = {'id':3,
                      'number':5,
                      'state':True,
                      'from_group':False,
<<<<<<< HEAD
                      'loop_line':False}
=======
                      'onshell':None}
>>>>>>> 853bbce1

        self.myleg = base_objects.Leg(self.mydict)

    def test_setget_leg_correct(self):
        "Test correct Leg object __init__, get and set"

        myleg2 = base_objects.Leg()

        for prop in self.mydict.keys():
            myleg2.set(prop, self.mydict[prop])

        self.assertEqual(self.myleg, myleg2)

        for prop in self.myleg.keys():
            self.assertEqual(self.myleg.get(prop), self.mydict[prop])

    def test_setget_leg_exceptions(self):
        "Test error raising in Leg __init__, get and set"

        wrong_dict = self.mydict
        wrong_dict['wrongparam'] = 'wrongvalue'

        a_number = 0

        # Test init
        self.assertRaises(base_objects.Leg.PhysicsObjectError,
                          base_objects.Leg,
                          wrong_dict)
        self.assertRaises(AssertionError,
                          base_objects.Leg,
                          a_number)

        # Test get
        self.assertRaises(AssertionError,
                          self.myleg.get,
                          a_number)
        self.assertRaises(base_objects.Leg.PhysicsObjectError,
                          self.myleg.get,
                          'wrongparam')

        # Test set
        self.assertRaises(AssertionError,
                          self.myleg.set,
                          a_number, 0)
        self.assertRaises(base_objects.Leg.PhysicsObjectError,
                          self.myleg.set,
                          'wrongparam', 0)

    def test_values_for_prop(self):
        """Test filters for leg properties"""

        test_values = [
                       {'prop':'id',
                        'right_list':[0, 3],
                        'wrong_list':['', 0.0]},
                       {'prop':'number',
                        'right_list':[1, 2, 3, 4, 5],
                        'wrong_list':['a', {}]},
                       {'prop':'state',
                        'right_list':[False, True],
                        'wrong_list':[1, 'wrong']}
                       ]

        temp_leg = self.myleg

        for test in test_values:
            for x in test['right_list']:
                self.assert_(temp_leg.set(test['prop'], x))
            for x in test['wrong_list']:
                self.assertFalse(temp_leg.set(test['prop'], x))

    def test_representation(self):
        """Test leg object string representation."""

        goal = "{\n"
        goal = goal + "    \'id\': 3,\n"
        goal = goal + "    \'number\': 5,\n"
        goal = goal + "    \'state\': True,\n"
        goal = goal + "    \'from_group\': False,\n"
<<<<<<< HEAD
        goal = goal + "    \'loop_line\': False\n}"
=======
        goal = goal + "    \'onshell\': None\n}"
>>>>>>> 853bbce1

        self.assertEqual(goal, str(self.myleg))

    def test_leg_list(self):
        """Test leg list initialization and counting functions
        for legs with 'from_group' = True"""

        mylist = [copy.copy(self.myleg) for dummy in range(1, 4) ]
        myleglist = base_objects.LegList(mylist)

        not_a_leg = 1

        for leg in myleglist:
            self.assertEqual(leg, self.myleg)

        self.assertRaises(AssertionError,
                          myleglist.append,
                          not_a_leg)

        # Test counting functions for number of from_group elements
        # that are True
        self.assertFalse(myleglist.minimum_one_from_group())
        myleglist[0].set('from_group', True)
        self.assertTrue(myleglist.minimum_one_from_group())
        self.assertFalse(myleglist.minimum_two_from_group())
        myleglist[1].set('from_group', True)
        self.assertTrue(myleglist.minimum_two_from_group())

        # Test can_combine_to_1
        ref_dict_to1 = {}
        self.assertFalse(myleglist.can_combine_to_1(ref_dict_to1))
        ref_dict_to1 = {(3, 3, 3):[3]}
        self.assertTrue(myleglist.can_combine_to_1(ref_dict_to1))
        myleglist[0].set('from_group', False)
        myleglist[1].set('from_group', False)
        self.assertFalse(myleglist.can_combine_to_1(ref_dict_to1))

        # Test can_combine_to_0
        ref_dict_to0 = {}
        myleglist[0].set('from_group', True)
        myleglist[1].set('from_group', True)
        myleglist[2].set('from_group', True)
        self.assertFalse(myleglist.can_combine_to_0(ref_dict_to0))
        ref_dict_to0 = {(3, 3, 3):0}
        self.assertTrue(myleglist.can_combine_to_0(ref_dict_to0))
        myleglist[0].set('from_group', False)
        myleglist[1].set('from_group', False)
        self.assertFalse(myleglist.can_combine_to_0(ref_dict_to0))
        myleglist[0].set('from_group', True)
        self.assertTrue(myleglist.can_combine_to_0(ref_dict_to0))

#===============================================================================
# MultiLegTest
#===============================================================================
class MultiLegTest(unittest.TestCase):
    """Test class for the MultiLeg object"""

    mydict = {}
    my_multi_leg = None

    def setUp(self):

        self.mydict = {'ids':[3, 2, 5],
                      'state':True}

        self.my_multi_leg = base_objects.MultiLeg(self.mydict)

    def test_setget_multi_leg_correct(self):
        "Test correct MultiLeg object __init__, get and set"

        my_multi_leg2 = base_objects.MultiLeg()

        for prop in self.mydict.keys():
            my_multi_leg2.set(prop, self.mydict[prop])

        self.assertEqual(self.my_multi_leg, my_multi_leg2)

        for prop in self.my_multi_leg.keys():
            self.assertEqual(self.my_multi_leg.get(prop), self.mydict[prop])

    def test_setget_multi_leg_exceptions(self):
        "Test error raising in MultiLeg __init__, get and set"

        wrong_dict = self.mydict
        wrong_dict['wrongparam'] = 'wrongvalue'

        a_number = 0

        # Test init
        self.assertRaises(base_objects.MultiLeg.PhysicsObjectError,
                          base_objects.MultiLeg,
                          wrong_dict)
        self.assertRaises(AssertionError,
                          base_objects.MultiLeg,
                          a_number)

        # Test get
        self.assertRaises(AssertionError,
                          self.my_multi_leg.get,
                          a_number)
        self.assertRaises(base_objects.MultiLeg.PhysicsObjectError,
                          self.my_multi_leg.get,
                          'wrongparam')

        # Test set
        self.assertRaises(AssertionError,
                          self.my_multi_leg.set,
                          a_number, 0)
        self.assertRaises(base_objects.MultiLeg.PhysicsObjectError,
                          self.my_multi_leg.set,
                          'wrongparam', 0)

    def test_values_for_prop(self):
        """Test filters for multi_leg properties"""

        test_values = [
                       {'prop':'ids',
                        'right_list':[[0], [3, 4, 5]],
                        'wrong_list':['', 1, 0.0]},
                       {'prop':'state',
                        'right_list':[False, True],
                        'wrong_list':[0, 'wrong']}
                       ]

        temp_multi_leg = self.my_multi_leg

        for test in test_values:
            for x in test['right_list']:
                self.assert_(temp_multi_leg.set(test['prop'], x))
            for x in test['wrong_list']:
                self.assertFalse(temp_multi_leg.set(test['prop'], x))

    def test_representation(self):
        """Test multi_leg object string representation."""

        goal = "{\n"
        goal = goal + "    \'ids\': [3, 2, 5],\n"
        goal = goal + "    \'state\': True\n}"

        self.assertEqual(goal, str(self.my_multi_leg))

    def test_multi_leg_list(self):
        """Test multi_leg list initialization and counting functions
        for multi_legs with 'from_group' = True"""

        mylist = [copy.copy(self.my_multi_leg) for dummy in range(1, 4) ]
        my_multi_leglist = base_objects.MultiLegList(mylist)

        not_a_multi_leg = 1

        for multi_leg in my_multi_leglist:
            self.assertEqual(multi_leg, self.my_multi_leg)

        self.assertRaises(AssertionError,
                          my_multi_leglist.append,
                          not_a_multi_leg)

#===============================================================================
# VertexTest
#===============================================================================
class VertexTest(unittest.TestCase):
    """Test class for the Vertex object"""

    mydict = {}
    myvertex = None
    myleglist = base_objects.LegList([base_objects.Leg({'id':3,
                                      'number':5,
                                      'state':True,
                                      'from_group':False})] * 10)

    def setUp(self):

        self.mydict = {'id':3,
                      'legs':self.myleglist}

        self.myvertex = base_objects.Vertex(self.mydict)

    def test_setget_vertex_correct(self):
        "Test correct Vertex object __init__, get and set"

        myvertex2 = base_objects.Vertex()

        for prop in self.mydict.keys():
            myvertex2.set(prop, self.mydict[prop])

        self.assertEqual(self.myvertex, myvertex2)

        for prop in self.myvertex.keys():
            self.assertEqual(self.myvertex.get(prop), self.mydict[prop])

    def test_setget_vertex_exceptions(self):
        "Test error raising in Vertex __init__, get and set"

        wrong_dict = self.mydict
        wrong_dict['wrongparam'] = 'wrongvalue'

        a_number = 0

        # Test init
        self.assertRaises(base_objects.Vertex.PhysicsObjectError,
                          base_objects.Vertex,
                          wrong_dict)
        self.assertRaises(AssertionError,
                          base_objects.Vertex,
                          a_number)

        # Test get
        self.assertRaises(AssertionError,
                          self.myvertex.get,
                          a_number)
        self.assertRaises(base_objects.Vertex.PhysicsObjectError,
                          self.myvertex.get,
                          'wrongparam')

        # Test set
        self.assertRaises(AssertionError,
                          self.myvertex.set,
                          a_number, 0)
        self.assertRaises(base_objects.Vertex.PhysicsObjectError,
                          self.myvertex.set,
                          'wrongparam', 0)

    def test_values_for_prop(self):
        """Test filters for vertex properties"""

        test_values = [
                       {'prop':'id',
                        'right_list':[0, 3],
                        'wrong_list':['', 0.0]},
                       {'prop':'legs',
                        'right_list':[self.myleglist],
                        'wrong_list':['a', {}]}
                       ]

        temp_vertex = self.myvertex

        for test in test_values:
            for x in test['right_list']:
                self.assert_(temp_vertex.set(test['prop'], x))
            for x in test['wrong_list']:
                self.assertFalse(temp_vertex.set(test['prop'], x))

    def test_representation(self):
        """Test vertex object string representation."""

        goal = "{\n"
        goal = goal + "    \'id\': 3,\n"
        goal = goal + "    \'legs\': %s\n}" % repr(self.myleglist)

        self.assertEqual(goal, str(self.myvertex))

    def test_vertex_list(self):
        """Test vertex list initialization"""

        mylist = [self.myvertex] * 10
        myvertexlist = base_objects.VertexList(mylist)

        not_a_vertex = 1

        for vertex in myvertexlist:
            self.assertEqual(vertex, self.myvertex)

        self.assertRaises(AssertionError,
                          myvertexlist.append,
                          not_a_vertex)

#===============================================================================
# DiagramTest
#===============================================================================
class DiagramTest(unittest.TestCase):
    """Test class for the Diagram object"""

    mydict = {}
    mydiagram = None
    myleglist = base_objects.LegList([base_objects.Leg({'id':3,
                                      'number':5,
                                      'state':True,
                                      'from_group':False})] * 10)
    myvertexlist = base_objects.VertexList([base_objects.Vertex({'id':3,
                                      'legs':myleglist})] * 10)

    def setUp(self):

        self.mydict = {'vertices':self.myvertexlist,
                       'orders':{}}

        self.mydiagram = base_objects.Diagram(self.mydict)

    def test_setget_diagram_correct(self):
        "Test correct Diagram object __init__, get and set"

        mydiagram2 = base_objects.Diagram()

        for prop in self.mydict.keys():
            mydiagram2.set(prop, self.mydict[prop])

        self.assertEqual(self.mydiagram, mydiagram2)

        for prop in self.mydiagram.keys():
            self.assertEqual(self.mydiagram.get(prop), self.mydict[prop])

    def test_setget_diagram_exceptions(self):
        "Test error raising in Diagram __init__, get and set"

        wrong_dict = self.mydict
        wrong_dict['wrongparam'] = 'wrongvalue'

        a_number = 0

        # Test init
        self.assertRaises(base_objects.Diagram.PhysicsObjectError,
                          base_objects.Diagram,
                          wrong_dict)
        self.assertRaises(AssertionError,
                          base_objects.Diagram,
                          a_number)

        # Test get
        self.assertRaises(AssertionError,
                          self.mydiagram.get,
                          a_number)
        self.assertRaises(base_objects.Diagram.PhysicsObjectError,
                          self.mydiagram.get,
                          'wrongparam')

        # Test set
        self.assertRaises(AssertionError,
                          self.mydiagram.set,
                          a_number, 0)
        self.assertRaises(base_objects.Diagram.PhysicsObjectError,
                          self.mydiagram.set,
                          'wrongparam', 0)

    def test_values_for_prop(self):
        """Test filters for diagram properties"""

        test_values = [{'prop':'vertices',
                        'right_list':[self.myvertexlist],
                        'wrong_list':['a', {}]}
                       ]

        temp_diagram = self.mydiagram

        for test in test_values:
            for x in test['right_list']:
                self.assert_(temp_diagram.set(test['prop'], x))
            for x in test['wrong_list']:
                self.assertFalse(temp_diagram.set(test['prop'], x))

    def test_representation(self):
        """Test diagram object string representation."""

        goal = "{\n"
        goal = goal + "    \'vertices\': %s,\n" % repr(self.myvertexlist)
        goal = goal + "    'orders': {}\n}"
        
        self.assertEqual(goal, str(self.mydiagram))

    def test_diagram_list(self):
        """Test Diagram list initialization"""

        mylist = [self.mydiagram] * 10
        mydiagramlist = base_objects.DiagramList(mylist)

        not_a_diagram = 1

        for diagram in mydiagramlist:
            self.assertEqual(diagram, self.mydiagram)

        self.assertRaises(AssertionError,
                          mydiagramlist.append,
                          not_a_diagram)

    def test_diagram_list_nice_string(self):
        """Test Diagram and Diagram list nice_string representation"""

        mylist = [self.mydiagram] * 10
        mydiagramlist = base_objects.DiagramList(mylist)

        goal_string1 = "  (" + "(5(3),5(3),5(3),5(3),5(3),5(3),5(3),5(3),5(3)>5(3),id:3),"*10
        goal_string1 = goal_string1[:-1] + ") ()\n"

        goal_string = ""
        for i in range(1,11):
            goal_string = goal_string + str(i) + goal_string1

        self.assertEqual(mydiagramlist.nice_string(),
                         "10 diagrams:\n" + goal_string[:-1])

#===============================================================================
# ProcessTest
#===============================================================================
class ProcessTest(unittest.TestCase):
    """Test class for the Process object"""

    mydict = {}
    myprocess = None
    myleglist = base_objects.LegList()

    mymodel = base_objects.Model()

    def setUp(self):

        mypartlist = base_objects.ParticleList([
                     base_objects.Particle({'name':'c',
                                             'antiname':'c~',
                                             'pdg_code':3})])

        self.mymodel.set('particles', mypartlist)

        self.myleglist = base_objects.LegList(\
            [copy.copy(base_objects.Leg({'id':3,
                                         'number':5,
                                         'state':True,
                                         'from_group':False})) for \
             dummy in range(5)])

        self.myleglist[0].set('state', False)
        self.myleglist[1].set('state', False)

        self.mydict = {'legs':self.myleglist,
                       'orders':{'QCD':5, 'QED':1},
                       'model':self.mymodel,
                       'id': 1,
                       'uid':0,
                       'required_s_channels':[],
                       'forbidden_s_channels':[],
                       'forbidden_particles':[],
                       'perturbation_couplings':[],
                       'is_decay_chain': False,
                       'decay_chains': base_objects.ProcessList(),
                       'squared_orders': {},
                       'has_born': True,
                       'overall_orders': {}}

        self.myprocess = base_objects.Process(self.mydict)

    def test_setget_process_correct(self):
        "Test correct Process object __init__, get and set"

        myprocess2 = base_objects.Process()

        for prop in self.mydict.keys():
            myprocess2.set(prop, self.mydict[prop])

        self.assertEqual(self.myprocess, myprocess2)

        for prop in self.myprocess.keys():
            self.assertEqual(self.myprocess.get(prop), self.mydict[prop])

    def test_setget_process_exceptions(self):
        "Test error raising in Process __init__, get and set"

        wrong_dict = self.mydict
        wrong_dict['wrongparam'] = 'wrongvalue'

        a_number = 0

        # Test init
        self.assertRaises(base_objects.Process.PhysicsObjectError,
                          base_objects.Process,
                          wrong_dict)
        self.assertRaises(AssertionError,
                          base_objects.Process,
                          a_number)

        # Test get
        self.assertRaises(AssertionError,
                          self.myprocess.get,
                          a_number)
        self.assertRaises(base_objects.Process.PhysicsObjectError,
                          self.myprocess.get,
                          'wrongparam')

        # Test set
        self.assertRaises(AssertionError,
                          self.myprocess.set,
                          a_number, 0)
        self.assertRaises(base_objects.Process.PhysicsObjectError,
                          self.myprocess.set,
                          'wrongparam', 0)

    def test_values_for_prop(self):
        """Test filters for process properties"""

        test_values = [{'prop':'legs',
                        'right_list':[self.myleglist],
                        'wrong_list':['a', {}]}
                       ]

        temp_process = self.myprocess

        for test in test_values:
            for x in test['right_list']:
                self.assert_(temp_process.set(test['prop'], x))
            for x in test['wrong_list']:
                self.assertFalse(temp_process.set(test['prop'], x))

    def test_representation(self):
        """Test process object string representation."""

        goal = "{\n"
        goal = goal + "    \'legs\': %s,\n" % repr(self.myleglist)
        goal = goal + "    \'orders\': %s,\n" % repr(self.myprocess['orders'])
        goal = goal + "    \'overall_orders\': %s,\n" % \
               repr(self.myprocess['overall_orders'])
        goal = goal + "    \'squared_orders\': %s,\n" % repr(self.myprocess['squared_orders'])
        goal = goal + "    \'model\': %s,\n" % repr(self.myprocess['model'])
        goal = goal + "    \'id\': 1,\n"
        goal = goal + "    \'required_s_channels\': [],\n"
        goal = goal + "    \'forbidden_s_channels\': [],\n"
        goal = goal + "    \'forbidden_particles\': [],\n"
        goal = goal + "    \'is_decay_chain\': False,\n"
        goal = goal + "    \'decay_chains\': [],\n"
        goal = goal + "    \'perturbation_couplings\': [],\n"
        goal = goal + "    \'has_born\': True\n}"

        self.assertEqual(goal, str(self.myprocess))

    def test_nice_string(self):
        """Test Process nice_string representation"""

        goal_str = "Process: c c > c c c QED=1 QCD=5 @1"

        self.assertEqual(goal_str, self.myprocess.nice_string())

    def test_input_string(self):
        """Test Process nice_string representation"""

        goal_str = "c c > c c c QED=1 QCD=5, (c > c c c c, c > c c c c)"

        decay = copy.copy(self.myprocess)
        decay.set('legs', copy.deepcopy(decay.get('legs')))
        decay.get('legs')[1].set('state', True)
        decay.set('is_decay_chain', True)
        decay.set('orders', {})
        decay2 = copy.copy(decay)
        self.myprocess.set('decay_chains', base_objects.ProcessList([decay]))
        decay.set('decay_chains', base_objects.ProcessList([decay2]))

        self.assertEqual(goal_str, self.myprocess.input_string())

    def test_shell_string(self):
        """Test Process shell_string representation"""

        self.myprocess.get('legs')[2].set('id', -3)
        self.myprocess.set('id', 2)
        goal_str = "2_cc_cxcc"

        self.assertEqual(goal_str, self.myprocess.shell_string())
    
    def test_long_shell_string(self):
        """Test Process nice_string representation"""

        goal_str = '1_cc_ccc_c_cccc_c_cccc_c_cccc_c_cccc_c_cccc_c_cccc_4'

        decay = copy.copy(self.myprocess)
        decay.set('legs', copy.deepcopy(decay.get('legs')))
        decay.get('legs')[1].set('state', True)
        decay.set('is_decay_chain', True)
        decay.set('orders', {})
        decay.set('forbidden_particles',[3])
        decay2 = copy.copy(decay)
        decay3 = copy.copy(decay)
        decay4 = copy.copy(decay)
        decay5 = copy.copy(decay)
        decay6 = copy.copy(decay)
        self.myprocess.set('uid',4)
        self.myprocess.set('decay_chains', base_objects.ProcessList([decay]))
        decay.set('decay_chains', base_objects.ProcessList([decay2]))
        decay2.set('decay_chains', base_objects.ProcessList([decay3]))
        decay3.set('decay_chains', base_objects.ProcessList([decay4]))
        decay4.set('decay_chains', base_objects.ProcessList([decay5]))
        decay5.set('decay_chains', base_objects.ProcessList([decay6]))
        self.assertTrue(len(self.myprocess.shell_string()) < 70)
        self.assertEqual(goal_str, self.myprocess.shell_string())
        
#===============================================================================
# ProcessDefinitionTest
#===============================================================================
class ProcessDefinitionTest(unittest.TestCase):
    """Test class for the ProcessDefinition object"""

    mydict = {}
    my_process_definition = None
    mymodel = base_objects.Model()
    my_multi_leglist = base_objects.MultiLegList()

    def setUp(self):

        mypartlist = base_objects.ParticleList([
                     base_objects.Particle({'name':'c',
                                             'antiname':'c~',
                                             'pdg_code':3})])

        self.mymodel.set('particles', mypartlist)

        self.my_multi_leglist = base_objects.MultiLegList(\
            [copy.copy(base_objects.MultiLeg({'ids':[3, 4, 5],
                                              'state':True})) for \
             dummy in range(5)])

        self.my_multi_leglist[0].set('state', False)
        self.my_multi_leglist[1].set('state', False)

        self.mydict = {'legs':self.my_multi_leglist,
                       'orders':{'QCD':5, 'QED':1},
                       'model':self.mymodel,
                       'id':3,
                       'uid':0,
                       'required_s_channels':[],
                       'forbidden_s_channels':[],
                       'forbidden_particles':[],
                       'perturbation_couplings':[],
                       'is_decay_chain': False,
                       'decay_chains': base_objects.ProcessList(),
                       'squared_orders':{},
                       'has_born': True,
                       'overall_orders':{}}

        self.my_process_definition = base_objects.ProcessDefinition(self.mydict)

    def test_setget_process_definition_correct(self):
        "Test correct ProcessDefinition object __init__, get and set"

        my_process_definition2 = base_objects.ProcessDefinition()

        for prop in self.mydict.keys():
            my_process_definition2.set(prop, self.mydict[prop])

        self.assertEqual(self.my_process_definition, my_process_definition2)

        for prop in self.my_process_definition.keys():
            self.assertEqual(self.my_process_definition.get(prop), self.mydict[prop])

    def test_setget_process_definition_exceptions(self):
        "Test error raising in ProcessDefinition __init__, get and set"

        wrong_dict = self.mydict
        wrong_dict['wrongparam'] = 'wrongvalue'

        a_number = 0

        # Test init
        self.assertRaises(base_objects.ProcessDefinition.PhysicsObjectError,
                          base_objects.ProcessDefinition,
                          wrong_dict)
        self.assertRaises(AssertionError,
                          base_objects.ProcessDefinition,
                          a_number)

        # Test get
        self.assertRaises(AssertionError,
                          self.my_process_definition.get,
                          a_number)
        self.assertRaises(base_objects.ProcessDefinition.PhysicsObjectError,
                          self.my_process_definition.get,
                          'wrongparam')

        # Test set
        self.assertRaises(AssertionError,
                          self.my_process_definition.set,
                          a_number, 0)
        self.assertRaises(base_objects.ProcessDefinition.PhysicsObjectError,
                          self.my_process_definition.set,
                          'wrongparam', 0)

    def test_values_for_prop(self):
        """Test filters for process properties"""

        test_values = [{'prop':'legs',
                        'right_list':[self.my_multi_leglist],
                        'wrong_list':['a', {}]}
                       ]

        temp_process = self.my_process_definition

        for test in test_values:
            for x in test['right_list']:
                self.assert_(temp_process.set(test['prop'], x))
            for x in test['wrong_list']:
                self.assertFalse(temp_process.set(test['prop'], x))

    def test_representation(self):
        """Test process object string representation."""

        goal = "{\n"
        goal = goal + "    \'legs\': %s,\n" % repr(self.my_multi_leglist)
        goal = goal + "    \'orders\': %s,\n" % repr(self.my_process_definition['orders'])
        goal = goal + "    \'overall_orders\': %s,\n" % repr(self.my_process_definition['overall_orders'])
        goal = goal + "    \'squared_orders\': %s,\n" % repr(self.my_process_definition['squared_orders'])
        goal = goal + "    \'model\': %s,\n" % repr(self.my_process_definition['model'])
        goal = goal + "    \'id\': %s,\n" % repr(self.my_process_definition['id'])
        goal = goal + "    \'required_s_channels\': [],\n"
        goal = goal + "    \'forbidden_s_channels\': [],\n"
        goal = goal + "    \'forbidden_particles\': [],\n"
        goal = goal + "    \'is_decay_chain\': False,\n"
        goal = goal + "    \'decay_chains\': [],\n"
        goal = goal + "    \'perturbation_couplings\': [],\n"
        goal = goal + "    \'has_born\': True\n}"
        self.assertEqual(goal, str(self.my_process_definition))

#===============================================================================
# HelperTest
#===============================================================================
class HelperTest(unittest.TestCase):
    """Test class for helper functions"""


    def test_make_unique(self):
        """Test the make_unique function"""

        doubletlist = [4, 6, 2, 4, 6, 2, 2, 2]
        base_objects.make_unique(doubletlist)
        self.assertEqual(doubletlist,
                         [4, 6, 2])<|MERGE_RESOLUTION|>--- conflicted
+++ resolved
@@ -906,11 +906,8 @@
                       'number':5,
                       'state':True,
                       'from_group':False,
-<<<<<<< HEAD
+                      'onshell':None,                       
                       'loop_line':False}
-=======
-                      'onshell':None}
->>>>>>> 853bbce1
 
         self.myleg = base_objects.Leg(self.mydict)
 
@@ -989,12 +986,9 @@
         goal = goal + "    \'id\': 3,\n"
         goal = goal + "    \'number\': 5,\n"
         goal = goal + "    \'state\': True,\n"
-        goal = goal + "    \'from_group\': False,\n"
-<<<<<<< HEAD
-        goal = goal + "    \'loop_line\': False\n}"
-=======
+        goal = goal + "    \'from_group\': False,\n" 
+        goal = goal + "    \'loop_line\': False,\n"
         goal = goal + "    \'onshell\': None\n}"
->>>>>>> 853bbce1
 
         self.assertEqual(goal, str(self.myleg))
 

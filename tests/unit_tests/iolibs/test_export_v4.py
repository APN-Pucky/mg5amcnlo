################################################################################
#
# Copyright (c) 2009 The MadGraph Development team and Contributors
#
# This file is a part of the MadGraph 5 project, an application which 
# automatically generates Feynman diagrams and matrix elements for arbitrary
# high-energy processes in the Standard Model and beyond.
#
# It is subject to the MadGraph license which should accompany this 
# distribution.
#
# For more information, please visit: http://madgraph.phys.ucl.ac.be
#
################################################################################

"""Unit test library for the export v4 format routines"""

import StringIO
import copy
import fractions
import os 
import sys

root_path = os.path.split(os.path.dirname(os.path.realpath( __file__ )))[0]
sys.path.append(os.path.join(root_path, os.path.pardir, os.path.pardir))

import tests.unit_tests as unittest


import madgraph.iolibs.export_v4 as export_v4
import madgraph.iolibs.file_writers as writers
import madgraph.iolibs.files as files
import madgraph.iolibs.group_subprocs as group_subprocs
import madgraph.iolibs.helas_call_writers as helas_call_writers
import madgraph.iolibs.save_load_object as save_load_object        
import madgraph.core.base_objects as base_objects
import madgraph.core.helas_objects as helas_objects
import madgraph.core.diagram_generation as diagram_generation
import madgraph.core.color_algebra as color
import madgraph.various.diagram_symmetry as diagram_symmetry
import madgraph.various.misc as misc
import madgraph.various.process_checks as process_checks
import madgraph.core.color_amp as color_amp
import tests.unit_tests.core.test_helas_objects as test_helas_objects
import tests.unit_tests.iolibs.test_file_writers as test_file_writers
import tests.unit_tests.iolibs.test_helas_call_writers as \
                                            test_helas_call_writers

_file_path = os.path.dirname(os.path.realpath(__file__))
_input_file_path = os.path.join(_file_path, os.path.pardir, os.path.pardir,
                                'input_files')
#===============================================================================
# IOImportV4Test
#===============================================================================
class IOExportV4Test(unittest.TestCase,
                     test_file_writers.CheckFileCreate):
    """Test class for the export v4 module"""

    mymodel = base_objects.Model()
    mymatrixelement = helas_objects.HelasMatrixElement()
    myfortranmodel = helas_call_writers.FortranHelasCallWriter(mymodel)
    created_files = ['test'
                    ]

    def setUp(self):

        test_file_writers.CheckFileCreate.clean_files
        # Set up model

        mypartlist = base_objects.ParticleList()
        myinterlist = base_objects.InteractionList()

        # A electron and positron
        mypartlist.append(base_objects.Particle({'name':'e-',
                      'antiname':'e+',
                      'spin':2,
                      'color':1,
                      'mass':'zero',
                      'width':'zero',
                      'texname':'e^-',
                      'antitexname':'e^+',
                      'line':'straight',
                      'charge':-1.,
                      'pdg_code':11,
                      'propagating':True,
                      'is_part':True,
                      'self_antipart':False}))
        eminus = mypartlist[len(mypartlist) - 1]
        eplus = copy.copy(eminus)
        eplus.set('is_part', False)

        # A photon
        mypartlist.append(base_objects.Particle({'name':'a',
                      'antiname':'a',
                      'spin':3,
                      'color':1,
                      'mass':'zero',
                      'width':'zero',
                      'texname':'\gamma',
                      'antitexname':'\gamma',
                      'line':'wavy',
                      'charge':0.,
                      'pdg_code':22,
                      'propagating':True,
                      'is_part':True,
                      'self_antipart':True}))
        a = mypartlist[len(mypartlist) - 1]

        # Coupling of e to gamma
        myinterlist.append(base_objects.Interaction({
                      'id': 7,
                      'particles': base_objects.ParticleList(\
                                            [eminus, \
                                             eplus, \
                                             a]),
                      'color': [],
                      'lorentz':[''],
                      'couplings':{(0, 0):'MGVX12'},
                      'orders':{'QED':1}}))

        self.mymodel.set('particles', mypartlist)
        self.mymodel.set('interactions', myinterlist)

        myleglist = base_objects.LegList()

        myleglist.append(base_objects.Leg({'id':-11,
                                         'state':False}))
        myleglist.append(base_objects.Leg({'id':11,
                                         'state':False}))
        myleglist.append(base_objects.Leg({'id':22,
                                         'state':True}))
        myleglist.append(base_objects.Leg({'id':22,
                                         'state':True}))
        myleglist.append(base_objects.Leg({'id':22,
                                         'state':True}))

        myproc = base_objects.Process({'legs':myleglist,
                                       'model':self.mymodel})

        myamplitude = diagram_generation.Amplitude({'process': myproc})

        self.mymatrixelement = helas_objects.HelasMatrixElement(myamplitude)
        self.myfortranmodel.downcase = False

    tearDown = test_file_writers.CheckFileCreate.clean_files

    def test_export_matrix_element_v4_standalone(self):
        """Test the result of exporting a matrix element to file"""

        goal_matrix_f = \
"""      SUBROUTINE SMATRIX(P,ANS)
C     
C     Generated by MadGraph 5 v. %(version)s, %(date)s
C     By the MadGraph Development Team
C     Please visit us at https://launchpad.net/madgraph5
C     
C     MadGraph StandAlone Version
C     
C     Returns amplitude squared summed/avg over colors
C     and helicities
C     for the point in phase space P(0:3,NEXTERNAL)
C     
C     Process: e+ e- > a a a
C     
      IMPLICIT NONE
C     
C     CONSTANTS
C     
      INTEGER    NEXTERNAL
      PARAMETER (NEXTERNAL=5)
      INTEGER                 NCOMB
      PARAMETER (             NCOMB=32)
C     
C     ARGUMENTS 
C     
      REAL*8 P(0:3,NEXTERNAL),ANS
C     
C     LOCAL VARIABLES 
C     
      INTEGER NHEL(NEXTERNAL,NCOMB),NTRY
      REAL*8 T
      REAL*8 MATRIX
      INTEGER IHEL,IDEN, I
      INTEGER JC(NEXTERNAL)
      LOGICAL GOODHEL(NCOMB)
      DATA NTRY/0/
      DATA GOODHEL/NCOMB*.FALSE./
      DATA (NHEL(I,   1),I=1,5) /-1,-1,-1,-1,-1/
      DATA (NHEL(I,   2),I=1,5) /-1,-1,-1,-1, 1/
      DATA (NHEL(I,   3),I=1,5) /-1,-1,-1, 1,-1/
      DATA (NHEL(I,   4),I=1,5) /-1,-1,-1, 1, 1/
      DATA (NHEL(I,   5),I=1,5) /-1,-1, 1,-1,-1/
      DATA (NHEL(I,   6),I=1,5) /-1,-1, 1,-1, 1/
      DATA (NHEL(I,   7),I=1,5) /-1,-1, 1, 1,-1/
      DATA (NHEL(I,   8),I=1,5) /-1,-1, 1, 1, 1/
      DATA (NHEL(I,   9),I=1,5) /-1, 1,-1,-1,-1/
      DATA (NHEL(I,  10),I=1,5) /-1, 1,-1,-1, 1/
      DATA (NHEL(I,  11),I=1,5) /-1, 1,-1, 1,-1/
      DATA (NHEL(I,  12),I=1,5) /-1, 1,-1, 1, 1/
      DATA (NHEL(I,  13),I=1,5) /-1, 1, 1,-1,-1/
      DATA (NHEL(I,  14),I=1,5) /-1, 1, 1,-1, 1/
      DATA (NHEL(I,  15),I=1,5) /-1, 1, 1, 1,-1/
      DATA (NHEL(I,  16),I=1,5) /-1, 1, 1, 1, 1/
      DATA (NHEL(I,  17),I=1,5) / 1,-1,-1,-1,-1/
      DATA (NHEL(I,  18),I=1,5) / 1,-1,-1,-1, 1/
      DATA (NHEL(I,  19),I=1,5) / 1,-1,-1, 1,-1/
      DATA (NHEL(I,  20),I=1,5) / 1,-1,-1, 1, 1/
      DATA (NHEL(I,  21),I=1,5) / 1,-1, 1,-1,-1/
      DATA (NHEL(I,  22),I=1,5) / 1,-1, 1,-1, 1/
      DATA (NHEL(I,  23),I=1,5) / 1,-1, 1, 1,-1/
      DATA (NHEL(I,  24),I=1,5) / 1,-1, 1, 1, 1/
      DATA (NHEL(I,  25),I=1,5) / 1, 1,-1,-1,-1/
      DATA (NHEL(I,  26),I=1,5) / 1, 1,-1,-1, 1/
      DATA (NHEL(I,  27),I=1,5) / 1, 1,-1, 1,-1/
      DATA (NHEL(I,  28),I=1,5) / 1, 1,-1, 1, 1/
      DATA (NHEL(I,  29),I=1,5) / 1, 1, 1,-1,-1/
      DATA (NHEL(I,  30),I=1,5) / 1, 1, 1,-1, 1/
      DATA (NHEL(I,  31),I=1,5) / 1, 1, 1, 1,-1/
      DATA (NHEL(I,  32),I=1,5) / 1, 1, 1, 1, 1/
      DATA IDEN/24/
C     ----------
C     BEGIN CODE
C     ----------
      NTRY=NTRY+1
      DO IHEL=1,NEXTERNAL
        JC(IHEL) = +1
      ENDDO
      ANS = 0D0
      DO IHEL=1,NCOMB
        IF (GOODHEL(IHEL) .OR. NTRY .LT. 2) THEN
          T=MATRIX(P ,NHEL(1,IHEL),JC(1))
          ANS=ANS+T
          IF (T .NE. 0D0 .AND. .NOT.    GOODHEL(IHEL)) THEN
            GOODHEL(IHEL)=.TRUE.
          ENDIF
        ENDIF
      ENDDO
      ANS=ANS/DBLE(IDEN)
      END


      REAL*8 FUNCTION MATRIX(P,NHEL,IC)
C     
C     Generated by MadGraph 5 v. %(version)s, %(date)s
C     By the MadGraph Development Team
C     Please visit us at https://launchpad.net/madgraph5
C     
C     Returns amplitude squared summed/avg over colors
C     for the point with external lines W(0:6,NEXTERNAL)
C     
C     Process: e+ e- > a a a
C     
      IMPLICIT NONE
C     
C     CONSTANTS
C     
      INTEGER    NGRAPHS
      PARAMETER (NGRAPHS=6)
      INTEGER    NEXTERNAL
      PARAMETER (NEXTERNAL=5)
      INTEGER    NWAVEFUNCS, NCOLOR
      PARAMETER (NWAVEFUNCS=9, NCOLOR=1)
      REAL*8     ZERO
      PARAMETER (ZERO=0D0)
      COMPLEX*16 IMAG1
      PARAMETER (IMAG1=(0D0,1D0))
C     
C     ARGUMENTS 
C     
      REAL*8 P(0:3,NEXTERNAL)
      INTEGER NHEL(NEXTERNAL), IC(NEXTERNAL)
C     
C     LOCAL VARIABLES 
C     
      INTEGER I,J
      COMPLEX*16 ZTEMP
      REAL*8 DENOM(NCOLOR), CF(NCOLOR,NCOLOR)
      COMPLEX*16 AMP(NGRAPHS), JAMP(NCOLOR)
      COMPLEX*16 W(18,NWAVEFUNCS)
      COMPLEX*16 DUM0,DUM1
      DATA DUM0, DUM1/(0D0, 0D0), (1D0, 0D0)/
C     
C     GLOBAL VARIABLES
C     
      INCLUDE 'coupl.inc'
C     
C     COLOR DATA
C     
      DATA DENOM(1)/1/
      DATA (CF(I,1),I=1,1) /1/
C     ----------
C     BEGIN CODE
C     ----------
      CALL OXXXXX(P(0,1),ZERO,NHEL(1),-1*IC(1),W(1,1))
      CALL IXXXXX(P(0,2),ZERO,NHEL(2),+1*IC(2),W(1,2))
      CALL VXXXXX(P(0,3),ZERO,NHEL(3),+1*IC(3),W(1,3))
      CALL VXXXXX(P(0,4),ZERO,NHEL(4),+1*IC(4),W(1,4))
      CALL VXXXXX(P(0,5),ZERO,NHEL(5),+1*IC(5),W(1,5))
      CALL FVOXXX(W(1,1),W(1,3),MGVX12,ZERO,ZERO,W(1,6))
      CALL FVIXXX(W(1,2),W(1,4),MGVX12,ZERO,ZERO,W(1,7))
C     Amplitude(s) for diagram number 1
      CALL IOVXXX(W(1,7),W(1,6),W(1,5),MGVX12,AMP(1))
      CALL FVIXXX(W(1,2),W(1,5),MGVX12,ZERO,ZERO,W(1,8))
C     Amplitude(s) for diagram number 2
      CALL IOVXXX(W(1,8),W(1,6),W(1,4),MGVX12,AMP(2))
      CALL FVOXXX(W(1,1),W(1,4),MGVX12,ZERO,ZERO,W(1,6))
      CALL FVIXXX(W(1,2),W(1,3),MGVX12,ZERO,ZERO,W(1,9))
C     Amplitude(s) for diagram number 3
      CALL IOVXXX(W(1,9),W(1,6),W(1,5),MGVX12,AMP(3))
C     Amplitude(s) for diagram number 4
      CALL IOVXXX(W(1,8),W(1,6),W(1,3),MGVX12,AMP(4))
      CALL FVOXXX(W(1,1),W(1,5),MGVX12,ZERO,ZERO,W(1,6))
C     Amplitude(s) for diagram number 5
      CALL IOVXXX(W(1,9),W(1,6),W(1,4),MGVX12,AMP(5))
C     Amplitude(s) for diagram number 6
      CALL IOVXXX(W(1,7),W(1,6),W(1,3),MGVX12,AMP(6))
      JAMP(1)=-AMP(1)-AMP(2)-AMP(3)-AMP(4)-AMP(5)-AMP(6)

      MATRIX = 0.D0
      DO I = 1, NCOLOR
        ZTEMP = (0.D0,0.D0)
        DO J = 1, NCOLOR
          ZTEMP = ZTEMP + CF(J,I)*JAMP(J)
        ENDDO
        MATRIX = MATRIX+ZTEMP*DCONJG(JAMP(I))/DENOM(I)
      ENDDO
      END
""" % misc.get_pkg_info()

        process_exporter = export_v4.ProcessExporterFortranSA()

        process_exporter.write_matrix_element_v4(\
            writers.FortranWriter(self.give_pos('test')),
            self.mymatrixelement,
            self.myfortranmodel)

        #print open(self.give_pos('test')).read()
        self.assertFileContains('test', goal_matrix_f)

    def test_coeff_string(self):
        """Test the coeff string for JAMP lines"""

        process_exporter = export_v4.ProcessExporterFortran()

        self.assertEqual(process_exporter.coeff(1,
                                         fractions.Fraction(1),
                                         False, 0), '+')

        self.assertEqual(process_exporter.coeff(-1,
                                         fractions.Fraction(1),
                                         False, 0), '-')

        self.assertEqual(process_exporter.coeff(-1,
                                         fractions.Fraction(-3),
                                         False, 0), '+3*')

        self.assertEqual(process_exporter.coeff(-1,
                                         fractions.Fraction(3, 5),
                                         True, -2), '-1./15.*imag1*')

    def test_export_matrix_element_v4_madevent_group(self):
        """Test the result of exporting a subprocess group matrix element"""

        # Setup a model

        mypartlist = base_objects.ParticleList()
        myinterlist = base_objects.InteractionList()

        # A gluon
        mypartlist.append(base_objects.Particle({'name':'g',
                      'antiname':'g',
                      'spin':3,
                      'color':8,
                      'mass':'zero',
                      'width':'zero',
                      'texname':'g',
                      'antitexname':'g',
                      'line':'curly',
                      'charge':0.,
                      'pdg_code':21,
                      'propagating':True,
                      'is_part':True,
                      'self_antipart':True}))

        g = mypartlist[-1]

        # A quark U and its antiparticle
        mypartlist.append(base_objects.Particle({'name':'u',
                      'antiname':'u~',
                      'spin':2,
                      'color':3,
                      'mass':'zero',
                      'width':'zero',
                      'texname':'u',
                      'antitexname':'\bar u',
                      'line':'straight',
                      'charge':2. / 3.,
                      'pdg_code':2,
                      'propagating':True,
                      'is_part':True,
                      'self_antipart':False}))
        u = mypartlist[-1]
        antiu = copy.copy(u)
        antiu.set('is_part', False)

        # A quark D and its antiparticle
        mypartlist.append(base_objects.Particle({'name':'d',
                      'antiname':'d~',
                      'spin':2,
                      'color':3,
                      'mass':'zero',
                      'width':'zero',
                      'texname':'d',
                      'antitexname':'\bar d',
                      'line':'straight',
                      'charge':-1. / 3.,
                      'pdg_code':1,
                      'propagating':True,
                      'is_part':True,
                      'self_antipart':False}))
        d = mypartlist[-1]
        antid = copy.copy(d)
        antid.set('is_part', False)

        # A photon
        mypartlist.append(base_objects.Particle({'name':'a',
                      'antiname':'a',
                      'spin':3,
                      'color':1,
                      'mass':'zero',
                      'width':'zero',
                      'texname':'\gamma',
                      'antitexname':'\gamma',
                      'line':'wavy',
                      'charge':0.,
                      'pdg_code':22,
                      'propagating':True,
                      'is_part':True,
                      'self_antipart':True}))

        a = mypartlist[-1]

        # A Z
        mypartlist.append(base_objects.Particle({'name':'z',
                      'antiname':'z',
                      'spin':3,
                      'color':1,
                      'mass':'MZ',
                      'width':'WZ',
                      'texname':'Z',
                      'antitexname':'Z',
                      'line':'wavy',
                      'charge':0.,
                      'pdg_code':23,
                      'propagating':True,
                      'is_part':True,
                      'self_antipart':True}))
        z = mypartlist[-1]

        # Gluon and photon couplings to quarks
        myinterlist.append(base_objects.Interaction({
                      'id': 1,
                      'particles': base_objects.ParticleList(\
                                            [antiu, \
                                             u, \
                                             g]),
                      'color': [color.ColorString([color.T(2,1,0)])],
                      'lorentz':['FFV1'],
                      'couplings':{(0, 0):'GQQ'},
                      'orders':{'QCD':1}}))

        myinterlist.append(base_objects.Interaction({
                      'id': 2,
                      'particles': base_objects.ParticleList(\
                                            [antiu, \
                                             u, \
                                             a]),
                      'color': [color.ColorString([color.T(1,0)])],
                      'lorentz':['FFV1'],
                      'couplings':{(0, 0):'GQED'},
                      'orders':{'QED':1}}))

        myinterlist.append(base_objects.Interaction({
                      'id': 3,
                      'particles': base_objects.ParticleList(\
                                            [antid, \
                                             d, \
                                             g]),
                      'color': [color.ColorString([color.T(2,1,0)])],
                      'lorentz':['FFV1'],
                      'couplings':{(0, 0):'GQQ'},
                      'orders':{'QCD':1}}))

        myinterlist.append(base_objects.Interaction({
                      'id': 4,
                      'particles': base_objects.ParticleList(\
                                            [antid, \
                                             d, \
                                             a]),
                      'color': [color.ColorString([color.T(1,0)])],
                      'lorentz':['FFV1'],
                      'couplings':{(0, 0):'GQED'},
                      'orders':{'QED':1}}))

        # 3 gluon vertiex
        myinterlist.append(base_objects.Interaction({
                      'id': 5,
                      'particles': base_objects.ParticleList(\
                                            [g] * 3),
                      'color': [color.ColorString([color.f(0,1,2)])],
                      'lorentz':['VVV1'],
                      'couplings':{(0, 0):'G'},
                      'orders':{'QCD':1}}))

        # Coupling of Z to quarks
        
        myinterlist.append(base_objects.Interaction({
                      'id': 6,
                      'particles': base_objects.ParticleList(\
                                            [antiu, \
                                             u, \
                                             z]),
                      'color': [color.ColorString([color.T(1,0)])],
                      'lorentz':['FFV1', 'FFV2'],
                      'couplings':{(0, 0):'GUZ1', (0, 1):'GUZ2'},
                      'orders':{'QED':1}}))

        myinterlist.append(base_objects.Interaction({
                      'id': 7,
                      'particles': base_objects.ParticleList(\
                                            [antid, \
                                             d, \
                                             z]),
                      'color': [color.ColorString([color.T(1,0)])],
                      'lorentz':['FFV1', 'FFV2'],
                      'couplings':{(0, 0):'GDZ1', (0, 0):'GDZ2'},
                      'orders':{'QED':1}}))

        mymodel = base_objects.Model()
        mymodel.set('particles', mypartlist)
        mymodel.set('interactions', myinterlist)        
        mymodel.set('name', 'sm')

        # Set parameters
        external_parameters = [\
            base_objects.ParamCardVariable('zero', 0.,'DUM', 1),
            base_objects.ParamCardVariable('MZ', 91.,'MASS', 23),
            base_objects.ParamCardVariable('WZ', 2.,'DECAY', 23)]
        couplings = [\
            base_objects.ModelVariable('GQQ', '1.', 'complex'),
            base_objects.ModelVariable('GQED', '0.1', 'complex'),
            base_objects.ModelVariable('G', '1.', 'complex'),
            base_objects.ModelVariable('GUZ1', '0.1', 'complex'),
            base_objects.ModelVariable('GUZ2', '0.1', 'complex'),
            base_objects.ModelVariable('GDZ1', '0.05', 'complex'),
            base_objects.ModelVariable('GDZ2', '0.05', 'complex')]
        mymodel.set('parameters', {('external',): external_parameters})
        mymodel.set('couplings', {(): couplings})
        mymodel.set('functions', [])
                    


        procs = [[2,-2,21,21], [2,-2,2,-2], [2,-2,1,-1]]
        amplitudes = diagram_generation.AmplitudeList()

        for proc in procs:
            # Define the multiprocess
            my_leglist = base_objects.LegList([\
                base_objects.Leg({'id': id, 'state': True}) for id in proc])

            my_leglist[0].set('state', False)
            my_leglist[1].set('state', False)

            my_process = base_objects.Process({'legs':my_leglist,
                                               'model':mymodel})
            my_amplitude = diagram_generation.Amplitude(my_process)
            amplitudes.append(my_amplitude)

        # Calculate diagrams for all processes

        amplitudes[1].set('has_mirror_process', True)
        subprocess_groups = group_subprocs.SubProcessGroup.\
                           group_amplitudes(amplitudes)
        self.assertEqual(len(subprocess_groups), 2)
        self.assertEqual(subprocess_groups[0].get('name'), 'qq_gg')
        self.assertEqual(subprocess_groups[1].get('name'), 'qq_qq')

        subprocess_group = subprocess_groups[1]
        matrix_elements = subprocess_group.get('matrix_elements')

        maxflows = 0
        for me in matrix_elements:
            maxflows = max(maxflows,
                           len(me.get('color_basis')))
        
        self.assertEqual(maxflows, 2)

        exporter = export_v4.ProcessExporterFortranMEGroup()

        # Test amp2 lines
        
        amp2_lines = \
                 exporter.get_amp2_lines(matrix_elements[0],
                                          subprocess_group.get('diagram_maps')[0])
                 
        self.assertEqual(amp2_lines,
                         ['AMP2(1)=AMP2(1)+AMP(1)*dconjg(AMP(1))',
			  'AMP2(2)=AMP2(2)+AMP(2)*dconjg(AMP(2))',
			  'AMP2(3)=AMP2(3)+AMP(3)*dconjg(AMP(3))',
			  'AMP2(4)=AMP2(4)+AMP(4)*dconjg(AMP(4))',
			  'AMP2(5)=AMP2(5)+AMP(5)*dconjg(AMP(5))',
			  'AMP2(6)=AMP2(6)+AMP(6)*dconjg(AMP(6))'])
        # Test configs.inc

        exporter.write_configs_file(\
            writers.FortranWriter(self.give_pos('test')),
            subprocess_group,
            subprocess_group.get('diagrams_for_configs'))

        goal_configs = """C     Diagram 1
      DATA MAPCONFIG(1)/1/
      DATA (IFOREST(I,-1,1),I=1,2)/4,3/
      DATA (SPROP(I,-1,1),I=1,2)/21,21/
      DATA TPRID(-1,1)/0/
C     Diagram 2
      DATA MAPCONFIG(2)/2/
      DATA (IFOREST(I,-1,2),I=1,2)/4,3/
      DATA (SPROP(I,-1,2),I=1,2)/22,22/
      DATA TPRID(-1,2)/0/
C     Diagram 3
      DATA MAPCONFIG(3)/3/
      DATA (IFOREST(I,-1,3),I=1,2)/4,3/
      DATA (SPROP(I,-1,3),I=1,2)/23,23/
      DATA TPRID(-1,3)/0/
C     Diagram 4
      DATA MAPCONFIG(4)/4/
      DATA (IFOREST(I,-1,4),I=1,2)/1,3/
      DATA TPRID(-1,4)/21/
      DATA (SPROP(I,-1,4),I=1,2)/0,0/
      DATA (IFOREST(I,-2,4),I=1,2)/-1,4/
C     Diagram 5
      DATA MAPCONFIG(5)/5/
      DATA (IFOREST(I,-1,5),I=1,2)/1,3/
      DATA TPRID(-1,5)/22/
      DATA (SPROP(I,-1,5),I=1,2)/0,0/
      DATA (IFOREST(I,-2,5),I=1,2)/-1,4/
C     Diagram 6
      DATA MAPCONFIG(6)/6/
      DATA (IFOREST(I,-1,6),I=1,2)/1,3/
      DATA TPRID(-1,6)/23/
      DATA (SPROP(I,-1,6),I=1,2)/0,0/
      DATA (IFOREST(I,-2,6),I=1,2)/-1,4/
C     Number of configs
      DATA MAPCONFIG(0)/6/
"""
        #print open(self.give_pos('test')).read()
        self.assertFileContains('test', goal_configs)

        # Test config_subproc_map.inc

        exporter.write_config_subproc_map_file(\
            writers.FortranWriter(self.give_pos('test')),
            subprocess_group.get('diagrams_for_configs'))

        goal_confsub = """      DATA (CONFSUB(I,1),I=1,2)/1,1/
      DATA (CONFSUB(I,2),I=1,2)/2,2/
      DATA (CONFSUB(I,3),I=1,2)/3,3/
      DATA (CONFSUB(I,4),I=1,2)/4,0/
      DATA (CONFSUB(I,5),I=1,2)/5,0/
      DATA (CONFSUB(I,6),I=1,2)/6,0/
"""
        
        #print open(self.give_pos('test')).read()
        self.assertFileContains('test', goal_confsub)

        # Test coloramps.inc
        
        exporter.write_coloramps_file(\
            writers.FortranWriter(self.give_pos('test')),
            subprocess_group.get('diagrams_for_configs'),
            maxflows,
            matrix_elements)

        #print open(self.give_pos('test')).read()

        self.assertFileContains('test',
"""      LOGICAL ICOLAMP(2,6,2)
      DATA(ICOLAMP(I,1,1),I=1,2)/.FALSE.,.TRUE./
      DATA(ICOLAMP(I,2,1),I=1,2)/.TRUE.,.FALSE./
      DATA(ICOLAMP(I,3,1),I=1,2)/.TRUE.,.FALSE./
      DATA(ICOLAMP(I,4,1),I=1,2)/.TRUE.,.FALSE./
      DATA(ICOLAMP(I,5,1),I=1,2)/.FALSE.,.TRUE./
      DATA(ICOLAMP(I,6,1),I=1,2)/.FALSE.,.TRUE./
      DATA(ICOLAMP(I,1,2),I=1,2)/.FALSE.,.TRUE./
      DATA(ICOLAMP(I,2,2),I=1,2)/.TRUE.,.FALSE./
      DATA(ICOLAMP(I,3,2),I=1,2)/.TRUE.,.FALSE./
""")

        # Test find_matrix_elements_for_configs

        self.assertEqual(\
            diagram_symmetry.find_matrix_elements_for_configs(subprocess_group),
            ([], {}))

        symmetry, perms, ident_perms = \
                  diagram_symmetry.find_symmetry(subprocess_group)

        self.assertEqual(symmetry, [1,1,1,1,1,1])
        self.assertEqual(perms,
                         [[0,1,2,3],[0,1,2,3],[0,1,2,3],[0,1,2,3],[0,1,2,3],[0,1,2,3]])
        self.assertEqual(ident_perms,
                         [[0,1,2,3]])

        # Test symfact.dat
        
        exporter.write_symfact_file(\
            writers.FortranWriter(self.give_pos('test')),
            symmetry)
        goal_symfact_dat = """ 1    1
 2    1
 3    1
 4    1
 5    1
 6    1
"""
        self.assertFileContains('test', goal_symfact_dat)

        # Test processes.dat

        files.write_to_file(self.give_pos('test'),
                            exporter.write_processes_file,
                            subprocess_group)

        goal_processes = """1       u u~ > u u~
mirror  u~ u > u u~
2       u u~ > d d~
mirror  none"""
        
        self.assertFileContains('test', goal_processes)

        # Test mirrorprocs.inc

        exporter.write_mirrorprocs(\
            writers.FortranWriter(self.give_pos('test')),
            subprocess_group)

        goal_mirror_inc = \
                 "      DATA (MIRRORPROCS(I),I=1,2)/.TRUE.,.FALSE./\n"
        
        self.assertFileContains('test', goal_mirror_inc)

        # Test matrix1.f
        exporter.write_matrix_element_v4(\
            writers.FortranWriter(self.give_pos('test')),
            matrix_elements[0],
            helas_call_writers.FortranUFOHelasCallWriter(mymodel),
            "1")

        goal_matrix1 = \
"""      SUBROUTINE SMATRIX1(P,ANS)
C     
C     Generated by MadGraph 5 v. %(version)s, %(date)s
C     By the MadGraph Development Team
C     Please visit us at https://launchpad.net/madgraph5
C     
C     MadGraph for Madevent Version
C     
C     Returns amplitude squared summed/avg over colors
C     and helicities
C     for the point in phase space P(0:3,NEXTERNAL)
C     
C     Process: u u~ > u u~
C     
      IMPLICIT NONE
C     
C     CONSTANTS
C     
      INCLUDE 'genps.inc'
      INCLUDE 'maxconfigs.inc'
      INCLUDE 'nexternal.inc'
      INCLUDE 'maxamps.inc'
      INTEGER                 NCOMB
      PARAMETER (             NCOMB=16)
      INTEGER    NGRAPHS
      PARAMETER (NGRAPHS=6)
      INTEGER    NDIAGS
      PARAMETER (NDIAGS=6)
      INTEGER    THEL
      PARAMETER (THEL=2*NCOMB)
C     
C     ARGUMENTS 
C     
      REAL*8 P(0:3,NEXTERNAL),ANS
C     
C     LOCAL VARIABLES 
C     
      INTEGER NHEL(NEXTERNAL,NCOMB),NTRY(2)
      INTEGER ISHEL(2)
      REAL*8 T,MATRIX1
      REAL*8 R,SUMHEL,TS(NCOMB)
      INTEGER I,IDEN
      INTEGER JC(NEXTERNAL),II
      LOGICAL GOODHEL(NCOMB,2)
      REAL*8 HWGT, XTOT, XTRY, XREJ, XR, YFRAC(0:NCOMB)
      INTEGER IDUM, NGOOD(2), IGOOD(NCOMB,2)
      INTEGER JHEL(2), J, JJ
      REAL     XRAN1
      EXTERNAL XRAN1
C     
C     GLOBAL VARIABLES
C     
      DOUBLE PRECISION AMP2(MAXAMPS), JAMP2(0:MAXFLOW)
      COMMON/TO_AMPS/  AMP2,       JAMP2

      CHARACTER*101         HEL_BUFF
      COMMON/TO_HELICITY/  HEL_BUFF

      INTEGER IMIRROR
      COMMON/TO_MIRROR/ IMIRROR

      REAL*8 POL(2)
      COMMON/TO_POLARIZATION/ POL

      INTEGER          ISUM_HEL
      LOGICAL                    MULTI_CHANNEL
      COMMON/TO_MATRIX/ISUM_HEL, MULTI_CHANNEL
      INTEGER MAPCONFIG(0:LMAXCONFIGS), ICONFIG
      COMMON/TO_MCONFIGS/MAPCONFIG, ICONFIG
      INTEGER SUBDIAG(MAXSPROC),IB(2)
      COMMON/TO_SUB_DIAG/SUBDIAG,IB
      DATA IDUM /0/
      DATA XTRY, XREJ /0,0/
      DATA NTRY /0,0/
      DATA NGOOD /0,0/
      DATA ISHEL/0,0/
      SAVE YFRAC, IGOOD, JHEL
      DATA GOODHEL/THEL*.FALSE./
      DATA (NHEL(I,   1),I=1,4) /-1,-1,-1,-1/
      DATA (NHEL(I,   2),I=1,4) /-1,-1,-1, 1/
      DATA (NHEL(I,   3),I=1,4) /-1,-1, 1,-1/
      DATA (NHEL(I,   4),I=1,4) /-1,-1, 1, 1/
      DATA (NHEL(I,   5),I=1,4) /-1, 1,-1,-1/
      DATA (NHEL(I,   6),I=1,4) /-1, 1,-1, 1/
      DATA (NHEL(I,   7),I=1,4) /-1, 1, 1,-1/
      DATA (NHEL(I,   8),I=1,4) /-1, 1, 1, 1/
      DATA (NHEL(I,   9),I=1,4) / 1,-1,-1,-1/
      DATA (NHEL(I,  10),I=1,4) / 1,-1,-1, 1/
      DATA (NHEL(I,  11),I=1,4) / 1,-1, 1,-1/
      DATA (NHEL(I,  12),I=1,4) / 1,-1, 1, 1/
      DATA (NHEL(I,  13),I=1,4) / 1, 1,-1,-1/
      DATA (NHEL(I,  14),I=1,4) / 1, 1,-1, 1/
      DATA (NHEL(I,  15),I=1,4) / 1, 1, 1,-1/
      DATA (NHEL(I,  16),I=1,4) / 1, 1, 1, 1/
      DATA IDEN/36/
C     ----------
C     BEGIN CODE
C     ----------
      NTRY(IMIRROR)=NTRY(IMIRROR)+1
      DO I=1,NEXTERNAL
        JC(I) = +1
      ENDDO

      IF (MULTI_CHANNEL) THEN
        DO I=1,NDIAGS
          AMP2(I)=0D0
        ENDDO
        JAMP2(0)=2
        DO I=1,INT(JAMP2(0))
          JAMP2(I)=0D0
        ENDDO
      ENDIF
      ANS = 0D0
      WRITE(HEL_BUFF,'(20I5)') (0,I=1,NEXTERNAL)
      DO I=1,NCOMB
        TS(I)=0D0
      ENDDO
      IF (ISHEL(IMIRROR) .EQ. 0 .OR. NTRY(IMIRROR) .LE. MAXTRIES) THEN
        DO I=1,NCOMB
          IF (GOODHEL(I,IMIRROR) .OR. NTRY(IMIRROR).LE.MAXTRIES) THEN
            T=MATRIX1(P ,NHEL(1,I),JC(1))
            DO JJ=1,NINCOMING
              IF(POL(JJ).NE.1D0.AND.NHEL(JJ,I).EQ.INT(SIGN(1D0
     $         ,POL(JJ)))) THEN
                T=T*ABS(POL(JJ))
              ELSE IF(POL(JJ).NE.1D0)THEN
                T=T*(2D0-ABS(POL(JJ)))
              ENDIF
            ENDDO
            ANS=ANS+T
            TS(I)=T
          ENDIF
        ENDDO
        JHEL(IMIRROR) = 1
        IF(NTRY(IMIRROR).LE.MAXTRIES)THEN
          DO I=1,NCOMB
            IF (.NOT.GOODHEL(I,IMIRROR) .AND. (TS(I).GT.ANS*LIMHEL
     $       /NCOMB)) THEN
              GOODHEL(I,IMIRROR)=.TRUE.
              NGOOD(IMIRROR) = NGOOD(IMIRROR) +1
              IGOOD(NGOOD(IMIRROR),IMIRROR) = I
              PRINT *,'Added good helicity ',I,TS(I)*NCOMB/ANS
     $         ,' in event ',NTRY(IMIRROR)
            ENDIF
          ENDDO
        ENDIF
        IF(NTRY(IMIRROR).EQ.MAXTRIES)THEN
          ISHEL(IMIRROR)=MIN(ISUM_HEL,NGOOD(IMIRROR))
        ENDIF
      ELSE  !LOOP OVER GOOD HELICITIES
        DO J=1,ISHEL(IMIRROR)
          JHEL(IMIRROR)=JHEL(IMIRROR)+1
          IF (JHEL(IMIRROR) .GT. NGOOD(IMIRROR)) JHEL(IMIRROR)=1
          HWGT = REAL(NGOOD(IMIRROR))/REAL(ISHEL(IMIRROR))
          I = IGOOD(JHEL(IMIRROR),IMIRROR)
          T=MATRIX1(P ,NHEL(1,I),JC(1))
          DO JJ=1,NINCOMING
            IF(POL(JJ).NE.1D0.AND.NHEL(JJ,I).EQ.INT(SIGN(1D0,POL(JJ)))
     $       ) THEN
              T=T*ABS(POL(JJ))
            ELSE IF(POL(JJ).NE.1D0)THEN
              T=T*(2D0-ABS(POL(JJ)))
            ENDIF
          ENDDO
          ANS=ANS+T*HWGT
          TS(I)=T*HWGT
        ENDDO
        IF (ISHEL(IMIRROR) .EQ. 1) THEN
          WRITE(HEL_BUFF,'(20i5)')(NHEL(II,I),II=1,NEXTERNAL)
        ENDIF
      ENDIF
      IF (ISHEL(IMIRROR) .NE. 1) THEN
        R=XRAN1(IDUM)*ANS
        SUMHEL=0D0
        DO I=1,NCOMB
          SUMHEL=SUMHEL+TS(I)
          IF(R.LT.SUMHEL)THEN
            WRITE(HEL_BUFF,'(20i5)')(NHEL(II,I),II=1,NEXTERNAL)
            GOTO 10
          ENDIF
        ENDDO
 10     CONTINUE
      ENDIF
      IF (MULTI_CHANNEL) THEN
        XTOT=0D0
        DO I=1,NDIAGS
          XTOT=XTOT+AMP2(I)
        ENDDO
        IF (XTOT.NE.0D0) THEN
          ANS=ANS*AMP2(SUBDIAG(1))/XTOT
        ELSE
          ANS=0D0
        ENDIF
      ENDIF
      ANS=ANS/DBLE(IDEN)
      END


      REAL*8 FUNCTION MATRIX1(P,NHEL,IC)
C     
C     Generated by MadGraph 5 v. %(version)s, %(date)s
C     By the MadGraph Development Team
C     Please visit us at https://launchpad.net/madgraph5
C     
C     Returns amplitude squared summed/avg over colors
C     for the point with external lines W(0:6,NEXTERNAL)
C     
C     Process: u u~ > u u~
C     
      IMPLICIT NONE
C     
C     CONSTANTS
C     
      INTEGER    NGRAPHS
      PARAMETER (NGRAPHS=6)
      INCLUDE 'genps.inc'
      INCLUDE 'nexternal.inc'
      INCLUDE 'maxamps.inc'
      INTEGER    NWAVEFUNCS,     NCOLOR
      PARAMETER (NWAVEFUNCS=5, NCOLOR=2)
      REAL*8     ZERO
      PARAMETER (ZERO=0D0)
      COMPLEX*16 IMAG1
      PARAMETER (IMAG1=(0D0,1D0))
C     
C     ARGUMENTS 
C     
      REAL*8 P(0:3,NEXTERNAL)
      INTEGER NHEL(NEXTERNAL), IC(NEXTERNAL)
C     
C     LOCAL VARIABLES 
C     
      INTEGER I,J
      COMPLEX*16 ZTEMP
      REAL*8 DENOM(NCOLOR), CF(NCOLOR,NCOLOR)
      COMPLEX*16 AMP(NGRAPHS), JAMP(NCOLOR)
      COMPLEX*16 W(18,NWAVEFUNCS)
C     
C     GLOBAL VARIABLES
C     
      DOUBLE PRECISION AMP2(MAXAMPS), JAMP2(0:MAXFLOW)
      COMMON/TO_AMPS/  AMP2,       JAMP2
      INCLUDE 'coupl.inc'
C     
C     COLOR DATA
C     
      DATA DENOM(1)/1/
      DATA (CF(I,  1),I=  1,  2) /    9,    3/
C     1 T(2,1) T(3,4)
      DATA DENOM(2)/1/
      DATA (CF(I,  2),I=  1,  2) /    3,    9/
C     1 T(2,4) T(3,1)
C     ----------
C     BEGIN CODE
C     ----------
      CALL IXXXXX(P(0,1),ZERO,NHEL(1),+1*IC(1),W(1,1))
      CALL OXXXXX(P(0,2),ZERO,NHEL(2),-1*IC(2),W(1,2))
      CALL OXXXXX(P(0,3),ZERO,NHEL(3),+1*IC(3),W(1,3))
      CALL IXXXXX(P(0,4),ZERO,NHEL(4),-1*IC(4),W(1,4))
      CALL FFV1_3(W(1,1),W(1,2),GQQ,ZERO,ZERO,W(1,5))
C     Amplitude(s) for diagram number 1
      CALL FFV1_0(W(1,4),W(1,3),W(1,5),GQQ,AMP(1))
      CALL FFV1_3(W(1,1),W(1,2),GQED,ZERO,ZERO,W(1,5))
C     Amplitude(s) for diagram number 2
      CALL FFV1_0(W(1,4),W(1,3),W(1,5),GQED,AMP(2))
      CALL FFV1_2_3(W(1,1),W(1,2),GUZ1,GUZ2,MZ,WZ,W(1,5))
C     Amplitude(s) for diagram number 3
      CALL FFV1_2_0(W(1,4),W(1,3),W(1,5),GUZ1,GUZ2,AMP(3))
      CALL FFV1_3(W(1,1),W(1,3),GQQ,ZERO,ZERO,W(1,5))
C     Amplitude(s) for diagram number 4
      CALL FFV1_0(W(1,4),W(1,2),W(1,5),GQQ,AMP(4))
      CALL FFV1_3(W(1,1),W(1,3),GQED,ZERO,ZERO,W(1,5))
C     Amplitude(s) for diagram number 5
      CALL FFV1_0(W(1,4),W(1,2),W(1,5),GQED,AMP(5))
      CALL FFV1_2_3(W(1,1),W(1,3),GUZ1,GUZ2,MZ,WZ,W(1,5))
C     Amplitude(s) for diagram number 6
      CALL FFV1_2_0(W(1,4),W(1,2),W(1,5),GUZ1,GUZ2,AMP(6))
      JAMP(1)=+1./6.*AMP(1)-AMP(2)-AMP(3)+1./2.*AMP(4)
      JAMP(2)=-1./2.*AMP(1)-1./6.*AMP(4)+AMP(5)+AMP(6)
      MATRIX1 = 0.D0
      DO I = 1, NCOLOR
        ZTEMP = (0.D0,0.D0)
        DO J = 1, NCOLOR
          ZTEMP = ZTEMP + CF(J,I)*JAMP(J)
        ENDDO
        MATRIX1=MATRIX1+ZTEMP*DCONJG(JAMP(I))/DENOM(I)
      ENDDO
      AMP2(1)=AMP2(1)+AMP(1)*DCONJG(AMP(1))
      AMP2(2)=AMP2(2)+AMP(2)*DCONJG(AMP(2))
      AMP2(3)=AMP2(3)+AMP(3)*DCONJG(AMP(3))
      AMP2(4)=AMP2(4)+AMP(4)*DCONJG(AMP(4))
      AMP2(5)=AMP2(5)+AMP(5)*DCONJG(AMP(5))
      AMP2(6)=AMP2(6)+AMP(6)*DCONJG(AMP(6))
      DO I = 1, NCOLOR
        JAMP2(I)=JAMP2(I)+JAMP(I)*DCONJG(JAMP(I))
      ENDDO

      END

""" % misc.get_pkg_info()

        #print "test_export_matrix_element_v4_madevent_group"
        #print open(self.give_pos('test')).read()
        self.assertFileContains('test', goal_matrix1)

        # Test auto_dsig,f
        exporter.write_auto_dsig_file(\
            writers.FortranWriter(self.give_pos('test')),
            matrix_elements[0],
            "1")

        goal_auto_dsig1 = \
"""      DOUBLE PRECISION FUNCTION DSIG1(PP,WGT,IMODE)
C     ****************************************************
C     
C     Generated by MadGraph 5 v. %(version)s, %(date)s
C     By the MadGraph Development Team
C     Please visit us at https://launchpad.net/madgraph5
C     
C     Process: u u~ > u u~
C     
C     RETURNS DIFFERENTIAL CROSS SECTION
C     Input:
C     pp    4 momentum of external particles
C     wgt   weight from Monte Carlo
C     imode 0 run, 1 init, 2 reweight, 
C     3 finalize, 4 only PDFs
C     Output:
C     Amplitude squared and summed
C     ****************************************************
      IMPLICIT NONE
C     
C     CONSTANTS
C     
      INCLUDE 'genps.inc'
      INCLUDE 'nexternal.inc'
      INCLUDE 'maxamps.inc'
      DOUBLE PRECISION       CONV
      PARAMETER (CONV=389379.66*1000)  !CONV TO PICOBARNS
      REAL*8     PI
      PARAMETER (PI=3.1415926D0)
C     
C     ARGUMENTS 
C     
      DOUBLE PRECISION PP(0:3,NEXTERNAL), WGT
      INTEGER IMODE
C     
C     LOCAL VARIABLES 
C     
      INTEGER I,ITYPE,LP
      DOUBLE PRECISION U1
      DOUBLE PRECISION UX2
      DOUBLE PRECISION XPQ(-7:7)
      DOUBLE PRECISION DSIGUU
C     
C     EXTERNAL FUNCTIONS
C     
      LOGICAL PASSCUTS
      DOUBLE PRECISION ALPHAS2,REWGT,PDG2PDF
C     
C     GLOBAL VARIABLES
C     
      INTEGER              IPROC
      DOUBLE PRECISION PD(0:MAXPROC)
      COMMON /SUBPROC/ PD, IPROC

      INTEGER SUBDIAG(MAXSPROC),IB(2)
      COMMON/TO_SUB_DIAG/SUBDIAG,IB
      INCLUDE 'coupl.inc'
      INCLUDE 'run.inc'
C     
C     DATA
C     
      DATA U1/1*1D0/
      DATA UX2/1*1D0/
C     ----------
C     BEGIN CODE
C     ----------
      DSIG1=0D0

C     Only run if IMODE is 0
      IF(IMODE.NE.0.AND.IMODE.NE.4) RETURN


      IF (ABS(LPP(IB(1))).GE.1) THEN
        LP=SIGN(1,LPP(IB(1)))
        U1=PDG2PDF(ABS(LPP(IB(1))),2*LP,XBK(IB(1)),DSQRT(Q2FACT(1)))
      ENDIF
      IF (ABS(LPP(IB(2))).GE.1) THEN
        LP=SIGN(1,LPP(IB(2)))
        UX2=PDG2PDF(ABS(LPP(IB(2))),-2*LP,XBK(IB(2)),DSQRT(Q2FACT(2)))
      ENDIF
      PD(0) = 0D0
      IPROC = 0
      IPROC=IPROC+1  ! u u~ > u u~
      PD(IPROC)=PD(IPROC-1) + U1*UX2
      IF (IMODE.EQ.4)THEN
        DSIG1 = PD(IPROC)
        RETURN
      ENDIF
      CALL SMATRIX1(PP,DSIGUU)
      DSIGUU=DSIGUU*REWGT(PP)
      IF (DSIGUU.LT.1D199) THEN
        DSIG1=PD(IPROC)*CONV*DSIGUU
      ELSE
        WRITE(*,*) 'Error in matrix element'
        DSIGUU=0D0
        DSIG1=0D0
      ENDIF
      IF(IMODE.EQ.0.AND.DSIG1.GT.0D0)THEN
C       Call UNWGT to unweight and store events
        CALL UNWGT(PP,DSIG1*WGT,1)
      ENDIF

      END

""" % misc.get_pkg_info()
        

        #print open(self.give_pos('test')).read()
        self.assertFileContains('test', goal_auto_dsig1)

        # Test super auto_dsig.f
        exporter.write_super_auto_dsig_file(\
            writers.FortranWriter(self.give_pos('test')),
            subprocess_group)

        goal_super = \
        """      DOUBLE PRECISION FUNCTION DSIG(PP,WGT,IMODE)
C     ****************************************************
C     
C     Generated by MadGraph 5 v. %(version)s, %(date)s
C     By the MadGraph Development Team
C     Please visit us at https://launchpad.net/madgraph5
C     
C     Process: u u~ > u u~
C     Process: u u~ > d d~
C     
C     RETURNS DIFFERENTIAL CROSS SECTION 
C     FOR MULTIPLE PROCESSES IN PROCESS GROUP
C     Input:
C     pp    4 momentum of external particles
C     wgt   weight from Monte Carlo
C     imode 0 run, 1 init, 2 reweight,
C     3 finalize, 4 only PDFs
C     Output:
C     Amplitude squared and summed
C     ****************************************************
      IMPLICIT NONE
C     
C     CONSTANTS
C     
      INCLUDE 'genps.inc'
      INCLUDE 'maxconfigs.inc'
      INCLUDE 'nexternal.inc'
      INCLUDE 'maxamps.inc'
      REAL*8     PI
      PARAMETER (PI=3.1415926D0)
C     
C     ARGUMENTS 
C     
      DOUBLE PRECISION PP(0:3,NEXTERNAL), WGT
      INTEGER IMODE
C     
C     LOCAL VARIABLES 
C     
      INTEGER I,J,K,LUN,IDUM,ICONF,IMIRROR,NPROC
      DATA IDUM/0/
      SAVE NPROC,IDUM
      INTEGER SYMCONF(0:LMAXCONFIGS)
      SAVE SYMCONF
      DOUBLE PRECISION SUMPROB,TOTWGT,R,XDUM
      INTEGER CONFSUB(MAXSPROC,LMAXCONFIGS)
      INCLUDE 'config_subproc_map.inc'
      INTEGER PERMS(NEXTERNAL,LMAXCONFIGS)
      INCLUDE 'symperms.inc'
      LOGICAL MIRRORPROCS(MAXSPROC)
      INCLUDE 'mirrorprocs.inc'
C     SELPROC is vector of selection weights for the subprocesses
C     SUMWGT is vector of total weight for the subprocesses
C     NUMEVTS is vector of event calls for the subprocesses
      DOUBLE PRECISION SELPROC(2, MAXSPROC,LMAXCONFIGS)
      DOUBLE PRECISION SUMWGT(2, MAXSPROC,LMAXCONFIGS)
      INTEGER NUMEVTS(2, MAXSPROC,LMAXCONFIGS)
      INTEGER LARGEDIM
      PARAMETER (LARGEDIM=2*MAXSPROC*LMAXCONFIGS)
      DATA SELPROC/LARGEDIM*0D0/
      DATA SUMWGT/LARGEDIM*0D0/
      DATA NUMEVTS/LARGEDIM*0/
      SAVE SELPROC,SUMWGT,NUMEVTS
C     
C     EXTERNAL FUNCTIONS
C     
      INTEGER NEXTUNOPEN
      REAL XRAN1
      DOUBLE PRECISION DSIGPROC
      EXTERNAL NEXTUNOPEN,XRAN1,DSIGPROC
C     
C     GLOBAL VARIABLES
C     
      INCLUDE 'coupl.inc'
      INCLUDE 'run.inc'
C     ICONFIG has this config number
      INTEGER MAPCONFIG(0:LMAXCONFIGS), ICONFIG
      COMMON/TO_MCONFIGS/MAPCONFIG, ICONFIG
C     IPROC has the present process number
      INTEGER IPROC
      COMMON/TO_MIRROR/IMIRROR, IPROC
C     ----------
C     BEGIN CODE
C     ----------
      DSIG=0D0

      IF(IMODE.EQ.1)THEN
C       Set up process information from file symfact
        LUN=NEXTUNOPEN()
        IPROC=1
        SYMCONF(IPROC)=ICONFIG
        OPEN(UNIT=LUN,FILE='../symfact.dat',STATUS='OLD',ERR=20)
        DO WHILE(.TRUE.)
          READ(LUN,*,ERR=10,END=10) XDUM, ICONF
          IF(ICONF.EQ.-MAPCONFIG(ICONFIG))THEN
            IPROC=IPROC+1
            SYMCONF(IPROC)=INT(XDUM)
          ENDIF
        ENDDO
 10     SYMCONF(0)=IPROC
        CLOSE(LUN)
        RETURN
 20     SYMCONF(0)=IPROC
        WRITE(*,*)'Error opening symfact.dat. No permutations used.'
        RETURN
      ELSE IF(IMODE.EQ.2)THEN
C       Output weights and number of events
        SUMPROB=0D0
        DO J=1,SYMCONF(0)
          DO I=1,MAXSPROC
            DO K=1,2
              SUMPROB=SUMPROB+SUMWGT(K,I,J)
            ENDDO
          ENDDO
        ENDDO
        WRITE(*,*)'Relative summed weights:'
        DO J=1,SYMCONF(0)
          WRITE(*,'(4E12.4)')((SUMWGT(K,I,J)/SUMPROB,K=1,2),I=1
     $     ,MAXSPROC)
        ENDDO
        SUMPROB=0D0
        DO J=1,SYMCONF(0)
          DO I=1,MAXSPROC
            DO K=1,2
              SUMPROB=SUMPROB+NUMEVTS(K,I,J)
            ENDDO
          ENDDO
        ENDDO
        WRITE(*,*)'Relative number of events:'
        DO J=1,SYMCONF(0)
          WRITE(*,'(4E12.4)')((NUMEVTS(K,I,J)/SUMPROB,K=1,2),I=1
     $     ,MAXSPROC)
        ENDDO
        WRITE(*,*)'Events:'
        DO J=1,SYMCONF(0)
          WRITE(*,'(4I12)')((NUMEVTS(K,I,J),K=1,2),I=1,MAXSPROC)
        ENDDO
C       Reset weights and number of events
        DO J=1,SYMCONF(0)
          DO I=1,MAXSPROC
            DO K=1,2
              NUMEVTS(K,I,J)=0
              SUMWGT(K,I,J)=0D0
            ENDDO
          ENDDO
        ENDDO
        RETURN
      ELSE IF(IMODE.EQ.3)THEN
C       No finalize needed
        RETURN
      ENDIF

C     IMODE.EQ.0, regular run mode

C     Select among the subprocesses based on PDF weight
      SUMPROB=0D0
      DO J=1,SYMCONF(0)
        DO IPROC=1,MAXSPROC
          IF(CONFSUB(IPROC,SYMCONF(J)).NE.0) THEN
            DO IMIRROR=1,2
              IF(IMIRROR.EQ.1.OR.MIRRORPROCS(IPROC))THEN
C               Calculate PDF weight for all subprocesses
                SELPROC(IMIRROR,IPROC,J)=DSIGPROC(PP,J,IPROC,IMIRROR
     $           ,SYMCONF,CONFSUB,1D0,4)
                SUMPROB=SUMPROB+SELPROC(IMIRROR,IPROC,J)
                IF(IMIRROR.EQ.2)THEN
C                 Need to flip back x values
                  XDUM=XBK(1)
                  XBK(1)=XBK(2)
                  XBK(2)=XDUM
                ENDIF
              ENDIF
            ENDDO
          ENDIF
        ENDDO
      ENDDO

C     Perform the selection
      IDUM=0
      R=XRAN1(IDUM)*SUMPROB
      ICONF=0
      IPROC=0
      TOTWGT=0D0
      DO J=1,SYMCONF(0)
        DO I=1,MAXSPROC
          DO K=1,2
            TOTWGT=TOTWGT+SELPROC(K,I,J)
            IF(R.LT.TOTWGT)THEN
C             Normalize SELPROC to selection probability
              SELPROC(K,I,J)=SELPROC(K,I,J)/SUMPROB
              IPROC=I
              ICONF=J
              IMIRROR=K
              GOTO 50
            ENDIF
          ENDDO
        ENDDO
      ENDDO
 50   CONTINUE

      IF(IPROC.EQ.0) RETURN

C     Update weigth w.r.t SELPROC
      WGT=WGT/SELPROC(IMIRROR,IPROC,ICONF)

C     Call DSIGPROC to calculate sigma for process
      DSIG=DSIGPROC(PP,ICONF,IPROC,IMIRROR,SYMCONF,CONFSUB,WGT,IMODE)

      IF(DSIG.GT.0D0)THEN
C       Update summed weight and number of events
        SUMWGT(IMIRROR,IPROC,ICONF)=SUMWGT(IMIRROR,IPROC,ICONF)
     $   +DSIG*WGT
        NUMEVTS(IMIRROR,IPROC,ICONF)=NUMEVTS(IMIRROR,IPROC,ICONF)+1
      ENDIF

      RETURN
      END

      FUNCTION DSIGPROC(PP,ICONF,IPROC,IMIRROR,SYMCONF,CONFSUB,WGT
     $ ,IMODE)
C     ****************************************************
C     RETURNS DIFFERENTIAL CROSS SECTION 
C     FOR A PROCESS
C     Input:
C     pp    4 momentum of external particles
C     wgt   weight from Monte Carlo
C     imode 0 run, 1 init, 2 reweight, 3 finalize
C     Output:
C     Amplitude squared and summed
C     ****************************************************

      IMPLICIT NONE

      INCLUDE 'genps.inc'
      INCLUDE 'maxconfigs.inc'
      INCLUDE 'nexternal.inc'
      INCLUDE 'maxamps.inc'
      INCLUDE 'coupl.inc'
      INCLUDE 'run.inc'
C     
C     ARGUMENTS 
C     
      DOUBLE PRECISION DSIGPROC
      DOUBLE PRECISION PP(0:3,NEXTERNAL), WGT
      INTEGER ICONF,IPROC,IMIRROR,IMODE
      INTEGER SYMCONF(0:LMAXCONFIGS)
      INTEGER CONFSUB(MAXSPROC,LMAXCONFIGS)
C     
C     GLOBAL VARIABLES
C     
C     SUBDIAG is vector of diagram numbers for this config
C     IB gives which beam is which (for mirror processes)
      INTEGER SUBDIAG(MAXSPROC),IB(2)
      COMMON/TO_SUB_DIAG/SUBDIAG,IB
C     ICONFIG has this config number
      INTEGER MAPCONFIG(0:LMAXCONFIGS), ICONFIG
      COMMON/TO_MCONFIGS/MAPCONFIG, ICONFIG
C     
C     EXTERNAL FUNCTIONS
C     
      DOUBLE PRECISION DSIG1,DSIG2
      LOGICAL PASSCUTS
C     
C     LOCAL VARIABLES 
C     
      DOUBLE PRECISION P1(0:3,NEXTERNAL),XDUM
      INTEGER I,J,K,JC(NEXTERNAL)
      INTEGER PERMS(NEXTERNAL,LMAXCONFIGS)
      INCLUDE 'symperms.inc'

      ICONFIG=SYMCONF(ICONF)
      DO I=1,MAXSPROC
        SUBDIAG(I) = CONFSUB(I,SYMCONF(ICONF))
      ENDDO

C     Set momenta according to this permutation
      CALL SWITCHMOM(PP,P1,PERMS(1,MAPCONFIG(ICONFIG)),JC,NEXTERNAL)

      IB(1)=1
      IB(2)=2

      IF(IMIRROR.EQ.2)THEN
C       Flip momenta (rotate around x axis)
        DO I=1,NEXTERNAL
          P1(2,I)=-P1(2,I)
          P1(3,I)=-P1(3,I)
        ENDDO
C       Flip beam identity
        IB(1)=2
        IB(2)=1
C       Flip x values (to get boost right)
        XDUM=XBK(1)
        XBK(1)=XBK(2)
        XBK(2)=XDUM
      ENDIF

      DSIGPROC=0D0

      IF (PASSCUTS(P1)) THEN
        IF(IPROC.EQ.1) DSIGPROC=DSIG1(P1,WGT,IMODE)  ! u u~ > u u~
        IF(IPROC.EQ.2) DSIGPROC=DSIG2(P1,WGT,IMODE)  ! u u~ > d d~
      ENDIF
      RETURN
      END


""" % misc.get_pkg_info()
        

        #print open(self.give_pos('test')).read()
        #strings=open(self.give_pos('test')).read().split('\n')
        #for i,s in enumerate(strings):
        #    self.assertEqual(s,goal_super.split('\n')[i])
        self.assertFileContains('test', goal_super)

    def test_export_group_decay_chains(self):
        """Test the result of exporting a subprocess group decay chain"""

        # Setup a model

        mypartlist = base_objects.ParticleList()
        myinterlist = base_objects.InteractionList()

        # A gluon
        mypartlist.append(base_objects.Particle({'name':'g',
                      'antiname':'g',
                      'spin':3,
                      'color':8,
                      'mass':'zero',
                      'width':'zero',
                      'texname':'g',
                      'antitexname':'g',
                      'line':'curly',
                      'charge':0.,
                      'pdg_code':21,
                      'propagating':True,
                      'is_part':True,
                      'self_antipart':True}))

        g = mypartlist[-1]

        # A quark U and its antiparticle
        mypartlist.append(base_objects.Particle({'name':'u',
                      'antiname':'u~',
                      'spin':2,
                      'color':3,
                      'mass':'zero',
                      'width':'zero',
                      'texname':'u',
                      'antitexname':'\bar u',
                      'line':'straight',
                      'charge':2. / 3.,
                      'pdg_code':2,
                      'propagating':True,
                      'is_part':True,
                      'self_antipart':False}))
        u = mypartlist[-1]
        antiu = copy.copy(u)
        antiu.set('is_part', False)

        # A quark D and its antiparticle
        mypartlist.append(base_objects.Particle({'name':'d',
                      'antiname':'d~',
                      'spin':2,
                      'color':3,
                      'mass':'zero',
                      'width':'zero',
                      'texname':'d',
                      'antitexname':'\bar d',
                      'line':'straight',
                      'charge':-1. / 3.,
                      'pdg_code':1,
                      'propagating':True,
                      'is_part':True,
                      'self_antipart':False}))
        d = mypartlist[-1]
        antid = copy.copy(d)
        antid.set('is_part', False)

        # A Z
        mypartlist.append(base_objects.Particle({'name':'z',
                      'antiname':'z',
                      'spin':3,
                      'color':1,
                      'mass':'MZ',
                      'width':'WZ',
                      'texname':'Z',
                      'antitexname':'Z',
                      'line':'wavy',
                      'charge':0.,
                      'pdg_code':23,
                      'propagating':True,
                      'is_part':True,
                      'self_antipart':True}))
        z = mypartlist[-1]

        # Gluon and photon couplings to quarks
        myinterlist.append(base_objects.Interaction({
                      'id': 1,
                      'particles': base_objects.ParticleList(\
                                            [antiu, \
                                             u, \
                                             g]),
                      'color': [color.ColorString([color.T(2,1,0)])],
                      'lorentz':['FFV1'],
                      'couplings':{(0, 0):'GQQ'},
                      'orders':{'QCD':1}}))

        myinterlist.append(base_objects.Interaction({
                      'id': 2,
                      'particles': base_objects.ParticleList(\
                                            [antid, \
                                             d, \
                                             g]),
                      'color': [color.ColorString([color.T(2,1,0)])],
                      'lorentz':['FFV1'],
                      'couplings':{(0, 0):'GQQ'},
                      'orders':{'QCD':1}}))

        # 3 gluon vertiex
        myinterlist.append(base_objects.Interaction({
                      'id': 3,
                      'particles': base_objects.ParticleList(\
                                            [g] * 3),
                      'color': [color.ColorString([color.f(0,1,2)])],
                      'lorentz':['VVV1'],
                      'couplings':{(0, 0):'G'},
                      'orders':{'QCD':1}}))

        # Coupling of Z to quarks
        
        myinterlist.append(base_objects.Interaction({
                      'id': 6,
                      'particles': base_objects.ParticleList(\
                                            [antiu, \
                                             u, \
                                             z]),
                      'color': [color.ColorString([color.T(1,0)])],
                      'lorentz':['FFV1', 'FFV2'],
                      'couplings':{(0, 0):'GUZ1', (0, 1):'GUZ2'},
                      'orders':{'QED':1}}))

        myinterlist.append(base_objects.Interaction({
                      'id': 7,
                      'particles': base_objects.ParticleList(\
                                            [antid, \
                                             d, \
                                             z]),
                      'color': [color.ColorString([color.T(1,0)])],
                      'lorentz':['FFV1', 'FFV2'],
                      'couplings':{(0, 0):'GDZ1', (0, 0):'GDZ2'},
                      'orders':{'QED':1}}))

        # Z-Z-q-q~ 4-point vertex

        myinterlist.append(base_objects.Interaction({
                      'id': 3,
                      'particles': base_objects.ParticleList(\
                                            [antid, \
                                             d, \
                                             z,
                                             z]),
                      'color': [color.ColorString([color.T(1,0)])],
                      'lorentz':['FFVV1', 'FFVV2'],
                      'couplings':{(0, 0):'ZZQQ',(0, 1):'ZZQQ'},
                      'orders':{'QED':2}}))

        mymodel = base_objects.Model()
        mymodel.set('particles', mypartlist)
        mymodel.set('interactions', myinterlist)        
        mymodel.set('name', 'sm')

        # Set parameters
        external_parameters = [\
            base_objects.ParamCardVariable('zero', 0.,'DUM', 1),
            base_objects.ParamCardVariable('MZ', 91.,'MASS', 23),
            base_objects.ParamCardVariable('WZ', 2.,'DECAY', 23)]
        couplings = [\
            base_objects.ModelVariable('GQQ', '1.', 'complex'),
            base_objects.ModelVariable('GQED', '0.1', 'complex'),
            base_objects.ModelVariable('G', '1.', 'complex'),
            base_objects.ModelVariable('GUZ1', '0.1', 'complex'),
            base_objects.ModelVariable('GUZ2', '0.1', 'complex'),
            base_objects.ModelVariable('GDZ1', '0.05', 'complex'),
            base_objects.ModelVariable('GDZ2', '0.05', 'complex'),
            base_objects.ModelVariable('ZZQQ', '0.01', 'complex')]
        mymodel.set('parameters', {('external',): external_parameters})
        mymodel.set('couplings', {(): couplings})
        mymodel.set('functions', [])
                    
        procs = [[2,-2,23,23], [1,-1,23,23]]
        decays = [[23,1,-1,21], [23,2,-2]]
        coreamplitudes = diagram_generation.AmplitudeList()
        decayamplitudes = diagram_generation.AmplitudeList()
        decayprocs = base_objects.ProcessList()

        for proc in procs:
            # Define the multiprocess
            my_leglist = base_objects.LegList([\
                base_objects.Leg({'id': id, 'state': True}) for id in proc])

            my_leglist[0].set('state', False)
            my_leglist[1].set('state', False)

            my_process = base_objects.Process({'legs':my_leglist,
                                               'model':mymodel})
            my_amplitude = diagram_generation.Amplitude(my_process)
            my_amplitude.set('has_mirror_process', True)
            coreamplitudes.append(my_amplitude)

        for proc in decays:
            # Define the multiprocess
            my_leglist = base_objects.LegList([\
                base_objects.Leg({'id': id, 'state': True}) for id in proc])

            my_leglist[0].set('state', False)

            my_process = base_objects.Process({'legs':my_leglist,
                                               'model':mymodel,
                                               'is_decay_chain': True})
            my_amplitude = diagram_generation.Amplitude(my_process)
            decayamplitudes.append(my_amplitude)
            decayprocs.append(my_process)

        decays = diagram_generation.DecayChainAmplitudeList([\
                         diagram_generation.DecayChainAmplitude({\
                                            'amplitudes': decayamplitudes})])

        decay_chains = diagram_generation.DecayChainAmplitude({\
            'amplitudes': coreamplitudes,
            'decay_chains': decays})

        dc_subproc_group = group_subprocs.DecayChainSubProcessGroup.\
              group_amplitudes(\
                 diagram_generation.DecayChainAmplitudeList([decay_chains]))

        subproc_groups = \
                       dc_subproc_group.generate_helas_decay_chain_subproc_groups()

        # Check number of groups
        self.assertEqual(len(subproc_groups), 3)
        self.assertEqual([g.get('name') for g in subproc_groups],
                         ['qq_zz_z_qqg_z_qqg',
                          'qq_zz_z_qqg_z_qq',
                          'qq_zz_z_qq_z_qq'])

        subprocess_group = subproc_groups[0]
        matrix_elements = subprocess_group.get('matrix_elements')

        # Exporter
        exporter = export_v4.ProcessExporterFortranMEGroup()

        # Test amp2 lines
        
        amp2_lines = \
                 exporter.get_amp2_lines(matrix_elements[1],
                                          subprocess_group.get('diagram_maps')[1])
        #print '\n'.join(amp2_lines)

        self.assertEqual('\n'.join(amp2_lines),
"""AMP2(5)=AMP2(5)+AMP(5)*dconjg(AMP(5))
AMP2(6)=AMP2(6)+AMP(6)*dconjg(AMP(6))
AMP2(7)=AMP2(7)+AMP(7)*dconjg(AMP(7))
AMP2(8)=AMP2(8)+AMP(8)*dconjg(AMP(8))
AMP2(9)=AMP2(9)+AMP(9)*dconjg(AMP(9))
AMP2(10)=AMP2(10)+AMP(10)*dconjg(AMP(10))
AMP2(11)=AMP2(11)+AMP(11)*dconjg(AMP(11))
AMP2(12)=AMP2(12)+AMP(12)*dconjg(AMP(12))""")
        
        # Test configs.inc

        exporter.write_configs_file(\
            writers.FortranWriter(self.give_pos('test')),
            subprocess_group,
            subprocess_group.get('diagrams_for_configs'))

        #print open(self.give_pos('test')).read()
        self.assertFileContains('test',
"""C     Diagram 1
      DATA MAPCONFIG(1)/1/
      DATA (IFOREST(I,-1,1),I=1,2)/8,6/
      DATA (SPROP(I,-1,1),I=1,2)/1,1/
      DATA TPRID(-1,1)/0/
      DATA (IFOREST(I,-2,1),I=1,2)/7,-1/
      DATA (SPROP(I,-2,1),I=1,2)/23,23/
      DATA TPRID(-2,1)/0/
      DATA (IFOREST(I,-3,1),I=1,2)/5,3/
      DATA (SPROP(I,-3,1),I=1,2)/1,1/
      DATA TPRID(-3,1)/0/
      DATA (IFOREST(I,-4,1),I=1,2)/4,-3/
      DATA (SPROP(I,-4,1),I=1,2)/23,23/
      DATA TPRID(-4,1)/0/
      DATA (IFOREST(I,-5,1),I=1,2)/1,-4/
      DATA TPRID(-5,1)/2/
      DATA (SPROP(I,-5,1),I=1,2)/0,0/
      DATA (IFOREST(I,-6,1),I=1,2)/-5,-2/
C     Diagram 2
      DATA MAPCONFIG(2)/2/
      DATA (IFOREST(I,-1,2),I=1,2)/8,7/
      DATA (SPROP(I,-1,2),I=1,2)/-1,-1/
      DATA TPRID(-1,2)/0/
      DATA (IFOREST(I,-2,2),I=1,2)/-1,6/
      DATA (SPROP(I,-2,2),I=1,2)/23,23/
      DATA TPRID(-2,2)/0/
      DATA (IFOREST(I,-3,2),I=1,2)/5,3/
      DATA (SPROP(I,-3,2),I=1,2)/1,1/
      DATA TPRID(-3,2)/0/
      DATA (IFOREST(I,-4,2),I=1,2)/4,-3/
      DATA (SPROP(I,-4,2),I=1,2)/23,23/
      DATA TPRID(-4,2)/0/
      DATA (IFOREST(I,-5,2),I=1,2)/1,-4/
      DATA TPRID(-5,2)/2/
      DATA (SPROP(I,-5,2),I=1,2)/0,0/
      DATA (IFOREST(I,-6,2),I=1,2)/-5,-2/
C     Diagram 3
      DATA MAPCONFIG(3)/3/
      DATA (IFOREST(I,-1,3),I=1,2)/8,6/
      DATA (SPROP(I,-1,3),I=1,2)/1,1/
      DATA TPRID(-1,3)/0/
      DATA (IFOREST(I,-2,3),I=1,2)/7,-1/
      DATA (SPROP(I,-2,3),I=1,2)/23,23/
      DATA TPRID(-2,3)/0/
      DATA (IFOREST(I,-3,3),I=1,2)/5,4/
      DATA (SPROP(I,-3,3),I=1,2)/-1,-1/
      DATA TPRID(-3,3)/0/
      DATA (IFOREST(I,-4,3),I=1,2)/-3,3/
      DATA (SPROP(I,-4,3),I=1,2)/23,23/
      DATA TPRID(-4,3)/0/
      DATA (IFOREST(I,-5,3),I=1,2)/1,-4/
      DATA TPRID(-5,3)/2/
      DATA (SPROP(I,-5,3),I=1,2)/0,0/
      DATA (IFOREST(I,-6,3),I=1,2)/-5,-2/
C     Diagram 4
      DATA MAPCONFIG(4)/4/
      DATA (IFOREST(I,-1,4),I=1,2)/8,7/
      DATA (SPROP(I,-1,4),I=1,2)/-1,-1/
      DATA TPRID(-1,4)/0/
      DATA (IFOREST(I,-2,4),I=1,2)/-1,6/
      DATA (SPROP(I,-2,4),I=1,2)/23,23/
      DATA TPRID(-2,4)/0/
      DATA (IFOREST(I,-3,4),I=1,2)/5,4/
      DATA (SPROP(I,-3,4),I=1,2)/-1,-1/
      DATA TPRID(-3,4)/0/
      DATA (IFOREST(I,-4,4),I=1,2)/-3,3/
      DATA (SPROP(I,-4,4),I=1,2)/23,23/
      DATA TPRID(-4,4)/0/
      DATA (IFOREST(I,-5,4),I=1,2)/1,-4/
      DATA TPRID(-5,4)/2/
      DATA (SPROP(I,-5,4),I=1,2)/0,0/
      DATA (IFOREST(I,-6,4),I=1,2)/-5,-2/
C     Diagram 5
      DATA MAPCONFIG(5)/5/
      DATA (IFOREST(I,-1,5),I=1,2)/8,6/
      DATA (SPROP(I,-1,5),I=1,2)/1,1/
      DATA TPRID(-1,5)/0/
      DATA (IFOREST(I,-2,5),I=1,2)/7,-1/
      DATA (SPROP(I,-2,5),I=1,2)/23,23/
      DATA TPRID(-2,5)/0/
      DATA (IFOREST(I,-3,5),I=1,2)/5,3/
      DATA (SPROP(I,-3,5),I=1,2)/1,1/
      DATA TPRID(-3,5)/0/
      DATA (IFOREST(I,-4,5),I=1,2)/4,-3/
      DATA (SPROP(I,-4,5),I=1,2)/23,23/
      DATA TPRID(-4,5)/0/
      DATA (IFOREST(I,-5,5),I=1,2)/1,-2/
      DATA TPRID(-5,5)/2/
      DATA (SPROP(I,-5,5),I=1,2)/0,0/
      DATA (IFOREST(I,-6,5),I=1,2)/-5,-4/
C     Diagram 6
      DATA MAPCONFIG(6)/6/
      DATA (IFOREST(I,-1,6),I=1,2)/8,7/
      DATA (SPROP(I,-1,6),I=1,2)/-1,-1/
      DATA TPRID(-1,6)/0/
      DATA (IFOREST(I,-2,6),I=1,2)/-1,6/
      DATA (SPROP(I,-2,6),I=1,2)/23,23/
      DATA TPRID(-2,6)/0/
      DATA (IFOREST(I,-3,6),I=1,2)/5,3/
      DATA (SPROP(I,-3,6),I=1,2)/1,1/
      DATA TPRID(-3,6)/0/
      DATA (IFOREST(I,-4,6),I=1,2)/4,-3/
      DATA (SPROP(I,-4,6),I=1,2)/23,23/
      DATA TPRID(-4,6)/0/
      DATA (IFOREST(I,-5,6),I=1,2)/1,-2/
      DATA TPRID(-5,6)/2/
      DATA (SPROP(I,-5,6),I=1,2)/0,0/
      DATA (IFOREST(I,-6,6),I=1,2)/-5,-4/
C     Diagram 7
      DATA MAPCONFIG(7)/7/
      DATA (IFOREST(I,-1,7),I=1,2)/8,6/
      DATA (SPROP(I,-1,7),I=1,2)/1,1/
      DATA TPRID(-1,7)/0/
      DATA (IFOREST(I,-2,7),I=1,2)/7,-1/
      DATA (SPROP(I,-2,7),I=1,2)/23,23/
      DATA TPRID(-2,7)/0/
      DATA (IFOREST(I,-3,7),I=1,2)/5,4/
      DATA (SPROP(I,-3,7),I=1,2)/-1,-1/
      DATA TPRID(-3,7)/0/
      DATA (IFOREST(I,-4,7),I=1,2)/-3,3/
      DATA (SPROP(I,-4,7),I=1,2)/23,23/
      DATA TPRID(-4,7)/0/
      DATA (IFOREST(I,-5,7),I=1,2)/1,-2/
      DATA TPRID(-5,7)/2/
      DATA (SPROP(I,-5,7),I=1,2)/0,0/
      DATA (IFOREST(I,-6,7),I=1,2)/-5,-4/
C     Diagram 8
      DATA MAPCONFIG(8)/8/
      DATA (IFOREST(I,-1,8),I=1,2)/8,7/
      DATA (SPROP(I,-1,8),I=1,2)/-1,-1/
      DATA TPRID(-1,8)/0/
      DATA (IFOREST(I,-2,8),I=1,2)/-1,6/
      DATA (SPROP(I,-2,8),I=1,2)/23,23/
      DATA TPRID(-2,8)/0/
      DATA (IFOREST(I,-3,8),I=1,2)/5,4/
      DATA (SPROP(I,-3,8),I=1,2)/-1,-1/
      DATA TPRID(-3,8)/0/
      DATA (IFOREST(I,-4,8),I=1,2)/-3,3/
      DATA (SPROP(I,-4,8),I=1,2)/23,23/
      DATA TPRID(-4,8)/0/
      DATA (IFOREST(I,-5,8),I=1,2)/1,-2/
      DATA TPRID(-5,8)/2/
      DATA (SPROP(I,-5,8),I=1,2)/0,0/
      DATA (IFOREST(I,-6,8),I=1,2)/-5,-4/
C     Number of configs
      DATA MAPCONFIG(0)/8/
""")

        # Test config_subproc_map.inc

        exporter.write_config_subproc_map_file(\
            writers.FortranWriter(self.give_pos('test')),
            subprocess_group.get('diagrams_for_configs'))

        #print open(self.give_pos('test')).read()
        self.assertFileContains('test',
"""      DATA (CONFSUB(I,1),I=1,2)/1,5/
      DATA (CONFSUB(I,2),I=1,2)/2,6/
      DATA (CONFSUB(I,3),I=1,2)/3,7/
      DATA (CONFSUB(I,4),I=1,2)/4,8/
      DATA (CONFSUB(I,5),I=1,2)/5,9/
      DATA (CONFSUB(I,6),I=1,2)/6,10/
      DATA (CONFSUB(I,7),I=1,2)/7,11/
      DATA (CONFSUB(I,8),I=1,2)/8,12/
""")

        # Test processes.dat

        files.write_to_file(self.give_pos('test'),
                            exporter.write_processes_file,
                            subprocess_group)

        #print open(self.give_pos('test')).read()

        goal_processes = """1       u u~ > d d~ g d d~ g
mirror  u~ u > d d~ g d d~ g
2       d d~ > d d~ g d d~ g
mirror  d~ d > d d~ g d d~ g"""
        
        self.assertFileContains('test', goal_processes)

    def test_export_group_multidiagram_decay_chains(self):
        """Test export group_amplitudes for uu~>g>gogo, go>qqn1."""

        mypartlist = base_objects.ParticleList()
        myinterlist = base_objects.InteractionList()
        
        # A gluon
        mypartlist.append(base_objects.Particle({'name':'g',
                      'antiname':'g',
                      'spin':3,
                      'color':8,
                      'mass':'zero',
                      'width':'zero',
                      'texname':'g',
                      'antitexname':'g',
                      'line':'curly',
                      'charge':0.,
                      'pdg_code':21,
                      'propagating':True,
                      'is_part':True,
                      'self_antipart':True}))
        g = mypartlist[-1]

        # A quark U and its antiparticle
        mypartlist.append(base_objects.Particle({'name':'u',
                      'antiname':'u~',
                      'spin':2,
                      'color':3,
                      'mass':'zero',
                      'width':'zero',
                      'texname':'u',
                      'antitexname':'\bar u',
                      'line':'straight',
                      'charge':2. / 3.,
                      'pdg_code':2,
                      'propagating':True,
                      'is_part':True,
                      'self_antipart':False}))
        u = mypartlist[-1]
        antiu = copy.copy(u)
        antiu.set('is_part', False)

        # A quark D and its antiparticle
        mypartlist.append(base_objects.Particle({'name':'d',
                      'antiname':'d~',
                      'spin':2,
                      'color':3,
                      'mass':'zero',
                      'width':'zero',
                      'texname':'d',
                      'antitexname':'\bar d',
                      'line':'straight',
                      'charge':-1. / 3.,
                      'pdg_code':1,
                      'propagating':True,
                      'is_part':True,
                      'self_antipart':False}))
        d = mypartlist[-1]
        antid = copy.copy(d)
        antid.set('is_part', False)

        # A gluino
        mypartlist.append(base_objects.Particle({'name':'go',
                      'antiname':'go',
                      'spin':2,
                      'color':8,
                      'mass':'MGO',
                      'width':'WGO',
                      'texname':'g',
                      'antitexname':'g',
                      'line':'curly',
                      'charge':0.,
                      'pdg_code':1000021,
                      'propagating':True,
                      'is_part':True,
                      'self_antipart':True}))
        go = mypartlist[-1]

        # A u squark
        mypartlist.append(base_objects.Particle({'name':'ul',
                      'antiname':'ul~',
                      'spin':1,
                      'color':3,
                      'mass':'MUL',
                      'width':'WUL',
                      'texname':'u',
                      'antitexname':'\bar u',
                      'line':'straight',
                      'charge':2. / 3.,
                      'pdg_code':1000002,
                      'propagating':True,
                      'is_part':True,
                      'self_antipart':False}))
        ul = mypartlist[-1]
        antiul = copy.copy(ul)
        antiul.set('is_part', False)

        # A quark D and its antiparticle
        mypartlist.append(base_objects.Particle({'name':'dl',
                      'antiname':'dl~',
                      'spin':1,
                      'color':3,
                      'mass':'MDL',
                      'width':'WDL',
                      'texname':'d',
                      'antitexname':'\bar d',
                      'line':'straight',
                      'charge':-1. / 3.,
                      'pdg_code':1000001,
                      'propagating':True,
                      'is_part':True,
                      'self_antipart':False}))
        dl = mypartlist[-1]
        antidl = copy.copy(dl)
        antidl.set('is_part', False)

        # A neutralino
        mypartlist.append(base_objects.Particle({'name':'n1',
                      'antiname':'n1',
                      'spin':2,
                      'color':1,
                      'mass':'MN1',
                      'width':'zero',
                      'texname':'\gamma',
                      'antitexname':'\gamma',
                      'line':'wavy',
                      'charge':0.,
                      'pdg_code':1000022,
                      'propagating':True,
                      'is_part':True,
                      'self_antipart':True}))
        n1 = mypartlist[-1]

        mymodel = base_objects.Model()
        mymodel.set('particles', mypartlist)
        g = mymodel.get_particle(21)
        d = mymodel.get_particle(1)
        antid = mymodel.get_particle(-1)
        u = mymodel.get_particle(2)
        antiu = mymodel.get_particle(-2)
        
        # Gluon couplings to quarks
        myinterlist.append(base_objects.Interaction({
                      'id': 1,
                      'particles': base_objects.ParticleList(\
                                            [antiu, \
                                             u, \
                                             g]),
                      'color': [],
                      'lorentz':['L1'],
                      'couplings':{(0, 0):'GQQ'},
                      'orders':{'QCD':1}}))

        myinterlist.append(base_objects.Interaction({
                      'id': 2,
                      'particles': base_objects.ParticleList(\
                                            [antid, \
                                             d, \
                                             g]),
                      'color': [],
                      'lorentz':['L1'],
                      'couplings':{(0, 0):'GQQ'},
                      'orders':{'QCD':1}}))

        # Gluon couplings to gluino
        myinterlist.append(base_objects.Interaction({
                      'id': 3,
                      'particles': base_objects.ParticleList(\
                                            [go, \
                                             go, \
                                             g]),
                      'color': [],
                      'lorentz':['L1'],
                      'couplings':{(0, 0):'GQQ'},
                      'orders':{'QCD':1}}))

        # Gluino couplings to quarks
        myinterlist.append(base_objects.Interaction({
                      'id': 11,
                      'particles': base_objects.ParticleList(\
                                            [go, \
                                             u, \
                                             antiul]),
                      'color': [],
                      'lorentz':['L1'],
                      'couplings':{(0, 0):'GQQ'},
                      'orders':{'QCD':1}}))

        myinterlist.append(base_objects.Interaction({
                      'id': 12,
                      'particles': base_objects.ParticleList(\
                                            [go, \
                                             antiu, \
                                             ul]),
                      'color': [],
                      'lorentz':['L1'],
                      'couplings':{(0, 0):'GQQ'},
                      'orders':{'QCD':1}}))

        myinterlist.append(base_objects.Interaction({
                      'id': 13,
                      'particles': base_objects.ParticleList(\
                                            [go, \
                                             d, \
                                             antidl]),
                      'color': [],
                      'lorentz':['L1'],
                      'couplings':{(0, 0):'GQQ'},
                      'orders':{'QCD':1}}))

        myinterlist.append(base_objects.Interaction({
                      'id': 14,
                      'particles': base_objects.ParticleList(\
                                            [go, \
                                             antid, \
                                             dl]),
                      'color': [],
                      'lorentz':['L1'],
                      'couplings':{(0, 0):'GQQ'},
                      'orders':{'QCD':1}}))

        # Neutralino couplings to quarks
        myinterlist.append(base_objects.Interaction({
                      'id': 15,
                      'particles': base_objects.ParticleList(\
                                            [n1, \
                                             u, \
                                             antiul]),
                      'color': [],
                      'lorentz':['L1'],
                      'couplings':{(0, 0):'GQQ'},
                      'orders':{'QED':1}}))

        myinterlist.append(base_objects.Interaction({
                      'id': 16,
                      'particles': base_objects.ParticleList(\
                                            [n1, \
                                             antiu, \
                                             ul]),
                      'color': [],
                      'lorentz':['L1'],
                      'couplings':{(0, 0):'GQQ'},
                      'orders':{'QED':1}}))

        myinterlist.append(base_objects.Interaction({
                      'id': 17,
                      'particles': base_objects.ParticleList(\
                                            [n1, \
                                             d, \
                                             antidl]),
                      'color': [],
                      'lorentz':['L1'],
                      'couplings':{(0, 0):'GQQ'},
                      'orders':{'QED':1}}))

        myinterlist.append(base_objects.Interaction({
                      'id': 18,
                      'particles': base_objects.ParticleList(\
                                            [n1, \
                                             antid, \
                                             dl]),
                      'color': [],
                      'lorentz':['L1'],
                      'couplings':{(0, 0):'GQQ'},
                      'orders':{'QED':1}}))

        mymodel.set('interactions', myinterlist)

        procs = [[2,-2,1000021,1000021], [1,-1,1000021,1000021]]
        decays = [[1000021,1,-1,1000022],[1000021,2,-2,1000022]]
        coreamplitudes = []
        coreamplitude2 = diagram_generation.AmplitudeList()
        decayamplitudes = diagram_generation.AmplitudeList()
        decayprocs = base_objects.ProcessList()
        proc_diags = [1,1]
        decay_diags = [2,2]
        
        for iproc, proc in enumerate(procs):
            # Define the multiprocess
            my_leglist = base_objects.LegList([\
                base_objects.Leg({'id': id, 'state': True}) for id in proc])

            my_leglist[0].set('state', False)
            my_leglist[1].set('state', False)

            my_process = base_objects.Process({'legs':my_leglist,
                                               'model':mymodel,
                                               'required_s_channels':[[21]]})
            my_amplitude = diagram_generation.Amplitude(my_process)
            coreamplitudes.append(diagram_generation.AmplitudeList([my_amplitude]))
            self.assertEqual(len(my_amplitude.get('diagrams')), proc_diags[iproc])

        for iproc, proc in enumerate(decays):
            # Define the multiprocess
            my_leglist = base_objects.LegList([\
                base_objects.Leg({'id': id, 'state': True}) for id in proc])

            my_leglist[0].set('state', False)

            my_process = base_objects.Process({'legs':my_leglist,
                                               'model':mymodel,
                                               'is_decay_chain': True})
                                               #'forbidden_particles':[2000001,2000002]})
            my_amplitude = diagram_generation.Amplitude(my_process)
            decayamplitudes.append(my_amplitude)
            decayprocs.append(my_process)
            self.assertEqual(len(my_amplitude.get('diagrams')), decay_diags[iproc])

        decays1 = diagram_generation.DecayChainAmplitudeList([\
                         diagram_generation.DecayChainAmplitude({\
                                            'amplitudes': copy.copy(decayamplitudes)})])
        decays2 = diagram_generation.DecayChainAmplitudeList([\
                         diagram_generation.DecayChainAmplitude({\
                                            'amplitudes': copy.copy(decayamplitudes)})])

        decay_chains1 = diagram_generation.DecayChainAmplitude({\
            'amplitudes': coreamplitudes[0],
            'decay_chains': decays1})

        decay_chains2 = diagram_generation.DecayChainAmplitude({\
            'amplitudes': coreamplitudes[1],
            'decay_chains': decays2})

        dc_subproc_group = group_subprocs.DecayChainSubProcessGroup.\
              group_amplitudes(\
                 diagram_generation.DecayChainAmplitudeList([decay_chains1,
                                                             decay_chains2]))

        subproc_groups = \
                       dc_subproc_group.generate_helas_decay_chain_subproc_groups()

        self.assertEqual(len(subproc_groups), 1)

        group_name = 'qq_gogo_go_qqn1_go_qqn1'
        me_len = 3

        subprocess_group = subproc_groups[0]
        self.assertEqual(subprocess_group.get('name'),
                         group_name)
        self.assertEqual(len(subprocess_group.get('matrix_elements')), me_len)

        self.assertEqual(len(subprocess_group.get('matrix_elements')[0].get('processes')), 2)

        # Exporter
        exporter = export_v4.ProcessExporterFortranMEGroup()

        # Test config_subproc_map.inc
        exporter.write_config_subproc_map_file(\
            writers.FortranWriter(self.give_pos('test')),
            subprocess_group.get('diagrams_for_configs'))

        self.assertFileContains('test',
"""      DATA (CONFSUB(I,1),I=1,3)/1,0,0/
      DATA (CONFSUB(I,2),I=1,3)/2,0,0/
      DATA (CONFSUB(I,3),I=1,3)/3,0,0/
      DATA (CONFSUB(I,4),I=1,3)/4,0,0/
      DATA (CONFSUB(I,5),I=1,3)/0,1,0/
      DATA (CONFSUB(I,6),I=1,3)/0,2,0/
      DATA (CONFSUB(I,7),I=1,3)/0,3,0/
      DATA (CONFSUB(I,8),I=1,3)/0,4,0/
      DATA (CONFSUB(I,9),I=1,3)/0,0,1/
      DATA (CONFSUB(I,10),I=1,3)/0,0,2/
      DATA (CONFSUB(I,11),I=1,3)/0,0,3/
      DATA (CONFSUB(I,12),I=1,3)/0,0,4/
""")

        # Test configs.inc

        exporter.write_configs_file(\
            writers.FortranWriter(self.give_pos('test')),
            subprocess_group,
            subprocess_group.get('diagrams_for_configs'))

        #print open(self.give_pos('test')).read()

        self.assertFileContains('test',
"""C     Diagram 1
      DATA MAPCONFIG(1)/1/
      DATA (IFOREST(I,-1,1),I=1,2)/8,6/
      DATA (SPROP(I,-1,1),I=1,3)/1000001,0,0/
      DATA TPRID(-1,1)/0/
      DATA (IFOREST(I,-2,1),I=1,2)/7,-1/
      DATA (SPROP(I,-2,1),I=1,3)/1000021,0,0/
      DATA TPRID(-2,1)/0/
      DATA (IFOREST(I,-3,1),I=1,2)/5,3/
      DATA (SPROP(I,-3,1),I=1,3)/1000001,0,0/
      DATA TPRID(-3,1)/0/
      DATA (IFOREST(I,-4,1),I=1,2)/4,-3/
      DATA (SPROP(I,-4,1),I=1,3)/1000021,0,0/
      DATA TPRID(-4,1)/0/
      DATA (IFOREST(I,-5,1),I=1,2)/-2,-4/
      DATA (SPROP(I,-5,1),I=1,3)/21,0,0/
      DATA TPRID(-5,1)/0/
C     Diagram 2
      DATA MAPCONFIG(2)/2/
      DATA (IFOREST(I,-1,2),I=1,2)/8,7/
      DATA (SPROP(I,-1,2),I=1,3)/-1000001,0,0/
      DATA TPRID(-1,2)/0/
      DATA (IFOREST(I,-2,2),I=1,2)/-1,6/
      DATA (SPROP(I,-2,2),I=1,3)/1000021,0,0/
      DATA TPRID(-2,2)/0/
      DATA (IFOREST(I,-3,2),I=1,2)/5,3/
      DATA (SPROP(I,-3,2),I=1,3)/1000001,0,0/
      DATA TPRID(-3,2)/0/
      DATA (IFOREST(I,-4,2),I=1,2)/4,-3/
      DATA (SPROP(I,-4,2),I=1,3)/1000021,0,0/
      DATA TPRID(-4,2)/0/
      DATA (IFOREST(I,-5,2),I=1,2)/-2,-4/
      DATA (SPROP(I,-5,2),I=1,3)/21,0,0/
      DATA TPRID(-5,2)/0/
C     Diagram 3
      DATA MAPCONFIG(3)/3/
      DATA (IFOREST(I,-1,3),I=1,2)/8,6/
      DATA (SPROP(I,-1,3),I=1,3)/1000001,0,0/
      DATA TPRID(-1,3)/0/
      DATA (IFOREST(I,-2,3),I=1,2)/7,-1/
      DATA (SPROP(I,-2,3),I=1,3)/1000021,0,0/
      DATA TPRID(-2,3)/0/
      DATA (IFOREST(I,-3,3),I=1,2)/5,4/
      DATA (SPROP(I,-3,3),I=1,3)/-1000001,0,0/
      DATA TPRID(-3,3)/0/
      DATA (IFOREST(I,-4,3),I=1,2)/-3,3/
      DATA (SPROP(I,-4,3),I=1,3)/1000021,0,0/
      DATA TPRID(-4,3)/0/
      DATA (IFOREST(I,-5,3),I=1,2)/-2,-4/
      DATA (SPROP(I,-5,3),I=1,3)/21,0,0/
      DATA TPRID(-5,3)/0/
C     Diagram 4
      DATA MAPCONFIG(4)/4/
      DATA (IFOREST(I,-1,4),I=1,2)/8,7/
      DATA (SPROP(I,-1,4),I=1,3)/-1000001,0,0/
      DATA TPRID(-1,4)/0/
      DATA (IFOREST(I,-2,4),I=1,2)/-1,6/
      DATA (SPROP(I,-2,4),I=1,3)/1000021,0,0/
      DATA TPRID(-2,4)/0/
      DATA (IFOREST(I,-3,4),I=1,2)/5,4/
      DATA (SPROP(I,-3,4),I=1,3)/-1000001,0,0/
      DATA TPRID(-3,4)/0/
      DATA (IFOREST(I,-4,4),I=1,2)/-3,3/
      DATA (SPROP(I,-4,4),I=1,3)/1000021,0,0/
      DATA TPRID(-4,4)/0/
      DATA (IFOREST(I,-5,4),I=1,2)/-2,-4/
      DATA (SPROP(I,-5,4),I=1,3)/21,0,0/
      DATA TPRID(-5,4)/0/
C     Diagram 5
      DATA MAPCONFIG(5)/5/
      DATA (IFOREST(I,-1,5),I=1,2)/8,6/
      DATA (SPROP(I,-1,5),I=1,3)/0,1000002,0/
      DATA TPRID(-1,5)/0/
      DATA (IFOREST(I,-2,5),I=1,2)/7,-1/
      DATA (SPROP(I,-2,5),I=1,3)/0,1000021,0/
      DATA TPRID(-2,5)/0/
      DATA (IFOREST(I,-3,5),I=1,2)/5,3/
      DATA (SPROP(I,-3,5),I=1,3)/0,1000001,0/
      DATA TPRID(-3,5)/0/
      DATA (IFOREST(I,-4,5),I=1,2)/4,-3/
      DATA (SPROP(I,-4,5),I=1,3)/0,1000021,0/
      DATA TPRID(-4,5)/0/
      DATA (IFOREST(I,-5,5),I=1,2)/-2,-4/
      DATA (SPROP(I,-5,5),I=1,3)/0,21,0/
      DATA TPRID(-5,5)/0/
C     Diagram 6
      DATA MAPCONFIG(6)/6/
      DATA (IFOREST(I,-1,6),I=1,2)/8,7/
      DATA (SPROP(I,-1,6),I=1,3)/0,-1000002,0/
      DATA TPRID(-1,6)/0/
      DATA (IFOREST(I,-2,6),I=1,2)/-1,6/
      DATA (SPROP(I,-2,6),I=1,3)/0,1000021,0/
      DATA TPRID(-2,6)/0/
      DATA (IFOREST(I,-3,6),I=1,2)/5,3/
      DATA (SPROP(I,-3,6),I=1,3)/0,1000001,0/
      DATA TPRID(-3,6)/0/
      DATA (IFOREST(I,-4,6),I=1,2)/4,-3/
      DATA (SPROP(I,-4,6),I=1,3)/0,1000021,0/
      DATA TPRID(-4,6)/0/
      DATA (IFOREST(I,-5,6),I=1,2)/-2,-4/
      DATA (SPROP(I,-5,6),I=1,3)/0,21,0/
      DATA TPRID(-5,6)/0/
C     Diagram 7
      DATA MAPCONFIG(7)/7/
      DATA (IFOREST(I,-1,7),I=1,2)/8,6/
      DATA (SPROP(I,-1,7),I=1,3)/0,1000002,0/
      DATA TPRID(-1,7)/0/
      DATA (IFOREST(I,-2,7),I=1,2)/7,-1/
      DATA (SPROP(I,-2,7),I=1,3)/0,1000021,0/
      DATA TPRID(-2,7)/0/
      DATA (IFOREST(I,-3,7),I=1,2)/5,4/
      DATA (SPROP(I,-3,7),I=1,3)/0,-1000001,0/
      DATA TPRID(-3,7)/0/
      DATA (IFOREST(I,-4,7),I=1,2)/-3,3/
      DATA (SPROP(I,-4,7),I=1,3)/0,1000021,0/
      DATA TPRID(-4,7)/0/
      DATA (IFOREST(I,-5,7),I=1,2)/-2,-4/
      DATA (SPROP(I,-5,7),I=1,3)/0,21,0/
      DATA TPRID(-5,7)/0/
C     Diagram 8
      DATA MAPCONFIG(8)/8/
      DATA (IFOREST(I,-1,8),I=1,2)/8,7/
      DATA (SPROP(I,-1,8),I=1,3)/0,-1000002,0/
      DATA TPRID(-1,8)/0/
      DATA (IFOREST(I,-2,8),I=1,2)/-1,6/
      DATA (SPROP(I,-2,8),I=1,3)/0,1000021,0/
      DATA TPRID(-2,8)/0/
      DATA (IFOREST(I,-3,8),I=1,2)/5,4/
      DATA (SPROP(I,-3,8),I=1,3)/0,-1000001,0/
      DATA TPRID(-3,8)/0/
      DATA (IFOREST(I,-4,8),I=1,2)/-3,3/
      DATA (SPROP(I,-4,8),I=1,3)/0,1000021,0/
      DATA TPRID(-4,8)/0/
      DATA (IFOREST(I,-5,8),I=1,2)/-2,-4/
      DATA (SPROP(I,-5,8),I=1,3)/0,21,0/
      DATA TPRID(-5,8)/0/
C     Diagram 9
      DATA MAPCONFIG(9)/9/
      DATA (IFOREST(I,-1,9),I=1,2)/8,6/
      DATA (SPROP(I,-1,9),I=1,3)/0,0,1000002/
      DATA TPRID(-1,9)/0/
      DATA (IFOREST(I,-2,9),I=1,2)/7,-1/
      DATA (SPROP(I,-2,9),I=1,3)/0,0,1000021/
      DATA TPRID(-2,9)/0/
      DATA (IFOREST(I,-3,9),I=1,2)/5,3/
      DATA (SPROP(I,-3,9),I=1,3)/0,0,1000002/
      DATA TPRID(-3,9)/0/
      DATA (IFOREST(I,-4,9),I=1,2)/4,-3/
      DATA (SPROP(I,-4,9),I=1,3)/0,0,1000021/
      DATA TPRID(-4,9)/0/
      DATA (IFOREST(I,-5,9),I=1,2)/-2,-4/
      DATA (SPROP(I,-5,9),I=1,3)/0,0,21/
      DATA TPRID(-5,9)/0/
C     Diagram 10
      DATA MAPCONFIG(10)/10/
      DATA (IFOREST(I,-1,10),I=1,2)/8,7/
      DATA (SPROP(I,-1,10),I=1,3)/0,0,-1000002/
      DATA TPRID(-1,10)/0/
      DATA (IFOREST(I,-2,10),I=1,2)/-1,6/
      DATA (SPROP(I,-2,10),I=1,3)/0,0,1000021/
      DATA TPRID(-2,10)/0/
      DATA (IFOREST(I,-3,10),I=1,2)/5,3/
      DATA (SPROP(I,-3,10),I=1,3)/0,0,1000002/
      DATA TPRID(-3,10)/0/
      DATA (IFOREST(I,-4,10),I=1,2)/4,-3/
      DATA (SPROP(I,-4,10),I=1,3)/0,0,1000021/
      DATA TPRID(-4,10)/0/
      DATA (IFOREST(I,-5,10),I=1,2)/-2,-4/
      DATA (SPROP(I,-5,10),I=1,3)/0,0,21/
      DATA TPRID(-5,10)/0/
C     Diagram 11
      DATA MAPCONFIG(11)/11/
      DATA (IFOREST(I,-1,11),I=1,2)/8,6/
      DATA (SPROP(I,-1,11),I=1,3)/0,0,1000002/
      DATA TPRID(-1,11)/0/
      DATA (IFOREST(I,-2,11),I=1,2)/7,-1/
      DATA (SPROP(I,-2,11),I=1,3)/0,0,1000021/
      DATA TPRID(-2,11)/0/
      DATA (IFOREST(I,-3,11),I=1,2)/5,4/
      DATA (SPROP(I,-3,11),I=1,3)/0,0,-1000002/
      DATA TPRID(-3,11)/0/
      DATA (IFOREST(I,-4,11),I=1,2)/-3,3/
      DATA (SPROP(I,-4,11),I=1,3)/0,0,1000021/
      DATA TPRID(-4,11)/0/
      DATA (IFOREST(I,-5,11),I=1,2)/-2,-4/
      DATA (SPROP(I,-5,11),I=1,3)/0,0,21/
      DATA TPRID(-5,11)/0/
C     Diagram 12
      DATA MAPCONFIG(12)/12/
      DATA (IFOREST(I,-1,12),I=1,2)/8,7/
      DATA (SPROP(I,-1,12),I=1,3)/0,0,-1000002/
      DATA TPRID(-1,12)/0/
      DATA (IFOREST(I,-2,12),I=1,2)/-1,6/
      DATA (SPROP(I,-2,12),I=1,3)/0,0,1000021/
      DATA TPRID(-2,12)/0/
      DATA (IFOREST(I,-3,12),I=1,2)/5,4/
      DATA (SPROP(I,-3,12),I=1,3)/0,0,-1000002/
      DATA TPRID(-3,12)/0/
      DATA (IFOREST(I,-4,12),I=1,2)/-3,3/
      DATA (SPROP(I,-4,12),I=1,3)/0,0,1000021/
      DATA TPRID(-4,12)/0/
      DATA (IFOREST(I,-5,12),I=1,2)/-2,-4/
      DATA (SPROP(I,-5,12),I=1,3)/0,0,21/
      DATA TPRID(-5,12)/0/
C     Number of configs
      DATA MAPCONFIG(0)/12/
""")

#===============================================================================
# FullHelasOutputTest
#===============================================================================
class FullHelasOutputTest(test_helas_call_writers.HelasModelTestSetup,
                          test_file_writers.CheckFileCreate):
    """Test class for the output of various processes. In practice,
    tests both HelasObject generation and MG4 output."""

    created_files = ['leshouche'
                    ]

    tearDown = test_file_writers.CheckFileCreate.clean_files

    def test_generate_helas_diagrams_ea_ae(self):
        """Testing the helas diagram generation e- a > a e-
        """

        # Test e- a > a e-

        myleglist = base_objects.LegList()

        myleglist.append(base_objects.Leg({'id':11,
                                         'state':False}))
        myleglist.append(base_objects.Leg({'id':22,
                                         'state':False}))
        myleglist.append(base_objects.Leg({'id':22,
                                         'state':True}))
        myleglist.append(base_objects.Leg({'id':11,
                                         'state':True}))

        myproc = base_objects.Process({'legs':myleglist,
                                       'model':self.mybasemodel})

        myamplitude = diagram_generation.Amplitude({'process': myproc})

        matrix_element = helas_objects.HelasMatrixElement(myamplitude, 1)

        # I have checked that the resulting Helas calls
        # below give identical result as MG4
        self.assertEqual("\n".join(\
            helas_call_writers.FortranHelasCallWriter(self.mymodel).\
            get_matrix_element_calls(matrix_element)),
                         """CALL IXXXXX(P(0,1),me,NHEL(1),+1*IC(1),W(1,1))
CALL VXXXXX(P(0,2),zero,NHEL(2),-1*IC(2),W(1,2))
CALL VXXXXX(P(0,3),zero,NHEL(3),+1*IC(3),W(1,3))
CALL OXXXXX(P(0,4),me,NHEL(4),+1*IC(4),W(1,4))
CALL FVIXXX(W(1,1),W(1,2),MGVX12,me,zero,W(1,5))
# Amplitude(s) for diagram number 1
CALL IOVXXX(W(1,5),W(1,4),W(1,3),MGVX12,AMP(1))
CALL FVIXXX(W(1,1),W(1,3),MGVX12,me,zero,W(1,5))
# Amplitude(s) for diagram number 2
CALL IOVXXX(W(1,5),W(1,4),W(1,2),MGVX12,AMP(2))""")

    def test_generate_helas_diagrams_uux_gepem_no_optimization(self):
        """Testing the helas diagram generation u u~ > g e+ e-
        """

        # Test u u~ > g e+ e-

        myleglist = base_objects.LegList()

        myleglist.append(base_objects.Leg({'id':2,
                                         'state':False}))
        myleglist.append(base_objects.Leg({'id':-2,
                                         'state':False}))
        myleglist.append(base_objects.Leg({'id':21,
                                         'state':True}))
        myleglist.append(base_objects.Leg({'id':11,
                                         'state':True}))
        myleglist.append(base_objects.Leg({'id':-11,
                                         'state':True}))

        myproc = base_objects.Process({'legs':myleglist,
                                       'model':self.mybasemodel})

        myamplitude = diagram_generation.Amplitude({'process': myproc})

        matrix_element = helas_objects.HelasMatrixElement(\
            myamplitude,
            0)

        # I have checked that the resulting Helas calls
        # below give identical result as MG4
        self.assertEqual( helas_call_writers.FortranHelasCallWriter(self.mymodel).\
                                   get_matrix_element_calls(matrix_element),
                         """CALL IXXXXX(P(0,1),mu,NHEL(1),+1*IC(1),W(1,1))
CALL OXXXXX(P(0,2),mu,NHEL(2),-1*IC(2),W(1,2))
CALL VXXXXX(P(0,3),zero,NHEL(3),+1*IC(3),W(1,3))
CALL OXXXXX(P(0,4),me,NHEL(4),+1*IC(4),W(1,4))
CALL IXXXXX(P(0,5),me,NHEL(5),-1*IC(5),W(1,5))
CALL FVIXXX(W(1,1),W(1,3),GG,mu,zero,W(1,6))
CALL JIOXXX(W(1,5),W(1,4),MGVX12,zero,zero,W(1,7))
# Amplitude(s) for diagram number 1
CALL IOVXXX(W(1,6),W(1,2),W(1,7),MGVX15,AMP(1))
CALL IXXXXX(P(0,1),mu,NHEL(1),+1*IC(1),W(1,1))
CALL OXXXXX(P(0,2),mu,NHEL(2),-1*IC(2),W(1,2))
CALL VXXXXX(P(0,3),zero,NHEL(3),+1*IC(3),W(1,3))
CALL OXXXXX(P(0,4),me,NHEL(4),+1*IC(4),W(1,4))
CALL IXXXXX(P(0,5),me,NHEL(5),-1*IC(5),W(1,5))
CALL FVOXXX(W(1,2),W(1,3),GG,mu,zero,W(1,6))
CALL JIOXXX(W(1,5),W(1,4),MGVX12,zero,zero,W(1,7))
# Amplitude(s) for diagram number 2
CALL IOVXXX(W(1,1),W(1,6),W(1,7),MGVX15,AMP(2))""".split('\n'))

    def test_generate_helas_diagrams_uux_uuxuux(self):
        """Test calls for u u~ > u u~ u u~ and MadEvent files"""

        # Set up local model

        mybasemodel = base_objects.Model()
        mypartlist = base_objects.ParticleList()
        myinterlist = base_objects.InteractionList()

        # A quark U and its antiparticle
        mypartlist.append(base_objects.Particle({'name':'u',
                      'antiname':'u~',
                      'spin':2,
                      'color':3,
                      'mass':'zero',
                      'width':'zero',
                      'texname':'u',
                      'antitexname':'\bar u',
                      'line':'straight',
                      'charge':2. / 3.,
                      'pdg_code':2,
                      'propagating':True,
                      'is_part':True,
                      'self_antipart':False}))
        u = mypartlist[len(mypartlist) - 1]
        antiu = copy.copy(u)
        antiu.set('is_part', False)

        # A gluon
        mypartlist.append(base_objects.Particle({'name':'g',
                      'antiname':'g',
                      'spin':3,
                      'color':8,
                      'mass':'zero',
                      'width':'zero',
                      'texname':'g',
                      'antitexname':'g',
                      'line':'curly',
                      'charge':0.,
                      'pdg_code':21,
                      'propagating':True,
                      'is_part':True,
                      'self_antipart':True}))

        g = mypartlist[len(mypartlist) - 1]

        # Gluon couplings to quarks
        myinterlist.append(base_objects.Interaction({
                      'id': 1,
                      'particles': base_objects.ParticleList(\
                                            [antiu, \
                                             u, \
                                             g]),
                      'color': [color.ColorString([color.T(2, 1, 0)])],
                      'lorentz':[''],
                      'couplings':{(0, 0):'GG'},
                      'orders':{'QCD':1}}))

        # Gluon self-couplings
        my_color_string = color.ColorString([color.f(0, 1, 2)])
        my_color_string.is_imaginary = True
        myinterlist.append(base_objects.Interaction({
                      'id': 2,
                      'particles': base_objects.ParticleList(\
                                            [g, \
                                             g, \
                                             g]),
                      'color': [my_color_string],
                      'lorentz':[''],
                      'couplings':{(0, 0):'GG'},
                      'orders':{'QCD':1}}))

        mybasemodel.set('particles', mypartlist)
        mybasemodel.set('interactions', myinterlist)

        myleglist = base_objects.LegList()

        myleglist.append(base_objects.Leg({'id':2,
                                         'state':False}))
        myleglist.append(base_objects.Leg({'id':-2,
                                         'state':False}))
        myleglist.append(base_objects.Leg({'id':2,
                                         'state':True}))
        myleglist.append(base_objects.Leg({'id':-2,
                                         'state':True}))
        myleglist.append(base_objects.Leg({'id':2,
                                         'state':True}))
        myleglist.append(base_objects.Leg({'id':-2,
                                         'state':True}))

        myproc = base_objects.Process({'legs':myleglist,
                                       'model':mybasemodel})

        myamplitude = diagram_generation.Amplitude({'process': myproc})

        matrix_element = helas_objects.HelasMatrixElement(myamplitude)

        # Test Helas calls

        fortran_model = helas_call_writers.FortranHelasCallWriter(mybasemodel)
        self.assertEqual(fortran_model.\
                                   get_matrix_element_calls(matrix_element),
                         """CALL IXXXXX(P(0,1),zero,NHEL(1),+1*IC(1),W(1,1))
CALL OXXXXX(P(0,2),zero,NHEL(2),-1*IC(2),W(1,2))
CALL OXXXXX(P(0,3),zero,NHEL(3),+1*IC(3),W(1,3))
CALL IXXXXX(P(0,4),zero,NHEL(4),-1*IC(4),W(1,4))
CALL OXXXXX(P(0,5),zero,NHEL(5),+1*IC(5),W(1,5))
CALL IXXXXX(P(0,6),zero,NHEL(6),-1*IC(6),W(1,6))
CALL JIOXXX(W(1,1),W(1,2),GG,zero,zero,W(1,7))
CALL JIOXXX(W(1,4),W(1,3),GG,zero,zero,W(1,8))
CALL FVOXXX(W(1,5),W(1,7),GG,zero,zero,W(1,9))
# Amplitude(s) for diagram number 1
CALL IOVXXX(W(1,6),W(1,9),W(1,8),GG,AMP(1))
CALL FVIXXX(W(1,6),W(1,7),GG,zero,zero,W(1,10))
# Amplitude(s) for diagram number 2
CALL IOVXXX(W(1,10),W(1,5),W(1,8),GG,AMP(2))
CALL JIOXXX(W(1,6),W(1,5),GG,zero,zero,W(1,11))
# Amplitude(s) for diagram number 3
CALL VVVXXX(W(1,7),W(1,8),W(1,11),GG,AMP(3))
CALL JIOXXX(W(1,6),W(1,3),GG,zero,zero,W(1,12))
CALL FVIXXX(W(1,4),W(1,7),GG,zero,zero,W(1,13))
# Amplitude(s) for diagram number 4
CALL IOVXXX(W(1,13),W(1,5),W(1,12),GG,AMP(4))
# Amplitude(s) for diagram number 5
CALL IOVXXX(W(1,4),W(1,9),W(1,12),GG,AMP(5))
CALL JIOXXX(W(1,4),W(1,5),GG,zero,zero,W(1,9))
# Amplitude(s) for diagram number 6
CALL VVVXXX(W(1,7),W(1,12),W(1,9),GG,AMP(6))
CALL FVOXXX(W(1,3),W(1,7),GG,zero,zero,W(1,14))
# Amplitude(s) for diagram number 7
CALL IOVXXX(W(1,6),W(1,14),W(1,9),GG,AMP(7))
# Amplitude(s) for diagram number 8
CALL IOVXXX(W(1,10),W(1,3),W(1,9),GG,AMP(8))
# Amplitude(s) for diagram number 9
CALL IOVXXX(W(1,4),W(1,14),W(1,11),GG,AMP(9))
# Amplitude(s) for diagram number 10
CALL IOVXXX(W(1,13),W(1,3),W(1,11),GG,AMP(10))
CALL JIOXXX(W(1,1),W(1,3),GG,zero,zero,W(1,13))
CALL JIOXXX(W(1,4),W(1,2),GG,zero,zero,W(1,14))
CALL FVOXXX(W(1,5),W(1,13),GG,zero,zero,W(1,10))
# Amplitude(s) for diagram number 11
CALL IOVXXX(W(1,6),W(1,10),W(1,14),GG,AMP(11))
CALL FVIXXX(W(1,6),W(1,13),GG,zero,zero,W(1,7))
# Amplitude(s) for diagram number 12
CALL IOVXXX(W(1,7),W(1,5),W(1,14),GG,AMP(12))
# Amplitude(s) for diagram number 13
CALL VVVXXX(W(1,13),W(1,14),W(1,11),GG,AMP(13))
CALL JIOXXX(W(1,6),W(1,2),GG,zero,zero,W(1,15))
CALL FVIXXX(W(1,4),W(1,13),GG,zero,zero,W(1,16))
# Amplitude(s) for diagram number 14
CALL IOVXXX(W(1,16),W(1,5),W(1,15),GG,AMP(14))
# Amplitude(s) for diagram number 15
CALL IOVXXX(W(1,4),W(1,10),W(1,15),GG,AMP(15))
# Amplitude(s) for diagram number 16
CALL VVVXXX(W(1,13),W(1,15),W(1,9),GG,AMP(16))
CALL FVOXXX(W(1,2),W(1,13),GG,zero,zero,W(1,10))
# Amplitude(s) for diagram number 17
CALL IOVXXX(W(1,6),W(1,10),W(1,9),GG,AMP(17))
# Amplitude(s) for diagram number 18
CALL IOVXXX(W(1,7),W(1,2),W(1,9),GG,AMP(18))
# Amplitude(s) for diagram number 19
CALL IOVXXX(W(1,4),W(1,10),W(1,11),GG,AMP(19))
# Amplitude(s) for diagram number 20
CALL IOVXXX(W(1,16),W(1,2),W(1,11),GG,AMP(20))
CALL JIOXXX(W(1,1),W(1,5),GG,zero,zero,W(1,16))
CALL FVOXXX(W(1,3),W(1,16),GG,zero,zero,W(1,10))
# Amplitude(s) for diagram number 21
CALL IOVXXX(W(1,6),W(1,10),W(1,14),GG,AMP(21))
CALL FVIXXX(W(1,6),W(1,16),GG,zero,zero,W(1,7))
# Amplitude(s) for diagram number 22
CALL IOVXXX(W(1,7),W(1,3),W(1,14),GG,AMP(22))
# Amplitude(s) for diagram number 23
CALL VVVXXX(W(1,16),W(1,14),W(1,12),GG,AMP(23))
# Amplitude(s) for diagram number 24
CALL IOVXXX(W(1,4),W(1,10),W(1,15),GG,AMP(24))
CALL FVIXXX(W(1,4),W(1,16),GG,zero,zero,W(1,10))
# Amplitude(s) for diagram number 25
CALL IOVXXX(W(1,10),W(1,3),W(1,15),GG,AMP(25))
# Amplitude(s) for diagram number 26
CALL VVVXXX(W(1,16),W(1,15),W(1,8),GG,AMP(26))
CALL FVOXXX(W(1,2),W(1,16),GG,zero,zero,W(1,13))
# Amplitude(s) for diagram number 27
CALL IOVXXX(W(1,6),W(1,13),W(1,8),GG,AMP(27))
# Amplitude(s) for diagram number 28
CALL IOVXXX(W(1,7),W(1,2),W(1,8),GG,AMP(28))
# Amplitude(s) for diagram number 29
CALL IOVXXX(W(1,4),W(1,13),W(1,12),GG,AMP(29))
# Amplitude(s) for diagram number 30
CALL IOVXXX(W(1,10),W(1,2),W(1,12),GG,AMP(30))
CALL FVIXXX(W(1,1),W(1,14),GG,zero,zero,W(1,10))
# Amplitude(s) for diagram number 31
CALL IOVXXX(W(1,10),W(1,5),W(1,12),GG,AMP(31))
CALL FVIXXX(W(1,1),W(1,12),GG,zero,zero,W(1,13))
# Amplitude(s) for diagram number 32
CALL IOVXXX(W(1,13),W(1,5),W(1,14),GG,AMP(32))
# Amplitude(s) for diagram number 33
CALL IOVXXX(W(1,10),W(1,3),W(1,11),GG,AMP(33))
CALL FVIXXX(W(1,1),W(1,11),GG,zero,zero,W(1,10))
# Amplitude(s) for diagram number 34
CALL IOVXXX(W(1,10),W(1,3),W(1,14),GG,AMP(34))
CALL FVIXXX(W(1,1),W(1,15),GG,zero,zero,W(1,14))
# Amplitude(s) for diagram number 35
CALL IOVXXX(W(1,14),W(1,5),W(1,8),GG,AMP(35))
CALL FVIXXX(W(1,1),W(1,8),GG,zero,zero,W(1,4))
# Amplitude(s) for diagram number 36
CALL IOVXXX(W(1,4),W(1,5),W(1,15),GG,AMP(36))
# Amplitude(s) for diagram number 37
CALL IOVXXX(W(1,14),W(1,3),W(1,9),GG,AMP(37))
CALL FVIXXX(W(1,1),W(1,9),GG,zero,zero,W(1,14))
# Amplitude(s) for diagram number 38
CALL IOVXXX(W(1,14),W(1,3),W(1,15),GG,AMP(38))
# Amplitude(s) for diagram number 39
CALL IOVXXX(W(1,4),W(1,2),W(1,11),GG,AMP(39))
# Amplitude(s) for diagram number 40
CALL IOVXXX(W(1,10),W(1,2),W(1,8),GG,AMP(40))
# Amplitude(s) for diagram number 41
CALL IOVXXX(W(1,13),W(1,2),W(1,9),GG,AMP(41))
# Amplitude(s) for diagram number 42
CALL IOVXXX(W(1,14),W(1,2),W(1,12),GG,AMP(42))""".split('\n'))

        exporter = export_v4.ProcessExporterFortranME()

        #print matrix_element.get('color_basis')
        # Test color matrix output
        self.assertEqual("\n".join(exporter.get_color_data_lines(matrix_element)),
                         """DATA Denom(1)/1/
DATA (CF(i,  1),i=  1,  6) /   27,    9,    9,    3,    3,    9/
C 1 T(2,1) T(3,4) T(5,6)
DATA Denom(2)/1/
DATA (CF(i,  2),i=  1,  6) /    9,   27,    3,    9,    9,    3/
C 1 T(2,1) T(3,6) T(5,4)
DATA Denom(3)/1/
DATA (CF(i,  3),i=  1,  6) /    9,    3,   27,    9,    9,    3/
C 1 T(2,4) T(3,1) T(5,6)
DATA Denom(4)/1/
DATA (CF(i,  4),i=  1,  6) /    3,    9,    9,   27,    3,    9/
C 1 T(2,4) T(3,6) T(5,1)
DATA Denom(5)/1/
DATA (CF(i,  5),i=  1,  6) /    3,    9,    9,    3,   27,    9/
C 1 T(2,6) T(3,1) T(5,4)
DATA Denom(6)/1/
DATA (CF(i,  6),i=  1,  6) /    9,    3,    3,    9,    9,   27/
C 1 T(2,6) T(3,4) T(5,1)""")

        # Test JAMP (color amplitude) output
        self.assertEqual('\n'.join(exporter.get_JAMP_lines(matrix_element)),
                         """JAMP(1)=+1./4.*(+1./9.*AMP(1)+1./9.*AMP(2)+1./3.*AMP(4)+1./3.*AMP(5)+1./3.*AMP(7)+1./3.*AMP(8)+1./9.*AMP(9)+1./9.*AMP(10)+AMP(14)-AMP(16)+AMP(17)+1./3.*AMP(19)+1./3.*AMP(20)+AMP(22)-AMP(23)+1./3.*AMP(27)+1./3.*AMP(28)+AMP(29)+AMP(31)+1./3.*AMP(33)+1./3.*AMP(34)+1./3.*AMP(35)+1./3.*AMP(36)+AMP(37)+1./9.*AMP(39)+1./9.*AMP(40))
JAMP(2)=+1./4.*(-1./3.*AMP(1)-1./3.*AMP(2)-1./9.*AMP(4)-1./9.*AMP(5)-1./9.*AMP(7)-1./9.*AMP(8)-1./3.*AMP(9)-1./3.*AMP(10)-AMP(12)+AMP(13)-1./3.*AMP(17)-1./3.*AMP(18)-AMP(19)-AMP(25)+AMP(26)-AMP(27)-1./3.*AMP(29)-1./3.*AMP(30)-1./3.*AMP(31)-1./3.*AMP(32)-AMP(33)-AMP(35)-1./3.*AMP(37)-1./3.*AMP(38)-1./9.*AMP(41)-1./9.*AMP(42))
JAMP(3)=+1./4.*(-AMP(4)+AMP(6)-AMP(7)-1./3.*AMP(9)-1./3.*AMP(10)-1./9.*AMP(11)-1./9.*AMP(12)-1./3.*AMP(14)-1./3.*AMP(15)-1./3.*AMP(17)-1./3.*AMP(18)-1./9.*AMP(19)-1./9.*AMP(20)-1./3.*AMP(21)-1./3.*AMP(22)-AMP(24)-AMP(26)-AMP(28)-1./3.*AMP(31)-1./3.*AMP(32)-1./9.*AMP(33)-1./9.*AMP(34)-AMP(36)-1./3.*AMP(39)-1./3.*AMP(40)-AMP(41))
JAMP(4)=+1./4.*(+AMP(1)+AMP(3)+1./3.*AMP(4)+1./3.*AMP(5)+AMP(10)+1./3.*AMP(11)+1./3.*AMP(12)+AMP(15)+AMP(16)+AMP(18)+1./9.*AMP(21)+1./9.*AMP(22)+1./3.*AMP(24)+1./3.*AMP(25)+1./3.*AMP(27)+1./3.*AMP(28)+1./9.*AMP(29)+1./9.*AMP(30)+1./9.*AMP(31)+1./9.*AMP(32)+1./3.*AMP(33)+1./3.*AMP(34)+AMP(38)+AMP(40)+1./3.*AMP(41)+1./3.*AMP(42))
JAMP(5)=+1./4.*(+AMP(2)-AMP(3)+1./3.*AMP(7)+1./3.*AMP(8)+AMP(9)+1./3.*AMP(11)+1./3.*AMP(12)+1./9.*AMP(14)+1./9.*AMP(15)+1./9.*AMP(17)+1./9.*AMP(18)+1./3.*AMP(19)+1./3.*AMP(20)+AMP(21)+AMP(23)+1./3.*AMP(24)+1./3.*AMP(25)+AMP(30)+AMP(32)+1./3.*AMP(35)+1./3.*AMP(36)+1./9.*AMP(37)+1./9.*AMP(38)+AMP(39)+1./3.*AMP(41)+1./3.*AMP(42))
JAMP(6)=+1./4.*(-1./3.*AMP(1)-1./3.*AMP(2)-AMP(5)-AMP(6)-AMP(8)-AMP(11)-AMP(13)-1./3.*AMP(14)-1./3.*AMP(15)-AMP(20)-1./3.*AMP(21)-1./3.*AMP(22)-1./9.*AMP(24)-1./9.*AMP(25)-1./9.*AMP(27)-1./9.*AMP(28)-1./3.*AMP(29)-1./3.*AMP(30)-AMP(34)-1./9.*AMP(35)-1./9.*AMP(36)-1./3.*AMP(37)-1./3.*AMP(38)-1./3.*AMP(39)-1./3.*AMP(40)-AMP(42))""")

        # Test configs.inc file
        writer = writers.FortranWriter(self.give_pos('test'))
        mapconfigs, s_and_t_channels = exporter.write_configs_file(writer,
                                                                 matrix_element)
        writer.close()

        #print open(self.give_pos('test')).read()

        self.assertFileContains('test',
"""C     Diagram 1
      DATA MAPCONFIG(1)/1/
      DATA (IFOREST(I,-1,1),I=1,2)/4,3/
      DATA (SPROP(I,-1,1),I=1,1)/21/
      DATA TPRID(-1,1)/0/
      DATA (IFOREST(I,-2,1),I=1,2)/6,-1/
      DATA (SPROP(I,-2,1),I=1,1)/-2/
      DATA TPRID(-2,1)/0/
      DATA (IFOREST(I,-3,1),I=1,2)/5,-2/
      DATA (SPROP(I,-3,1),I=1,1)/21/
      DATA TPRID(-3,1)/0/
C     Diagram 2
      DATA MAPCONFIG(2)/2/
      DATA (IFOREST(I,-1,2),I=1,2)/4,3/
      DATA (SPROP(I,-1,2),I=1,1)/21/
      DATA TPRID(-1,2)/0/
      DATA (IFOREST(I,-2,2),I=1,2)/5,-1/
      DATA (SPROP(I,-2,2),I=1,1)/2/
      DATA TPRID(-2,2)/0/
      DATA (IFOREST(I,-3,2),I=1,2)/6,-2/
      DATA (SPROP(I,-3,2),I=1,1)/21/
      DATA TPRID(-3,2)/0/
C     Diagram 3
      DATA MAPCONFIG(3)/3/
      DATA (IFOREST(I,-1,3),I=1,2)/6,5/
      DATA (SPROP(I,-1,3),I=1,1)/21/
      DATA TPRID(-1,3)/0/
      DATA (IFOREST(I,-2,3),I=1,2)/4,3/
      DATA (SPROP(I,-2,3),I=1,1)/21/
      DATA TPRID(-2,3)/0/
      DATA (IFOREST(I,-3,3),I=1,2)/-1,-2/
      DATA (SPROP(I,-3,3),I=1,1)/21/
      DATA TPRID(-3,3)/0/
C     Diagram 4
      DATA MAPCONFIG(4)/4/
      DATA (IFOREST(I,-1,4),I=1,2)/6,3/
      DATA (SPROP(I,-1,4),I=1,1)/21/
      DATA TPRID(-1,4)/0/
      DATA (IFOREST(I,-2,4),I=1,2)/5,-1/
      DATA (SPROP(I,-2,4),I=1,1)/2/
      DATA TPRID(-2,4)/0/
      DATA (IFOREST(I,-3,4),I=1,2)/4,-2/
      DATA (SPROP(I,-3,4),I=1,1)/21/
      DATA TPRID(-3,4)/0/
C     Diagram 5
      DATA MAPCONFIG(5)/5/
      DATA (IFOREST(I,-1,5),I=1,2)/6,3/
      DATA (SPROP(I,-1,5),I=1,1)/21/
      DATA TPRID(-1,5)/0/
      DATA (IFOREST(I,-2,5),I=1,2)/4,-1/
      DATA (SPROP(I,-2,5),I=1,1)/-2/
      DATA TPRID(-2,5)/0/
      DATA (IFOREST(I,-3,5),I=1,2)/5,-2/
      DATA (SPROP(I,-3,5),I=1,1)/21/
      DATA TPRID(-3,5)/0/
C     Diagram 6
      DATA MAPCONFIG(6)/6/
      DATA (IFOREST(I,-1,6),I=1,2)/5,4/
      DATA (SPROP(I,-1,6),I=1,1)/21/
      DATA TPRID(-1,6)/0/
      DATA (IFOREST(I,-2,6),I=1,2)/6,3/
      DATA (SPROP(I,-2,6),I=1,1)/21/
      DATA TPRID(-2,6)/0/
      DATA (IFOREST(I,-3,6),I=1,2)/-1,-2/
      DATA (SPROP(I,-3,6),I=1,1)/21/
      DATA TPRID(-3,6)/0/
C     Diagram 7
      DATA MAPCONFIG(7)/7/
      DATA (IFOREST(I,-1,7),I=1,2)/5,4/
      DATA (SPROP(I,-1,7),I=1,1)/21/
      DATA TPRID(-1,7)/0/
      DATA (IFOREST(I,-2,7),I=1,2)/6,-1/
      DATA (SPROP(I,-2,7),I=1,1)/-2/
      DATA TPRID(-2,7)/0/
      DATA (IFOREST(I,-3,7),I=1,2)/-2,3/
      DATA (SPROP(I,-3,7),I=1,1)/21/
      DATA TPRID(-3,7)/0/
C     Diagram 8
      DATA MAPCONFIG(8)/8/
      DATA (IFOREST(I,-1,8),I=1,2)/5,4/
      DATA (SPROP(I,-1,8),I=1,1)/21/
      DATA TPRID(-1,8)/0/
      DATA (IFOREST(I,-2,8),I=1,2)/-1,3/
      DATA (SPROP(I,-2,8),I=1,1)/2/
      DATA TPRID(-2,8)/0/
      DATA (IFOREST(I,-3,8),I=1,2)/6,-2/
      DATA (SPROP(I,-3,8),I=1,1)/21/
      DATA TPRID(-3,8)/0/
C     Diagram 9
      DATA MAPCONFIG(9)/9/
      DATA (IFOREST(I,-1,9),I=1,2)/6,5/
      DATA (SPROP(I,-1,9),I=1,1)/21/
      DATA TPRID(-1,9)/0/
      DATA (IFOREST(I,-2,9),I=1,2)/-1,4/
      DATA (SPROP(I,-2,9),I=1,1)/-2/
      DATA TPRID(-2,9)/0/
      DATA (IFOREST(I,-3,9),I=1,2)/-2,3/
      DATA (SPROP(I,-3,9),I=1,1)/21/
      DATA TPRID(-3,9)/0/
C     Diagram 10
      DATA MAPCONFIG(10)/10/
      DATA (IFOREST(I,-1,10),I=1,2)/6,5/
      DATA (SPROP(I,-1,10),I=1,1)/21/
      DATA TPRID(-1,10)/0/
      DATA (IFOREST(I,-2,10),I=1,2)/-1,3/
      DATA (SPROP(I,-2,10),I=1,1)/2/
      DATA TPRID(-2,10)/0/
      DATA (IFOREST(I,-3,10),I=1,2)/4,-2/
      DATA (SPROP(I,-3,10),I=1,1)/21/
      DATA TPRID(-3,10)/0/
C     Diagram 11
      DATA MAPCONFIG(11)/11/
      DATA (IFOREST(I,-1,11),I=1,2)/1,3/
      DATA TPRID(-1,11)/21/
      DATA (SPROP(I,-1,11),I=1,1)/0/
      DATA (IFOREST(I,-2,11),I=1,2)/-1,5/
      DATA TPRID(-2,11)/2/
      DATA (SPROP(I,-2,11),I=1,1)/0/
      DATA (IFOREST(I,-3,11),I=1,2)/-2,6/
      DATA TPRID(-3,11)/21/
      DATA (SPROP(I,-3,11),I=1,1)/0/
      DATA (IFOREST(I,-4,11),I=1,2)/-3,4/
C     Diagram 12
      DATA MAPCONFIG(12)/12/
      DATA (IFOREST(I,-1,12),I=1,2)/1,3/
      DATA TPRID(-1,12)/21/
      DATA (SPROP(I,-1,12),I=1,1)/0/
      DATA (IFOREST(I,-2,12),I=1,2)/-1,6/
      DATA TPRID(-2,12)/2/
      DATA (SPROP(I,-2,12),I=1,1)/0/
      DATA (IFOREST(I,-3,12),I=1,2)/-2,5/
      DATA TPRID(-3,12)/21/
      DATA (SPROP(I,-3,12),I=1,1)/0/
      DATA (IFOREST(I,-4,12),I=1,2)/-3,4/
C     Diagram 13
      DATA MAPCONFIG(13)/13/
      DATA (IFOREST(I,-1,13),I=1,2)/6,5/
      DATA (SPROP(I,-1,13),I=1,1)/21/
      DATA TPRID(-1,13)/0/
      DATA (IFOREST(I,-2,13),I=1,2)/1,3/
      DATA TPRID(-2,13)/21/
      DATA (SPROP(I,-2,13),I=1,1)/0/
      DATA (IFOREST(I,-3,13),I=1,2)/-2,-1/
      DATA TPRID(-3,13)/21/
      DATA (SPROP(I,-3,13),I=1,1)/0/
      DATA (IFOREST(I,-4,13),I=1,2)/-3,4/
C     Diagram 14
      DATA MAPCONFIG(14)/14/
      DATA (IFOREST(I,-1,14),I=1,2)/1,3/
      DATA TPRID(-1,14)/21/
      DATA (SPROP(I,-1,14),I=1,1)/0/
      DATA (IFOREST(I,-2,14),I=1,2)/-1,4/
      DATA TPRID(-2,14)/2/
      DATA (SPROP(I,-2,14),I=1,1)/0/
      DATA (IFOREST(I,-3,14),I=1,2)/-2,5/
      DATA TPRID(-3,14)/21/
      DATA (SPROP(I,-3,14),I=1,1)/0/
      DATA (IFOREST(I,-4,14),I=1,2)/-3,6/
C     Diagram 15
      DATA MAPCONFIG(15)/15/
      DATA (IFOREST(I,-1,15),I=1,2)/1,3/
      DATA TPRID(-1,15)/21/
      DATA (SPROP(I,-1,15),I=1,1)/0/
      DATA (IFOREST(I,-2,15),I=1,2)/-1,5/
      DATA TPRID(-2,15)/2/
      DATA (SPROP(I,-2,15),I=1,1)/0/
      DATA (IFOREST(I,-3,15),I=1,2)/-2,4/
      DATA TPRID(-3,15)/21/
      DATA (SPROP(I,-3,15),I=1,1)/0/
      DATA (IFOREST(I,-4,15),I=1,2)/-3,6/
C     Diagram 16
      DATA MAPCONFIG(16)/16/
      DATA (IFOREST(I,-1,16),I=1,2)/5,4/
      DATA (SPROP(I,-1,16),I=1,1)/21/
      DATA TPRID(-1,16)/0/
      DATA (IFOREST(I,-2,16),I=1,2)/1,3/
      DATA TPRID(-2,16)/21/
      DATA (SPROP(I,-2,16),I=1,1)/0/
      DATA (IFOREST(I,-3,16),I=1,2)/-2,-1/
      DATA TPRID(-3,16)/21/
      DATA (SPROP(I,-3,16),I=1,1)/0/
      DATA (IFOREST(I,-4,16),I=1,2)/-3,6/
C     Diagram 17
      DATA MAPCONFIG(17)/17/
      DATA (IFOREST(I,-1,17),I=1,2)/5,4/
      DATA (SPROP(I,-1,17),I=1,1)/21/
      DATA TPRID(-1,17)/0/
      DATA (IFOREST(I,-2,17),I=1,2)/6,-1/
      DATA (SPROP(I,-2,17),I=1,1)/-2/
      DATA TPRID(-2,17)/0/
      DATA (IFOREST(I,-3,17),I=1,2)/1,3/
      DATA TPRID(-3,17)/21/
      DATA (SPROP(I,-3,17),I=1,1)/0/
      DATA (IFOREST(I,-4,17),I=1,2)/-3,-2/
C     Diagram 18
      DATA MAPCONFIG(18)/18/
      DATA (IFOREST(I,-1,18),I=1,2)/5,4/
      DATA (SPROP(I,-1,18),I=1,1)/21/
      DATA TPRID(-1,18)/0/
      DATA (IFOREST(I,-2,18),I=1,2)/1,3/
      DATA TPRID(-2,18)/21/
      DATA (SPROP(I,-2,18),I=1,1)/0/
      DATA (IFOREST(I,-3,18),I=1,2)/-2,6/
      DATA TPRID(-3,18)/2/
      DATA (SPROP(I,-3,18),I=1,1)/0/
      DATA (IFOREST(I,-4,18),I=1,2)/-3,-1/
C     Diagram 19
      DATA MAPCONFIG(19)/19/
      DATA (IFOREST(I,-1,19),I=1,2)/6,5/
      DATA (SPROP(I,-1,19),I=1,1)/21/
      DATA TPRID(-1,19)/0/
      DATA (IFOREST(I,-2,19),I=1,2)/-1,4/
      DATA (SPROP(I,-2,19),I=1,1)/-2/
      DATA TPRID(-2,19)/0/
      DATA (IFOREST(I,-3,19),I=1,2)/1,3/
      DATA TPRID(-3,19)/21/
      DATA (SPROP(I,-3,19),I=1,1)/0/
      DATA (IFOREST(I,-4,19),I=1,2)/-3,-2/
C     Diagram 20
      DATA MAPCONFIG(20)/20/
      DATA (IFOREST(I,-1,20),I=1,2)/6,5/
      DATA (SPROP(I,-1,20),I=1,1)/21/
      DATA TPRID(-1,20)/0/
      DATA (IFOREST(I,-2,20),I=1,2)/1,3/
      DATA TPRID(-2,20)/21/
      DATA (SPROP(I,-2,20),I=1,1)/0/
      DATA (IFOREST(I,-3,20),I=1,2)/-2,4/
      DATA TPRID(-3,20)/2/
      DATA (SPROP(I,-3,20),I=1,1)/0/
      DATA (IFOREST(I,-4,20),I=1,2)/-3,-1/
C     Diagram 21
      DATA MAPCONFIG(21)/21/
      DATA (IFOREST(I,-1,21),I=1,2)/1,5/
      DATA TPRID(-1,21)/21/
      DATA (SPROP(I,-1,21),I=1,1)/0/
      DATA (IFOREST(I,-2,21),I=1,2)/-1,3/
      DATA TPRID(-2,21)/2/
      DATA (SPROP(I,-2,21),I=1,1)/0/
      DATA (IFOREST(I,-3,21),I=1,2)/-2,6/
      DATA TPRID(-3,21)/21/
      DATA (SPROP(I,-3,21),I=1,1)/0/
      DATA (IFOREST(I,-4,21),I=1,2)/-3,4/
C     Diagram 22
      DATA MAPCONFIG(22)/22/
      DATA (IFOREST(I,-1,22),I=1,2)/1,5/
      DATA TPRID(-1,22)/21/
      DATA (SPROP(I,-1,22),I=1,1)/0/
      DATA (IFOREST(I,-2,22),I=1,2)/-1,6/
      DATA TPRID(-2,22)/2/
      DATA (SPROP(I,-2,22),I=1,1)/0/
      DATA (IFOREST(I,-3,22),I=1,2)/-2,3/
      DATA TPRID(-3,22)/21/
      DATA (SPROP(I,-3,22),I=1,1)/0/
      DATA (IFOREST(I,-4,22),I=1,2)/-3,4/
C     Diagram 23
      DATA MAPCONFIG(23)/23/
      DATA (IFOREST(I,-1,23),I=1,2)/6,3/
      DATA (SPROP(I,-1,23),I=1,1)/21/
      DATA TPRID(-1,23)/0/
      DATA (IFOREST(I,-2,23),I=1,2)/1,5/
      DATA TPRID(-2,23)/21/
      DATA (SPROP(I,-2,23),I=1,1)/0/
      DATA (IFOREST(I,-3,23),I=1,2)/-2,-1/
      DATA TPRID(-3,23)/21/
      DATA (SPROP(I,-3,23),I=1,1)/0/
      DATA (IFOREST(I,-4,23),I=1,2)/-3,4/
C     Diagram 24
      DATA MAPCONFIG(24)/24/
      DATA (IFOREST(I,-1,24),I=1,2)/1,5/
      DATA TPRID(-1,24)/21/
      DATA (SPROP(I,-1,24),I=1,1)/0/
      DATA (IFOREST(I,-2,24),I=1,2)/-1,3/
      DATA TPRID(-2,24)/2/
      DATA (SPROP(I,-2,24),I=1,1)/0/
      DATA (IFOREST(I,-3,24),I=1,2)/-2,4/
      DATA TPRID(-3,24)/21/
      DATA (SPROP(I,-3,24),I=1,1)/0/
      DATA (IFOREST(I,-4,24),I=1,2)/-3,6/
C     Diagram 25
      DATA MAPCONFIG(25)/25/
      DATA (IFOREST(I,-1,25),I=1,2)/1,5/
      DATA TPRID(-1,25)/21/
      DATA (SPROP(I,-1,25),I=1,1)/0/
      DATA (IFOREST(I,-2,25),I=1,2)/-1,4/
      DATA TPRID(-2,25)/2/
      DATA (SPROP(I,-2,25),I=1,1)/0/
      DATA (IFOREST(I,-3,25),I=1,2)/-2,3/
      DATA TPRID(-3,25)/21/
      DATA (SPROP(I,-3,25),I=1,1)/0/
      DATA (IFOREST(I,-4,25),I=1,2)/-3,6/
C     Diagram 26
      DATA MAPCONFIG(26)/26/
      DATA (IFOREST(I,-1,26),I=1,2)/4,3/
      DATA (SPROP(I,-1,26),I=1,1)/21/
      DATA TPRID(-1,26)/0/
      DATA (IFOREST(I,-2,26),I=1,2)/1,5/
      DATA TPRID(-2,26)/21/
      DATA (SPROP(I,-2,26),I=1,1)/0/
      DATA (IFOREST(I,-3,26),I=1,2)/-2,-1/
      DATA TPRID(-3,26)/21/
      DATA (SPROP(I,-3,26),I=1,1)/0/
      DATA (IFOREST(I,-4,26),I=1,2)/-3,6/
C     Diagram 27
      DATA MAPCONFIG(27)/27/
      DATA (IFOREST(I,-1,27),I=1,2)/4,3/
      DATA (SPROP(I,-1,27),I=1,1)/21/
      DATA TPRID(-1,27)/0/
      DATA (IFOREST(I,-2,27),I=1,2)/6,-1/
      DATA (SPROP(I,-2,27),I=1,1)/-2/
      DATA TPRID(-2,27)/0/
      DATA (IFOREST(I,-3,27),I=1,2)/1,5/
      DATA TPRID(-3,27)/21/
      DATA (SPROP(I,-3,27),I=1,1)/0/
      DATA (IFOREST(I,-4,27),I=1,2)/-3,-2/
C     Diagram 28
      DATA MAPCONFIG(28)/28/
      DATA (IFOREST(I,-1,28),I=1,2)/4,3/
      DATA (SPROP(I,-1,28),I=1,1)/21/
      DATA TPRID(-1,28)/0/
      DATA (IFOREST(I,-2,28),I=1,2)/1,5/
      DATA TPRID(-2,28)/21/
      DATA (SPROP(I,-2,28),I=1,1)/0/
      DATA (IFOREST(I,-3,28),I=1,2)/-2,6/
      DATA TPRID(-3,28)/2/
      DATA (SPROP(I,-3,28),I=1,1)/0/
      DATA (IFOREST(I,-4,28),I=1,2)/-3,-1/
C     Diagram 29
      DATA MAPCONFIG(29)/29/
      DATA (IFOREST(I,-1,29),I=1,2)/6,3/
      DATA (SPROP(I,-1,29),I=1,1)/21/
      DATA TPRID(-1,29)/0/
      DATA (IFOREST(I,-2,29),I=1,2)/4,-1/
      DATA (SPROP(I,-2,29),I=1,1)/-2/
      DATA TPRID(-2,29)/0/
      DATA (IFOREST(I,-3,29),I=1,2)/1,5/
      DATA TPRID(-3,29)/21/
      DATA (SPROP(I,-3,29),I=1,1)/0/
      DATA (IFOREST(I,-4,29),I=1,2)/-3,-2/
C     Diagram 30
      DATA MAPCONFIG(30)/30/
      DATA (IFOREST(I,-1,30),I=1,2)/6,3/
      DATA (SPROP(I,-1,30),I=1,1)/21/
      DATA TPRID(-1,30)/0/
      DATA (IFOREST(I,-2,30),I=1,2)/1,5/
      DATA TPRID(-2,30)/21/
      DATA (SPROP(I,-2,30),I=1,1)/0/
      DATA (IFOREST(I,-3,30),I=1,2)/-2,4/
      DATA TPRID(-3,30)/2/
      DATA (SPROP(I,-3,30),I=1,1)/0/
      DATA (IFOREST(I,-4,30),I=1,2)/-3,-1/
C     Diagram 31
      DATA MAPCONFIG(31)/31/
      DATA (IFOREST(I,-1,31),I=1,2)/6,3/
      DATA (SPROP(I,-1,31),I=1,1)/21/
      DATA TPRID(-1,31)/0/
      DATA (IFOREST(I,-2,31),I=1,2)/5,-1/
      DATA (SPROP(I,-2,31),I=1,1)/2/
      DATA TPRID(-2,31)/0/
      DATA (IFOREST(I,-3,31),I=1,2)/1,-2/
      DATA TPRID(-3,31)/21/
      DATA (SPROP(I,-3,31),I=1,1)/0/
      DATA (IFOREST(I,-4,31),I=1,2)/-3,4/
C     Diagram 32
      DATA MAPCONFIG(32)/32/
      DATA (IFOREST(I,-1,32),I=1,2)/6,3/
      DATA (SPROP(I,-1,32),I=1,1)/21/
      DATA TPRID(-1,32)/0/
      DATA (IFOREST(I,-2,32),I=1,2)/1,-1/
      DATA TPRID(-2,32)/2/
      DATA (SPROP(I,-2,32),I=1,1)/0/
      DATA (IFOREST(I,-3,32),I=1,2)/-2,5/
      DATA TPRID(-3,32)/21/
      DATA (SPROP(I,-3,32),I=1,1)/0/
      DATA (IFOREST(I,-4,32),I=1,2)/-3,4/
C     Diagram 33
      DATA MAPCONFIG(33)/33/
      DATA (IFOREST(I,-1,33),I=1,2)/6,5/
      DATA (SPROP(I,-1,33),I=1,1)/21/
      DATA TPRID(-1,33)/0/
      DATA (IFOREST(I,-2,33),I=1,2)/-1,3/
      DATA (SPROP(I,-2,33),I=1,1)/2/
      DATA TPRID(-2,33)/0/
      DATA (IFOREST(I,-3,33),I=1,2)/1,-2/
      DATA TPRID(-3,33)/21/
      DATA (SPROP(I,-3,33),I=1,1)/0/
      DATA (IFOREST(I,-4,33),I=1,2)/-3,4/
C     Diagram 34
      DATA MAPCONFIG(34)/34/
      DATA (IFOREST(I,-1,34),I=1,2)/6,5/
      DATA (SPROP(I,-1,34),I=1,1)/21/
      DATA TPRID(-1,34)/0/
      DATA (IFOREST(I,-2,34),I=1,2)/1,-1/
      DATA TPRID(-2,34)/2/
      DATA (SPROP(I,-2,34),I=1,1)/0/
      DATA (IFOREST(I,-3,34),I=1,2)/-2,3/
      DATA TPRID(-3,34)/21/
      DATA (SPROP(I,-3,34),I=1,1)/0/
      DATA (IFOREST(I,-4,34),I=1,2)/-3,4/
C     Diagram 35
      DATA MAPCONFIG(35)/35/
      DATA (IFOREST(I,-1,35),I=1,2)/4,3/
      DATA (SPROP(I,-1,35),I=1,1)/21/
      DATA TPRID(-1,35)/0/
      DATA (IFOREST(I,-2,35),I=1,2)/5,-1/
      DATA (SPROP(I,-2,35),I=1,1)/2/
      DATA TPRID(-2,35)/0/
      DATA (IFOREST(I,-3,35),I=1,2)/1,-2/
      DATA TPRID(-3,35)/21/
      DATA (SPROP(I,-3,35),I=1,1)/0/
      DATA (IFOREST(I,-4,35),I=1,2)/-3,6/
C     Diagram 36
      DATA MAPCONFIG(36)/36/
      DATA (IFOREST(I,-1,36),I=1,2)/4,3/
      DATA (SPROP(I,-1,36),I=1,1)/21/
      DATA TPRID(-1,36)/0/
      DATA (IFOREST(I,-2,36),I=1,2)/1,-1/
      DATA TPRID(-2,36)/2/
      DATA (SPROP(I,-2,36),I=1,1)/0/
      DATA (IFOREST(I,-3,36),I=1,2)/-2,5/
      DATA TPRID(-3,36)/21/
      DATA (SPROP(I,-3,36),I=1,1)/0/
      DATA (IFOREST(I,-4,36),I=1,2)/-3,6/
C     Diagram 37
      DATA MAPCONFIG(37)/37/
      DATA (IFOREST(I,-1,37),I=1,2)/5,4/
      DATA (SPROP(I,-1,37),I=1,1)/21/
      DATA TPRID(-1,37)/0/
      DATA (IFOREST(I,-2,37),I=1,2)/-1,3/
      DATA (SPROP(I,-2,37),I=1,1)/2/
      DATA TPRID(-2,37)/0/
      DATA (IFOREST(I,-3,37),I=1,2)/1,-2/
      DATA TPRID(-3,37)/21/
      DATA (SPROP(I,-3,37),I=1,1)/0/
      DATA (IFOREST(I,-4,37),I=1,2)/-3,6/
C     Diagram 38
      DATA MAPCONFIG(38)/38/
      DATA (IFOREST(I,-1,38),I=1,2)/5,4/
      DATA (SPROP(I,-1,38),I=1,1)/21/
      DATA TPRID(-1,38)/0/
      DATA (IFOREST(I,-2,38),I=1,2)/1,-1/
      DATA TPRID(-2,38)/2/
      DATA (SPROP(I,-2,38),I=1,1)/0/
      DATA (IFOREST(I,-3,38),I=1,2)/-2,3/
      DATA TPRID(-3,38)/21/
      DATA (SPROP(I,-3,38),I=1,1)/0/
      DATA (IFOREST(I,-4,38),I=1,2)/-3,6/
C     Diagram 39
      DATA MAPCONFIG(39)/39/
      DATA (IFOREST(I,-1,39),I=1,2)/6,5/
      DATA (SPROP(I,-1,39),I=1,1)/21/
      DATA TPRID(-1,39)/0/
      DATA (IFOREST(I,-2,39),I=1,2)/4,3/
      DATA (SPROP(I,-2,39),I=1,1)/21/
      DATA TPRID(-2,39)/0/
      DATA (IFOREST(I,-3,39),I=1,2)/1,-2/
      DATA TPRID(-3,39)/2/
      DATA (SPROP(I,-3,39),I=1,1)/0/
      DATA (IFOREST(I,-4,39),I=1,2)/-3,-1/
C     Diagram 40
      DATA MAPCONFIG(40)/40/
      DATA (IFOREST(I,-1,40),I=1,2)/6,5/
      DATA (SPROP(I,-1,40),I=1,1)/21/
      DATA TPRID(-1,40)/0/
      DATA (IFOREST(I,-2,40),I=1,2)/4,3/
      DATA (SPROP(I,-2,40),I=1,1)/21/
      DATA TPRID(-2,40)/0/
      DATA (IFOREST(I,-3,40),I=1,2)/1,-1/
      DATA TPRID(-3,40)/2/
      DATA (SPROP(I,-3,40),I=1,1)/0/
      DATA (IFOREST(I,-4,40),I=1,2)/-3,-2/
C     Diagram 41
      DATA MAPCONFIG(41)/41/
      DATA (IFOREST(I,-1,41),I=1,2)/5,4/
      DATA (SPROP(I,-1,41),I=1,1)/21/
      DATA TPRID(-1,41)/0/
      DATA (IFOREST(I,-2,41),I=1,2)/6,3/
      DATA (SPROP(I,-2,41),I=1,1)/21/
      DATA TPRID(-2,41)/0/
      DATA (IFOREST(I,-3,41),I=1,2)/1,-2/
      DATA TPRID(-3,41)/2/
      DATA (SPROP(I,-3,41),I=1,1)/0/
      DATA (IFOREST(I,-4,41),I=1,2)/-3,-1/
C     Diagram 42
      DATA MAPCONFIG(42)/42/
      DATA (IFOREST(I,-1,42),I=1,2)/5,4/
      DATA (SPROP(I,-1,42),I=1,1)/21/
      DATA TPRID(-1,42)/0/
      DATA (IFOREST(I,-2,42),I=1,2)/6,3/
      DATA (SPROP(I,-2,42),I=1,1)/21/
      DATA TPRID(-2,42)/0/
      DATA (IFOREST(I,-3,42),I=1,2)/1,-1/
      DATA TPRID(-3,42)/2/
      DATA (SPROP(I,-3,42),I=1,1)/0/
      DATA (IFOREST(I,-4,42),I=1,2)/-3,-2/
C     Number of configs
      DATA MAPCONFIG(0)/42/
""")

        # Test dummy config_subproc_map.inc file
        writer = writers.FortranWriter(self.give_pos('test'))
        exporter.write_config_subproc_map_file(writer, s_and_t_channels)
        writer.close()

        self.assertFileContains('test',
"""      DATA CONFSUB(1,1)/1/
      DATA CONFSUB(1,2)/1/
      DATA CONFSUB(1,3)/1/
      DATA CONFSUB(1,4)/1/
      DATA CONFSUB(1,5)/1/
      DATA CONFSUB(1,6)/1/
      DATA CONFSUB(1,7)/1/
      DATA CONFSUB(1,8)/1/
      DATA CONFSUB(1,9)/1/
      DATA CONFSUB(1,10)/1/
      DATA CONFSUB(1,11)/1/
      DATA CONFSUB(1,12)/1/
      DATA CONFSUB(1,13)/1/
      DATA CONFSUB(1,14)/1/
      DATA CONFSUB(1,15)/1/
      DATA CONFSUB(1,16)/1/
      DATA CONFSUB(1,17)/1/
      DATA CONFSUB(1,18)/1/
      DATA CONFSUB(1,19)/1/
      DATA CONFSUB(1,20)/1/
      DATA CONFSUB(1,21)/1/
      DATA CONFSUB(1,22)/1/
      DATA CONFSUB(1,23)/1/
      DATA CONFSUB(1,24)/1/
      DATA CONFSUB(1,25)/1/
      DATA CONFSUB(1,26)/1/
      DATA CONFSUB(1,27)/1/
      DATA CONFSUB(1,28)/1/
      DATA CONFSUB(1,29)/1/
      DATA CONFSUB(1,30)/1/
      DATA CONFSUB(1,31)/1/
      DATA CONFSUB(1,32)/1/
      DATA CONFSUB(1,33)/1/
      DATA CONFSUB(1,34)/1/
      DATA CONFSUB(1,35)/1/
      DATA CONFSUB(1,36)/1/
      DATA CONFSUB(1,37)/1/
      DATA CONFSUB(1,38)/1/
      DATA CONFSUB(1,39)/1/
      DATA CONFSUB(1,40)/1/
      DATA CONFSUB(1,41)/1/
      DATA CONFSUB(1,42)/1/
""")

        #print open(self.give_pos('test')).read()

        # Test coloramps.inc output
        self.assertEqual("\n".join(\
                       exporter.get_icolamp_lines(mapconfigs,
                                                   matrix_element, 1)),
                         """DATA(icolamp(i,1,1),i=1,6)/.false.,.false.,.false.,.true.,.false.,.false./
DATA(icolamp(i,2,1),i=1,6)/.false.,.false.,.false.,.false.,.true.,.false./
DATA(icolamp(i,3,1),i=1,6)/.false.,.false.,.false.,.true.,.true.,.false./
DATA(icolamp(i,4,1),i=1,6)/.false.,.false.,.true.,.false.,.false.,.false./
DATA(icolamp(i,5,1),i=1,6)/.false.,.false.,.false.,.false.,.false.,.true./
DATA(icolamp(i,6,1),i=1,6)/.false.,.false.,.true.,.false.,.false.,.true./
DATA(icolamp(i,7,1),i=1,6)/.false.,.false.,.true.,.false.,.false.,.false./
DATA(icolamp(i,8,1),i=1,6)/.false.,.false.,.false.,.false.,.false.,.true./
DATA(icolamp(i,9,1),i=1,6)/.false.,.false.,.false.,.false.,.true.,.false./
DATA(icolamp(i,10,1),i=1,6)/.false.,.false.,.false.,.true.,.false.,.false./
DATA(icolamp(i,11,1),i=1,6)/.false.,.false.,.false.,.false.,.false.,.true./
DATA(icolamp(i,12,1),i=1,6)/.false.,.true.,.false.,.false.,.false.,.false./
DATA(icolamp(i,13,1),i=1,6)/.false.,.true.,.false.,.false.,.false.,.true./
DATA(icolamp(i,14,1),i=1,6)/.true.,.false.,.false.,.false.,.false.,.false./
DATA(icolamp(i,15,1),i=1,6)/.false.,.false.,.false.,.true.,.false.,.false./
DATA(icolamp(i,16,1),i=1,6)/.true.,.false.,.false.,.true.,.false.,.false./
DATA(icolamp(i,17,1),i=1,6)/.true.,.false.,.false.,.false.,.false.,.false./
DATA(icolamp(i,18,1),i=1,6)/.false.,.false.,.false.,.true.,.false.,.false./
DATA(icolamp(i,19,1),i=1,6)/.false.,.true.,.false.,.false.,.false.,.false./
DATA(icolamp(i,20,1),i=1,6)/.false.,.false.,.false.,.false.,.false.,.true./
DATA(icolamp(i,21,1),i=1,6)/.false.,.false.,.false.,.false.,.true.,.false./
DATA(icolamp(i,22,1),i=1,6)/.true.,.false.,.false.,.false.,.false.,.false./
DATA(icolamp(i,23,1),i=1,6)/.true.,.false.,.false.,.false.,.true.,.false./
DATA(icolamp(i,24,1),i=1,6)/.false.,.false.,.true.,.false.,.false.,.false./
DATA(icolamp(i,25,1),i=1,6)/.false.,.true.,.false.,.false.,.false.,.false./
DATA(icolamp(i,26,1),i=1,6)/.false.,.true.,.true.,.false.,.false.,.false./
DATA(icolamp(i,27,1),i=1,6)/.false.,.true.,.false.,.false.,.false.,.false./
DATA(icolamp(i,28,1),i=1,6)/.false.,.false.,.true.,.false.,.false.,.false./
DATA(icolamp(i,29,1),i=1,6)/.true.,.false.,.false.,.false.,.false.,.false./
DATA(icolamp(i,30,1),i=1,6)/.false.,.false.,.false.,.false.,.true.,.false./
DATA(icolamp(i,31,1),i=1,6)/.true.,.false.,.false.,.false.,.false.,.false./
DATA(icolamp(i,32,1),i=1,6)/.false.,.false.,.false.,.false.,.true.,.false./
DATA(icolamp(i,33,1),i=1,6)/.false.,.true.,.false.,.false.,.false.,.false./
DATA(icolamp(i,34,1),i=1,6)/.false.,.false.,.false.,.false.,.false.,.true./
DATA(icolamp(i,35,1),i=1,6)/.false.,.true.,.false.,.false.,.false.,.false./
DATA(icolamp(i,36,1),i=1,6)/.false.,.false.,.true.,.false.,.false.,.false./
DATA(icolamp(i,37,1),i=1,6)/.true.,.false.,.false.,.false.,.false.,.false./
DATA(icolamp(i,38,1),i=1,6)/.false.,.false.,.false.,.true.,.false.,.false./
DATA(icolamp(i,39,1),i=1,6)/.false.,.false.,.false.,.false.,.true.,.false./
DATA(icolamp(i,40,1),i=1,6)/.false.,.false.,.false.,.true.,.false.,.false./
DATA(icolamp(i,41,1),i=1,6)/.false.,.false.,.true.,.false.,.false.,.false./
DATA(icolamp(i,42,1),i=1,6)/.false.,.false.,.false.,.false.,.false.,.true./"""
)

        # Test get_color.f output
        writer = writers.FortranWriter(self.give_pos('test'))
        exporter.write_colors_file(writer, matrix_element)
        writer.close()
        #print open(self.give_pos('test')).read()

        self.assertFileContains('test',
        """      FUNCTION GET_COLOR(IPDG)
      IMPLICIT NONE
      INTEGER GET_COLOR, IPDG

      IF(IPDG.EQ.-2)THEN
        GET_COLOR=-3
        RETURN
      ELSE IF(IPDG.EQ.2)THEN
        GET_COLOR=3
        RETURN
      ELSE IF(IPDG.EQ.21)THEN
        GET_COLOR=8
        RETURN
      ELSE IF(IPDG.EQ.1)THEN
C       This is dummy particle used in multiparticle vertices
        GET_COLOR=2
        RETURN
      ELSE
        WRITE(*,*)'Error: No color given for pdg ',IPDG
        GET_COLOR=0
        RETURN
      ENDIF
      END

""")

        # Test leshouche.inc output
        writer = writers.FortranWriter(self.give_pos('leshouche'))
        exporter.write_leshouche_file(writer, matrix_element)
        writer.close()

        self.assertFileContains('leshouche',
                         """      DATA (IDUP(I,1,1),I=1,6)/2,-2,2,-2,2,-2/
      DATA (MOTHUP(1,I),I=1, 6)/  0,  0,  1,  1,  1,  1/
      DATA (MOTHUP(2,I),I=1, 6)/  0,  0,  2,  2,  2,  2/
      DATA (ICOLUP(1,I,1,1),I=1, 6)/501,  0,502,  0,503,  0/
      DATA (ICOLUP(2,I,1,1),I=1, 6)/  0,501,  0,502,  0,503/
      DATA (ICOLUP(1,I,2,1),I=1, 6)/501,  0,502,  0,503,  0/
      DATA (ICOLUP(2,I,2,1),I=1, 6)/  0,501,  0,503,  0,502/
      DATA (ICOLUP(1,I,3,1),I=1, 6)/502,  0,502,  0,503,  0/
      DATA (ICOLUP(2,I,3,1),I=1, 6)/  0,501,  0,501,  0,503/
      DATA (ICOLUP(1,I,4,1),I=1, 6)/503,  0,502,  0,503,  0/
      DATA (ICOLUP(2,I,4,1),I=1, 6)/  0,501,  0,501,  0,502/
      DATA (ICOLUP(1,I,5,1),I=1, 6)/502,  0,502,  0,503,  0/
      DATA (ICOLUP(2,I,5,1),I=1, 6)/  0,501,  0,503,  0,501/
      DATA (ICOLUP(1,I,6,1),I=1, 6)/503,  0,502,  0,503,  0/
      DATA (ICOLUP(2,I,6,1),I=1, 6)/  0,501,  0,502,  0,501/
""")

        # Test pdf output (for auto_dsig.f)
        self.assertEqual(exporter.get_pdf_lines(matrix_element, 2),
                         ("DOUBLE PRECISION u1\nDOUBLE PRECISION ux2",
                          "DATA u1/1*1D0/\nDATA ux2/1*1D0/",
                          """IF (ABS(LPP(1)) .GE. 1) THEN
LP=SIGN(1,LPP(1))
u1=PDG2PDF(ABS(LPP(1)),2*LP,XBK(1),DSQRT(Q2FACT(1)))
ENDIF
IF (ABS(LPP(2)) .GE. 1) THEN
LP=SIGN(1,LPP(2))
ux2=PDG2PDF(ABS(LPP(2)),-2*LP,XBK(2),DSQRT(Q2FACT(2)))
ENDIF
PD(0) = 0d0
IPROC = 0
IPROC=IPROC+1 ! u u~ > u u~ u u~
PD(IPROC)=PD(IPROC-1) + u1*ux2"""))

        # Test mg.sym
        writer = writers.FortranWriter(self.give_pos('test'))
        exporter.write_mg_sym_file(writer, matrix_element)
        writer.close()
        
        self.assertFileContains('test',
                         """      2
      2
      3
      5
      2
      4
      6
""")

    def test_generate_helas_diagrams_gg_gg(self):
        """Test calls for g g > g g"""

        # Set up local model

        mybasemodel = base_objects.Model()
        mypartlist = base_objects.ParticleList()
        myinterlist = base_objects.InteractionList()

        # A gluon
        mypartlist.append(base_objects.Particle({'name':'g',
                      'antiname':'g',
                      'spin':3,
                      'color':8,
                      'mass':'zero',
                      'width':'zero',
                      'texname':'g',
                      'antitexname':'g',
                      'line':'curly',
                      'charge':0.,
                      'pdg_code':21,
                      'propagating':True,
                      'is_part':True,
                      'self_antipart':True}))

        g = mypartlist[len(mypartlist) - 1]

        # Gluon self-couplings
        my_color_string = color.ColorString([color.f(0, 1, 2)])
        my_color_string.is_imaginary = True
        myinterlist.append(base_objects.Interaction({
                      'id': 2,
                      'particles': base_objects.ParticleList(\
                                            [g, \
                                             g, \
                                             g]),
                      'color': [my_color_string],
                      'lorentz':[''],
                      'couplings':{(0, 0):'GG'},
                      'orders':{'QCD':1}}))

        myinterlist.append(base_objects.Interaction({
                      'id': 3,
                      'particles': base_objects.ParticleList(\
                                            [g, \
                                             g, \
                                             g,
                                             g]),
                      'color': [color.ColorString([color.f(0, 1, -1),
                                                   color.f(2, 3, -1)]),
                                color.ColorString([color.f(2, 0, -1),
                                                   color.f(1, 3, -1)]),
                                color.ColorString([color.f(1, 2, -1),
                                                   color.f(0, 3, -1)])],
                      'lorentz':['gggg1', 'gggg2', 'gggg3'],
                      'couplings':{(0, 0):'GG', (1, 1):'GG', (2, 2):'GG'},
                      'orders':{'QCD':2}}))

        mybasemodel.set('particles', mypartlist)
        mybasemodel.set('interactions', myinterlist)

        myleglist = base_objects.LegList()

        myleglist.append(base_objects.Leg({'id':21,
                                         'state':False}))
        myleglist.append(base_objects.Leg({'id':21,
                                         'state':False}))
        myleglist.append(base_objects.Leg({'id':21,
                                         'state':True}))
        myleglist.append(base_objects.Leg({'id':21,
                                         'state':True}))

        myproc = base_objects.Process({'legs':myleglist,
                                       'model':mybasemodel})

        myamplitude = diagram_generation.Amplitude({'process': myproc})

        matrix_element = helas_objects.HelasMatrixElement(myamplitude)

        # Test Helas calls

        fortran_model = helas_call_writers.FortranHelasCallWriter(mybasemodel)

        self.assertEqual("\n".join(fortran_model.\
                                   get_matrix_element_calls(matrix_element)),
                         """CALL VXXXXX(P(0,1),zero,NHEL(1),-1*IC(1),W(1,1))
CALL VXXXXX(P(0,2),zero,NHEL(2),-1*IC(2),W(1,2))
CALL VXXXXX(P(0,3),zero,NHEL(3),+1*IC(3),W(1,3))
CALL VXXXXX(P(0,4),zero,NHEL(4),+1*IC(4),W(1,4))
# Amplitude(s) for diagram number 1
CALL GGGGXX(W(1,1),W(1,2),W(1,3),W(1,4),GG,AMP(1))
CALL GGGGXX(W(1,3),W(1,1),W(1,2),W(1,4),GG,AMP(2))
CALL GGGGXX(W(1,2),W(1,3),W(1,1),W(1,4),GG,AMP(3))
CALL JVVXXX(W(1,1),W(1,2),GG,zero,zero,W(1,5))
# Amplitude(s) for diagram number 2
CALL VVVXXX(W(1,3),W(1,4),W(1,5),GG,AMP(4))
CALL JVVXXX(W(1,1),W(1,3),GG,zero,zero,W(1,5))
# Amplitude(s) for diagram number 3
CALL VVVXXX(W(1,2),W(1,4),W(1,5),GG,AMP(5))
CALL JVVXXX(W(1,1),W(1,4),GG,zero,zero,W(1,5))
# Amplitude(s) for diagram number 4
CALL VVVXXX(W(1,2),W(1,3),W(1,5),GG,AMP(6))""")

        exporter = export_v4.ProcessExporterFortranME()

        # Test color matrix output
        self.assertEqual("\n".join(exporter.get_color_data_lines(\
                         matrix_element)),
                         """DATA Denom(1)/6/
DATA (CF(i,  1),i=  1,  6) /   19,   -2,   -2,   -2,   -2,    4/
C 1 Tr(1,2,3,4)
DATA Denom(2)/6/
DATA (CF(i,  2),i=  1,  6) /   -2,   19,   -2,    4,   -2,   -2/
C 1 Tr(1,2,4,3)
DATA Denom(3)/6/
DATA (CF(i,  3),i=  1,  6) /   -2,   -2,   19,   -2,    4,   -2/
C 1 Tr(1,3,2,4)
DATA Denom(4)/6/
DATA (CF(i,  4),i=  1,  6) /   -2,    4,   -2,   19,   -2,   -2/
C 1 Tr(1,3,4,2)
DATA Denom(5)/6/
DATA (CF(i,  5),i=  1,  6) /   -2,   -2,    4,   -2,   19,   -2/
C 1 Tr(1,4,2,3)
DATA Denom(6)/6/
DATA (CF(i,  6),i=  1,  6) /    4,   -2,   -2,   -2,   -2,   19/
C 1 Tr(1,4,3,2)""")

        # Test JAMP (color amplitude) output
        self.assertEqual("\n".join(exporter.get_JAMP_lines(matrix_element)),
                         """JAMP(1)=+2*(+AMP(3)-AMP(1)+AMP(4)-AMP(6))
JAMP(2)=+2*(+AMP(1)-AMP(2)-AMP(4)-AMP(5))
JAMP(3)=+2*(-AMP(3)+AMP(2)+AMP(5)+AMP(6))
JAMP(4)=+2*(+AMP(1)-AMP(2)-AMP(4)-AMP(5))
JAMP(5)=+2*(-AMP(3)+AMP(2)+AMP(5)+AMP(6))
JAMP(6)=+2*(+AMP(3)-AMP(1)+AMP(4)-AMP(6))""")

        # Test amp2 lines        
        amp2_lines = \
                 exporter.get_amp2_lines(matrix_element)
        self.assertEqual(amp2_lines,
                         ['AMP2(2)=AMP2(2)+AMP(4)*dconjg(AMP(4))',
                          'AMP2(3)=AMP2(3)+AMP(5)*dconjg(AMP(5))',
                          'AMP2(4)=AMP2(4)+AMP(6)*dconjg(AMP(6))'])
        
        # Test configs.inc file
        writer = writers.FortranWriter(self.give_pos('test'))
        nconfig, s_and_t_channels = exporter.write_configs_file(writer,
                                     matrix_element)
        writer.close()
        #print open(self.give_pos('test')).read()
        self.assertFileContains('test',
"""C     Diagram 2
      DATA MAPCONFIG(1)/2/
      DATA (IFOREST(I,-1,1),I=1,2)/4,3/
      DATA (SPROP(I,-1,1),I=1,1)/21/
      DATA TPRID(-1,1)/0/
C     Diagram 3
      DATA MAPCONFIG(2)/3/
      DATA (IFOREST(I,-1,2),I=1,2)/1,3/
      DATA TPRID(-1,2)/21/
      DATA (SPROP(I,-1,2),I=1,1)/0/
      DATA (IFOREST(I,-2,2),I=1,2)/-1,4/
C     Diagram 4
      DATA MAPCONFIG(3)/4/
      DATA (IFOREST(I,-1,3),I=1,2)/1,4/
      DATA TPRID(-1,3)/21/
      DATA (SPROP(I,-1,3),I=1,1)/0/
      DATA (IFOREST(I,-2,3),I=1,2)/-1,3/
C     Number of configs
      DATA MAPCONFIG(0)/3/
""")

        # Test dummy config_subproc_map.inc file
        writer = writers.FortranWriter(self.give_pos('test'))
        exporter.write_config_subproc_map_file(writer,
                                               s_and_t_channels)
        writer.close()
        #print open(self.give_pos('test')).read()
        self.assertFileContains('test',
"""      DATA CONFSUB(1,1)/1/
      DATA CONFSUB(1,2)/1/
      DATA CONFSUB(1,3)/1/
""")

    def test_generate_helas_diagrams_uu_susu(self):
        """Testing the helas diagram generation u u > su su with t-channel n1
        """

        myleglist = base_objects.LegList()

        myleglist.append(base_objects.Leg({'id':2,
                                         'state':False}))
        myleglist.append(base_objects.Leg({'id':2,
                                         'state':False}))
        myleglist.append(base_objects.Leg({'id':1000002,
                                         'state':True}))
        myleglist.append(base_objects.Leg({'id':1000002,
                                         'state':True}))

        myproc = base_objects.Process({'legs':myleglist,
                                       'model':self.mybasemodel})

        myamplitude = diagram_generation.Amplitude({'process': myproc})

        matrix_element = helas_objects.HelasMatrixElement(myamplitude, 1)

        # I have checked that the resulting Helas calls
        # below give identical result as MG4, apart from the sign! (AMP 1,2)
        self.assertEqual("\n".join(helas_call_writers.FortranHelasCallWriter(self.mybasemodel).\
                                   get_matrix_element_calls(matrix_element)),
                         """CALL OXXXXX(P(0,1),mu,NHEL(1),-1*IC(1),W(1,1))
CALL IXXXXX(P(0,2),mu,NHEL(2),+1*IC(2),W(1,2))
CALL SXXXXX(P(0,3),+1*IC(3),W(1,3))
CALL SXXXXX(P(0,4),+1*IC(4),W(1,4))
CALL FSOCXX(W(1,1),W(1,3),MGVX575,Mneu1,Wneu1,W(1,5))
# Amplitude(s) for diagram number 1
CALL IOSXXX(W(1,2),W(1,5),W(1,4),MGVX575,AMP(1))
CALL FSOCXX(W(1,1),W(1,4),MGVX575,Mneu1,Wneu1,W(1,5))
# Amplitude(s) for diagram number 2
CALL IOSXXX(W(1,2),W(1,5),W(1,3),MGVX575,AMP(2))""")

    def test_generate_helas_diagrams_zz_n1n1(self):
        """Testing the helas diagram generation z z > n1 n1 with t-channel n1
        """

        myleglist = base_objects.LegList()

        myleglist.append(base_objects.Leg({'id':23,
                                         'state':False}))
        myleglist.append(base_objects.Leg({'id':23,
                                         'state':False}))
        myleglist.append(base_objects.Leg({'id':1000022,
                                         'state':True}))
        myleglist.append(base_objects.Leg({'id':1000022,
                                         'state':True}))

        myproc = base_objects.Process({'legs':myleglist,
                                       'model':self.mybasemodel})

        myamplitude = diagram_generation.Amplitude({'process': myproc})

        matrix_element = helas_objects.HelasMatrixElement(myamplitude, 1)

        # I have checked that the resulting Helas calls
        # below give identical result as MG4
        self.assertEqual("\n".join(helas_call_writers.FortranHelasCallWriter(self.mybasemodel).\
                                   get_matrix_element_calls(matrix_element)),
                         """CALL VXXXXX(P(0,1),zmas,NHEL(1),-1*IC(1),W(1,1))
CALL VXXXXX(P(0,2),zmas,NHEL(2),-1*IC(2),W(1,2))
CALL OXXXXX(P(0,3),Mneu1,NHEL(3),+1*IC(3),W(1,3))
CALL IXXXXX(P(0,4),Mneu1,NHEL(4),-1*IC(4),W(1,4))
CALL FVOXXX(W(1,3),W(1,1),GZN11,Mneu1,Wneu1,W(1,5))
# Amplitude(s) for diagram number 1
CALL IOVXXX(W(1,4),W(1,5),W(1,2),GZN11,AMP(1))
CALL FVIXXX(W(1,4),W(1,1),GZN11,Mneu1,Wneu1,W(1,5))
# Amplitude(s) for diagram number 2
CALL IOVXXX(W(1,5),W(1,3),W(1,2),GZN11,AMP(2))""")

        exporter = export_v4.ProcessExporterFortranME()

        self.assertEqual(exporter.get_JAMP_lines(matrix_element)[0],
                         "JAMP(1)=-AMP(1)-AMP(2)")


    def test_generate_helas_diagrams_epem_elpelmepem(self):
        """Testing the helas diagram generation e+ e- > sl2+ sl2- e+ e-
        """

        # Set up model

        mypartlist = base_objects.ParticleList()
        myinterlist = base_objects.InteractionList()

        # A electron and positron
        mypartlist.append(base_objects.Particle({'name':'e-',
                      'antiname':'e+',
                      'spin':2,
                      'color':1,
                      'mass':'me',
                      'width':'zero',
                      'texname':'e^-',
                      'antitexname':'e^+',
                      'line':'straight',
                      'charge':-1.,
                      'pdg_code':11,
                      'propagating':True,
                      'is_part':True,
                      'self_antipart':False}))
        eminus = mypartlist[len(mypartlist) - 1]
        eplus = copy.copy(eminus)
        eplus.set('is_part', False)

        # A E slepton and its antiparticle
        mypartlist.append(base_objects.Particle({'name':'sl2-',
                      'antiname':'sl2+',
                      'spin':1,
                      'color':1,
                      'mass':'Msl2',
                      'width':'Wsl2',
                      'texname':'\tilde e^-',
                      'antitexname':'\tilde e^+',
                      'line':'dashed',
                      'charge':1.,
                      'pdg_code':1000011,
                      'propagating':True,
                      'is_part':True,
                      'self_antipart':False}))
        seminus = mypartlist[len(mypartlist) - 1]
        seplus = copy.copy(seminus)
        seplus.set('is_part', False)

        # A neutralino
        mypartlist.append(base_objects.Particle({'name':'n1',
                      'antiname':'n1',
                      'spin':2,
                      'color':1,
                      'mass':'Mneu1',
                      'width':'Wneu1',
                      'texname':'\chi_0^1',
                      'antitexname':'\chi_0^1',
                      'line':'straight',
                      'charge':0.,
                      'pdg_code':1000022,
                      'propagating':True,
                      'is_part':True,
                      'self_antipart':True}))
        n1 = mypartlist[len(mypartlist) - 1]

        # Coupling of n1 to e and se
        myinterlist.append(base_objects.Interaction({
                      'id': 103,
                      'particles': base_objects.ParticleList(\
                                            [n1, \
                                             eminus, \
                                             seplus]),
                      'color': [],
                      'lorentz':[''],
                      'couplings':{(0, 0):'MGVX350'},
                      'orders':{'QED':1}}))

        myinterlist.append(base_objects.Interaction({
                      'id': 104,
                      'particles': base_objects.ParticleList(\
                                            [eplus, \
                                             n1, \
                                             seminus]),
                      'color': [],
                      'lorentz':[''],
                      'couplings':{(0, 0):'MGVX494'},
                      'orders':{'QED':1}}))

        mybasemodel = base_objects.Model()
        mybasemodel.set('particles', mypartlist)
        mybasemodel.set('interactions', myinterlist)

        myleglist = base_objects.LegList()

        myleglist.append(base_objects.Leg({'id':-11,
                                         'state':False}))
        myleglist.append(base_objects.Leg({'id':11,
                                         'state':False}))
        myleglist.append(base_objects.Leg({'id':-1000011,
                                         'state':True}))
        myleglist.append(base_objects.Leg({'id':1000011,
                                         'state':True}))
        myleglist.append(base_objects.Leg({'id':-11,
                                         'state':True}))
        myleglist.append(base_objects.Leg({'id':11,
                                         'state':True}))

        myproc = base_objects.Process({'legs':myleglist,
                                       'model':mybasemodel})

        myamplitude = diagram_generation.Amplitude({'process': myproc})

        matrix_element = helas_objects.HelasMatrixElement(myamplitude, 1)

        #print myamplitude.get('process').nice_string()
        #print "\n".join(helas_call_writers.FortranHelasCallWriter().\
        #                get_matrix_element_calls(matrix_element))
        #print helas_call_writers.FortranHelasCallWriter().get_JAMP_line(matrix_element)



        # I have checked that the resulting Helas calls below give
        # identical result as MG4 (when fermionfactors are taken into
        # account)
        self.assertEqual(helas_call_writers.FortranHelasCallWriter(mybasemodel).\
                                   get_matrix_element_calls(matrix_element),
                         """CALL OXXXXX(P(0,1),me,NHEL(1),-1*IC(1),W(1,1))
CALL IXXXXX(P(0,2),me,NHEL(2),+1*IC(2),W(1,2))
CALL SXXXXX(P(0,3),+1*IC(3),W(1,3))
CALL SXXXXX(P(0,4),+1*IC(4),W(1,4))
CALL IXXXXX(P(0,5),me,NHEL(5),-1*IC(5),W(1,5))
CALL OXXXXX(P(0,6),me,NHEL(6),+1*IC(6),W(1,6))
CALL FSOXXX(W(1,1),W(1,3),MGVX350,Mneu1,Wneu1,W(1,7))
CALL FSIXXX(W(1,2),W(1,4),MGVX494,Mneu1,Wneu1,W(1,8))
CALL HIOXXX(W(1,5),W(1,7),MGVX494,Msl2,Wsl2,W(1,9))
# Amplitude(s) for diagram number 1
CALL IOSXXX(W(1,8),W(1,6),W(1,9),MGVX350,AMP(1))
CALL IXXXXX(P(0,1),me,NHEL(1),+1*IC(1),W(1,9))
CALL FSICXX(W(1,9),W(1,3),MGVX350,Mneu1,Wneu1,W(1,10))
CALL HIOXXX(W(1,10),W(1,6),MGVX350,Msl2,Wsl2,W(1,9))
CALL OXXXXX(P(0,2),me,NHEL(2),-1*IC(2),W(1,10))
CALL FSOCXX(W(1,10),W(1,4),MGVX494,Mneu1,Wneu1,W(1,11))
# Amplitude(s) for diagram number 2
CALL IOSXXX(W(1,5),W(1,11),W(1,9),MGVX494,AMP(2))
CALL FSIXXX(W(1,5),W(1,4),MGVX494,Mneu1,Wneu1,W(1,10))
CALL HIOXXX(W(1,2),W(1,7),MGVX494,Msl2,Wsl2,W(1,12))
# Amplitude(s) for diagram number 3
CALL IOSXXX(W(1,10),W(1,6),W(1,12),MGVX350,AMP(3))
CALL OXXXXX(P(0,5),me,NHEL(5),+1*IC(5),W(1,12))
CALL FSOCXX(W(1,12),W(1,4),MGVX494,Mneu1,Wneu1,W(1,7))
# Amplitude(s) for diagram number 4
CALL IOSXXX(W(1,2),W(1,7),W(1,9),MGVX494,AMP(4))
CALL FSOXXX(W(1,6),W(1,3),MGVX350,Mneu1,Wneu1,W(1,9))
CALL HIOXXX(W(1,8),W(1,1),MGVX350,Msl2,Wsl2,W(1,6))
# Amplitude(s) for diagram number 5
CALL IOSXXX(W(1,5),W(1,9),W(1,6),MGVX494,AMP(5))
CALL IXXXXX(P(0,6),me,NHEL(6),-1*IC(6),W(1,6))
CALL FSICXX(W(1,6),W(1,3),MGVX350,Mneu1,Wneu1,W(1,8))
CALL HIOXXX(W(1,8),W(1,1),MGVX350,Msl2,Wsl2,W(1,6))
# Amplitude(s) for diagram number 6
CALL IOSXXX(W(1,5),W(1,11),W(1,6),MGVX494,AMP(6))
# Amplitude(s) for diagram number 7
CALL IOSXXX(W(1,2),W(1,7),W(1,6),MGVX494,AMP(7))
CALL HIOXXX(W(1,10),W(1,1),MGVX350,Msl2,Wsl2,W(1,6))
# Amplitude(s) for diagram number 8
CALL IOSXXX(W(1,2),W(1,9),W(1,6),MGVX494,AMP(8))""".split('\n'))

        # Test find_outgoing_number
        goal_numbers = [1, 2, 3, 2, 3, 1, 2, 3, 1, 1, 3, 2, 3, 3]

        i = 0
        for wf in matrix_element.get_all_wavefunctions():
            if not wf.get('interaction_id'):
                continue
            self.assertEqual(wf.find_outgoing_number(), goal_numbers[i])
            i += 1

        # Test get_used_lorentz
        # Wavefunctions
        goal_lorentz_list = [(('',), (), 1), (('',), (), 2), (('',), (), 3),
                             (('',), (1,), 2),(('',), (), 3), (('',), (1,), 1),
                             (('',), (), 2), (('',), (), 3),(('',), (1,), 1),
                             (('',), (), 1), (('',), (), 3),(('',), (1,), 2),
                             (('',), (), 3), (('',), (), 3)]
        # Amplitudes
        goal_lorentz_list += [(('',), (), 0)] * 8
        self.assertEqual(matrix_element.get_used_lorentz(),
                         goal_lorentz_list)


    def test_generate_helas_diagrams_uu_susug(self):
        """Testing the helas diagram generation u u > su su with t-channel n1
        """

        myleglist = base_objects.LegList()

        myleglist.append(base_objects.Leg({'id':2,
                                         'state':False}))
        myleglist.append(base_objects.Leg({'id':2,
                                         'state':False}))
        myleglist.append(base_objects.Leg({'id':1000002,
                                         'state':True}))
        myleglist.append(base_objects.Leg({'id':1000002,
                                         'state':True}))
        myleglist.append(base_objects.Leg({'id':21,
                                         'state':True}))

        myproc = base_objects.Process({'legs':myleglist,
                                       'model':self.mybasemodel})

        myamplitude = diagram_generation.Amplitude({'process': myproc})

        matrix_element = helas_objects.HelasMatrixElement(myamplitude, 1)

        # I have checked that the resulting Helas calls
        # below give identical result as MG4, apart from sign! (AMP 1,2,5,6)
        self.assertEqual(helas_call_writers.FortranHelasCallWriter(self.mybasemodel).\
                                   get_matrix_element_calls(matrix_element),
                         """CALL OXXXXX(P(0,1),mu,NHEL(1),-1*IC(1),W(1,1))
CALL IXXXXX(P(0,2),mu,NHEL(2),+1*IC(2),W(1,2))
CALL SXXXXX(P(0,3),+1*IC(3),W(1,3))
CALL SXXXXX(P(0,4),+1*IC(4),W(1,4))
CALL VXXXXX(P(0,5),zero,NHEL(5),+1*IC(5),W(1,5))
CALL FSOCXX(W(1,1),W(1,3),MGVX575,Mneu1,Wneu1,W(1,6))
CALL FVIXXX(W(1,2),W(1,5),GG,mu,zero,W(1,7))
# Amplitude(s) for diagram number 1
CALL IOSXXX(W(1,7),W(1,6),W(1,4),MGVX575,AMP(1))
CALL HVSXXX(W(1,5),W(1,4),MGVX74,Musq2,Wusq2,W(1,8))
# Amplitude(s) for diagram number 2
CALL IOSXXX(W(1,2),W(1,6),W(1,8),MGVX575,AMP(2))
CALL FSOCXX(W(1,1),W(1,4),MGVX575,Mneu1,Wneu1,W(1,6))
# Amplitude(s) for diagram number 3
CALL IOSXXX(W(1,7),W(1,6),W(1,3),MGVX575,AMP(3))
CALL HVSXXX(W(1,5),W(1,3),MGVX74,Musq2,Wusq2,W(1,7))
# Amplitude(s) for diagram number 4
CALL IOSXXX(W(1,2),W(1,6),W(1,7),MGVX575,AMP(4))
CALL FVOCXX(W(1,1),W(1,5),GG,mu,zero,W(1,6))
CALL FSIXXX(W(1,2),W(1,3),MGVX575,Mneu1,Wneu1,W(1,5))
# Amplitude(s) for diagram number 5
CALL IOSCXX(W(1,5),W(1,6),W(1,4),MGVX575,AMP(5))
CALL FSIXXX(W(1,2),W(1,4),MGVX575,Mneu1,Wneu1,W(1,9))
# Amplitude(s) for diagram number 6
CALL IOSCXX(W(1,9),W(1,6),W(1,3),MGVX575,AMP(6))
# Amplitude(s) for diagram number 7
CALL IOSCXX(W(1,5),W(1,1),W(1,8),MGVX575,AMP(7))
# Amplitude(s) for diagram number 8
CALL IOSCXX(W(1,9),W(1,1),W(1,7),MGVX575,AMP(8))""".split('\n'))

    def test_generate_helas_diagrams_enu_enu(self):
        """Testing the helas diagram generation e- nubar > e- nubar
        """

        # Set up model

        mypartlist = base_objects.ParticleList()
        myinterlist = base_objects.InteractionList()

        # A electron and positron
        mypartlist.append(base_objects.Particle({'name':'e-',
                      'antiname':'e+',
                      'spin':2,
                      'color':1,
                      'mass':'me',
                      'width':'zero',
                      'texname':'e^-',
                      'antitexname':'e^+',
                      'line':'straight',
                      'charge':-1.,
                      'pdg_code':11,
                      'propagating':True,
                      'is_part':True,
                      'self_antipart':False}))
        eminus = mypartlist[len(mypartlist) - 1]
        eplus = copy.copy(eminus)
        eplus.set('is_part', False)

        # A neutrino
        mypartlist.append(base_objects.Particle({'name':'ve',
                      'antiname':'ve~',
                      'spin':2,
                      'color':1,
                      'mass':'zero',
                      'width':'zero',
                      'texname':'\nu_e',
                      'antitexname':'\bar\nu_e',
                      'line':'straight',
                      'charge':0.,
                      'pdg_code':12,
                      'propagating':True,
                      'is_part':True,
                      'self_antipart':False}))
        nu = mypartlist[len(mypartlist) - 1]
        nubar = copy.copy(nu)
        nubar.set('is_part', False)

        # A W
        mypartlist.append(base_objects.Particle({'name':'W+',
                      'antiname':'W-',
                      'spin':3,
                      'color':1,
                      'mass':'MW',
                      'width':'WW',
                      'texname':'W^+',
                      'antitexname':'W^-',
                     'line':'wavy',
                      'charge':1.,
                      'pdg_code':24,
                      'propagating':True,
                      'is_part':True,
                      'self_antipart':False}))
        Wplus = mypartlist[len(mypartlist) - 1]
        Wminus = copy.copy(Wplus)
        Wminus.set('is_part', False)

        # Coupling of W- e+ nu_e

        myinterlist.append(base_objects.Interaction({
            'id': 1,
            'particles': base_objects.ParticleList(\
                                            [eplus, \
                                             nu, \
                                             Wminus]),
            'color': [],
            'lorentz':[''],
            'couplings':{(0, 0):'MGVX27'},
            'orders':{'QED':1}}))
        myinterlist.append(base_objects.Interaction({
            'id': 2,
            'particles': base_objects.ParticleList(\
                                            [nubar, \
                                             eminus, \
                                             Wplus]),
            'color': [],
            'lorentz':[''],
            'couplings':{(0, 0):'MGVX27'},
            'orders':{'QED':1}}))

        mybasemodel = base_objects.Model()
        mybasemodel.set('particles', mypartlist)
        mybasemodel.set('interactions', myinterlist)

        myleglist = base_objects.LegList()

        myleglist.append(base_objects.Leg({'id':11,
                                         'state':False}))
        myleglist.append(base_objects.Leg({'id':-12,
                                         'state':False}))
        myleglist.append(base_objects.Leg({'id':11,
                                         'state':True}))
        myleglist.append(base_objects.Leg({'id':-12,
                                         'state':True}))

        myproc = base_objects.Process({'legs':myleglist,
                                       'model':mybasemodel})

        myamplitude = diagram_generation.Amplitude({'process': myproc})

        matrix_element = helas_objects.HelasMatrixElement(myamplitude, 1)

        # I have checked that the resulting Helas calls
        # below give identical result as MG4
        self.assertEqual("\n".join(helas_call_writers.FortranHelasCallWriter(mybasemodel).\
                                   get_matrix_element_calls(matrix_element)),
                         """CALL IXXXXX(P(0,1),me,NHEL(1),+1*IC(1),W(1,1))
CALL OXXXXX(P(0,2),zero,NHEL(2),-1*IC(2),W(1,2))
CALL OXXXXX(P(0,3),me,NHEL(3),+1*IC(3),W(1,3))
CALL IXXXXX(P(0,4),zero,NHEL(4),-1*IC(4),W(1,4))
CALL JIOXXX(W(1,1),W(1,2),MGVX27,MW,WW,W(1,5))
# Amplitude(s) for diagram number 1
CALL IOVXXX(W(1,4),W(1,3),W(1,5),MGVX27,AMP(1))""")

    def test_generate_helas_diagrams_WWWW(self):
        """Testing the helas diagram generation W+ W- > W+ W-
        """

        # Set up model

        mypartlist = base_objects.ParticleList()
        myinterlist = base_objects.InteractionList()

        # A W
        mypartlist.append(base_objects.Particle({'name':'W+',
                      'antiname':'W-',
                      'spin':3,
                      'color':1,
                      'mass':'MW',
                      'width':'WW',
                      'texname':'W^+',
                      'antitexname':'W^-',
                      'line':'wavy',
                      'charge':1.,
                      'pdg_code':24,
                      'propagating':True,
                      'is_part':True,
                      'self_antipart':False}))
        Wplus = mypartlist[len(mypartlist) - 1]
        Wminus = copy.copy(Wplus)
        Wminus.set('is_part', False)

        # A photon
        mypartlist.append(base_objects.Particle({'name':'a',
                      'antiname':'a',
                      'spin':3,
                      'color':1,
                      'mass':'zero',
                      'width':'zero',
                      'texname':'\gamma',
                      'antitexname':'\gamma',
                      'line':'wavy',
                      'charge':0.,
                      'pdg_code':22,
                      'propagating':True,
                      'is_part':True,
                      'self_antipart':True}))
        a = mypartlist[len(mypartlist) - 1]

        # Z
        mypartlist.append(base_objects.Particle({'name':'Z',
                      'antiname':'Z',
                      'spin':3,
                      'color':1,
                      'mass':'MZ',
                      'width':'WZ',
                      'texname':'Z',
                      'antitexname':'Z',
                      'line':'wavy',
                      'charge':0.,
                      'pdg_code':23,
                      'propagating':True,
                      'is_part':True,
                      'self_antipart':True}))
        Z = mypartlist[len(mypartlist) - 1]


        # WWZ and WWa couplings

        myinterlist.append(base_objects.Interaction({
            'id': 1,
            'particles': base_objects.ParticleList(\
                                            [Wplus, \
                                             Wminus, \
                                             a]),
            'color': [],
            'lorentz':[''],
            'couplings':{(0, 0):'MGVX3'},
            'orders':{'QED':1}}))

        myinterlist.append(base_objects.Interaction({
            'id': 2,
            'particles': base_objects.ParticleList(\
                                            [Wplus, \
                                             Wminus, \
                                             Z]),
            'color': [],
            'lorentz':[''],
            'couplings':{(0, 0):'MGVX5'},
            'orders':{'QED':1}}))

        myinterlist.append(base_objects.Interaction({
            'id': 3,
            'particles': base_objects.ParticleList(\
                                            [Wplus, \
                                             Wminus, \
                                             Wplus,
                                             Wminus]),
            'color': [],
            'lorentz':['WWVVN'],
            'couplings':{(0, 0):'MGVX6'},
            'orders':{'QED':2}}))

        mybasemodel = base_objects.Model()
        mybasemodel.set('particles', mypartlist)
        mybasemodel.set('interactions', myinterlist)

        myleglist = base_objects.LegList()

        myleglist.append(base_objects.Leg({'id':24,
                                         'state':False}))
        myleglist.append(base_objects.Leg({'id':-24,
                                         'state':False}))
        myleglist.append(base_objects.Leg({'id':24,
                                         'state':True}))
        myleglist.append(base_objects.Leg({'id':-24,
                                         'state':True}))

        myproc = base_objects.Process({'legs':myleglist,
                                       'model':mybasemodel})

        myamplitude = diagram_generation.Amplitude({'process': myproc})

        matrix_element = helas_objects.HelasMatrixElement(myamplitude, 1)

        # I have checked that the resulting Helas calls below give
        # identical result as MG4.  Note that this looks like it uses
        # incoming bosons instead of outgoing though
        self.assertEqual("\n".join(helas_call_writers.FortranHelasCallWriter(mybasemodel).\
                                   get_matrix_element_calls(matrix_element)),
                         """CALL VXXXXX(P(0,1),MW,NHEL(1),-1*IC(1),W(1,1))
CALL VXXXXX(P(0,2),MW,NHEL(2),-1*IC(2),W(1,2))
CALL VXXXXX(P(0,3),MW,NHEL(3),+1*IC(3),W(1,3))
CALL VXXXXX(P(0,4),MW,NHEL(4),+1*IC(4),W(1,4))
# Amplitude(s) for diagram number 1
CALL W3W3NX(W(1,2),W(1,1),W(1,3),W(1,4),MGVX6,DUM0,AMP(1))
CALL JVVXXX(W(1,2),W(1,1),MGVX3,zero,zero,W(1,5))
# Amplitude(s) for diagram number 2
CALL VVVXXX(W(1,3),W(1,4),W(1,5),MGVX3,AMP(2))
CALL JVVXXX(W(1,2),W(1,1),MGVX5,MZ,WZ,W(1,5))
# Amplitude(s) for diagram number 3
CALL VVVXXX(W(1,3),W(1,4),W(1,5),MGVX5,AMP(3))
CALL JVVXXX(W(1,3),W(1,1),MGVX3,zero,zero,W(1,5))
# Amplitude(s) for diagram number 4
CALL VVVXXX(W(1,2),W(1,4),W(1,5),MGVX3,AMP(4))
CALL JVVXXX(W(1,3),W(1,1),MGVX5,MZ,WZ,W(1,5))
# Amplitude(s) for diagram number 5
CALL VVVXXX(W(1,2),W(1,4),W(1,5),MGVX5,AMP(5))""")

    def test_generate_helas_diagrams_WWZA(self):
        """Testing the helas diagram generation W+ W- > Z A
        """

        # Set up model

        mypartlist = base_objects.ParticleList()
        myinterlist = base_objects.InteractionList()

        # A W
        mypartlist.append(base_objects.Particle({'name':'W+',
                      'antiname':'W-',
                      'spin':3,
                      'color':1,
                      'mass':'MW',
                      'width':'WW',
                      'texname':'W^+',
                      'antitexname':'W^-',
                      'line':'wavy',
                      'charge':1.,
                      'pdg_code':24,
                      'propagating':True,
                      'is_part':True,
                      'self_antipart':False}))
        Wplus = mypartlist[len(mypartlist) - 1]
        Wminus = copy.copy(Wplus)
        Wminus.set('is_part', False)

        # A photon
        mypartlist.append(base_objects.Particle({'name':'a',
                      'antiname':'a',
                      'spin':3,
                      'color':1,
                      'mass':'zero',
                      'width':'zero',
                      'texname':'\gamma',
                      'antitexname':'\gamma',
                      'line':'wavy',
                      'charge':0.,
                      'pdg_code':22,
                      'propagating':True,
                      'is_part':True,
                      'self_antipart':True}))
        a = mypartlist[len(mypartlist) - 1]

        # Z
        mypartlist.append(base_objects.Particle({'name':'Z',
                      'antiname':'Z',
                      'spin':3,
                      'color':1,
                      'mass':'MZ',
                      'width':'WZ',
                      'texname':'Z',
                      'antitexname':'Z',
                      'line':'wavy',
                      'charge':0.,
                      'pdg_code':23,
                      'propagating':True,
                      'is_part':True,
                      'self_antipart':True}))
        Z = mypartlist[len(mypartlist) - 1]


        # WWZ and WWa couplings

        myinterlist.append(base_objects.Interaction({
            'id': 1,
            'particles': base_objects.ParticleList(\
                                            [Wplus, \
                                             Wminus, \
                                             a]),
            'color': [],
            'lorentz':[''],
            'couplings':{(0, 0):'MGVX3'},
            'orders':{'QED':1}}))

        myinterlist.append(base_objects.Interaction({
            'id': 2,
            'particles': base_objects.ParticleList(\
                                            [Wminus, \
                                             Wplus, \
                                             Z]),
            'color': [],
            'lorentz':[''],
            'couplings':{(0, 0):'MGVX5'},
            'orders':{'QED':1}}))

        myinterlist.append(base_objects.Interaction({
            'id': 3,
            'particles': base_objects.ParticleList(\
                                            [Wplus, \
                                             Wminus, \
                                             Wplus,
                                             Wminus]),
            'color': [],
            'lorentz':['WWVVN'],
            'couplings':{(0, 0):'MGVX6'},
            'orders':{'QED':2}}))

        myinterlist.append(base_objects.Interaction({
            'id': 4,
            'particles': base_objects.ParticleList(\
                                            [Wplus, \
                                             a, \
                                             Wminus,
                                             a]),
            'color': [],
            'lorentz':['WWVVN'],
            'couplings':{(0, 0):'MGVX4'},
            'orders':{'QED':2}}))

        myinterlist.append(base_objects.Interaction({
            'id': 5,
            'particles': base_objects.ParticleList(\
                                            [Wplus, \
                                             a, \
                                             Wminus,
                                             Z]),
            'color': [],
            'lorentz':['WWVVN'],
            'couplings':{(0, 0):'MGVX7'},
            'orders':{'QED':2}}))

        myinterlist.append(base_objects.Interaction({
            'id': 6,
            'particles': base_objects.ParticleList(\
                                            [Wplus, \
                                             Z, \
                                             Wminus,
                                             Z]),
            'color': [],
            'lorentz':['WWVVN'],
            'couplings':{(0, 0):'MGVX8'},
            'orders':{'QED':2}}))


        mybasemodel = base_objects.Model()
        mybasemodel.set('particles', mypartlist)
        mybasemodel.set('interactions', myinterlist)

        myleglist = base_objects.LegList()

        myleglist.append(base_objects.Leg({'id':24,
                                         'state':False}))
        myleglist.append(base_objects.Leg({'id':-24,
                                         'state':False}))
        myleglist.append(base_objects.Leg({'id':23,
                                         'state':True}))
        myleglist.append(base_objects.Leg({'id':22,
                                         'state':True}))

        myproc = base_objects.Process({'legs':myleglist,
                                       'model':mybasemodel})

        myamplitude = diagram_generation.Amplitude({'process': myproc})

        matrix_element = helas_objects.HelasMatrixElement(myamplitude, 1)

        # I have checked that the resulting Helas calls below give
        # identical result as MG4.
        self.assertEqual("\n".join(helas_call_writers.FortranHelasCallWriter(mybasemodel).\
                                   get_matrix_element_calls(matrix_element)),
                         """CALL VXXXXX(P(0,1),MW,NHEL(1),-1*IC(1),W(1,1))
CALL VXXXXX(P(0,2),MW,NHEL(2),-1*IC(2),W(1,2))
CALL VXXXXX(P(0,3),MZ,NHEL(3),+1*IC(3),W(1,3))
CALL VXXXXX(P(0,4),zero,NHEL(4),+1*IC(4),W(1,4))
# Amplitude(s) for diagram number 1
CALL W3W3NX(W(1,2),W(1,4),W(1,1),W(1,3),MGVX7,DUM0,AMP(1))
CALL JVVXXX(W(1,3),W(1,1),MGVX5,MW,WW,W(1,5))
# Amplitude(s) for diagram number 2
CALL VVVXXX(W(1,2),W(1,5),W(1,4),MGVX3,AMP(2))
CALL JVVXXX(W(1,1),W(1,4),MGVX3,MW,WW,W(1,5))
# Amplitude(s) for diagram number 3
CALL VVVXXX(W(1,5),W(1,2),W(1,3),MGVX5,AMP(3))""")


    def test_generate_helas_diagrams_WWWWA(self):
        """Testing the helas diagram generation W+ W- > W+ W- a
        """

        # Set up model

        mypartlist = base_objects.ParticleList()
        myinterlist = base_objects.InteractionList()

        # A W
        mypartlist.append(base_objects.Particle({'name':'W+',
                      'antiname':'W-',
                      'spin':3,
                      'color':1,
                      'mass':'MW',
                      'width':'WW',
                      'texname':'W^+',
                      'antitexname':'W^-',
                      'line':'wavy',
                      'charge':1.,
                      'pdg_code':24,
                      'propagating':True,
                      'is_part':True,
                      'self_antipart':False}))
        Wplus = mypartlist[len(mypartlist) - 1]
        Wminus = copy.copy(Wplus)
        Wminus.set('is_part', False)

        # A photon
        mypartlist.append(base_objects.Particle({'name':'a',
                      'antiname':'a',
                      'spin':3,
                      'color':1,
                      'mass':'zero',
                      'width':'zero',
                      'texname':'\gamma',
                      'antitexname':'\gamma',
                      'line':'wavy',
                      'charge':0.,
                      'pdg_code':22,
                      'propagating':True,
                      'is_part':True,
                      'self_antipart':True}))
        a = mypartlist[len(mypartlist) - 1]

        # Z
        mypartlist.append(base_objects.Particle({'name':'Z',
                      'antiname':'Z',
                      'spin':3,
                      'color':1,
                      'mass':'MZ',
                      'width':'WZ',
                      'texname':'Z',
                      'antitexname':'Z',
                      'line':'wavy',
                      'charge':0.,
                      'pdg_code':23,
                      'propagating':True,
                      'is_part':True,
                      'self_antipart':True}))
        Z = mypartlist[len(mypartlist) - 1]


        # WWZ and WWa couplings

        myinterlist.append(base_objects.Interaction({
            'id': 1,
            'particles': base_objects.ParticleList(\
                                            [Wplus, \
                                             Wminus, \
                                             a]),
            'color': [],
            'lorentz':[''],
            'couplings':{(0, 0):'MGVX3'},
            'orders':{'QED':1}}))

        myinterlist.append(base_objects.Interaction({
            'id': 2,
            'particles': base_objects.ParticleList(\
                                            [Wminus, \
                                             Wplus, \
                                             Z]),
            'color': [],
            'lorentz':[''],
            'couplings':{(0, 0):'MGVX5'},
            'orders':{'QED':1}}))

        myinterlist.append(base_objects.Interaction({
            'id': 3,
            'particles': base_objects.ParticleList(\
                                            [Wplus, \
                                             Wminus, \
                                             Wplus,
                                             Wminus]),
            'color': [],
            'lorentz':['WWVVN'],
            'couplings':{(0, 0):'MGVX6'},
            'orders':{'QED':2}}))

        myinterlist.append(base_objects.Interaction({
            'id': 4,
            'particles': base_objects.ParticleList(\
                                            [Wplus, \
                                             a, \
                                             Wminus,
                                             a]),
            'color': [],
            'lorentz':['WWVVN'],
            'couplings':{(0, 0):'MGVX4'},
            'orders':{'QED':2}}))

        myinterlist.append(base_objects.Interaction({
            'id': 5,
            'particles': base_objects.ParticleList(\
                                            [Wplus, \
                                             a, \
                                             Wminus,
                                             Z]),
            'color': [],
            'lorentz':['WWVVN'],
            'couplings':{(0, 0):'MGVX7'},
            'orders':{'QED':2}}))

        myinterlist.append(base_objects.Interaction({
            'id': 6,
            'particles': base_objects.ParticleList(\
                                            [Wplus, \
                                             Z, \
                                             Wminus,
                                             Z]),
            'color': [],
            'lorentz':['WWVVN'],
            'couplings':{(0, 0):'MGVX8'},
            'orders':{'QED':2}}))


        mybasemodel = base_objects.Model()
        mybasemodel.set('particles', mypartlist)
        mybasemodel.set('interactions', myinterlist)

        myleglist = base_objects.LegList()

        myleglist.append(base_objects.Leg({'id':24,
                                         'state':False}))
        myleglist.append(base_objects.Leg({'id':-24,
                                         'state':False}))
        myleglist.append(base_objects.Leg({'id':24,
                                         'state':True}))
        myleglist.append(base_objects.Leg({'id':-24,
                                         'state':True}))
        myleglist.append(base_objects.Leg({'id':22,
                                         'state':True}))

        myproc = base_objects.Process({'legs':myleglist,
                                       'model':mybasemodel})

        myamplitude = diagram_generation.Amplitude({'process': myproc})

        matrix_element = helas_objects.HelasMatrixElement(myamplitude, 1)

        #print myamplitude.get('process').nice_string()
        #print myamplitude.get('diagrams').nice_string()

        #print "Keys:"
        #for diagram in matrix_element.get('diagrams'):
        #    for wf in diagram.get('wavefunctions'):
        #        print wf.get_call_key()
        #    print diagram.get('amplitude').get_call_key()

        # I have checked that the resulting Helas calls below give
        # identical result as MG4.
        self.assertEqual(helas_call_writers.FortranHelasCallWriter(mybasemodel).\
                                   get_matrix_element_calls(matrix_element),
                         """CALL VXXXXX(P(0,1),MW,NHEL(1),-1*IC(1),W(1,1))
CALL VXXXXX(P(0,2),MW,NHEL(2),-1*IC(2),W(1,2))
CALL VXXXXX(P(0,3),MW,NHEL(3),+1*IC(3),W(1,3))
CALL VXXXXX(P(0,4),MW,NHEL(4),+1*IC(4),W(1,4))
CALL VXXXXX(P(0,5),zero,NHEL(5),+1*IC(5),W(1,5))
CALL JVVXXX(W(1,2),W(1,1),MGVX3,zero,zero,W(1,6))
CALL JVVXXX(W(1,5),W(1,3),MGVX3,MW,WW,W(1,7))
# Amplitude(s) for diagram number 1
CALL VVVXXX(W(1,7),W(1,4),W(1,6),MGVX3,AMP(1))
CALL JVVXXX(W(1,1),W(1,2),MGVX5,MZ,WZ,W(1,8))
# Amplitude(s) for diagram number 2
CALL VVVXXX(W(1,4),W(1,7),W(1,8),MGVX5,AMP(2))
CALL JVVXXX(W(1,4),W(1,5),MGVX3,MW,WW,W(1,9))
# Amplitude(s) for diagram number 3
CALL VVVXXX(W(1,3),W(1,9),W(1,6),MGVX3,AMP(3))
# Amplitude(s) for diagram number 4
CALL VVVXXX(W(1,9),W(1,3),W(1,8),MGVX5,AMP(4))
# Amplitude(s) for diagram number 5
CALL W3W3NX(W(1,3),W(1,5),W(1,4),W(1,6),MGVX4,DUM0,AMP(5))
# Amplitude(s) for diagram number 6
CALL W3W3NX(W(1,3),W(1,5),W(1,4),W(1,8),MGVX7,DUM0,AMP(6))
CALL JVVXXX(W(1,3),W(1,1),MGVX3,zero,zero,W(1,8))
CALL JVVXXX(W(1,5),W(1,2),MGVX3,MW,WW,W(1,6))
# Amplitude(s) for diagram number 7
CALL VVVXXX(W(1,6),W(1,4),W(1,8),MGVX3,AMP(7))
CALL JVVXXX(W(1,1),W(1,3),MGVX5,MZ,WZ,W(1,10))
# Amplitude(s) for diagram number 8
CALL VVVXXX(W(1,4),W(1,6),W(1,10),MGVX5,AMP(8))
# Amplitude(s) for diagram number 9
CALL VVVXXX(W(1,2),W(1,9),W(1,8),MGVX3,AMP(9))
# Amplitude(s) for diagram number 10
CALL VVVXXX(W(1,9),W(1,2),W(1,10),MGVX5,AMP(10))
# Amplitude(s) for diagram number 11
CALL W3W3NX(W(1,2),W(1,5),W(1,4),W(1,8),MGVX4,DUM0,AMP(11))
# Amplitude(s) for diagram number 12
CALL W3W3NX(W(1,2),W(1,5),W(1,4),W(1,10),MGVX7,DUM0,AMP(12))
CALL JVVXXX(W(1,1),W(1,5),MGVX3,MW,WW,W(1,10))
CALL JVVXXX(W(1,2),W(1,4),MGVX3,zero,zero,W(1,8))
# Amplitude(s) for diagram number 13
CALL VVVXXX(W(1,3),W(1,10),W(1,8),MGVX3,AMP(13))
CALL JVVXXX(W(1,4),W(1,2),MGVX5,MZ,WZ,W(1,9))
# Amplitude(s) for diagram number 14
CALL VVVXXX(W(1,10),W(1,3),W(1,9),MGVX5,AMP(14))
CALL JVVXXX(W(1,3),W(1,4),MGVX3,zero,zero,W(1,11))
# Amplitude(s) for diagram number 15
CALL VVVXXX(W(1,2),W(1,10),W(1,11),MGVX3,AMP(15))
CALL JVVXXX(W(1,4),W(1,3),MGVX5,MZ,WZ,W(1,12))
# Amplitude(s) for diagram number 16
CALL VVVXXX(W(1,10),W(1,2),W(1,12),MGVX5,AMP(16))
# Amplitude(s) for diagram number 17
CALL W3W3NX(W(1,2),W(1,4),W(1,3),W(1,10),MGVX6,DUM0,AMP(17))
# Amplitude(s) for diagram number 18
CALL VVVXXX(W(1,7),W(1,1),W(1,8),MGVX3,AMP(18))
# Amplitude(s) for diagram number 19
CALL VVVXXX(W(1,1),W(1,7),W(1,9),MGVX5,AMP(19))
# Amplitude(s) for diagram number 20
CALL VVVXXX(W(1,6),W(1,1),W(1,11),MGVX3,AMP(20))
# Amplitude(s) for diagram number 21
CALL VVVXXX(W(1,1),W(1,6),W(1,12),MGVX5,AMP(21))
CALL JW3WNX(W(1,3),W(1,1),W(1,2),MGVX6,DUM0,MW,WW,W(1,12))
# Amplitude(s) for diagram number 22
CALL VVVXXX(W(1,12),W(1,4),W(1,5),MGVX3,AMP(22))
CALL JW3WNX(W(1,1),W(1,2),W(1,4),MGVX6,DUM0,MW,WW,W(1,12))
# Amplitude(s) for diagram number 23
CALL VVVXXX(W(1,3),W(1,12),W(1,5),MGVX3,AMP(23))
CALL JW3WNX(W(1,1),W(1,5),W(1,2),MGVX4,DUM0,zero,zero,W(1,12))
# Amplitude(s) for diagram number 24
CALL VVVXXX(W(1,3),W(1,4),W(1,12),MGVX3,AMP(24))
CALL JW3WNX(W(1,2),W(1,5),W(1,1),MGVX7,DUM0,MZ,WZ,W(1,12))
# Amplitude(s) for diagram number 25
CALL VVVXXX(W(1,4),W(1,3),W(1,12),MGVX5,AMP(25))
CALL JW3WNX(W(1,1),W(1,3),W(1,4),MGVX6,DUM0,MW,WW,W(1,12))
# Amplitude(s) for diagram number 26
CALL VVVXXX(W(1,2),W(1,12),W(1,5),MGVX3,AMP(26))
CALL JW3WNX(W(1,1),W(1,5),W(1,3),MGVX4,DUM0,zero,zero,W(1,12))
# Amplitude(s) for diagram number 27
CALL VVVXXX(W(1,2),W(1,4),W(1,12),MGVX3,AMP(27))
CALL JW3WNX(W(1,3),W(1,5),W(1,1),MGVX7,DUM0,MZ,WZ,W(1,12))
# Amplitude(s) for diagram number 28
CALL VVVXXX(W(1,4),W(1,2),W(1,12),MGVX5,AMP(28))""".split('\n'))

    def test_helas_diagrams_gg_gogo_go_tt1x_t_wpb(self):
        """Testing g g > go go, (go > t t1~, t > w+ b)
        """

        # Set up model

        mypartlist = base_objects.ParticleList()
        myinterlist = base_objects.InteractionList()

        # A gluon and gluino
        mypartlist.append(base_objects.Particle({'name':'g',
                      'antiname':'g',
                      'spin':3,
                      'color':8,
                      'mass':'zero',
                      'width':'zero',
                      'texname':'g',
                      'antitexname':'g',
                      'line':'curly',
                      'charge':0.,
                      'pdg_code':21,
                      'propagating':True,
                      'is_part':True,
                      'self_antipart':True}))
        g = mypartlist[-1]

        mypartlist.append(base_objects.Particle({'name':'go',
                      'antiname':'go',
                      'spin':2,
                      'color':8,
                      'mass':'MGO',
                      'width':'WGO',
                      'texname':'g',
                      'antitexname':'g',
                      'line':'curly',
                      'charge':0.,
                      'pdg_code':1000021,
                      'propagating':True,
                      'is_part':True,
                      'self_antipart':True}))
        go = mypartlist[-1]

        # A top quark and stop squark
        mypartlist.append(base_objects.Particle({'name':'t',
                      'antiname':'t~',
                      'spin':2,
                      'color':3,
                      'mass':'MT',
                      'width':'WT',
                      'texname':'t',
                      'antitexname':'\bar t',
                      'line':'straight',
                      'charge':2. / 3.,
                      'pdg_code':6,
                      'propagating':True,
                      'is_part':True,
                      'self_antipart':False}))
        t = mypartlist[len(mypartlist) - 1]
        antit = copy.copy(t)
        antit.set('is_part', False)

        mypartlist.append(base_objects.Particle({'name':'t1',
                      'antiname':'t1~',
                      'spin':0,
                      'color':3,
                      'mass':'MT1',
                      'width':'WT1',
                      'texname':'t1',
                      'antitexname':'\bar t1',
                      'line':'dashed',
                      'charge':2. / 3.,
                      'pdg_code':1000006,
                      'propagating':True,
                      'is_part':True,
                      'self_antipart':False}))
        t1 = mypartlist[len(mypartlist) - 1]
        antit1 = copy.copy(t1)
        antit1.set('is_part', False)

        # A W
        mypartlist.append(base_objects.Particle({'name':'W+',
                      'antiname':'W-',
                      'spin':3,
                      'color':1,
                      'mass':'MW',
                      'width':'WW',
                      'texname':'W^+',
                      'antitexname':'W^-',
                     'line':'wavy',
                      'charge':1.,
                      'pdg_code':24,
                      'propagating':True,
                      'is_part':True,
                      'self_antipart':False}))
        Wplus = mypartlist[len(mypartlist) - 1]
        Wminus = copy.copy(Wplus)
        Wminus.set('is_part', False)

        # b quark
        mypartlist.append(base_objects.Particle({'name':'b',
                      'antiname':'b~',
                      'spin':2,
                      'color':3,
                      'mass':'zero',
                      'width':'zero',
                      'texname':'b',
                      'antitexname':'\bar b',
                      'line':'straight',
                      'charge':-1. / 3.,
                      'pdg_code':5,
                      'propagating':True,
                      'is_part':True,
                      'self_antipart':False}))
        b = mypartlist[len(mypartlist) - 1]
        antib = copy.copy(b)
        antib.set('is_part', False)

        # top-w-b coupling
        myinterlist.append(base_objects.Interaction({
            'id': 1,
            'particles': base_objects.ParticleList([antib, t, Wminus]),
            'color': [color.ColorString([color.T(1,0)])],
            'lorentz': ['FFV2'],
            'couplings': {(0, 0): 'GC_108'},
            'orders': {'QED': 1}
            }))
        myinterlist.append(base_objects.Interaction({
            'id': 2,
            'particles': base_objects.ParticleList([antit, b, Wplus]),
            'color': [color.ColorString([color.T(1,0)])],
            'lorentz': ['FFV2'],
            'couplings': {(0, 0): 'GC_108'},
            'orders': {'QED': 1}
            }))

        # Gluon couplings to gluino
        myinterlist.append(base_objects.Interaction({
                      'id': 3,
                      'particles': base_objects.ParticleList(\
                                            [go, \
                                             go, \
                                             g]),
                      'color': [],
                      'lorentz':['L1'],
                      'couplings':{(0, 0):'GQQ'},
                      'orders':{'QCD':1}}))

        # Gluino couplings to top and stop
        myinterlist.append(base_objects.Interaction({
                      'id': 11,
                      'particles': base_objects.ParticleList(\
                                            [go, \
                                             t, \
                                             antit1]),
                      'color': [],
                      'lorentz':['L1'],
                      'couplings':{(0, 0):'GQQ'},
                      'orders':{'QCD':1}}))

        myinterlist.append(base_objects.Interaction({
                      'id': 12,
                      'particles': base_objects.ParticleList(\
                                            [antit, \
                                             go, \
                                             t1]),
                      'color': [],
                      'lorentz':['L1'],
                      'couplings':{(0, 0):'GQQ'},
                      'orders':{'QCD':1}}))

        mybasemodel = base_objects.Model()
        mybasemodel.set('particles', mypartlist)
        mybasemodel.set('interactions', myinterlist)

        myleglist = base_objects.LegList()

        myleglist.append(base_objects.Leg({'id':21,
                                         'state':False}))
        myleglist.append(base_objects.Leg({'id':21,
                                         'state':False}))
        myleglist.append(base_objects.Leg({'id':1000021}))
        myleglist.append(base_objects.Leg({'id':1000021}))

        core_proc = base_objects.Process({'legs':myleglist,
                                          'model':mybasemodel})

        myleglist = base_objects.LegList()

        myleglist.append(base_objects.Leg({'id':1000021,
                                         'state':False}))
        myleglist.append(base_objects.Leg({'id':6}))
        myleglist.append(base_objects.Leg({'id':-1000006}))

        decay1_process = base_objects.Process({'legs':myleglist,
                                               'model':mybasemodel,
                                               'is_decay_chain': True})

        core_proc.get('decay_chains').append(decay1_process)
        
        myleglist = base_objects.LegList()

        myleglist.append(base_objects.Leg({'id':6,
                                         'state':False}))
        myleglist.append(base_objects.Leg({'id':5}))
        myleglist.append(base_objects.Leg({'id':24}))

        decay2_process = base_objects.Process({'legs':myleglist,
                                               'model':mybasemodel,
                                               'is_decay_chain': True})

        decay1_process.get('decay_chains').append(decay2_process)

        amplitude = diagram_generation.DecayChainAmplitude(core_proc)

        self.assertEqual(len(amplitude.get('amplitudes')),1)

        matrix_elements = helas_objects.HelasDecayChainProcess(amplitude)

        matrix_element = matrix_elements.combine_decay_chain_processes()[0]

        #print "\n".join(helas_call_writers.FortranUFOHelasCallWriter().\
        #                get_matrix_element_calls(matrix_element))

        self.assertEqual("\n".join(helas_call_writers.FortranUFOHelasCallWriter().\
                                   get_matrix_element_calls(matrix_element)).split('\n'),
                         """CALL VXXXXX(P(0,1),zero,NHEL(1),-1*IC(1),W(1,1))
CALL VXXXXX(P(0,2),zero,NHEL(2),-1*IC(2),W(1,2))
CALL OXXXXX(P(0,3),zero,NHEL(3),+1*IC(3),W(1,3))
CALL VXXXXX(P(0,4),MW,NHEL(4),+1*IC(4),W(1,4))
CALL FFV2_1(W(1,3),W(1,4),GC_108,MT,WT,W(1,5))
CALL SXXXXX(P(0,5),+1*IC(5),W(1,4))
CALL L1_1(W(1,5),W(1,4),GQQ,MGO,WGO,W(1,3))
CALL IXXXXX(P(0,6),zero,NHEL(6),-1*IC(6),W(1,4))
CALL VXXXXX(P(0,7),MW,NHEL(7),+1*IC(7),W(1,5))
CALL FFV2C1_2(W(1,4),W(1,5),GC_108,MT,WT,W(1,6))
CALL SXXXXX(P(0,8),+1*IC(8),W(1,5))
CALL L1C1_2(W(1,6),W(1,5),GQQ,MGO,WGO,W(1,4))
CALL L1_1(W(1,3),W(1,1),GQQ,MGO,WGO,W(1,5))
# Amplitude(s) for diagram number 1
CALL L1_0(W(1,4),W(1,5),W(1,2),GQQ,AMP(1))
CALL L1_2(W(1,4),W(1,1),-GQQ,MGO,WGO,W(1,5))
# Amplitude(s) for diagram number 2
CALL L1_0(W(1,5),W(1,3),W(1,2),GQQ,AMP(2))""".split('\n'))

        # Test get_used_lorentz
        goal_lorentz_list = [(('FFV2',), (), 1), (('L1',), (), 1), 
                             (('FFV2',), (1,), 2), (('L1',), (1,), 2), 
                             (('L1',), (), 1), (('L1',), (), 2), 
                             (('L1',), (), 0), (('L1',), (), 0)]

        self.assertEqual(matrix_element.get_used_lorentz(),
                         goal_lorentz_list)

    def test_multiple_lorentz_structures(self):
        """Testing multiple Lorentz structures for one diagram.
        """

        # Set up model

        mypartlist = base_objects.ParticleList()
        myinterlist = base_objects.InteractionList()

        # An A particle
        mypartlist.append(base_objects.Particle({'name':'A',
                      'antiname':'A',
                      'spin':3,
                      'color':1,
                      'mass':'zero',
                      'width':'zero',
                      'texname':'A',
                      'antitexname':'A',
                      'line':'curly',
                      'charge':0.,
                      'pdg_code':45,
                      'propagating':True,
                      'is_part':True,
                      'self_antipart':True}))

        A = mypartlist[len(mypartlist) - 1]

        # A particle self-couplings
        myinterlist.append(base_objects.Interaction({
                      'id': 8,
                      'particles': base_objects.ParticleList(\
                                            [A, \
                                             A, \
                                             A]),
                      'color': [],
                      'lorentz':['CL1', 'L2'],
                      'couplings':{(0, 0):'G1', (0, 1):'G2'},
                      'orders':{'QED':1}}))

        mybasemodel = base_objects.Model()
        mybasemodel.set('particles', mypartlist)
        mybasemodel.set('interactions', myinterlist)

        myleglist = base_objects.LegList()

        myleglist.append(base_objects.Leg({'id':45,
                                         'state':False}))
        myleglist.append(base_objects.Leg({'id':45,
                                         'state':False}))
        myleglist.append(base_objects.Leg({'id':45,
                                         'state':True}))
        myleglist.append(base_objects.Leg({'id':45,
                                         'state':True}))

        myproc = base_objects.Process({'legs':myleglist,
                                       'model':mybasemodel})

        myamplitude = diagram_generation.Amplitude({'process': myproc})

        matrix_element = helas_objects.HelasMatrixElement(myamplitude, gen_color=False)

        myfortranmodel = helas_call_writers.FortranUFOHelasCallWriter(mybasemodel)
        self.assertEqual(myfortranmodel.get_matrix_element_calls(matrix_element),
                         """CALL VXXXXX(P(0,1),zero,NHEL(1),-1*IC(1),W(1,1))
CALL VXXXXX(P(0,2),zero,NHEL(2),-1*IC(2),W(1,2))
CALL VXXXXX(P(0,3),zero,NHEL(3),+1*IC(3),W(1,3))
CALL VXXXXX(P(0,4),zero,NHEL(4),+1*IC(4),W(1,4))
CALL CL1_L2_1(W(1,1),W(1,2),G1,G2,zero,zero,W(1,5))
# Amplitude(s) for diagram number 1
CALL CL1_L2_0(W(1,3),W(1,4),W(1,5),G1,G2,AMP(1))
CALL CL1_L2_1(W(1,1),W(1,3),G1,G2,zero,zero,W(1,5))
# Amplitude(s) for diagram number 2
CALL CL1_L2_0(W(1,2),W(1,4),W(1,5),G1,G2,AMP(2))
CALL CL1_L2_1(W(1,1),W(1,4),G1,G2,zero,zero,W(1,5))
# Amplitude(s) for diagram number 3
CALL CL1_L2_0(W(1,2),W(1,3),W(1,5),G1,G2,AMP(3))""".split('\n'))

        exporter = export_v4.ProcessExporterFortranME()

        # Test amp2 lines
        amp2_lines = \
                 exporter.get_amp2_lines(matrix_element)
        self.assertEqual(amp2_lines,
                         ['AMP2(1)=AMP2(1)+AMP(1)*dconjg(AMP(1))',
                          'AMP2(2)=AMP2(2)+AMP(2)*dconjg(AMP(2))',
                          'AMP2(3)=AMP2(3)+AMP(3)*dconjg(AMP(3))'])

        # Test configs.inc file
        writer = writers.FortranWriter(self.give_pos('test'))
        nconfig, s_and_t_channels = exporter.write_configs_file(writer,
                                     matrix_element)
        writer.close()
        #print open(self.give_pos('test')).read()

        self.assertFileContains('test',
"""C     Diagram 1
      DATA MAPCONFIG(1)/1/
      DATA (IFOREST(I,-1,1),I=1,2)/4,3/
      DATA (SPROP(I,-1,1),I=1,1)/45/
      DATA TPRID(-1,1)/0/
C     Diagram 2
      DATA MAPCONFIG(2)/2/
      DATA (IFOREST(I,-1,2),I=1,2)/1,3/
      DATA TPRID(-1,2)/45/
      DATA (SPROP(I,-1,2),I=1,1)/0/
      DATA (IFOREST(I,-2,2),I=1,2)/-1,4/
C     Diagram 3
      DATA MAPCONFIG(3)/3/
      DATA (IFOREST(I,-1,3),I=1,2)/1,4/
      DATA TPRID(-1,3)/45/
      DATA (SPROP(I,-1,3),I=1,1)/0/
      DATA (IFOREST(I,-2,3),I=1,2)/-1,3/
C     Number of configs
      DATA MAPCONFIG(0)/3/
""")

    def test_multiple_lorentz_structures_with_fermion_flow_clash(self):
        """Testing process w+ w+ > z x1+ x1+.
        """

        # Set up model

        mypartlist = base_objects.ParticleList()
        myinterlist = base_objects.InteractionList()

        # Z particle
        mypartlist.append(base_objects.Particle({'name':'z',
                      'antiname':'z',
                      'spin':3,
                      'color':1,
                      'mass':'MZ',
                      'width':'WZ',
                      'texname':'Z',
                      'antitexname':'Z',
                      'line':'curly',
                      'charge':0.,
                      'pdg_code':23,
                      'propagating':True,
                      'is_part':True,
                      'self_antipart':True}))

        z = mypartlist[len(mypartlist) - 1]

        # W particle
        mypartlist.append(base_objects.Particle({'name':'w+',
                      'antiname':'w-',
                      'spin':3,
                      'color':1,
                      'mass':'MW',
                      'width':'WW',
                      'texname':'W',
                      'antitexname':'W',
                      'line':'curly',
                      'charge':1.,
                      'pdg_code':24,
                      'propagating':True,
                      'is_part':True,
                      'self_antipart':False}))

        wplus = mypartlist[len(mypartlist) - 1]
        wminus = copy.copy(wplus)
        wminus.set('is_part', False)

        # n1 particle
        mypartlist.append(base_objects.Particle({'name':'n1',
                      'antiname':'n1',
                      'spin':2,
                      'color':1,
                      'mass':'Mneu1',
                      'width':'Wneu1',
                      'texname':'n1',
                      'antitexname':'n1',
                      'line':'curly',
                      'charge':0.,
                      'pdg_code':1000023,
                      'propagating':True,
                      'is_part':True,
                      'self_antipart':True}))

        n1 = mypartlist[len(mypartlist) - 1]

        # x1+ particle
        mypartlist.append(base_objects.Particle({'name':'x1+',
                      'antiname':'x1-',
                      'spin':2,
                      'color':1,
                      'mass':'Mx1p',
                      'width':'Wx1p',
                      'texname':'x1+',
                      'antitexname':'x1-',
                      'line':'curly',
                      'charge':1.,
                      'pdg_code':1000024,
                      'propagating':True,
                      'is_part':True,
                      'self_antipart':False}))

        x1plus = mypartlist[len(mypartlist) - 1]
        x1minus = copy.copy(x1plus)
        x1minus.set('is_part', False)

        # Interactions

        myinterlist.append(base_objects.Interaction({
            'id': 1,
            'particles': base_objects.ParticleList([wminus,wplus,z]),
            'color': [],
            'lorentz': ['VVV1'],
            'couplings': {(0, 0): 'GC_214'},
            'orders': {'QED': 1}
            }))
        myinterlist.append(base_objects.Interaction({
            'id': 2,
            'particles': base_objects.ParticleList([n1,x1plus,wminus]),
            'color': [],
            'lorentz': ['FFV2', 'FFV3'],
            'couplings': {(0, 1): 'GC_628', (0, 0): 'GC_422'},
            'orders': {'QED': 1}
            }))
        myinterlist.append(base_objects.Interaction({
            'id': 3,
            'particles': base_objects.ParticleList([n1,x1minus,wplus]),
            'color': [],
            'lorentz': ['FFV2', 'FFV3'],
            'couplings': {(0, 1): 'GC_628', (0, 0): 'GC_422'},
            'orders': {'QED': 1}
            }))
        myinterlist.append(base_objects.Interaction({
            'id': 4,
            'particles': base_objects.ParticleList([n1,n1,z]),
            'color': [],
            'lorentz': ['FFV5'],
            'couplings': {(0, 0): 'GC_418'},
            'orders': {'QED': 1}
            }))

        mybasemodel = base_objects.Model()
        mybasemodel.set('particles', mypartlist)
        mybasemodel.set('interactions', myinterlist)

        myleglist = base_objects.LegList()

        myleglist.append(base_objects.Leg({'id':24,
                                         'state':False}))
        myleglist.append(base_objects.Leg({'id':24,
                                         'state':False}))
        myleglist.append(base_objects.Leg({'id':23,
                                         'state':True}))
        myleglist.append(base_objects.Leg({'id':1000024,
                                         'state':True}))
        myleglist.append(base_objects.Leg({'id':1000024,
                                         'state':True}))

        myproc = base_objects.Process({'legs':myleglist,
                                       'model':mybasemodel})

        myamplitude = diagram_generation.Amplitude({'process': myproc})

        self.assertEqual(len(myamplitude.get('diagrams')), 6)

        matrix_element = helas_objects.HelasMatrixElement(myamplitude, gen_color=False)

        result = helas_call_writers.FortranUFOHelasCallWriter(mybasemodel).\
                                   get_matrix_element_calls(matrix_element)

        goal = """CALL VXXXXX(P(0,1),MW,NHEL(1),-1*IC(1),W(1,1))
CALL VXXXXX(P(0,2),MW,NHEL(2),-1*IC(2),W(1,2))
CALL VXXXXX(P(0,3),MZ,NHEL(3),+1*IC(3),W(1,3))
CALL IXXXXX(P(0,4),Mx1p,NHEL(4),-1*IC(4),W(1,4))
CALL OXXXXX(P(0,5),Mx1p,NHEL(5),+1*IC(5),W(1,5))
CALL VVV1_2(W(1,1),W(1,3),GC_214,MW,WW,W(1,6))
CALL FFV2_3C1_2(W(1,4),W(1,2),GC_422,GC_628,Mneu1,Wneu1,W(1,7))
# Amplitude(s) for diagram number 1
CALL FFV2_3_0(W(1,7),W(1,5),W(1,6),GC_422,GC_628,AMP(1))
CALL FFV2_3_1(W(1,5),W(1,2),GC_422,GC_628,Mneu1,Wneu1,W(1,8))
# Amplitude(s) for diagram number 2
CALL FFV2_3C1_0(W(1,4),W(1,8),W(1,6),GC_422,GC_628,AMP(2))
CALL FFV2_3C1_2(W(1,4),W(1,1),GC_422,GC_628,Mneu1,Wneu1,W(1,6))
CALL VVV1_2(W(1,2),W(1,3),GC_214,MW,WW,W(1,9))
# Amplitude(s) for diagram number 3
CALL FFV2_3_0(W(1,6),W(1,5),W(1,9),GC_422,GC_628,AMP(3))
# Amplitude(s) for diagram number 4
CALL FFV5_0(W(1,6),W(1,8),W(1,3),GC_418,AMP(4))
CALL FFV2_3_1(W(1,5),W(1,1),GC_422,GC_628,Mneu1,Wneu1,W(1,6))
# Amplitude(s) for diagram number 5
CALL FFV2_3C1_0(W(1,4),W(1,6),W(1,9),GC_422,GC_628,AMP(5))
# Amplitude(s) for diagram number 6
CALL FFV5_0(W(1,7),W(1,6),W(1,3),GC_418,AMP(6))""".split('\n') #end 7, 11,3

        for i in range(len(goal)):
            self.assertEqual(result[i], goal[i])

        exporter = export_v4.ProcessExporterFortranME()

        # Test amp2 lines        
        amp2_lines = \
                 exporter.get_amp2_lines(matrix_element)
        self.assertEqual(amp2_lines,
                         ['AMP2(1)=AMP2(1)+AMP(1)*dconjg(AMP(1))',
                          'AMP2(2)=AMP2(2)+AMP(2)*dconjg(AMP(2))',
                          'AMP2(3)=AMP2(3)+AMP(3)*dconjg(AMP(3))',
                          'AMP2(4)=AMP2(4)+AMP(4)*dconjg(AMP(4))',
                          'AMP2(5)=AMP2(5)+AMP(5)*dconjg(AMP(5))',
                          'AMP2(6)=AMP2(6)+AMP(6)*dconjg(AMP(6))'])

    def test_four_fermion_vertex_normal_fermion_flow(self):
        """Testing process u u > t t g with fermion flow (u~t)(u~t)
        """

        # Set up model

        mypartlist = base_objects.ParticleList()
        myinterlist = base_objects.InteractionList()

        # A u quark and its antiparticle
        mypartlist.append(base_objects.Particle({'name':'u',
                      'antiname':'u~',
                      'spin':2,
                      'color':3,
                      'mass':'zero',
                      'width':'zero',
                      'texname':'u',
                      'antitexname':'\bar u',
                      'line':'straight',
                      'charge':2. / 3.,
                      'pdg_code':2,
                      'propagating':True,
                      'is_part':True,
                      'self_antipart':False}))
        u = mypartlist[len(mypartlist) - 1]
        antiu = copy.copy(u)
        antiu.set('is_part', False)

        # A t quark and its antiparticle
        mypartlist.append(base_objects.Particle({'name':'t',
                      'antiname':'t~',
                      'spin':2,
                      'color':3,
                      'mass':'MT',
                      'width':'WT',
                      'texname':'t',
                      'antitexname':'\bar t',
                      'line':'straight',
                      'charge':2. / 3.,
                      'pdg_code':6,
                      'propagating':True,
                      'is_part':True,
                      'self_antipart':False}))
        t = mypartlist[len(mypartlist) - 1]
        antit = copy.copy(t)
        antit.set('is_part', False)

        # A gluon
        mypartlist.append(base_objects.Particle({'name':'g',
                      'antiname':'g',
                      'spin':3,
                      'color':8,
                      'mass':'zero',
                      'width':'zero',
                      'texname':'g',
                      'antitexname':'g',
                      'line':'curly',
                      'charge':0.,
                      'pdg_code':21,
                      'propagating':True,
                      'is_part':True,
                      'self_antipart':True}))

        g = mypartlist[len(mypartlist) - 1]

        # Gluon couplings to quarks
        myinterlist.append(base_objects.Interaction({
                      'id': 1,
                      'particles': base_objects.ParticleList(\
                                            [antiu, \
                                             u, \
                                             g]),
                      'color': [color.ColorString([color.T(2, 1, 0)])],
                      'lorentz':['FFV1'],
                      'couplings':{(0, 0):'GG'},
                      'orders':{'QCD':1}}))

        myinterlist.append(base_objects.Interaction({
                      'id': 2,
                      'particles': base_objects.ParticleList(\
                                            [antit, \
                                             t, \
                                             g]),
                      'color': [color.ColorString([color.T(2, 1, 0)])],
                      'lorentz':['FFV1'],
                      'couplings':{(0, 0):'GG'},
                      'orders':{'QCD':1}}))

        # Four fermion vertex
        myinterlist.append(base_objects.Interaction({
                      'id': 3,
                      'particles': base_objects.ParticleList(\
                                            [antiu,
                                             t,
                                             antiu,
                                             t]),
                      'color': [color.ColorString([color.T(1, 0),
                                                   color.T(3, 2)])],
                      'lorentz':['FFFF1'],
                      'couplings':{(0, 0):'GEFF'},
                      'orders':{'NP':2}}))

        mybasemodel = base_objects.Model()
        mybasemodel.set('particles', mypartlist)
        mybasemodel.set('interactions', myinterlist)

        myleglist = base_objects.LegList()

        myleglist.append(base_objects.Leg({'id':2,
                                         'state':False}))
        myleglist.append(base_objects.Leg({'id':2,
                                         'state':False}))
        myleglist.append(base_objects.Leg({'id':6,
                                         'state':True}))
        myleglist.append(base_objects.Leg({'id':6,
                                         'state':True}))
        myleglist.append(base_objects.Leg({'id':21,
                                         'state':True}))

        myproc = base_objects.Process({'legs':myleglist,
                                       'model':mybasemodel})

        myamplitude = diagram_generation.Amplitude({'process': myproc})

        self.assertEqual(len(myamplitude.get('diagrams')), 4)

        matrix_element = helas_objects.HelasMatrixElement(myamplitude)

        result = helas_call_writers.FortranUFOHelasCallWriter(mybasemodel).\
                                   get_matrix_element_calls(matrix_element)

        goal = """CALL IXXXXX(P(0,1),zero,NHEL(1),+1*IC(1),W(1,1))
CALL IXXXXX(P(0,2),zero,NHEL(2),+1*IC(2),W(1,2))
CALL OXXXXX(P(0,3),MT,NHEL(3),+1*IC(3),W(1,3))
CALL OXXXXX(P(0,4),MT,NHEL(4),+1*IC(4),W(1,4))
CALL VXXXXX(P(0,5),zero,NHEL(5),+1*IC(5),W(1,5))
CALL FFV1_2(W(1,1),W(1,5),GG,zero,zero,W(1,6))
# Amplitude(s) for diagram number 1
CALL FFFF1_0(W(1,2),W(1,3),W(1,6),W(1,4),GEFF,AMP(1))
CALL FFFF1_2(W(1,1),W(1,2),W(1,3),GEFF,MT,WT,W(1,6))
# Amplitude(s) for diagram number 2
CALL FFV1_0(W(1,6),W(1,4),W(1,5),GG,AMP(2))
CALL FFFF1_2(W(1,1),W(1,2),W(1,4),GEFF,MT,WT,W(1,6))
# Amplitude(s) for diagram number 3
CALL FFV1_0(W(1,6),W(1,3),W(1,5),GG,AMP(3))
CALL FFFF1_1(W(1,3),W(1,1),W(1,4),GEFF,zero,zero,W(1,6))
# Amplitude(s) for diagram number 4
CALL FFV1_0(W(1,2),W(1,6),W(1,5),GG,AMP(4))""".split('\n')

        for i in range(len(goal)):
            self.assertEqual(result[i], goal[i])

        exporter = export_v4.ProcessExporterFortranME()

        # Test amp2 lines        
        amp2_lines = \
                 exporter.get_amp2_lines(matrix_element)
        self.assertEqual(amp2_lines,
                         ['AMP2(1)=AMP2(1)+AMP(1)*dconjg(AMP(1))',
                          'AMP2(2)=AMP2(2)+AMP(2)*dconjg(AMP(2))',
                          'AMP2(3)=AMP2(3)+AMP(3)*dconjg(AMP(3))',
                          'AMP2(4)=AMP2(4)+AMP(4)*dconjg(AMP(4))'])

        # Check fermion factors
        self.assertEqual([d.get('amplitudes')[0].get('fermionfactor') \
                          for d in matrix_element.get('diagrams')],
                         [1, 1, -1, 1])
        
        writer = writers.FortranWriter(self.give_pos('test'))
        myfortranmodel = helas_call_writers.FortranHelasCallWriter(mybasemodel)

        # Test configs.inc file
        nconfig, s_and_t_channels = exporter.write_configs_file(writer,
                                     matrix_element)
        writer.close()

        #print open(self.give_pos('test')).read()
    
        self.assertFileContains('test',
"""C     Diagram 1
      DATA MAPCONFIG(1)/1/
      DATA (IFOREST(I,-1,1),I=1,2)/4,3/
      DATA (SPROP(I,-1,1),I=1,1)/1/
      DATA TPRID(-1,1)/0/
      DATA (IFOREST(I,-2,1),I=1,2)/1,5/
      DATA TPRID(-2,1)/2/
      DATA (SPROP(I,-2,1),I=1,1)/0/
      DATA (IFOREST(I,-3,1),I=1,2)/-2,-1/
C     Diagram 2
      DATA MAPCONFIG(2)/2/
      DATA (IFOREST(I,-1,2),I=1,2)/5,4/
      DATA (SPROP(I,-1,2),I=1,1)/6/
      DATA TPRID(-1,2)/0/
      DATA (IFOREST(I,-2,2),I=1,2)/-1,3/
      DATA (SPROP(I,-2,2),I=1,1)/1/
      DATA TPRID(-2,2)/0/
C     Diagram 3
      DATA MAPCONFIG(3)/3/
      DATA (IFOREST(I,-1,3),I=1,2)/5,3/
      DATA (SPROP(I,-1,3),I=1,1)/6/
      DATA TPRID(-1,3)/0/
      DATA (IFOREST(I,-2,3),I=1,2)/4,-1/
      DATA (SPROP(I,-2,3),I=1,1)/1/
      DATA TPRID(-2,3)/0/
C     Diagram 4
      DATA MAPCONFIG(4)/4/
      DATA (IFOREST(I,-1,4),I=1,2)/4,3/
      DATA (SPROP(I,-1,4),I=1,1)/1/
      DATA TPRID(-1,4)/0/
      DATA (IFOREST(I,-2,4),I=1,2)/1,-1/
      DATA TPRID(-2,4)/2/
      DATA (SPROP(I,-2,4),I=1,1)/0/
      DATA (IFOREST(I,-3,4),I=1,2)/-2,5/
C     Number of configs
      DATA MAPCONFIG(0)/4/
""")

        writer = writers.FortranWriter(self.give_pos('test'))
        exporter.write_props_file(writer, matrix_element,
                                   s_and_t_channels)
        writer.close()
        #print open(self.give_pos('test')).read()
        self.assertFileContains('test',
"""      PRMASS(-1,1)  = ZERO
      PRWIDTH(-1,1) = ZERO
      POW(-1,1) = 0
      PRMASS(-2,1)  = ZERO
      PRWIDTH(-2,1) = ZERO
      POW(-2,1) = 1
      PRMASS(-1,2)  = ABS(MT)
      PRWIDTH(-1,2) = ABS(WT)
      POW(-1,2) = 1
      PRMASS(-2,2)  = ZERO
      PRWIDTH(-2,2) = ZERO
      POW(-2,2) = 0
      PRMASS(-1,3)  = ABS(MT)
      PRWIDTH(-1,3) = ABS(WT)
      POW(-1,3) = 1
      PRMASS(-2,3)  = ZERO
      PRWIDTH(-2,3) = ZERO
      POW(-2,3) = 0
      PRMASS(-1,4)  = ZERO
      PRWIDTH(-1,4) = ZERO
      POW(-1,4) = 0
      PRMASS(-2,4)  = ZERO
      PRWIDTH(-2,4) = ZERO
      POW(-2,4) = 1
""")


    def test_four_fermion_vertex_strange_fermion_flow(self):
        """Testing process u u > t t g with fermion flow (u~u~)(tt)
        """

        # Set up model

        mypartlist = base_objects.ParticleList()
        myinterlist = base_objects.InteractionList()

        # A u quark and its antiparticle
        mypartlist.append(base_objects.Particle({'name':'u',
                      'antiname':'u~',
                      'spin':2,
                      'color':3,
                      'mass':'zero',
                      'width':'zero',
                      'texname':'u',
                      'antitexname':'\bar u',
                      'line':'straight',
                      'charge':2. / 3.,
                      'pdg_code':2,
                      'propagating':True,
                      'is_part':True,
                      'self_antipart':False}))
        u = mypartlist[len(mypartlist) - 1]
        antiu = copy.copy(u)
        antiu.set('is_part', False)

        # A t quark and its antiparticle
        mypartlist.append(base_objects.Particle({'name':'t',
                      'antiname':'t~',
                      'spin':2,
                      'color':3,
                      'mass':'MT',
                      'width':'WT',
                      'texname':'t',
                      'antitexname':'\bar t',
                      'line':'straight',
                      'charge':2. / 3.,
                      'pdg_code':6,
                      'propagating':True,
                      'is_part':True,
                      'self_antipart':False}))
        t = mypartlist[len(mypartlist) - 1]
        antit = copy.copy(t)
        antit.set('is_part', False)

        # A gluon
        mypartlist.append(base_objects.Particle({'name':'g',
                      'antiname':'g',
                      'spin':3,
                      'color':8,
                      'mass':'zero',
                      'width':'zero',
                      'texname':'g',
                      'antitexname':'g',
                      'line':'curly',
                      'charge':0.,
                      'pdg_code':21,
                      'propagating':True,
                      'is_part':True,
                      'self_antipart':True}))

        g = mypartlist[len(mypartlist) - 1]

        # Gluon couplings to quarks
        myinterlist.append(base_objects.Interaction({
                      'id': 1,
                      'particles': base_objects.ParticleList(\
                                            [antiu, \
                                             u, \
                                             g]),
                      'color': [color.ColorString([color.T(2, 1, 0)])],
                      'lorentz':['FFV1'],
                      'couplings':{(0, 0):'GG'},
                      'orders':{'QCD':1}}))

        myinterlist.append(base_objects.Interaction({
                      'id': 2,
                      'particles': base_objects.ParticleList(\
                                            [antit, \
                                             t, \
                                             g]),
                      'color': [color.ColorString([color.T(2, 1, 0)])],
                      'lorentz':['FFV1'],
                      'couplings':{(0, 0):'GG'},
                      'orders':{'QCD':1}}))

        # Four fermion vertex
        myinterlist.append(base_objects.Interaction({
                      'id': 3,
                      'particles': base_objects.ParticleList(\
                                            [antiu,
                                             antiu,
                                             t,
                                             t]),
                      'color': [color.ColorString([color.K6(-1, 1, 0),
                                                   color.K6Bar(-1,3, 2)])],
                      'lorentz':['FFFF1'],
                      'couplings':{(0, 0):'GEFF'},
                      'orders':{'NP':2}}))

        mybasemodel = base_objects.Model()
        mybasemodel.set('particles', mypartlist)
        mybasemodel.set('interactions', myinterlist)

        myleglist = base_objects.LegList()

        myleglist.append(base_objects.Leg({'id':2,
                                         'state':False}))
        myleglist.append(base_objects.Leg({'id':2,
                                         'state':False}))
        myleglist.append(base_objects.Leg({'id':6,
                                         'state':True}))
        myleglist.append(base_objects.Leg({'id':6,
                                         'state':True}))
        myleglist.append(base_objects.Leg({'id':21,
                                         'state':True}))

        myproc = base_objects.Process({'legs':myleglist,
                                       'model':mybasemodel})

        myamplitude = diagram_generation.Amplitude({'process': myproc})

        self.assertEqual(len(myamplitude.get('diagrams')), 4)

        matrix_element = helas_objects.HelasMatrixElement(myamplitude)

        result = helas_call_writers.FortranUFOHelasCallWriter(mybasemodel).\
                                   get_matrix_element_calls(matrix_element)

        goal = """CALL IXXXXX(P(0,1),zero,NHEL(1),+1*IC(1),W(1,1))
CALL OXXXXX(P(0,2),zero,NHEL(2),-1*IC(2),W(1,2))
CALL IXXXXX(P(0,3),MT,NHEL(3),-1*IC(3),W(1,3))
CALL OXXXXX(P(0,4),MT,NHEL(4),+1*IC(4),W(1,4))
CALL VXXXXX(P(0,5),zero,NHEL(5),+1*IC(5),W(1,5))
CALL FFV1_2(W(1,1),W(1,5),GG,zero,zero,W(1,6))
# Amplitude(s) for diagram number 1
CALL FFFF1C1C2_0(W(1,6),W(1,2),W(1,3),W(1,4),GEFF,AMP(1))
CALL FFFF1C1C2_4(W(1,1),W(1,2),W(1,3),GEFF,MT,WT,W(1,6))
# Amplitude(s) for diagram number 2
CALL FFV1_0(W(1,6),W(1,4),W(1,5),GG,AMP(2))
CALL FFFF1C1C2_3(W(1,1),W(1,2),W(1,4),GEFF,MT,WT,W(1,6))
# Amplitude(s) for diagram number 3
CALL FFV1C1_0(W(1,3),W(1,6),W(1,5),GG,AMP(3))
CALL FFFF1C1C2_2(W(1,1),W(1,3),W(1,4),GEFF,zero,zero,W(1,6))
# Amplitude(s) for diagram number 4
CALL FFV1C1_0(W(1,6),W(1,2),W(1,5),GG,AMP(4))""".split('\n')

        for i in range(len(goal)):
            self.assertEqual(result[i], goal[i])

        exporter = export_v4.ProcessExporterFortranME()

        # Test amp2 lines        
        amp2_lines = \
                 exporter.get_amp2_lines(matrix_element)
        self.assertEqual(amp2_lines,
                         ['AMP2(1)=AMP2(1)+AMP(1)*dconjg(AMP(1))',
                          'AMP2(2)=AMP2(2)+AMP(2)*dconjg(AMP(2))',
                          'AMP2(3)=AMP2(3)+AMP(3)*dconjg(AMP(3))',
                          'AMP2(4)=AMP2(4)+AMP(4)*dconjg(AMP(4))'])

        # Check fermion factors
        self.assertEqual([d.get('amplitudes')[0].get('fermionfactor') \
                          for d in matrix_element.get('diagrams')],
                         [1, 1, 1, 1])
        
    def test_multiple_lorentz_structures_with_decay_chain(self):
        """Testing process b~ t > wp+, wp+ > b~ t
        """

        # Set up model

        mypartlist = base_objects.ParticleList()
        myinterlist = base_objects.InteractionList()

        # bt sextet particle
        mypartlist.append(base_objects.Particle({'name':'wp+',
                      'antiname':'wp-',
                      'spin':3,
                      'color':1,
                      'mass':'Mwp',
                      'width':'Wwp',
                      'texname':'wp+',
                      'antitexname':'wp-',
                      'line':'wavy',
                      'charge':1.,
                      'pdg_code':9000006,
                      'propagating':True,
                      'is_part':True,
                      'self_antipart':False}))

        wp = mypartlist[len(mypartlist) - 1]
        wpbar = copy.copy(wp)
        wpbar.set('is_part', False)

        # b and t quarks
        mypartlist.append(base_objects.Particle({'name':'b',
                      'antiname':'b~',
                      'spin':2,
                      'color':3,
                      'mass':'zero',
                      'width':'zero',
                      'texname':'b',
                      'antitexname':'\bar b',
                      'line':'straight',
                      'charge':-1. / 3.,
                      'pdg_code':5,
                      'propagating':True,
                      'is_part':True,
                      'self_antipart':False}))
        b = mypartlist[len(mypartlist) - 1]
        antib = copy.copy(b)
        antib.set('is_part', False)

        mypartlist.append(base_objects.Particle({'name':'t',
                      'antiname':'t~',
                      'spin':2,
                      'color':3,
                      'mass':'MT',
                      'width':'WT',
                      'texname':'y',
                      'antitexname':'\bar t',
                      'line':'straight',
                      'charge':2. / 3.,
                      'pdg_code':6,
                      'propagating':True,
                      'is_part':True,
                      'self_antipart':False}))
        t = mypartlist[len(mypartlist) - 1]
        antit = copy.copy(t)
        antit.set('is_part', False)

        # Interactions

        myinterlist.append(base_objects.Interaction({
            'id': 1,
            'particles': base_objects.ParticleList([t, antib, wpbar]),
            'color': [color.ColorString([color.T(1,0)])],
            'lorentz': ['FFS3', 'FFS4'],
            'couplings': {(0, 0): 'GC_108', (0, 1): 'GC_111'},
            'orders': {'QCD': 1}
            }))
        myinterlist.append(base_objects.Interaction({
            'id': 2,
            'particles': base_objects.ParticleList([b, antit, wp]),
            'color': [color.ColorString([color.T(1,0)])],
            'lorentz': ['FFS3', 'FFS4'],
            'couplings': {(0, 0): 'GC_108', (0, 1): 'GC_111'},
            'orders': {'QCD': 1}
            }))

        mybasemodel = base_objects.Model()
        mybasemodel.set('particles', mypartlist)
        mybasemodel.set('interactions', myinterlist)

        myleglist = base_objects.LegList()
        myleglist.append(base_objects.Leg({'id':-5,
                                         'state':False}))
        myleglist.append(base_objects.Leg({'id':6,
                                         'state':False}))
        myleglist.append(base_objects.Leg({'id':9000006,
                                         'state':True}))
        myproc = base_objects.Process({'legs':myleglist,
                                       'model':mybasemodel})
        myleglist = base_objects.LegList()
        myleglist.append(base_objects.Leg({'id':9000006,
                                         'state':False}))
        myleglist.append(base_objects.Leg({'id':-5}))
        myleglist.append(base_objects.Leg({'id':6}))
        mydecay = base_objects.Process({'legs':myleglist,
                                       'model':mybasemodel})
        myproc.set('decay_chains', base_objects.ProcessList([\
            mydecay]))

        myamplitude = diagram_generation.DecayChainAmplitude(myproc)

        matrix_element = helas_objects.HelasDecayChainProcess(myamplitude)

        result = helas_call_writers.FortranUFOHelasCallWriter(mybasemodel).\
                                   get_matrix_element_calls(matrix_element.get('core_processes')[0])
        self.assertEqual(result,
                         """CALL OXXXXX(P(0,1),zero,NHEL(1),-1*IC(1),W(1,1))
CALL IXXXXX(P(0,2),MT,NHEL(2),+1*IC(2),W(1,2))
CALL VXXXXX(P(0,3),Mwp,NHEL(3),+1*IC(3),W(1,3))
# Amplitude(s) for diagram number 1
CALL FFS3_4_0(W(1,2),W(1,1),W(1,3),GC_108,GC_111,AMP(1))""".split('\n'))
        result = helas_call_writers.FortranUFOHelasCallWriter(mybasemodel).\
                                   get_matrix_element_calls(matrix_element.get('decay_chains')[0].get('core_processes')[0])
        self.assertEqual(result,
                         """CALL VXXXXX(P(0,1),Mwp,NHEL(1),-1*IC(1),W(1,1))
CALL IXXXXX(P(0,2),zero,NHEL(2),-1*IC(2),W(1,2))
CALL OXXXXX(P(0,3),MT,NHEL(3),+1*IC(3),W(1,3))
CALL FFS3_4_3(W(1,2),W(1,3),GC_108,GC_111,Mwp,Wwp,W(1,4))
# Amplitude(s) for diagram number 1
#""".split('\n'))

        matrix_elements = matrix_element.combine_decay_chain_processes()

        matrix_element = matrix_elements[0]

        result = helas_call_writers.FortranUFOHelasCallWriter(mybasemodel).\
                                   get_matrix_element_calls(matrix_element)

        goal = """CALL OXXXXX(P(0,1),zero,NHEL(1),-1*IC(1),W(1,1))
CALL IXXXXX(P(0,2),MT,NHEL(2),+1*IC(2),W(1,2))
CALL IXXXXX(P(0,3),zero,NHEL(3),-1*IC(3),W(1,3))
CALL OXXXXX(P(0,4),MT,NHEL(4),+1*IC(4),W(1,4))
CALL FFS3_4_3(W(1,3),W(1,4),GC_108,GC_111,Mwp,Wwp,W(1,5))
# Amplitude(s) for diagram number 1
CALL FFS3_4_0(W(1,2),W(1,1),W(1,5),GC_108,GC_111,AMP(1))""".split('\n')

        for i in range(len(goal)):
            self.assertEqual(result[i], goal[i])

    def test_multiple_lorentz_structures_with_decay_chain_and_fermion_flow(self):
        """Testing process b t > six1, six1 > b t
        """

        # Set up model

        mypartlist = base_objects.ParticleList()
        myinterlist = base_objects.InteractionList()

        # bt sextet particle
        mypartlist.append(base_objects.Particle({'name':'six1',
                      'antiname':'six1~',
                      'spin':1,
                      'color':6,
                      'mass':'Msix1',
                      'width':'Wsix1',
                      'texname':'six1',
                      'antitexname':'six1bar',
                      'line':'dashed',
                      'charge':1./3.,
                      'pdg_code':9000006,
                      'propagating':True,
                      'is_part':True,
                      'self_antipart':False}))

        six1 = mypartlist[len(mypartlist) - 1]
        six1bar = copy.copy(six1)
        six1bar.set('is_part', False)

        # b and t quarks
        mypartlist.append(base_objects.Particle({'name':'b',
                      'antiname':'b~',
                      'spin':2,
                      'color':3,
                      'mass':'zero',
                      'width':'zero',
                      'texname':'b',
                      'antitexname':'\bar b',
                      'line':'straight',
                      'charge':-1. / 3.,
                      'pdg_code':5,
                      'propagating':True,
                      'is_part':True,
                      'self_antipart':False}))
        b = mypartlist[len(mypartlist) - 1]
        antib = copy.copy(b)
        antib.set('is_part', False)

        mypartlist.append(base_objects.Particle({'name':'t',
                      'antiname':'t~',
                      'spin':2,
                      'color':3,
                      'mass':'MT',
                      'width':'WT',
                      'texname':'y',
                      'antitexname':'\bar t',
                      'line':'straight',
                      'charge':2. / 3.,
                      'pdg_code':6,
                      'propagating':True,
                      'is_part':True,
                      'self_antipart':False}))
        t = mypartlist[len(mypartlist) - 1]
        antit = copy.copy(t)
        antit.set('is_part', False)

        # Interactions

        myinterlist.append(base_objects.Interaction({
            'id': 1,
            'particles': base_objects.ParticleList([t, b, six1bar]),
            'color': [color.ColorString([color.K6Bar(2,1,0)])],
            'lorentz': ['FFS3', 'FFS4'],
            'couplings': {(0, 0): 'GC_108', (0, 1): 'GC_111'},
            'orders': {'QCD': 1}
            }))
        myinterlist.append(base_objects.Interaction({
            'id': 2,
            'particles': base_objects.ParticleList([antib, antit, six1]),
            'color': [color.ColorString([color.K6(2,1,0)])],
            'lorentz': ['FFS3', 'FFS4'],
            'couplings': {(0, 0): 'GC_108', (0, 1): 'GC_111'},
            'orders': {'QCD': 1}
            }))

        mybasemodel = base_objects.Model()
        mybasemodel.set('particles', mypartlist)
        mybasemodel.set('interactions', myinterlist)

        myleglist = base_objects.LegList()
        myleglist.append(base_objects.Leg({'id':5,
                                         'state':False}))
        myleglist.append(base_objects.Leg({'id':6,
                                         'state':False}))
        myleglist.append(base_objects.Leg({'id':9000006,
                                         'state':True}))
        myproc = base_objects.Process({'legs':myleglist,
                                       'model':mybasemodel})
        myleglist = base_objects.LegList()
        myleglist.append(base_objects.Leg({'id':9000006,
                                         'state':False}))
        myleglist.append(base_objects.Leg({'id':5}))
        myleglist.append(base_objects.Leg({'id':6}))
        mydecay = base_objects.Process({'legs':myleglist,
                                       'model':mybasemodel})
        myproc.set('decay_chains', base_objects.ProcessList([\
            mydecay]))

        myamplitude = diagram_generation.DecayChainAmplitude(myproc)

        matrix_element = helas_objects.HelasDecayChainProcess(myamplitude)

        result = helas_call_writers.FortranUFOHelasCallWriter(mybasemodel).\
                                   get_matrix_element_calls(matrix_element.get('core_processes')[0])
        self.assertEqual(result,
                         """CALL OXXXXX(P(0,1),zero,NHEL(1),-1*IC(1),W(1,1))
CALL IXXXXX(P(0,2),MT,NHEL(2),+1*IC(2),W(1,2))
CALL SXXXXX(P(0,3),+1*IC(3),W(1,3))
# Amplitude(s) for diagram number 1
CALL FFS3_4C1_0(W(1,2),W(1,1),W(1,3),GC_108,GC_111,AMP(1))""".split('\n'))
        result = helas_call_writers.FortranUFOHelasCallWriter(mybasemodel).\
                                   get_matrix_element_calls(matrix_element.get('decay_chains')[0].get('core_processes')[0])
        self.assertEqual(result,
                         """CALL SXXXXX(P(0,1),-1*IC(1),W(1,1))
CALL OXXXXX(P(0,2),zero,NHEL(2),+1*IC(2),W(1,2))
CALL IXXXXX(P(0,3),MT,NHEL(3),-1*IC(3),W(1,3))
CALL FFS3_4C1_3(W(1,3),W(1,2),GC_108,GC_111,Msix1,Wsix1,W(1,4))
# Amplitude(s) for diagram number 1
#""".split('\n'))

        matrix_elements = matrix_element.combine_decay_chain_processes()

        matrix_element = matrix_elements[0]
        result = helas_call_writers.FortranUFOHelasCallWriter(mybasemodel).\
                                   get_matrix_element_calls(matrix_element)

        goal = """CALL OXXXXX(P(0,1),zero,NHEL(1),-1*IC(1),W(1,1))
CALL IXXXXX(P(0,2),MT,NHEL(2),+1*IC(2),W(1,2))
CALL OXXXXX(P(0,3),zero,NHEL(3),+1*IC(3),W(1,3))
CALL IXXXXX(P(0,4),MT,NHEL(4),-1*IC(4),W(1,4))
CALL FFS3_4C1_3(W(1,4),W(1,3),GC_108,GC_111,Msix1,Wsix1,W(1,5))
# Amplitude(s) for diagram number 1
CALL FFS3_4C1_0(W(1,2),W(1,1),W(1,5),GC_108,GC_111,AMP(1))""".split('\n')

        
        self.assertEqual(result, goal)

    def test_matrix_multistage_decay_chain_process(self):
        """Test matrix.f for multistage decay chain
        """

        # Set up local model

        mybasemodel = base_objects.Model()
        mypartlist = base_objects.ParticleList()
        myinterlist = base_objects.InteractionList()
        myfortranmodel = helas_call_writers.FortranHelasCallWriter(mybasemodel)

        # A electron and positron
        mypartlist.append(base_objects.Particle({'name':'e+',
                      'antiname':'e-',
                      'spin':2,
                      'color':1,
                      'mass':'zero',
                      'width':'zero',
                      'texname':'e^+',
                      'antitexname':'e^-',
                      'line':'straight',
                      'charge':-1.,
                      'pdg_code':11,
                      'propagating':True,
                      'is_part':True,
                      'self_antipart':False}))
        eminus = mypartlist[len(mypartlist) - 1]
        eplus = copy.copy(eminus)
        eplus.set('is_part', False)

        # A mu and anti-mu
        mypartlist.append(base_objects.Particle({'name':'mu+',
                      'antiname':'mu-',
                      'spin':2,
                      'color':1,
                      'mass':'zero',
                      'width':'zero',
                      'texname':'\mu^+',
                      'antitexname':'\mu^-',
                      'line':'straight',
                      'charge':-1.,
                      'pdg_code':13,
                      'propagating':True,
                      'is_part':True,
                      'self_antipart':False}))
        muminus = mypartlist[len(mypartlist) - 1]
        muplus = copy.copy(muminus)
        muplus.set('is_part', False)

        # A photon
        mypartlist.append(base_objects.Particle({'name':'a',
                      'antiname':'a',
                      'spin':3,
                      'color':1,
                      'mass':'zero',
                      'width':'zero',
                      'texname':'\gamma',
                      'antitexname':'\gamma',
                      'line':'wavy',
                      'charge':0.,
                      'pdg_code':22,
                      'propagating':True,
                      'is_part':True,
                      'self_antipart':True}))
        a = mypartlist[len(mypartlist) - 1]

        # Coupling of e to gamma
        myinterlist.append(base_objects.Interaction({
                      'id': 7,
                      'particles': base_objects.ParticleList(\
                                            [eminus, \
                                             eplus, \
                                             a]),
                      'color': [],
                      'lorentz':[''],
                      'couplings':{(0, 0):'GAL'},
                      'orders':{'QED':1}}))

        # Coupling of mu to gamma
        myinterlist.append(base_objects.Interaction({
                      'id': 16,
                      'particles': base_objects.ParticleList(\
                                            [muminus, \
                                             muplus, \
                                             a]),
                      'color': [],
                      'lorentz':[''],
                      'couplings':{(0, 0):'GAL'},
                      'orders':{'QED':1}}))

        mybasemodel.set('particles', mypartlist)
        mybasemodel.set('interactions', myinterlist)


        myleglist = base_objects.LegList()

        myleglist.append(base_objects.Leg({'id':22,
                                         'state':False}))
        myleglist.append(base_objects.Leg({'id':22,
                                         'state':False}))
        myleglist.append(base_objects.Leg({'id':11,
                                         'state':True}))
        myleglist.append(base_objects.Leg({'id':-11,
                                         'state':True}))

        mycoreproc = base_objects.Process({'legs':myleglist,
                                           'model':mybasemodel})

        me_core = helas_objects.HelasMatrixElement(\
            diagram_generation.Amplitude(mycoreproc))

        myleglist = base_objects.LegList()

        myleglist.append(base_objects.Leg({'id':11,
                                         'state':False}))
        myleglist.append(base_objects.Leg({'id':11,
                                         'state':True}))
        myleglist.append(base_objects.Leg({'id':22,
                                         'state':True}))

        mydecay11 = base_objects.Process({'legs':myleglist,
                                          'model':mybasemodel})

        me11 = helas_objects.HelasMatrixElement(\
            diagram_generation.Amplitude(mydecay11))

        myleglist = base_objects.LegList()

        myleglist.append(base_objects.Leg({'id':-11,
                                         'state':False}))
        myleglist.append(base_objects.Leg({'id':-11,
                                         'state':True}))
        myleglist.append(base_objects.Leg({'id':22,
                                         'state':True}))

        mydecay12 = base_objects.Process({'legs':myleglist,
                                          'model':mybasemodel})

        me12 = helas_objects.HelasMatrixElement(\
            diagram_generation.Amplitude(mydecay12))

        myleglist = base_objects.LegList()

        myleglist.append(base_objects.Leg({'id':22,
                                         'state':False}))
        myleglist.append(base_objects.Leg({'id':13,
                                         'state':True}))
        myleglist.append(base_objects.Leg({'id':-13,
                                         'state':True}))
        myleglist.append(base_objects.Leg({'id':22,
                                         'state':True}))

        mydecay2 = base_objects.Process({'legs':myleglist,
                                         'model':mybasemodel})

        me2 = helas_objects.HelasMatrixElement(\
            diagram_generation.Amplitude(mydecay2))

        mydecay11.set('decay_chains', base_objects.ProcessList([mydecay2]))
        mydecay12.set('decay_chains', base_objects.ProcessList([mydecay2]))

        mycoreproc.set('decay_chains', base_objects.ProcessList([\
            mydecay11, mydecay12]))

        myamplitude = diagram_generation.DecayChainAmplitude(mycoreproc)

        matrix_elements = helas_objects.HelasDecayChainProcess(myamplitude).\
                          combine_decay_chain_processes()

        me = matrix_elements[0]

        # Check all ingredients in file here

        exporter = export_v4.ProcessExporterFortranME()

        self.assertEqual(me.get_nexternal_ninitial(), (10, 2))
        self.assertEqual(me.get_helicity_combinations(), 1024)
        self.assertEqual(len(exporter.get_helicity_lines(me).split("\n")), 1024)
        # This has been tested against v4
        self.assertEqual(myfortranmodel.get_matrix_element_calls(me),
                         """CALL VXXXXX(P(0,1),zero,NHEL(1),-1*IC(1),W(1,1))
CALL VXXXXX(P(0,2),zero,NHEL(2),-1*IC(2),W(1,2))
CALL OXXXXX(P(0,3),zero,NHEL(3),+1*IC(3),W(1,3))
CALL OXXXXX(P(0,4),zero,NHEL(4),+1*IC(4),W(1,4))
CALL IXXXXX(P(0,5),zero,NHEL(5),-1*IC(5),W(1,5))
CALL VXXXXX(P(0,6),zero,NHEL(6),+1*IC(6),W(1,6))
CALL FVOXXX(W(1,4),W(1,6),GAL,zero,zero,W(1,7))
CALL JIOXXX(W(1,5),W(1,7),GAL,zero,zero,W(1,8))
CALL FVOXXX(W(1,3),W(1,8),GAL,zero,zero,W(1,7))
CALL IXXXXX(P(0,7),zero,NHEL(7),-1*IC(7),W(1,8))
CALL OXXXXX(P(0,8),zero,NHEL(8),+1*IC(8),W(1,9))
CALL IXXXXX(P(0,9),zero,NHEL(9),-1*IC(9),W(1,10))
CALL VXXXXX(P(0,10),zero,NHEL(10),+1*IC(10),W(1,11))
CALL FVOXXX(W(1,9),W(1,11),GAL,zero,zero,W(1,12))
CALL JIOXXX(W(1,10),W(1,12),GAL,zero,zero,W(1,13))
CALL FVIXXX(W(1,8),W(1,13),GAL,zero,zero,W(1,12))
CALL FVOXXX(W(1,7),W(1,1),GAL,zero,zero,W(1,13))
# Amplitude(s) for diagram number 1
CALL IOVXXX(W(1,12),W(1,13),W(1,2),GAL,AMP(1))
CALL FVIXXX(W(1,10),W(1,11),GAL,zero,zero,W(1,14))
CALL JIOXXX(W(1,14),W(1,9),GAL,zero,zero,W(1,11))
CALL FVIXXX(W(1,8),W(1,11),GAL,zero,zero,W(1,14))
# Amplitude(s) for diagram number 2
CALL IOVXXX(W(1,14),W(1,13),W(1,2),GAL,AMP(2))
CALL FVIXXX(W(1,5),W(1,6),GAL,zero,zero,W(1,13))
CALL JIOXXX(W(1,13),W(1,4),GAL,zero,zero,W(1,6))
CALL FVOXXX(W(1,3),W(1,6),GAL,zero,zero,W(1,13))
CALL FVOXXX(W(1,13),W(1,1),GAL,zero,zero,W(1,6))
# Amplitude(s) for diagram number 3
CALL IOVXXX(W(1,12),W(1,6),W(1,2),GAL,AMP(3))
# Amplitude(s) for diagram number 4
CALL IOVXXX(W(1,14),W(1,6),W(1,2),GAL,AMP(4))
CALL FVIXXX(W(1,12),W(1,1),GAL,zero,zero,W(1,6))
# Amplitude(s) for diagram number 5
CALL IOVXXX(W(1,6),W(1,7),W(1,2),GAL,AMP(5))
CALL FVIXXX(W(1,14),W(1,1),GAL,zero,zero,W(1,12))
# Amplitude(s) for diagram number 6
CALL IOVXXX(W(1,12),W(1,7),W(1,2),GAL,AMP(6))
# Amplitude(s) for diagram number 7
CALL IOVXXX(W(1,6),W(1,13),W(1,2),GAL,AMP(7))
# Amplitude(s) for diagram number 8
CALL IOVXXX(W(1,12),W(1,13),W(1,2),GAL,AMP(8))""".split('\n'))

        writer = writers.FortranWriter(self.give_pos('test'))
        exporter.write_pmass_file(writer, me)
        writer.close()
        self.assertFileContains('test',"""      PMASS(1)=ZERO
      PMASS(2)=ZERO
      PMASS(3)=ZERO
      PMASS(4)=ZERO
      PMASS(5)=ZERO
      PMASS(6)=ZERO
      PMASS(7)=ZERO
      PMASS(8)=ZERO
      PMASS(9)=ZERO
      PMASS(10)=ZERO\n""")


    def test_matrix_4g_decay_chain_process(self):
        """Test matrix.f for multistage decay chain
        """

        # Set up local model

        mybasemodel = base_objects.Model()
        mypartlist = base_objects.ParticleList()
        myinterlist = base_objects.InteractionList()
        myfortranmodel = helas_call_writers.FortranHelasCallWriter(mybasemodel)

        # A gluon
        mypartlist.append(base_objects.Particle({'name':'g',
                      'antiname':'g',
                      'spin':3,
                      'color':8,
                      'mass':'zero',
                      'width':'zero',
                      'texname':'g',
                      'antitexname':'g',
                      'line':'curly',
                      'charge':0.,
                      'pdg_code':21,
                      'propagating':True,
                      'is_part':True,
                      'self_antipart':True}))

        g = mypartlist[len(mypartlist) - 1]

        # Gluon self-couplings
        myinterlist.append(base_objects.Interaction({
                      'id': 8,
                      'particles': base_objects.ParticleList(\
                                            [g, \
                                             g, \
                                             g]),
                      'color': [color.ColorString([color.f(0, 1, 2)])],
                      'lorentz':[''],
                      'couplings':{(0, 0):'GG'},
                      'orders':{'QCD':1}}))

        myinterlist.append(base_objects.Interaction({
                      'id': 9,
                      'particles': base_objects.ParticleList(\
                                            [g, \
                                             g, \
                                             g,
                                             g]),
                      'color': [color.ColorString([color.f(0, 1, 2)]),
                                color.ColorString([color.f(2, 1, 0)]),
                                color.ColorString([color.f(1, 0, 2)])],
                      'lorentz':['gggg1', 'gggg2', 'gggg3'],
                      'couplings':{(0, 0):'GG', (1, 1):'GG', (2, 2):'GG'},
                      'orders':{'QCD':2}}))

        mybasemodel.set('particles', mypartlist)
        mybasemodel.set('interactions', myinterlist)


        myleglist = base_objects.LegList()

        myleglist.append(base_objects.Leg({'id':21,
                                         'state':False}))
        myleglist.append(base_objects.Leg({'id':21,
                                         'state':False}))
        myleglist.append(base_objects.Leg({'id':21,
                                         'state':True}))
        myleglist.append(base_objects.Leg({'id':21,
                                         'state':True}))

        mycoreproc = base_objects.Process({'legs':myleglist,
                                           'model':mybasemodel})

        me_core = helas_objects.HelasMatrixElement(\
            diagram_generation.Amplitude(mycoreproc))

        myleglist = base_objects.LegList()

        myleglist.append(base_objects.Leg({'id':21,
                                         'state':False}))
        myleglist.append(base_objects.Leg({'id':21,
                                         'state':True}))
        myleglist.append(base_objects.Leg({'id':21,
                                         'state':True}))
        myleglist.append(base_objects.Leg({'id':21,
                                         'state':True}))

        mydecay1 = base_objects.Process({'legs':myleglist,
                                          'model':mybasemodel})

        me1 = helas_objects.HelasMatrixElement(\
            diagram_generation.Amplitude(mydecay1))

        mycoreproc.set('decay_chains', base_objects.ProcessList([\
            mydecay1]))

        myamplitude = diagram_generation.DecayChainAmplitude(mycoreproc)

        matrix_elements = helas_objects.HelasDecayChainProcess(myamplitude).\
                          combine_decay_chain_processes()

        me = matrix_elements[0]

        # Check all ingredients in file here

        exporter = export_v4.ProcessExporterFortranME()

        #exporter.generate_subprocess_directory_v4_standalone(me,
        #                                                      myfortranmodel)

        goal = """16 82 [0, 0, 0]
16 83 [0, 1, 0]
16 84 [0, 2, 0]
16 85 [1, 0, 0]
16 86 [1, 1, 0]
16 87 [1, 2, 0]
16 88 [2, 0, 0]
16 89 [2, 1, 0]
16 90 [2, 2, 0]
16 91 [0, 0, 1]
16 92 [0, 1, 1]
16 93 [0, 2, 1]
16 94 [1, 0, 1]
16 95 [1, 1, 1]
16 96 [1, 2, 1]
16 97 [2, 0, 1]
16 98 [2, 1, 1]
16 99 [2, 2, 1]
16 100 [0, 0, 2]
16 101 [0, 1, 2]
16 102 [0, 2, 2]
16 103 [1, 0, 2]
16 104 [1, 1, 2]
16 105 [1, 2, 2]
16 106 [2, 0, 2]
16 107 [2, 1, 2]
16 108 [2, 2, 2]""".split("\n")

        diagram = me.get('diagrams')[15]

        for i, amp in enumerate(diagram.get('amplitudes')):
            if diagram.get('number') == 16:
                self.assertEqual("%d %d %s" % \
                                 (diagram.get('number'), amp.get('number'), \
                                  repr(amp.get('color_indices'))),
                                 goal[i])

        self.assertEqual(me.get_nexternal_ninitial(), (8, 2))
        self.assertEqual(me.get_helicity_combinations(), 256)
        self.assertEqual(len(exporter.get_helicity_lines(me).split("\n")), 256)
        self.assertEqual(myfortranmodel.get_matrix_element_calls(me),
                         """CALL VXXXXX(P(0,1),zero,NHEL(1),-1*IC(1),W(1,1))
CALL VXXXXX(P(0,2),zero,NHEL(2),-1*IC(2),W(1,2))
CALL VXXXXX(P(0,3),zero,NHEL(3),+1*IC(3),W(1,3))
CALL VXXXXX(P(0,4),zero,NHEL(4),+1*IC(4),W(1,4))
CALL VXXXXX(P(0,5),zero,NHEL(5),+1*IC(5),W(1,5))
CALL JVVXXX(W(1,3),W(1,4),GG,zero,zero,W(1,6))
CALL JVVXXX(W(1,6),W(1,5),GG,zero,zero,W(1,7))
CALL VXXXXX(P(0,6),zero,NHEL(6),+1*IC(6),W(1,6))
CALL VXXXXX(P(0,7),zero,NHEL(7),+1*IC(7),W(1,8))
CALL VXXXXX(P(0,8),zero,NHEL(8),+1*IC(8),W(1,9))
CALL JVVXXX(W(1,6),W(1,8),GG,zero,zero,W(1,10))
CALL JVVXXX(W(1,10),W(1,9),GG,zero,zero,W(1,11))
# Amplitude(s) for diagram number 1
CALL GGGGXX(W(1,1),W(1,2),W(1,7),W(1,11),GG,AMP(1))
CALL GGGGXX(W(1,7),W(1,1),W(1,2),W(1,11),GG,AMP(2))
CALL GGGGXX(W(1,2),W(1,7),W(1,1),W(1,11),GG,AMP(3))
CALL JVVXXX(W(1,6),W(1,9),GG,zero,zero,W(1,10))
CALL JVVXXX(W(1,10),W(1,8),GG,zero,zero,W(1,12))
# Amplitude(s) for diagram number 2
CALL GGGGXX(W(1,1),W(1,2),W(1,7),W(1,12),GG,AMP(4))
CALL GGGGXX(W(1,7),W(1,1),W(1,2),W(1,12),GG,AMP(5))
CALL GGGGXX(W(1,2),W(1,7),W(1,1),W(1,12),GG,AMP(6))
CALL JVVXXX(W(1,8),W(1,9),GG,zero,zero,W(1,10))
CALL JVVXXX(W(1,6),W(1,10),GG,zero,zero,W(1,13))
# Amplitude(s) for diagram number 3
CALL GGGGXX(W(1,1),W(1,2),W(1,7),W(1,13),GG,AMP(7))
CALL GGGGXX(W(1,7),W(1,1),W(1,2),W(1,13),GG,AMP(8))
CALL GGGGXX(W(1,2),W(1,7),W(1,1),W(1,13),GG,AMP(9))
CALL JGGGXX(W(1,9),W(1,8),W(1,6),GG,W(1,10))
CALL JGGGXX(W(1,6),W(1,9),W(1,8),GG,W(1,14))
CALL JGGGXX(W(1,8),W(1,6),W(1,9),GG,W(1,15))
# Amplitude(s) for diagram number 4
CALL GGGGXX(W(1,1),W(1,2),W(1,7),W(1,10),GG,AMP(10))
CALL GGGGXX(W(1,1),W(1,2),W(1,7),W(1,14),GG,AMP(11))
CALL GGGGXX(W(1,1),W(1,2),W(1,7),W(1,15),GG,AMP(12))
CALL GGGGXX(W(1,7),W(1,1),W(1,2),W(1,10),GG,AMP(13))
CALL GGGGXX(W(1,7),W(1,1),W(1,2),W(1,14),GG,AMP(14))
CALL GGGGXX(W(1,7),W(1,1),W(1,2),W(1,15),GG,AMP(15))
CALL GGGGXX(W(1,2),W(1,7),W(1,1),W(1,10),GG,AMP(16))
CALL GGGGXX(W(1,2),W(1,7),W(1,1),W(1,14),GG,AMP(17))
CALL GGGGXX(W(1,2),W(1,7),W(1,1),W(1,15),GG,AMP(18))
CALL JVVXXX(W(1,3),W(1,5),GG,zero,zero,W(1,9))
CALL JVVXXX(W(1,9),W(1,4),GG,zero,zero,W(1,8))
# Amplitude(s) for diagram number 5
CALL GGGGXX(W(1,1),W(1,2),W(1,8),W(1,11),GG,AMP(19))
CALL GGGGXX(W(1,8),W(1,1),W(1,2),W(1,11),GG,AMP(20))
CALL GGGGXX(W(1,2),W(1,8),W(1,1),W(1,11),GG,AMP(21))
# Amplitude(s) for diagram number 6
CALL GGGGXX(W(1,1),W(1,2),W(1,8),W(1,12),GG,AMP(22))
CALL GGGGXX(W(1,8),W(1,1),W(1,2),W(1,12),GG,AMP(23))
CALL GGGGXX(W(1,2),W(1,8),W(1,1),W(1,12),GG,AMP(24))
# Amplitude(s) for diagram number 7
CALL GGGGXX(W(1,1),W(1,2),W(1,8),W(1,13),GG,AMP(25))
CALL GGGGXX(W(1,8),W(1,1),W(1,2),W(1,13),GG,AMP(26))
CALL GGGGXX(W(1,2),W(1,8),W(1,1),W(1,13),GG,AMP(27))
# Amplitude(s) for diagram number 8
CALL GGGGXX(W(1,1),W(1,2),W(1,8),W(1,10),GG,AMP(28))
CALL GGGGXX(W(1,1),W(1,2),W(1,8),W(1,14),GG,AMP(29))
CALL GGGGXX(W(1,1),W(1,2),W(1,8),W(1,15),GG,AMP(30))
CALL GGGGXX(W(1,8),W(1,1),W(1,2),W(1,10),GG,AMP(31))
CALL GGGGXX(W(1,8),W(1,1),W(1,2),W(1,14),GG,AMP(32))
CALL GGGGXX(W(1,8),W(1,1),W(1,2),W(1,15),GG,AMP(33))
CALL GGGGXX(W(1,2),W(1,8),W(1,1),W(1,10),GG,AMP(34))
CALL GGGGXX(W(1,2),W(1,8),W(1,1),W(1,14),GG,AMP(35))
CALL GGGGXX(W(1,2),W(1,8),W(1,1),W(1,15),GG,AMP(36))
CALL JVVXXX(W(1,4),W(1,5),GG,zero,zero,W(1,9))
CALL JVVXXX(W(1,3),W(1,9),GG,zero,zero,W(1,6))
# Amplitude(s) for diagram number 9
CALL GGGGXX(W(1,1),W(1,2),W(1,6),W(1,11),GG,AMP(37))
CALL GGGGXX(W(1,6),W(1,1),W(1,2),W(1,11),GG,AMP(38))
CALL GGGGXX(W(1,2),W(1,6),W(1,1),W(1,11),GG,AMP(39))
# Amplitude(s) for diagram number 10
CALL GGGGXX(W(1,1),W(1,2),W(1,6),W(1,12),GG,AMP(40))
CALL GGGGXX(W(1,6),W(1,1),W(1,2),W(1,12),GG,AMP(41))
CALL GGGGXX(W(1,2),W(1,6),W(1,1),W(1,12),GG,AMP(42))
# Amplitude(s) for diagram number 11
CALL GGGGXX(W(1,1),W(1,2),W(1,6),W(1,13),GG,AMP(43))
CALL GGGGXX(W(1,6),W(1,1),W(1,2),W(1,13),GG,AMP(44))
CALL GGGGXX(W(1,2),W(1,6),W(1,1),W(1,13),GG,AMP(45))
# Amplitude(s) for diagram number 12
CALL GGGGXX(W(1,1),W(1,2),W(1,6),W(1,10),GG,AMP(46))
CALL GGGGXX(W(1,1),W(1,2),W(1,6),W(1,14),GG,AMP(47))
CALL GGGGXX(W(1,1),W(1,2),W(1,6),W(1,15),GG,AMP(48))
CALL GGGGXX(W(1,6),W(1,1),W(1,2),W(1,10),GG,AMP(49))
CALL GGGGXX(W(1,6),W(1,1),W(1,2),W(1,14),GG,AMP(50))
CALL GGGGXX(W(1,6),W(1,1),W(1,2),W(1,15),GG,AMP(51))
CALL GGGGXX(W(1,2),W(1,6),W(1,1),W(1,10),GG,AMP(52))
CALL GGGGXX(W(1,2),W(1,6),W(1,1),W(1,14),GG,AMP(53))
CALL GGGGXX(W(1,2),W(1,6),W(1,1),W(1,15),GG,AMP(54))
CALL JGGGXX(W(1,5),W(1,4),W(1,3),GG,W(1,9))
CALL JGGGXX(W(1,3),W(1,5),W(1,4),GG,W(1,16))
CALL JGGGXX(W(1,4),W(1,3),W(1,5),GG,W(1,17))
# Amplitude(s) for diagram number 13
CALL GGGGXX(W(1,1),W(1,2),W(1,9),W(1,11),GG,AMP(55))
CALL GGGGXX(W(1,1),W(1,2),W(1,16),W(1,11),GG,AMP(56))
CALL GGGGXX(W(1,1),W(1,2),W(1,17),W(1,11),GG,AMP(57))
CALL GGGGXX(W(1,9),W(1,1),W(1,2),W(1,11),GG,AMP(58))
CALL GGGGXX(W(1,16),W(1,1),W(1,2),W(1,11),GG,AMP(59))
CALL GGGGXX(W(1,17),W(1,1),W(1,2),W(1,11),GG,AMP(60))
CALL GGGGXX(W(1,2),W(1,9),W(1,1),W(1,11),GG,AMP(61))
CALL GGGGXX(W(1,2),W(1,16),W(1,1),W(1,11),GG,AMP(62))
CALL GGGGXX(W(1,2),W(1,17),W(1,1),W(1,11),GG,AMP(63))
# Amplitude(s) for diagram number 14
CALL GGGGXX(W(1,1),W(1,2),W(1,9),W(1,12),GG,AMP(64))
CALL GGGGXX(W(1,1),W(1,2),W(1,16),W(1,12),GG,AMP(65))
CALL GGGGXX(W(1,1),W(1,2),W(1,17),W(1,12),GG,AMP(66))
CALL GGGGXX(W(1,9),W(1,1),W(1,2),W(1,12),GG,AMP(67))
CALL GGGGXX(W(1,16),W(1,1),W(1,2),W(1,12),GG,AMP(68))
CALL GGGGXX(W(1,17),W(1,1),W(1,2),W(1,12),GG,AMP(69))
CALL GGGGXX(W(1,2),W(1,9),W(1,1),W(1,12),GG,AMP(70))
CALL GGGGXX(W(1,2),W(1,16),W(1,1),W(1,12),GG,AMP(71))
CALL GGGGXX(W(1,2),W(1,17),W(1,1),W(1,12),GG,AMP(72))
# Amplitude(s) for diagram number 15
CALL GGGGXX(W(1,1),W(1,2),W(1,9),W(1,13),GG,AMP(73))
CALL GGGGXX(W(1,1),W(1,2),W(1,16),W(1,13),GG,AMP(74))
CALL GGGGXX(W(1,1),W(1,2),W(1,17),W(1,13),GG,AMP(75))
CALL GGGGXX(W(1,9),W(1,1),W(1,2),W(1,13),GG,AMP(76))
CALL GGGGXX(W(1,16),W(1,1),W(1,2),W(1,13),GG,AMP(77))
CALL GGGGXX(W(1,17),W(1,1),W(1,2),W(1,13),GG,AMP(78))
CALL GGGGXX(W(1,2),W(1,9),W(1,1),W(1,13),GG,AMP(79))
CALL GGGGXX(W(1,2),W(1,16),W(1,1),W(1,13),GG,AMP(80))
CALL GGGGXX(W(1,2),W(1,17),W(1,1),W(1,13),GG,AMP(81))
# Amplitude(s) for diagram number 16
CALL GGGGXX(W(1,1),W(1,2),W(1,9),W(1,10),GG,AMP(82))
CALL GGGGXX(W(1,1),W(1,2),W(1,9),W(1,14),GG,AMP(83))
CALL GGGGXX(W(1,1),W(1,2),W(1,9),W(1,15),GG,AMP(84))
CALL GGGGXX(W(1,1),W(1,2),W(1,16),W(1,10),GG,AMP(85))
CALL GGGGXX(W(1,1),W(1,2),W(1,16),W(1,14),GG,AMP(86))
CALL GGGGXX(W(1,1),W(1,2),W(1,16),W(1,15),GG,AMP(87))
CALL GGGGXX(W(1,1),W(1,2),W(1,17),W(1,10),GG,AMP(88))
CALL GGGGXX(W(1,1),W(1,2),W(1,17),W(1,14),GG,AMP(89))
CALL GGGGXX(W(1,1),W(1,2),W(1,17),W(1,15),GG,AMP(90))
CALL GGGGXX(W(1,9),W(1,1),W(1,2),W(1,10),GG,AMP(91))
CALL GGGGXX(W(1,9),W(1,1),W(1,2),W(1,14),GG,AMP(92))
CALL GGGGXX(W(1,9),W(1,1),W(1,2),W(1,15),GG,AMP(93))
CALL GGGGXX(W(1,16),W(1,1),W(1,2),W(1,10),GG,AMP(94))
CALL GGGGXX(W(1,16),W(1,1),W(1,2),W(1,14),GG,AMP(95))
CALL GGGGXX(W(1,16),W(1,1),W(1,2),W(1,15),GG,AMP(96))
CALL GGGGXX(W(1,17),W(1,1),W(1,2),W(1,10),GG,AMP(97))
CALL GGGGXX(W(1,17),W(1,1),W(1,2),W(1,14),GG,AMP(98))
CALL GGGGXX(W(1,17),W(1,1),W(1,2),W(1,15),GG,AMP(99))
CALL GGGGXX(W(1,2),W(1,9),W(1,1),W(1,10),GG,AMP(100))
CALL GGGGXX(W(1,2),W(1,9),W(1,1),W(1,14),GG,AMP(101))
CALL GGGGXX(W(1,2),W(1,9),W(1,1),W(1,15),GG,AMP(102))
CALL GGGGXX(W(1,2),W(1,16),W(1,1),W(1,10),GG,AMP(103))
CALL GGGGXX(W(1,2),W(1,16),W(1,1),W(1,14),GG,AMP(104))
CALL GGGGXX(W(1,2),W(1,16),W(1,1),W(1,15),GG,AMP(105))
CALL GGGGXX(W(1,2),W(1,17),W(1,1),W(1,10),GG,AMP(106))
CALL GGGGXX(W(1,2),W(1,17),W(1,1),W(1,14),GG,AMP(107))
CALL GGGGXX(W(1,2),W(1,17),W(1,1),W(1,15),GG,AMP(108))
CALL JVVXXX(W(1,1),W(1,2),GG,zero,zero,W(1,5))
# Amplitude(s) for diagram number 17
CALL VVVXXX(W(1,7),W(1,11),W(1,5),GG,AMP(109))
# Amplitude(s) for diagram number 18
CALL VVVXXX(W(1,7),W(1,12),W(1,5),GG,AMP(110))
# Amplitude(s) for diagram number 19
CALL VVVXXX(W(1,7),W(1,13),W(1,5),GG,AMP(111))
# Amplitude(s) for diagram number 20
CALL VVVXXX(W(1,7),W(1,10),W(1,5),GG,AMP(112))
CALL VVVXXX(W(1,7),W(1,14),W(1,5),GG,AMP(113))
CALL VVVXXX(W(1,7),W(1,15),W(1,5),GG,AMP(114))
# Amplitude(s) for diagram number 21
CALL VVVXXX(W(1,8),W(1,11),W(1,5),GG,AMP(115))
# Amplitude(s) for diagram number 22
CALL VVVXXX(W(1,8),W(1,12),W(1,5),GG,AMP(116))
# Amplitude(s) for diagram number 23
CALL VVVXXX(W(1,8),W(1,13),W(1,5),GG,AMP(117))
# Amplitude(s) for diagram number 24
CALL VVVXXX(W(1,8),W(1,10),W(1,5),GG,AMP(118))
CALL VVVXXX(W(1,8),W(1,14),W(1,5),GG,AMP(119))
CALL VVVXXX(W(1,8),W(1,15),W(1,5),GG,AMP(120))
# Amplitude(s) for diagram number 25
CALL VVVXXX(W(1,6),W(1,11),W(1,5),GG,AMP(121))
# Amplitude(s) for diagram number 26
CALL VVVXXX(W(1,6),W(1,12),W(1,5),GG,AMP(122))
# Amplitude(s) for diagram number 27
CALL VVVXXX(W(1,6),W(1,13),W(1,5),GG,AMP(123))
# Amplitude(s) for diagram number 28
CALL VVVXXX(W(1,6),W(1,10),W(1,5),GG,AMP(124))
CALL VVVXXX(W(1,6),W(1,14),W(1,5),GG,AMP(125))
CALL VVVXXX(W(1,6),W(1,15),W(1,5),GG,AMP(126))
# Amplitude(s) for diagram number 29
CALL VVVXXX(W(1,9),W(1,11),W(1,5),GG,AMP(127))
CALL VVVXXX(W(1,16),W(1,11),W(1,5),GG,AMP(128))
CALL VVVXXX(W(1,17),W(1,11),W(1,5),GG,AMP(129))
# Amplitude(s) for diagram number 30
CALL VVVXXX(W(1,9),W(1,12),W(1,5),GG,AMP(130))
CALL VVVXXX(W(1,16),W(1,12),W(1,5),GG,AMP(131))
CALL VVVXXX(W(1,17),W(1,12),W(1,5),GG,AMP(132))
# Amplitude(s) for diagram number 31
CALL VVVXXX(W(1,9),W(1,13),W(1,5),GG,AMP(133))
CALL VVVXXX(W(1,16),W(1,13),W(1,5),GG,AMP(134))
CALL VVVXXX(W(1,17),W(1,13),W(1,5),GG,AMP(135))
# Amplitude(s) for diagram number 32
CALL VVVXXX(W(1,9),W(1,10),W(1,5),GG,AMP(136))
CALL VVVXXX(W(1,9),W(1,14),W(1,5),GG,AMP(137))
CALL VVVXXX(W(1,9),W(1,15),W(1,5),GG,AMP(138))
CALL VVVXXX(W(1,16),W(1,10),W(1,5),GG,AMP(139))
CALL VVVXXX(W(1,16),W(1,14),W(1,5),GG,AMP(140))
CALL VVVXXX(W(1,16),W(1,15),W(1,5),GG,AMP(141))
CALL VVVXXX(W(1,17),W(1,10),W(1,5),GG,AMP(142))
CALL VVVXXX(W(1,17),W(1,14),W(1,5),GG,AMP(143))
CALL VVVXXX(W(1,17),W(1,15),W(1,5),GG,AMP(144))
CALL JVVXXX(W(1,1),W(1,7),GG,zero,zero,W(1,5))
# Amplitude(s) for diagram number 33
CALL VVVXXX(W(1,2),W(1,11),W(1,5),GG,AMP(145))
# Amplitude(s) for diagram number 34
CALL VVVXXX(W(1,2),W(1,12),W(1,5),GG,AMP(146))
# Amplitude(s) for diagram number 35
CALL VVVXXX(W(1,2),W(1,13),W(1,5),GG,AMP(147))
# Amplitude(s) for diagram number 36
CALL VVVXXX(W(1,2),W(1,10),W(1,5),GG,AMP(148))
CALL VVVXXX(W(1,2),W(1,14),W(1,5),GG,AMP(149))
CALL VVVXXX(W(1,2),W(1,15),W(1,5),GG,AMP(150))
CALL JVVXXX(W(1,1),W(1,8),GG,zero,zero,W(1,5))
# Amplitude(s) for diagram number 37
CALL VVVXXX(W(1,2),W(1,11),W(1,5),GG,AMP(151))
# Amplitude(s) for diagram number 38
CALL VVVXXX(W(1,2),W(1,12),W(1,5),GG,AMP(152))
# Amplitude(s) for diagram number 39
CALL VVVXXX(W(1,2),W(1,13),W(1,5),GG,AMP(153))
# Amplitude(s) for diagram number 40
CALL VVVXXX(W(1,2),W(1,10),W(1,5),GG,AMP(154))
CALL VVVXXX(W(1,2),W(1,14),W(1,5),GG,AMP(155))
CALL VVVXXX(W(1,2),W(1,15),W(1,5),GG,AMP(156))
CALL JVVXXX(W(1,1),W(1,6),GG,zero,zero,W(1,5))
# Amplitude(s) for diagram number 41
CALL VVVXXX(W(1,2),W(1,11),W(1,5),GG,AMP(157))
# Amplitude(s) for diagram number 42
CALL VVVXXX(W(1,2),W(1,12),W(1,5),GG,AMP(158))
# Amplitude(s) for diagram number 43
CALL VVVXXX(W(1,2),W(1,13),W(1,5),GG,AMP(159))
# Amplitude(s) for diagram number 44
CALL VVVXXX(W(1,2),W(1,10),W(1,5),GG,AMP(160))
CALL VVVXXX(W(1,2),W(1,14),W(1,5),GG,AMP(161))
CALL VVVXXX(W(1,2),W(1,15),W(1,5),GG,AMP(162))
CALL JVVXXX(W(1,1),W(1,9),GG,zero,zero,W(1,5))
CALL JVVXXX(W(1,1),W(1,16),GG,zero,zero,W(1,4))
CALL JVVXXX(W(1,1),W(1,17),GG,zero,zero,W(1,3))
# Amplitude(s) for diagram number 45
CALL VVVXXX(W(1,2),W(1,11),W(1,5),GG,AMP(163))
CALL VVVXXX(W(1,2),W(1,11),W(1,4),GG,AMP(164))
CALL VVVXXX(W(1,2),W(1,11),W(1,3),GG,AMP(165))
# Amplitude(s) for diagram number 46
CALL VVVXXX(W(1,2),W(1,12),W(1,5),GG,AMP(166))
CALL VVVXXX(W(1,2),W(1,12),W(1,4),GG,AMP(167))
CALL VVVXXX(W(1,2),W(1,12),W(1,3),GG,AMP(168))
# Amplitude(s) for diagram number 47
CALL VVVXXX(W(1,2),W(1,13),W(1,5),GG,AMP(169))
CALL VVVXXX(W(1,2),W(1,13),W(1,4),GG,AMP(170))
CALL VVVXXX(W(1,2),W(1,13),W(1,3),GG,AMP(171))
# Amplitude(s) for diagram number 48
CALL VVVXXX(W(1,2),W(1,10),W(1,5),GG,AMP(172))
CALL VVVXXX(W(1,2),W(1,14),W(1,5),GG,AMP(173))
CALL VVVXXX(W(1,2),W(1,15),W(1,5),GG,AMP(174))
CALL VVVXXX(W(1,2),W(1,10),W(1,4),GG,AMP(175))
CALL VVVXXX(W(1,2),W(1,14),W(1,4),GG,AMP(176))
CALL VVVXXX(W(1,2),W(1,15),W(1,4),GG,AMP(177))
CALL VVVXXX(W(1,2),W(1,10),W(1,3),GG,AMP(178))
CALL VVVXXX(W(1,2),W(1,14),W(1,3),GG,AMP(179))
CALL VVVXXX(W(1,2),W(1,15),W(1,3),GG,AMP(180))
CALL JVVXXX(W(1,1),W(1,11),GG,zero,zero,W(1,3))
# Amplitude(s) for diagram number 49
CALL VVVXXX(W(1,2),W(1,7),W(1,3),GG,AMP(181))
CALL JVVXXX(W(1,1),W(1,12),GG,zero,zero,W(1,11))
# Amplitude(s) for diagram number 50
CALL VVVXXX(W(1,2),W(1,7),W(1,11),GG,AMP(182))
CALL JVVXXX(W(1,1),W(1,13),GG,zero,zero,W(1,12))
# Amplitude(s) for diagram number 51
CALL VVVXXX(W(1,2),W(1,7),W(1,12),GG,AMP(183))
CALL JVVXXX(W(1,1),W(1,10),GG,zero,zero,W(1,13))
CALL JVVXXX(W(1,1),W(1,14),GG,zero,zero,W(1,10))
CALL JVVXXX(W(1,1),W(1,15),GG,zero,zero,W(1,14))
# Amplitude(s) for diagram number 52
CALL VVVXXX(W(1,2),W(1,7),W(1,13),GG,AMP(184))
CALL VVVXXX(W(1,2),W(1,7),W(1,10),GG,AMP(185))
CALL VVVXXX(W(1,2),W(1,7),W(1,14),GG,AMP(186))
# Amplitude(s) for diagram number 53
CALL VVVXXX(W(1,2),W(1,8),W(1,3),GG,AMP(187))
# Amplitude(s) for diagram number 54
CALL VVVXXX(W(1,2),W(1,8),W(1,11),GG,AMP(188))
# Amplitude(s) for diagram number 55
CALL VVVXXX(W(1,2),W(1,8),W(1,12),GG,AMP(189))
# Amplitude(s) for diagram number 56
CALL VVVXXX(W(1,2),W(1,8),W(1,13),GG,AMP(190))
CALL VVVXXX(W(1,2),W(1,8),W(1,10),GG,AMP(191))
CALL VVVXXX(W(1,2),W(1,8),W(1,14),GG,AMP(192))
# Amplitude(s) for diagram number 57
CALL VVVXXX(W(1,2),W(1,6),W(1,3),GG,AMP(193))
# Amplitude(s) for diagram number 58
CALL VVVXXX(W(1,2),W(1,6),W(1,11),GG,AMP(194))
# Amplitude(s) for diagram number 59
CALL VVVXXX(W(1,2),W(1,6),W(1,12),GG,AMP(195))
# Amplitude(s) for diagram number 60
CALL VVVXXX(W(1,2),W(1,6),W(1,13),GG,AMP(196))
CALL VVVXXX(W(1,2),W(1,6),W(1,10),GG,AMP(197))
CALL VVVXXX(W(1,2),W(1,6),W(1,14),GG,AMP(198))
# Amplitude(s) for diagram number 61
CALL VVVXXX(W(1,2),W(1,9),W(1,3),GG,AMP(199))
CALL VVVXXX(W(1,2),W(1,16),W(1,3),GG,AMP(200))
CALL VVVXXX(W(1,2),W(1,17),W(1,3),GG,AMP(201))
# Amplitude(s) for diagram number 62
CALL VVVXXX(W(1,2),W(1,9),W(1,11),GG,AMP(202))
CALL VVVXXX(W(1,2),W(1,16),W(1,11),GG,AMP(203))
CALL VVVXXX(W(1,2),W(1,17),W(1,11),GG,AMP(204))
# Amplitude(s) for diagram number 63
CALL VVVXXX(W(1,2),W(1,9),W(1,12),GG,AMP(205))
CALL VVVXXX(W(1,2),W(1,16),W(1,12),GG,AMP(206))
CALL VVVXXX(W(1,2),W(1,17),W(1,12),GG,AMP(207))
# Amplitude(s) for diagram number 64
CALL VVVXXX(W(1,2),W(1,9),W(1,13),GG,AMP(208))
CALL VVVXXX(W(1,2),W(1,9),W(1,10),GG,AMP(209))
CALL VVVXXX(W(1,2),W(1,9),W(1,14),GG,AMP(210))
CALL VVVXXX(W(1,2),W(1,16),W(1,13),GG,AMP(211))
CALL VVVXXX(W(1,2),W(1,16),W(1,10),GG,AMP(212))
CALL VVVXXX(W(1,2),W(1,16),W(1,14),GG,AMP(213))
CALL VVVXXX(W(1,2),W(1,17),W(1,13),GG,AMP(214))
CALL VVVXXX(W(1,2),W(1,17),W(1,10),GG,AMP(215))
CALL VVVXXX(W(1,2),W(1,17),W(1,14),GG,AMP(216))""".split('\n'))


        writer = writers.FortranWriter(self.give_pos('test'))
        exporter.write_pmass_file(writer, me)
        writer.close()

        self.assertFileContains('test',"""      PMASS(1)=ZERO
      PMASS(2)=ZERO
      PMASS(3)=ZERO
      PMASS(4)=ZERO
      PMASS(5)=ZERO
      PMASS(6)=ZERO
      PMASS(7)=ZERO
      PMASS(8)=ZERO\n""")

    def test_vector_clash_majorana_process(self):
        """Test majorana process w+ w- > n2 n2
        """

        mypartlist = base_objects.ParticleList()
        myinterlist = base_objects.InteractionList()

        # Neutralino
        mypartlist.append(base_objects.Particle({'name':'n1',
                      'antiname':'n2',
                      'spin':2,
                      'color':1,
                      'mass':'MN1',
                      'width':'WN1',
                      'texname':'\chi_0^2',
                      'antitexname':'\chi_0^2',
                      'line':'straight',
                      'charge':0.,
                      'pdg_code':1000022,
                      'propagating':True,
                      'is_part':True,
                      'self_antipart':True}))
        n1 = mypartlist[len(mypartlist) - 1]

        # W+/-
        mypartlist.append(base_objects.Particle({'name':'w-',
                      'antiname':'w+',
                      'spin':3,
                      'color':1,
                      'mass':'WMASS',
                      'width':'WWIDTH',
                      'texname':'w-',
                      'antitexname':'w+',
                      'line':'wavy',
                      'charge':1.,
                      'pdg_code':-24,
                      'propagating':True,
                      'is_part':True,
                      'self_antipart':False}))
        wplus = mypartlist[len(mypartlist) - 1]
        wminus = copy.copy(wplus)
        wminus.set('is_part', False)

        # chargino+/-
        mypartlist.append(base_objects.Particle({'name':'x1-',
                      'antiname':'x1+',
                      'spin':2,
                      'color':1,
                      'mass':'MX1',
                      'width':'WX1',
                      'texname':'x1-',
                      'antitexname':'x1+',
                      'line':'straight',
                      'charge':1.,
                      'pdg_code':-1000024,
                      'propagating':True,
                      'is_part':True,
                      'self_antipart':False}))
        x1plus = mypartlist[len(mypartlist) - 1]
        x1minus = copy.copy(x1plus)
        x1minus.set('is_part', False)

        # Coupling of n1 to w
        myinterlist.append(base_objects.Interaction({
                      'id': 1,
                      'particles': base_objects.ParticleList(\
                                            [n1, \
                                             x1minus, \
                                             wplus]),
                      'color': [],
                      'lorentz':[''],
                      'couplings':{(0, 0):'GWN1X1'},
                      'orders':{'QED':1}}))

        myinterlist.append(base_objects.Interaction({
                      'id': 2,
                      'particles': base_objects.ParticleList(\
                                            [x1plus, \
                                             n1, \
                                             wminus]),
                      'color': [],
                      'lorentz':[''],
                      'couplings':{(0, 0):'GWX1N1'},
                      'orders':{'QED':1}}))

        mymodel = base_objects.Model()
        mymodel.set('particles', mypartlist)
        mymodel.set('interactions', myinterlist)

        myleglist = base_objects.LegList()

        myleglist.append(base_objects.Leg({'id':24,
                                         'state':False}))
        myleglist.append(base_objects.Leg({'id':-24,
                                         'state':False}))
        myleglist.append(base_objects.Leg({'id':1000022,
                                         'state':True}))
        myleglist.append(base_objects.Leg({'id':1000022,
                                         'state':True}))

        myproc = base_objects.Process({'legs':myleglist,
                                           'model':mymodel})
        myamplitude = diagram_generation.Amplitude({'process': myproc})

        self.assertEqual(len(myamplitude.get('diagrams')), 2)

        me = helas_objects.HelasMatrixElement(myamplitude,
                                              gen_color=False)

        myfortranmodel = helas_call_writers.FortranHelasCallWriter(mymodel)

        self.assertEqual("\n".join(myfortranmodel.get_matrix_element_calls(me)),
        """CALL VXXXXX(P(0,1),WMASS,NHEL(1),-1*IC(1),W(1,1))
CALL VXXXXX(P(0,2),WMASS,NHEL(2),-1*IC(2),W(1,2))
CALL IXXXXX(P(0,3),MN1,NHEL(3),-1*IC(3),W(1,3))
CALL OXXXXX(P(0,4),MN1,NHEL(4),+1*IC(4),W(1,4))
CALL FVICXX(W(1,3),W(1,1),GWN1X1,MX1,WX1,W(1,5))
# Amplitude(s) for diagram number 1
CALL IOVCXX(W(1,5),W(1,4),W(1,2),GWX1N1,AMP(1))
CALL FVOXXX(W(1,4),W(1,1),GWN1X1,MX1,WX1,W(1,5))
# Amplitude(s) for diagram number 2
CALL IOVXXX(W(1,3),W(1,5),W(1,2),GWX1N1,AMP(2))""")


    def test_export_majorana_decay_chain(self):
        """Test decay chain with majorana particles and MadEvent files
        """

        mypartlist = base_objects.ParticleList()
        myinterlist = base_objects.InteractionList()

        # A electron and positron
        mypartlist.append(base_objects.Particle({'name':'e-',
                      'antiname':'e+',
                      'spin':2,
                      'color':1,
                      'mass':'zero',
                      'width':'zero',
                      'texname':'e^-',
                      'antitexname':'e^+',
                      'line':'straight',
                      'charge':-1.,
                      'pdg_code':11,
                      'propagating':True,
                      'is_part':True,
                      'self_antipart':False}))
        eminus = mypartlist[len(mypartlist) - 1]
        eplus = copy.copy(eminus)
        eplus.set('is_part', False)

        # A E slepton and its antiparticle
        mypartlist.append(base_objects.Particle({'name':'sl2-',
                      'antiname':'sl2+',
                      'spin':1,
                      'color':1,
                      'mass':'Msl2',
                      'width':'Wsl2',
                      'texname':'\tilde e^-',
                      'antitexname':'\tilde e^+',
                      'line':'dashed',
                      'charge':1.,
                      'pdg_code':1000011,
                      'propagating':True,
                      'is_part':True,
                      'self_antipart':False}))
        seminus = mypartlist[len(mypartlist) - 1]
        seplus = copy.copy(seminus)
        seplus.set('is_part', False)

        # A neutralino
        mypartlist.append(base_objects.Particle({'name':'n1',
                      'antiname':'n1',
                      'spin':2,
                      'color':1,
                      'mass':'Mneu1',
                      'width':'Wneu1',
                      'texname':'\chi_0^1',
                      'antitexname':'\chi_0^1',
                      'line':'straight',
                      'charge':0.,
                      'pdg_code':1000022,
                      'propagating':True,
                      'is_part':True,
                      'self_antipart':True}))
        n1 = mypartlist[len(mypartlist) - 1]

        # A photon
        mypartlist.append(base_objects.Particle({'name':'a',
                      'antiname':'a',
                      'spin':3,
                      'color':1,
                      'mass':'zero',
                      'width':'zero',
                      'texname':'\gamma',
                      'antitexname':'\gamma',
                      'line':'wavy',
                      'charge':0.,
                      'pdg_code':22,
                      'propagating':True,
                      'is_part':True,
                      'self_antipart':True}))
        a = mypartlist[len(mypartlist) - 1]

        # Coupling of n1 to e and se
        myinterlist.append(base_objects.Interaction({
                      'id': 103,
                      'particles': base_objects.ParticleList(\
                                            [n1, \
                                             eminus, \
                                             seplus]),
                      'color': [],
                      'lorentz':[''],
                      'couplings':{(0, 0):'MGVX350'},
                      'orders':{'QED':1}}))

        myinterlist.append(base_objects.Interaction({
                      'id': 104,
                      'particles': base_objects.ParticleList(\
                                            [eplus, \
                                             n1, \
                                             seminus]),
                      'color': [],
                      'lorentz':[''],
                      'couplings':{(0, 0):'MGVX494'},
                      'orders':{'QED':1}}))

        # Coupling of e to gamma
        myinterlist.append(base_objects.Interaction({
                      'id': 7,
                      'particles': base_objects.ParticleList(\
                                            [eminus, \
                                             eplus, \
                                             a]),
                      'color': [],
                      'lorentz':[''],
                      'couplings':{(0, 0):'MGVX12'},
                      'orders':{'QED':1}}))

        # Coupling of sl2 to gamma
        myinterlist.append(base_objects.Interaction({
                      'id': 8,
                      'particles': base_objects.ParticleList(\
                                            [a, \
                                             seplus, \
                                             seminus]),
                      'color': [],
                      'lorentz':[''],
                      'couplings':{(0, 0):'MGVX56'},
                      'orders':{'QED':1}}))


        mymodel = base_objects.Model()
        mymodel.set('particles', mypartlist)
        mymodel.set('interactions', myinterlist)

        # e- e+ > n1 n1 / z sl5-, n1 > e- sl2+

        myleglist = base_objects.LegList()

        myleglist.append(base_objects.Leg({'id':11,
                                         'state':False}))
        myleglist.append(base_objects.Leg({'id':-11,
                                         'state':False}))
        myleglist.append(base_objects.Leg({'id':1000022,
                                         'state':True}))
        myleglist.append(base_objects.Leg({'id':1000022,
                                         'state':True}))

        mycoreproc = base_objects.Process({'legs':myleglist,
                                       'model':mymodel})

        myleglist = base_objects.LegList()

        myleglist.append(base_objects.Leg({'id':1000022,
                                         'state':False}))
        myleglist.append(base_objects.Leg({'id':11,
                                         'state':True}))
        myleglist.append(base_objects.Leg({'id':-1000011,
                                         'state':True}))

        mydecay1 = base_objects.Process({'legs':myleglist,
                                         'model':mymodel})

        mycoreproc.set('decay_chains', base_objects.ProcessList([\
            mydecay1]))

        myamplitude = diagram_generation.DecayChainAmplitude(mycoreproc)

        matrix_element = helas_objects.HelasDecayChainProcess(myamplitude)

        matrix_elements = matrix_element.combine_decay_chain_processes()

        me = matrix_elements[0]

        myfortranmodel = helas_call_writers.FortranHelasCallWriter(mymodel)

        # This has been checked against v4
        self.assertEqual(myfortranmodel.get_matrix_element_calls(me),
                         """CALL IXXXXX(P(0,1),zero,NHEL(1),+1*IC(1),W(1,1))
CALL OXXXXX(P(0,2),zero,NHEL(2),-1*IC(2),W(1,2))
CALL OXXXXX(P(0,3),zero,NHEL(3),+1*IC(3),W(1,3))
CALL SXXXXX(P(0,4),+1*IC(4),W(1,4))
CALL FSOXXX(W(1,3),W(1,4),MGVX350,Mneu1,Wneu1,W(1,5))
CALL IXXXXX(P(0,5),zero,NHEL(5),-1*IC(5),W(1,3))
CALL SXXXXX(P(0,6),+1*IC(6),W(1,6))
CALL FSICXX(W(1,3),W(1,6),MGVX350,Mneu1,Wneu1,W(1,7))
CALL HIOXXX(W(1,1),W(1,5),MGVX494,Msl2,Wsl2,W(1,3))
# Amplitude(s) for diagram number 1
CALL IOSXXX(W(1,7),W(1,2),W(1,3),MGVX350,AMP(1))
CALL OXXXXX(P(0,5),zero,NHEL(5),+1*IC(5),W(1,3))
CALL FSOXXX(W(1,3),W(1,6),MGVX350,Mneu1,Wneu1,W(1,7))
CALL HIOXXX(W(1,1),W(1,7),MGVX494,Msl2,Wsl2,W(1,3))
CALL IXXXXX(P(0,3),zero,NHEL(3),-1*IC(3),W(1,7))
CALL FSICXX(W(1,7),W(1,4),MGVX350,Mneu1,Wneu1,W(1,1))
# Amplitude(s) for diagram number 2
CALL IOSXXX(W(1,1),W(1,2),W(1,3),MGVX350,AMP(2))""".split('\n'))

        exporter = export_v4.ProcessExporterFortranME()

        self.assertEqual(exporter.get_JAMP_lines(me)[0],
                         "JAMP(1)=+AMP(1)-AMP(2)")

        # e- e+ > n1 n1 / z sl5-, n1 > e- sl2+, n1 > e+ sl2-

        myleglist = base_objects.LegList()

        myleglist.append(base_objects.Leg({'id':1000022,
                                         'state':False}))
        myleglist.append(base_objects.Leg({'id':-11,
                                         'state':True}))
        myleglist.append(base_objects.Leg({'id':1000011,
                                         'state':True}))

        mydecay2 = base_objects.Process({'legs':myleglist,
                                         'model':mymodel})

        mycoreproc.set('decay_chains', base_objects.ProcessList([\
            mydecay1, mydecay2]))

        myamplitude = diagram_generation.DecayChainAmplitude(mycoreproc)

        matrix_element = helas_objects.HelasDecayChainProcess(myamplitude)

        matrix_elements = matrix_element.combine_decay_chain_processes()

        me = matrix_elements[0]

        myfortranmodel = helas_call_writers.FortranHelasCallWriter(mymodel)

        # This has been checked against v4
        self.assertEqual(myfortranmodel.get_matrix_element_calls(me),
        """CALL IXXXXX(P(0,1),zero,NHEL(1),+1*IC(1),W(1,1))
CALL OXXXXX(P(0,2),zero,NHEL(2),-1*IC(2),W(1,2))
CALL OXXXXX(P(0,3),zero,NHEL(3),+1*IC(3),W(1,3))
CALL SXXXXX(P(0,4),+1*IC(4),W(1,4))
CALL FSOXXX(W(1,3),W(1,4),MGVX350,Mneu1,Wneu1,W(1,5))
CALL IXXXXX(P(0,5),zero,NHEL(5),-1*IC(5),W(1,3))
CALL SXXXXX(P(0,6),+1*IC(6),W(1,6))
CALL FSIXXX(W(1,3),W(1,6),MGVX494,Mneu1,Wneu1,W(1,7))
CALL HIOXXX(W(1,1),W(1,5),MGVX494,Msl2,Wsl2,W(1,3))
# Amplitude(s) for diagram number 1
CALL IOSXXX(W(1,7),W(1,2),W(1,3),MGVX350,AMP(1))
CALL OXXXXX(P(0,5),zero,NHEL(5),+1*IC(5),W(1,3))
CALL FSOCXX(W(1,3),W(1,6),MGVX494,Mneu1,Wneu1,W(1,7))
CALL HIOXXX(W(1,1),W(1,7),MGVX494,Msl2,Wsl2,W(1,3))
CALL IXXXXX(P(0,3),zero,NHEL(3),-1*IC(3),W(1,7))
CALL FSICXX(W(1,7),W(1,4),MGVX350,Mneu1,Wneu1,W(1,1))
# Amplitude(s) for diagram number 2
CALL IOSXXX(W(1,1),W(1,2),W(1,3),MGVX350,AMP(2))""".split('\n'))

        self.assertEqual(exporter.get_JAMP_lines(me)[0],
                         "JAMP(1)=+AMP(1)-AMP(2)")


        # e- e+ > n1 n1 / z sl5-, n1 > e- sl2+ a $ sl2+

        myleglist = base_objects.LegList()

        myleglist.append(base_objects.Leg({'id':1000022,
                                         'state':False}))
        myleglist.append(base_objects.Leg({'id':11,
                                         'state':True}))
        myleglist.append(base_objects.Leg({'id':-1000011,
                                         'state':True}))
        myleglist.append(base_objects.Leg({'id':22,
                                         'state':True}))

        mydecay3 = base_objects.Process({'legs':myleglist,
                                         'model':mymodel,
                                         'forbidden_onsh_s_channels':[-1000011]})

        me3 = helas_objects.HelasMatrixElement(\
            diagram_generation.Amplitude(mydecay3))

        mycoreproc.set('decay_chains', base_objects.ProcessList([\
            mydecay3]))

        myamplitude = diagram_generation.DecayChainAmplitude(mycoreproc)

        matrix_element = helas_objects.HelasDecayChainProcess(myamplitude)

        matrix_elements = matrix_element.combine_decay_chain_processes()

        me = matrix_elements[0]

        #print me.get_base_amplitude().nice_string()

        # This has been checked against v4
        self.assertEqual(myfortranmodel.get_matrix_element_calls(me),
                         """CALL IXXXXX(P(0,1),zero,NHEL(1),+1*IC(1),W(1,1))
CALL OXXXXX(P(0,2),zero,NHEL(2),-1*IC(2),W(1,2))
CALL OXXXXX(P(0,3),zero,NHEL(3),+1*IC(3),W(1,3))
CALL SXXXXX(P(0,4),+1*IC(4),W(1,4))
CALL VXXXXX(P(0,5),zero,NHEL(5),+1*IC(5),W(1,5))
CALL FVOXXX(W(1,3),W(1,5),MGVX12,zero,zero,W(1,6))
CALL FSOXXX(W(1,6),W(1,4),MGVX350,Mneu1,Wneu1,W(1,7))
CALL IXXXXX(P(0,6),zero,NHEL(6),-1*IC(6),W(1,6))
CALL SXXXXX(P(0,7),+1*IC(7),W(1,8))
CALL VXXXXX(P(0,8),zero,NHEL(8),+1*IC(8),W(1,9))
CALL FVICXX(W(1,6),W(1,9),MGVX12,zero,zero,W(1,10))
CALL FSICXX(W(1,10),W(1,8),MGVX350,Mneu1,Wneu1,W(1,11))
CALL HIOXXX(W(1,1),W(1,7),MGVX494,Msl2,Wsl2,W(1,10))
# Amplitude(s) for diagram number 1
CALL IOSXXX(W(1,11),W(1,2),W(1,10),MGVX350,AMP(1))
CALL HVSXXX(W(1,9),W(1,8),MGVX56,Msl2,Wsl2,W(1,7))
CALL FSICXX(W(1,6),W(1,7),MGVX350,Mneu1,Wneu1,W(1,12))
# Amplitude(s) for diagram number 2
CALL IOSXXX(W(1,12),W(1,2),W(1,10),MGVX350,AMP(2))
CALL HVSXXX(W(1,5),W(1,4),MGVX56,Msl2,Wsl2,W(1,10))
CALL FSOXXX(W(1,3),W(1,10),MGVX350,Mneu1,Wneu1,W(1,6))
CALL HIOXXX(W(1,1),W(1,6),MGVX494,Msl2,Wsl2,W(1,3))
# Amplitude(s) for diagram number 3
CALL IOSXXX(W(1,11),W(1,2),W(1,3),MGVX350,AMP(3))
# Amplitude(s) for diagram number 4
CALL IOSXXX(W(1,12),W(1,2),W(1,3),MGVX350,AMP(4))
CALL OXXXXX(P(0,6),zero,NHEL(6),+1*IC(6),W(1,3))
CALL FVOXXX(W(1,3),W(1,9),MGVX12,zero,zero,W(1,12))
CALL FSOXXX(W(1,12),W(1,8),MGVX350,Mneu1,Wneu1,W(1,9))
CALL HIOXXX(W(1,1),W(1,9),MGVX494,Msl2,Wsl2,W(1,12))
CALL IXXXXX(P(0,3),zero,NHEL(3),-1*IC(3),W(1,9))
CALL FVICXX(W(1,9),W(1,5),MGVX12,zero,zero,W(1,8))
CALL FSICXX(W(1,8),W(1,4),MGVX350,Mneu1,Wneu1,W(1,5))
# Amplitude(s) for diagram number 5
CALL IOSXXX(W(1,5),W(1,2),W(1,12),MGVX350,AMP(5))
CALL FSOXXX(W(1,3),W(1,7),MGVX350,Mneu1,Wneu1,W(1,8))
CALL HIOXXX(W(1,1),W(1,8),MGVX494,Msl2,Wsl2,W(1,3))
# Amplitude(s) for diagram number 6
CALL IOSXXX(W(1,5),W(1,2),W(1,3),MGVX350,AMP(6))
CALL FSICXX(W(1,9),W(1,10),MGVX350,Mneu1,Wneu1,W(1,5))
# Amplitude(s) for diagram number 7
CALL IOSXXX(W(1,5),W(1,2),W(1,12),MGVX350,AMP(7))
# Amplitude(s) for diagram number 8
CALL IOSXXX(W(1,5),W(1,2),W(1,3),MGVX350,AMP(8))""".split('\n'))

        # Test amp2 lines        
        amp2_lines = \
                 exporter.get_amp2_lines(me)
        self.assertEqual(amp2_lines,
                         ['AMP2(1)=AMP2(1)+AMP(1)*dconjg(AMP(1))',
                          'AMP2(2)=AMP2(2)+AMP(2)*dconjg(AMP(2))',
                          'AMP2(3)=AMP2(3)+AMP(3)*dconjg(AMP(3))',
                          'AMP2(4)=AMP2(4)+AMP(4)*dconjg(AMP(4))',
                          'AMP2(5)=AMP2(5)+AMP(5)*dconjg(AMP(5))',
                          'AMP2(6)=AMP2(6)+AMP(6)*dconjg(AMP(6))',
                          'AMP2(7)=AMP2(7)+AMP(7)*dconjg(AMP(7))',
                          'AMP2(8)=AMP2(8)+AMP(8)*dconjg(AMP(8))'])
        
        # Test jamp lines        
        self.assertEqual(exporter.get_JAMP_lines(me)[0],
                         "JAMP(1)=+AMP(1)+AMP(2)+AMP(3)+AMP(4)-AMP(5)-AMP(6)-AMP(7)-AMP(8)")

        writer = writers.FortranWriter(self.give_pos('test'))

        # Test configs.inc file
        mapconfigs, s_and_t_channels = exporter.write_configs_file(writer,
                                     me)
        writer.close()
        #print open(self.give_pos('test')).read()
        
        self.assertFileContains('test',
                         """C     Diagram 1
      DATA MAPCONFIG(1)/1/
      DATA (IFOREST(I,-1,1),I=1,2)/8,6/
      DATA (SPROP(I,-1,1),I=1,1)/11/
      DATA TPRID(-1,1)/0/
      DATA (IFOREST(I,-2,1),I=1,2)/7,-1/
      DATA (SPROP(I,-2,1),I=1,1)/1000022/
      DATA TPRID(-2,1)/0/
      DATA (IFOREST(I,-3,1),I=1,2)/5,3/
      DATA (SPROP(I,-3,1),I=1,1)/11/
      DATA TPRID(-3,1)/0/
      DATA (IFOREST(I,-4,1),I=1,2)/4,-3/
      DATA (SPROP(I,-4,1),I=1,1)/1000022/
      DATA TPRID(-4,1)/0/
      DATA (IFOREST(I,-5,1),I=1,2)/1,-4/
      DATA TPRID(-5,1)/1000011/
      DATA (SPROP(I,-5,1),I=1,1)/0/
      DATA (IFOREST(I,-6,1),I=1,2)/-5,-2/
C     Diagram 2
      DATA MAPCONFIG(2)/2/
      DATA (IFOREST(I,-1,2),I=1,2)/8,7/
      DATA (SPROP(I,-1,2),I=1,1)/-1000011/
      DATA TPRID(-1,2)/0/
      DATA (IFOREST(I,-2,2),I=1,2)/-1,6/
      DATA (SPROP(I,-2,2),I=1,1)/1000022/
      DATA TPRID(-2,2)/0/
      DATA (IFOREST(I,-3,2),I=1,2)/5,3/
      DATA (SPROP(I,-3,2),I=1,1)/11/
      DATA TPRID(-3,2)/0/
      DATA (IFOREST(I,-4,2),I=1,2)/4,-3/
      DATA (SPROP(I,-4,2),I=1,1)/1000022/
      DATA TPRID(-4,2)/0/
      DATA (IFOREST(I,-5,2),I=1,2)/1,-4/
      DATA TPRID(-5,2)/1000011/
      DATA (SPROP(I,-5,2),I=1,1)/0/
      DATA (IFOREST(I,-6,2),I=1,2)/-5,-2/
C     Diagram 3
      DATA MAPCONFIG(3)/3/
      DATA (IFOREST(I,-1,3),I=1,2)/8,6/
      DATA (SPROP(I,-1,3),I=1,1)/11/
      DATA TPRID(-1,3)/0/
      DATA (IFOREST(I,-2,3),I=1,2)/7,-1/
      DATA (SPROP(I,-2,3),I=1,1)/1000022/
      DATA TPRID(-2,3)/0/
      DATA (IFOREST(I,-3,3),I=1,2)/5,4/
      DATA (SPROP(I,-3,3),I=1,1)/-1000011/
      DATA TPRID(-3,3)/0/
      DATA (IFOREST(I,-4,3),I=1,2)/-3,3/
      DATA (SPROP(I,-4,3),I=1,1)/1000022/
      DATA TPRID(-4,3)/0/
      DATA (IFOREST(I,-5,3),I=1,2)/1,-4/
      DATA TPRID(-5,3)/1000011/
      DATA (SPROP(I,-5,3),I=1,1)/0/
      DATA (IFOREST(I,-6,3),I=1,2)/-5,-2/
C     Diagram 4
      DATA MAPCONFIG(4)/4/
      DATA (IFOREST(I,-1,4),I=1,2)/8,7/
      DATA (SPROP(I,-1,4),I=1,1)/-1000011/
      DATA TPRID(-1,4)/0/
      DATA (IFOREST(I,-2,4),I=1,2)/-1,6/
      DATA (SPROP(I,-2,4),I=1,1)/1000022/
      DATA TPRID(-2,4)/0/
      DATA (IFOREST(I,-3,4),I=1,2)/5,4/
      DATA (SPROP(I,-3,4),I=1,1)/-1000011/
      DATA TPRID(-3,4)/0/
      DATA (IFOREST(I,-4,4),I=1,2)/-3,3/
      DATA (SPROP(I,-4,4),I=1,1)/1000022/
      DATA TPRID(-4,4)/0/
      DATA (IFOREST(I,-5,4),I=1,2)/1,-4/
      DATA TPRID(-5,4)/1000011/
      DATA (SPROP(I,-5,4),I=1,1)/0/
      DATA (IFOREST(I,-6,4),I=1,2)/-5,-2/
C     Diagram 5
      DATA MAPCONFIG(5)/5/
      DATA (IFOREST(I,-1,5),I=1,2)/8,6/
      DATA (SPROP(I,-1,5),I=1,1)/11/
      DATA TPRID(-1,5)/0/
      DATA (IFOREST(I,-2,5),I=1,2)/7,-1/
      DATA (SPROP(I,-2,5),I=1,1)/1000022/
      DATA TPRID(-2,5)/0/
      DATA (IFOREST(I,-3,5),I=1,2)/5,3/
      DATA (SPROP(I,-3,5),I=1,1)/11/
      DATA TPRID(-3,5)/0/
      DATA (IFOREST(I,-4,5),I=1,2)/4,-3/
      DATA (SPROP(I,-4,5),I=1,1)/1000022/
      DATA TPRID(-4,5)/0/
      DATA (IFOREST(I,-5,5),I=1,2)/1,-2/
      DATA TPRID(-5,5)/1000011/
      DATA (SPROP(I,-5,5),I=1,1)/0/
      DATA (IFOREST(I,-6,5),I=1,2)/-5,-4/
C     Diagram 6
      DATA MAPCONFIG(6)/6/
      DATA (IFOREST(I,-1,6),I=1,2)/8,7/
      DATA (SPROP(I,-1,6),I=1,1)/-1000011/
      DATA TPRID(-1,6)/0/
      DATA (IFOREST(I,-2,6),I=1,2)/-1,6/
      DATA (SPROP(I,-2,6),I=1,1)/1000022/
      DATA TPRID(-2,6)/0/
      DATA (IFOREST(I,-3,6),I=1,2)/5,3/
      DATA (SPROP(I,-3,6),I=1,1)/11/
      DATA TPRID(-3,6)/0/
      DATA (IFOREST(I,-4,6),I=1,2)/4,-3/
      DATA (SPROP(I,-4,6),I=1,1)/1000022/
      DATA TPRID(-4,6)/0/
      DATA (IFOREST(I,-5,6),I=1,2)/1,-2/
      DATA TPRID(-5,6)/1000011/
      DATA (SPROP(I,-5,6),I=1,1)/0/
      DATA (IFOREST(I,-6,6),I=1,2)/-5,-4/
C     Diagram 7
      DATA MAPCONFIG(7)/7/
      DATA (IFOREST(I,-1,7),I=1,2)/8,6/
      DATA (SPROP(I,-1,7),I=1,1)/11/
      DATA TPRID(-1,7)/0/
      DATA (IFOREST(I,-2,7),I=1,2)/7,-1/
      DATA (SPROP(I,-2,7),I=1,1)/1000022/
      DATA TPRID(-2,7)/0/
      DATA (IFOREST(I,-3,7),I=1,2)/5,4/
      DATA (SPROP(I,-3,7),I=1,1)/-1000011/
      DATA TPRID(-3,7)/0/
      DATA (IFOREST(I,-4,7),I=1,2)/-3,3/
      DATA (SPROP(I,-4,7),I=1,1)/1000022/
      DATA TPRID(-4,7)/0/
      DATA (IFOREST(I,-5,7),I=1,2)/1,-2/
      DATA TPRID(-5,7)/1000011/
      DATA (SPROP(I,-5,7),I=1,1)/0/
      DATA (IFOREST(I,-6,7),I=1,2)/-5,-4/
C     Diagram 8
      DATA MAPCONFIG(8)/8/
      DATA (IFOREST(I,-1,8),I=1,2)/8,7/
      DATA (SPROP(I,-1,8),I=1,1)/-1000011/
      DATA TPRID(-1,8)/0/
      DATA (IFOREST(I,-2,8),I=1,2)/-1,6/
      DATA (SPROP(I,-2,8),I=1,1)/1000022/
      DATA TPRID(-2,8)/0/
      DATA (IFOREST(I,-3,8),I=1,2)/5,4/
      DATA (SPROP(I,-3,8),I=1,1)/-1000011/
      DATA TPRID(-3,8)/0/
      DATA (IFOREST(I,-4,8),I=1,2)/-3,3/
      DATA (SPROP(I,-4,8),I=1,1)/1000022/
      DATA TPRID(-4,8)/0/
      DATA (IFOREST(I,-5,8),I=1,2)/1,-2/
      DATA TPRID(-5,8)/1000011/
      DATA (SPROP(I,-5,8),I=1,1)/0/
      DATA (IFOREST(I,-6,8),I=1,2)/-5,-4/
C     Number of configs
      DATA MAPCONFIG(0)/8/
""")

        writer = writers.FortranWriter(self.give_pos('test'))

        # Test decayBW file
        exporter.write_decayBW_file(writer,
                                     s_and_t_channels)

        writer.close()
        #print open(self.give_pos('test')).read()
        self.assertFileContains('test',
                         """      DATA GFORCEBW(-1,1)/0/
      DATA GFORCEBW(-2,1)/1/
      DATA GFORCEBW(-3,1)/0/
      DATA GFORCEBW(-4,1)/1/
      DATA GFORCEBW(-1,2)/2/
      DATA GFORCEBW(-2,2)/1/
      DATA GFORCEBW(-3,2)/0/
      DATA GFORCEBW(-4,2)/1/
      DATA GFORCEBW(-1,3)/0/
      DATA GFORCEBW(-2,3)/1/
      DATA GFORCEBW(-3,3)/2/
      DATA GFORCEBW(-4,3)/1/
      DATA GFORCEBW(-1,4)/2/
      DATA GFORCEBW(-2,4)/1/
      DATA GFORCEBW(-3,4)/2/
      DATA GFORCEBW(-4,4)/1/
      DATA GFORCEBW(-1,5)/0/
      DATA GFORCEBW(-2,5)/1/
      DATA GFORCEBW(-3,5)/0/
      DATA GFORCEBW(-4,5)/1/
      DATA GFORCEBW(-1,6)/2/
      DATA GFORCEBW(-2,6)/1/
      DATA GFORCEBW(-3,6)/0/
      DATA GFORCEBW(-4,6)/1/
      DATA GFORCEBW(-1,7)/0/
      DATA GFORCEBW(-2,7)/1/
      DATA GFORCEBW(-3,7)/2/
      DATA GFORCEBW(-4,7)/1/
      DATA GFORCEBW(-1,8)/2/
      DATA GFORCEBW(-2,8)/1/
      DATA GFORCEBW(-3,8)/2/
      DATA GFORCEBW(-4,8)/1/
""")

        fortran_model = helas_call_writers.FortranHelasCallWriter(mymodel)

        # Test dname.mg
        writer = writers.FileWriter(self.give_pos('test'))
        exporter.write_dname_file(writer,
                                  "P"+me.get('processes')[0].shell_string())
        writer.close()
        self.assertFileContains('test', "DIRNAME=P0_emep_n1n1_n1_emsl2pa_n1_emsl2pa\n")
        # Test iproc.inc
        writer = writers.FortranWriter(self.give_pos('test'))
        exporter.write_iproc_file(writer, 0)
        writer.close()
        self.assertFileContains('test', "      1\n")
        # Test maxamps.inc
        writer = writers.FortranWriter(self.give_pos('test'))
        # Extract ncolor
        ncolor = max(1, len(me.get('color_basis')))
        exporter.write_maxamps_file(writer,
                                     len(me.get_all_amplitudes()),
                                     ncolor,
                                     len(me.get('processes')),
                                     1)
        writer.close()
        self.assertFileContains('test',
                                "      INTEGER    MAXAMPS, MAXFLOW, " + \
                                "MAXPROC, MAXSPROC\n" + \
                                "      PARAMETER (MAXAMPS=8, MAXFLOW=1)\n" + \
                                "      PARAMETER (MAXPROC=1, MAXSPROC=1)\n")
        # Test mg.sym
        writer = writers.FortranWriter(self.give_pos('test'))
        exporter.write_mg_sym_file(writer, me)
        writer.close()
        self.assertFileContains('test', """      3
      2
      3
      6
      2
      4
      7
      2
      5
      8\n""")
        # Test ncombs.inc
        nexternal, ninitial = me.get_nexternal_ninitial()
        writer = writers.FortranWriter(self.give_pos('test'))
        exporter.write_ncombs_file(writer, nexternal)
        writer.close()
        self.assertFileContains('test',
                         """      INTEGER    N_MAX_CL
      PARAMETER (N_MAX_CL=256)\n""")
        # Test nexternal.inc
        writer = writers.FortranWriter(self.give_pos('test'))
        exporter.write_nexternal_file(writer, nexternal, ninitial)
        writer.close()
        self.assertFileContains('test',
                         """      INTEGER    NEXTERNAL
      PARAMETER (NEXTERNAL=8)
      INTEGER    NINCOMING
      PARAMETER (NINCOMING=2)\n""")
        # Test ngraphs.inc
        writer = writers.FortranWriter(self.give_pos('test'))
        exporter.write_ngraphs_file(writer, len(mapconfigs))
        writer.close()
        self.assertFileContains('test',
                         """      INTEGER    N_MAX_CG
      PARAMETER (N_MAX_CG=8)\n""")
        # Test props.inc
        writer = writers.FortranWriter(self.give_pos('test'))
        exporter.write_props_file(writer, me, s_and_t_channels)
        writer.close()
        #print open(self.give_pos('test')).read()
        self.assertFileContains('test',
                         """      PRMASS(-1,1)  = ZERO
      PRWIDTH(-1,1) = ZERO
      POW(-1,1) = 1
      PRMASS(-2,1)  = ABS(MNEU1)
      PRWIDTH(-2,1) = ABS(WNEU1)
      POW(-2,1) = 1
      PRMASS(-3,1)  = ZERO
      PRWIDTH(-3,1) = ZERO
      POW(-3,1) = 1
      PRMASS(-4,1)  = ABS(MNEU1)
      PRWIDTH(-4,1) = ABS(WNEU1)
      POW(-4,1) = 1
      PRMASS(-5,1)  = ABS(MSL2)
      PRWIDTH(-5,1) = ABS(WSL2)
      POW(-5,1) = 2
      PRMASS(-1,2)  = ABS(MSL2)
      PRWIDTH(-1,2) = ABS(WSL2)
      POW(-1,2) = 2
      PRMASS(-2,2)  = ABS(MNEU1)
      PRWIDTH(-2,2) = ABS(WNEU1)
      POW(-2,2) = 1
      PRMASS(-3,2)  = ZERO
      PRWIDTH(-3,2) = ZERO
      POW(-3,2) = 1
      PRMASS(-4,2)  = ABS(MNEU1)
      PRWIDTH(-4,2) = ABS(WNEU1)
      POW(-4,2) = 1
      PRMASS(-5,2)  = ABS(MSL2)
      PRWIDTH(-5,2) = ABS(WSL2)
      POW(-5,2) = 2
      PRMASS(-1,3)  = ZERO
      PRWIDTH(-1,3) = ZERO
      POW(-1,3) = 1
      PRMASS(-2,3)  = ABS(MNEU1)
      PRWIDTH(-2,3) = ABS(WNEU1)
      POW(-2,3) = 1
      PRMASS(-3,3)  = ABS(MSL2)
      PRWIDTH(-3,3) = ABS(WSL2)
      POW(-3,3) = 2
      PRMASS(-4,3)  = ABS(MNEU1)
      PRWIDTH(-4,3) = ABS(WNEU1)
      POW(-4,3) = 1
      PRMASS(-5,3)  = ABS(MSL2)
      PRWIDTH(-5,3) = ABS(WSL2)
      POW(-5,3) = 2
      PRMASS(-1,4)  = ABS(MSL2)
      PRWIDTH(-1,4) = ABS(WSL2)
      POW(-1,4) = 2
      PRMASS(-2,4)  = ABS(MNEU1)
      PRWIDTH(-2,4) = ABS(WNEU1)
      POW(-2,4) = 1
      PRMASS(-3,4)  = ABS(MSL2)
      PRWIDTH(-3,4) = ABS(WSL2)
      POW(-3,4) = 2
      PRMASS(-4,4)  = ABS(MNEU1)
      PRWIDTH(-4,4) = ABS(WNEU1)
      POW(-4,4) = 1
      PRMASS(-5,4)  = ABS(MSL2)
      PRWIDTH(-5,4) = ABS(WSL2)
      POW(-5,4) = 2
      PRMASS(-1,5)  = ZERO
      PRWIDTH(-1,5) = ZERO
      POW(-1,5) = 1
      PRMASS(-2,5)  = ABS(MNEU1)
      PRWIDTH(-2,5) = ABS(WNEU1)
      POW(-2,5) = 1
      PRMASS(-3,5)  = ZERO
      PRWIDTH(-3,5) = ZERO
      POW(-3,5) = 1
      PRMASS(-4,5)  = ABS(MNEU1)
      PRWIDTH(-4,5) = ABS(WNEU1)
      POW(-4,5) = 1
      PRMASS(-5,5)  = ABS(MSL2)
      PRWIDTH(-5,5) = ABS(WSL2)
      POW(-5,5) = 2
      PRMASS(-1,6)  = ABS(MSL2)
      PRWIDTH(-1,6) = ABS(WSL2)
      POW(-1,6) = 2
      PRMASS(-2,6)  = ABS(MNEU1)
      PRWIDTH(-2,6) = ABS(WNEU1)
      POW(-2,6) = 1
      PRMASS(-3,6)  = ZERO
      PRWIDTH(-3,6) = ZERO
      POW(-3,6) = 1
      PRMASS(-4,6)  = ABS(MNEU1)
      PRWIDTH(-4,6) = ABS(WNEU1)
      POW(-4,6) = 1
      PRMASS(-5,6)  = ABS(MSL2)
      PRWIDTH(-5,6) = ABS(WSL2)
      POW(-5,6) = 2
      PRMASS(-1,7)  = ZERO
      PRWIDTH(-1,7) = ZERO
      POW(-1,7) = 1
      PRMASS(-2,7)  = ABS(MNEU1)
      PRWIDTH(-2,7) = ABS(WNEU1)
      POW(-2,7) = 1
      PRMASS(-3,7)  = ABS(MSL2)
      PRWIDTH(-3,7) = ABS(WSL2)
      POW(-3,7) = 2
      PRMASS(-4,7)  = ABS(MNEU1)
      PRWIDTH(-4,7) = ABS(WNEU1)
      POW(-4,7) = 1
      PRMASS(-5,7)  = ABS(MSL2)
      PRWIDTH(-5,7) = ABS(WSL2)
      POW(-5,7) = 2
      PRMASS(-1,8)  = ABS(MSL2)
      PRWIDTH(-1,8) = ABS(WSL2)
      POW(-1,8) = 2
      PRMASS(-2,8)  = ABS(MNEU1)
      PRWIDTH(-2,8) = ABS(WNEU1)
      POW(-2,8) = 1
      PRMASS(-3,8)  = ABS(MSL2)
      PRWIDTH(-3,8) = ABS(WSL2)
      POW(-3,8) = 2
      PRMASS(-4,8)  = ABS(MNEU1)
      PRWIDTH(-4,8) = ABS(WNEU1)
      POW(-4,8) = 1
      PRMASS(-5,8)  = ABS(MSL2)
      PRWIDTH(-5,8) = ABS(WSL2)
      POW(-5,8) = 2
""")

        # Test reversed order of decay specifications
        # e- e+ > se+ se-, se- > e- n1, se+ > e+ n1

        myleglist = base_objects.LegList()

        myleglist.append(base_objects.Leg({'id':11,
                                         'state':False}))
        myleglist.append(base_objects.Leg({'id':-11,
                                         'state':False}))
        myleglist.append(base_objects.Leg({'id':1000011,
                                         'state':True}))
        myleglist.append(base_objects.Leg({'id':-1000011,
                                         'state':True}))

        mycoreproc = base_objects.Process({'legs':myleglist,
                                       'model':mymodel})

        myleglist = base_objects.LegList()

        myleglist.append(base_objects.Leg({'id':1000011,
                                         'state':False}))
        myleglist.append(base_objects.Leg({'id':11,
                                         'state':True}))
        myleglist.append(base_objects.Leg({'id':1000022,
                                         'state':True}))

        mydecay1 = base_objects.Process({'legs':myleglist,
                                         'model':mymodel})

        myleglist = base_objects.LegList()

        myleglist.append(base_objects.Leg({'id':-1000011,
                                         'state':False}))
        myleglist.append(base_objects.Leg({'id':-11,
                                         'state':True}))
        myleglist.append(base_objects.Leg({'id':1000022,
                                         'state':True}))

        mydecay2 = base_objects.Process({'legs':myleglist,
                                         'model':mymodel})

        mycoreproc.set('decay_chains', base_objects.ProcessList([\
            mydecay2, mydecay1]))

        myamplitude = diagram_generation.DecayChainAmplitude(mycoreproc)

        matrix_element = helas_objects.HelasDecayChainProcess(myamplitude)

        matrix_elements = matrix_element.combine_decay_chain_processes()

        me = matrix_elements[0]

        myfortranmodel = helas_call_writers.FortranHelasCallWriter(mymodel)

        self.assertEqual(myfortranmodel.get_matrix_element_calls(me),
                         """CALL IXXXXX(P(0,1),zero,NHEL(1),+1*IC(1),W(1,1))
CALL OXXXXX(P(0,2),zero,NHEL(2),-1*IC(2),W(1,2))
CALL OXXXXX(P(0,3),zero,NHEL(3),+1*IC(3),W(1,3))
CALL IXXXXX(P(0,4),Mneu1,NHEL(4),-1*IC(4),W(1,4))
CALL HIOXXX(W(1,4),W(1,3),MGVX350,Msl2,Wsl2,W(1,5))
CALL IXXXXX(P(0,5),zero,NHEL(5),-1*IC(5),W(1,4))
CALL OXXXXX(P(0,6),Mneu1,NHEL(6),+1*IC(6),W(1,3))
CALL HIOXXX(W(1,4),W(1,3),MGVX494,Msl2,Wsl2,W(1,6))
CALL JIOXXX(W(1,1),W(1,2),MGVX12,zero,zero,W(1,3))
# Amplitude(s) for diagram number 1
CALL VSSXXX(W(1,3),W(1,6),W(1,5),MGVX56,AMP(1))
CALL FSIXXX(W(1,1),W(1,5),MGVX494,Mneu1,Wneu1,W(1,3))
# Amplitude(s) for diagram number 2
CALL IOSXXX(W(1,3),W(1,2),W(1,6),MGVX350,AMP(2))""".split('\n'))

    def test_export_complicated_majorana_decay_chain(self):
        """Test complicated decay chain z e+ > n2 el+, n2 > e- e+ n1
        """

        mypartlist = base_objects.ParticleList()
        myinterlist = base_objects.InteractionList()

        # A electron and positron
        mypartlist.append(base_objects.Particle({'name':'e-',
                      'antiname':'e+',
                      'spin':2,
                      'color':1,
                      'mass':'zero',
                      'width':'zero',
                      'texname':'e^-',
                      'antitexname':'e^+',
                      'line':'straight',
                      'charge':-1.,
                      'pdg_code':11,
                      'propagating':True,
                      'is_part':True,
                      'self_antipart':False}))
        eminus = mypartlist[len(mypartlist) - 1]
        eplus = copy.copy(eminus)
        eplus.set('is_part', False)

        # A E slepton and its antiparticle
        mypartlist.append(base_objects.Particle({'name':'el-',
                      'antiname':'el+',
                      'spin':1,
                      'color':1,
                      'mass':'Msl2',
                      'width':'Wsl2',
                      'texname':'\tilde e^-',
                      'antitexname':'\tilde e^+',
                      'line':'dashed',
                      'charge':1.,
                      'pdg_code':1000011,
                      'propagating':True,
                      'is_part':True,
                      'self_antipart':False}))
        seminus = mypartlist[len(mypartlist) - 1]
        seplus = copy.copy(seminus)
        seplus.set('is_part', False)

        # Neutralinos
        mypartlist.append(base_objects.Particle({'name':'n1',
                      'antiname':'n1',
                      'spin':2,
                      'color':1,
                      'mass':'mn1',
                      'width':'zero',
                      'texname':'\chi_0^1',
                      'antitexname':'\chi_0^1',
                      'line':'straight',
                      'charge':0.,
                      'pdg_code':1000022,
                      'propagating':True,
                      'is_part':True,
                      'self_antipart':True}))
        n1 = mypartlist[len(mypartlist) - 1]

        mypartlist.append(base_objects.Particle({'name':'n2',
                      'antiname':'n2',
                      'spin':2,
                      'color':1,
                      'mass':'mn2',
                      'width':'wn2',
                      'texname':'\chi_0^2',
                      'antitexname':'\chi_0^2',
                      'line':'straight',
                      'charge':0.,
                      'pdg_code':1000023,
                      'propagating':True,
                      'is_part':True,
                      'self_antipart':True}))
        n2 = mypartlist[len(mypartlist) - 1]

        # A z
        mypartlist.append(base_objects.Particle({'name':'z',
                      'antiname':'z',
                      'spin':3,
                      'color':1,
                      'mass':'zmass',
                      'width':'zwidth',
                      'texname':'\gamma',
                      'antitexname':'\gamma',
                      'line':'wavy',
                      'charge':0.,
                      'pdg_code':23,
                      'propagating':True,
                      'is_part':True,
                      'self_antipart':True}))
        z = mypartlist[len(mypartlist) - 1]

        # Coupling of e to Z
        myinterlist.append(base_objects.Interaction({
                      'id': 1,
                      'particles': base_objects.ParticleList(\
                                            [eplus, \
                                             eminus, \
                                             z]),
                      'color': [],
                      'lorentz':[''],
                      'couplings':{(0, 0):'GZL'},
                      'orders':{'QED':1}}))

        # Coupling of n1 to n2 and z
        myinterlist.append(base_objects.Interaction({
                      'id': 2,
                      'particles': base_objects.ParticleList(\
                                            [n1, \
                                             n2, \
                                             z]),
                      'color': [],
                      'lorentz':[''],
                      'couplings':{(0, 0):'GZN12'},
                      'orders':{'QED':1}}))

        # Coupling of n1 and n2 to e and el
        myinterlist.append(base_objects.Interaction({
                      'id': 3,
                      'particles': base_objects.ParticleList(\
                                            [eplus, \
                                             n1, \
                                             seminus]),
                      'color': [],
                      'lorentz':[''],
                      'couplings':{(0, 0):'GELN1M'},
                      'orders':{'QED':1}}))

        myinterlist.append(base_objects.Interaction({
                      'id': 4,
                      'particles': base_objects.ParticleList(\
                                            [n1, \
                                             eminus, \
                                             seplus]),
                      'color': [],
                      'lorentz':[''],
                      'couplings':{(0, 0):'GELN1P'},
                      'orders':{'QED':1}}))

        myinterlist.append(base_objects.Interaction({
                      'id': 5,
                      'particles': base_objects.ParticleList(\
                                            [eplus, \
                                             n2, \
                                             seminus]),
                      'color': [],
                      'lorentz':[''],
                      'couplings':{(0, 0):'GELN2M'},
                      'orders':{'QED':1}}))

        myinterlist.append(base_objects.Interaction({
                      'id': 6,
                      'particles': base_objects.ParticleList(\
                                            [n2, \
                                             eminus, \
                                             seplus]),
                      'color': [],
                      'lorentz':[''],
                      'couplings':{(0, 0):'GELN2P'},
                      'orders':{'QED':1}}))

        # Coupling of n2 to z
        myinterlist.append(base_objects.Interaction({
                      'id': 7,
                      'particles': base_objects.ParticleList(\
                                            [n2, \
                                             n2, \
                                             z]),
                      'color': [],
                      'lorentz':[''],
                      'couplings':{(0, 0):'GZN22'},
                      'orders':{'QED':1}}))

        # Coupling of el to z
        myinterlist.append(base_objects.Interaction({
                      'id': 8,
                      'particles': base_objects.ParticleList(\
                                            [z, \
                                             seminus, \
                                             seplus]),
                      'color': [],
                      'lorentz':[''],
                      'couplings':{(0, 0):'GZELEL'},
                      'orders':{'QED':1}}))


        mymodel = base_objects.Model()
        mymodel.set('particles', mypartlist)
        mymodel.set('interactions', myinterlist)

        myleglist = base_objects.LegList()

        myleglist.append(base_objects.Leg({'id':23,
                                         'state':False}))
        myleglist.append(base_objects.Leg({'id':-11,
                                         'state':False}))
        myleglist.append(base_objects.Leg({'id':1000023,
                                         'state':True}))
        myleglist.append(base_objects.Leg({'id':-1000011,
                                         'state':True}))

        mycoreproc = base_objects.Process({'legs':myleglist,
                                           'model':mymodel,
                                           'forbidden_particles':[1000022]})

        myleglist = base_objects.LegList()

        myleglist.append(base_objects.Leg({'id':1000023,
                                         'state':False}))
        myleglist.append(base_objects.Leg({'id':11,
                                         'state':True}))
        myleglist.append(base_objects.Leg({'id':-11,
                                         'state':True}))
        myleglist.append(base_objects.Leg({'id':1000022,
                                         'state':True}))

        mydecay1 = base_objects.Process({'legs':myleglist,
                                         'model':mymodel})

        mycoreproc.set('decay_chains', base_objects.ProcessList([\
            mydecay1]))

        myamplitude = diagram_generation.DecayChainAmplitude(mycoreproc)

        matrix_element = helas_objects.HelasDecayChainProcess(myamplitude)

        matrix_elements = matrix_element.combine_decay_chain_processes()

        me = matrix_elements[0]

        myfortranmodel = helas_call_writers.FortranHelasCallWriter(mymodel)

        result = myfortranmodel.get_matrix_element_calls(me)
        goal = """CALL VXXXXX(P(0,1),zmass,NHEL(1),-1*IC(1),W(1,1))
CALL OXXXXX(P(0,2),zero,NHEL(2),-1*IC(2),W(1,2))
CALL OXXXXX(P(0,3),zero,NHEL(3),+1*IC(3),W(1,3))
CALL IXXXXX(P(0,4),zero,NHEL(4),-1*IC(4),W(1,4))
CALL IXXXXX(P(0,5),mn1,NHEL(5),-1*IC(5),W(1,5))
CALL JIOXXX(W(1,4),W(1,3),GZL,zmass,zwidth,W(1,6))
CALL FVIXXX(W(1,5),W(1,6),GZN12,mn2,wn2,W(1,7))
CALL SXXXXX(P(0,6),+1*IC(6),W(1,6))
CALL FVOXXX(W(1,2),W(1,1),GZL,zero,zero,W(1,8))
# Amplitude(s) for diagram number 1
CALL IOSXXX(W(1,7),W(1,8),W(1,6),GELN2P,AMP(1))
CALL HIOXXX(W(1,5),W(1,3),GELN1P,Msl2,Wsl2,W(1,9))
CALL FSIXXX(W(1,4),W(1,9),GELN2M,mn2,wn2,W(1,5))
# Amplitude(s) for diagram number 2
CALL IOSXXX(W(1,5),W(1,8),W(1,6),GELN2P,AMP(2))
CALL OXXXXX(P(0,5),mn1,NHEL(5),+1*IC(5),W(1,9))
CALL HIOXXX(W(1,4),W(1,9),GELN1M,Msl2,Wsl2,W(1,3))
CALL IXXXXX(P(0,3),zero,NHEL(3),-1*IC(3),W(1,9))
CALL FSICXX(W(1,9),W(1,3),GELN2P,mn2,wn2,W(1,4))
# Amplitude(s) for diagram number 3
CALL IOSXXX(W(1,4),W(1,8),W(1,6),GELN2P,AMP(3))
CALL FVIXXX(W(1,7),W(1,1),GZN22,mn2,wn2,W(1,8))
# Amplitude(s) for diagram number 4
CALL IOSXXX(W(1,8),W(1,2),W(1,6),GELN2P,AMP(4))
CALL FVIXXX(W(1,5),W(1,1),GZN22,mn2,wn2,W(1,8))
# Amplitude(s) for diagram number 5
CALL IOSXXX(W(1,8),W(1,2),W(1,6),GELN2P,AMP(5))
CALL FVIXXX(W(1,4),W(1,1),GZN22,mn2,wn2,W(1,8))
# Amplitude(s) for diagram number 6
CALL IOSXXX(W(1,8),W(1,2),W(1,6),GELN2P,AMP(6))
CALL HVSXXX(W(1,1),W(1,6),-GZELEL,Msl2,Wsl2,W(1,8))
# Amplitude(s) for diagram number 7
CALL IOSXXX(W(1,7),W(1,2),W(1,8),GELN2P,AMP(7))
# Amplitude(s) for diagram number 8
CALL IOSXXX(W(1,5),W(1,2),W(1,8),GELN2P,AMP(8))
# Amplitude(s) for diagram number 9
CALL IOSXXX(W(1,4),W(1,2),W(1,8),GELN2P,AMP(9))""".split('\n')


        self.assertEqual(result, goal)

        exporter = export_v4.ProcessExporterFortranME()

        self.assertEqual(exporter.get_JAMP_lines(me)[0],
                         "JAMP(1)=+AMP(1)-AMP(2)-AMP(3)+AMP(4)-AMP(5)-AMP(6)+AMP(7)-AMP(8)-AMP(9)")


    def test_duplicate_lorentz_structures(self):
        """Test duplicate Lorentz structure with only one color structure.
        """

        mypartlist = base_objects.ParticleList()
        myinterlist = base_objects.InteractionList()

        # A quark U and its antiparticle
        mypartlist.append(base_objects.Particle({'name':'u',
                      'antiname':'u~',
                      'spin':2,
                      'color':3,
                      'mass':'zero',
                      'width':'zero',
                      'texname':'u',
                      'antitexname':'\bar u',
                      'line':'straight',
                      'charge':2. / 3.,
                      'pdg_code':2,
                      'propagating':True,
                      'is_part':True,
                      'self_antipart':False}))
        u = mypartlist[len(mypartlist) - 1]
        antiu = copy.copy(u)
        antiu.set('is_part', False)

        # A z
        mypartlist.append(base_objects.Particle({'name':'z',
                      'antiname':'z',
                      'spin':3,
                      'mass':'zmass',
                      'width':'zwidth',
                      'texname':'\gamma',
                      'antitexname':'\gamma',
                      'line':'wavy',
                      'charge':0.,
                      'pdg_code':23,
                      'propagating':True,
                      'is_part':True,
                      'self_antipart':True}))
        z = mypartlist[len(mypartlist) - 1]

        # u ubar z coupling
        myinterlist.append(base_objects.Interaction({
                      'id': 1,
                      'particles': base_objects.ParticleList(\
                                            [u, \
                                             antiu, \
                                             z]),
                      'color': [color.ColorString([color.T(0, 1)])],
                      'lorentz':['L4', 'L7'],
                      'couplings':{(0,0):'GC_23',(0,1):'GC_24'},
                      'orders':{'QED':1}}))



        mymodel = base_objects.Model()
        mymodel.set('particles', mypartlist)
        mymodel.set('interactions', myinterlist)

        myleglist = base_objects.LegList()

        myleglist.append(base_objects.Leg({'id':2,
                                         'state':False}))
        myleglist.append(base_objects.Leg({'id':-2,
                                         'state':False}))
        myleglist.append(base_objects.Leg({'id':2,
                                         'state':True}))
        myleglist.append(base_objects.Leg({'id':-2,
                                         'state':True}))

        myproc = base_objects.Process({'legs':myleglist,
                                           'model':mymodel})
        myamplitude = diagram_generation.Amplitude({'process': myproc})

        self.assertEqual(len(myamplitude.get('diagrams')), 2)

        me = helas_objects.HelasMatrixElement(myamplitude,
                                              gen_color=True)

        self.assertEqual(sum([len(diagram.get('amplitudes')) for diagram in \
                          me.get('diagrams')]), 2)

        for i, amp in enumerate(me.get_all_amplitudes()):
            self.assertEqual(amp.get('number'), i + 1)

        self.assertEqual(len(me.get('color_basis')), 2)

        exporter = export_v4.ProcessExporterFortranME()

        self.assertEqual(exporter.get_JAMP_lines(me),
                         ["JAMP(1)=-AMP(1)",
                         "JAMP(2)=+AMP(2)"])

    def test_generate_helas_diagrams_gg_gogo(self):
        """Testing the v4 helas diagram generation g g > go go,
        where there is no extra sign.
        """

        # Set up model

        mypartlist = base_objects.ParticleList()
        myinterlist = base_objects.InteractionList()

        # A gluon
        mypartlist.append(base_objects.Particle({'name': 'g',
                                                 'antiname': 'g',
                                                 'spin': 3,
                                                 'color': 8,
                                                 'charge': 0.00,
                                                 'mass': 'ZERO',
                                                 'width': 'ZERO',
                                                 'pdg_code': 21,
                                                 'texname': '_',
                                                 'antitexname': '_',
                                                 'line': 'curly',
                                                 'propagating': True,
                                                 'is_part': True,
                                                 'self_antipart': True}))

        g = mypartlist[len(mypartlist) - 1]

        # A gluino
        mypartlist.append(base_objects.Particle({'name': 'go',
                                                 'antiname': 'go',
                                                 'spin': 2,
                                                 'color': 8,
                                                 'charge': 0.00,
                                                 'mass': 'MGO',
                                                 'width': 'WGO',
                                                 'pdg_code': 1000021,
                                                 'texname': 'go',
                                                 'antitexname': 'go',
                                                 'line': 'straight',
                                                 'propagating': True,
                                                 'is_part': True,
                                                 'self_antipart': True}))
        go = mypartlist[len(mypartlist) - 1]

        # Triple glue coupling
        myinterlist.append(base_objects.Interaction({
            'id': 1,
            'particles': base_objects.ParticleList([g, g, g]),
            'lorentz': [''],
            'couplings': {(0, 0): 'G'},
            'orders': {'QCD': 1}
            }))

        # go-go-g coupling
        myinterlist.append(base_objects.Interaction({
            'id': 2,
            'particles': base_objects.ParticleList([go, go, g]),
            'lorentz': [''],
            'couplings': {(0, 0): 'GGI'},
            'orders': {'QCD': 1}
            }))

        mybasemodel = base_objects.Model()
        mybasemodel.set('particles', mypartlist)
        mybasemodel.set('interactions', myinterlist)

        myleglist = base_objects.LegList()

        myleglist.append(base_objects.Leg({'id':21,
                                         'state':False}))
        myleglist.append(base_objects.Leg({'id':21,
                                         'state':False}))
        myleglist.append(base_objects.Leg({'id':1000021,
                                         'state':True}))
        myleglist.append(base_objects.Leg({'id':1000021,
                                         'state':True}))

        myproc = base_objects.Process({'legs':myleglist,
                                       'model':mybasemodel})

        myamplitude = diagram_generation.Amplitude(myproc)

        matrix_element = helas_objects.HelasMatrixElement(myamplitude,
                                                          gen_color=False)

        goal_string = """CALL VXXXXX(P(0,1),ZERO,NHEL(1),-1*IC(1),W(1,1))
CALL VXXXXX(P(0,2),ZERO,NHEL(2),-1*IC(2),W(1,2))
CALL IXXXXX(P(0,3),MGO,NHEL(3),-1*IC(3),W(1,3))
CALL OXXXXX(P(0,4),MGO,NHEL(4),+1*IC(4),W(1,4))
CALL JVVXXX(W(1,1),W(1,2),G,ZERO,ZERO,W(1,5))
# Amplitude(s) for diagram number 1
CALL IOVXXX(W(1,3),W(1,4),W(1,5),GGI,AMP(1))
CALL FVIXXX(W(1,3),W(1,1),GGI,MGO,WGO,W(1,5))
# Amplitude(s) for diagram number 2
CALL IOVXXX(W(1,5),W(1,4),W(1,2),GGI,AMP(2))
CALL FVOXXX(W(1,4),W(1,1),GGI,MGO,WGO,W(1,5))
# Amplitude(s) for diagram number 3
CALL IOVXXX(W(1,3),W(1,5),W(1,2),GGI,AMP(3))""".split('\n')

        result = helas_call_writers.FortranHelasCallWriter(mybasemodel).\
                 get_matrix_element_calls(matrix_element)
        for i in range(max(len(goal_string),len(result))):
            self.assertEqual(result[i], goal_string[i])

    def test_generate_ufo_helas_diagrams_gg_gogo(self):
        """Testing minus sign on the FFV_1 UFO helas go-go-g coupling.
        """

        # Set up model

        mypartlist = base_objects.ParticleList()
        myinterlist = base_objects.InteractionList()

        # A gluon
        mypartlist.append(base_objects.Particle({'name': 'g',
                                                 'antiname': 'g',
                                                 'spin': 3,
                                                 'color': 8,
                                                 'charge': 0.00,
                                                 'mass': 'ZERO',
                                                 'width': 'ZERO',
                                                 'pdg_code': 21,
                                                 'texname': '_',
                                                 'antitexname': '_',
                                                 'line': 'curly',
                                                 'propagating': True,
                                                 'is_part': True,
                                                 'self_antipart': True}))

        g = mypartlist[len(mypartlist) - 1]

        # A gluino
        mypartlist.append(base_objects.Particle({'name': 'go',
                                                 'antiname': 'go',
                                                 'spin': 2,
                                                 'color': 8,
                                                 'charge': 0.00,
                                                 'mass': 'MGO',
                                                 'width': 'WGO',
                                                 'pdg_code': 1000021,
                                                 'texname': 'go',
                                                 'antitexname': 'go',
                                                 'line': 'straight',
                                                 'propagating': True,
                                                 'is_part': True,
                                                 'self_antipart': True}))
        go = mypartlist[len(mypartlist) - 1]

        # Triple glue coupling
        myinterlist.append(base_objects.Interaction({
            'id': 1,
            'particles': base_objects.ParticleList([g, g, g]),
            'lorentz': ['VVV1'],
            'couplings': {(0, 0): 'G'},
            'orders': {'QCD': 1}
            }))

        # go-go-g coupling
        myinterlist.append(base_objects.Interaction({
            'id': 2,
            'particles': base_objects.ParticleList([go, go, g]),
            'lorentz': ['FFV1'],
            'couplings': {(0, 0): 'GGI'},
            'orders': {'QCD': 1}
            }))

        mybasemodel = base_objects.Model()
        mybasemodel.set('particles', mypartlist)
        mybasemodel.set('interactions', myinterlist)

        myleglist = base_objects.LegList()

        myleglist.append(base_objects.Leg({'id':21,
                                         'state':False}))
        myleglist.append(base_objects.Leg({'id':21,
                                         'state':False}))
        myleglist.append(base_objects.Leg({'id':1000021,
                                         'state':True}))
        myleglist.append(base_objects.Leg({'id':1000021,
                                         'state':True}))

        myproc = base_objects.Process({'legs':myleglist,
                                       'model':mybasemodel})

        myamplitude = diagram_generation.Amplitude(myproc)

        matrix_element = helas_objects.HelasMatrixElement(myamplitude,
                                                          gen_color=False)

        goal_string = """CALL VXXXXX(P(0,1),ZERO,NHEL(1),-1*IC(1),W(1,1))
CALL VXXXXX(P(0,2),ZERO,NHEL(2),-1*IC(2),W(1,2))
CALL IXXXXX(P(0,3),MGO,NHEL(3),-1*IC(3),W(1,3))
CALL OXXXXX(P(0,4),MGO,NHEL(4),+1*IC(4),W(1,4))
CALL VVV1_1(W(1,1),W(1,2),G,ZERO,ZERO,W(1,5))
# Amplitude(s) for diagram number 1
CALL FFV1_0(W(1,3),W(1,4),W(1,5),GGI,AMP(1))
CALL FFV1_2(W(1,3),W(1,1),-GGI,MGO,WGO,W(1,5))
# Amplitude(s) for diagram number 2
CALL FFV1_0(W(1,5),W(1,4),W(1,2),GGI,AMP(2))
CALL FFV1_1(W(1,4),W(1,1),GGI,MGO,WGO,W(1,5))
# Amplitude(s) for diagram number 3
CALL FFV1_0(W(1,3),W(1,5),W(1,2),GGI,AMP(3))""".split('\n')

        result = helas_call_writers.FortranUFOHelasCallWriter(mybasemodel).\
                 get_matrix_element_calls(matrix_element)
        for i in range(max(len(goal_string),len(result))):
            self.assertEqual(result[i], goal_string[i])

    def test_majorana_conjugate_process(self):
        """Test process e+ e- > n1 n2 z, which needs conjugate wfs.
        """

        mypartlist = base_objects.ParticleList()
        myinterlist = base_objects.InteractionList()

        # A electron and positron
        mypartlist.append(base_objects.Particle({'name':'e-',
                      'antiname':'e+',
                      'spin':2,
                      'color':1,
                      'mass':'zero',
                      'width':'zero',
                      'texname':'e^-',
                      'antitexname':'e^+',
                      'line':'straight',
                      'charge':-1.,
                      'pdg_code':11,
                      'propagating':True,
                      'is_part':True,
                      'self_antipart':False}))
        eminus = mypartlist[len(mypartlist) - 1]
        eplus = copy.copy(eminus)
        eplus.set('is_part', False)

        # A E slepton and its antiparticle
        mypartlist.append(base_objects.Particle({'name':'el-',
                      'antiname':'el+',
                      'spin':1,
                      'color':1,
                      'mass':'Msl2',
                      'width':'Wsl2',
                      'texname':'\tilde e^-',
                      'antitexname':'\tilde e^+',
                      'line':'dashed',
                      'charge':1.,
                      'pdg_code':1000011,
                      'propagating':True,
                      'is_part':True,
                      'self_antipart':False}))
        seminus = mypartlist[len(mypartlist) - 1]
        seplus = copy.copy(seminus)
        seplus.set('is_part', False)

        # Neutralinos
        mypartlist.append(base_objects.Particle({'name':'n1',
                      'antiname':'n1',
                      'spin':2,
                      'color':1,
                      'mass':'mn1',
                      'width':'zero',
                      'texname':'\chi_0^1',
                      'antitexname':'\chi_0^1',
                      'line':'straight',
                      'charge':0.,
                      'pdg_code':1000022,
                      'propagating':True,
                      'is_part':True,
                      'self_antipart':True}))
        n1 = mypartlist[len(mypartlist) - 1]

        mypartlist.append(base_objects.Particle({'name':'n2',
                      'antiname':'n2',
                      'spin':2,
                      'color':1,
                      'mass':'mn2',
                      'width':'wn2',
                      'texname':'\chi_0^2',
                      'antitexname':'\chi_0^2',
                      'line':'straight',
                      'charge':0.,
                      'pdg_code':1000023,
                      'propagating':True,
                      'is_part':True,
                      'self_antipart':True}))
        n2 = mypartlist[len(mypartlist) - 1]

        # A z
        mypartlist.append(base_objects.Particle({'name':'z',
                      'antiname':'z',
                      'spin':3,
                      'color':1,
                      'mass':'zmass',
                      'width':'zwidth',
                      'texname':'\gamma',
                      'antitexname':'\gamma',
                      'line':'wavy',
                      'charge':0.,
                      'pdg_code':23,
                      'propagating':True,
                      'is_part':True,
                      'self_antipart':True}))
        z = mypartlist[len(mypartlist) - 1]

        # Coupling of n1 to n2 and z
        myinterlist.append(base_objects.Interaction({
                      'id': 2,
                      'particles': base_objects.ParticleList(\
                                            [n1, \
                                             n2, \
                                             z]),
                      'color': [],
                      'lorentz':['FFV1'],
                      'couplings':{(0, 0):'GZN12'},
                      'orders':{'QED':1}}))

        # Coupling of n1 and n2 to e and el
        myinterlist.append(base_objects.Interaction({
                      'id': 3,
                      'particles': base_objects.ParticleList(\
                                            [eplus, \
                                             n1, \
                                             seminus]),
                      'color': [],
                      'lorentz':['FFS1'],
                      'couplings':{(0, 0):'GELN1M'},
                      'orders':{'QED':1}}))

        myinterlist.append(base_objects.Interaction({
                      'id': 4,
                      'particles': base_objects.ParticleList(\
                                            [n1, \
                                             eminus, \
                                             seplus]),
                      'color': [],
                      'lorentz':['FFS1'],
                      'couplings':{(0, 0):'GELN1P'},
                      'orders':{'QED':1}}))

        myinterlist.append(base_objects.Interaction({
                      'id': 5,
                      'particles': base_objects.ParticleList(\
                                            [eplus, \
                                             n2, \
                                             seminus]),
                      'color': [],
                      'lorentz':['FFS1'],
                      'couplings':{(0, 0):'GELN2M'},
                      'orders':{'QED':1}}))

        myinterlist.append(base_objects.Interaction({
                      'id': 6,
                      'particles': base_objects.ParticleList(\
                                            [n2, \
                                             eminus, \
                                             seplus]),
                      'color': [],
                      'lorentz':['FFS1'],
                      'couplings':{(0, 0):'GELN2P'},
                      'orders':{'QED':1}}))


        mymodel = base_objects.Model()
        mymodel.set('particles', mypartlist)
        mymodel.set('interactions', myinterlist)

        myleglist = base_objects.LegList()

        myleglist.append(base_objects.Leg({'id':11,
                                           'state':False}))
        myleglist.append(base_objects.Leg({'id':-11,
                                           'state':False}))
        myleglist.append(base_objects.Leg({'id':1000023,
                                           'state':True}))
        myleglist.append(base_objects.Leg({'id':1000022,
                                           'state':True}))
        myleglist.append(base_objects.Leg({'id':23,
                                           'state':True}))
        myleglist.append(base_objects.Leg({'id':23,
                                           'state':True}))

        myproc = base_objects.Process({'legs':myleglist,
                                       'model':mymodel})

        myamplitude = diagram_generation.Amplitude(myproc)

        matrix_element = helas_objects.HelasMatrixElement(myamplitude)

        myfortranmodel = helas_call_writers.FortranUFOHelasCallWriter(mymodel)

        result = myfortranmodel.get_matrix_element_calls(matrix_element)

        #print "\n".join(result)

        goal = """CALL IXXXXX(P(0,1),zero,NHEL(1),+1*IC(1),W(1,1))
CALL IXXXXX(P(0,2),zero,NHEL(2),+1*IC(2),W(1,2))
CALL OXXXXX(P(0,3),mn2,NHEL(3),+1*IC(3),W(1,3))
CALL OXXXXX(P(0,4),mn1,NHEL(4),+1*IC(4),W(1,4))
CALL VXXXXX(P(0,5),zmass,NHEL(5),+1*IC(5),W(1,5))
CALL VXXXXX(P(0,6),zmass,NHEL(6),+1*IC(6),W(1,6))
CALL FFS1_3(W(1,1),W(1,3),GELN2M,Msl2,Wsl2,W(1,7))
CALL FFV1C1_1(W(1,4),W(1,5),GZN12,mn2,wn2,W(1,8))
CALL FFS1C1_2(W(1,2),W(1,7),GELN1P,mn1,zero,W(1,9))
# Amplitude(s) for diagram number 1
CALL FFV1_0(W(1,9),W(1,8),W(1,6),GZN12,AMP(1))
CALL FFV1C1_1(W(1,4),W(1,6),GZN12,mn2,wn2,W(1,7))
# Amplitude(s) for diagram number 2
CALL FFV1_0(W(1,9),W(1,7),W(1,5),GZN12,AMP(2))
CALL FFS1_3(W(1,1),W(1,4),GELN1M,Msl2,Wsl2,W(1,9))
CALL FFV1_1(W(1,3),W(1,5),GZN12,mn1,zero,W(1,10))
CALL FFS1C1_2(W(1,2),W(1,9),GELN2P,mn2,wn2,W(1,11))
# Amplitude(s) for diagram number 3
CALL FFV1C1_0(W(1,11),W(1,10),W(1,6),GZN12,AMP(3))
CALL FFV1_1(W(1,3),W(1,6),GZN12,mn1,zero,W(1,9))
# Amplitude(s) for diagram number 4
CALL FFV1C1_0(W(1,11),W(1,9),W(1,5),GZN12,AMP(4))
CALL FFS1C1_3(W(1,2),W(1,3),GELN2P,Msl2,Wsl2,W(1,11))
CALL FFS1_2(W(1,1),W(1,11),GELN1M,mn1,zero,W(1,3))
# Amplitude(s) for diagram number 5
CALL FFV1_0(W(1,3),W(1,8),W(1,6),GZN12,AMP(5))
# Amplitude(s) for diagram number 6
CALL FFV1_0(W(1,3),W(1,7),W(1,5),GZN12,AMP(6))
CALL FFS1C1_3(W(1,2),W(1,4),GELN1P,Msl2,Wsl2,W(1,3))
CALL FFS1_2(W(1,1),W(1,3),GELN2M,mn2,wn2,W(1,4))
# Amplitude(s) for diagram number 7
CALL FFV1C1_0(W(1,4),W(1,10),W(1,6),GZN12,AMP(7))
# Amplitude(s) for diagram number 8
CALL FFV1C1_0(W(1,4),W(1,9),W(1,5),GZN12,AMP(8))
CALL FFS1_3(W(1,1),W(1,10),GELN1M,Msl2,Wsl2,W(1,4))
# Amplitude(s) for diagram number 9
CALL FFS1C1_0(W(1,2),W(1,7),W(1,4),GELN2P,AMP(9))
CALL FFS1_3(W(1,1),W(1,7),GELN2M,Msl2,Wsl2,W(1,4))
# Amplitude(s) for diagram number 10
CALL FFS1C1_0(W(1,2),W(1,10),W(1,4),GELN1P,AMP(10))
CALL FFS1_3(W(1,1),W(1,9),GELN1M,Msl2,Wsl2,W(1,4))
# Amplitude(s) for diagram number 11
CALL FFS1C1_0(W(1,2),W(1,8),W(1,4),GELN2P,AMP(11))
CALL FFS1_3(W(1,1),W(1,8),GELN2M,Msl2,Wsl2,W(1,4))
# Amplitude(s) for diagram number 12
CALL FFS1C1_0(W(1,2),W(1,9),W(1,4),GELN1P,AMP(12))""".split('\n')

        for i in range(max(len(result), len(goal))):
             self.assertEqual(result[i], goal[i])

    def test_configs_ug_ttxz(self):
        """Test configs.inc which previously failed.
        """

        mypartlist = base_objects.ParticleList()
        myinterlist = base_objects.InteractionList()

        # u and t quarks
        mypartlist.append(base_objects.Particle({'name':'u',
                      'antiname':'u~',
                      'spin':2,
                      'color':3,
                      'mass':'zero',
                      'width':'zero',
                      'texname':'u',
                      'antitexname':'\bar u',
                      'line':'straight',
                      'charge':2. / 3.,
                      'pdg_code':2,
                      'propagating':True,
                      'is_part':True,
                      'self_antipart':False}))
        u = mypartlist[len(mypartlist) - 1]
        antiu = copy.copy(u)
        antiu.set('is_part', False)

        mypartlist.append(base_objects.Particle({'name':'t',
                      'antiname':'t~',
                      'spin':2,
                      'color':3,
                      'mass':'MT',
                      'width':'WT',
                      'texname':'y',
                      'antitexname':'\bar t',
                      'line':'straight',
                      'charge':2. / 3.,
                      'pdg_code':6,
                      'propagating':True,
                      'is_part':True,
                      'self_antipart':False}))
        t = mypartlist[len(mypartlist) - 1]
        antit = copy.copy(t)
        antit.set('is_part', False)

        # A z
        mypartlist.append(base_objects.Particle({'name':'z',
                      'antiname':'z',
                      'spin':3,
                      'mass':'zmass',
                      'width':'zwidth',
                      'texname':'\gamma',
                      'antitexname':'\gamma',
                      'line':'wavy',
                      'charge':0.,
                      'pdg_code':23,
                      'propagating':True,
                      'is_part':True,
                      'self_antipart':True}))
        z = mypartlist[len(mypartlist) - 1]

        # A gluon
        mypartlist.append(base_objects.Particle({'name': 'g',
                                                 'antiname': 'g',
                                                 'spin': 3,
                                                 'color': 8,
                                                 'charge': 0.00,
                                                 'mass': 'ZERO',
                                                 'width': 'ZERO',
                                                 'pdg_code': 21,
                                                 'texname': '_',
                                                 'antitexname': '_',
                                                 'line': 'curly',
                                                 'propagating': True,
                                                 'is_part': True,
                                                 'self_antipart': True}))

        g = mypartlist[len(mypartlist) - 1]

        # t tbar z couplings
        myinterlist.append(base_objects.Interaction({
                      'id': 1,
                      'particles': base_objects.ParticleList(\
                                            [t, \
                                             antit, \
                                             z]),
                      'color': [color.ColorString([color.T(0, 1)])],
                      'lorentz':['L1'],
                      'couplings':{(0,0):'GC_23'},
                      'orders':{'QED':1}}))

        # Gluon couplings to quarks
        myinterlist.append(base_objects.Interaction({
                      'id': 2,
                      'particles': base_objects.ParticleList(\
                                            [antiu, \
                                             u, \
                                             g]),
                      'color': [color.ColorString([color.T(2, 1, 0)])],
                      'lorentz':[''],
                      'couplings':{(0, 0):'GG'},
                      'orders':{'QCD':1}}))

        myinterlist.append(base_objects.Interaction({
                      'id': 3,
                      'particles': base_objects.ParticleList(\
                                            [antit, \
                                             t, \
                                             g]),
                      'color': [color.ColorString([color.T(2, 1, 0)])],
                      'lorentz':[''],
                      'couplings':{(0, 0):'GG'},
                      'orders':{'QCD':1}}))

        mymodel = base_objects.Model()
        mymodel.set('particles', mypartlist)
        mymodel.set('interactions', myinterlist)

        myleglist = base_objects.LegList()

        myleglist.append(base_objects.Leg({'id':2,
                                         'state':False}))
        myleglist.append(base_objects.Leg({'id':21,
                                         'state':False}))
        myleglist.append(base_objects.Leg({'id':6}))
        myleglist.append(base_objects.Leg({'id':-6}))
        myleglist.append(base_objects.Leg({'id':23}))
        myleglist.append(base_objects.Leg({'id':2}))

        myproc = base_objects.Process({'legs':myleglist,
                                           'model':mymodel})
        myamplitude = diagram_generation.Amplitude({'process': myproc})

        me = helas_objects.HelasMatrixElement(myamplitude,
                                              gen_color=False)

        myfortranmodel = helas_call_writers.FortranHelasCallWriter(mymodel)
        writer = writers.FortranWriter(self.give_pos('test'))

        exporter = export_v4.ProcessExporterFortranME()

        # Test configs file
        nconfig, s_and_t_channels = exporter.write_configs_file(writer,
                                                                 me)
        writer.close()
        #print open(self.give_pos('test')).read()

        # 2 21 > 6 -6 23  2
        # 1  2   3  4  5  6
        self.assertFileContains('test',
"""C     Diagram 1
      DATA MAPCONFIG(1)/1/
      DATA (IFOREST(I,-1,1),I=1,2)/5,3/
      DATA (SPROP(I,-1,1),I=1,1)/6/
      DATA TPRID(-1,1)/0/
      DATA (IFOREST(I,-2,1),I=1,2)/4,-1/
      DATA (SPROP(I,-2,1),I=1,1)/21/
      DATA TPRID(-2,1)/0/
      DATA (IFOREST(I,-3,1),I=1,2)/6,-2/
      DATA (SPROP(I,-3,1),I=1,1)/2/
      DATA TPRID(-3,1)/0/
C     Diagram 2
      DATA MAPCONFIG(2)/2/
      DATA (IFOREST(I,-1,2),I=1,2)/5,4/
      DATA (SPROP(I,-1,2),I=1,1)/-6/
      DATA TPRID(-1,2)/0/
      DATA (IFOREST(I,-2,2),I=1,2)/-1,3/
      DATA (SPROP(I,-2,2),I=1,1)/21/
      DATA TPRID(-2,2)/0/
      DATA (IFOREST(I,-3,2),I=1,2)/6,-2/
      DATA (SPROP(I,-3,2),I=1,1)/2/
      DATA TPRID(-3,2)/0/
C     Diagram 3
      DATA MAPCONFIG(3)/3/
      DATA (IFOREST(I,-1,3),I=1,2)/1,6/
      DATA TPRID(-1,3)/21/
      DATA (SPROP(I,-1,3),I=1,1)/0/
      DATA (IFOREST(I,-2,3),I=1,2)/-1,4/
      DATA TPRID(-2,3)/6/
      DATA (SPROP(I,-2,3),I=1,1)/0/
      DATA (IFOREST(I,-3,3),I=1,2)/-2,5/
      DATA TPRID(-3,3)/6/
      DATA (SPROP(I,-3,3),I=1,1)/0/
      DATA (IFOREST(I,-4,3),I=1,2)/-3,3/
C     Diagram 4
      DATA MAPCONFIG(4)/4/
      DATA (IFOREST(I,-1,4),I=1,2)/5,4/
      DATA (SPROP(I,-1,4),I=1,1)/-6/
      DATA TPRID(-1,4)/0/
      DATA (IFOREST(I,-2,4),I=1,2)/1,6/
      DATA TPRID(-2,4)/21/
      DATA (SPROP(I,-2,4),I=1,1)/0/
      DATA (IFOREST(I,-3,4),I=1,2)/-2,-1/
      DATA TPRID(-3,4)/6/
      DATA (SPROP(I,-3,4),I=1,1)/0/
      DATA (IFOREST(I,-4,4),I=1,2)/-3,3/
C     Diagram 5
      DATA MAPCONFIG(5)/5/
      DATA (IFOREST(I,-1,5),I=1,2)/1,6/
      DATA TPRID(-1,5)/21/
      DATA (SPROP(I,-1,5),I=1,1)/0/
      DATA (IFOREST(I,-2,5),I=1,2)/-1,3/
      DATA TPRID(-2,5)/6/
      DATA (SPROP(I,-2,5),I=1,1)/0/
      DATA (IFOREST(I,-3,5),I=1,2)/-2,5/
      DATA TPRID(-3,5)/6/
      DATA (SPROP(I,-3,5),I=1,1)/0/
      DATA (IFOREST(I,-4,5),I=1,2)/-3,4/
C     Diagram 6
      DATA MAPCONFIG(6)/6/
      DATA (IFOREST(I,-1,6),I=1,2)/5,3/
      DATA (SPROP(I,-1,6),I=1,1)/6/
      DATA TPRID(-1,6)/0/
      DATA (IFOREST(I,-2,6),I=1,2)/1,6/
      DATA TPRID(-2,6)/21/
      DATA (SPROP(I,-2,6),I=1,1)/0/
      DATA (IFOREST(I,-3,6),I=1,2)/-2,-1/
      DATA TPRID(-3,6)/6/
      DATA (SPROP(I,-3,6),I=1,1)/0/
      DATA (IFOREST(I,-4,6),I=1,2)/-3,4/
C     Diagram 7
      DATA MAPCONFIG(7)/7/
      DATA (IFOREST(I,-1,7),I=1,2)/5,3/
      DATA (SPROP(I,-1,7),I=1,1)/6/
      DATA TPRID(-1,7)/0/
      DATA (IFOREST(I,-2,7),I=1,2)/1,6/
      DATA TPRID(-2,7)/21/
      DATA (SPROP(I,-2,7),I=1,1)/0/
      DATA (IFOREST(I,-3,7),I=1,2)/-2,4/
      DATA TPRID(-3,7)/6/
      DATA (SPROP(I,-3,7),I=1,1)/0/
      DATA (IFOREST(I,-4,7),I=1,2)/-3,-1/
C     Diagram 8
      DATA MAPCONFIG(8)/8/
      DATA (IFOREST(I,-1,8),I=1,2)/5,4/
      DATA (SPROP(I,-1,8),I=1,1)/-6/
      DATA TPRID(-1,8)/0/
      DATA (IFOREST(I,-2,8),I=1,2)/1,6/
      DATA TPRID(-2,8)/21/
      DATA (SPROP(I,-2,8),I=1,1)/0/
      DATA (IFOREST(I,-3,8),I=1,2)/-2,3/
      DATA TPRID(-3,8)/6/
      DATA (SPROP(I,-3,8),I=1,1)/0/
      DATA (IFOREST(I,-4,8),I=1,2)/-3,-1/
C     Diagram 9
      DATA MAPCONFIG(9)/9/
      DATA (IFOREST(I,-1,9),I=1,2)/5,3/
      DATA (SPROP(I,-1,9),I=1,1)/6/
      DATA TPRID(-1,9)/0/
      DATA (IFOREST(I,-2,9),I=1,2)/4,-1/
      DATA (SPROP(I,-2,9),I=1,1)/21/
      DATA TPRID(-2,9)/0/
      DATA (IFOREST(I,-3,9),I=1,2)/1,-2/
      DATA TPRID(-3,9)/2/
      DATA (SPROP(I,-3,9),I=1,1)/0/
      DATA (IFOREST(I,-4,9),I=1,2)/-3,6/
C     Diagram 10
      DATA MAPCONFIG(10)/10/
      DATA (IFOREST(I,-1,10),I=1,2)/5,4/
      DATA (SPROP(I,-1,10),I=1,1)/-6/
      DATA TPRID(-1,10)/0/
      DATA (IFOREST(I,-2,10),I=1,2)/-1,3/
      DATA (SPROP(I,-2,10),I=1,1)/21/
      DATA TPRID(-2,10)/0/
      DATA (IFOREST(I,-3,10),I=1,2)/1,-2/
      DATA TPRID(-3,10)/2/
      DATA (SPROP(I,-3,10),I=1,1)/0/
      DATA (IFOREST(I,-4,10),I=1,2)/-3,6/
C     Number of configs
      DATA MAPCONFIG(0)/10/
""")
        
<<<<<<< HEAD
=======
        # Test maxconfigs.inc
        writer = writers.FortranWriter(self.give_pos('test'))
        exporter.write_maxconfigs_file(writer, [me])
        writer.close()
        self.assertFileContains('test',
                                """      INTEGER LMAXCONFIGS
      PARAMETER(LMAXCONFIGS=18)
""")

>>>>>>> cb6f0996
    def test_configs_4f_decay(self):
        """Test configs.inc for 4f decay process that failed in v. 1.3.27
        """

        mypartlist = base_objects.ParticleList()
        myinterlist = base_objects.InteractionList()

        # u, b and t quarks
        mypartlist.append(base_objects.Particle({'name':'u',
                      'antiname':'u~',
                      'spin':2,
                      'color':3,
                      'mass':'zero',
                      'width':'zero',
                      'texname':'u',
                      'antitexname':'\bar u',
                      'line':'straight',
                      'charge':2. / 3.,
                      'pdg_code':2,
                      'propagating':True,
                      'is_part':True,
                      'self_antipart':False}))
        u = mypartlist[len(mypartlist) - 1]
        antiu = copy.copy(u)
        antiu.set('is_part', False)

        mypartlist.append(base_objects.Particle({'name':'b',
                      'antiname':'b~',
                      'spin':2,
                      'color':3,
                      'mass':'MB',
                      'width':'zero',
                      'texname':'b',
                      'antitexname':'\bar b',
                      'line':'straight',
                      'charge':-1. / 3.,
                      'pdg_code':5,
                      'propagating':True,
                      'is_part':True,
                      'self_antipart':False}))
        b = mypartlist[len(mypartlist) - 1]
        antib = copy.copy(b)
        antib.set('is_part', False)

        mypartlist.append(base_objects.Particle({'name':'t',
                      'antiname':'t~',
                      'spin':2,
                      'color':3,
                      'mass':'MT',
                      'width':'WT',
                      'texname':'y',
                      'antitexname':'\bar t',
                      'line':'straight',
                      'charge':2. / 3.,
                      'pdg_code':6,
                      'propagating':True,
                      'is_part':True,
                      'self_antipart':False}))
        t = mypartlist[len(mypartlist) - 1]
        antit = copy.copy(t)
        antit.set('is_part', False)

        # W+/-
        mypartlist.append(base_objects.Particle({'name':'w+',
                      'antiname':'w-',
                      'spin':3,
                      'color':1,
                      'mass':'WMASS',
                      'width':'WWIDTH',
                      'texname':'w+',
                      'antitexname':'w-',
                      'line':'wavy',
                      'charge':1.,
                      'pdg_code':24,
                      'propagating':True,
                      'is_part':True,
                      'self_antipart':False}))
        wplus = mypartlist[len(mypartlist) - 1]
        wminus = copy.copy(wplus)
        wminus.set('is_part', False)

        # t b w couplings
        myinterlist.append(base_objects.Interaction({
                      'id': 1,
                      'particles': base_objects.ParticleList(\
                                            [t, \
                                             antib, \
                                             wminus]),
                      'color': [color.ColorString([color.T(0, 1)])],
                      'lorentz':['L1'],
                      'couplings':{(0,0):'GC_23'},
                      'orders':{'QED':1}}))

        myinterlist.append(base_objects.Interaction({
                      'id': 2,
                      'particles': base_objects.ParticleList(\
                                            [antit, \
                                             b, \
                                             wplus]),
                      'color': [color.ColorString([color.T(0, 1)])],
                      'lorentz':['L1'],
                      'couplings':{(0,0):'GC_23'},
                      'orders':{'QED':1}}))

        # t t u u 4F couplings

        myinterlist.append(base_objects.Interaction({
                      'id': 3,
                      'particles': base_objects.ParticleList(\
                                            [antiu,
                                             t,
                                             antiu,
                                             t]),
                      'color': [color.ColorString([color.T(1,0),color.T(3,2)])],
                      'lorentz':['FFFF1'],
                      'couplings':{(0,0):'GC_27'},
                      'orders':{'NP':2}}))

        myinterlist.append(base_objects.Interaction({
                      'id': 4,
                      'particles': base_objects.ParticleList(\
                                            [antit,
                                             u,
                                             antit,
                                             u]),
                      'color': [color.ColorString([color.T(1,0),color.T(3,2)])],
                      'lorentz':['FFFF1'],
                      'couplings':{(0,0):'GC_27'},
                      'orders':{'NP':2}}))

        mymodel = base_objects.Model()
        mymodel.set('particles', mypartlist)
        mymodel.set('interactions', myinterlist)

        myleglist = base_objects.LegList()
        myleglist.append(base_objects.Leg({'id':2,
                                         'state':False}))
        myleglist.append(base_objects.Leg({'id':2,
                                         'state':False}))
        myleglist.append(base_objects.Leg({'id':6}))
        myleglist.append(base_objects.Leg({'id':6}))

        myproc = base_objects.Process({'legs':myleglist,
                                       'model':mymodel})
        myleglist = base_objects.LegList()
        myleglist.append(base_objects.Leg({'id':6,
                                         'state':False}))
        myleglist.append(base_objects.Leg({'id':-6}))
        myleglist.append(base_objects.Leg({'id':2}))
        myleglist.append(base_objects.Leg({'id':2}))

        mydecay1 = base_objects.Process({'legs':myleglist,
                                         'model':mymodel})

        myleglist = base_objects.LegList()
        myleglist.append(base_objects.Leg({'id':-6,
                                         'state':False}))
        myleglist.append(base_objects.Leg({'id':-5}))
        myleglist.append(base_objects.Leg({'id':-24}))

        mydecay2 = base_objects.Process({'legs':myleglist,
                                         'model':mymodel})

        mydecay1.set('decay_chains', base_objects.ProcessList([mydecay2]))
        myproc.set('decay_chains', base_objects.ProcessList([mydecay1]))

        myamplitude = diagram_generation.DecayChainAmplitude(myproc)

        helas_decay_chain = helas_objects.HelasDecayChainProcess(myamplitude)
        me = helas_decay_chain.combine_decay_chain_processes()[0]

        myfortranmodel = helas_call_writers.FortranUFOHelasCallWriter(mymodel)
        writer = writers.FortranWriter(self.give_pos('test'))

        exporter = export_v4.ProcessExporterFortranME()

        # Test configs file
        nconfig, s_and_t_channels = exporter.write_configs_file(writer,
                                                                me)
        writer.close()
        #print open(self.give_pos('test')).read()

        # 2  2 > -24 -5 2 2 -24 -5 2 2
        # 1  2     3  4 5 6   7  8 9 10
        self.assertFileContains('test',
"""C     Diagram 1
      DATA MAPCONFIG(1)/1/
      DATA (IFOREST(I,-1,1),I=1,2)/8,7/
      DATA (SPROP(I,-1,1),I=1,1)/-6/
      DATA TPRID(-1,1)/0/
      DATA (IFOREST(I,-2,1),I=1,2)/9,-1/
      DATA (SPROP(I,-2,1),I=1,1)/1/
      DATA TPRID(-2,1)/0/
      DATA (IFOREST(I,-3,1),I=1,2)/10,-2/
      DATA (SPROP(I,-3,1),I=1,1)/6/
      DATA TPRID(-3,1)/0/
      DATA (IFOREST(I,-4,1),I=1,2)/4,3/
      DATA (SPROP(I,-4,1),I=1,1)/-6/
      DATA TPRID(-4,1)/0/
      DATA (IFOREST(I,-5,1),I=1,2)/5,-4/
      DATA (SPROP(I,-5,1),I=1,1)/1/
      DATA TPRID(-5,1)/0/
      DATA (IFOREST(I,-6,1),I=1,2)/6,-5/
      DATA (SPROP(I,-6,1),I=1,1)/6/
      DATA TPRID(-6,1)/0/
      DATA (IFOREST(I,-7,1),I=1,2)/-3,-6/
      DATA (SPROP(I,-7,1),I=1,1)/1/
      DATA TPRID(-7,1)/0/
C     Number of configs
      DATA MAPCONFIG(0)/1/
""")
        
    def test_configs_long_decay(self):
        """Test configs.inc which previously failed.
        """

        mypartlist = base_objects.ParticleList()
        myinterlist = base_objects.InteractionList()

        # b and t quarks
        mypartlist.append(base_objects.Particle({'name':'b',
                      'antiname':'b~',
                      'spin':2,
                      'color':3,
                      'mass':'zero',
                      'width':'zero',
                      'texname':'b',
                      'antitexname':'\bar b',
                      'line':'straight',
                      'charge':-1. / 3.,
                      'pdg_code':5,
                      'propagating':True,
                      'is_part':True,
                      'self_antipart':False}))
        b = mypartlist[len(mypartlist) - 1]
        antib = copy.copy(b)
        antib.set('is_part', False)

        mypartlist.append(base_objects.Particle({'name':'t',
                      'antiname':'t~',
                      'spin':2,
                      'color':3,
                      'mass':'MT',
                      'width':'WT',
                      'texname':'y',
                      'antitexname':'\bar t',
                      'line':'straight',
                      'charge':2. / 3.,
                      'pdg_code':6,
                      'propagating':True,
                      'is_part':True,
                      'self_antipart':False}))
        t = mypartlist[len(mypartlist) - 1]
        antit = copy.copy(t)
        antit.set('is_part', False)

        # A w
        mypartlist.append(base_objects.Particle({'name':'w+',
                      'antiname':'w+',
                      'spin':3,
                      'mass':'wmass',
                      'width':'wwidth',
                      'texname':'\gamma',
                      'antitexname':'\gamma',
                      'line':'wavy',
                      'charge':1.,
                      'pdg_code':24,
                      'propagating':True,
                      'is_part':True,
                      'self_antipart':True}))
        wplus = mypartlist[len(mypartlist) - 1]
        wminus = copy.copy(wplus)
        wplus.set('is_part', False)

        # A gluon
        mypartlist.append(base_objects.Particle({'name': 'g',
                                                 'antiname': 'g',
                                                 'spin': 3,
                                                 'color': 8,
                                                 'charge': 0.00,
                                                 'mass': 'ZERO',
                                                 'width': 'ZERO',
                                                 'pdg_code': 21,
                                                 'texname': '_',
                                                 'antitexname': '_',
                                                 'line': 'curly',
                                                 'propagating': True,
                                                 'is_part': True,
                                                 'self_antipart': True}))

        g = mypartlist[len(mypartlist) - 1]

        # t b w couplings
        myinterlist.append(base_objects.Interaction({
                      'id': 1,
                      'particles': base_objects.ParticleList(\
                                            [t, \
                                             antib, \
                                             wminus]),
                      'color': [color.ColorString([color.T(0, 1)])],
                      'lorentz':['L1'],
                      'couplings':{(0,0):'GC_23'},
                      'orders':{'QED':1}}))

        myinterlist.append(base_objects.Interaction({
                      'id': 2,
                      'particles': base_objects.ParticleList(\
                                            [antit, \
                                             b, \
                                             wplus]),
                      'color': [color.ColorString([color.T(0, 1)])],
                      'lorentz':['L1'],
                      'couplings':{(0,0):'GC_23'},
                      'orders':{'QED':1}}))

        # Gluon couplings to quarks
        myinterlist.append(base_objects.Interaction({
                      'id': 3,
                      'particles': base_objects.ParticleList(\
                                            [antib, \
                                             b, \
                                             g]),
                      'color': [color.ColorString([color.T(2, 1, 0)])],
                      'lorentz':[''],
                      'couplings':{(0, 0):'GG'},
                      'orders':{'QCD':1}}))

        myinterlist.append(base_objects.Interaction({
                      'id': 4,
                      'particles': base_objects.ParticleList(\
                                            [antit, \
                                             t, \
                                             g]),
                      'color': [color.ColorString([color.T(2, 1, 0)])],
                      'lorentz':[''],
                      'couplings':{(0, 0):'GG'},
                      'orders':{'QCD':1}}))

        mymodel = base_objects.Model()
        mymodel.set('particles', mypartlist)
        mymodel.set('interactions', myinterlist)

        myleglist = base_objects.LegList()

        myleglist.append(base_objects.Leg({'id':6,
                                         'state':False}))
        myleglist.append(base_objects.Leg({'id':21}))
        myleglist.append(base_objects.Leg({'id':5}))
        myleglist.append(base_objects.Leg({'id':24}))
        myleglist.append(base_objects.Leg({'id':21}))
        
        myproc = base_objects.Process({'legs':myleglist,
                                       'model':mymodel})
        myamplitude = diagram_generation.Amplitude({'process': myproc})

        me = helas_objects.HelasMatrixElement(myamplitude,
                                              gen_color=False)

        myfortranmodel = helas_call_writers.FortranHelasCallWriter(mymodel)
        writer = writers.FortranWriter(self.give_pos('test'))

        exporter = export_v4.ProcessExporterFortranME()

        # Test configs file
        nconfig, s_and_t_channels = exporter.write_configs_file(writer, me)
        writer.close()

        #print open(self.give_pos('test')).read()

        self.assertFileContains('test',
"""C     Diagram 1
      DATA MAPCONFIG(1)/1/
      DATA (IFOREST(I,-1,1),I=1,2)/3,2/
      DATA (SPROP(I,-1,1),I=1,1)/5/
      DATA TPRID(-1,1)/0/
      DATA (IFOREST(I,-2,1),I=1,2)/4,-1/
      DATA (SPROP(I,-2,1),I=1,1)/6/
      DATA TPRID(-2,1)/0/
      DATA (IFOREST(I,-3,1),I=1,2)/5,-2/
      DATA (SPROP(I,-3,1),I=1,1)/6/
      DATA TPRID(-3,1)/0/
C     Diagram 2
      DATA MAPCONFIG(2)/2/
      DATA (IFOREST(I,-1,2),I=1,2)/3,2/
      DATA (SPROP(I,-1,2),I=1,1)/5/
      DATA TPRID(-1,2)/0/
      DATA (IFOREST(I,-2,2),I=1,2)/5,-1/
      DATA (SPROP(I,-2,2),I=1,1)/5/
      DATA TPRID(-2,2)/0/
      DATA (IFOREST(I,-3,2),I=1,2)/4,-2/
      DATA (SPROP(I,-3,2),I=1,1)/6/
      DATA TPRID(-3,2)/0/
C     Diagram 3
      DATA MAPCONFIG(3)/3/
      DATA (IFOREST(I,-1,3),I=1,2)/4,3/
      DATA (SPROP(I,-1,3),I=1,1)/6/
      DATA TPRID(-1,3)/0/
      DATA (IFOREST(I,-2,3),I=1,2)/-1,2/
      DATA (SPROP(I,-2,3),I=1,1)/6/
      DATA TPRID(-2,3)/0/
      DATA (IFOREST(I,-3,3),I=1,2)/5,-2/
      DATA (SPROP(I,-3,3),I=1,1)/6/
      DATA TPRID(-3,3)/0/
C     Diagram 4
      DATA MAPCONFIG(4)/4/
      DATA (IFOREST(I,-1,4),I=1,2)/4,3/
      DATA (SPROP(I,-1,4),I=1,1)/6/
      DATA TPRID(-1,4)/0/
      DATA (IFOREST(I,-2,4),I=1,2)/5,-1/
      DATA (SPROP(I,-2,4),I=1,1)/6/
      DATA TPRID(-2,4)/0/
      DATA (IFOREST(I,-3,4),I=1,2)/-2,2/
      DATA (SPROP(I,-3,4),I=1,1)/6/
      DATA TPRID(-3,4)/0/
C     Diagram 5
      DATA MAPCONFIG(5)/5/
      DATA (IFOREST(I,-1,5),I=1,2)/5,3/
      DATA (SPROP(I,-1,5),I=1,1)/5/
      DATA TPRID(-1,5)/0/
      DATA (IFOREST(I,-2,5),I=1,2)/-1,2/
      DATA (SPROP(I,-2,5),I=1,1)/5/
      DATA TPRID(-2,5)/0/
      DATA (IFOREST(I,-3,5),I=1,2)/4,-2/
      DATA (SPROP(I,-3,5),I=1,1)/6/
      DATA TPRID(-3,5)/0/
C     Diagram 6
      DATA MAPCONFIG(6)/6/
      DATA (IFOREST(I,-1,6),I=1,2)/5,3/
      DATA (SPROP(I,-1,6),I=1,1)/5/
      DATA TPRID(-1,6)/0/
      DATA (IFOREST(I,-2,6),I=1,2)/4,-1/
      DATA (SPROP(I,-2,6),I=1,1)/6/
      DATA TPRID(-2,6)/0/
      DATA (IFOREST(I,-3,6),I=1,2)/-2,2/
      DATA (SPROP(I,-3,6),I=1,1)/6/
      DATA TPRID(-3,6)/0/
C     Number of configs
      DATA MAPCONFIG(0)/6/
""")

    def test_configs_8fs(self):
        """Test configs.inc for 8fs process which previously failed.
        """

        diagrams = save_load_object.load_from_file(\
                                              os.path.join(_input_file_path,
                                                           'test_8fs.pkl'))

        goal_schannels = [[[8, 6, -1], [7, -1, -2], [-2, 5, -3],
                           [-3, 3, -4], [4, -4, -5]],
                          [],
                          [[6, 5, -1], [8, -1, -2], [7, -2, -3], [-3, 3, -4]],
                          [[6, 5, -1]]]
        goal_tchannels = [[[1, -5, -6]],
                          [[1, 4, -1], [-1, 7, -2], [-2, 3, -3],
                           [-3, 6, -4], [-4, 5, -5], [-5, 8, -6]],
                          [[1, 4, -5], [-5, -4, -6]],
                          [[1, 4, -2], [-2, 7, -3], [-3, 8, -4],
                           [-4, 3, -5], [-5, -1, -6]]]
                          

        for (idiag, diagram) in enumerate(diagrams):

            schannels, tchannels = diagram.get('amplitudes')[0].\
                                         get_s_and_t_channels(2, 20)

            self.assertEqual([[l.get('number') for l in v.get('legs')] for v \
                              in schannels],
                             goal_schannels[idiag])
            self.assertEqual([[l.get('number') for l in v.get('legs')] for v \
                              in tchannels],
                             goal_tchannels[idiag]) 

    def test_get_color_pdg_antipdg(self):
        """Testing that both pdg and antipdg are included in get_color
        """

        # Set up model

        mypartlist = base_objects.ParticleList()
        myinterlist = base_objects.InteractionList()

        # A electron and positron
        mypartlist.append(base_objects.Particle({'name':'e-',
                      'antiname':'e+',
                      'spin':2,
                      'color':1,
                      'mass':'me',
                      'width':'zero',
                      'texname':'e^-',
                      'antitexname':'e^+',
                      'line':'straight',
                      'charge':-1.,
                      'pdg_code':11,
                      'propagating':True,
                      'is_part':True,
                      'self_antipart':False}))
        eminus = mypartlist[len(mypartlist) - 1]
        eplus = copy.copy(eminus)
        eplus.set('is_part', False)

        # A neutrino
        mypartlist.append(base_objects.Particle({'name':'ve',
                      'antiname':'ve~',
                      'spin':2,
                      'color':1,
                      'mass':'zero',
                      'width':'zero',
                      'texname':'\nu_e',
                      'antitexname':'\bar\nu_e',
                      'line':'straight',
                      'charge':0.,
                      'pdg_code':12,
                      'propagating':True,
                      'is_part':True,
                      'self_antipart':False}))
        nu = mypartlist[len(mypartlist) - 1]
        nubar = copy.copy(nu)
        nubar.set('is_part', False)

        # A W
        mypartlist.append(base_objects.Particle({'name':'W+',
                      'antiname':'W-',
                      'spin':3,
                      'color':1,
                      'mass':'MW',
                      'width':'WW',
                      'texname':'W^+',
                      'antitexname':'W^-',
                     'line':'wavy',
                      'charge':1.,
                      'pdg_code':24,
                      'propagating':True,
                      'is_part':True,
                      'self_antipart':False}))
        Wplus = mypartlist[len(mypartlist) - 1]
        Wminus = copy.copy(Wplus)
        Wminus.set('is_part', False)

        # A photon
        mypartlist.append(base_objects.Particle({'name':'a',
                      'antiname':'a',
                      'spin':3,
                      'color':1,
                      'mass':'zero',
                      'width':'zero',
                      'texname':'\gamma',
                      'antitexname':'\gamma',
                      'line':'wavy',
                      'charge':0.,
                      'pdg_code':22,
                      'propagating':True,
                      'is_part':True,
                      'self_antipart':True}))
        a = mypartlist[len(mypartlist) - 1]

        # Coupling of W- e+ nu_e

        myinterlist.append(base_objects.Interaction({
            'id': 1,
            'particles': base_objects.ParticleList(\
                                            [eplus, \
                                             nu, \
                                             Wminus]),
            'color': [],
            'lorentz':[''],
            'couplings':{(0, 0):'MGVX27'},
            'orders':{'QED':1}}))

        myinterlist.append(base_objects.Interaction({
            'id': 2,
            'particles': base_objects.ParticleList(\
                                            [nubar, \
                                             eminus, \
                                             Wplus]),
            'color': [],
            'lorentz':[''],
            'couplings':{(0, 0):'MGVX27'},
            'orders':{'QED':1}}))

        # Coupling of e to gamma
        myinterlist.append(base_objects.Interaction({
                      'id': 3,
                      'particles': base_objects.ParticleList(\
                                            [eplus, \
                                             eminus, \
                                             a]),
                      'color': [],
                      'lorentz':[''],
                      'couplings':{(0, 0):'MGVX12'},
                      'orders':{'QED':1}}))

        mybasemodel = base_objects.Model()
        mybasemodel.set('particles', mypartlist)
        mybasemodel.set('interactions', myinterlist)

        myleglist = base_objects.LegList()

        myleglist.append(base_objects.Leg({'id':22,
                                         'state':False}))
        myleglist.append(base_objects.Leg({'id':24,
                                         'state':False}))
        myleglist.append(base_objects.Leg({'id':12,
                                         'state':True}))
        myleglist.append(base_objects.Leg({'id':-11,
                                         'state':True}))

        myproc = base_objects.Process({'legs':myleglist,
                                       'model':mybasemodel})

        myamplitude = diagram_generation.Amplitude({'process': myproc})

        matrix_element = helas_objects.HelasMatrixElement(myamplitude, gen_color=False)

        myfortranmodel = helas_call_writers.FortranHelasCallWriter(mybasemodel)
        writer = writers.FortranWriter(self.give_pos('test'))

        exporter = export_v4.ProcessExporterFortranME()

        # Test configs file
        nconfig, s_and_t_channels = exporter.write_configs_file(writer,
                                                                matrix_element)
        writer.close()
#        print open(self.give_pos('test')).read()
        self.assertFileContains('test',
        """C     Diagram 1
      DATA MAPCONFIG(1)/1/
      DATA (IFOREST(I,-1,1),I=1,2)/1,4/
      DATA TPRID(-1,1)/11/
      DATA (SPROP(I,-1,1),I=1,1)/0/
      DATA (IFOREST(I,-2,1),I=1,2)/-1,3/
C     Number of configs
      DATA MAPCONFIG(0)/1/
""")
        
        # Test get_color.f output
        writer = writers.FortranWriter(self.give_pos('test'))
        exporter.write_colors_file(writer, matrix_element)
        writer.close()
        #print open(self.give_pos('test')).read()
        self.assertFileContains('test',
        """      FUNCTION GET_COLOR(IPDG)
      IMPLICIT NONE
      INTEGER GET_COLOR, IPDG

      IF(IPDG.EQ.-24)THEN
        GET_COLOR=1
        RETURN
      ELSE IF(IPDG.EQ.-12)THEN
        GET_COLOR=1
        RETURN
      ELSE IF(IPDG.EQ.-11)THEN
        GET_COLOR=1
        RETURN
      ELSE IF(IPDG.EQ.11)THEN
        GET_COLOR=1
        RETURN
      ELSE IF(IPDG.EQ.12)THEN
        GET_COLOR=1
        RETURN
      ELSE IF(IPDG.EQ.22)THEN
        GET_COLOR=1
        RETURN
      ELSE IF(IPDG.EQ.24)THEN
        GET_COLOR=1
        RETURN
      ELSE IF(IPDG.EQ.1)THEN
C       This is dummy particle used in multiparticle vertices
        GET_COLOR=2
        RETURN
      ELSE
        WRITE(*,*)'Error: No color given for pdg ',IPDG
        GET_COLOR=0
        RETURN
      ENDIF
      END

""")

class AlohaFortranWriterTest(unittest.TestCase):
    """ A basic test to see if the Aloha Fortran Writter is working """
    
    def setUp(self):
        """ check that old file are remove """
        try:
            os.remove('/tmp/FFV1_1.f')
        except:
            pass
    
    def test_header(self):
        """ test the header of a file """
        
        from models.sm.object_library import Lorentz
        import aloha.create_aloha as create_aloha
        
        FFV1 = Lorentz(name = 'FFV1',
               spins = [ 2, 2, 3 ],
               structure = 'Gamma(3,2,1)')
        
        solution="""C     This File is Automatically generated by ALOHA 
C     The process calculated in this file is: 
C     Gamma(3,2,1)
C     
      SUBROUTINE FFV1_1(F2, V3, COUP, M1, W1,F1)
      IMPLICIT NONE
      COMPLEX*16 CI
      PARAMETER (CI=(0D0,1D0))
      COMPLEX*16 F2(*)
      COMPLEX*16 V3(*)
      REAL*8 P1(0:3)
      REAL*8 M1
      REAL*8 W1
      COMPLEX*16 F1(6)
      COMPLEX*16 DENOM
      COMPLEX*16 COUP
      ENTRY FFV1_2(F2, V3, COUP, M1, W1,F1)

      F1(1) = +F2(1)+V3(1)
      F1(2) = +F2(2)+V3(2)
      P1(0) = -DBLE(F1(1))
      P1(1) = -DBLE(F1(2))
      P1(2) = -DIMAG(F1(2))
      P1(3) = -DIMAG(F1(1))
      DENOM = COUP/(P1(0)**2-P1(1)**2-P1(2)**2-P1(3)**2 - M1 * (M1 
     $ -CI* W1))"""

        abstract_M = create_aloha.AbstractRoutineBuilder(FFV1).compute_routine(1)
        abstract_M.add_symmetry(2)
        abstract_M.write('/tmp','Fortran')
        
        self.assertTrue(os.path.exists('/tmp/FFV1_1.f'))
        textfile = open('/tmp/FFV1_1.f','r').read()
        split_sol = solution.split('\n')
        self.assertEqual(split_sol, textfile.split('\n')[:len(split_sol)])


class UFO_model_to_mg4_Test(unittest.TestCase):
    """Check the conversion model from UFO to MG4"""
    
    def setUp(self):
        import models.import_ufo
        self.mymodel = models.import_ufo.import_model('sm')
    
    
    def test_refactorize(self):
        """ test the separation of variable """
        
        mg4_model = export_v4.UFO_model_to_mg4(self.mymodel,'/dev/null')
        mg4_model.refactorize()
        
        # external parameters
        expected = ['aEWM1', 'Gf', 'aS', 'ymb', 'ymt', 'ymtau', 'MTA', 'MT', 'MB', 'MZ', 'MH', 'WT', 'WZ', 'WW', 'WH']
        expected.sort()
        solution = [param.name for param in mg4_model.params_ext]
        solution.sort()
        self.assertEqual(expected, solution)
        
        #  internal params
        self.assertEqual(len(mg4_model.params_dep), 2)
        self.assertEqual(len(mg4_model.params_indep), 31)
        
        # couplings
        self.assertEqual(len(mg4_model.coups_dep), 3)
        sol =['GC_1', 'GC_2', 'GC_3', 'GC_5', 'GC_6', 'GC_7', 'GC_8', 'GC_13', 'GC_14', 'GC_15', 'GC_16', 'GC_17', 'GC_18', 'GC_19', 'GC_20', 'GC_21', 'GC_22', 'GC_23', 'GC_34', 'GC_35', 'GC_36', 'GC_37', 'GC_38', 'GC_39', 'GC_40', 'GC_41', 'GC_42', 'GC_43', 'GC_44', 'GC_45', 'GC_46', 'GC_47', 'GC_48', 'GC_49', 'GC_50', 'GC_51', 'GC_52', 'GC_53', 'GC_54', 'GC_55', 'GC_56', 'GC_57', 'GC_58', 'GC_59', 'GC_60', 'GC_61', 'GC_62', 'GC_63', 'GC_64', 'GC_67', 'GC_68', 'GC_69', 'GC_72', 'GC_86', 'GC_87', 'GC_90', 'GC_91', 'GC_92', 'GC_93', 'GC_94', 'GC_101', 'GC_111', 'GC_112']
        self.assertEqual(sol, [ p.name for p in mg4_model.coups_indep])

        
        # MG4 use G and not aS as it basic object for alphas related computation
        # G is out of any list!
        self.assertFalse('G' in [p.name for p in mg4_model.params_dep])
        self.assertFalse('G' in [p.name for p in mg4_model.params_indep])
        # check that sqrt__aS is correctly set
        self.assertTrue('sqrt__aS' in [p.name for p in mg4_model.params_dep])
        self.assertTrue('sqrt__aS' not in [p.name for p in mg4_model.params_indep])
        
        
    def test_case_sensitive(self):
        """ test that the case clash are dealt correctly """  
        
        mg4_model = export_v4.UFO_model_to_mg4(self.mymodel,'/dev/null')
        
        #check that they are no crash for normal model
        mg4_model.pass_parameter_to_case_insensitive()
        
        # edit model in order to add new parameter with name: CW / Cw / Mz / Mz2
        CW = base_objects.ModelVariable( 'CW', 'Mz**2 * Mz2' , 'real')
        Cw = base_objects.ModelVariable( 'Cw', 'Mz**2 * Mz2 * CW' , 'real')
        Mz = base_objects.ParamCardVariable('Mz', 100, 'MASS', 41)
        Mz2 = base_objects.ParamCardVariable('Mz2', 100, 'MASS', 43)
        
        mg4_model.model['parameters'][()].append(CW)
        mg4_model.model['parameters'][()].append(Cw)
        mg4_model.model['parameters'][('external',)].append(Mz)
        mg4_model.model['parameters'][('external',)].append(Mz2)


        mg4_model.pass_parameter_to_case_insensitive()

        self.assertEqual(CW.name,'cw__2')
        self.assertEqual(CW.expr,'mz__2**2 * Mz2')
        self.assertEqual(Cw.name,'cw__3')
        self.assertEqual(Cw.expr,'mz__2**2 * Mz2 * cw__2')
        
        self.assertEqual(Mz.name,'mz__2')
        


if __name__ == '__main__':
        """Write out pkl file with helas diagram for test_configs_8fs
        """

        import models.import_ufo
        mymodel = models.import_ufo.import_model('sm')
        
        myleglist = base_objects.LegList()

        myleglist.append(base_objects.Leg({'id':2,
                                         'state':False}))
        myleglist.append(base_objects.Leg({'id':21,
                                         'state':False}))
        myleglist.append(base_objects.Leg({'id':1}))
        myleglist.append(base_objects.Leg({'id':24}))
        myleglist.append(base_objects.Leg({'id':5}))
        myleglist.append(base_objects.Leg({'id':-5}))
        myleglist.append(base_objects.Leg({'id':21}))
        myleglist.append(base_objects.Leg({'id':21}))

        myproc = base_objects.Process({'legs':myleglist,
                                       'model':mymodel})
        myamplitude = diagram_generation.Amplitude({'process': myproc})

        me = helas_objects.HelasMatrixElement(myamplitude,
                                              gen_color=False)

        import madgraph.iolibs.drawing_eps as draw
        filename = os.path.join('diagrams_' + \
                                myamplitude.get('process').shell_string() + ".eps")
        plot = draw.MultiEpsDiagramDrawer(myamplitude.get('diagrams'),
                                          filename,
                                          model=mymodel,
                                                amplitude='',
                                          legend=myamplitude.get('process').input_string())

        plot.draw()  



        me = save_load_object.save_to_file(\
                       os.path.join(_input_file_path, 'test_8fs.pkl'),
                       [me.get('diagrams')[323], me.get('diagrams')[954],
                        me.get('diagrams')[1123], me.get('diagrams')[1139]])
        <|MERGE_RESOLUTION|>--- conflicted
+++ resolved
@@ -8809,8 +8809,6 @@
       DATA MAPCONFIG(0)/10/
 """)
         
-<<<<<<< HEAD
-=======
         # Test maxconfigs.inc
         writer = writers.FortranWriter(self.give_pos('test'))
         exporter.write_maxconfigs_file(writer, [me])
@@ -8820,7 +8818,6 @@
       PARAMETER(LMAXCONFIGS=18)
 """)
 
->>>>>>> cb6f0996
     def test_configs_4f_decay(self):
         """Test configs.inc for 4f decay process that failed in v. 1.3.27
         """

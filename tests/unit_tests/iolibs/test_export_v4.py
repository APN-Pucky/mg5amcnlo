################################################################################
#
# Copyright (c) 2009 The MadGraph5_aMC@NLO Development team and Contributors
#
# This file is a part of the MadGraph5_aMC@NLO project, an application which 
# automatically generates Feynman diagrams and matrix elements for arbitrary
# high-energy processes in the Standard Model and beyond.
#
# It is subject to the MadGraph5_aMC@NLO license which should accompany this 
# distribution.
#
# For more information, visit madgraph.phys.ucl.ac.be and amcatnlo.web.cern.ch
#
################################################################################

"""Unit test library for the export v4 format routines"""

from __future__ import absolute_import
import six
StringIO = six
import copy
import fractions
import os 
import sys
from six.moves import range

root_path = os.path.split(os.path.dirname(os.path.realpath( __file__ )))[0]
sys.path.append(os.path.join(root_path, os.path.pardir, os.path.pardir))

import tests.unit_tests as unittest

import tests.IOTests as IOTests

import madgraph.iolibs.export_v4 as export_v4
import madgraph.iolibs.file_writers as writers
import madgraph.iolibs.files as files
import madgraph.iolibs.group_subprocs as group_subprocs
import madgraph.iolibs.helas_call_writers as helas_call_writers
import madgraph.iolibs.save_load_object as save_load_object        
import madgraph.core.base_objects as base_objects
import madgraph.core.helas_objects as helas_objects
import madgraph.core.diagram_generation as diagram_generation
import madgraph.core.color_algebra as color
import madgraph.various.diagram_symmetry as diagram_symmetry
import madgraph.various.misc as misc
import madgraph.various.process_checks as process_checks
import madgraph.core.color_amp as color_amp
import tests.unit_tests.core.test_helas_objects as test_helas_objects
import tests.unit_tests.iolibs.test_file_writers as test_file_writers
import tests.unit_tests.iolibs.test_helas_call_writers as \
                                            test_helas_call_writers

from madgraph import MG5DIR

_file_path = os.path.dirname(os.path.realpath(__file__))
_input_file_path = os.path.join(_file_path, os.path.pardir, os.path.pardir,
                                'input_files')



pjoin = os.path.join


#===============================================================================
# IOImportV4Test
#===============================================================================
class IOExportV4IOTest(IOTests.IOTestManager,
                     test_file_writers.CheckFileCreate):
    """Test class for the export v4 module"""

    mymodel = base_objects.Model()
    mymatrixelement = helas_objects.HelasMatrixElement()
    myfortranmodel = helas_call_writers.FortranHelasCallWriter(mymodel)
    created_files = ['test'
                    ]

    def setUp(self):

        test_file_writers.CheckFileCreate.clean_files
        # Set up model

        mypartlist = base_objects.ParticleList()
        myinterlist = base_objects.InteractionList()

        # A electron and positron
        mypartlist.append(base_objects.Particle({'name':'e-',
                      'antiname':'e+',
                      'spin':2,
                      'color':1,
                      'mass':'zero',
                      'width':'zero',
                      'texname':'e^-',
                      'antitexname':'e^+',
                      'line':'straight',
                      'charge':-1.,
                      'pdg_code':11,
                      'propagating':True,
                      'is_part':True,
                      'self_antipart':False}))
        eminus = mypartlist[len(mypartlist) - 1]
        eplus = copy.copy(eminus)
        eplus.set('is_part', False)

        # A photon
        mypartlist.append(base_objects.Particle({'name':'a',
                      'antiname':'a',
                      'spin':3,
                      'color':1,
                      'mass':'zero',
                      'width':'zero',
                      'texname':'\gamma',
                      'antitexname':'\gamma',
                      'line':'wavy',
                      'charge':0.,
                      'pdg_code':22,
                      'propagating':True,
                      'is_part':True,
                      'self_antipart':True}))
        a = mypartlist[len(mypartlist) - 1]

        # Coupling of e to gamma
        myinterlist.append(base_objects.Interaction({
                      'id': 7,
                      'particles': base_objects.ParticleList(\
                                            [eminus, \
                                             eplus, \
                                             a]),
                      'color': [],
                      'lorentz':[''],
                      'couplings':{(0, 0):'MGVX12'},
                      'orders':{'QED':1}}))

        self.mymodel.set('particles', mypartlist)
        self.mymodel.set('interactions', myinterlist)

        myleglist = base_objects.LegList()

        myleglist.append(base_objects.Leg({'id':-11,
                                         'state':False}))
        myleglist.append(base_objects.Leg({'id':11,
                                         'state':False}))
        myleglist.append(base_objects.Leg({'id':22,
                                         'state':True}))
        myleglist.append(base_objects.Leg({'id':22,
                                         'state':True}))
        myleglist.append(base_objects.Leg({'id':22,
                                         'state':True}))

        myproc = base_objects.Process({'legs':myleglist,
                                       'model':self.mymodel})

        myamplitude = diagram_generation.Amplitude({'process': myproc})

        self.mymatrixelement = helas_objects.HelasMatrixElement(myamplitude)
        self.myfortranmodel.downcase = False

    tearDown = test_file_writers.CheckFileCreate.clean_files
 
    @IOTests.createIOTest() 
    def testIO_export_matrix_element_v4_standalone(self):
        """target: matrix.f
        """
        #Test the result of exporting a matrix element to file

        process_exporter = export_v4.ProcessExporterFortranSA()

        process_exporter.write_matrix_element_v4(\
            writers.FortranWriter(pjoin(self.IOpath, 'matrix.f')),
            self.mymatrixelement,
            self.myfortranmodel)
    
    @IOTests.createIOTest()
    def testIO_export_matrix_element_v4_madevent_group(self):
        """target: amp2lines.txt 
           target: configs.inc
           target: nqcd_list.inc
           target: config_subproc_map.inc
           target: coloramps.inc
           target: symfact.dat
           target: processes.dat
           target: mirrorprocs.inc
           target: matrix1.f
           target: auto_dsig.f
           target: super_auto_dsig.f
           
           """

        # Setup a model

        mypartlist = base_objects.ParticleList()
        myinterlist = base_objects.InteractionList()

        # A gluon
        mypartlist.append(base_objects.Particle({'name':'g',
                      'antiname':'g',
                      'spin':3,
                      'color':8,
                      'mass':'zero',
                      'width':'zero',
                      'texname':'g',
                      'antitexname':'g',
                      'line':'curly',
                      'charge':0.,
                      'pdg_code':21,
                      'propagating':True,
                      'is_part':True,
                      'self_antipart':True}))

        g = mypartlist[-1]

        # A quark U and its antiparticle
        mypartlist.append(base_objects.Particle({'name':'u',
                      'antiname':'u~',
                      'spin':2,
                      'color':3,
                      'mass':'zero',
                      'width':'zero',
                      'texname':'u',
                      'antitexname':'\bar u',
                      'line':'straight',
                      'charge':2. / 3.,
                      'pdg_code':2,
                      'propagating':True,
                      'is_part':True,
                      'self_antipart':False}))
        u = mypartlist[-1]
        antiu = copy.copy(u)
        antiu.set('is_part', False)

        # A quark D and its antiparticle
        mypartlist.append(base_objects.Particle({'name':'d',
                      'antiname':'d~',
                      'spin':2,
                      'color':3,
                      'mass':'zero',
                      'width':'zero',
                      'texname':'d',
                      'antitexname':'\bar d',
                      'line':'straight',
                      'charge':-1. / 3.,
                      'pdg_code':1,
                      'propagating':True,
                      'is_part':True,
                      'self_antipart':False}))
        d = mypartlist[-1]
        antid = copy.copy(d)
        antid.set('is_part', False)

        # A photon
        mypartlist.append(base_objects.Particle({'name':'a',
                      'antiname':'a',
                      'spin':3,
                      'color':1,
                      'mass':'zero',
                      'width':'zero',
                      'texname':'\gamma',
                      'antitexname':'\gamma',
                      'line':'wavy',
                      'charge':0.,
                      'pdg_code':22,
                      'propagating':True,
                      'is_part':True,
                      'self_antipart':True}))

        a = mypartlist[-1]

        # A Z
        mypartlist.append(base_objects.Particle({'name':'z',
                      'antiname':'z',
                      'spin':3,
                      'color':1,
                      'mass':'MZ',
                      'width':'WZ',
                      'texname':'Z',
                      'antitexname':'Z',
                      'line':'wavy',
                      'charge':0.,
                      'pdg_code':23,
                      'propagating':True,
                      'is_part':True,
                      'self_antipart':True}))
        z = mypartlist[-1]

        # Gluon and photon couplings to quarks
        myinterlist.append(base_objects.Interaction({
                      'id': 1,
                      'particles': base_objects.ParticleList(\
                                            [antiu, \
                                             u, \
                                             g]),
                      'color': [color.ColorString([color.T(2,1,0)])],
                      'lorentz':['FFV1'],
                      'couplings':{(0, 0):'GQQ'},
                      'orders':{'QCD':1}}))

        myinterlist.append(base_objects.Interaction({
                      'id': 2,
                      'particles': base_objects.ParticleList(\
                                            [antiu, \
                                             u, \
                                             a]),
                      'color': [color.ColorString([color.T(1,0)])],
                      'lorentz':['FFV1'],
                      'couplings':{(0, 0):'GQED'},
                      'orders':{'QED':1}}))

        myinterlist.append(base_objects.Interaction({
                      'id': 3,
                      'particles': base_objects.ParticleList(\
                                            [antid, \
                                             d, \
                                             g]),
                      'color': [color.ColorString([color.T(2,1,0)])],
                      'lorentz':['FFV1'],
                      'couplings':{(0, 0):'GQQ'},
                      'orders':{'QCD':1}}))

        myinterlist.append(base_objects.Interaction({
                      'id': 4,
                      'particles': base_objects.ParticleList(\
                                            [antid, \
                                             d, \
                                             a]),
                      'color': [color.ColorString([color.T(1,0)])],
                      'lorentz':['FFV1'],
                      'couplings':{(0, 0):'GQED'},
                      'orders':{'QED':1}}))

        # 3 gluon vertiex
        myinterlist.append(base_objects.Interaction({
                      'id': 5,
                      'particles': base_objects.ParticleList(\
                                            [g] * 3),
                      'color': [color.ColorString([color.f(0,1,2)])],
                      'lorentz':['VVV1'],
                      'couplings':{(0, 0):'G'},
                      'orders':{'QCD':1}}))

        # Coupling of Z to quarks
        
        myinterlist.append(base_objects.Interaction({
                      'id': 6,
                      'particles': base_objects.ParticleList(\
                                            [antiu, \
                                             u, \
                                             z]),
                      'color': [color.ColorString([color.T(1,0)])],
                      'lorentz':['FFV1', 'FFV2'],
                      'couplings':{(0, 0):'GUZ1', (0, 1):'GUZ2'},
                      'orders':{'QED':1}}))

        myinterlist.append(base_objects.Interaction({
                      'id': 7,
                      'particles': base_objects.ParticleList(\
                                            [antid, \
                                             d, \
                                             z]),
                      'color': [color.ColorString([color.T(1,0)])],
                      'lorentz':['FFV1', 'FFV2'],
                      'couplings':{(0, 0):'GDZ1', (0, 0):'GDZ2'},
                      'orders':{'QED':1}}))

        mymodel = base_objects.Model()
        mymodel.set('particles', mypartlist)
        mymodel.set('interactions', myinterlist)        
        mymodel.set('name', 'sm')

        # Set parameters
        external_parameters = [\
            base_objects.ParamCardVariable('zero', 0.,'DUM', 1),
            base_objects.ParamCardVariable('MZ', 91.,'MASS', 23),
            base_objects.ParamCardVariable('WZ', 2.,'DECAY', 23)]
        couplings = [\
            base_objects.ModelVariable('GQQ', '1.', 'complex'),
            base_objects.ModelVariable('GQED', '0.1', 'complex'),
            base_objects.ModelVariable('G', '1.', 'complex'),
            base_objects.ModelVariable('GUZ1', '0.1', 'complex'),
            base_objects.ModelVariable('GUZ2', '0.1', 'complex'),
            base_objects.ModelVariable('GDZ1', '0.05', 'complex'),
            base_objects.ModelVariable('GDZ2', '0.05', 'complex')]
        mymodel.set('parameters', {('external',): external_parameters})
        mymodel.set('couplings', {(): couplings})
        mymodel.set('functions', [])
                    


        procs = [[2,-2,21,21], [2,-2,2,-2], [2,-2,1,-1]]
        amplitudes = diagram_generation.AmplitudeList()

        for proc in procs:
            # Define the multiprocess
            my_leglist = base_objects.LegList([\
                base_objects.Leg({'id': id, 'state': True}) for id in proc])

            my_leglist[0].set('state', False)
            my_leglist[1].set('state', False)

            my_process = base_objects.Process({'legs':my_leglist,
                                               'model':mymodel})
            my_amplitude = diagram_generation.Amplitude(my_process)
            amplitudes.append(my_amplitude)

        # Calculate diagrams for all processes
        amplitudes[1].set('has_mirror_process', True)
        subprocess_groups = group_subprocs.SubProcessGroup.\
                           group_amplitudes(amplitudes, "madevent")
        self.assertEqual(len(subprocess_groups), 2)
        self.assertEqual(subprocess_groups[0].get('name'), 'qq_gg')
        self.assertEqual(subprocess_groups[1].get('name'), 'qq_qq')

        subprocess_group = subprocess_groups[1]
        matrix_elements = subprocess_group.get('matrix_elements')

        maxflows = 0
        for me in matrix_elements:
            maxflows = max(maxflows,
                           len(me.get('color_basis')))
        
        self.assertEqual(maxflows, 2)

        exporter = export_v4.ProcessExporterFortranMEGroup()

        # Test amp2 lines
        
        amp2_lines = \
                 exporter.get_amp2_lines(matrix_elements[0],
                                          subprocess_group.get('diagram_maps')[0])
        
        open(pjoin(self.IOpath,'amp2lines.txt'),'w').write('\n'.join(amp2_lines))

        # Test configs.inc

        mapconfigs, (s_and_t_channels, nqcd_list) = \
                       exporter.write_configs_file(\
                                writers.FortranWriter(pjoin(self.IOpath,'configs.inc')),
                                subprocess_group,
                                subprocess_group.get('diagrams_for_configs'))

        # Test config_nqcd.inc
        exporter.write_config_nqcd_file(\
            writers.FortranWriter(pjoin(self.IOpath,'nqcd_list.inc')),
            nqcd_list)
    
        # Test config_subproc_map.inc

        exporter.write_config_subproc_map_file(\
            writers.FortranWriter(pjoin(self.IOpath, "config_subproc_map.inc")),
            subprocess_group.get('diagrams_for_configs'))

        #open(pjoin(self.IOpath,"config_subproc_map.inc"),'w').write(goal_confsub)

        # Test coloramps.inc
        
        exporter.write_coloramps_file(\
            writers.FortranWriter(pjoin(self.IOpath,'coloramps.inc')),
            subprocess_group.get('diagrams_for_configs'),
            maxflows,
            matrix_elements)


        # Test find_matrix_elements_for_configs

        self.assertEqual(\
            diagram_symmetry.find_matrix_elements_for_configs(subprocess_group),
            ([], {}))

        symmetry, perms, ident_perms = \
                  diagram_symmetry.find_symmetry(subprocess_group)

        self.assertEqual(symmetry, [1,1,1,1,1])
        self.assertEqual(perms,
                         [[0,1,2,3],[0,1,2,3],[0,1,2,3],[0,1,2,3],[0,1,2,3]])
        self.assertEqual(ident_perms,
                         [[0,1,2,3]])

        # Test symfact.dat
        
        exporter.write_symfact_file(\
            writers.FortranWriter(pjoin(self.IOpath,'symfact.dat')),
            symmetry)


        # Test processes.dat

        files.write_to_file(pjoin(self.IOpath,'processes.dat'),
                            exporter.write_processes_file,
                            subprocess_group)


        # Test mirrorprocs.inc

        exporter.write_mirrorprocs(\
            writers.FortranWriter(pjoin(self.IOpath,'mirrorprocs.inc')),
            subprocess_group)

        # Test matrix1.f
        exporter.write_matrix_element_v4(\
            writers.FortranWriter(pjoin(self.IOpath,'matrix1.f')),
            matrix_elements[0],
            helas_call_writers.FortranUFOHelasCallWriter(mymodel),
            "1")


        # Test auto_dsig,f
        exporter.write_auto_dsig_file(\
            writers.FortranWriter(pjoin(self.IOpath, "auto_dsig.f")),
            matrix_elements[0],
            "1")



        # Test super auto_dsig.f
        exporter.write_super_auto_dsig_file(\
            writers.FortranWriter(pjoin(self.IOpath, "super_auto_dsig.f")),
            subprocess_group)
   


#===============================================================================
# IOImportV4Test
#===============================================================================
    @IOTests.createIOTest()
    def testIO_export_matrix_element_v4_madevent_nogroup(self):
        """target: configs.inc
           target: coloramps.inc
           target: symswap.inc
           target: symfact.inc
           target: matrix.f
           target: auto_dsig.f
           """

        # Setup a model

        mypartlist = base_objects.ParticleList()
        myinterlist = base_objects.InteractionList()

        # A gluon
        mypartlist.append(base_objects.Particle({'name':'g',
                      'antiname':'g',
                      'spin':3,
                      'color':8,
                      'mass':'zero',
                      'width':'zero',
                      'texname':'g',
                      'antitexname':'g',
                      'line':'curly',
                      'charge':0.,
                      'pdg_code':21,
                      'propagating':True,
                      'is_part':True,
                      'self_antipart':True}))

        g = mypartlist[-1]

        # A quark U and its antiparticle
        mypartlist.append(base_objects.Particle({'name':'u',
                      'antiname':'u~',
                      'spin':2,
                      'color':3,
                      'mass':'zero',
                      'width':'zero',
                      'texname':'u',
                      'antitexname':'\bar u',
                      'line':'straight',
                      'charge':2. / 3.,
                      'pdg_code':2,
                      'propagating':True,
                      'is_part':True,
                      'self_antipart':False}))
        u = mypartlist[-1]
        antiu = copy.copy(u)
        antiu.set('is_part', False)

        # A quark D and its antiparticle
        mypartlist.append(base_objects.Particle({'name':'d',
                      'antiname':'d~',
                      'spin':2,
                      'color':3,
                      'mass':'zero',
                      'width':'zero',
                      'texname':'d',
                      'antitexname':'\bar d',
                      'line':'straight',
                      'charge':-1. / 3.,
                      'pdg_code':1,
                      'propagating':True,
                      'is_part':True,
                      'self_antipart':False}))
        d = mypartlist[-1]
        antid = copy.copy(d)
        antid.set('is_part', False)

        # A photon
        mypartlist.append(base_objects.Particle({'name':'a',
                      'antiname':'a',
                      'spin':3,
                      'color':1,
                      'mass':'zero',
                      'width':'zero',
                      'texname':'\gamma',
                      'antitexname':'\gamma',
                      'line':'wavy',
                      'charge':0.,
                      'pdg_code':22,
                      'propagating':True,
                      'is_part':True,
                      'self_antipart':True}))

        a = mypartlist[-1]

        # A Z
        mypartlist.append(base_objects.Particle({'name':'z',
                      'antiname':'z',
                      'spin':3,
                      'color':1,
                      'mass':'MZ',
                      'width':'WZ',
                      'texname':'Z',
                      'antitexname':'Z',
                      'line':'wavy',
                      'charge':0.,
                      'pdg_code':23,
                      'propagating':True,
                      'is_part':True,
                      'self_antipart':True}))
        z = mypartlist[-1]

        # Gluon and photon couplings to quarks
        myinterlist.append(base_objects.Interaction({
                      'id': 1,
                      'particles': base_objects.ParticleList(\
                                            [antiu, \
                                             u, \
                                             g]),
                      'color': [color.ColorString([color.T(2,1,0)])],
                      'lorentz':['FFV1'],
                      'couplings':{(0, 0):'GQQ'},
                      'orders':{'QCD':1}}))

        myinterlist.append(base_objects.Interaction({
                      'id': 2,
                      'particles': base_objects.ParticleList(\
                                            [antiu, \
                                             u, \
                                             a]),
                      'color': [color.ColorString([color.T(1,0)])],
                      'lorentz':['FFV1'],
                      'couplings':{(0, 0):'GQED'},
                      'orders':{'QED':1}}))

        myinterlist.append(base_objects.Interaction({
                      'id': 3,
                      'particles': base_objects.ParticleList(\
                                            [antid, \
                                             d, \
                                             g]),
                      'color': [color.ColorString([color.T(2,1,0)])],
                      'lorentz':['FFV1'],
                      'couplings':{(0, 0):'GQQ'},
                      'orders':{'QCD':1}}))

        myinterlist.append(base_objects.Interaction({
                      'id': 4,
                      'particles': base_objects.ParticleList(\
                                            [antid, \
                                             d, \
                                             a]),
                      'color': [color.ColorString([color.T(1,0)])],
                      'lorentz':['FFV1'],
                      'couplings':{(0, 0):'GQED'},
                      'orders':{'QED':1}}))

        # 3 gluon vertiex
        myinterlist.append(base_objects.Interaction({
                      'id': 5,
                      'particles': base_objects.ParticleList(\
                                            [g] * 3),
                      'color': [color.ColorString([color.f(0,1,2)])],
                      'lorentz':['VVV1'],
                      'couplings':{(0, 0):'G'},
                      'orders':{'QCD':1}}))

        # Coupling of Z to quarks
        
        myinterlist.append(base_objects.Interaction({
                      'id': 6,
                      'particles': base_objects.ParticleList(\
                                            [antiu, \
                                             u, \
                                             z]),
                      'color': [color.ColorString([color.T(1,0)])],
                      'lorentz':['FFV1', 'FFV2'],
                      'couplings':{(0, 0):'GUZ1', (0, 1):'GUZ2'},
                      'orders':{'QED':1}}))

        myinterlist.append(base_objects.Interaction({
                      'id': 7,
                      'particles': base_objects.ParticleList(\
                                            [antid, \
                                             d, \
                                             z]),
                      'color': [color.ColorString([color.T(1,0)])],
                      'lorentz':['FFV1', 'FFV2'],
                      'couplings':{(0, 0):'GDZ1', (0, 0):'GDZ2'},
                      'orders':{'QED':1}}))

        mymodel = base_objects.Model()
        mymodel.set('particles', mypartlist)
        mymodel.set('interactions', myinterlist)        
        mymodel.set('name', 'sm')

        # Set parameters
        external_parameters = [\
            base_objects.ParamCardVariable('zero', 0.,'DUM', 1),
            base_objects.ParamCardVariable('MZ', 91.,'MASS', 23),
            base_objects.ParamCardVariable('WZ', 2.,'DECAY', 23)]
        couplings = [\
            base_objects.ModelVariable('GQQ', '1.', 'complex'),
            base_objects.ModelVariable('GQED', '0.1', 'complex'),
            base_objects.ModelVariable('G', '1.', 'complex'),
            base_objects.ModelVariable('GUZ1', '0.1', 'complex'),
            base_objects.ModelVariable('GUZ2', '0.1', 'complex'),
            base_objects.ModelVariable('GDZ1', '0.05', 'complex'),
            base_objects.ModelVariable('GDZ2', '0.05', 'complex')]
        mymodel.set('parameters', {('external',): external_parameters})
        mymodel.set('couplings', {(): couplings})
        mymodel.set('functions', [])
                    


        procs = [[2,-2,21,21], [2,-2,2,-2], [2,-2,1,-1]]
        amplitudes = diagram_generation.AmplitudeList()

        for proc in procs:
            # Define the multiprocess
            my_leglist = base_objects.LegList([\
                base_objects.Leg({'id': id, 'state': True}) for id in proc])

            my_leglist[0].set('state', False)
            my_leglist[1].set('state', False)

            my_process = base_objects.Process({'legs':my_leglist,
                                               'model':mymodel})
            my_amplitude = diagram_generation.Amplitude(my_process)
            amplitudes.append(my_amplitude)

        # Calculate diagrams for all processes

        multiproc = helas_objects.HelasMultiProcess(amplitudes)
        matrix_elements = multiproc.get('matrix_elements')
        matrix_element = matrix_elements[0]

        maxflows = 0
        for me in matrix_elements:
            maxflows = max(maxflows,
                           len(me.get('color_basis')))
        
        self.assertEqual(maxflows, 2)

        exporter = export_v4.ProcessExporterFortranME()

        # Test amp2 lines
        
        amp2_lines = \
                 exporter.get_amp2_lines(matrix_element)
        
        self.assertEqual(amp2_lines,
                         ['AMP2(1)=AMP2(1)+AMP(1)*dconjg(AMP(1))', 
                          'AMP2(2)=AMP2(2)+AMP(2)*dconjg(AMP(2))', 
                          'AMP2(3)=AMP2(3)+AMP(3)*dconjg(AMP(3))'])
        # Test configs.inc

        mapconfigs, s_and_t_channels = exporter.write_configs_file(\
            writers.FortranWriter(pjoin(self.IOpath,'configs.inc')),
            matrix_element)



        # Test coloramps.inc
        
        exporter.write_coloramps_file(\
            writers.FortranWriter(pjoin(self.IOpath,'coloramps.inc')),
            mapconfigs,
            matrix_element)


        symmetry, perms, ident_perms = \
                  diagram_symmetry.find_symmetry(matrix_element)

        self.assertEqual(symmetry, [1, 2, -2])
        self.assertEqual(perms,
                         [[0, 1, 2, 3], [0, 1, 2, 3], [0, 1, 3, 2]])
        self.assertEqual(ident_perms,
                         [[0, 1, 2, 3], [0, 1, 3, 2]])

        # Test symswap.inc
        
        exporter.write_symswap_file(\
            writers.FortranWriter(pjoin(self.IOpath,'symswap.inc')),
            ident_perms)


        # Test symfact.dat
        
        exporter.write_symfact_file(\
            writers.FortranWriter(pjoin(self.IOpath,'symfact.inc')),
            symmetry)


        # Test matrix.f
        exporter.write_matrix_element_v4(\
            writers.FortranWriter(pjoin(self.IOpath,'matrix.f')),
            matrix_element,
            helas_call_writers.FortranUFOHelasCallWriter(mymodel))

        # Test auto_dsig,f
        exporter.write_auto_dsig_file(\
            writers.FortranWriter(pjoin(self.IOpath,"auto_dsig.f")),
            matrix_element)




class ExportV4IOTest(unittest.TestCase,
                     test_file_writers.CheckFileCreate):
    """Test class for the export v4 module"""

    mymodel = base_objects.Model()
    mymatrixelement = helas_objects.HelasMatrixElement()
    myfortranmodel = helas_call_writers.FortranHelasCallWriter(mymodel)
    created_files = ['test'
                    ]

    def setUp(self):

        test_file_writers.CheckFileCreate.clean_files
        # Set up model

        mypartlist = base_objects.ParticleList()
        myinterlist = base_objects.InteractionList()

        # A electron and positron
        mypartlist.append(base_objects.Particle({'name':'e-',
                      'antiname':'e+',
                      'spin':2,
                      'color':1,
                      'mass':'zero',
                      'width':'zero',
                      'texname':'e^-',
                      'antitexname':'e^+',
                      'line':'straight',
                      'charge':-1.,
                      'pdg_code':11,
                      'propagating':True,
                      'is_part':True,
                      'self_antipart':False}))
        eminus = mypartlist[len(mypartlist) - 1]
        eplus = copy.copy(eminus)
        eplus.set('is_part', False)

        # A photon
        mypartlist.append(base_objects.Particle({'name':'a',
                      'antiname':'a',
                      'spin':3,
                      'color':1,
                      'mass':'zero',
                      'width':'zero',
                      'texname':'\gamma',
                      'antitexname':'\gamma',
                      'line':'wavy',
                      'charge':0.,
                      'pdg_code':22,
                      'propagating':True,
                      'is_part':True,
                      'self_antipart':True}))
        a = mypartlist[len(mypartlist) - 1]

        # Coupling of e to gamma
        myinterlist.append(base_objects.Interaction({
                      'id': 7,
                      'particles': base_objects.ParticleList(\
                                            [eminus, \
                                             eplus, \
                                             a]),
                      'color': [],
                      'lorentz':[''],
                      'couplings':{(0, 0):'MGVX12'},
                      'orders':{'QED':1}}))

        self.mymodel.set('particles', mypartlist)
        self.mymodel.set('interactions', myinterlist)

        myleglist = base_objects.LegList()

        myleglist.append(base_objects.Leg({'id':-11,
                                         'state':False}))
        myleglist.append(base_objects.Leg({'id':11,
                                         'state':False}))
        myleglist.append(base_objects.Leg({'id':22,
                                         'state':True}))
        myleglist.append(base_objects.Leg({'id':22,
                                         'state':True}))
        myleglist.append(base_objects.Leg({'id':22,
                                         'state':True}))

        myproc = base_objects.Process({'legs':myleglist,
                                       'model':self.mymodel})

        myamplitude = diagram_generation.Amplitude({'process': myproc})

        self.mymatrixelement = helas_objects.HelasMatrixElement(myamplitude)
        self.myfortranmodel.downcase = False

    tearDown = test_file_writers.CheckFileCreate.clean_files
    
     
    def test_coeff_string(self):
        """Test the coeff string for JAMP lines"""

        process_exporter = export_v4.ProcessExporterFortran()

        self.assertEqual(process_exporter.coeff(1,
                                         fractions.Fraction(1),
                                         False, 0), '+')

        self.assertEqual(process_exporter.coeff(-1,
                                         fractions.Fraction(1),
                                         False, 0), '-')

        self.assertEqual(process_exporter.coeff(-1,
                                         fractions.Fraction(-3),
                                         False, 0), '+3D0*')

        self.assertEqual(process_exporter.coeff(-1,
                                         fractions.Fraction(3, 5),
                                         True, -2), '-1D0/15D0*imag1*')

    def test_export_group_decay_chains(self):
        """Test the result of exporting a subprocess group decay chain"""

        # Setup a model

        mypartlist = base_objects.ParticleList()
        myinterlist = base_objects.InteractionList()

        # A gluon
        mypartlist.append(base_objects.Particle({'name':'g',
                      'antiname':'g',
                      'spin':3,
                      'color':8,
                      'mass':'zero',
                      'width':'zero',
                      'texname':'g',
                      'antitexname':'g',
                      'line':'curly',
                      'charge':0.,
                      'pdg_code':21,
                      'propagating':True,
                      'is_part':True,
                      'self_antipart':True}))

        g = mypartlist[-1]

        # A quark U and its antiparticle
        mypartlist.append(base_objects.Particle({'name':'u',
                      'antiname':'u~',
                      'spin':2,
                      'color':3,
                      'mass':'zero',
                      'width':'zero',
                      'texname':'u',
                      'antitexname':'\bar u',
                      'line':'straight',
                      'charge':2. / 3.,
                      'pdg_code':2,
                      'propagating':True,
                      'is_part':True,
                      'self_antipart':False}))
        u = mypartlist[-1]
        antiu = copy.copy(u)
        antiu.set('is_part', False)

        # A quark D and its antiparticle
        mypartlist.append(base_objects.Particle({'name':'d',
                      'antiname':'d~',
                      'spin':2,
                      'color':3,
                      'mass':'zero',
                      'width':'zero',
                      'texname':'d',
                      'antitexname':'\bar d',
                      'line':'straight',
                      'charge':-1. / 3.,
                      'pdg_code':1,
                      'propagating':True,
                      'is_part':True,
                      'self_antipart':False}))
        d = mypartlist[-1]
        antid = copy.copy(d)
        antid.set('is_part', False)

        # A Z
        mypartlist.append(base_objects.Particle({'name':'z',
                      'antiname':'z',
                      'spin':3,
                      'color':1,
                      'mass':'MZ',
                      'width':'WZ',
                      'texname':'Z',
                      'antitexname':'Z',
                      'line':'wavy',
                      'charge':0.,
                      'pdg_code':23,
                      'propagating':True,
                      'is_part':True,
                      'self_antipart':True}))
        z = mypartlist[-1]

        # Gluon and photon couplings to quarks
        myinterlist.append(base_objects.Interaction({
                      'id': 1,
                      'particles': base_objects.ParticleList(\
                                            [antiu, \
                                             u, \
                                             g]),
                      'color': [color.ColorString([color.T(2,1,0)])],
                      'lorentz':['FFV1'],
                      'couplings':{(0, 0):'GQQ'},
                      'orders':{'QCD':1}}))

        myinterlist.append(base_objects.Interaction({
                      'id': 2,
                      'particles': base_objects.ParticleList(\
                                            [antid, \
                                             d, \
                                             g]),
                      'color': [color.ColorString([color.T(2,1,0)])],
                      'lorentz':['FFV1'],
                      'couplings':{(0, 0):'GQQ'},
                      'orders':{'QCD':1}}))

        # 3 gluon vertiex
        myinterlist.append(base_objects.Interaction({
                      'id': 3,
                      'particles': base_objects.ParticleList(\
                                            [g] * 3),
                      'color': [color.ColorString([color.f(0,1,2)])],
                      'lorentz':['VVV1'],
                      'couplings':{(0, 0):'G'},
                      'orders':{'QCD':1}}))

        # Coupling of Z to quarks
        
        myinterlist.append(base_objects.Interaction({
                      'id': 6,
                      'particles': base_objects.ParticleList(\
                                            [antiu, \
                                             u, \
                                             z]),
                      'color': [color.ColorString([color.T(1,0)])],
                      'lorentz':['FFV1', 'FFV2'],
                      'couplings':{(0, 0):'GUZ1', (0, 1):'GUZ2'},
                      'orders':{'QED':1}}))

        myinterlist.append(base_objects.Interaction({
                      'id': 7,
                      'particles': base_objects.ParticleList(\
                                            [antid, \
                                             d, \
                                             z]),
                      'color': [color.ColorString([color.T(1,0)])],
                      'lorentz':['FFV1', 'FFV2'],
                      'couplings':{(0, 0):'GDZ1', (0, 0):'GDZ2'},
                      'orders':{'QED':1}}))

        # Z-Z-q-q~ 4-point vertex

        myinterlist.append(base_objects.Interaction({
                      'id': 3,
                      'particles': base_objects.ParticleList(\
                                            [antid, \
                                             d, \
                                             z,
                                             z]),
                      'color': [color.ColorString([color.T(1,0)])],
                      'lorentz':['FFVV1', 'FFVV2'],
                      'couplings':{(0, 0):'ZZQQ',(0, 1):'ZZQQ'},
                      'orders':{'QED':2}}))

        mymodel = base_objects.Model()
        mymodel.set('particles', mypartlist)
        mymodel.set('interactions', myinterlist)        
        mymodel.set('name', 'sm')

        # Set parameters
        external_parameters = [\
            base_objects.ParamCardVariable('zero', 0.,'DUM', 1),
            base_objects.ParamCardVariable('MZ', 91.,'MASS', 23),
            base_objects.ParamCardVariable('WZ', 2.,'DECAY', 23)]
        couplings = [\
            base_objects.ModelVariable('GQQ', '1.', 'complex'),
            base_objects.ModelVariable('GQED', '0.1', 'complex'),
            base_objects.ModelVariable('G', '1.', 'complex'),
            base_objects.ModelVariable('GUZ1', '0.1', 'complex'),
            base_objects.ModelVariable('GUZ2', '0.1', 'complex'),
            base_objects.ModelVariable('GDZ1', '0.05', 'complex'),
            base_objects.ModelVariable('GDZ2', '0.05', 'complex'),
            base_objects.ModelVariable('ZZQQ', '0.01', 'complex')]
        mymodel.set('parameters', {('external',): external_parameters})
        mymodel.set('couplings', {(): couplings})
        mymodel.set('functions', [])
                    
        procs = [[2,-2,23,23], [1,-1,23,23]]
        decays = [[23,1,-1,21], [23,2,-2]]
        coreamplitudes = diagram_generation.AmplitudeList()
        decayamplitudes = diagram_generation.AmplitudeList()
        decayprocs = base_objects.ProcessList()

        for proc in procs:
            # Define the multiprocess
            my_leglist = base_objects.LegList([\
                base_objects.Leg({'id': id, 'state': True}) for id in proc])

            my_leglist[0].set('state', False)
            my_leglist[1].set('state', False)

            my_process = base_objects.Process({'legs':my_leglist,
                                               'model':mymodel})
            my_amplitude = diagram_generation.Amplitude(my_process)
            my_amplitude.set('has_mirror_process', True)
            coreamplitudes.append(my_amplitude)

        for proc in decays:
            # Define the multiprocess
            my_leglist = base_objects.LegList([\
                base_objects.Leg({'id': id, 'state': True}) for id in proc])

            my_leglist[0].set('state', False)

            my_process = base_objects.Process({'legs':my_leglist,
                                               'model':mymodel,
                                               'is_decay_chain': True})
            my_amplitude = diagram_generation.Amplitude(my_process)
            decayamplitudes.append(my_amplitude)
            decayprocs.append(my_process)

        decays = diagram_generation.DecayChainAmplitudeList([\
                         diagram_generation.DecayChainAmplitude({\
                                            'amplitudes': decayamplitudes})])

        decay_chains = diagram_generation.DecayChainAmplitude({\
            'amplitudes': coreamplitudes,
            'decay_chains': decays})

        dc_subproc_group = group_subprocs.DecayChainSubProcessGroup.\
              group_amplitudes(\
                 diagram_generation.DecayChainAmplitudeList([decay_chains]))

        subproc_groups = \
                       dc_subproc_group.generate_helas_decay_chain_subproc_groups()

        # Check number of groups
        self.assertEqual(len(subproc_groups), 3)
        self.assertEqual([g.get('name') for g in subproc_groups],
                         ['qq_zz_z_qqg_z_qqg',
                          'qq_zz_z_qqg_z_qq',
                          'qq_zz_z_qq_z_qq'])

        subprocess_group = subproc_groups[0]
        matrix_elements = subprocess_group.get('matrix_elements')

        # Exporter
        exporter = export_v4.ProcessExporterFortranMEGroup()

        # Test amp2 lines
        
        amp2_lines = \
                 exporter.get_amp2_lines(matrix_elements[1],
                                          subprocess_group.get('diagram_maps')[1])
        #print '\n'.join(amp2_lines)

        self.assertEqual('\n'.join(amp2_lines),
"""AMP2(5)=AMP2(5)+AMP(5)*dconjg(AMP(5))
AMP2(6)=AMP2(6)+AMP(6)*dconjg(AMP(6))
AMP2(7)=AMP2(7)+AMP(7)*dconjg(AMP(7))
AMP2(8)=AMP2(8)+AMP(8)*dconjg(AMP(8))
AMP2(9)=AMP2(9)+AMP(9)*dconjg(AMP(9))
AMP2(10)=AMP2(10)+AMP(10)*dconjg(AMP(10))
AMP2(11)=AMP2(11)+AMP(11)*dconjg(AMP(11))
AMP2(12)=AMP2(12)+AMP(12)*dconjg(AMP(12))""")
        
        # Test configs.inc

        exporter.write_configs_file(\
            writers.FortranWriter(self.give_pos('test')),
            subprocess_group,
            subprocess_group.get('diagrams_for_configs'))

        #print open(self.give_pos('test')).read()
        self.assertFileContains('test',
"""C     Diagram 1
      DATA MAPCONFIG(1)/1/
      DATA TSTRATEGY(1)/2/
      DATA (IFOREST(I,-1,1),I=1,2)/5,3/
      DATA (SPROP(I,-1,1),I=1,2)/1,1/
      DATA TPRID(-1,1)/0/
      DATA (IFOREST(I,-2,1),I=1,2)/4,-1/
      DATA (SPROP(I,-2,1),I=1,2)/23,23/
      DATA TPRID(-2,1)/0/
      DATA (IFOREST(I,-3,1),I=1,2)/8,6/
      DATA (SPROP(I,-3,1),I=1,2)/1,1/
      DATA TPRID(-3,1)/0/
      DATA (IFOREST(I,-4,1),I=1,2)/7,-3/
      DATA (SPROP(I,-4,1),I=1,2)/23,23/
      DATA TPRID(-4,1)/0/
      DATA (IFOREST(I,-5,1),I=1,2)/1,-2/
      DATA TPRID(-5,1)/2/
      DATA (SPROP(I,-5,1),I=1,2)/0,0/
      DATA (IFOREST(I,-6,1),I=1,2)/-5,-4/
C     Diagram 2
      DATA MAPCONFIG(2)/2/
      DATA TSTRATEGY(2)/2/
      DATA (IFOREST(I,-1,2),I=1,2)/5,3/
      DATA (SPROP(I,-1,2),I=1,2)/1,1/
      DATA TPRID(-1,2)/0/
      DATA (IFOREST(I,-2,2),I=1,2)/4,-1/
      DATA (SPROP(I,-2,2),I=1,2)/23,23/
      DATA TPRID(-2,2)/0/
      DATA (IFOREST(I,-3,2),I=1,2)/8,7/
      DATA (SPROP(I,-3,2),I=1,2)/-1,-1/
      DATA TPRID(-3,2)/0/
      DATA (IFOREST(I,-4,2),I=1,2)/-3,6/
      DATA (SPROP(I,-4,2),I=1,2)/23,23/
      DATA TPRID(-4,2)/0/
      DATA (IFOREST(I,-5,2),I=1,2)/1,-2/
      DATA TPRID(-5,2)/2/
      DATA (SPROP(I,-5,2),I=1,2)/0,0/
      DATA (IFOREST(I,-6,2),I=1,2)/-5,-4/
C     Diagram 3
      DATA MAPCONFIG(3)/3/
      DATA TSTRATEGY(3)/2/
      DATA (IFOREST(I,-1,3),I=1,2)/5,4/
      DATA (SPROP(I,-1,3),I=1,2)/-1,-1/
      DATA TPRID(-1,3)/0/
      DATA (IFOREST(I,-2,3),I=1,2)/-1,3/
      DATA (SPROP(I,-2,3),I=1,2)/23,23/
      DATA TPRID(-2,3)/0/
      DATA (IFOREST(I,-3,3),I=1,2)/8,6/
      DATA (SPROP(I,-3,3),I=1,2)/1,1/
      DATA TPRID(-3,3)/0/
      DATA (IFOREST(I,-4,3),I=1,2)/7,-3/
      DATA (SPROP(I,-4,3),I=1,2)/23,23/
      DATA TPRID(-4,3)/0/
      DATA (IFOREST(I,-5,3),I=1,2)/1,-2/
      DATA TPRID(-5,3)/2/
      DATA (SPROP(I,-5,3),I=1,2)/0,0/
      DATA (IFOREST(I,-6,3),I=1,2)/-5,-4/
C     Diagram 4
      DATA MAPCONFIG(4)/4/
      DATA TSTRATEGY(4)/2/
      DATA (IFOREST(I,-1,4),I=1,2)/5,4/
      DATA (SPROP(I,-1,4),I=1,2)/-1,-1/
      DATA TPRID(-1,4)/0/
      DATA (IFOREST(I,-2,4),I=1,2)/-1,3/
      DATA (SPROP(I,-2,4),I=1,2)/23,23/
      DATA TPRID(-2,4)/0/
      DATA (IFOREST(I,-3,4),I=1,2)/8,7/
      DATA (SPROP(I,-3,4),I=1,2)/-1,-1/
      DATA TPRID(-3,4)/0/
      DATA (IFOREST(I,-4,4),I=1,2)/-3,6/
      DATA (SPROP(I,-4,4),I=1,2)/23,23/
      DATA TPRID(-4,4)/0/
      DATA (IFOREST(I,-5,4),I=1,2)/1,-2/
      DATA TPRID(-5,4)/2/
      DATA (SPROP(I,-5,4),I=1,2)/0,0/
      DATA (IFOREST(I,-6,4),I=1,2)/-5,-4/
C     Diagram 5
      DATA MAPCONFIG(5)/5/
      DATA TSTRATEGY(5)/2/
      DATA (IFOREST(I,-1,5),I=1,2)/8,6/
      DATA (SPROP(I,-1,5),I=1,2)/1,1/
      DATA TPRID(-1,5)/0/
      DATA (IFOREST(I,-2,5),I=1,2)/7,-1/
      DATA (SPROP(I,-2,5),I=1,2)/23,23/
      DATA TPRID(-2,5)/0/
      DATA (IFOREST(I,-3,5),I=1,2)/5,3/
      DATA (SPROP(I,-3,5),I=1,2)/1,1/
      DATA TPRID(-3,5)/0/
      DATA (IFOREST(I,-4,5),I=1,2)/4,-3/
      DATA (SPROP(I,-4,5),I=1,2)/23,23/
      DATA TPRID(-4,5)/0/
      DATA (IFOREST(I,-5,5),I=1,2)/1,-2/
      DATA TPRID(-5,5)/2/
      DATA (SPROP(I,-5,5),I=1,2)/0,0/
      DATA (IFOREST(I,-6,5),I=1,2)/-5,-4/
C     Diagram 6
      DATA MAPCONFIG(6)/6/
      DATA TSTRATEGY(6)/2/
      DATA (IFOREST(I,-1,6),I=1,2)/8,7/
      DATA (SPROP(I,-1,6),I=1,2)/-1,-1/
      DATA TPRID(-1,6)/0/
      DATA (IFOREST(I,-2,6),I=1,2)/-1,6/
      DATA (SPROP(I,-2,6),I=1,2)/23,23/
      DATA TPRID(-2,6)/0/
      DATA (IFOREST(I,-3,6),I=1,2)/5,3/
      DATA (SPROP(I,-3,6),I=1,2)/1,1/
      DATA TPRID(-3,6)/0/
      DATA (IFOREST(I,-4,6),I=1,2)/4,-3/
      DATA (SPROP(I,-4,6),I=1,2)/23,23/
      DATA TPRID(-4,6)/0/
      DATA (IFOREST(I,-5,6),I=1,2)/1,-2/
      DATA TPRID(-5,6)/2/
      DATA (SPROP(I,-5,6),I=1,2)/0,0/
      DATA (IFOREST(I,-6,6),I=1,2)/-5,-4/
C     Diagram 7
      DATA MAPCONFIG(7)/7/
      DATA TSTRATEGY(7)/2/
      DATA (IFOREST(I,-1,7),I=1,2)/8,6/
      DATA (SPROP(I,-1,7),I=1,2)/1,1/
      DATA TPRID(-1,7)/0/
      DATA (IFOREST(I,-2,7),I=1,2)/7,-1/
      DATA (SPROP(I,-2,7),I=1,2)/23,23/
      DATA TPRID(-2,7)/0/
      DATA (IFOREST(I,-3,7),I=1,2)/5,4/
      DATA (SPROP(I,-3,7),I=1,2)/-1,-1/
      DATA TPRID(-3,7)/0/
      DATA (IFOREST(I,-4,7),I=1,2)/-3,3/
      DATA (SPROP(I,-4,7),I=1,2)/23,23/
      DATA TPRID(-4,7)/0/
      DATA (IFOREST(I,-5,7),I=1,2)/1,-2/
      DATA TPRID(-5,7)/2/
      DATA (SPROP(I,-5,7),I=1,2)/0,0/
      DATA (IFOREST(I,-6,7),I=1,2)/-5,-4/
C     Diagram 8
      DATA MAPCONFIG(8)/8/
      DATA TSTRATEGY(8)/2/
      DATA (IFOREST(I,-1,8),I=1,2)/8,7/
      DATA (SPROP(I,-1,8),I=1,2)/-1,-1/
      DATA TPRID(-1,8)/0/
      DATA (IFOREST(I,-2,8),I=1,2)/-1,6/
      DATA (SPROP(I,-2,8),I=1,2)/23,23/
      DATA TPRID(-2,8)/0/
      DATA (IFOREST(I,-3,8),I=1,2)/5,4/
      DATA (SPROP(I,-3,8),I=1,2)/-1,-1/
      DATA TPRID(-3,8)/0/
      DATA (IFOREST(I,-4,8),I=1,2)/-3,3/
      DATA (SPROP(I,-4,8),I=1,2)/23,23/
      DATA TPRID(-4,8)/0/
      DATA (IFOREST(I,-5,8),I=1,2)/1,-2/
      DATA TPRID(-5,8)/2/
      DATA (SPROP(I,-5,8),I=1,2)/0,0/
      DATA (IFOREST(I,-6,8),I=1,2)/-5,-4/
C     Number of configs
      DATA MAPCONFIG(0)/8/
""")

        # Test config_subproc_map.inc

        exporter.write_config_subproc_map_file(\
            writers.FortranWriter(self.give_pos('test')),
            subprocess_group.get('diagrams_for_configs'))

        #print open(self.give_pos('test')).read()
        self.assertFileContains('test',
"""      DATA (CONFSUB(I,1),I=1,2)/1,5/
      DATA (CONFSUB(I,2),I=1,2)/2,6/
      DATA (CONFSUB(I,3),I=1,2)/3,7/
      DATA (CONFSUB(I,4),I=1,2)/4,8/
      DATA (CONFSUB(I,5),I=1,2)/5,9/
      DATA (CONFSUB(I,6),I=1,2)/6,10/
      DATA (CONFSUB(I,7),I=1,2)/7,11/
      DATA (CONFSUB(I,8),I=1,2)/8,12/
""")

        # Test symfact.dat
        
        symmetry, perms, ident_perms = \
                  diagram_symmetry.find_symmetry(subprocess_group)

        exporter.write_symfact_file(\
            writers.FortranWriter(self.give_pos('test')),
            symmetry)
        
        #print open(self.give_pos('test')).read()
        goal_symfact_dat = """ 1   1
 2  -1
 3  -1
 4  -1
 5  -1
 6  -1
 7  -1
 8  -1
"""
        self.assertFileContains('test', goal_symfact_dat)

        # Test symperms.inc
        
        exporter.write_symperms_file(\
            writers.FortranWriter(self.give_pos('test')),
            perms)
        goal_symperms_dat = """      DATA (PERMS(I,1),I=1,NEXTERNAL)/1,2,3,4,5,6,7,8/
      DATA (PERMS(I,2),I=1,NEXTERNAL)/1,2,3,4,5,7,6,8/
      DATA (PERMS(I,3),I=1,NEXTERNAL)/1,2,4,3,5,6,7,8/
      DATA (PERMS(I,4),I=1,NEXTERNAL)/1,2,4,3,5,7,6,8/
      DATA (PERMS(I,5),I=1,NEXTERNAL)/1,2,6,7,8,3,4,5/
      DATA (PERMS(I,6),I=1,NEXTERNAL)/1,2,6,7,8,4,3,5/
      DATA (PERMS(I,7),I=1,NEXTERNAL)/1,2,7,6,8,3,4,5/
      DATA (PERMS(I,8),I=1,NEXTERNAL)/1,2,7,6,8,4,3,5/
"""
        #print open(self.give_pos('test')).read()
        self.assertFileContains('test', goal_symperms_dat)

        # Test processes.dat

        files.write_to_file(self.give_pos('test'),
                            exporter.write_processes_file,
                            subprocess_group)

        #print open(self.give_pos('test')).read()

        goal_processes = """1       u u~ > d d~ g d d~ g
mirror  u~ u > d d~ g d d~ g
2       d d~ > d d~ g d d~ g
mirror  d~ d > d d~ g d d~ g"""
        
        self.assertFileContains('test', goal_processes)

    def test_export_group_multidiagram_decay_chains(self):
        """Test export group_amplitudes for uu~>g>gogo, go>qqn1."""

        mypartlist = base_objects.ParticleList()
        myinterlist = base_objects.InteractionList()
        
        # A gluon
        mypartlist.append(base_objects.Particle({'name':'g',
                      'antiname':'g',
                      'spin':3,
                      'color':8,
                      'mass':'zero',
                      'width':'zero',
                      'texname':'g',
                      'antitexname':'g',
                      'line':'curly',
                      'charge':0.,
                      'pdg_code':21,
                      'propagating':True,
                      'is_part':True,
                      'self_antipart':True}))
        g = mypartlist[-1]

        # A quark U and its antiparticle
        mypartlist.append(base_objects.Particle({'name':'u',
                      'antiname':'u~',
                      'spin':2,
                      'color':3,
                      'mass':'zero',
                      'width':'zero',
                      'texname':'u',
                      'antitexname':'\bar u',
                      'line':'straight',
                      'charge':2. / 3.,
                      'pdg_code':2,
                      'propagating':True,
                      'is_part':True,
                      'self_antipart':False}))
        u = mypartlist[-1]
        antiu = copy.copy(u)
        antiu.set('is_part', False)

        # A quark D and its antiparticle
        mypartlist.append(base_objects.Particle({'name':'d',
                      'antiname':'d~',
                      'spin':2,
                      'color':3,
                      'mass':'zero',
                      'width':'zero',
                      'texname':'d',
                      'antitexname':'\bar d',
                      'line':'straight',
                      'charge':-1. / 3.,
                      'pdg_code':1,
                      'propagating':True,
                      'is_part':True,
                      'self_antipart':False}))
        d = mypartlist[-1]
        antid = copy.copy(d)
        antid.set('is_part', False)

        # A gluino
        mypartlist.append(base_objects.Particle({'name':'go',
                      'antiname':'go',
                      'spin':2,
                      'color':8,
                      'mass':'MGO',
                      'width':'WGO',
                      'texname':'g',
                      'antitexname':'g',
                      'line':'curly',
                      'charge':0.,
                      'pdg_code':1000021,
                      'propagating':True,
                      'is_part':True,
                      'self_antipart':True}))
        go = mypartlist[-1]

        # A u squark
        mypartlist.append(base_objects.Particle({'name':'ul',
                      'antiname':'ul~',
                      'spin':1,
                      'color':3,
                      'mass':'MUL',
                      'width':'WUL',
                      'texname':'u',
                      'antitexname':'\bar u',
                      'line':'straight',
                      'charge':2. / 3.,
                      'pdg_code':1000002,
                      'propagating':True,
                      'is_part':True,
                      'self_antipart':False}))
        ul = mypartlist[-1]
        antiul = copy.copy(ul)
        antiul.set('is_part', False)

        # A quark D and its antiparticle
        mypartlist.append(base_objects.Particle({'name':'dl',
                      'antiname':'dl~',
                      'spin':1,
                      'color':3,
                      'mass':'MDL',
                      'width':'WDL',
                      'texname':'d',
                      'antitexname':'\bar d',
                      'line':'straight',
                      'charge':-1. / 3.,
                      'pdg_code':1000001,
                      'propagating':True,
                      'is_part':True,
                      'self_antipart':False}))
        dl = mypartlist[-1]
        antidl = copy.copy(dl)
        antidl.set('is_part', False)

        # A neutralino
        mypartlist.append(base_objects.Particle({'name':'n1',
                      'antiname':'n1',
                      'spin':2,
                      'color':1,
                      'mass':'MN1',
                      'width':'zero',
                      'texname':'\gamma',
                      'antitexname':'\gamma',
                      'line':'wavy',
                      'charge':0.,
                      'pdg_code':1000022,
                      'propagating':True,
                      'is_part':True,
                      'self_antipart':True}))
        n1 = mypartlist[-1]

        mymodel = base_objects.Model()
        mymodel.set('particles', mypartlist)
        g = mymodel.get_particle(21)
        d = mymodel.get_particle(1)
        antid = mymodel.get_particle(-1)
        u = mymodel.get_particle(2)
        antiu = mymodel.get_particle(-2)
        
        # Gluon couplings to quarks
        myinterlist.append(base_objects.Interaction({
                      'id': 1,
                      'particles': base_objects.ParticleList(\
                                            [antiu, \
                                             u, \
                                             g]),
                      'color': [],
                      'lorentz':['L1'],
                      'couplings':{(0, 0):'GQQ'},
                      'orders':{'QCD':1}}))

        myinterlist.append(base_objects.Interaction({
                      'id': 2,
                      'particles': base_objects.ParticleList(\
                                            [antid, \
                                             d, \
                                             g]),
                      'color': [],
                      'lorentz':['L1'],
                      'couplings':{(0, 0):'GQQ'},
                      'orders':{'QCD':1}}))

        # Gluon couplings to gluino
        myinterlist.append(base_objects.Interaction({
                      'id': 3,
                      'particles': base_objects.ParticleList(\
                                            [go, \
                                             go, \
                                             g]),
                      'color': [],
                      'lorentz':['L1'],
                      'couplings':{(0, 0):'GQQ'},
                      'orders':{'QCD':1}}))

        # Gluino couplings to quarks
        myinterlist.append(base_objects.Interaction({
                      'id': 11,
                      'particles': base_objects.ParticleList(\
                                            [go, \
                                             u, \
                                             antiul]),
                      'color': [],
                      'lorentz':['L1'],
                      'couplings':{(0, 0):'GQQ'},
                      'orders':{'QCD':1}}))

        myinterlist.append(base_objects.Interaction({
                      'id': 12,
                      'particles': base_objects.ParticleList(\
                                            [go, \
                                             antiu, \
                                             ul]),
                      'color': [],
                      'lorentz':['L1'],
                      'couplings':{(0, 0):'GQQ'},
                      'orders':{'QCD':1}}))

        myinterlist.append(base_objects.Interaction({
                      'id': 13,
                      'particles': base_objects.ParticleList(\
                                            [go, \
                                             d, \
                                             antidl]),
                      'color': [],
                      'lorentz':['L1'],
                      'couplings':{(0, 0):'GQQ'},
                      'orders':{'QCD':1}}))

        myinterlist.append(base_objects.Interaction({
                      'id': 14,
                      'particles': base_objects.ParticleList(\
                                            [go, \
                                             antid, \
                                             dl]),
                      'color': [],
                      'lorentz':['L1'],
                      'couplings':{(0, 0):'GQQ'},
                      'orders':{'QCD':1}}))

        # Neutralino couplings to quarks
        myinterlist.append(base_objects.Interaction({
                      'id': 15,
                      'particles': base_objects.ParticleList(\
                                            [n1, \
                                             u, \
                                             antiul]),
                      'color': [],
                      'lorentz':['L1'],
                      'couplings':{(0, 0):'GQQ'},
                      'orders':{'QED':1}}))

        myinterlist.append(base_objects.Interaction({
                      'id': 16,
                      'particles': base_objects.ParticleList(\
                                            [n1, \
                                             antiu, \
                                             ul]),
                      'color': [],
                      'lorentz':['L1'],
                      'couplings':{(0, 0):'GQQ'},
                      'orders':{'QED':1}}))

        myinterlist.append(base_objects.Interaction({
                      'id': 17,
                      'particles': base_objects.ParticleList(\
                                            [n1, \
                                             d, \
                                             antidl]),
                      'color': [],
                      'lorentz':['L1'],
                      'couplings':{(0, 0):'GQQ'},
                      'orders':{'QED':1}}))

        myinterlist.append(base_objects.Interaction({
                      'id': 18,
                      'particles': base_objects.ParticleList(\
                                            [n1, \
                                             antid, \
                                             dl]),
                      'color': [],
                      'lorentz':['L1'],
                      'couplings':{(0, 0):'GQQ'},
                      'orders':{'QED':1}}))

        mymodel.set('interactions', myinterlist)

        procs = [[2,-2,1000021,1000021], [1,-1,1000021,1000021]]
        decays = [[1000021,1,-1,1000022],[1000021,2,-2,1000022]]
        coreamplitudes = []
        coreamplitude2 = diagram_generation.AmplitudeList()
        decayamplitudes = diagram_generation.AmplitudeList()
        decayprocs = base_objects.ProcessList()
        proc_diags = [1,1]
        decay_diags = [2,2]
        
        for iproc, proc in enumerate(procs):
            # Define the multiprocess
            my_leglist = base_objects.LegList([\
                base_objects.Leg({'id': id, 'state': True}) for id in proc])

            my_leglist[0].set('state', False)
            my_leglist[1].set('state', False)

            my_process = base_objects.Process({'legs':my_leglist,
                                               'model':mymodel,
                                               'required_s_channels':[[21]]})
            my_amplitude = diagram_generation.Amplitude(my_process)
            coreamplitudes.append(diagram_generation.AmplitudeList([my_amplitude]))
            self.assertEqual(len(my_amplitude.get('diagrams')), proc_diags[iproc])

        for iproc, proc in enumerate(decays):
            # Define the multiprocess
            my_leglist = base_objects.LegList([\
                base_objects.Leg({'id': id, 'state': True}) for id in proc])

            my_leglist[0].set('state', False)

            my_process = base_objects.Process({'legs':my_leglist,
                                               'model':mymodel,
                                               'is_decay_chain': True})
                                               #'forbidden_particles':[2000001,2000002]})
            my_amplitude = diagram_generation.Amplitude(my_process)
            decayamplitudes.append(my_amplitude)
            decayprocs.append(my_process)
            self.assertEqual(len(my_amplitude.get('diagrams')), decay_diags[iproc])

        decays1 = diagram_generation.DecayChainAmplitudeList([\
                         diagram_generation.DecayChainAmplitude({\
                                            'amplitudes': copy.copy(decayamplitudes)})])
        decays2 = diagram_generation.DecayChainAmplitudeList([\
                         diagram_generation.DecayChainAmplitude({\
                                            'amplitudes': copy.copy(decayamplitudes)})])

        decay_chains1 = diagram_generation.DecayChainAmplitude({\
            'amplitudes': coreamplitudes[0],
            'decay_chains': decays1})

        decay_chains2 = diagram_generation.DecayChainAmplitude({\
            'amplitudes': coreamplitudes[1],
            'decay_chains': decays2})

        dc_subproc_group = group_subprocs.DecayChainSubProcessGroup.\
              group_amplitudes(\
                 diagram_generation.DecayChainAmplitudeList([decay_chains1,
                                                             decay_chains2]))

        subproc_groups = \
                       dc_subproc_group.generate_helas_decay_chain_subproc_groups()

        self.assertEqual(len(subproc_groups), 1)

        group_name = 'qq_gogo_go_qqn1_go_qqn1'
        me_len = 3

        subprocess_group = subproc_groups[0]
        self.assertEqual(subprocess_group.get('name'),
                         group_name)
        self.assertEqual(len(subprocess_group.get('matrix_elements')), me_len)

        self.assertEqual(len(subprocess_group.get('matrix_elements')[0].get('processes')), 2)

        # Exporter
        exporter = export_v4.ProcessExporterFortranMEGroup()

        # Test config_subproc_map.inc
        exporter.write_config_subproc_map_file(\
            writers.FortranWriter(self.give_pos('test')),
            subprocess_group.get('diagrams_for_configs'))

        self.assertFileContains('test',
"""      DATA (CONFSUB(I,1),I=1,3)/1,0,0/
      DATA (CONFSUB(I,2),I=1,3)/2,0,0/
      DATA (CONFSUB(I,3),I=1,3)/3,0,0/
      DATA (CONFSUB(I,4),I=1,3)/4,0,0/
      DATA (CONFSUB(I,5),I=1,3)/0,1,0/
      DATA (CONFSUB(I,6),I=1,3)/0,2,0/
      DATA (CONFSUB(I,7),I=1,3)/0,3,0/
      DATA (CONFSUB(I,8),I=1,3)/0,4,0/
      DATA (CONFSUB(I,9),I=1,3)/0,0,1/
      DATA (CONFSUB(I,10),I=1,3)/0,0,2/
      DATA (CONFSUB(I,11),I=1,3)/0,0,3/
      DATA (CONFSUB(I,12),I=1,3)/0,0,4/
""")

        # Test configs.inc

        exporter.write_configs_file(\
            writers.FortranWriter(self.give_pos('test')),
            subprocess_group,
            subprocess_group.get('diagrams_for_configs'))

        #print open(self.give_pos('test')).read()

        self.assertFileContains('test',
"""C     Diagram 1
      DATA MAPCONFIG(1)/1/
      DATA TSTRATEGY(1)/2/
      DATA (IFOREST(I,-1,1),I=1,2)/8,6/
      DATA (SPROP(I,-1,1),I=1,3)/1000001,0,0/
      DATA TPRID(-1,1)/0/
      DATA (IFOREST(I,-2,1),I=1,2)/7,-1/
      DATA (SPROP(I,-2,1),I=1,3)/1000021,0,0/
      DATA TPRID(-2,1)/0/
      DATA (IFOREST(I,-3,1),I=1,2)/5,3/
      DATA (SPROP(I,-3,1),I=1,3)/1000001,0,0/
      DATA TPRID(-3,1)/0/
      DATA (IFOREST(I,-4,1),I=1,2)/4,-3/
      DATA (SPROP(I,-4,1),I=1,3)/1000021,0,0/
      DATA TPRID(-4,1)/0/
      DATA (IFOREST(I,-5,1),I=1,2)/-2,-4/
      DATA (SPROP(I,-5,1),I=1,3)/21,0,0/
      DATA TPRID(-5,1)/0/
C     Diagram 2
      DATA MAPCONFIG(2)/2/
      DATA TSTRATEGY(2)/2/
      DATA (IFOREST(I,-1,2),I=1,2)/8,7/
      DATA (SPROP(I,-1,2),I=1,3)/-1000001,0,0/
      DATA TPRID(-1,2)/0/
      DATA (IFOREST(I,-2,2),I=1,2)/-1,6/
      DATA (SPROP(I,-2,2),I=1,3)/1000021,0,0/
      DATA TPRID(-2,2)/0/
      DATA (IFOREST(I,-3,2),I=1,2)/5,3/
      DATA (SPROP(I,-3,2),I=1,3)/1000001,0,0/
      DATA TPRID(-3,2)/0/
      DATA (IFOREST(I,-4,2),I=1,2)/4,-3/
      DATA (SPROP(I,-4,2),I=1,3)/1000021,0,0/
      DATA TPRID(-4,2)/0/
      DATA (IFOREST(I,-5,2),I=1,2)/-2,-4/
      DATA (SPROP(I,-5,2),I=1,3)/21,0,0/
      DATA TPRID(-5,2)/0/
C     Diagram 3
      DATA MAPCONFIG(3)/3/
      DATA TSTRATEGY(3)/2/
      DATA (IFOREST(I,-1,3),I=1,2)/8,6/
      DATA (SPROP(I,-1,3),I=1,3)/1000001,0,0/
      DATA TPRID(-1,3)/0/
      DATA (IFOREST(I,-2,3),I=1,2)/7,-1/
      DATA (SPROP(I,-2,3),I=1,3)/1000021,0,0/
      DATA TPRID(-2,3)/0/
      DATA (IFOREST(I,-3,3),I=1,2)/5,4/
      DATA (SPROP(I,-3,3),I=1,3)/-1000001,0,0/
      DATA TPRID(-3,3)/0/
      DATA (IFOREST(I,-4,3),I=1,2)/-3,3/
      DATA (SPROP(I,-4,3),I=1,3)/1000021,0,0/
      DATA TPRID(-4,3)/0/
      DATA (IFOREST(I,-5,3),I=1,2)/-2,-4/
      DATA (SPROP(I,-5,3),I=1,3)/21,0,0/
      DATA TPRID(-5,3)/0/
C     Diagram 4
      DATA MAPCONFIG(4)/4/
      DATA TSTRATEGY(4)/2/
      DATA (IFOREST(I,-1,4),I=1,2)/8,7/
      DATA (SPROP(I,-1,4),I=1,3)/-1000001,0,0/
      DATA TPRID(-1,4)/0/
      DATA (IFOREST(I,-2,4),I=1,2)/-1,6/
      DATA (SPROP(I,-2,4),I=1,3)/1000021,0,0/
      DATA TPRID(-2,4)/0/
      DATA (IFOREST(I,-3,4),I=1,2)/5,4/
      DATA (SPROP(I,-3,4),I=1,3)/-1000001,0,0/
      DATA TPRID(-3,4)/0/
      DATA (IFOREST(I,-4,4),I=1,2)/-3,3/
      DATA (SPROP(I,-4,4),I=1,3)/1000021,0,0/
      DATA TPRID(-4,4)/0/
      DATA (IFOREST(I,-5,4),I=1,2)/-2,-4/
      DATA (SPROP(I,-5,4),I=1,3)/21,0,0/
      DATA TPRID(-5,4)/0/
C     Diagram 5
      DATA MAPCONFIG(5)/5/
      DATA TSTRATEGY(5)/2/
      DATA (IFOREST(I,-1,5),I=1,2)/8,6/
      DATA (SPROP(I,-1,5),I=1,3)/0,1000002,0/
      DATA TPRID(-1,5)/0/
      DATA (IFOREST(I,-2,5),I=1,2)/7,-1/
      DATA (SPROP(I,-2,5),I=1,3)/0,1000021,0/
      DATA TPRID(-2,5)/0/
      DATA (IFOREST(I,-3,5),I=1,2)/5,3/
      DATA (SPROP(I,-3,5),I=1,3)/0,1000001,0/
      DATA TPRID(-3,5)/0/
      DATA (IFOREST(I,-4,5),I=1,2)/4,-3/
      DATA (SPROP(I,-4,5),I=1,3)/0,1000021,0/
      DATA TPRID(-4,5)/0/
      DATA (IFOREST(I,-5,5),I=1,2)/-2,-4/
      DATA (SPROP(I,-5,5),I=1,3)/0,21,0/
      DATA TPRID(-5,5)/0/
C     Diagram 6
      DATA MAPCONFIG(6)/6/
      DATA TSTRATEGY(6)/2/
      DATA (IFOREST(I,-1,6),I=1,2)/8,7/
      DATA (SPROP(I,-1,6),I=1,3)/0,-1000002,0/
      DATA TPRID(-1,6)/0/
      DATA (IFOREST(I,-2,6),I=1,2)/-1,6/
      DATA (SPROP(I,-2,6),I=1,3)/0,1000021,0/
      DATA TPRID(-2,6)/0/
      DATA (IFOREST(I,-3,6),I=1,2)/5,3/
      DATA (SPROP(I,-3,6),I=1,3)/0,1000001,0/
      DATA TPRID(-3,6)/0/
      DATA (IFOREST(I,-4,6),I=1,2)/4,-3/
      DATA (SPROP(I,-4,6),I=1,3)/0,1000021,0/
      DATA TPRID(-4,6)/0/
      DATA (IFOREST(I,-5,6),I=1,2)/-2,-4/
      DATA (SPROP(I,-5,6),I=1,3)/0,21,0/
      DATA TPRID(-5,6)/0/
C     Diagram 7
      DATA MAPCONFIG(7)/7/
      DATA TSTRATEGY(7)/2/
      DATA (IFOREST(I,-1,7),I=1,2)/8,6/
      DATA (SPROP(I,-1,7),I=1,3)/0,1000002,0/
      DATA TPRID(-1,7)/0/
      DATA (IFOREST(I,-2,7),I=1,2)/7,-1/
      DATA (SPROP(I,-2,7),I=1,3)/0,1000021,0/
      DATA TPRID(-2,7)/0/
      DATA (IFOREST(I,-3,7),I=1,2)/5,4/
      DATA (SPROP(I,-3,7),I=1,3)/0,-1000001,0/
      DATA TPRID(-3,7)/0/
      DATA (IFOREST(I,-4,7),I=1,2)/-3,3/
      DATA (SPROP(I,-4,7),I=1,3)/0,1000021,0/
      DATA TPRID(-4,7)/0/
      DATA (IFOREST(I,-5,7),I=1,2)/-2,-4/
      DATA (SPROP(I,-5,7),I=1,3)/0,21,0/
      DATA TPRID(-5,7)/0/
C     Diagram 8
      DATA MAPCONFIG(8)/8/
      DATA TSTRATEGY(8)/2/
      DATA (IFOREST(I,-1,8),I=1,2)/8,7/
      DATA (SPROP(I,-1,8),I=1,3)/0,-1000002,0/
      DATA TPRID(-1,8)/0/
      DATA (IFOREST(I,-2,8),I=1,2)/-1,6/
      DATA (SPROP(I,-2,8),I=1,3)/0,1000021,0/
      DATA TPRID(-2,8)/0/
      DATA (IFOREST(I,-3,8),I=1,2)/5,4/
      DATA (SPROP(I,-3,8),I=1,3)/0,-1000001,0/
      DATA TPRID(-3,8)/0/
      DATA (IFOREST(I,-4,8),I=1,2)/-3,3/
      DATA (SPROP(I,-4,8),I=1,3)/0,1000021,0/
      DATA TPRID(-4,8)/0/
      DATA (IFOREST(I,-5,8),I=1,2)/-2,-4/
      DATA (SPROP(I,-5,8),I=1,3)/0,21,0/
      DATA TPRID(-5,8)/0/
C     Diagram 9
      DATA MAPCONFIG(9)/9/
      DATA TSTRATEGY(9)/2/
      DATA (IFOREST(I,-1,9),I=1,2)/8,6/
      DATA (SPROP(I,-1,9),I=1,3)/0,0,1000002/
      DATA TPRID(-1,9)/0/
      DATA (IFOREST(I,-2,9),I=1,2)/7,-1/
      DATA (SPROP(I,-2,9),I=1,3)/0,0,1000021/
      DATA TPRID(-2,9)/0/
      DATA (IFOREST(I,-3,9),I=1,2)/5,3/
      DATA (SPROP(I,-3,9),I=1,3)/0,0,1000002/
      DATA TPRID(-3,9)/0/
      DATA (IFOREST(I,-4,9),I=1,2)/4,-3/
      DATA (SPROP(I,-4,9),I=1,3)/0,0,1000021/
      DATA TPRID(-4,9)/0/
      DATA (IFOREST(I,-5,9),I=1,2)/-2,-4/
      DATA (SPROP(I,-5,9),I=1,3)/0,0,21/
      DATA TPRID(-5,9)/0/
C     Diagram 10
      DATA MAPCONFIG(10)/10/
      DATA TSTRATEGY(10)/2/
      DATA (IFOREST(I,-1,10),I=1,2)/8,7/
      DATA (SPROP(I,-1,10),I=1,3)/0,0,-1000002/
      DATA TPRID(-1,10)/0/
      DATA (IFOREST(I,-2,10),I=1,2)/-1,6/
      DATA (SPROP(I,-2,10),I=1,3)/0,0,1000021/
      DATA TPRID(-2,10)/0/
      DATA (IFOREST(I,-3,10),I=1,2)/5,3/
      DATA (SPROP(I,-3,10),I=1,3)/0,0,1000002/
      DATA TPRID(-3,10)/0/
      DATA (IFOREST(I,-4,10),I=1,2)/4,-3/
      DATA (SPROP(I,-4,10),I=1,3)/0,0,1000021/
      DATA TPRID(-4,10)/0/
      DATA (IFOREST(I,-5,10),I=1,2)/-2,-4/
      DATA (SPROP(I,-5,10),I=1,3)/0,0,21/
      DATA TPRID(-5,10)/0/
C     Diagram 11
      DATA MAPCONFIG(11)/11/
      DATA TSTRATEGY(11)/2/
      DATA (IFOREST(I,-1,11),I=1,2)/8,6/
      DATA (SPROP(I,-1,11),I=1,3)/0,0,1000002/
      DATA TPRID(-1,11)/0/
      DATA (IFOREST(I,-2,11),I=1,2)/7,-1/
      DATA (SPROP(I,-2,11),I=1,3)/0,0,1000021/
      DATA TPRID(-2,11)/0/
      DATA (IFOREST(I,-3,11),I=1,2)/5,4/
      DATA (SPROP(I,-3,11),I=1,3)/0,0,-1000002/
      DATA TPRID(-3,11)/0/
      DATA (IFOREST(I,-4,11),I=1,2)/-3,3/
      DATA (SPROP(I,-4,11),I=1,3)/0,0,1000021/
      DATA TPRID(-4,11)/0/
      DATA (IFOREST(I,-5,11),I=1,2)/-2,-4/
      DATA (SPROP(I,-5,11),I=1,3)/0,0,21/
      DATA TPRID(-5,11)/0/
C     Diagram 12
      DATA MAPCONFIG(12)/12/
      DATA TSTRATEGY(12)/2/
      DATA (IFOREST(I,-1,12),I=1,2)/8,7/
      DATA (SPROP(I,-1,12),I=1,3)/0,0,-1000002/
      DATA TPRID(-1,12)/0/
      DATA (IFOREST(I,-2,12),I=1,2)/-1,6/
      DATA (SPROP(I,-2,12),I=1,3)/0,0,1000021/
      DATA TPRID(-2,12)/0/
      DATA (IFOREST(I,-3,12),I=1,2)/5,4/
      DATA (SPROP(I,-3,12),I=1,3)/0,0,-1000002/
      DATA TPRID(-3,12)/0/
      DATA (IFOREST(I,-4,12),I=1,2)/-3,3/
      DATA (SPROP(I,-4,12),I=1,3)/0,0,1000021/
      DATA TPRID(-4,12)/0/
      DATA (IFOREST(I,-5,12),I=1,2)/-2,-4/
      DATA (SPROP(I,-5,12),I=1,3)/0,0,21/
      DATA TPRID(-5,12)/0/
C     Number of configs
      DATA MAPCONFIG(0)/12/
""")


    def test_replace_make_opt_f_compiler(self):
        """check that the compiler in the Template is the default one for release"""

#        if os.path.exists(pjoin(MG5DIR, 'bin', 'create_release.py')):
        LO_text = open(pjoin(MG5DIR, 'Template','LO','Source','make_opts')).read()
        self.assertTrue('F2PY=$(DEFAULT_F2PY_COMPILER)' in LO_text)
        self.assertTrue('FC=$(DEFAULT_F_COMPILER)' in LO_text)
        if os.path.exists(pjoin(MG5DIR, 'bin', 'create_release.py')):
#            self.assertTrue('DEFAULT_F2PY_COMPILER=f2py' in LO_text)
            self.assertTrue('DEFAULT_F_COMPILER=gfortran' in LO_text)            
#            NLO_text = open(pjoin(MG5DIR, 'Template','NLO','Source','make_opts.inc')).read()
#            self.assertTrue('DEFAULT_F2PY_COMPILER=f2py' in NLO_text)
#            self.assertTrue('FC=gfortran' in NLO_text)            
            
            
            
            
            
        
        
        
        
        
        
        
        


    def test_different_order_process_symmetry(self):
        """Test a process where different diagrams have different order props"""

        # Setup a model

        mypartlist = base_objects.ParticleList()
        myinterlist = base_objects.InteractionList()

        # A gluon
        mypartlist.append(base_objects.Particle({'name':'g',
                      'antiname':'g',
                      'spin':3,
                      'color':8,
                      'mass':'zero',
                      'width':'zero',
                      'texname':'g',
                      'antitexname':'g',
                      'line':'curly',
                      'charge':0.,
                      'pdg_code':21,
                      'propagating':True,
                      'is_part':True,
                      'self_antipart':True}))

        g = mypartlist[-1]

        # A quark U and its antiparticle
        mypartlist.append(base_objects.Particle({'name':'u',
                      'antiname':'u~',
                      'spin':2,
                      'color':3,
                      'mass':'zero',
                      'width':'zero',
                      'texname':'u',
                      'antitexname':'\bar u',
                      'line':'straight',
                      'charge':2. / 3.,
                      'pdg_code':2,
                      'propagating':True,
                      'is_part':True,
                      'self_antipart':False}))
        u = mypartlist[-1]
        antiu = copy.copy(u)
        antiu.set('is_part', False)

        # A electron and positron
        mypartlist.append(base_objects.Particle({'name':'e-',
                      'antiname':'e+',
                      'spin':2,
                      'color':1,
                      'mass':'zero',
                      'width':'zero',
                      'texname':'e^-',
                      'antitexname':'e^+',
                      'line':'straight',
                      'charge':-1.,
                      'pdg_code':11,
                      'propagating':True,
                      'is_part':True,
                      'self_antipart':False}))
        eminus = mypartlist[-1]
        eplus = copy.copy(eminus)
        eplus.set('is_part', False)

        # A Z
        mypartlist.append(base_objects.Particle({'name':'z',
                      'antiname':'z',
                      'spin':3,
                      'color':1,
                      'mass':'MZ',
                      'width':'WZ',
                      'texname':'Z',
                      'antitexname':'Z',
                      'line':'wavy',
                      'charge':0.,
                      'pdg_code':23,
                      'propagating':True,
                      'is_part':True,
                      'self_antipart':True}))
        z = mypartlist[-1]

        # Gluon couplings to quarks
        myinterlist.append(base_objects.Interaction({
                      'id': 1,
                      'particles': base_objects.ParticleList(\
                                            [antiu, \
                                             u, \
                                             g]),
                      'color': [color.ColorString([color.T(2,1,0)])],
                      'lorentz':['FFV1'],
                      'couplings':{(0, 0):'GQQ'},
                      'orders':{'QCD':1}}))

        # Coupling of Z to quarks
        myinterlist.append(base_objects.Interaction({
                      'id': 6,
                      'particles': base_objects.ParticleList(\
                                            [antiu, \
                                             u, \
                                             z]),
                      'color': [color.ColorString([color.T(1,0)])],
                      'lorentz':['FFV1', 'FFV2'],
                      'couplings':{(0, 0):'GUZ1', (0, 1):'GUZ2'},
                      'orders':{'QED':1}}))

        # Coupling of Z to e+ e-
        myinterlist.append(base_objects.Interaction({
                      'id': 8,
                      'particles': base_objects.ParticleList(\
                                            [eplus, \
                                             eminus, \
                                             z]),
                      'color': [color.ColorString([])],
                      'lorentz':['FFV1'],
                      'couplings':{(0, 0):'GEZ1'},
                      'orders':{'QED':1}}))

        mymodel = base_objects.Model()
        mymodel.set('particles', mypartlist)
        mymodel.set('interactions', myinterlist)        
        mymodel.set('name', 'sm')

        proc = [21,2,23,23,2]
        decay = [23,11,-11]

        # Define the multiprocess
        my_leglist = base_objects.LegList([\
            base_objects.Leg({'id': id, 'state': True}) for id in proc])

        my_leglist[0].set('state', False)
        my_leglist[1].set('state', False)

        my_decaylegs = base_objects.LegList([\
            base_objects.Leg({'id': id, 'state': True}) for id in decay])

        my_decaylegs[0].set('state', False)
        my_process = base_objects.Process({'legs':my_leglist,
                                           'model':mymodel})
        my_decay_proc = base_objects.Process({'legs':my_decaylegs,
                                              'model':mymodel,
                                              'is_decay_chain': True})
        my_process.set('decay_chains', 
                       base_objects.ProcessList([my_decay_proc]))

        my_decay = diagram_generation.DecayChainAmplitude(my_process)
        helas_decay = helas_objects.HelasDecayChainProcess(my_decay)
        matrix_element = helas_decay.combine_decay_chain_processes()[0]

        # Exporter
        exporter = export_v4.ProcessExporterFortranME()
        exporter.opt['t_strategy'] = 2 # keep old ordering for this test

        # Test configs.inc

        mapconfigs, s_and_t_channels = exporter.write_configs_file(\
            writers.FortranWriter(self.give_pos('test')),
            matrix_element)

        #print open(self.give_pos('test')).read()
        self.assertFileContains('test',"""C     Diagram 1
      DATA MAPCONFIG(1)/1/
      DATA TSTRATEGY(1)/2/
      DATA (IFOREST(I,-1,1),I=1,2)/4,3/
      DATA (SPROP(I,-1,1),I=1,1)/23/
      DATA TPRID(-1,1)/0/
      DATA (IFOREST(I,-2,1),I=1,2)/7,-1/
      DATA (SPROP(I,-2,1),I=1,1)/2/
      DATA TPRID(-2,1)/0/
      DATA (IFOREST(I,-3,1),I=1,2)/6,5/
      DATA (SPROP(I,-3,1),I=1,1)/23/
      DATA TPRID(-3,1)/0/
      DATA (IFOREST(I,-4,1),I=1,2)/-3,-2/
      DATA (SPROP(I,-4,1),I=1,1)/2/
      DATA TPRID(-4,1)/0/
C     Diagram 2
      DATA MAPCONFIG(2)/2/
      DATA TSTRATEGY(2)/2/
      DATA (IFOREST(I,-1,2),I=1,2)/6,5/
      DATA (SPROP(I,-1,2),I=1,1)/23/
      DATA TPRID(-1,2)/0/
      DATA (IFOREST(I,-2,2),I=1,2)/7,-1/
      DATA (SPROP(I,-2,2),I=1,1)/2/
      DATA TPRID(-2,2)/0/
      DATA (IFOREST(I,-3,2),I=1,2)/4,3/
      DATA (SPROP(I,-3,2),I=1,1)/23/
      DATA TPRID(-3,2)/0/
      DATA (IFOREST(I,-4,2),I=1,2)/-2,-3/
      DATA (SPROP(I,-4,2),I=1,1)/2/
      DATA TPRID(-4,2)/0/
C     Diagram 3
      DATA MAPCONFIG(3)/3/
      DATA TSTRATEGY(3)/2/
      DATA (IFOREST(I,-1,3),I=1,2)/6,5/
      DATA (SPROP(I,-1,3),I=1,1)/23/
      DATA TPRID(-1,3)/0/
      DATA (IFOREST(I,-2,3),I=1,2)/4,3/
      DATA (SPROP(I,-2,3),I=1,1)/23/
      DATA TPRID(-2,3)/0/
      DATA (IFOREST(I,-3,3),I=1,2)/1,7/
      DATA TPRID(-3,3)/2/
      DATA (SPROP(I,-3,3),I=1,1)/0/
      DATA (IFOREST(I,-4,3),I=1,2)/-3,-1/
      DATA TPRID(-4,3)/2/
      DATA (SPROP(I,-4,3),I=1,1)/0/
      DATA (IFOREST(I,-5,3),I=1,2)/-4,-2/
C     Diagram 4
      DATA MAPCONFIG(4)/4/
      DATA TSTRATEGY(4)/2/
      DATA (IFOREST(I,-1,4),I=1,2)/4,3/
      DATA (SPROP(I,-1,4),I=1,1)/23/
      DATA TPRID(-1,4)/0/
      DATA (IFOREST(I,-2,4),I=1,2)/6,5/
      DATA (SPROP(I,-2,4),I=1,1)/23/
      DATA TPRID(-2,4)/0/
      DATA (IFOREST(I,-3,4),I=1,2)/1,7/
      DATA TPRID(-3,4)/2/
      DATA (SPROP(I,-3,4),I=1,1)/0/
      DATA (IFOREST(I,-4,4),I=1,2)/-3,-1/
      DATA TPRID(-4,4)/2/
      DATA (SPROP(I,-4,4),I=1,1)/0/
      DATA (IFOREST(I,-5,4),I=1,2)/-4,-2/
C     Diagram 5
      DATA MAPCONFIG(5)/5/
      DATA TSTRATEGY(5)/2/
      DATA (IFOREST(I,-1,5),I=1,2)/6,5/
      DATA (SPROP(I,-1,5),I=1,1)/23/
      DATA TPRID(-1,5)/0/
      DATA (IFOREST(I,-2,5),I=1,2)/7,-1/
      DATA (SPROP(I,-2,5),I=1,1)/2/
      DATA TPRID(-2,5)/0/
      DATA (IFOREST(I,-3,5),I=1,2)/4,3/
      DATA (SPROP(I,-3,5),I=1,1)/23/
      DATA TPRID(-3,5)/0/
      DATA (IFOREST(I,-4,5),I=1,2)/1,-2/
      DATA TPRID(-4,5)/2/
      DATA (SPROP(I,-4,5),I=1,1)/0/
      DATA (IFOREST(I,-5,5),I=1,2)/-4,-3/
C     Diagram 6
      DATA MAPCONFIG(6)/6/
      DATA TSTRATEGY(6)/2/
      DATA (IFOREST(I,-1,6),I=1,2)/4,3/
      DATA (SPROP(I,-1,6),I=1,1)/23/
      DATA TPRID(-1,6)/0/
      DATA (IFOREST(I,-2,6),I=1,2)/7,-1/
      DATA (SPROP(I,-2,6),I=1,1)/2/
      DATA TPRID(-2,6)/0/
      DATA (IFOREST(I,-3,6),I=1,2)/6,5/
      DATA (SPROP(I,-3,6),I=1,1)/23/
      DATA TPRID(-3,6)/0/
      DATA (IFOREST(I,-4,6),I=1,2)/1,-2/
      DATA TPRID(-4,6)/2/
      DATA (SPROP(I,-4,6),I=1,1)/0/
      DATA (IFOREST(I,-5,6),I=1,2)/-4,-3/
C     Number of configs
      DATA MAPCONFIG(0)/6/
""")

        symmetry, perms, ident_perms = \
                  diagram_symmetry.find_symmetry(matrix_element)

        # Test symfact.dat
        
        exporter.write_symfact_file(\
            writers.FortranWriter(self.give_pos('test')),
            symmetry)
        goal_symfact_dat = """ 1   2
 2  -1
 3   2
 4  -3
 5   2
 6  -5
"""
        #print open(self.give_pos('test')).read()
        self.assertFileContains('test', goal_symfact_dat)

        # Test symperms.inc
        
        exporter.write_symperms_file(\
            writers.FortranWriter(self.give_pos('test')),
            perms)
        goal_symperms_dat = """      DATA (PERMS(I,1),I=1,NEXTERNAL)/1,2,3,4,5,6,7/
      DATA (PERMS(I,2),I=1,NEXTERNAL)/1,2,5,6,3,4,7/
      DATA (PERMS(I,3),I=1,NEXTERNAL)/1,2,3,4,5,6,7/
      DATA (PERMS(I,4),I=1,NEXTERNAL)/1,2,5,6,3,4,7/
      DATA (PERMS(I,5),I=1,NEXTERNAL)/1,2,3,4,5,6,7/
      DATA (PERMS(I,6),I=1,NEXTERNAL)/1,2,5,6,3,4,7/
"""
        #print open(self.give_pos('test')).read()
        self.assertFileContains('test', goal_symperms_dat)

        # Test symswap.inc
        
        exporter.write_symswap_file(\
            writers.FortranWriter(self.give_pos('test')),
            ident_perms)
        goal_symswap_dat = """      DATA (ISYM(I,1),I=1,NEXTERNAL)/1,2,3,4,5,6,7/
      DATA (ISYM(I,2),I=1,NEXTERNAL)/1,2,5,6,3,4,7/
      DATA NSYM/2/
"""
        #print open(self.give_pos('test')).read()
        self.assertFileContains('test', goal_symswap_dat)

#===============================================================================
# FullHelasOutputIOTest
#===============================================================================
class FullHelasOutputIOTest(IOTests.IOTestManager,
                            test_helas_call_writers.HelasModelTestSetup):

    def setUp(self):
        """Generate a simple model for the IOTests to use"""
        
        if hasattr(self,'IOTestModel'):
            return

        self.IOTestModel = base_objects.Model()
        mypartlist = base_objects.ParticleList()
        myinterlist = base_objects.InteractionList()

        # A quark U and its antiparticle
        mypartlist.append(base_objects.Particle({'name':'u',
                      'antiname':'u~',
                      'spin':2,
                      'color':3,
                      'mass':'zero',
                      'width':'zero',
                      'texname':'u',
                      'antitexname':'\bar u',
                      'line':'straight',
                      'charge':2. / 3.,
                      'pdg_code':2,
                      'propagating':True,
                      'is_part':True,
                      'self_antipart':False}))
        u = mypartlist[len(mypartlist) - 1]
        antiu = copy.copy(u)
        antiu.set('is_part', False)

        # A gluon
        mypartlist.append(base_objects.Particle({'name':'g',
                      'antiname':'g',
                      'spin':3,
                      'color':8,
                      'mass':'zero',
                      'width':'zero',
                      'texname':'g',
                      'antitexname':'g',
                      'line':'curly',
                      'charge':0.,
                      'pdg_code':21,
                      'propagating':True,
                      'is_part':True,
                      'self_antipart':True}))

        g = mypartlist[len(mypartlist) - 1]

        # Gluon couplings to quarks
        myinterlist.append(base_objects.Interaction({
                      'id': 1,
                      'particles': base_objects.ParticleList(\
                                            [antiu, \
                                             u, \
                                             g]),
                      'color': [color.ColorString([color.T(2, 1, 0)])],
                      'lorentz':[''],
                      'couplings':{(0, 0):'GG'},
                      'orders':{'QCD':1}}))

        # Gluon self-couplings
        my_color_string = color.ColorString([color.f(0, 1, 2)])
        my_color_string.is_imaginary = True
        myinterlist.append(base_objects.Interaction({
                      'id': 2,
                      'particles': base_objects.ParticleList(\
                                            [g, \
                                             g, \
                                             g]),
                      'color': [my_color_string],
                      'lorentz':[''],
                      'couplings':{(0, 0):'GG'},
                      'orders':{'QCD':1}}))

        self.IOTestModel.set('particles', mypartlist)
        self.IOTestModel.set('interactions', myinterlist)
        self.IOTestModel.set('couplings', ['QCD','QED'])        
        self.IOTestModel.set('order_hierarchy', {'QCD':1,'QED':2})

    @IOTests.createIOTest(groupName='SquaredOrder_IOTest')
    def testIO_sqso_uux_uuxuuxx(self):
        """ target: [matrix(.*)\.f]
        """
    
        myleglist = base_objects.LegList()
        myleglist.append(base_objects.Leg({'id':2,'state':False}))
        myleglist.append(base_objects.Leg({'id':-2,'state':False}))
        myleglist.append(base_objects.Leg({'id':2,'state':True}))
        myleglist.append(base_objects.Leg({'id':-2,'state':True}))
        myleglist.append(base_objects.Leg({'id':2,'state':True}))
        myleglist.append(base_objects.Leg({'id':-2,'state':True}))

        fortran_model = helas_call_writers.FortranHelasCallWriter(self.IOTestModel)
        process_exporter = export_v4.ProcessExporterFortranSA()
        
        SO_tests = [({},{},{},[],'NoSQSO'),
                    ({},{'QCD':6},{'QCD':'=='},['QCD'],'QCDsq_eq_6'),
                    ({},{'QED':4},{'QED':'>'},['QCD'],'QEDsq_gt_4'),
                    ({},{'QED':6},{'QED':'<='},['QCD','QED'],'QCDsq_le_6'),
                    ({'QED':2},{'WEIGHTED':14,'QCD':2}, 
                     {'WEIGHTED':'<=','QCD':'>'},['WEIGHTED','QCD'],
                                    'ampOrderQED2_eq_2_WGTsq_le_14_QCDsq_gt_4')]
        
        for orders, sq_orders, sq_orders_type, split_orders, name in SO_tests:
            myproc = base_objects.Process({'legs':myleglist,
                                           'model':self.IOTestModel,
                                           'orders': orders,
                                           'squared_orders': sq_orders,
                                           'sqorders_types':sq_orders_type,
                                           'split_orders':split_orders})

            myamplitude = diagram_generation.Amplitude({'process': myproc})
            matrix_element = helas_objects.HelasMatrixElement(myamplitude)
            writer = writers.FortranWriter(pjoin(self.IOpath,'matrix_%s.f'%name))
            process_exporter.write_matrix_element_v4(
                                           writer,matrix_element,fortran_model)
        
#===============================================================================
# FullHelasOutputTest
#===============================================================================
class FullHelasOutputTest(test_helas_call_writers.HelasModelTestSetup,
                          test_file_writers.CheckFileCreate):
    """Test class for the output of various processes. In practice,
    tests both HelasObject generation and MG4 output."""

    created_files = ['leshouche'
                    ]


    def setUp(self):
        
        super(FullHelasOutputTest, self).setUp()
        helas_call_writers.HelasCallWriter.customize_argument_for_all_other_helas_object =\
            staticmethod(helas_call_writers.HelasCallWriter.default_customize_argument_for_all_other_helas_object)
        
    tearDown = test_file_writers.CheckFileCreate.clean_files



    def test_generate_helas_diagrams_ea_ae(self):
        """Testing the helas diagram generation e- a > a e-
        """

        # Test e- a > a e-

        myleglist = base_objects.LegList()

        myleglist.append(base_objects.Leg({'id':11,
                                         'state':False}))
        myleglist.append(base_objects.Leg({'id':22,
                                         'state':False}))
        myleglist.append(base_objects.Leg({'id':22,
                                         'state':True}))
        myleglist.append(base_objects.Leg({'id':11,
                                         'state':True}))

        myproc = base_objects.Process({'legs':myleglist,
                                       'model':self.mybasemodel})

        myamplitude = diagram_generation.Amplitude({'process': myproc})

        matrix_element = helas_objects.HelasMatrixElement(myamplitude, 1)

        # I have checked that the resulting Helas calls
        # below give identical result as MG4
        self.assertEqual("\n".join(\
            helas_call_writers.FortranHelasCallWriter(self.mymodel).\
            get_matrix_element_calls(matrix_element)),
                         """CALL IXXXXX(P(0,1),me,NHEL(1),+1*IC(1),W(1,1))
CALL VXXXXX(P(0,2),zero,NHEL(2),-1*IC(2),W(1,2))
CALL VXXXXX(P(0,3),zero,NHEL(3),+1*IC(3),W(1,3))
CALL OXXXXX(P(0,4),me,NHEL(4),+1*IC(4),W(1,4))
CALL FVIXXX(W(1,1),W(1,2),MGVX12,me,zero,W(1,5))
# Amplitude(s) for diagram number 1
CALL IOVXXX(W(1,5),W(1,4),W(1,3),MGVX12,AMP(1))
CALL FVIXXX(W(1,1),W(1,3),MGVX12,me,zero,W(1,5))
# Amplitude(s) for diagram number 2
CALL IOVXXX(W(1,5),W(1,4),W(1,2),MGVX12,AMP(2))""")

    def test_generate_helas_diagrams_uux_gepem_no_optimization(self):
        """Testing the helas diagram generation u u~ > g e+ e-
        """

        # Test u u~ > g e+ e-

        myleglist = base_objects.LegList()

        myleglist.append(base_objects.Leg({'id':2,
                                         'state':False}))
        myleglist.append(base_objects.Leg({'id':-2,
                                         'state':False}))
        myleglist.append(base_objects.Leg({'id':21,
                                         'state':True}))
        myleglist.append(base_objects.Leg({'id':11,
                                         'state':True}))
        myleglist.append(base_objects.Leg({'id':-11,
                                         'state':True}))

        myproc = base_objects.Process({'legs':myleglist,
                                       'model':self.mybasemodel})

        myamplitude = diagram_generation.Amplitude({'process': myproc})

        matrix_element = helas_objects.HelasMatrixElement(\
            myamplitude,
            0)

        # I have checked that the resulting Helas calls
        # below give identical result as MG4
        self.assertEqual( helas_call_writers.FortranHelasCallWriter(self.mymodel).\
                                   get_matrix_element_calls(matrix_element),
                         """CALL IXXXXX(P(0,1),mu,NHEL(1),+1*IC(1),W(1,1))
CALL OXXXXX(P(0,2),mu,NHEL(2),-1*IC(2),W(1,2))
CALL VXXXXX(P(0,3),zero,NHEL(3),+1*IC(3),W(1,3))
CALL OXXXXX(P(0,4),me,NHEL(4),+1*IC(4),W(1,4))
CALL IXXXXX(P(0,5),me,NHEL(5),-1*IC(5),W(1,5))
CALL FVIXXX(W(1,1),W(1,3),GG,mu,zero,W(1,6))
CALL JIOXXX(W(1,5),W(1,4),MGVX12,zero,zero,W(1,7))
# Amplitude(s) for diagram number 1
CALL IOVXXX(W(1,6),W(1,2),W(1,7),MGVX15,AMP(1))
CALL IXXXXX(P(0,1),mu,NHEL(1),+1*IC(1),W(1,1))
CALL OXXXXX(P(0,2),mu,NHEL(2),-1*IC(2),W(1,2))
CALL VXXXXX(P(0,3),zero,NHEL(3),+1*IC(3),W(1,3))
CALL OXXXXX(P(0,4),me,NHEL(4),+1*IC(4),W(1,4))
CALL IXXXXX(P(0,5),me,NHEL(5),-1*IC(5),W(1,5))
CALL FVOXXX(W(1,2),W(1,3),GG,mu,zero,W(1,6))
CALL JIOXXX(W(1,5),W(1,4),MGVX12,zero,zero,W(1,7))
# Amplitude(s) for diagram number 2
CALL IOVXXX(W(1,1),W(1,6),W(1,7),MGVX15,AMP(2))""".split('\n'))

    def test_generate_helas_diagrams_uux_uuxuux(self):
        """Test calls for u u~ > u u~ u u~ and MadEvent files"""

        # Set up local model

        mybasemodel = base_objects.Model()
        mypartlist = base_objects.ParticleList()
        myinterlist = base_objects.InteractionList()

        # A quark U and its antiparticle
        mypartlist.append(base_objects.Particle({'name':'u',
                      'antiname':'u~',
                      'spin':2,
                      'color':3,
                      'mass':'zero',
                      'width':'zero',
                      'texname':'u',
                      'antitexname':'\bar u',
                      'line':'straight',
                      'charge':2. / 3.,
                      'pdg_code':2,
                      'propagating':True,
                      'is_part':True,
                      'self_antipart':False}))
        u = mypartlist[len(mypartlist) - 1]
        antiu = copy.copy(u)
        antiu.set('is_part', False)

        # A gluon
        mypartlist.append(base_objects.Particle({'name':'g',
                      'antiname':'g',
                      'spin':3,
                      'color':8,
                      'mass':'zero',
                      'width':'zero',
                      'texname':'g',
                      'antitexname':'g',
                      'line':'curly',
                      'charge':0.,
                      'pdg_code':21,
                      'propagating':True,
                      'is_part':True,
                      'self_antipart':True}))

        g = mypartlist[len(mypartlist) - 1]

        # Gluon couplings to quarks
        myinterlist.append(base_objects.Interaction({
                      'id': 1,
                      'particles': base_objects.ParticleList(\
                                            [antiu, \
                                             u, \
                                             g]),
                      'color': [color.ColorString([color.T(2, 1, 0)])],
                      'lorentz':[''],
                      'couplings':{(0, 0):'GG'},
                      'orders':{'QCD':1}}))

        # Gluon self-couplings
        my_color_string = color.ColorString([color.f(0, 1, 2)])
        my_color_string.is_imaginary = True
        myinterlist.append(base_objects.Interaction({
                      'id': 2,
                      'particles': base_objects.ParticleList(\
                                            [g, \
                                             g, \
                                             g]),
                      'color': [my_color_string],
                      'lorentz':[''],
                      'couplings':{(0, 0):'GG'},
                      'orders':{'QCD':1}}))

        mybasemodel.set('particles', mypartlist)
        mybasemodel.set('interactions', myinterlist)

        myleglist = base_objects.LegList()

        myleglist.append(base_objects.Leg({'id':2,
                                         'state':False}))
        myleglist.append(base_objects.Leg({'id':-2,
                                         'state':False}))
        myleglist.append(base_objects.Leg({'id':2,
                                         'state':True}))
        myleglist.append(base_objects.Leg({'id':-2,
                                         'state':True}))
        myleglist.append(base_objects.Leg({'id':2,
                                         'state':True}))
        myleglist.append(base_objects.Leg({'id':-2,
                                         'state':True}))

        myproc = base_objects.Process({'legs':myleglist,
                                       'model':mybasemodel})

        myamplitude = diagram_generation.Amplitude({'process': myproc})

        matrix_element = helas_objects.HelasMatrixElement(myamplitude)

        # Test Helas calls

        fortran_model = helas_call_writers.FortranHelasCallWriter(mybasemodel)
        self.assertEqual(fortran_model.\
                                   get_matrix_element_calls(matrix_element),
                         """CALL IXXXXX(P(0,1),zero,NHEL(1),+1*IC(1),W(1,1))
CALL OXXXXX(P(0,2),zero,NHEL(2),-1*IC(2),W(1,2))
CALL OXXXXX(P(0,3),zero,NHEL(3),+1*IC(3),W(1,3))
CALL IXXXXX(P(0,4),zero,NHEL(4),-1*IC(4),W(1,4))
CALL OXXXXX(P(0,5),zero,NHEL(5),+1*IC(5),W(1,5))
CALL IXXXXX(P(0,6),zero,NHEL(6),-1*IC(6),W(1,6))
CALL JIOXXX(W(1,1),W(1,2),GG,zero,zero,W(1,7))
CALL JIOXXX(W(1,4),W(1,3),GG,zero,zero,W(1,8))
CALL FVOXXX(W(1,5),W(1,7),GG,zero,zero,W(1,9))
# Amplitude(s) for diagram number 1
CALL IOVXXX(W(1,6),W(1,9),W(1,8),GG,AMP(1))
CALL FVIXXX(W(1,6),W(1,7),GG,zero,zero,W(1,10))
# Amplitude(s) for diagram number 2
CALL IOVXXX(W(1,10),W(1,5),W(1,8),GG,AMP(2))
CALL JIOXXX(W(1,6),W(1,5),GG,zero,zero,W(1,11))
# Amplitude(s) for diagram number 3
CALL VVVXXX(W(1,7),W(1,8),W(1,11),GG,AMP(3))
CALL JIOXXX(W(1,6),W(1,3),GG,zero,zero,W(1,12))
CALL FVIXXX(W(1,4),W(1,7),GG,zero,zero,W(1,13))
# Amplitude(s) for diagram number 4
CALL IOVXXX(W(1,13),W(1,5),W(1,12),GG,AMP(4))
# Amplitude(s) for diagram number 5
CALL IOVXXX(W(1,4),W(1,9),W(1,12),GG,AMP(5))
CALL JIOXXX(W(1,4),W(1,5),GG,zero,zero,W(1,9))
# Amplitude(s) for diagram number 6
CALL VVVXXX(W(1,7),W(1,12),W(1,9),GG,AMP(6))
CALL FVOXXX(W(1,3),W(1,7),GG,zero,zero,W(1,14))
# Amplitude(s) for diagram number 7
CALL IOVXXX(W(1,6),W(1,14),W(1,9),GG,AMP(7))
# Amplitude(s) for diagram number 8
CALL IOVXXX(W(1,10),W(1,3),W(1,9),GG,AMP(8))
# Amplitude(s) for diagram number 9
CALL IOVXXX(W(1,4),W(1,14),W(1,11),GG,AMP(9))
# Amplitude(s) for diagram number 10
CALL IOVXXX(W(1,13),W(1,3),W(1,11),GG,AMP(10))
CALL JIOXXX(W(1,1),W(1,3),GG,zero,zero,W(1,13))
CALL JIOXXX(W(1,4),W(1,2),GG,zero,zero,W(1,14))
CALL FVOXXX(W(1,5),W(1,13),GG,zero,zero,W(1,10))
# Amplitude(s) for diagram number 11
CALL IOVXXX(W(1,6),W(1,10),W(1,14),GG,AMP(11))
CALL FVIXXX(W(1,6),W(1,13),GG,zero,zero,W(1,7))
# Amplitude(s) for diagram number 12
CALL IOVXXX(W(1,7),W(1,5),W(1,14),GG,AMP(12))
# Amplitude(s) for diagram number 13
CALL VVVXXX(W(1,13),W(1,14),W(1,11),GG,AMP(13))
CALL JIOXXX(W(1,6),W(1,2),GG,zero,zero,W(1,15))
CALL FVIXXX(W(1,4),W(1,13),GG,zero,zero,W(1,16))
# Amplitude(s) for diagram number 14
CALL IOVXXX(W(1,16),W(1,5),W(1,15),GG,AMP(14))
# Amplitude(s) for diagram number 15
CALL IOVXXX(W(1,4),W(1,10),W(1,15),GG,AMP(15))
# Amplitude(s) for diagram number 16
CALL VVVXXX(W(1,13),W(1,15),W(1,9),GG,AMP(16))
CALL FVOXXX(W(1,2),W(1,13),GG,zero,zero,W(1,10))
# Amplitude(s) for diagram number 17
CALL IOVXXX(W(1,6),W(1,10),W(1,9),GG,AMP(17))
# Amplitude(s) for diagram number 18
CALL IOVXXX(W(1,7),W(1,2),W(1,9),GG,AMP(18))
# Amplitude(s) for diagram number 19
CALL IOVXXX(W(1,4),W(1,10),W(1,11),GG,AMP(19))
# Amplitude(s) for diagram number 20
CALL IOVXXX(W(1,16),W(1,2),W(1,11),GG,AMP(20))
CALL JIOXXX(W(1,1),W(1,5),GG,zero,zero,W(1,16))
CALL FVOXXX(W(1,3),W(1,16),GG,zero,zero,W(1,10))
# Amplitude(s) for diagram number 21
CALL IOVXXX(W(1,6),W(1,10),W(1,14),GG,AMP(21))
CALL FVIXXX(W(1,6),W(1,16),GG,zero,zero,W(1,7))
# Amplitude(s) for diagram number 22
CALL IOVXXX(W(1,7),W(1,3),W(1,14),GG,AMP(22))
# Amplitude(s) for diagram number 23
CALL VVVXXX(W(1,16),W(1,14),W(1,12),GG,AMP(23))
# Amplitude(s) for diagram number 24
CALL IOVXXX(W(1,4),W(1,10),W(1,15),GG,AMP(24))
CALL FVIXXX(W(1,4),W(1,16),GG,zero,zero,W(1,10))
# Amplitude(s) for diagram number 25
CALL IOVXXX(W(1,10),W(1,3),W(1,15),GG,AMP(25))
# Amplitude(s) for diagram number 26
CALL VVVXXX(W(1,16),W(1,15),W(1,8),GG,AMP(26))
CALL FVOXXX(W(1,2),W(1,16),GG,zero,zero,W(1,13))
# Amplitude(s) for diagram number 27
CALL IOVXXX(W(1,6),W(1,13),W(1,8),GG,AMP(27))
# Amplitude(s) for diagram number 28
CALL IOVXXX(W(1,7),W(1,2),W(1,8),GG,AMP(28))
# Amplitude(s) for diagram number 29
CALL IOVXXX(W(1,4),W(1,13),W(1,12),GG,AMP(29))
# Amplitude(s) for diagram number 30
CALL IOVXXX(W(1,10),W(1,2),W(1,12),GG,AMP(30))
CALL FVIXXX(W(1,1),W(1,14),GG,zero,zero,W(1,10))
# Amplitude(s) for diagram number 31
CALL IOVXXX(W(1,10),W(1,5),W(1,12),GG,AMP(31))
CALL FVIXXX(W(1,1),W(1,12),GG,zero,zero,W(1,13))
# Amplitude(s) for diagram number 32
CALL IOVXXX(W(1,13),W(1,5),W(1,14),GG,AMP(32))
# Amplitude(s) for diagram number 33
CALL IOVXXX(W(1,10),W(1,3),W(1,11),GG,AMP(33))
CALL FVIXXX(W(1,1),W(1,11),GG,zero,zero,W(1,10))
# Amplitude(s) for diagram number 34
CALL IOVXXX(W(1,10),W(1,3),W(1,14),GG,AMP(34))
CALL FVIXXX(W(1,1),W(1,15),GG,zero,zero,W(1,14))
# Amplitude(s) for diagram number 35
CALL IOVXXX(W(1,14),W(1,5),W(1,8),GG,AMP(35))
CALL FVIXXX(W(1,1),W(1,8),GG,zero,zero,W(1,4))
# Amplitude(s) for diagram number 36
CALL IOVXXX(W(1,4),W(1,5),W(1,15),GG,AMP(36))
# Amplitude(s) for diagram number 37
CALL IOVXXX(W(1,14),W(1,3),W(1,9),GG,AMP(37))
CALL FVIXXX(W(1,1),W(1,9),GG,zero,zero,W(1,14))
# Amplitude(s) for diagram number 38
CALL IOVXXX(W(1,14),W(1,3),W(1,15),GG,AMP(38))
# Amplitude(s) for diagram number 39
CALL IOVXXX(W(1,4),W(1,2),W(1,11),GG,AMP(39))
# Amplitude(s) for diagram number 40
CALL IOVXXX(W(1,10),W(1,2),W(1,8),GG,AMP(40))
# Amplitude(s) for diagram number 41
CALL IOVXXX(W(1,13),W(1,2),W(1,9),GG,AMP(41))
# Amplitude(s) for diagram number 42
CALL IOVXXX(W(1,14),W(1,2),W(1,12),GG,AMP(42))""".split('\n'))

        exporter = export_v4.ProcessExporterFortranME()

        numerator = [[27,    9,    9,    3,    3,    9],
                     [9,   27,    3,    9,    9,    3],
                     [9,    3,   27,    9,    9,    3],
                     [3,    9,    9,   27,    3,    9],
                     [3,    9,    9,    3,   27,    9],
                     [9,    3,    3,    9,    9,   27]]
        denom = [1]*6

        i = 0
        for data in exporter.get_color_data_lines(\
                         matrix_element):
            #misc.sprint(data)
            if 'DATA' not in data:
                continue
            _, data, _ = data.split('/') 
            number = [float(n.replace('d','e')) for n in data.split(',') ]
            for j,val in enumerate(number):
                self.assertAlmostEqual((1.*numerator[i][j])/denom[i], val)
            i+=1 



        out, nb = exporter.get_JAMP_lines(matrix_element)        
        self.assertEqual(nb,43)

        # Test JAMP (color amplitude) output
        self.assertEqual(out, [' TMP_JAMP(19) = AMP(30) + (1) * AMP(32) ! used 3 times', ' TMP_JAMP(18) = AMP(24) + (1) * AMP(41) ! used 3 times', ' TMP_JAMP(17) = AMP(21) + (1) * AMP(32) ! used 3 times', ' TMP_JAMP(16) = AMP(19) + (1) * AMP(20) ! used 3 times', ' TMP_JAMP(15) = AMP(18) + (1) * AMP(38) ! used 3 times', ' TMP_JAMP(14) = AMP(15) + (1) * AMP(18) ! used 3 times', ' TMP_JAMP(13) = AMP(14) + (1) * AMP(17) ! used 3 times', ' TMP_JAMP(12) = AMP(12) + (1) * AMP(25) ! used 3 times', ' TMP_JAMP(11) = AMP(11) + (1) * AMP(12) ! used 3 times', ' TMP_JAMP(10) = AMP(7) + (1) * AMP(8) ! used 3 times', ' TMP_JAMP(9) = AMP(2) + (1) * AMP(9) ! used 3 times', ' TMP_JAMP(8) = AMP(22) + (1) * AMP(31) ! used 3 times', ' TMP_JAMP(7) = AMP(12) + (1) * AMP(33) ! used 3 times', ' TMP_JAMP(6) = AMP(4) + (1) * AMP(5) ! used 3 times', ' TMP_JAMP(5) = AMP(1) + (1) * AMP(10) ! used 3 times', ' TMP_JAMP(4) = AMP(19) + (1) * AMP(33) ! used 3 times', ' TMP_JAMP(3) = AMP(17) + (1) * AMP(31) ! used 3 times', ' TMP_JAMP(2) = AMP(9) + (1) * AMP(10) ! used 3 times', ' TMP_JAMP(1) = AMP(4) + (1) * AMP(7) ! used 3 times', ' TMP_JAMP(37) = AMP(35) + (1) * AMP(36) ! used 2 times', ' TMP_JAMP(36) = TMP_JAMP(17) + (1d0/3d0) * TMP_JAMP(11) ! used 2 times', ' TMP_JAMP(35) = TMP_JAMP(18) + (1d0/3d0) * TMP_JAMP(14) ! used 2 times', ' TMP_JAMP(34) = AMP(27) + (1) * AMP(28) ! used 2 times', ' TMP_JAMP(33) = TMP_JAMP(14) + (1d0/3d0) * AMP(34) ! used 2 times', ' TMP_JAMP(32) = TMP_JAMP(18) + (1d0/3d0) * TMP_JAMP(17) ! used 2 times', ' TMP_JAMP(31) = AMP(39) + (1) * AMP(40) ! used 2 times', ' TMP_JAMP(30) = AMP(28) + (1) * AMP(36) ! used 2 times', ' TMP_JAMP(29) = AMP(22) + (1d0/3d0) * AMP(34) ! used 2 times', ' TMP_JAMP(28) = AMP(14) + (1d0/3d0) * AMP(20) ! used 2 times', ' TMP_JAMP(27) = TMP_JAMP(2) + (3) * TMP_JAMP(1) ! used 2 times', ' TMP_JAMP(26) = TMP_JAMP(4) + (3) * TMP_JAMP(3) ! used 2 times', ' TMP_JAMP(25) = AMP(29) + (1) * AMP(37) ! used 2 times', ' TMP_JAMP(24) = AMP(27) + (1) * AMP(35) ! used 2 times', ' TMP_JAMP(23) = AMP(5) + (1) * AMP(8) ! used 2 times', ' TMP_JAMP(22) = AMP(1) + (1) * AMP(2) ! used 2 times', ' TMP_JAMP(21) = TMP_JAMP(3) + (1d0/3d0) * TMP_JAMP(1) ! used 2 times', ' TMP_JAMP(20) = TMP_JAMP(4) + (1d0/3d0) * TMP_JAMP(2) ! used 2 times', ' TMP_JAMP(41) = TMP_JAMP(29) + (1) * TMP_JAMP(28) ! used 2 times', ' TMP_JAMP(40) = TMP_JAMP(31) + (3) * TMP_JAMP(30) ! used 2 times', ' TMP_JAMP(39) = TMP_JAMP(24) + (1d0/3d0) * TMP_JAMP(22) ! used 2 times', ' TMP_JAMP(38) = TMP_JAMP(25) + (1d0/3d0) * TMP_JAMP(23) ! used 2 times', ' TMP_JAMP(43) = TMP_JAMP(38) + (1) * TMP_JAMP(21) ! used 2 times', ' TMP_JAMP(42) = TMP_JAMP(39) + (1) * TMP_JAMP(20) ! used 2 times', ' JAMP(1) = (-1d0/4d0)*AMP(16)+(-1d0/4d0)*AMP(23)+(1d0/36d0)*TMP_JAMP(40)+(1d0/4d0)*TMP_JAMP(41)+(1d0/12d0)*TMP_JAMP(42)+(1d0/4d0)*TMP_JAMP(43)', ' JAMP(2) = (1d0/4d0)*AMP(13)+(1d0/4d0)*AMP(26)+(-1d0/36d0)*AMP(41)+(-1d0/36d0)*AMP(42)+(-1d0/4d0)*TMP_JAMP(12)+(-1d0/12d0)*TMP_JAMP(15)+(-1d0/12d0)*TMP_JAMP(19)+(-1d0/4d0)*TMP_JAMP(42)+(-1d0/12d0)*TMP_JAMP(43)', ' JAMP(3) = (1d0/4d0)*AMP(6)+(-1d0/4d0)*AMP(26)+(-1d0/36d0)*TMP_JAMP(11)+(-1d0/12d0)*TMP_JAMP(14)+(-1d0/36d0)*TMP_JAMP(26)+(-1d0/12d0)*TMP_JAMP(27)+(-1d0/4d0)*TMP_JAMP(32)+(-1d0/12d0)*TMP_JAMP(40)+(-1d0/12d0)*TMP_JAMP(41)', ' JAMP(4) = (1d0/4d0)*AMP(3)+(1d0/12d0)*AMP(11)+(1d0/4d0)*AMP(16)+(1d0/12d0)*AMP(25)+(1d0/36d0)*AMP(29)+(1d0/36d0)*AMP(30)+(1d0/4d0)*AMP(38)+(1d0/4d0)*AMP(40)+(1d0/12d0)*AMP(42)+(1d0/4d0)*TMP_JAMP(5)+(1d0/12d0)*TMP_JAMP(6)+(1d0/12d0)*TMP_JAMP(7)+(1d0/36d0)*TMP_JAMP(8)+(1d0/12d0)*TMP_JAMP(32)+(1d0/4d0)*TMP_JAMP(33)+(1d0/12d0)*TMP_JAMP(34)', ' JAMP(5) = (-1d0/4d0)*AMP(3)+(1d0/4d0)*AMP(23)+(1d0/12d0)*AMP(25)+(1d0/4d0)*AMP(30)+(1d0/36d0)*AMP(37)+(1d0/36d0)*AMP(38)+(1d0/4d0)*AMP(39)+(1d0/12d0)*AMP(42)+(1d0/4d0)*TMP_JAMP(9)+(1d0/12d0)*TMP_JAMP(10)+(1d0/36d0)*TMP_JAMP(13)+(1d0/12d0)*TMP_JAMP(16)+(1d0/12d0)*TMP_JAMP(35)+(1d0/4d0)*TMP_JAMP(36)+(1d0/12d0)*TMP_JAMP(37)', ' JAMP(6) = (-1d0/12d0)*AMP(1)+(-1d0/12d0)*AMP(2)+(-1d0/4d0)*AMP(5)+(-1d0/4d0)*AMP(6)+(-1d0/4d0)*AMP(8)+(-1d0/4d0)*AMP(11)+(-1d0/4d0)*AMP(13)+(-1d0/12d0)*AMP(14)+(-1d0/12d0)*AMP(15)+(-1d0/4d0)*AMP(20)+(-1d0/12d0)*AMP(21)+(-1d0/12d0)*AMP(22)+(-1d0/36d0)*AMP(24)+(-1d0/36d0)*AMP(25)+(-1d0/36d0)*AMP(27)+(-1d0/36d0)*AMP(28)+(-1d0/12d0)*AMP(29)+(-1d0/12d0)*AMP(30)+(-1d0/4d0)*AMP(34)+(-1d0/36d0)*AMP(35)+(-1d0/36d0)*AMP(36)+(-1d0/12d0)*AMP(37)+(-1d0/12d0)*AMP(38)+(-1d0/12d0)*AMP(39)+(-1d0/12d0)*AMP(40)+(-1d0/4d0)*AMP(42)'])

        # Test configs.inc file
        writer = writers.FortranWriter(self.give_pos('test'))
        mapconfigs, (s_and_t_channels, nqcd_list) = exporter.write_configs_file(writer,
                                                                 matrix_element)
        writer.close()

        #print open(self.give_pos('test')).read()

        self.assertFileContains('test',
"""C     Diagram 1
      DATA MAPCONFIG(1)/1/
      DATA TSTRATEGY(1)/2/
      DATA (IFOREST(I,-1,1),I=1,2)/4,3/
      DATA (SPROP(I,-1,1),I=1,1)/21/
      DATA TPRID(-1,1)/0/
      DATA (IFOREST(I,-2,1),I=1,2)/6,-1/
      DATA (SPROP(I,-2,1),I=1,1)/-2/
      DATA TPRID(-2,1)/0/
      DATA (IFOREST(I,-3,1),I=1,2)/5,-2/
      DATA (SPROP(I,-3,1),I=1,1)/21/
      DATA TPRID(-3,1)/0/
C     Diagram 2
      DATA MAPCONFIG(2)/2/
      DATA TSTRATEGY(2)/2/
      DATA (IFOREST(I,-1,2),I=1,2)/4,3/
      DATA (SPROP(I,-1,2),I=1,1)/21/
      DATA TPRID(-1,2)/0/
      DATA (IFOREST(I,-2,2),I=1,2)/5,-1/
      DATA (SPROP(I,-2,2),I=1,1)/2/
      DATA TPRID(-2,2)/0/
      DATA (IFOREST(I,-3,2),I=1,2)/6,-2/
      DATA (SPROP(I,-3,2),I=1,1)/21/
      DATA TPRID(-3,2)/0/
C     Diagram 3
      DATA MAPCONFIG(3)/3/
      DATA TSTRATEGY(3)/2/
      DATA (IFOREST(I,-1,3),I=1,2)/6,5/
      DATA (SPROP(I,-1,3),I=1,1)/21/
      DATA TPRID(-1,3)/0/
      DATA (IFOREST(I,-2,3),I=1,2)/4,3/
      DATA (SPROP(I,-2,3),I=1,1)/21/
      DATA TPRID(-2,3)/0/
      DATA (IFOREST(I,-3,3),I=1,2)/-1,-2/
      DATA (SPROP(I,-3,3),I=1,1)/21/
      DATA TPRID(-3,3)/0/
C     Diagram 4
      DATA MAPCONFIG(4)/4/
      DATA TSTRATEGY(4)/2/
      DATA (IFOREST(I,-1,4),I=1,2)/6,3/
      DATA (SPROP(I,-1,4),I=1,1)/21/
      DATA TPRID(-1,4)/0/
      DATA (IFOREST(I,-2,4),I=1,2)/5,-1/
      DATA (SPROP(I,-2,4),I=1,1)/2/
      DATA TPRID(-2,4)/0/
      DATA (IFOREST(I,-3,4),I=1,2)/4,-2/
      DATA (SPROP(I,-3,4),I=1,1)/21/
      DATA TPRID(-3,4)/0/
C     Diagram 5
      DATA MAPCONFIG(5)/5/
      DATA TSTRATEGY(5)/2/
      DATA (IFOREST(I,-1,5),I=1,2)/6,3/
      DATA (SPROP(I,-1,5),I=1,1)/21/
      DATA TPRID(-1,5)/0/
      DATA (IFOREST(I,-2,5),I=1,2)/4,-1/
      DATA (SPROP(I,-2,5),I=1,1)/-2/
      DATA TPRID(-2,5)/0/
      DATA (IFOREST(I,-3,5),I=1,2)/5,-2/
      DATA (SPROP(I,-3,5),I=1,1)/21/
      DATA TPRID(-3,5)/0/
C     Diagram 6
      DATA MAPCONFIG(6)/6/
      DATA TSTRATEGY(6)/2/
      DATA (IFOREST(I,-1,6),I=1,2)/6,3/
      DATA (SPROP(I,-1,6),I=1,1)/21/
      DATA TPRID(-1,6)/0/
      DATA (IFOREST(I,-2,6),I=1,2)/5,4/
      DATA (SPROP(I,-2,6),I=1,1)/21/
      DATA TPRID(-2,6)/0/
      DATA (IFOREST(I,-3,6),I=1,2)/-2,-1/
      DATA (SPROP(I,-3,6),I=1,1)/21/
      DATA TPRID(-3,6)/0/
C     Diagram 7
      DATA MAPCONFIG(7)/7/
      DATA TSTRATEGY(7)/2/
      DATA (IFOREST(I,-1,7),I=1,2)/5,4/
      DATA (SPROP(I,-1,7),I=1,1)/21/
      DATA TPRID(-1,7)/0/
      DATA (IFOREST(I,-2,7),I=1,2)/6,-1/
      DATA (SPROP(I,-2,7),I=1,1)/-2/
      DATA TPRID(-2,7)/0/
      DATA (IFOREST(I,-3,7),I=1,2)/-2,3/
      DATA (SPROP(I,-3,7),I=1,1)/21/
      DATA TPRID(-3,7)/0/
C     Diagram 8
      DATA MAPCONFIG(8)/8/
      DATA TSTRATEGY(8)/2/
      DATA (IFOREST(I,-1,8),I=1,2)/5,4/
      DATA (SPROP(I,-1,8),I=1,1)/21/
      DATA TPRID(-1,8)/0/
      DATA (IFOREST(I,-2,8),I=1,2)/-1,3/
      DATA (SPROP(I,-2,8),I=1,1)/2/
      DATA TPRID(-2,8)/0/
      DATA (IFOREST(I,-3,8),I=1,2)/6,-2/
      DATA (SPROP(I,-3,8),I=1,1)/21/
      DATA TPRID(-3,8)/0/
C     Diagram 9
      DATA MAPCONFIG(9)/9/
      DATA TSTRATEGY(9)/2/
      DATA (IFOREST(I,-1,9),I=1,2)/6,5/
      DATA (SPROP(I,-1,9),I=1,1)/21/
      DATA TPRID(-1,9)/0/
      DATA (IFOREST(I,-2,9),I=1,2)/-1,4/
      DATA (SPROP(I,-2,9),I=1,1)/-2/
      DATA TPRID(-2,9)/0/
      DATA (IFOREST(I,-3,9),I=1,2)/-2,3/
      DATA (SPROP(I,-3,9),I=1,1)/21/
      DATA TPRID(-3,9)/0/
C     Diagram 10
      DATA MAPCONFIG(10)/10/
      DATA TSTRATEGY(10)/2/
      DATA (IFOREST(I,-1,10),I=1,2)/6,5/
      DATA (SPROP(I,-1,10),I=1,1)/21/
      DATA TPRID(-1,10)/0/
      DATA (IFOREST(I,-2,10),I=1,2)/-1,3/
      DATA (SPROP(I,-2,10),I=1,1)/2/
      DATA TPRID(-2,10)/0/
      DATA (IFOREST(I,-3,10),I=1,2)/4,-2/
      DATA (SPROP(I,-3,10),I=1,1)/21/
      DATA TPRID(-3,10)/0/
C     Diagram 11
      DATA MAPCONFIG(11)/11/
      DATA TSTRATEGY(11)/2/
      DATA (IFOREST(I,-1,11),I=1,2)/1,3/
      DATA TPRID(-1,11)/21/
      DATA (SPROP(I,-1,11),I=1,1)/0/
      DATA (IFOREST(I,-2,11),I=1,2)/-1,5/
      DATA TPRID(-2,11)/2/
      DATA (SPROP(I,-2,11),I=1,1)/0/
      DATA (IFOREST(I,-3,11),I=1,2)/-2,6/
      DATA TPRID(-3,11)/21/
      DATA (SPROP(I,-3,11),I=1,1)/0/
      DATA (IFOREST(I,-4,11),I=1,2)/-3,4/
C     Diagram 12
      DATA MAPCONFIG(12)/12/
      DATA TSTRATEGY(12)/2/
      DATA (IFOREST(I,-1,12),I=1,2)/1,3/
      DATA TPRID(-1,12)/21/
      DATA (SPROP(I,-1,12),I=1,1)/0/
      DATA (IFOREST(I,-2,12),I=1,2)/-1,6/
      DATA TPRID(-2,12)/2/
      DATA (SPROP(I,-2,12),I=1,1)/0/
      DATA (IFOREST(I,-3,12),I=1,2)/-2,5/
      DATA TPRID(-3,12)/21/
      DATA (SPROP(I,-3,12),I=1,1)/0/
      DATA (IFOREST(I,-4,12),I=1,2)/-3,4/
C     Diagram 13
      DATA MAPCONFIG(13)/13/
      DATA TSTRATEGY(13)/2/
      DATA (IFOREST(I,-1,13),I=1,2)/6,5/
      DATA (SPROP(I,-1,13),I=1,1)/21/
      DATA TPRID(-1,13)/0/
      DATA (IFOREST(I,-2,13),I=1,2)/1,3/
      DATA TPRID(-2,13)/21/
      DATA (SPROP(I,-2,13),I=1,1)/0/
      DATA (IFOREST(I,-3,13),I=1,2)/-2,-1/
      DATA TPRID(-3,13)/21/
      DATA (SPROP(I,-3,13),I=1,1)/0/
      DATA (IFOREST(I,-4,13),I=1,2)/-3,4/
C     Diagram 14
      DATA MAPCONFIG(14)/14/
      DATA TSTRATEGY(14)/2/
      DATA (IFOREST(I,-1,14),I=1,2)/1,3/
      DATA TPRID(-1,14)/21/
      DATA (SPROP(I,-1,14),I=1,1)/0/
      DATA (IFOREST(I,-2,14),I=1,2)/-1,4/
      DATA TPRID(-2,14)/2/
      DATA (SPROP(I,-2,14),I=1,1)/0/
      DATA (IFOREST(I,-3,14),I=1,2)/-2,5/
      DATA TPRID(-3,14)/21/
      DATA (SPROP(I,-3,14),I=1,1)/0/
      DATA (IFOREST(I,-4,14),I=1,2)/-3,6/
C     Diagram 15
      DATA MAPCONFIG(15)/15/
      DATA TSTRATEGY(15)/2/
      DATA (IFOREST(I,-1,15),I=1,2)/1,3/
      DATA TPRID(-1,15)/21/
      DATA (SPROP(I,-1,15),I=1,1)/0/
      DATA (IFOREST(I,-2,15),I=1,2)/-1,5/
      DATA TPRID(-2,15)/2/
      DATA (SPROP(I,-2,15),I=1,1)/0/
      DATA (IFOREST(I,-3,15),I=1,2)/-2,4/
      DATA TPRID(-3,15)/21/
      DATA (SPROP(I,-3,15),I=1,1)/0/
      DATA (IFOREST(I,-4,15),I=1,2)/-3,6/
C     Diagram 16
      DATA MAPCONFIG(16)/16/
      DATA TSTRATEGY(16)/2/
      DATA (IFOREST(I,-1,16),I=1,2)/5,4/
      DATA (SPROP(I,-1,16),I=1,1)/21/
      DATA TPRID(-1,16)/0/
      DATA (IFOREST(I,-2,16),I=1,2)/1,3/
      DATA TPRID(-2,16)/21/
      DATA (SPROP(I,-2,16),I=1,1)/0/
      DATA (IFOREST(I,-3,16),I=1,2)/-2,-1/
      DATA TPRID(-3,16)/21/
      DATA (SPROP(I,-3,16),I=1,1)/0/
      DATA (IFOREST(I,-4,16),I=1,2)/-3,6/
C     Diagram 17
      DATA MAPCONFIG(17)/17/
      DATA TSTRATEGY(17)/2/
      DATA (IFOREST(I,-1,17),I=1,2)/5,4/
      DATA (SPROP(I,-1,17),I=1,1)/21/
      DATA TPRID(-1,17)/0/
      DATA (IFOREST(I,-2,17),I=1,2)/6,-1/
      DATA (SPROP(I,-2,17),I=1,1)/-2/
      DATA TPRID(-2,17)/0/
      DATA (IFOREST(I,-3,17),I=1,2)/1,3/
      DATA TPRID(-3,17)/21/
      DATA (SPROP(I,-3,17),I=1,1)/0/
      DATA (IFOREST(I,-4,17),I=1,2)/-3,-2/
C     Diagram 18
      DATA MAPCONFIG(18)/18/
      DATA TSTRATEGY(18)/2/
      DATA (IFOREST(I,-1,18),I=1,2)/5,4/
      DATA (SPROP(I,-1,18),I=1,1)/21/
      DATA TPRID(-1,18)/0/
      DATA (IFOREST(I,-2,18),I=1,2)/1,3/
      DATA TPRID(-2,18)/21/
      DATA (SPROP(I,-2,18),I=1,1)/0/
      DATA (IFOREST(I,-3,18),I=1,2)/-2,6/
      DATA TPRID(-3,18)/2/
      DATA (SPROP(I,-3,18),I=1,1)/0/
      DATA (IFOREST(I,-4,18),I=1,2)/-3,-1/
C     Diagram 19
      DATA MAPCONFIG(19)/19/
      DATA TSTRATEGY(19)/2/
      DATA (IFOREST(I,-1,19),I=1,2)/6,5/
      DATA (SPROP(I,-1,19),I=1,1)/21/
      DATA TPRID(-1,19)/0/
      DATA (IFOREST(I,-2,19),I=1,2)/-1,4/
      DATA (SPROP(I,-2,19),I=1,1)/-2/
      DATA TPRID(-2,19)/0/
      DATA (IFOREST(I,-3,19),I=1,2)/1,3/
      DATA TPRID(-3,19)/21/
      DATA (SPROP(I,-3,19),I=1,1)/0/
      DATA (IFOREST(I,-4,19),I=1,2)/-3,-2/
C     Diagram 20
      DATA MAPCONFIG(20)/20/
      DATA TSTRATEGY(20)/2/
      DATA (IFOREST(I,-1,20),I=1,2)/6,5/
      DATA (SPROP(I,-1,20),I=1,1)/21/
      DATA TPRID(-1,20)/0/
      DATA (IFOREST(I,-2,20),I=1,2)/1,3/
      DATA TPRID(-2,20)/21/
      DATA (SPROP(I,-2,20),I=1,1)/0/
      DATA (IFOREST(I,-3,20),I=1,2)/-2,4/
      DATA TPRID(-3,20)/2/
      DATA (SPROP(I,-3,20),I=1,1)/0/
      DATA (IFOREST(I,-4,20),I=1,2)/-3,-1/
C     Diagram 21
      DATA MAPCONFIG(21)/21/
      DATA TSTRATEGY(21)/2/
      DATA (IFOREST(I,-1,21),I=1,2)/1,5/
      DATA TPRID(-1,21)/21/
      DATA (SPROP(I,-1,21),I=1,1)/0/
      DATA (IFOREST(I,-2,21),I=1,2)/-1,3/
      DATA TPRID(-2,21)/2/
      DATA (SPROP(I,-2,21),I=1,1)/0/
      DATA (IFOREST(I,-3,21),I=1,2)/-2,6/
      DATA TPRID(-3,21)/21/
      DATA (SPROP(I,-3,21),I=1,1)/0/
      DATA (IFOREST(I,-4,21),I=1,2)/-3,4/
C     Diagram 22
      DATA MAPCONFIG(22)/22/
      DATA TSTRATEGY(22)/2/
      DATA (IFOREST(I,-1,22),I=1,2)/1,5/
      DATA TPRID(-1,22)/21/
      DATA (SPROP(I,-1,22),I=1,1)/0/
      DATA (IFOREST(I,-2,22),I=1,2)/-1,6/
      DATA TPRID(-2,22)/2/
      DATA (SPROP(I,-2,22),I=1,1)/0/
      DATA (IFOREST(I,-3,22),I=1,2)/-2,3/
      DATA TPRID(-3,22)/21/
      DATA (SPROP(I,-3,22),I=1,1)/0/
      DATA (IFOREST(I,-4,22),I=1,2)/-3,4/
C     Diagram 23
      DATA MAPCONFIG(23)/23/
      DATA TSTRATEGY(23)/2/
      DATA (IFOREST(I,-1,23),I=1,2)/6,3/
      DATA (SPROP(I,-1,23),I=1,1)/21/
      DATA TPRID(-1,23)/0/
      DATA (IFOREST(I,-2,23),I=1,2)/1,5/
      DATA TPRID(-2,23)/21/
      DATA (SPROP(I,-2,23),I=1,1)/0/
      DATA (IFOREST(I,-3,23),I=1,2)/-2,-1/
      DATA TPRID(-3,23)/21/
      DATA (SPROP(I,-3,23),I=1,1)/0/
      DATA (IFOREST(I,-4,23),I=1,2)/-3,4/
C     Diagram 24
      DATA MAPCONFIG(24)/24/
      DATA TSTRATEGY(24)/2/
      DATA (IFOREST(I,-1,24),I=1,2)/1,5/
      DATA TPRID(-1,24)/21/
      DATA (SPROP(I,-1,24),I=1,1)/0/
      DATA (IFOREST(I,-2,24),I=1,2)/-1,3/
      DATA TPRID(-2,24)/2/
      DATA (SPROP(I,-2,24),I=1,1)/0/
      DATA (IFOREST(I,-3,24),I=1,2)/-2,4/
      DATA TPRID(-3,24)/21/
      DATA (SPROP(I,-3,24),I=1,1)/0/
      DATA (IFOREST(I,-4,24),I=1,2)/-3,6/
C     Diagram 25
      DATA MAPCONFIG(25)/25/
      DATA TSTRATEGY(25)/2/
      DATA (IFOREST(I,-1,25),I=1,2)/1,5/
      DATA TPRID(-1,25)/21/
      DATA (SPROP(I,-1,25),I=1,1)/0/
      DATA (IFOREST(I,-2,25),I=1,2)/-1,4/
      DATA TPRID(-2,25)/2/
      DATA (SPROP(I,-2,25),I=1,1)/0/
      DATA (IFOREST(I,-3,25),I=1,2)/-2,3/
      DATA TPRID(-3,25)/21/
      DATA (SPROP(I,-3,25),I=1,1)/0/
      DATA (IFOREST(I,-4,25),I=1,2)/-3,6/
C     Diagram 26
      DATA MAPCONFIG(26)/26/
      DATA TSTRATEGY(26)/2/
      DATA (IFOREST(I,-1,26),I=1,2)/4,3/
      DATA (SPROP(I,-1,26),I=1,1)/21/
      DATA TPRID(-1,26)/0/
      DATA (IFOREST(I,-2,26),I=1,2)/1,5/
      DATA TPRID(-2,26)/21/
      DATA (SPROP(I,-2,26),I=1,1)/0/
      DATA (IFOREST(I,-3,26),I=1,2)/-2,-1/
      DATA TPRID(-3,26)/21/
      DATA (SPROP(I,-3,26),I=1,1)/0/
      DATA (IFOREST(I,-4,26),I=1,2)/-3,6/
C     Diagram 27
      DATA MAPCONFIG(27)/27/
      DATA TSTRATEGY(27)/2/
      DATA (IFOREST(I,-1,27),I=1,2)/4,3/
      DATA (SPROP(I,-1,27),I=1,1)/21/
      DATA TPRID(-1,27)/0/
      DATA (IFOREST(I,-2,27),I=1,2)/6,-1/
      DATA (SPROP(I,-2,27),I=1,1)/-2/
      DATA TPRID(-2,27)/0/
      DATA (IFOREST(I,-3,27),I=1,2)/1,5/
      DATA TPRID(-3,27)/21/
      DATA (SPROP(I,-3,27),I=1,1)/0/
      DATA (IFOREST(I,-4,27),I=1,2)/-3,-2/
C     Diagram 28
      DATA MAPCONFIG(28)/28/
      DATA TSTRATEGY(28)/2/
      DATA (IFOREST(I,-1,28),I=1,2)/4,3/
      DATA (SPROP(I,-1,28),I=1,1)/21/
      DATA TPRID(-1,28)/0/
      DATA (IFOREST(I,-2,28),I=1,2)/1,5/
      DATA TPRID(-2,28)/21/
      DATA (SPROP(I,-2,28),I=1,1)/0/
      DATA (IFOREST(I,-3,28),I=1,2)/-2,6/
      DATA TPRID(-3,28)/2/
      DATA (SPROP(I,-3,28),I=1,1)/0/
      DATA (IFOREST(I,-4,28),I=1,2)/-3,-1/
C     Diagram 29
      DATA MAPCONFIG(29)/29/
      DATA TSTRATEGY(29)/2/
      DATA (IFOREST(I,-1,29),I=1,2)/6,3/
      DATA (SPROP(I,-1,29),I=1,1)/21/
      DATA TPRID(-1,29)/0/
      DATA (IFOREST(I,-2,29),I=1,2)/4,-1/
      DATA (SPROP(I,-2,29),I=1,1)/-2/
      DATA TPRID(-2,29)/0/
      DATA (IFOREST(I,-3,29),I=1,2)/1,5/
      DATA TPRID(-3,29)/21/
      DATA (SPROP(I,-3,29),I=1,1)/0/
      DATA (IFOREST(I,-4,29),I=1,2)/-3,-2/
C     Diagram 30
      DATA MAPCONFIG(30)/30/
      DATA TSTRATEGY(30)/2/
      DATA (IFOREST(I,-1,30),I=1,2)/6,3/
      DATA (SPROP(I,-1,30),I=1,1)/21/
      DATA TPRID(-1,30)/0/
      DATA (IFOREST(I,-2,30),I=1,2)/1,5/
      DATA TPRID(-2,30)/21/
      DATA (SPROP(I,-2,30),I=1,1)/0/
      DATA (IFOREST(I,-3,30),I=1,2)/-2,4/
      DATA TPRID(-3,30)/2/
      DATA (SPROP(I,-3,30),I=1,1)/0/
      DATA (IFOREST(I,-4,30),I=1,2)/-3,-1/
C     Diagram 31
      DATA MAPCONFIG(31)/31/
      DATA TSTRATEGY(31)/2/
      DATA (IFOREST(I,-1,31),I=1,2)/6,3/
      DATA (SPROP(I,-1,31),I=1,1)/21/
      DATA TPRID(-1,31)/0/
      DATA (IFOREST(I,-2,31),I=1,2)/5,-1/
      DATA (SPROP(I,-2,31),I=1,1)/2/
      DATA TPRID(-2,31)/0/
      DATA (IFOREST(I,-3,31),I=1,2)/1,-2/
      DATA TPRID(-3,31)/21/
      DATA (SPROP(I,-3,31),I=1,1)/0/
      DATA (IFOREST(I,-4,31),I=1,2)/-3,4/
C     Diagram 32
      DATA MAPCONFIG(32)/32/
      DATA TSTRATEGY(32)/2/
      DATA (IFOREST(I,-1,32),I=1,2)/6,3/
      DATA (SPROP(I,-1,32),I=1,1)/21/
      DATA TPRID(-1,32)/0/
      DATA (IFOREST(I,-2,32),I=1,2)/1,-1/
      DATA TPRID(-2,32)/2/
      DATA (SPROP(I,-2,32),I=1,1)/0/
      DATA (IFOREST(I,-3,32),I=1,2)/-2,5/
      DATA TPRID(-3,32)/21/
      DATA (SPROP(I,-3,32),I=1,1)/0/
      DATA (IFOREST(I,-4,32),I=1,2)/-3,4/
C     Diagram 33
      DATA MAPCONFIG(33)/33/
      DATA TSTRATEGY(33)/2/
      DATA (IFOREST(I,-1,33),I=1,2)/6,5/
      DATA (SPROP(I,-1,33),I=1,1)/21/
      DATA TPRID(-1,33)/0/
      DATA (IFOREST(I,-2,33),I=1,2)/-1,3/
      DATA (SPROP(I,-2,33),I=1,1)/2/
      DATA TPRID(-2,33)/0/
      DATA (IFOREST(I,-3,33),I=1,2)/1,-2/
      DATA TPRID(-3,33)/21/
      DATA (SPROP(I,-3,33),I=1,1)/0/
      DATA (IFOREST(I,-4,33),I=1,2)/-3,4/
C     Diagram 34
      DATA MAPCONFIG(34)/34/
      DATA TSTRATEGY(34)/2/
      DATA (IFOREST(I,-1,34),I=1,2)/6,5/
      DATA (SPROP(I,-1,34),I=1,1)/21/
      DATA TPRID(-1,34)/0/
      DATA (IFOREST(I,-2,34),I=1,2)/1,-1/
      DATA TPRID(-2,34)/2/
      DATA (SPROP(I,-2,34),I=1,1)/0/
      DATA (IFOREST(I,-3,34),I=1,2)/-2,3/
      DATA TPRID(-3,34)/21/
      DATA (SPROP(I,-3,34),I=1,1)/0/
      DATA (IFOREST(I,-4,34),I=1,2)/-3,4/
C     Diagram 35
      DATA MAPCONFIG(35)/35/
      DATA TSTRATEGY(35)/2/
      DATA (IFOREST(I,-1,35),I=1,2)/4,3/
      DATA (SPROP(I,-1,35),I=1,1)/21/
      DATA TPRID(-1,35)/0/
      DATA (IFOREST(I,-2,35),I=1,2)/5,-1/
      DATA (SPROP(I,-2,35),I=1,1)/2/
      DATA TPRID(-2,35)/0/
      DATA (IFOREST(I,-3,35),I=1,2)/1,-2/
      DATA TPRID(-3,35)/21/
      DATA (SPROP(I,-3,35),I=1,1)/0/
      DATA (IFOREST(I,-4,35),I=1,2)/-3,6/
C     Diagram 36
      DATA MAPCONFIG(36)/36/
      DATA TSTRATEGY(36)/2/
      DATA (IFOREST(I,-1,36),I=1,2)/4,3/
      DATA (SPROP(I,-1,36),I=1,1)/21/
      DATA TPRID(-1,36)/0/
      DATA (IFOREST(I,-2,36),I=1,2)/1,-1/
      DATA TPRID(-2,36)/2/
      DATA (SPROP(I,-2,36),I=1,1)/0/
      DATA (IFOREST(I,-3,36),I=1,2)/-2,5/
      DATA TPRID(-3,36)/21/
      DATA (SPROP(I,-3,36),I=1,1)/0/
      DATA (IFOREST(I,-4,36),I=1,2)/-3,6/
C     Diagram 37
      DATA MAPCONFIG(37)/37/
      DATA TSTRATEGY(37)/2/
      DATA (IFOREST(I,-1,37),I=1,2)/5,4/
      DATA (SPROP(I,-1,37),I=1,1)/21/
      DATA TPRID(-1,37)/0/
      DATA (IFOREST(I,-2,37),I=1,2)/-1,3/
      DATA (SPROP(I,-2,37),I=1,1)/2/
      DATA TPRID(-2,37)/0/
      DATA (IFOREST(I,-3,37),I=1,2)/1,-2/
      DATA TPRID(-3,37)/21/
      DATA (SPROP(I,-3,37),I=1,1)/0/
      DATA (IFOREST(I,-4,37),I=1,2)/-3,6/
C     Diagram 38
      DATA MAPCONFIG(38)/38/
      DATA TSTRATEGY(38)/2/
      DATA (IFOREST(I,-1,38),I=1,2)/5,4/
      DATA (SPROP(I,-1,38),I=1,1)/21/
      DATA TPRID(-1,38)/0/
      DATA (IFOREST(I,-2,38),I=1,2)/1,-1/
      DATA TPRID(-2,38)/2/
      DATA (SPROP(I,-2,38),I=1,1)/0/
      DATA (IFOREST(I,-3,38),I=1,2)/-2,3/
      DATA TPRID(-3,38)/21/
      DATA (SPROP(I,-3,38),I=1,1)/0/
      DATA (IFOREST(I,-4,38),I=1,2)/-3,6/
C     Diagram 39
      DATA MAPCONFIG(39)/39/
      DATA TSTRATEGY(39)/2/
      DATA (IFOREST(I,-1,39),I=1,2)/4,3/
      DATA (SPROP(I,-1,39),I=1,1)/21/
      DATA TPRID(-1,39)/0/
      DATA (IFOREST(I,-2,39),I=1,2)/6,5/
      DATA (SPROP(I,-2,39),I=1,1)/21/
      DATA TPRID(-2,39)/0/
      DATA (IFOREST(I,-3,39),I=1,2)/1,-1/
      DATA TPRID(-3,39)/2/
      DATA (SPROP(I,-3,39),I=1,1)/0/
      DATA (IFOREST(I,-4,39),I=1,2)/-3,-2/
C     Diagram 40
      DATA MAPCONFIG(40)/40/
      DATA TSTRATEGY(40)/2/
      DATA (IFOREST(I,-1,40),I=1,2)/6,5/
      DATA (SPROP(I,-1,40),I=1,1)/21/
      DATA TPRID(-1,40)/0/
      DATA (IFOREST(I,-2,40),I=1,2)/4,3/
      DATA (SPROP(I,-2,40),I=1,1)/21/
      DATA TPRID(-2,40)/0/
      DATA (IFOREST(I,-3,40),I=1,2)/1,-1/
      DATA TPRID(-3,40)/2/
      DATA (SPROP(I,-3,40),I=1,1)/0/
      DATA (IFOREST(I,-4,40),I=1,2)/-3,-2/
C     Diagram 41
      DATA MAPCONFIG(41)/41/
      DATA TSTRATEGY(41)/2/
      DATA (IFOREST(I,-1,41),I=1,2)/6,3/
      DATA (SPROP(I,-1,41),I=1,1)/21/
      DATA TPRID(-1,41)/0/
      DATA (IFOREST(I,-2,41),I=1,2)/5,4/
      DATA (SPROP(I,-2,41),I=1,1)/21/
      DATA TPRID(-2,41)/0/
      DATA (IFOREST(I,-3,41),I=1,2)/1,-1/
      DATA TPRID(-3,41)/2/
      DATA (SPROP(I,-3,41),I=1,1)/0/
      DATA (IFOREST(I,-4,41),I=1,2)/-3,-2/
C     Diagram 42
      DATA MAPCONFIG(42)/42/
      DATA TSTRATEGY(42)/2/
      DATA (IFOREST(I,-1,42),I=1,2)/5,4/
      DATA (SPROP(I,-1,42),I=1,1)/21/
      DATA TPRID(-1,42)/0/
      DATA (IFOREST(I,-2,42),I=1,2)/6,3/
      DATA (SPROP(I,-2,42),I=1,1)/21/
      DATA TPRID(-2,42)/0/
      DATA (IFOREST(I,-3,42),I=1,2)/1,-1/
      DATA TPRID(-3,42)/2/
      DATA (SPROP(I,-3,42),I=1,1)/0/
      DATA (IFOREST(I,-4,42),I=1,2)/-3,-2/
C     Number of configs
      DATA MAPCONFIG(0)/42/
""")

        # Test dummy config_subproc_map.inc file
        writer = writers.FortranWriter(self.give_pos('test'))
        exporter.write_config_subproc_map_file(writer, s_and_t_channels)
        writer.close()

        self.assertFileContains('test',
"""      DATA CONFSUB(1,1)/1/
      DATA CONFSUB(1,2)/1/
      DATA CONFSUB(1,3)/1/
      DATA CONFSUB(1,4)/1/
      DATA CONFSUB(1,5)/1/
      DATA CONFSUB(1,6)/1/
      DATA CONFSUB(1,7)/1/
      DATA CONFSUB(1,8)/1/
      DATA CONFSUB(1,9)/1/
      DATA CONFSUB(1,10)/1/
      DATA CONFSUB(1,11)/1/
      DATA CONFSUB(1,12)/1/
      DATA CONFSUB(1,13)/1/
      DATA CONFSUB(1,14)/1/
      DATA CONFSUB(1,15)/1/
      DATA CONFSUB(1,16)/1/
      DATA CONFSUB(1,17)/1/
      DATA CONFSUB(1,18)/1/
      DATA CONFSUB(1,19)/1/
      DATA CONFSUB(1,20)/1/
      DATA CONFSUB(1,21)/1/
      DATA CONFSUB(1,22)/1/
      DATA CONFSUB(1,23)/1/
      DATA CONFSUB(1,24)/1/
      DATA CONFSUB(1,25)/1/
      DATA CONFSUB(1,26)/1/
      DATA CONFSUB(1,27)/1/
      DATA CONFSUB(1,28)/1/
      DATA CONFSUB(1,29)/1/
      DATA CONFSUB(1,30)/1/
      DATA CONFSUB(1,31)/1/
      DATA CONFSUB(1,32)/1/
      DATA CONFSUB(1,33)/1/
      DATA CONFSUB(1,34)/1/
      DATA CONFSUB(1,35)/1/
      DATA CONFSUB(1,36)/1/
      DATA CONFSUB(1,37)/1/
      DATA CONFSUB(1,38)/1/
      DATA CONFSUB(1,39)/1/
      DATA CONFSUB(1,40)/1/
      DATA CONFSUB(1,41)/1/
      DATA CONFSUB(1,42)/1/
""")

        #print open(self.give_pos('test')).read()

        # Test coloramps.inc output
        self.assertEqual("\n".join(\
                       exporter.get_icolamp_lines(mapconfigs,
                                                   matrix_element, 1)),
                         """DATA(icolamp(i,1,1),i=1,6)/.false.,.false.,.false.,.true.,.false.,.false./
DATA(icolamp(i,2,1),i=1,6)/.false.,.false.,.false.,.false.,.true.,.false./
DATA(icolamp(i,3,1),i=1,6)/.false.,.false.,.false.,.true.,.true.,.false./
DATA(icolamp(i,4,1),i=1,6)/.false.,.false.,.true.,.false.,.false.,.false./
DATA(icolamp(i,5,1),i=1,6)/.false.,.false.,.false.,.false.,.false.,.true./
DATA(icolamp(i,6,1),i=1,6)/.false.,.false.,.true.,.false.,.false.,.true./
DATA(icolamp(i,7,1),i=1,6)/.false.,.false.,.true.,.false.,.false.,.false./
DATA(icolamp(i,8,1),i=1,6)/.false.,.false.,.false.,.false.,.false.,.true./
DATA(icolamp(i,9,1),i=1,6)/.false.,.false.,.false.,.false.,.true.,.false./
DATA(icolamp(i,10,1),i=1,6)/.false.,.false.,.false.,.true.,.false.,.false./
DATA(icolamp(i,11,1),i=1,6)/.false.,.false.,.false.,.false.,.false.,.true./
DATA(icolamp(i,12,1),i=1,6)/.false.,.true.,.false.,.false.,.false.,.false./
DATA(icolamp(i,13,1),i=1,6)/.false.,.true.,.false.,.false.,.false.,.true./
DATA(icolamp(i,14,1),i=1,6)/.true.,.false.,.false.,.false.,.false.,.false./
DATA(icolamp(i,15,1),i=1,6)/.false.,.false.,.false.,.true.,.false.,.false./
DATA(icolamp(i,16,1),i=1,6)/.true.,.false.,.false.,.true.,.false.,.false./
DATA(icolamp(i,17,1),i=1,6)/.true.,.false.,.false.,.false.,.false.,.false./
DATA(icolamp(i,18,1),i=1,6)/.false.,.false.,.false.,.true.,.false.,.false./
DATA(icolamp(i,19,1),i=1,6)/.false.,.true.,.false.,.false.,.false.,.false./
DATA(icolamp(i,20,1),i=1,6)/.false.,.false.,.false.,.false.,.false.,.true./
DATA(icolamp(i,21,1),i=1,6)/.false.,.false.,.false.,.false.,.true.,.false./
DATA(icolamp(i,22,1),i=1,6)/.true.,.false.,.false.,.false.,.false.,.false./
DATA(icolamp(i,23,1),i=1,6)/.true.,.false.,.false.,.false.,.true.,.false./
DATA(icolamp(i,24,1),i=1,6)/.false.,.false.,.true.,.false.,.false.,.false./
DATA(icolamp(i,25,1),i=1,6)/.false.,.true.,.false.,.false.,.false.,.false./
DATA(icolamp(i,26,1),i=1,6)/.false.,.true.,.true.,.false.,.false.,.false./
DATA(icolamp(i,27,1),i=1,6)/.false.,.true.,.false.,.false.,.false.,.false./
DATA(icolamp(i,28,1),i=1,6)/.false.,.false.,.true.,.false.,.false.,.false./
DATA(icolamp(i,29,1),i=1,6)/.true.,.false.,.false.,.false.,.false.,.false./
DATA(icolamp(i,30,1),i=1,6)/.false.,.false.,.false.,.false.,.true.,.false./
DATA(icolamp(i,31,1),i=1,6)/.true.,.false.,.false.,.false.,.false.,.false./
DATA(icolamp(i,32,1),i=1,6)/.false.,.false.,.false.,.false.,.true.,.false./
DATA(icolamp(i,33,1),i=1,6)/.false.,.true.,.false.,.false.,.false.,.false./
DATA(icolamp(i,34,1),i=1,6)/.false.,.false.,.false.,.false.,.false.,.true./
DATA(icolamp(i,35,1),i=1,6)/.false.,.true.,.false.,.false.,.false.,.false./
DATA(icolamp(i,36,1),i=1,6)/.false.,.false.,.true.,.false.,.false.,.false./
DATA(icolamp(i,37,1),i=1,6)/.true.,.false.,.false.,.false.,.false.,.false./
DATA(icolamp(i,38,1),i=1,6)/.false.,.false.,.false.,.true.,.false.,.false./
DATA(icolamp(i,39,1),i=1,6)/.false.,.false.,.false.,.false.,.true.,.false./
DATA(icolamp(i,40,1),i=1,6)/.false.,.false.,.false.,.true.,.false.,.false./
DATA(icolamp(i,41,1),i=1,6)/.false.,.false.,.true.,.false.,.false.,.false./
DATA(icolamp(i,42,1),i=1,6)/.false.,.false.,.false.,.false.,.false.,.true./"""
)

        # Test get_color.f output
        writer = writers.FortranWriter(self.give_pos('test'))
        exporter.write_colors_file(writer, matrix_element)
        writer.close()
        #print open(self.give_pos('test')).read()

        self.assertFileContains('test',
        """      FUNCTION GET_COLOR(IPDG)
      IMPLICIT NONE
      INTEGER GET_COLOR, IPDG

      IF(IPDG.EQ.-2)THEN
        GET_COLOR=-3
        RETURN
      ELSE IF(IPDG.EQ.2)THEN
        GET_COLOR=3
        RETURN
      ELSE IF(IPDG.EQ.21)THEN
        GET_COLOR=8
        RETURN
      ELSE IF(IPDG.EQ.1)THEN
C       This is dummy particle used in multiparticle vertices
        GET_COLOR=2
        RETURN
      ELSE
        WRITE(*,*)'Error: No color given for pdg ',IPDG
        GET_COLOR=0
        RETURN
      ENDIF
      END

""")

        # Test leshouche.inc output
        writer = writers.FortranWriter(self.give_pos('leshouche'))
        exporter.write_leshouche_file(writer, matrix_element)
        writer.close()

        self.assertFileContains('leshouche',
                         """      DATA (IDUP(I,1,1),I=1,6)/2,-2,2,-2,2,-2/
      DATA (MOTHUP(1,I),I=1, 6)/  0,  0,  1,  1,  1,  1/
      DATA (MOTHUP(2,I),I=1, 6)/  0,  0,  2,  2,  2,  2/
      DATA (ICOLUP(1,I,1,1),I=1, 6)/501,  0,502,  0,503,  0/
      DATA (ICOLUP(2,I,1,1),I=1, 6)/  0,501,  0,502,  0,503/
      DATA (ICOLUP(1,I,2,1),I=1, 6)/501,  0,502,  0,503,  0/
      DATA (ICOLUP(2,I,2,1),I=1, 6)/  0,501,  0,503,  0,502/
      DATA (ICOLUP(1,I,3,1),I=1, 6)/502,  0,502,  0,503,  0/
      DATA (ICOLUP(2,I,3,1),I=1, 6)/  0,501,  0,501,  0,503/
      DATA (ICOLUP(1,I,4,1),I=1, 6)/503,  0,502,  0,503,  0/
      DATA (ICOLUP(2,I,4,1),I=1, 6)/  0,501,  0,501,  0,502/
      DATA (ICOLUP(1,I,5,1),I=1, 6)/502,  0,502,  0,503,  0/
      DATA (ICOLUP(2,I,5,1),I=1, 6)/  0,501,  0,503,  0,501/
      DATA (ICOLUP(1,I,6,1),I=1, 6)/503,  0,502,  0,503,  0/
      DATA (ICOLUP(2,I,6,1),I=1, 6)/  0,501,  0,502,  0,501/
""")

        # Test pdf output (for auto_dsig.f)
        self.assertEqual(exporter.get_pdf_lines(matrix_element, 2),
                         ('DOUBLE PRECISION u1\nDOUBLE PRECISION ux2', 
                          'DATA u1/1*1D0/\nDATA ux2/1*1D0/', 
                          """IF (ABS(LPP(1)) .GE. 1) THEN
LP=SIGN(1,LPP(1))
u1=PDG2PDF(ABS(LPP(1)),2*LP, 1,XBK(1),DSQRT(Q2FACT(1)))
ENDIF
IF (ABS(LPP(2)) .GE. 1) THEN
LP=SIGN(1,LPP(2))
ux2=PDG2PDF(ABS(LPP(2)),-2*LP, 2,XBK(2),DSQRT(Q2FACT(2)))
ENDIF
PD(0) = 0d0
IPROC = 0
IPROC=IPROC+1 ! u u~ > u u~ u u~
PD(IPROC)=u1*ux2
PD(0)=PD(0)+DABS(PD(IPROC))"""))

        # Test mg.sym
        writer = writers.FortranWriter(self.give_pos('test'))
        exporter.write_mg_sym_file(writer, matrix_element)
        writer.close()
        
        self.assertFileContains('test',
                         """      2
      2
      3
      5
      2
      4
      6
""")

    def test_generate_helas_diagrams_gg_gg(self):
        """Test calls for g g > g g"""

        # Set up local model

        mybasemodel = base_objects.Model()
        mypartlist = base_objects.ParticleList()
        myinterlist = base_objects.InteractionList()

        # A gluon
        mypartlist.append(base_objects.Particle({'name':'g',
                      'antiname':'g',
                      'spin':3,
                      'color':8,
                      'mass':'zero',
                      'width':'zero',
                      'texname':'g',
                      'antitexname':'g',
                      'line':'curly',
                      'charge':0.,
                      'pdg_code':21,
                      'propagating':True,
                      'is_part':True,
                      'self_antipart':True}))

        g = mypartlist[len(mypartlist) - 1]

        # Gluon self-couplings
        my_color_string = color.ColorString([color.f(0, 1, 2)])
        my_color_string.is_imaginary = True
        myinterlist.append(base_objects.Interaction({
                      'id': 2,
                      'particles': base_objects.ParticleList(\
                                            [g, \
                                             g, \
                                             g]),
                      'color': [my_color_string],
                      'lorentz':[''],
                      'couplings':{(0, 0):'GG'},
                      'orders':{'QCD':1}}))

        myinterlist.append(base_objects.Interaction({
                      'id': 3,
                      'particles': base_objects.ParticleList(\
                                            [g, \
                                             g, \
                                             g,
                                             g]),
                      'color': [color.ColorString([color.f(0, 1, -1),
                                                   color.f(2, 3, -1)]),
                                color.ColorString([color.f(2, 0, -1),
                                                   color.f(1, 3, -1)]),
                                color.ColorString([color.f(1, 2, -1),
                                                   color.f(0, 3, -1)])],
                      'lorentz':['gggg1', 'gggg2', 'gggg3'],
                      'couplings':{(0, 0):'GG', (1, 1):'GG', (2, 2):'GG'},
                      'orders':{'QCD':2}}))

        mybasemodel.set('particles', mypartlist)
        mybasemodel.set('interactions', myinterlist)

        myleglist = base_objects.LegList()

        myleglist.append(base_objects.Leg({'id':21,
                                         'state':False}))
        myleglist.append(base_objects.Leg({'id':21,
                                         'state':False}))
        myleglist.append(base_objects.Leg({'id':21,
                                         'state':True}))
        myleglist.append(base_objects.Leg({'id':21,
                                         'state':True}))

        myproc = base_objects.Process({'legs':myleglist,
                                       'model':mybasemodel})

        myamplitude = diagram_generation.Amplitude({'process': myproc})

        matrix_element = helas_objects.HelasMatrixElement(myamplitude)

        # Test Helas calls

        fortran_model = helas_call_writers.FortranHelasCallWriter(mybasemodel)

        self.assertEqual("\n".join(fortran_model.\
                                   get_matrix_element_calls(matrix_element)),
                         """CALL VXXXXX(P(0,1),zero,NHEL(1),-1*IC(1),W(1,1))
CALL VXXXXX(P(0,2),zero,NHEL(2),-1*IC(2),W(1,2))
CALL VXXXXX(P(0,3),zero,NHEL(3),+1*IC(3),W(1,3))
CALL VXXXXX(P(0,4),zero,NHEL(4),+1*IC(4),W(1,4))
# Amplitude(s) for diagram number 1
CALL GGGGXX(W(1,1),W(1,2),W(1,3),W(1,4),GG,AMP(1))
CALL GGGGXX(W(1,3),W(1,1),W(1,2),W(1,4),GG,AMP(2))
CALL GGGGXX(W(1,2),W(1,3),W(1,1),W(1,4),GG,AMP(3))
CALL JVVXXX(W(1,1),W(1,2),GG,zero,zero,W(1,5))
# Amplitude(s) for diagram number 2
CALL VVVXXX(W(1,3),W(1,4),W(1,5),GG,AMP(4))
CALL JVVXXX(W(1,1),W(1,3),GG,zero,zero,W(1,5))
# Amplitude(s) for diagram number 3
CALL VVVXXX(W(1,2),W(1,4),W(1,5),GG,AMP(5))
CALL JVVXXX(W(1,1),W(1,4),GG,zero,zero,W(1,5))
# Amplitude(s) for diagram number 4
CALL VVVXXX(W(1,2),W(1,3),W(1,5),GG,AMP(6))""")

        exporter = export_v4.ProcessExporterFortranME()

        numerator = [[19,   -2,   -2,   -2,   -2,    4],
                     [-2,   19,   -2,    4,   -2,   -2],
                     [-2,   -2,   19,   -2,    4,   -2],
                     [-2,    4,   -2,   19,   -2,   -2],
                     [-2,   -2,    4,   -2,   19,   -2],
                     [4,   -2,   -2,   -2,   -2,   19]]
        denom = [6,6,6,6,6,6]

        i = 0
        for data in exporter.get_color_data_lines(\
                         matrix_element):
            #misc.sprint(data)
            if 'DATA' not in data:
                continue
            _, data, _ = data.split('/') 
            number = [float(n.replace('d','e')) for n in data.split(',') ]
            for j,val in enumerate(number):
                self.assertAlmostEqual((1.*numerator[i][j])/denom[i], val)
            i+=1 

        # Test JAMP (color amplitude) output
<<<<<<< HEAD
        self.assertEqual("\n".join(exporter.get_JAMP_lines(matrix_element)),
                         """JAMP(1)=+2D0*(-AMP(1)+AMP(3)+AMP(4)-AMP(6))
JAMP(2)=+2D0*(+AMP(1)-AMP(2)-AMP(4)-AMP(5))
JAMP(3)=+2D0*(+AMP(2)-AMP(3)+AMP(5)+AMP(6))
JAMP(4)=+2D0*(+AMP(1)-AMP(2)-AMP(4)-AMP(5))
JAMP(5)=+2D0*(+AMP(2)-AMP(3)+AMP(5)+AMP(6))
JAMP(6)=+2D0*(-AMP(1)+AMP(3)+AMP(4)-AMP(6))""")
=======
        out, nb = exporter.get_JAMP_lines(matrix_element)
        self.assertEqual(nb, 5)
        self.assertEqual(out,
        [' TMP_JAMP(1) = AMP(2) + (1) * AMP(5) ! used 4 times',
         ' TMP_JAMP(3) = AMP(3) + (-1) * AMP(6) ! used 3 times',
         ' TMP_JAMP(2) = AMP(1) + (-1) * AMP(4) ! used 3 times',
         ' TMP_JAMP(5) = TMP_JAMP(3) + (-1) * TMP_JAMP(1) ! used 2 times', 
         ' TMP_JAMP(4) = TMP_JAMP(2) + (-1) * TMP_JAMP(1) ! used 2 times',
         ' JAMP(1) = (-2)*TMP_JAMP(2)+(2)*TMP_JAMP(3)',
         ' JAMP(2) = (2)*TMP_JAMP(4)',
         ' JAMP(3) = (-2)*TMP_JAMP(5)',
         ' JAMP(4) = (2)*TMP_JAMP(4)',
         ' JAMP(5) = (-2)*TMP_JAMP(5)',
         ' JAMP(6) = (-2)*AMP(1)+(2)*AMP(3)+(2)*AMP(4)+(-2)*AMP(6)'])
        
>>>>>>> 53774479

        # Test amp2 lines        
        amp2_lines = \
                 exporter.get_amp2_lines(matrix_element)
        self.assertEqual(amp2_lines,
                         ['AMP2(2)=AMP2(2)+AMP(4)*dconjg(AMP(4))',
                          'AMP2(3)=AMP2(3)+AMP(5)*dconjg(AMP(5))',
                          'AMP2(4)=AMP2(4)+AMP(6)*dconjg(AMP(6))'])
        
        # Test configs.inc file
        writer = writers.FortranWriter(self.give_pos('test'))
        nconfig, (s_and_t_channels, nqcd_list) = \
                 exporter.write_configs_file(writer, matrix_element)
        writer.close()
        #print open(self.give_pos('test')).read()
        self.assertFileContains('test',
"""C     Diagram 2
      DATA MAPCONFIG(1)/2/
      DATA TSTRATEGY(1)/2/
      DATA (IFOREST(I,-1,1),I=1,2)/4,3/
      DATA (SPROP(I,-1,1),I=1,1)/21/
      DATA TPRID(-1,1)/0/
C     Diagram 3
      DATA MAPCONFIG(2)/3/
      DATA TSTRATEGY(2)/2/
      DATA (IFOREST(I,-1,2),I=1,2)/1,3/
      DATA TPRID(-1,2)/21/
      DATA (SPROP(I,-1,2),I=1,1)/0/
      DATA (IFOREST(I,-2,2),I=1,2)/-1,4/
C     Diagram 4
      DATA MAPCONFIG(3)/4/
      DATA TSTRATEGY(3)/2/
      DATA (IFOREST(I,-1,3),I=1,2)/1,4/
      DATA TPRID(-1,3)/21/
      DATA (SPROP(I,-1,3),I=1,1)/0/
      DATA (IFOREST(I,-2,3),I=1,2)/-1,3/
C     Number of configs
      DATA MAPCONFIG(0)/3/
""")

        # Test dummy config_subproc_map.inc file
        writer = writers.FortranWriter(self.give_pos('test'))
        exporter.write_config_subproc_map_file(writer,
                                               s_and_t_channels)
        writer.close()
        #print open(self.give_pos('test')).read()
        self.assertFileContains('test',
"""      DATA CONFSUB(1,1)/1/
      DATA CONFSUB(1,2)/1/
      DATA CONFSUB(1,3)/1/
""")

    def test_generate_helas_diagrams_uu_susu(self):
        """Testing the helas diagram generation u u > su su with t-channel n1
        """

        myleglist = base_objects.LegList()

        myleglist.append(base_objects.Leg({'id':2,
                                         'state':False}))
        myleglist.append(base_objects.Leg({'id':2,
                                         'state':False}))
        myleglist.append(base_objects.Leg({'id':1000002,
                                         'state':True}))
        myleglist.append(base_objects.Leg({'id':1000002,
                                         'state':True}))

        myproc = base_objects.Process({'legs':myleglist,
                                       'model':self.mybasemodel})

        myamplitude = diagram_generation.Amplitude({'process': myproc})

        matrix_element = helas_objects.HelasMatrixElement(myamplitude, 1)

        # I have checked that the resulting Helas calls
        # below give identical result as MG4, apart from the sign! (AMP 1,2)
        self.assertEqual("\n".join(helas_call_writers.FortranHelasCallWriter(self.mybasemodel).\
                                   get_matrix_element_calls(matrix_element)),
                         """CALL OXXXXX(P(0,1),mu,NHEL(1),-1*IC(1),W(1,1))
CALL IXXXXX(P(0,2),mu,NHEL(2),+1*IC(2),W(1,2))
CALL SXXXXX(P(0,3),+1*IC(3),W(1,3))
CALL SXXXXX(P(0,4),+1*IC(4),W(1,4))
CALL FSOCXX(W(1,1),W(1,3),MGVX575,Mneu1,Wneu1,W(1,5))
# Amplitude(s) for diagram number 1
CALL IOSXXX(W(1,2),W(1,5),W(1,4),MGVX575,AMP(1))
CALL FSOCXX(W(1,1),W(1,4),MGVX575,Mneu1,Wneu1,W(1,5))
# Amplitude(s) for diagram number 2
CALL IOSXXX(W(1,2),W(1,5),W(1,3),MGVX575,AMP(2))""")

    def test_generate_helas_diagrams_zz_n1n1(self):
        """Testing the helas diagram generation z z > n1 n1 with t-channel n1
        """

        myleglist = base_objects.LegList()

        myleglist.append(base_objects.Leg({'id':23,
                                         'state':False}))
        myleglist.append(base_objects.Leg({'id':23,
                                         'state':False}))
        myleglist.append(base_objects.Leg({'id':1000022,
                                         'state':True}))
        myleglist.append(base_objects.Leg({'id':1000022,
                                         'state':True}))

        myproc = base_objects.Process({'legs':myleglist,
                                       'model':self.mybasemodel})

        myamplitude = diagram_generation.Amplitude({'process': myproc})

        matrix_element = helas_objects.HelasMatrixElement(myamplitude, 1)

        # I have checked that the resulting Helas calls
        # below give identical result as MG4
        self.assertEqual("\n".join(helas_call_writers.FortranHelasCallWriter(self.mybasemodel).\
                                   get_matrix_element_calls(matrix_element)),
                         """CALL VXXXXX(P(0,1),zmas,NHEL(1),-1*IC(1),W(1,1))
CALL VXXXXX(P(0,2),zmas,NHEL(2),-1*IC(2),W(1,2))
CALL OXXXXX(P(0,3),Mneu1,NHEL(3),+1*IC(3),W(1,3))
CALL IXXXXX(P(0,4),Mneu1,NHEL(4),-1*IC(4),W(1,4))
CALL FVOXXX(W(1,3),W(1,1),GZN11,Mneu1,Wneu1,W(1,5))
# Amplitude(s) for diagram number 1
CALL IOVXXX(W(1,4),W(1,5),W(1,2),GZN11,AMP(1))
CALL FVIXXX(W(1,4),W(1,1),GZN11,Mneu1,Wneu1,W(1,5))
# Amplitude(s) for diagram number 2
CALL IOVXXX(W(1,5),W(1,3),W(1,2),GZN11,AMP(2))""")

        exporter = export_v4.ProcessExporterFortranME()

        self.assertEqual(exporter.get_JAMP_lines(matrix_element)[0][0],
                         " JAMP(1) = (-1)*AMP(1)+(-1)*AMP(2)")

    def test_generate_helas_diagrams_gb_t1go_tttxn1x1m(self):
        """Testing the helas diagram generation g b > t1 go > t t t~ n1 x1-
        This diagrams get for mssm_v4 an inconsistency in the matrix.f in version
        lower than 1.5.7. This specific point is automatically check by the
        optimization routine.
        """

        mypartlist = base_objects.ParticleList()
        myinterlist = base_objects.InteractionList()
        
        mypartlist.append(base_objects.Particle({
                    'name': 'g',
                    'antiname': 'g',
                    'spin': 3,
                    'color': 8,
                    'charge': 0.00,
                    'mass': 'ZERO',
                    'width': 'ZERO',
                    'pdg_code': 21,
                    'texname': '_',
                    'antitexname': '_',
                    'line': 'curly',
                    'propagating': True,
                    'is_part': True,
                    'self_antipart': True
                    }))
        p_g = mypartlist[-1]
                        
        mypartlist.append(base_objects.Particle({
                    'name': 'b',
                    'antiname': 'b~',
                    'spin': 2,
                    'color': 3,
                    'charge': 0.00,
                    'mass': 'BMASS',
                    'width': 'ZERO',
                    'pdg_code': 5,
                    'texname': 'b',
                    'antitexname': 'b',
                    'line': 'straight',
                    'propagating': True,
                    'is_part': True,
                    'self_antipart': False
                }))
        p_b = mypartlist[-1]
        p_bx = copy.copy(p_b)
        p_bx.set('is_part', False)
        
        mypartlist.append(base_objects.Particle({
                    'name': 't1',
                    'antiname': 't1~',
                    'spin': 1,
                    'color': 3,
                    'charge': 0.00,
                    'mass': 'MT1',
                    'width': 'WT1',
                    'pdg_code': 1000006,
                    'texname': 't1',
                    'antitexname': 't1',
                    'line': 'dashed',
                    'propagating': True,
                    'is_part': True,
                    'self_antipart': False
                }))
        p_t1 = mypartlist[-1]
        p_t1x = copy.copy(p_t1)
        p_t1x.set('is_part', False)
         
        mypartlist.append(base_objects.Particle({
                    'name': 'go',
                    'antiname': 'go',
                    'spin': 2,
                    'color': 8,
                    'charge': 0.00,
                    'mass': 'MGO',
                    'width': 'WGO',
                    'pdg_code': 1000021,
                    'texname': 'go',
                    'antitexname': 'go',
                    'line': 'straight',
                    'propagating': True,
                    'is_part': True,
                    'self_antipart': True
                }))
        p_go = mypartlist[-1]
                 
        mypartlist.append(base_objects.Particle({
                    'name': 't',
                    'antiname': 't~',
                    'spin': 2,
                    'color': 3,
                    'charge': 0.00,
                    'mass': 'TMASS',
                    'width': 'TWIDTH',
                    'pdg_code': 6,
                    'texname': 't',
                    'antitexname': 't',
                    'line': 'straight',
                    'propagating': True,
                    'is_part': True,
                    'self_antipart': False
                }))
        p_t = mypartlist[-1]
        p_tx = copy.copy(p_t)
        p_tx.set('is_part', False) 
        
        mypartlist.append(base_objects.Particle({
                    'name': 'n1',
                    'antiname': 'n1',
                    'spin': 2,
                    'color': 1,
                    'charge': 0.00,
                    'mass': 'MN1',
                    'width': 'WN1',
                    'pdg_code': 1000022,
                    'texname': 'N1',
                    'antitexname': 'N1',
                    'line': 'straight',
                    'propagating': True,
                    'is_part': True,
                    'self_antipart': True
                })) 
        p_n1 = mypartlist[-1]

        mypartlist.append(base_objects.Particle({
                    'name': 'x1-',
                    'antiname': 'x1+',
                    'spin': 2,
                    'color': 1,
                    'charge': 0.00,
                    'mass': 'MX1',
                    'width': 'WX1',
                    'pdg_code': -1000024,
                    'texname': 'X1',
                    'antitexname': 'X1',
                    'line': 'straight',
                    'propagating': True,
                    'is_part': True,
                    'self_antipart': False
                }))
        p_x1m = mypartlist[-1]
        p_x1p = copy.copy(p_x1m)
        p_x1p.set('is_part', False) 
        
        mypartlist.append(base_objects.Particle({
                    'name': 'b1',
                    'antiname': 'b1~',
                    'spin': 1,
                    'color': 3,
                    'charge': 0.00,
                    'mass': 'MB1',
                    'width': 'WB1',
                    'pdg_code': 1000005,
                    'texname': 'b1',
                    'antitexname': 'b1',
                    'line': 'dashed',
                    'propagating': True,
                    'is_part': True,
                    'self_antipart': False
                }))
        p_b1 = mypartlist[-1]
        p_b1x = copy.copy(p_b1)
        p_b1x.set('is_part', False)


        myinterlist.append(base_objects.Interaction({
                    'id': 5,
                    'particles': base_objects.ParticleList([p_bx, p_b, p_g]),
                    'color': [],
                    'lorentz': [''],
                    'couplings': {(0, 0): 'GG'},
                    'orders': {'QCD': 1}}))
        
        myinterlist.append(base_objects.Interaction({'id': 362,
                    'particles': base_objects.ParticleList([p_bx, p_x1m, p_t1]),
                    'color': [],
                    'lorentz': [''],
                    'couplings': {(0, 0): 'GT1X1M'},
                    'orders': {'QED': 1}}))
        
        myinterlist.append(base_objects.Interaction({
                    'id': 363,
                    'particles': base_objects.ParticleList([p_x1p, p_b, p_t1x]),
                    'color': [],
                    'lorentz': [''],
                    'couplings': {(0, 0): 'GT1X1P'},
                    'orders': {'QED': 1}}))
        
        myinterlist.append(base_objects.Interaction({
                    'id': 109,
                    'particles': base_objects.ParticleList([p_go, p_t, p_t1x]),
                    'color': [],
                    'lorentz': [''],
                    'couplings': {(0, 0): 'GT1GOP'},
                    'orders': {'QCD': 1}}))
        
        myinterlist.append(base_objects.Interaction({
                    'id': 108,
                    'particles': base_objects.ParticleList([p_tx, p_go, p_t1]),
                    'color': [],
                    'lorentz': [''],
                    'couplings': {(0, 0): 'GT1GOM'},
                    'orders': {'QCD': 1}}))
        
        myinterlist.append(base_objects.Interaction({
                    'id': 250,
                    'particles': base_objects.ParticleList([p_tx, p_b1, p_t1]),
                    'color': [],
                    'lorentz': [''],
                    'couplings': {(0, 0): 'GT1N1M'},
                    'orders': {'QED': 1}}))
        
        myinterlist.append(base_objects.Interaction({
                    'id': 251,
                    'particles': base_objects.ParticleList([p_n1, p_t, p_t1x]),
                    'color': [],
                    'lorentz': [''],
                    'couplings': {(0, 0): 'GT1N1P'},
                    'orders': {'QED': 1}}))
        myinterlist.append(base_objects.Interaction({
                    'id': 105,
                    'particles': base_objects.ParticleList([p_go, p_b, p_b1x]),
                    'color': [],
                    'lorentz': [''],
                    'couplings': {(0, 0): 'GB1GOP'},
                    'orders': {'QCD': 1}}))
        myinterlist.append(base_objects.Interaction({
                    'id': 104,
                    'particles': base_objects.ParticleList([p_bx, p_go, p_b1]),
                    'color': [],
                    'lorentz': [''],
                    'couplings': {(0, 0): 'GB1GOM'},
                    'orders': {'QCD': 1}}))
        myinterlist.append(base_objects.Interaction({
                    'id': 354,
                    'particles': base_objects.ParticleList([p_tx, p_x1p, p_b1]),
                    'color': [],
                    'lorentz': [''],
                    'couplings': {(0, 0): 'GB1X1M'},
                    'orders': {'QED': 1}}))
        myinterlist.append(base_objects.Interaction({
                    'id': 355,
                    'particles': base_objects.ParticleList([p_x1m, p_t, p_b1x]),
                    'color': [],
                    'lorentz': [''],
                    'couplings': {(0, 0): 'GB1X1P'},
                    'orders': {'QED': 1}}))
        
        mybasemodel = base_objects.Model()
        mybasemodel.set('particles', mypartlist)
        mybasemodel.set('interactions', myinterlist)

        myleglist = base_objects.LegList()

        myleglist.append(base_objects.Leg({'id':21,
                                         'state':False}))
        myleglist.append(base_objects.Leg({'id':5,
                                         'state':False}))
        myleglist.append(base_objects.Leg({'id':6,
                                         'state':True}))
        myleglist.append(base_objects.Leg({'id':6,
                                         'state':True}))
        myleglist.append(base_objects.Leg({'id':-6,
                                         'state':True}))
        myleglist.append(base_objects.Leg({'id':1000022,
                                         'state':True}))
        myleglist.append(base_objects.Leg({'id':-1000024,
                                         'state':True}))
        
        myproc = base_objects.Process({'legs':myleglist,
                                       'model':mybasemodel})

        myamplitude = diagram_generation.Amplitude({'process': myproc})

        matrix_element = helas_objects.HelasMatrixElement(myamplitude, 1)

        self.assertEqual(helas_call_writers.FortranHelasCallWriter(mybasemodel).\
                                   get_matrix_element_calls(matrix_element),
                                   """CALL VXXXXX(P(0,1),ZERO,NHEL(1),-1*IC(1),W(1,1))
CALL IXXXXX(P(0,2),BMASS,NHEL(2),+1*IC(2),W(1,2))
CALL OXXXXX(P(0,3),TMASS,NHEL(3),+1*IC(3),W(1,3))
CALL OXXXXX(P(0,4),TMASS,NHEL(4),+1*IC(4),W(1,4))
CALL IXXXXX(P(0,5),TMASS,NHEL(5),-1*IC(5),W(1,5))
CALL IXXXXX(P(0,6),MN1,NHEL(6),-1*IC(6),W(1,6))
CALL OXXXXX(P(0,7),MX1,NHEL(7),+1*IC(7),W(1,7))
CALL FVIXXX(W(1,2),W(1,1),GG,BMASS,ZERO,W(1,8))
CALL HIOXXX(W(1,6),W(1,3),GT1N1P,MT1,WT1,W(1,2))
CALL HIOXXX(W(1,8),W(1,7),GT1X1M,MT1,WT1,W(1,9))
CALL FSIXXX(W(1,5),W(1,2),GT1GOM,MGO,WGO,W(1,7))
# Amplitude(s) for diagram number 1
CALL IOSXXX(W(1,7),W(1,4),W(1,9),GT1GOP,AMP(1))
CALL OXXXXX(P(0,5),TMASS,NHEL(5),+1*IC(5),W(1,7))
CALL IXXXXX(P(0,7),MX1,NHEL(7),-1*IC(7),W(1,10))
CALL HIOCXX(W(1,10),W(1,4),GB1X1P,MB1,WB1,W(1,11))
CALL FSIXXX(W(1,8),W(1,2),GT1X1M,MX1,WX1,W(1,12))
# Amplitude(s) for diagram number 2
CALL IOSCXX(W(1,12),W(1,7),W(1,11),GB1X1M,AMP(2))
CALL OXXXXX(P(0,2),BMASS,NHEL(2),-1*IC(2),W(1,12))
CALL FVOCXX(W(1,12),W(1,1),GG,BMASS,ZERO,W(1,13))
CALL FSOCXX(W(1,13),W(1,11),GB1GOM,MGO,WGO,W(1,12))
# Amplitude(s) for diagram number 3
CALL IOSXXX(W(1,5),W(1,12),W(1,2),GT1GOM,AMP(3))
CALL HIOCXX(W(1,10),W(1,3),GB1X1P,MB1,WB1,W(1,12))
CALL HIOXXX(W(1,6),W(1,4),GT1N1P,MT1,WT1,W(1,10))
CALL FSOCXX(W(1,13),W(1,12),GB1GOM,MGO,WGO,W(1,6))
# Amplitude(s) for diagram number 4
CALL IOSXXX(W(1,5),W(1,6),W(1,10),GT1GOM,AMP(4))
CALL FSIXXX(W(1,8),W(1,10),GT1X1M,MX1,WX1,W(1,6))
# Amplitude(s) for diagram number 5
CALL IOSCXX(W(1,6),W(1,7),W(1,12),GB1X1M,AMP(5))
CALL FSIXXX(W(1,5),W(1,10),GT1GOM,MGO,WGO,W(1,6))
# Amplitude(s) for diagram number 6
CALL IOSXXX(W(1,6),W(1,3),W(1,9),GT1GOP,AMP(6))""".split('\n'))
        
    
    def test_generate_helas_diagrams_epem_elpelmepem(self):
        """Testing the helas diagram generation e+ e- > sl2+ sl2- e+ e-
        """

        # Set up model

        mypartlist = base_objects.ParticleList()
        myinterlist = base_objects.InteractionList()

        # A electron and positron
        mypartlist.append(base_objects.Particle({'name':'e-',
                      'antiname':'e+',
                      'spin':2,
                      'color':1,
                      'mass':'me',
                      'width':'zero',
                      'texname':'e^-',
                      'antitexname':'e^+',
                      'line':'straight',
                      'charge':-1.,
                      'pdg_code':11,
                      'propagating':True,
                      'is_part':True,
                      'self_antipart':False}))
        eminus = mypartlist[len(mypartlist) - 1]
        eplus = copy.copy(eminus)
        eplus.set('is_part', False)

        # A E slepton and its antiparticle
        mypartlist.append(base_objects.Particle({'name':'sl2-',
                      'antiname':'sl2+',
                      'spin':1,
                      'color':1,
                      'mass':'Msl2',
                      'width':'Wsl2',
                      'texname':'\tilde e^-',
                      'antitexname':'\tilde e^+',
                      'line':'dashed',
                      'charge':1.,
                      'pdg_code':1000011,
                      'propagating':True,
                      'is_part':True,
                      'self_antipart':False}))
        seminus = mypartlist[len(mypartlist) - 1]
        seplus = copy.copy(seminus)
        seplus.set('is_part', False)

        # A neutralino
        mypartlist.append(base_objects.Particle({'name':'n1',
                      'antiname':'n1',
                      'spin':2,
                      'color':1,
                      'mass':'Mneu1',
                      'width':'Wneu1',
                      'texname':'\chi_0^1',
                      'antitexname':'\chi_0^1',
                      'line':'straight',
                      'charge':0.,
                      'pdg_code':1000022,
                      'propagating':True,
                      'is_part':True,
                      'self_antipart':True}))
        n1 = mypartlist[len(mypartlist) - 1]

        # Coupling of n1 to e and se
        myinterlist.append(base_objects.Interaction({
                      'id': 103,
                      'particles': base_objects.ParticleList(\
                                            [n1, \
                                             eminus, \
                                             seplus]),
                      'color': [],
                      'lorentz':[''],
                      'couplings':{(0, 0):'MGVX350'},
                      'orders':{'QED':1}}))

        myinterlist.append(base_objects.Interaction({
                      'id': 104,
                      'particles': base_objects.ParticleList(\
                                            [eplus, \
                                             n1, \
                                             seminus]),
                      'color': [],
                      'lorentz':[''],
                      'couplings':{(0, 0):'MGVX494'},
                      'orders':{'QED':1}}))

        mybasemodel = base_objects.Model()
        mybasemodel.set('particles', mypartlist)
        mybasemodel.set('interactions', myinterlist)

        myleglist = base_objects.LegList()

        myleglist.append(base_objects.Leg({'id':-11,
                                         'state':False}))
        myleglist.append(base_objects.Leg({'id':11,
                                         'state':False}))
        myleglist.append(base_objects.Leg({'id':-1000011,
                                         'state':True}))
        myleglist.append(base_objects.Leg({'id':1000011,
                                         'state':True}))
        myleglist.append(base_objects.Leg({'id':-11,
                                         'state':True}))
        myleglist.append(base_objects.Leg({'id':11,
                                         'state':True}))

        myproc = base_objects.Process({'legs':myleglist,
                                       'model':mybasemodel})

        myamplitude = diagram_generation.Amplitude({'process': myproc})

        matrix_element = helas_objects.HelasMatrixElement(myamplitude, 1)

        #print myamplitude.get('process').nice_string()
        #print "\n".join(helas_call_writers.FortranHelasCallWriter().\
        #                get_matrix_element_calls(matrix_element))
        #print helas_call_writers.FortranHelasCallWriter().get_JAMP_line(matrix_element)


        # I have checked that the resulting Helas calls below give
        # identical result as MG4 (when fermionfactors are taken into
        # account)
        self.assertEqual(helas_call_writers.FortranHelasCallWriter(mybasemodel).\
                                   get_matrix_element_calls(matrix_element),
        """CALL OXXXXX(P(0,1),me,NHEL(1),-1*IC(1),W(1,1))
CALL IXXXXX(P(0,2),me,NHEL(2),+1*IC(2),W(1,2))
CALL SXXXXX(P(0,3),+1*IC(3),W(1,3))
CALL SXXXXX(P(0,4),+1*IC(4),W(1,4))
CALL IXXXXX(P(0,5),me,NHEL(5),-1*IC(5),W(1,5))
CALL OXXXXX(P(0,6),me,NHEL(6),+1*IC(6),W(1,6))
CALL FSOXXX(W(1,1),W(1,3),MGVX350,Mneu1,Wneu1,W(1,7))
CALL FSIXXX(W(1,2),W(1,4),MGVX494,Mneu1,Wneu1,W(1,8))
CALL HIOXXX(W(1,5),W(1,7),MGVX494,Msl2,Wsl2,W(1,9))
# Amplitude(s) for diagram number 1
CALL IOSXXX(W(1,8),W(1,6),W(1,9),MGVX350,AMP(1))
CALL OXXXXX(P(0,2),me,NHEL(2),-1*IC(2),W(1,9))
CALL FSOCXX(W(1,9),W(1,4),MGVX494,Mneu1,Wneu1,W(1,10))
CALL IXXXXX(P(0,1),me,NHEL(1),+1*IC(1),W(1,9))
CALL FSICXX(W(1,9),W(1,3),MGVX350,Mneu1,Wneu1,W(1,11))
CALL HIOXXX(W(1,11),W(1,6),MGVX350,Msl2,Wsl2,W(1,9))
# Amplitude(s) for diagram number 2
CALL IOSXXX(W(1,5),W(1,10),W(1,9),MGVX494,AMP(2))
CALL FSIXXX(W(1,5),W(1,4),MGVX494,Mneu1,Wneu1,W(1,11))
CALL HIOXXX(W(1,2),W(1,7),MGVX494,Msl2,Wsl2,W(1,12))
# Amplitude(s) for diagram number 3
CALL IOSXXX(W(1,11),W(1,6),W(1,12),MGVX350,AMP(3))
CALL OXXXXX(P(0,5),me,NHEL(5),+1*IC(5),W(1,12))
CALL FSOCXX(W(1,12),W(1,4),MGVX494,Mneu1,Wneu1,W(1,7))
# Amplitude(s) for diagram number 4
CALL IOSXXX(W(1,2),W(1,7),W(1,9),MGVX494,AMP(4))
CALL FSOXXX(W(1,6),W(1,3),MGVX350,Mneu1,Wneu1,W(1,9))
CALL HIOXXX(W(1,8),W(1,1),MGVX350,Msl2,Wsl2,W(1,6))
# Amplitude(s) for diagram number 5
CALL IOSXXX(W(1,5),W(1,9),W(1,6),MGVX494,AMP(5))
CALL IXXXXX(P(0,6),me,NHEL(6),-1*IC(6),W(1,6))
CALL FSICXX(W(1,6),W(1,3),MGVX350,Mneu1,Wneu1,W(1,8))
CALL HIOXXX(W(1,8),W(1,1),MGVX350,Msl2,Wsl2,W(1,6))
# Amplitude(s) for diagram number 6
CALL IOSXXX(W(1,5),W(1,10),W(1,6),MGVX494,AMP(6))
# Amplitude(s) for diagram number 7
CALL IOSXXX(W(1,2),W(1,7),W(1,6),MGVX494,AMP(7))
CALL HIOXXX(W(1,11),W(1,1),MGVX350,Msl2,Wsl2,W(1,6))
# Amplitude(s) for diagram number 8
CALL IOSXXX(W(1,2),W(1,9),W(1,6),MGVX494,AMP(8))""".split('\n'))

        # Test find_outgoing_number
        goal_numbers = [1, 2, 3, 1, 2, 3, 2, 3, 1, 1, 3, 2, 3, 3]

        i = 0
        for wf in matrix_element.get_all_wavefunctions():
            if not wf.get('interaction_id'):
                continue
            self.assertEqual(wf.find_outgoing_number(), goal_numbers[i])
            i += 1
        # Test get_used_lorentz
        # Wavefunctions
        goal_lorentz_list = [(('',), (), 1), (('',), (), 2), (('',), (), 3), 
                             (('',), ('C1',), 1), (('',), ('C1',), 2), (('',), (), 3), 
                             (('',), (), 2), (('',), (), 3), (('',), ('C1',), 1), 
                             (('',), (), 1), (('',), (), 3), (('',), ('C1',), 2), 
                             (('',), (), 3), (('',), (), 3)]
        
        # Amplitudes
        goal_lorentz_list += [(('',), (), 0)] * 8
        self.assertEqual(matrix_element.get_used_lorentz(),
                         goal_lorentz_list)


    def test_generate_helas_diagrams_uu_susug(self):
        """Testing the helas diagram generation u u > su su with t-channel n1
        """

        myleglist = base_objects.LegList()

        myleglist.append(base_objects.Leg({'id':2,
                                         'state':False}))
        myleglist.append(base_objects.Leg({'id':2,
                                         'state':False}))
        myleglist.append(base_objects.Leg({'id':1000002,
                                         'state':True}))
        myleglist.append(base_objects.Leg({'id':1000002,
                                         'state':True}))
        myleglist.append(base_objects.Leg({'id':21,
                                         'state':True}))

        myproc = base_objects.Process({'legs':myleglist,
                                       'model':self.mybasemodel})

        myamplitude = diagram_generation.Amplitude({'process': myproc})

        matrix_element = helas_objects.HelasMatrixElement(myamplitude, 1)

        # I have checked that the resulting Helas calls
        # below give identical result as MG4, apart from sign! (AMP 1,2,5,6)
        self.assertEqual(helas_call_writers.FortranHelasCallWriter(self.mybasemodel).\
                                   get_matrix_element_calls(matrix_element),
                         """CALL OXXXXX(P(0,1),mu,NHEL(1),-1*IC(1),W(1,1))
CALL IXXXXX(P(0,2),mu,NHEL(2),+1*IC(2),W(1,2))
CALL SXXXXX(P(0,3),+1*IC(3),W(1,3))
CALL SXXXXX(P(0,4),+1*IC(4),W(1,4))
CALL VXXXXX(P(0,5),zero,NHEL(5),+1*IC(5),W(1,5))
CALL FSOCXX(W(1,1),W(1,3),MGVX575,Mneu1,Wneu1,W(1,6))
CALL FVIXXX(W(1,2),W(1,5),GG,mu,zero,W(1,7))
# Amplitude(s) for diagram number 1
CALL IOSXXX(W(1,7),W(1,6),W(1,4),MGVX575,AMP(1))
CALL HVSXXX(W(1,5),W(1,4),MGVX74,Musq2,Wusq2,W(1,8))
# Amplitude(s) for diagram number 2
CALL IOSXXX(W(1,2),W(1,6),W(1,8),MGVX575,AMP(2))
CALL FSOCXX(W(1,1),W(1,4),MGVX575,Mneu1,Wneu1,W(1,6))
# Amplitude(s) for diagram number 3
CALL IOSXXX(W(1,7),W(1,6),W(1,3),MGVX575,AMP(3))
CALL HVSXXX(W(1,5),W(1,3),MGVX74,Musq2,Wusq2,W(1,7))
# Amplitude(s) for diagram number 4
CALL IOSXXX(W(1,2),W(1,6),W(1,7),MGVX575,AMP(4))
CALL FVOCXX(W(1,1),W(1,5),GG,mu,zero,W(1,6))
CALL FSIXXX(W(1,2),W(1,3),MGVX575,Mneu1,Wneu1,W(1,5))
# Amplitude(s) for diagram number 5
CALL IOSCXX(W(1,5),W(1,6),W(1,4),MGVX575,AMP(5))
CALL FSIXXX(W(1,2),W(1,4),MGVX575,Mneu1,Wneu1,W(1,9))
# Amplitude(s) for diagram number 6
CALL IOSCXX(W(1,9),W(1,6),W(1,3),MGVX575,AMP(6))
# Amplitude(s) for diagram number 7
CALL IOSCXX(W(1,5),W(1,1),W(1,8),MGVX575,AMP(7))
# Amplitude(s) for diagram number 8
CALL IOSCXX(W(1,9),W(1,1),W(1,7),MGVX575,AMP(8))""".split('\n'))

    def test_generate_helas_diagrams_enu_enu(self):
        """Testing the helas diagram generation e- nubar > e- nubar
        """

        # Set up model

        mypartlist = base_objects.ParticleList()
        myinterlist = base_objects.InteractionList()

        # A electron and positron
        mypartlist.append(base_objects.Particle({'name':'e-',
                      'antiname':'e+',
                      'spin':2,
                      'color':1,
                      'mass':'me',
                      'width':'zero',
                      'texname':'e^-',
                      'antitexname':'e^+',
                      'line':'straight',
                      'charge':-1.,
                      'pdg_code':11,
                      'propagating':True,
                      'is_part':True,
                      'self_antipart':False}))
        eminus = mypartlist[len(mypartlist) - 1]
        eplus = copy.copy(eminus)
        eplus.set('is_part', False)

        # A neutrino
        mypartlist.append(base_objects.Particle({'name':'ve',
                      'antiname':'ve~',
                      'spin':2,
                      'color':1,
                      'mass':'zero',
                      'width':'zero',
                      'texname':'\nu_e',
                      'antitexname':'\bar\nu_e',
                      'line':'straight',
                      'charge':0.,
                      'pdg_code':12,
                      'propagating':True,
                      'is_part':True,
                      'self_antipart':False}))
        nu = mypartlist[len(mypartlist) - 1]
        nubar = copy.copy(nu)
        nubar.set('is_part', False)

        # A W
        mypartlist.append(base_objects.Particle({'name':'W+',
                      'antiname':'W-',
                      'spin':3,
                      'color':1,
                      'mass':'MW',
                      'width':'WW',
                      'texname':'W^+',
                      'antitexname':'W^-',
                     'line':'wavy',
                      'charge':1.,
                      'pdg_code':24,
                      'propagating':True,
                      'is_part':True,
                      'self_antipart':False}))
        Wplus = mypartlist[len(mypartlist) - 1]
        Wminus = copy.copy(Wplus)
        Wminus.set('is_part', False)

        # Coupling of W- e+ nu_e

        myinterlist.append(base_objects.Interaction({
            'id': 1,
            'particles': base_objects.ParticleList(\
                                            [eplus, \
                                             nu, \
                                             Wminus]),
            'color': [],
            'lorentz':[''],
            'couplings':{(0, 0):'MGVX27'},
            'orders':{'QED':1}}))
        myinterlist.append(base_objects.Interaction({
            'id': 2,
            'particles': base_objects.ParticleList(\
                                            [nubar, \
                                             eminus, \
                                             Wplus]),
            'color': [],
            'lorentz':[''],
            'couplings':{(0, 0):'MGVX27'},
            'orders':{'QED':1}}))

        mybasemodel = base_objects.Model()
        mybasemodel.set('particles', mypartlist)
        mybasemodel.set('interactions', myinterlist)

        myleglist = base_objects.LegList()

        myleglist.append(base_objects.Leg({'id':11,
                                         'state':False}))
        myleglist.append(base_objects.Leg({'id':-12,
                                         'state':False}))
        myleglist.append(base_objects.Leg({'id':11,
                                         'state':True}))
        myleglist.append(base_objects.Leg({'id':-12,
                                         'state':True}))

        myproc = base_objects.Process({'legs':myleglist,
                                       'model':mybasemodel})

        myamplitude = diagram_generation.Amplitude({'process': myproc})

        matrix_element = helas_objects.HelasMatrixElement(myamplitude, 1)

        # I have checked that the resulting Helas calls
        # below give identical result as MG4
        self.assertEqual("\n".join(helas_call_writers.FortranHelasCallWriter(mybasemodel).\
                                   get_matrix_element_calls(matrix_element)),
                         """CALL IXXXXX(P(0,1),me,NHEL(1),+1*IC(1),W(1,1))
CALL OXXXXX(P(0,2),zero,NHEL(2),-1*IC(2),W(1,2))
CALL OXXXXX(P(0,3),me,NHEL(3),+1*IC(3),W(1,3))
CALL IXXXXX(P(0,4),zero,NHEL(4),-1*IC(4),W(1,4))
CALL JIOXXX(W(1,1),W(1,2),MGVX27,MW,WW,W(1,5))
# Amplitude(s) for diagram number 1
CALL IOVXXX(W(1,4),W(1,3),W(1,5),MGVX27,AMP(1))""")

    def test_generate_helas_diagrams_WWWW(self):
        """Testing the helas diagram generation W+ W- > W+ W-
        """

        # Set up model

        mypartlist = base_objects.ParticleList()
        myinterlist = base_objects.InteractionList()

        # A W
        mypartlist.append(base_objects.Particle({'name':'W+',
                      'antiname':'W-',
                      'spin':3,
                      'color':1,
                      'mass':'MW',
                      'width':'WW',
                      'texname':'W^+',
                      'antitexname':'W^-',
                      'line':'wavy',
                      'charge':1.,
                      'pdg_code':24,
                      'propagating':True,
                      'is_part':True,
                      'self_antipart':False}))
        Wplus = mypartlist[len(mypartlist) - 1]
        Wminus = copy.copy(Wplus)
        Wminus.set('is_part', False)

        # A photon
        mypartlist.append(base_objects.Particle({'name':'a',
                      'antiname':'a',
                      'spin':3,
                      'color':1,
                      'mass':'zero',
                      'width':'zero',
                      'texname':'\gamma',
                      'antitexname':'\gamma',
                      'line':'wavy',
                      'charge':0.,
                      'pdg_code':22,
                      'propagating':True,
                      'is_part':True,
                      'self_antipart':True}))
        a = mypartlist[len(mypartlist) - 1]

        # Z
        mypartlist.append(base_objects.Particle({'name':'Z',
                      'antiname':'Z',
                      'spin':3,
                      'color':1,
                      'mass':'MZ',
                      'width':'WZ',
                      'texname':'Z',
                      'antitexname':'Z',
                      'line':'wavy',
                      'charge':0.,
                      'pdg_code':23,
                      'propagating':True,
                      'is_part':True,
                      'self_antipart':True}))
        Z = mypartlist[len(mypartlist) - 1]


        # WWZ and WWa couplings

        myinterlist.append(base_objects.Interaction({
            'id': 1,
            'particles': base_objects.ParticleList(\
                                            [Wplus, \
                                             Wminus, \
                                             a]),
            'color': [],
            'lorentz':[''],
            'couplings':{(0, 0):'MGVX3'},
            'orders':{'QED':1}}))

        myinterlist.append(base_objects.Interaction({
            'id': 2,
            'particles': base_objects.ParticleList(\
                                            [Wplus, \
                                             Wminus, \
                                             Z]),
            'color': [],
            'lorentz':[''],
            'couplings':{(0, 0):'MGVX5'},
            'orders':{'QED':1}}))

        myinterlist.append(base_objects.Interaction({
            'id': 3,
            'particles': base_objects.ParticleList(\
                                            [Wplus, \
                                             Wminus, \
                                             Wplus,
                                             Wminus]),
            'color': [],
            'lorentz':['WWVVN'],
            'couplings':{(0, 0):'MGVX6'},
            'orders':{'QED':2}}))

        mybasemodel = base_objects.Model()
        mybasemodel.set('particles', mypartlist)
        mybasemodel.set('interactions', myinterlist)

        myleglist = base_objects.LegList()

        myleglist.append(base_objects.Leg({'id':24,
                                         'state':False}))
        myleglist.append(base_objects.Leg({'id':-24,
                                         'state':False}))
        myleglist.append(base_objects.Leg({'id':24,
                                         'state':True}))
        myleglist.append(base_objects.Leg({'id':-24,
                                         'state':True}))

        myproc = base_objects.Process({'legs':myleglist,
                                       'model':mybasemodel})

        myamplitude = diagram_generation.Amplitude({'process': myproc})

        matrix_element = helas_objects.HelasMatrixElement(myamplitude, 1)

        # I have checked that the resulting Helas calls below give
        # identical result as MG4.  Note that this looks like it uses
        # incoming bosons instead of outgoing though
        self.assertEqual("\n".join(helas_call_writers.FortranHelasCallWriter(mybasemodel).\
                                   get_matrix_element_calls(matrix_element)),
                         """CALL VXXXXX(P(0,1),MW,NHEL(1),-1*IC(1),W(1,1))
CALL VXXXXX(P(0,2),MW,NHEL(2),-1*IC(2),W(1,2))
CALL VXXXXX(P(0,3),MW,NHEL(3),+1*IC(3),W(1,3))
CALL VXXXXX(P(0,4),MW,NHEL(4),+1*IC(4),W(1,4))
# Amplitude(s) for diagram number 1
CALL W3W3NX(W(1,2),W(1,1),W(1,3),W(1,4),MGVX6,DUM0,AMP(1))
CALL JVVXXX(W(1,2),W(1,1),MGVX3,zero,zero,W(1,5))
# Amplitude(s) for diagram number 2
CALL VVVXXX(W(1,3),W(1,4),W(1,5),MGVX3,AMP(2))
CALL JVVXXX(W(1,2),W(1,1),MGVX5,MZ,WZ,W(1,5))
# Amplitude(s) for diagram number 3
CALL VVVXXX(W(1,3),W(1,4),W(1,5),MGVX5,AMP(3))
CALL JVVXXX(W(1,3),W(1,1),MGVX3,zero,zero,W(1,5))
# Amplitude(s) for diagram number 4
CALL VVVXXX(W(1,2),W(1,4),W(1,5),MGVX3,AMP(4))
CALL JVVXXX(W(1,3),W(1,1),MGVX5,MZ,WZ,W(1,5))
# Amplitude(s) for diagram number 5
CALL VVVXXX(W(1,2),W(1,4),W(1,5),MGVX5,AMP(5))""")

    def test_generate_helas_diagrams_WWZA(self):
        """Testing the helas diagram generation W+ W- > Z A
        """

        # Set up model

        mypartlist = base_objects.ParticleList()
        myinterlist = base_objects.InteractionList()

        # A W
        mypartlist.append(base_objects.Particle({'name':'W+',
                      'antiname':'W-',
                      'spin':3,
                      'color':1,
                      'mass':'MW',
                      'width':'WW',
                      'texname':'W^+',
                      'antitexname':'W^-',
                      'line':'wavy',
                      'charge':1.,
                      'pdg_code':24,
                      'propagating':True,
                      'is_part':True,
                      'self_antipart':False}))
        Wplus = mypartlist[len(mypartlist) - 1]
        Wminus = copy.copy(Wplus)
        Wminus.set('is_part', False)

        # A photon
        mypartlist.append(base_objects.Particle({'name':'a',
                      'antiname':'a',
                      'spin':3,
                      'color':1,
                      'mass':'zero',
                      'width':'zero',
                      'texname':'\gamma',
                      'antitexname':'\gamma',
                      'line':'wavy',
                      'charge':0.,
                      'pdg_code':22,
                      'propagating':True,
                      'is_part':True,
                      'self_antipart':True}))
        a = mypartlist[len(mypartlist) - 1]

        # Z
        mypartlist.append(base_objects.Particle({'name':'Z',
                      'antiname':'Z',
                      'spin':3,
                      'color':1,
                      'mass':'MZ',
                      'width':'WZ',
                      'texname':'Z',
                      'antitexname':'Z',
                      'line':'wavy',
                      'charge':0.,
                      'pdg_code':23,
                      'propagating':True,
                      'is_part':True,
                      'self_antipart':True}))
        Z = mypartlist[len(mypartlist) - 1]


        # WWZ and WWa couplings

        myinterlist.append(base_objects.Interaction({
            'id': 1,
            'particles': base_objects.ParticleList(\
                                            [Wplus, \
                                             Wminus, \
                                             a]),
            'color': [],
            'lorentz':[''],
            'couplings':{(0, 0):'MGVX3'},
            'orders':{'QED':1}}))

        myinterlist.append(base_objects.Interaction({
            'id': 2,
            'particles': base_objects.ParticleList(\
                                            [Wminus, \
                                             Wplus, \
                                             Z]),
            'color': [],
            'lorentz':[''],
            'couplings':{(0, 0):'MGVX5'},
            'orders':{'QED':1}}))

        myinterlist.append(base_objects.Interaction({
            'id': 3,
            'particles': base_objects.ParticleList(\
                                            [Wplus, \
                                             Wminus, \
                                             Wplus,
                                             Wminus]),
            'color': [],
            'lorentz':['WWVVN'],
            'couplings':{(0, 0):'MGVX6'},
            'orders':{'QED':2}}))

        myinterlist.append(base_objects.Interaction({
            'id': 4,
            'particles': base_objects.ParticleList(\
                                            [Wplus, \
                                             a, \
                                             Wminus,
                                             a]),
            'color': [],
            'lorentz':['WWVVN'],
            'couplings':{(0, 0):'MGVX4'},
            'orders':{'QED':2}}))

        myinterlist.append(base_objects.Interaction({
            'id': 5,
            'particles': base_objects.ParticleList(\
                                            [Wplus, \
                                             a, \
                                             Wminus,
                                             Z]),
            'color': [],
            'lorentz':['WWVVN'],
            'couplings':{(0, 0):'MGVX7'},
            'orders':{'QED':2}}))

        myinterlist.append(base_objects.Interaction({
            'id': 6,
            'particles': base_objects.ParticleList(\
                                            [Wplus, \
                                             Z, \
                                             Wminus,
                                             Z]),
            'color': [],
            'lorentz':['WWVVN'],
            'couplings':{(0, 0):'MGVX8'},
            'orders':{'QED':2}}))


        mybasemodel = base_objects.Model()
        mybasemodel.set('particles', mypartlist)
        mybasemodel.set('interactions', myinterlist)

        myleglist = base_objects.LegList()

        myleglist.append(base_objects.Leg({'id':24,
                                         'state':False}))
        myleglist.append(base_objects.Leg({'id':-24,
                                         'state':False}))
        myleglist.append(base_objects.Leg({'id':23,
                                         'state':True}))
        myleglist.append(base_objects.Leg({'id':22,
                                         'state':True}))

        myproc = base_objects.Process({'legs':myleglist,
                                       'model':mybasemodel})

        myamplitude = diagram_generation.Amplitude({'process': myproc})

        matrix_element = helas_objects.HelasMatrixElement(myamplitude, 1)

        # I have checked that the resulting Helas calls below give
        # identical result as MG4.
        self.assertEqual("\n".join(helas_call_writers.FortranHelasCallWriter(mybasemodel).\
                                   get_matrix_element_calls(matrix_element)),
                         """CALL VXXXXX(P(0,1),MW,NHEL(1),-1*IC(1),W(1,1))
CALL VXXXXX(P(0,2),MW,NHEL(2),-1*IC(2),W(1,2))
CALL VXXXXX(P(0,3),MZ,NHEL(3),+1*IC(3),W(1,3))
CALL VXXXXX(P(0,4),zero,NHEL(4),+1*IC(4),W(1,4))
# Amplitude(s) for diagram number 1
CALL W3W3NX(W(1,2),W(1,4),W(1,1),W(1,3),MGVX7,DUM0,AMP(1))
CALL JVVXXX(W(1,3),W(1,1),MGVX5,MW,WW,W(1,5))
# Amplitude(s) for diagram number 2
CALL VVVXXX(W(1,2),W(1,5),W(1,4),MGVX3,AMP(2))
CALL JVVXXX(W(1,1),W(1,4),MGVX3,MW,WW,W(1,5))
# Amplitude(s) for diagram number 3
CALL VVVXXX(W(1,5),W(1,2),W(1,3),MGVX5,AMP(3))""")


    def test_generate_helas_diagrams_WWWWA(self):
        """Testing the helas diagram generation W+ W- > W+ W- a
        """

        # Set up model

        mypartlist = base_objects.ParticleList()
        myinterlist = base_objects.InteractionList()

        # A W
        mypartlist.append(base_objects.Particle({'name':'W+',
                      'antiname':'W-',
                      'spin':3,
                      'color':1,
                      'mass':'MW',
                      'width':'WW',
                      'texname':'W^+',
                      'antitexname':'W^-',
                      'line':'wavy',
                      'charge':1.,
                      'pdg_code':24,
                      'propagating':True,
                      'is_part':True,
                      'self_antipart':False}))
        Wplus = mypartlist[len(mypartlist) - 1]
        Wminus = copy.copy(Wplus)
        Wminus.set('is_part', False)

        # A photon
        mypartlist.append(base_objects.Particle({'name':'a',
                      'antiname':'a',
                      'spin':3,
                      'color':1,
                      'mass':'zero',
                      'width':'zero',
                      'texname':'\gamma',
                      'antitexname':'\gamma',
                      'line':'wavy',
                      'charge':0.,
                      'pdg_code':22,
                      'propagating':True,
                      'is_part':True,
                      'self_antipart':True}))
        a = mypartlist[len(mypartlist) - 1]

        # Z
        mypartlist.append(base_objects.Particle({'name':'Z',
                      'antiname':'Z',
                      'spin':3,
                      'color':1,
                      'mass':'MZ',
                      'width':'WZ',
                      'texname':'Z',
                      'antitexname':'Z',
                      'line':'wavy',
                      'charge':0.,
                      'pdg_code':23,
                      'propagating':True,
                      'is_part':True,
                      'self_antipart':True}))
        Z = mypartlist[len(mypartlist) - 1]


        # WWZ and WWa couplings

        myinterlist.append(base_objects.Interaction({
            'id': 1,
            'particles': base_objects.ParticleList(\
                                            [Wplus, \
                                             Wminus, \
                                             a]),
            'color': [],
            'lorentz':[''],
            'couplings':{(0, 0):'MGVX3'},
            'orders':{'QED':1}}))

        myinterlist.append(base_objects.Interaction({
            'id': 2,
            'particles': base_objects.ParticleList(\
                                            [Wminus, \
                                             Wplus, \
                                             Z]),
            'color': [],
            'lorentz':[''],
            'couplings':{(0, 0):'MGVX5'},
            'orders':{'QED':1}}))

        myinterlist.append(base_objects.Interaction({
            'id': 3,
            'particles': base_objects.ParticleList(\
                                            [Wplus, \
                                             Wminus, \
                                             Wplus,
                                             Wminus]),
            'color': [],
            'lorentz':['WWVVN'],
            'couplings':{(0, 0):'MGVX6'},
            'orders':{'QED':2}}))

        myinterlist.append(base_objects.Interaction({
            'id': 4,
            'particles': base_objects.ParticleList(\
                                            [Wplus, \
                                             a, \
                                             Wminus,
                                             a]),
            'color': [],
            'lorentz':['WWVVN'],
            'couplings':{(0, 0):'MGVX4'},
            'orders':{'QED':2}}))

        myinterlist.append(base_objects.Interaction({
            'id': 5,
            'particles': base_objects.ParticleList(\
                                            [Wplus, \
                                             a, \
                                             Wminus,
                                             Z]),
            'color': [],
            'lorentz':['WWVVN'],
            'couplings':{(0, 0):'MGVX7'},
            'orders':{'QED':2}}))

        myinterlist.append(base_objects.Interaction({
            'id': 6,
            'particles': base_objects.ParticleList(\
                                            [Wplus, \
                                             Z, \
                                             Wminus,
                                             Z]),
            'color': [],
            'lorentz':['WWVVN'],
            'couplings':{(0, 0):'MGVX8'},
            'orders':{'QED':2}}))


        mybasemodel = base_objects.Model()
        mybasemodel.set('particles', mypartlist)
        mybasemodel.set('interactions', myinterlist)

        myleglist = base_objects.LegList()

        myleglist.append(base_objects.Leg({'id':24,
                                         'state':False}))
        myleglist.append(base_objects.Leg({'id':-24,
                                         'state':False}))
        myleglist.append(base_objects.Leg({'id':24,
                                         'state':True}))
        myleglist.append(base_objects.Leg({'id':-24,
                                         'state':True}))
        myleglist.append(base_objects.Leg({'id':22,
                                         'state':True}))

        myproc = base_objects.Process({'legs':myleglist,
                                       'model':mybasemodel})

        myamplitude = diagram_generation.Amplitude({'process': myproc})

        matrix_element = helas_objects.HelasMatrixElement(myamplitude, 1)

        #print myamplitude.get('process').nice_string()
        #print myamplitude.get('diagrams').nice_string()

        #print "Keys:"
        #for diagram in matrix_element.get('diagrams'):
        #    for wf in diagram.get('wavefunctions'):
        #        print wf.get_call_key()
        #    print diagram.get('amplitude').get_call_key()

        # I have checked that the resulting Helas calls below give
        # identical result as MG4.
        self.assertEqual(helas_call_writers.FortranHelasCallWriter(mybasemodel).\
                                   get_matrix_element_calls(matrix_element),
                         """CALL VXXXXX(P(0,1),MW,NHEL(1),-1*IC(1),W(1,1))
CALL VXXXXX(P(0,2),MW,NHEL(2),-1*IC(2),W(1,2))
CALL VXXXXX(P(0,3),MW,NHEL(3),+1*IC(3),W(1,3))
CALL VXXXXX(P(0,4),MW,NHEL(4),+1*IC(4),W(1,4))
CALL VXXXXX(P(0,5),zero,NHEL(5),+1*IC(5),W(1,5))
CALL JVVXXX(W(1,2),W(1,1),MGVX3,zero,zero,W(1,6))
CALL JVVXXX(W(1,5),W(1,3),MGVX3,MW,WW,W(1,7))
# Amplitude(s) for diagram number 1
CALL VVVXXX(W(1,7),W(1,4),W(1,6),MGVX3,AMP(1))
CALL JVVXXX(W(1,1),W(1,2),MGVX5,MZ,WZ,W(1,8))
# Amplitude(s) for diagram number 2
CALL VVVXXX(W(1,4),W(1,7),W(1,8),MGVX5,AMP(2))
CALL JVVXXX(W(1,4),W(1,5),MGVX3,MW,WW,W(1,9))
# Amplitude(s) for diagram number 3
CALL VVVXXX(W(1,3),W(1,9),W(1,6),MGVX3,AMP(3))
# Amplitude(s) for diagram number 4
CALL VVVXXX(W(1,9),W(1,3),W(1,8),MGVX5,AMP(4))
# Amplitude(s) for diagram number 5
CALL W3W3NX(W(1,3),W(1,5),W(1,4),W(1,6),MGVX4,DUM0,AMP(5))
# Amplitude(s) for diagram number 6
CALL W3W3NX(W(1,3),W(1,5),W(1,4),W(1,8),MGVX7,DUM0,AMP(6))
CALL JVVXXX(W(1,3),W(1,1),MGVX3,zero,zero,W(1,8))
CALL JVVXXX(W(1,5),W(1,2),MGVX3,MW,WW,W(1,6))
# Amplitude(s) for diagram number 7
CALL VVVXXX(W(1,6),W(1,4),W(1,8),MGVX3,AMP(7))
CALL JVVXXX(W(1,1),W(1,3),MGVX5,MZ,WZ,W(1,10))
# Amplitude(s) for diagram number 8
CALL VVVXXX(W(1,4),W(1,6),W(1,10),MGVX5,AMP(8))
# Amplitude(s) for diagram number 9
CALL VVVXXX(W(1,2),W(1,9),W(1,8),MGVX3,AMP(9))
# Amplitude(s) for diagram number 10
CALL VVVXXX(W(1,9),W(1,2),W(1,10),MGVX5,AMP(10))
# Amplitude(s) for diagram number 11
CALL W3W3NX(W(1,2),W(1,5),W(1,4),W(1,8),MGVX4,DUM0,AMP(11))
# Amplitude(s) for diagram number 12
CALL W3W3NX(W(1,2),W(1,5),W(1,4),W(1,10),MGVX7,DUM0,AMP(12))
CALL JVVXXX(W(1,1),W(1,5),MGVX3,MW,WW,W(1,10))
CALL JVVXXX(W(1,2),W(1,4),MGVX3,zero,zero,W(1,8))
# Amplitude(s) for diagram number 13
CALL VVVXXX(W(1,3),W(1,10),W(1,8),MGVX3,AMP(13))
CALL JVVXXX(W(1,4),W(1,2),MGVX5,MZ,WZ,W(1,9))
# Amplitude(s) for diagram number 14
CALL VVVXXX(W(1,10),W(1,3),W(1,9),MGVX5,AMP(14))
CALL JVVXXX(W(1,3),W(1,4),MGVX3,zero,zero,W(1,11))
# Amplitude(s) for diagram number 15
CALL VVVXXX(W(1,2),W(1,10),W(1,11),MGVX3,AMP(15))
CALL JVVXXX(W(1,4),W(1,3),MGVX5,MZ,WZ,W(1,12))
# Amplitude(s) for diagram number 16
CALL VVVXXX(W(1,10),W(1,2),W(1,12),MGVX5,AMP(16))
# Amplitude(s) for diagram number 17
CALL W3W3NX(W(1,2),W(1,4),W(1,3),W(1,10),MGVX6,DUM0,AMP(17))
# Amplitude(s) for diagram number 18
CALL VVVXXX(W(1,7),W(1,1),W(1,8),MGVX3,AMP(18))
# Amplitude(s) for diagram number 19
CALL VVVXXX(W(1,1),W(1,7),W(1,9),MGVX5,AMP(19))
# Amplitude(s) for diagram number 20
CALL VVVXXX(W(1,6),W(1,1),W(1,11),MGVX3,AMP(20))
# Amplitude(s) for diagram number 21
CALL VVVXXX(W(1,1),W(1,6),W(1,12),MGVX5,AMP(21))
CALL JW3WNX(W(1,3),W(1,1),W(1,2),MGVX6,DUM0,MW,WW,W(1,12))
# Amplitude(s) for diagram number 22
CALL VVVXXX(W(1,12),W(1,4),W(1,5),MGVX3,AMP(22))
CALL JW3WNX(W(1,1),W(1,2),W(1,4),MGVX6,DUM0,MW,WW,W(1,12))
# Amplitude(s) for diagram number 23
CALL VVVXXX(W(1,3),W(1,12),W(1,5),MGVX3,AMP(23))
CALL JW3WNX(W(1,1),W(1,5),W(1,2),MGVX4,DUM0,zero,zero,W(1,12))
# Amplitude(s) for diagram number 24
CALL VVVXXX(W(1,3),W(1,4),W(1,12),MGVX3,AMP(24))
CALL JW3WNX(W(1,2),W(1,5),W(1,1),MGVX7,DUM0,MZ,WZ,W(1,12))
# Amplitude(s) for diagram number 25
CALL VVVXXX(W(1,4),W(1,3),W(1,12),MGVX5,AMP(25))
CALL JW3WNX(W(1,1),W(1,3),W(1,4),MGVX6,DUM0,MW,WW,W(1,12))
# Amplitude(s) for diagram number 26
CALL VVVXXX(W(1,2),W(1,12),W(1,5),MGVX3,AMP(26))
CALL JW3WNX(W(1,1),W(1,5),W(1,3),MGVX4,DUM0,zero,zero,W(1,12))
# Amplitude(s) for diagram number 27
CALL VVVXXX(W(1,2),W(1,4),W(1,12),MGVX3,AMP(27))
CALL JW3WNX(W(1,3),W(1,5),W(1,1),MGVX7,DUM0,MZ,WZ,W(1,12))
# Amplitude(s) for diagram number 28
CALL VVVXXX(W(1,4),W(1,2),W(1,12),MGVX5,AMP(28))""".split('\n'))

    def test_helas_diagrams_gg_gogo_go_tt1x_t_wpb(self):
        """Testing g g > go go, (go > t t1~, t > w+ b)
        """

        # Set up model

        mypartlist = base_objects.ParticleList()
        myinterlist = base_objects.InteractionList()

        # A gluon and gluino
        mypartlist.append(base_objects.Particle({'name':'g',
                      'antiname':'g',
                      'spin':3,
                      'color':8,
                      'mass':'zero',
                      'width':'zero',
                      'texname':'g',
                      'antitexname':'g',
                      'line':'curly',
                      'charge':0.,
                      'pdg_code':21,
                      'propagating':True,
                      'is_part':True,
                      'self_antipart':True}))
        g = mypartlist[-1]

        mypartlist.append(base_objects.Particle({'name':'go',
                      'antiname':'go',
                      'spin':2,
                      'color':8,
                      'mass':'MGO',
                      'width':'WGO',
                      'texname':'g',
                      'antitexname':'g',
                      'line':'curly',
                      'charge':0.,
                      'pdg_code':1000021,
                      'propagating':True,
                      'is_part':True,
                      'self_antipart':True}))
        go = mypartlist[-1]

        # A top quark and stop squark
        mypartlist.append(base_objects.Particle({'name':'t',
                      'antiname':'t~',
                      'spin':2,
                      'color':3,
                      'mass':'MT',
                      'width':'WT',
                      'texname':'t',
                      'antitexname':'\bar t',
                      'line':'straight',
                      'charge':2. / 3.,
                      'pdg_code':6,
                      'propagating':True,
                      'is_part':True,
                      'self_antipart':False}))
        t = mypartlist[len(mypartlist) - 1]
        antit = copy.copy(t)
        antit.set('is_part', False)

        mypartlist.append(base_objects.Particle({'name':'t1',
                      'antiname':'t1~',
                      'spin':0,
                      'color':3,
                      'mass':'MT1',
                      'width':'WT1',
                      'texname':'t1',
                      'antitexname':'\bar t1',
                      'line':'dashed',
                      'charge':2. / 3.,
                      'pdg_code':1000006,
                      'propagating':True,
                      'is_part':True,
                      'self_antipart':False}))
        t1 = mypartlist[len(mypartlist) - 1]
        antit1 = copy.copy(t1)
        antit1.set('is_part', False)

        # A W
        mypartlist.append(base_objects.Particle({'name':'W+',
                      'antiname':'W-',
                      'spin':3,
                      'color':1,
                      'mass':'MW',
                      'width':'WW',
                      'texname':'W^+',
                      'antitexname':'W^-',
                     'line':'wavy',
                      'charge':1.,
                      'pdg_code':24,
                      'propagating':True,
                      'is_part':True,
                      'self_antipart':False}))
        Wplus = mypartlist[len(mypartlist) - 1]
        Wminus = copy.copy(Wplus)
        Wminus.set('is_part', False)

        # b quark
        mypartlist.append(base_objects.Particle({'name':'b',
                      'antiname':'b~',
                      'spin':2,
                      'color':3,
                      'mass':'zero',
                      'width':'zero',
                      'texname':'b',
                      'antitexname':'\bar b',
                      'line':'straight',
                      'charge':-1. / 3.,
                      'pdg_code':5,
                      'propagating':True,
                      'is_part':True,
                      'self_antipart':False}))
        b = mypartlist[len(mypartlist) - 1]
        antib = copy.copy(b)
        antib.set('is_part', False)

        # top-w-b coupling
        myinterlist.append(base_objects.Interaction({
            'id': 1,
            'particles': base_objects.ParticleList([antib, t, Wminus]),
            'color': [color.ColorString([color.T(1,0)])],
            'lorentz': ['FFV2'],
            'couplings': {(0, 0): 'GC_108'},
            'orders': {'QED': 1}
            }))
        myinterlist.append(base_objects.Interaction({
            'id': 2,
            'particles': base_objects.ParticleList([antit, b, Wplus]),
            'color': [color.ColorString([color.T(1,0)])],
            'lorentz': ['FFV2'],
            'couplings': {(0, 0): 'GC_108'},
            'orders': {'QED': 1}
            }))

        # Gluon couplings to gluino
        myinterlist.append(base_objects.Interaction({
                      'id': 3,
                      'particles': base_objects.ParticleList(\
                                            [go, \
                                             go, \
                                             g]),
                      'color': [],
                      'lorentz':['L1'],
                      'couplings':{(0, 0):'GQQ'},
                      'orders':{'QCD':1}}))

        # Gluino couplings to top and stop
        myinterlist.append(base_objects.Interaction({
                      'id': 11,
                      'particles': base_objects.ParticleList(\
                                            [go, \
                                             t, \
                                             antit1]),
                      'color': [],
                      'lorentz':['L1'],
                      'couplings':{(0, 0):'GQQ'},
                      'orders':{'QCD':1}}))

        myinterlist.append(base_objects.Interaction({
                      'id': 12,
                      'particles': base_objects.ParticleList(\
                                            [antit, \
                                             go, \
                                             t1]),
                      'color': [],
                      'lorentz':['L1'],
                      'couplings':{(0, 0):'GQQ'},
                      'orders':{'QCD':1}}))

        mybasemodel = base_objects.Model()
        mybasemodel.set('particles', mypartlist)
        mybasemodel.set('interactions', myinterlist)

        myleglist = base_objects.LegList()

        myleglist.append(base_objects.Leg({'id':21,
                                         'state':False}))
        myleglist.append(base_objects.Leg({'id':21,
                                         'state':False}))
        myleglist.append(base_objects.Leg({'id':1000021}))
        myleglist.append(base_objects.Leg({'id':1000021}))

        core_proc = base_objects.Process({'legs':myleglist,
                                          'model':mybasemodel})

        myleglist = base_objects.LegList()

        myleglist.append(base_objects.Leg({'id':1000021,
                                         'state':False}))
        myleglist.append(base_objects.Leg({'id':6}))
        myleglist.append(base_objects.Leg({'id':-1000006}))

        decay1_process = base_objects.Process({'legs':myleglist,
                                               'model':mybasemodel,
                                               'is_decay_chain': True})

        core_proc.get('decay_chains').append(decay1_process)
        
        myleglist = base_objects.LegList()

        myleglist.append(base_objects.Leg({'id':6,
                                         'state':False}))
        myleglist.append(base_objects.Leg({'id':5}))
        myleglist.append(base_objects.Leg({'id':24}))

        decay2_process = base_objects.Process({'legs':myleglist,
                                               'model':mybasemodel,
                                               'is_decay_chain': True})

        decay1_process.get('decay_chains').append(decay2_process)

        amplitude = diagram_generation.DecayChainAmplitude(core_proc)

        self.assertEqual(len(amplitude.get('amplitudes')),1)

        matrix_elements = helas_objects.HelasDecayChainProcess(amplitude)

        matrix_element = matrix_elements.combine_decay_chain_processes()[0]

        #print "\n".join(helas_call_writers.FortranUFOHelasCallWriter().\
        #                get_matrix_element_calls(matrix_element))

        self.assertEqual("\n".join(helas_call_writers.FortranUFOHelasCallWriter().\
                                   get_matrix_element_calls(matrix_element)).split('\n'),
                         """CALL VXXXXX(P(0,1),zero,NHEL(1),-1*IC(1),W(1,1))
CALL VXXXXX(P(0,2),zero,NHEL(2),-1*IC(2),W(1,2))
CALL OXXXXX(P(0,3),zero,NHEL(3),+1*IC(3),W(1,3))
CALL VXXXXX(P(0,4),MW,NHEL(4),+1*IC(4),W(1,4))
CALL FFV2_1(W(1,3),W(1,4),GC_108,MT,WT,W(1,5))
CALL SXXXXX(P(0,5),+1*IC(5),W(1,4))
CALL L1_1(W(1,5),W(1,4),GQQ,MGO,WGO,W(1,3))
CALL IXXXXX(P(0,6),zero,NHEL(6),-1*IC(6),W(1,4))
CALL VXXXXX(P(0,7),MW,NHEL(7),+1*IC(7),W(1,5))
CALL FFV2C1_2(W(1,4),W(1,5),GC_108,MT,WT,W(1,6))
CALL SXXXXX(P(0,8),+1*IC(8),W(1,5))
CALL L1C1_2(W(1,6),W(1,5),GQQ,MGO,WGO,W(1,4))
CALL L1_1(W(1,3),W(1,1),GQQ,MGO,WGO,W(1,5))
# Amplitude(s) for diagram number 1
CALL L1_0(W(1,4),W(1,5),W(1,2),GQQ,AMP(1))
CALL L1_2(W(1,4),W(1,1),-GQQ,MGO,WGO,W(1,5))
# Amplitude(s) for diagram number 2
CALL L1_0(W(1,5),W(1,3),W(1,2),GQQ,AMP(2))""".split('\n'))

        # Test get_used_lorentz
        goal_lorentz_list = [(('FFV2',), (), 1), (('L1',), (), 1), 
                             (('FFV2',), ('C1',), 2), (('L1',), ('C1',), 2), 
                             (('L1',), (), 1), (('L1',), (), 2), 
                             (('L1',), (), 0), (('L1',), (), 0)]

        self.assertEqual(matrix_element.get_used_lorentz(),
                         goal_lorentz_list)

    def test_multiple_lorentz_structures(self):
        """Testing multiple Lorentz structures for one diagram.
        """

        # Set up model

        mypartlist = base_objects.ParticleList()
        myinterlist = base_objects.InteractionList()

        # An A particle
        mypartlist.append(base_objects.Particle({'name':'A',
                      'antiname':'A',
                      'spin':3,
                      'color':1,
                      'mass':'zero',
                      'width':'zero',
                      'texname':'A',
                      'antitexname':'A',
                      'line':'curly',
                      'charge':0.,
                      'pdg_code':45,
                      'propagating':True,
                      'is_part':True,
                      'self_antipart':True}))

        A = mypartlist[len(mypartlist) - 1]

        # A particle self-couplings
        myinterlist.append(base_objects.Interaction({
                      'id': 8,
                      'particles': base_objects.ParticleList(\
                                            [A, \
                                             A, \
                                             A]),
                      'color': [],
                      'lorentz':['CL1', 'L2'],
                      'couplings':{(0, 0):'G1', (0, 1):'G2'},
                      'orders':{'QED':1}}))

        mybasemodel = base_objects.Model()
        mybasemodel.set('particles', mypartlist)
        mybasemodel.set('interactions', myinterlist)

        myleglist = base_objects.LegList()

        myleglist.append(base_objects.Leg({'id':45,
                                         'state':False}))
        myleglist.append(base_objects.Leg({'id':45,
                                         'state':False}))
        myleglist.append(base_objects.Leg({'id':45,
                                         'state':True}))
        myleglist.append(base_objects.Leg({'id':45,
                                         'state':True}))

        myproc = base_objects.Process({'legs':myleglist,
                                       'model':mybasemodel})

        myamplitude = diagram_generation.Amplitude({'process': myproc})

        matrix_element = helas_objects.HelasMatrixElement(myamplitude, gen_color=False)

        myfortranmodel = helas_call_writers.FortranUFOHelasCallWriter(mybasemodel)
        self.assertEqual(myfortranmodel.get_matrix_element_calls(matrix_element),
                         """CALL VXXXXX(P(0,1),zero,NHEL(1),-1*IC(1),W(1,1))
CALL VXXXXX(P(0,2),zero,NHEL(2),-1*IC(2),W(1,2))
CALL VXXXXX(P(0,3),zero,NHEL(3),+1*IC(3),W(1,3))
CALL VXXXXX(P(0,4),zero,NHEL(4),+1*IC(4),W(1,4))
CALL CL1_L2_1(W(1,1),W(1,2),G1,G2,zero,zero,W(1,5))
# Amplitude(s) for diagram number 1
CALL CL1_L2_0(W(1,3),W(1,4),W(1,5),G1,G2,AMP(1))
CALL CL1_L2_1(W(1,1),W(1,3),G1,G2,zero,zero,W(1,5))
# Amplitude(s) for diagram number 2
CALL CL1_L2_0(W(1,2),W(1,4),W(1,5),G1,G2,AMP(2))
CALL CL1_L2_1(W(1,1),W(1,4),G1,G2,zero,zero,W(1,5))
# Amplitude(s) for diagram number 3
CALL CL1_L2_0(W(1,2),W(1,3),W(1,5),G1,G2,AMP(3))""".split('\n'))

        exporter = export_v4.ProcessExporterFortranME()

        # Test amp2 lines
        amp2_lines = \
                 exporter.get_amp2_lines(matrix_element)
        self.assertEqual(amp2_lines,
                         ['AMP2(1)=AMP2(1)+AMP(1)*dconjg(AMP(1))',
                          'AMP2(2)=AMP2(2)+AMP(2)*dconjg(AMP(2))',
                          'AMP2(3)=AMP2(3)+AMP(3)*dconjg(AMP(3))'])

        # Test configs.inc file
        writer = writers.FortranWriter(self.give_pos('test'))
        nconfig, (s_and_t_channels, nqcd_list) = \
                 exporter.write_configs_file(writer, matrix_element)
        writer.close()
        #print open(self.give_pos('test')).read()

        self.assertFileContains('test',
"""C     Diagram 1
      DATA MAPCONFIG(1)/1/
      DATA TSTRATEGY(1)/2/
      DATA (IFOREST(I,-1,1),I=1,2)/4,3/
      DATA (SPROP(I,-1,1),I=1,1)/45/
      DATA TPRID(-1,1)/0/
C     Diagram 2
      DATA MAPCONFIG(2)/2/
      DATA TSTRATEGY(2)/2/
      DATA (IFOREST(I,-1,2),I=1,2)/1,3/
      DATA TPRID(-1,2)/45/
      DATA (SPROP(I,-1,2),I=1,1)/0/
      DATA (IFOREST(I,-2,2),I=1,2)/-1,4/
C     Diagram 3
      DATA MAPCONFIG(3)/3/
      DATA TSTRATEGY(3)/2/
      DATA (IFOREST(I,-1,3),I=1,2)/1,4/
      DATA TPRID(-1,3)/45/
      DATA (SPROP(I,-1,3),I=1,1)/0/
      DATA (IFOREST(I,-2,3),I=1,2)/-1,3/
C     Number of configs
      DATA MAPCONFIG(0)/3/
""")

    def test_multiple_lorentz_structures_with_fermion_flow_clash(self):
        """Testing process w+ w+ > z x1+ x1+.
        """

        # Set up model

        mypartlist = base_objects.ParticleList()
        myinterlist = base_objects.InteractionList()

        # Z particle
        mypartlist.append(base_objects.Particle({'name':'z',
                      'antiname':'z',
                      'spin':3,
                      'color':1,
                      'mass':'MZ',
                      'width':'WZ',
                      'texname':'Z',
                      'antitexname':'Z',
                      'line':'curly',
                      'charge':0.,
                      'pdg_code':23,
                      'propagating':True,
                      'is_part':True,
                      'self_antipart':True}))

        z = mypartlist[len(mypartlist) - 1]

        # W particle
        mypartlist.append(base_objects.Particle({'name':'w+',
                      'antiname':'w-',
                      'spin':3,
                      'color':1,
                      'mass':'MW',
                      'width':'WW',
                      'texname':'W',
                      'antitexname':'W',
                      'line':'curly',
                      'charge':1.,
                      'pdg_code':24,
                      'propagating':True,
                      'is_part':True,
                      'self_antipart':False}))

        wplus = mypartlist[len(mypartlist) - 1]
        wminus = copy.copy(wplus)
        wminus.set('is_part', False)

        # n1 particle
        mypartlist.append(base_objects.Particle({'name':'n1',
                      'antiname':'n1',
                      'spin':2,
                      'color':1,
                      'mass':'Mneu1',
                      'width':'Wneu1',
                      'texname':'n1',
                      'antitexname':'n1',
                      'line':'curly',
                      'charge':0.,
                      'pdg_code':1000023,
                      'propagating':True,
                      'is_part':True,
                      'self_antipart':True}))

        n1 = mypartlist[len(mypartlist) - 1]

        # x1+ particle
        mypartlist.append(base_objects.Particle({'name':'x1+',
                      'antiname':'x1-',
                      'spin':2,
                      'color':1,
                      'mass':'Mx1p',
                      'width':'Wx1p',
                      'texname':'x1+',
                      'antitexname':'x1-',
                      'line':'curly',
                      'charge':1.,
                      'pdg_code':1000024,
                      'propagating':True,
                      'is_part':True,
                      'self_antipart':False}))

        x1plus = mypartlist[len(mypartlist) - 1]
        x1minus = copy.copy(x1plus)
        x1minus.set('is_part', False)

        # Interactions

        myinterlist.append(base_objects.Interaction({
            'id': 1,
            'particles': base_objects.ParticleList([wminus,wplus,z]),
            'color': [],
            'lorentz': ['VVV1'],
            'couplings': {(0, 0): 'GC_214'},
            'orders': {'QED': 1}
            }))
        myinterlist.append(base_objects.Interaction({
            'id': 2,
            'particles': base_objects.ParticleList([n1,x1plus,wminus]),
            'color': [],
            'lorentz': ['FFV2', 'FFV3'],
            'couplings': {(0, 1): 'GC_628', (0, 0): 'GC_422'},
            'orders': {'QED': 1}
            }))
        myinterlist.append(base_objects.Interaction({
            'id': 3,
            'particles': base_objects.ParticleList([n1,x1minus,wplus]),
            'color': [],
            'lorentz': ['FFV2', 'FFV3'],
            'couplings': {(0, 1): 'GC_628', (0, 0): 'GC_422'},
            'orders': {'QED': 1}
            }))
        myinterlist.append(base_objects.Interaction({
            'id': 4,
            'particles': base_objects.ParticleList([n1,n1,z]),
            'color': [],
            'lorentz': ['FFV5'],
            'couplings': {(0, 0): 'GC_418'},
            'orders': {'QED': 1}
            }))

        mybasemodel = base_objects.Model()
        mybasemodel.set('particles', mypartlist)
        mybasemodel.set('interactions', myinterlist)

        myleglist = base_objects.LegList()

        myleglist.append(base_objects.Leg({'id':24,
                                         'state':False}))
        myleglist.append(base_objects.Leg({'id':24,
                                         'state':False}))
        myleglist.append(base_objects.Leg({'id':23,
                                         'state':True}))
        myleglist.append(base_objects.Leg({'id':1000024,
                                         'state':True}))
        myleglist.append(base_objects.Leg({'id':1000024,
                                         'state':True}))

        myproc = base_objects.Process({'legs':myleglist,
                                       'model':mybasemodel})

        myamplitude = diagram_generation.Amplitude({'process': myproc})

        self.assertEqual(len(myamplitude.get('diagrams')), 6)

        matrix_element = helas_objects.HelasMatrixElement(myamplitude, gen_color=False)

        result = helas_call_writers.FortranUFOHelasCallWriter(mybasemodel).\
                                   get_matrix_element_calls(matrix_element)

        goal = """CALL VXXXXX(P(0,1),MW,NHEL(1),-1*IC(1),W(1,1))
CALL VXXXXX(P(0,2),MW,NHEL(2),-1*IC(2),W(1,2))
CALL VXXXXX(P(0,3),MZ,NHEL(3),+1*IC(3),W(1,3))
CALL IXXXXX(P(0,4),Mx1p,NHEL(4),-1*IC(4),W(1,4))
CALL OXXXXX(P(0,5),Mx1p,NHEL(5),+1*IC(5),W(1,5))
CALL VVV1_2(W(1,1),W(1,3),GC_214,MW,WW,W(1,6))
CALL FFV2_3C1_2(W(1,4),W(1,2),GC_422,GC_628,Mneu1,Wneu1,W(1,7))
# Amplitude(s) for diagram number 1
CALL FFV2_3_0(W(1,7),W(1,5),W(1,6),GC_422,GC_628,AMP(1))
CALL FFV2_3_1(W(1,5),W(1,2),GC_422,GC_628,Mneu1,Wneu1,W(1,8))
# Amplitude(s) for diagram number 2
CALL FFV2_3C1_0(W(1,4),W(1,8),W(1,6),GC_422,GC_628,AMP(2))
CALL FFV2_3C1_2(W(1,4),W(1,1),GC_422,GC_628,Mneu1,Wneu1,W(1,6))
CALL VVV1_2(W(1,2),W(1,3),GC_214,MW,WW,W(1,9))
# Amplitude(s) for diagram number 3
CALL FFV2_3_0(W(1,6),W(1,5),W(1,9),GC_422,GC_628,AMP(3))
# Amplitude(s) for diagram number 4
CALL FFV5_0(W(1,6),W(1,8),W(1,3),GC_418,AMP(4))
CALL FFV2_3_1(W(1,5),W(1,1),GC_422,GC_628,Mneu1,Wneu1,W(1,6))
# Amplitude(s) for diagram number 5
CALL FFV2_3C1_0(W(1,4),W(1,6),W(1,9),GC_422,GC_628,AMP(5))
# Amplitude(s) for diagram number 6
CALL FFV5_0(W(1,7),W(1,6),W(1,3),GC_418,AMP(6))""".split('\n') #end 7, 11,3

        for i in range(len(goal)):
            self.assertEqual(result[i], goal[i])

        exporter = export_v4.ProcessExporterFortranME()

        # Test amp2 lines        
        amp2_lines = \
                 exporter.get_amp2_lines(matrix_element)
        self.assertEqual(amp2_lines,
                         ['AMP2(1)=AMP2(1)+AMP(1)*dconjg(AMP(1))',
                          'AMP2(2)=AMP2(2)+AMP(2)*dconjg(AMP(2))',
                          'AMP2(3)=AMP2(3)+AMP(3)*dconjg(AMP(3))',
                          'AMP2(4)=AMP2(4)+AMP(4)*dconjg(AMP(4))',
                          'AMP2(5)=AMP2(5)+AMP(5)*dconjg(AMP(5))',
                          'AMP2(6)=AMP2(6)+AMP(6)*dconjg(AMP(6))'])

    def test_four_fermion_vertex_normal_fermion_flow(self):
        """Testing process u u > t t g with fermion flow (u~t)(u~t)
        """

        # Set up model

        mypartlist = base_objects.ParticleList()
        myinterlist = base_objects.InteractionList()

        # A u quark and its antiparticle
        mypartlist.append(base_objects.Particle({'name':'u',
                      'antiname':'u~',
                      'spin':2,
                      'color':3,
                      'mass':'zero',
                      'width':'zero',
                      'texname':'u',
                      'antitexname':'\bar u',
                      'line':'straight',
                      'charge':2. / 3.,
                      'pdg_code':2,
                      'propagating':True,
                      'is_part':True,
                      'self_antipart':False}))
        u = mypartlist[len(mypartlist) - 1]
        antiu = copy.copy(u)
        antiu.set('is_part', False)

        # A t quark and its antiparticle
        mypartlist.append(base_objects.Particle({'name':'t',
                      'antiname':'t~',
                      'spin':2,
                      'color':3,
                      'mass':'MT',
                      'width':'WT',
                      'texname':'t',
                      'antitexname':'\bar t',
                      'line':'straight',
                      'charge':2. / 3.,
                      'pdg_code':6,
                      'propagating':True,
                      'is_part':True,
                      'self_antipart':False}))
        t = mypartlist[len(mypartlist) - 1]
        antit = copy.copy(t)
        antit.set('is_part', False)

        # A gluon
        mypartlist.append(base_objects.Particle({'name':'g',
                      'antiname':'g',
                      'spin':3,
                      'color':8,
                      'mass':'zero',
                      'width':'zero',
                      'texname':'g',
                      'antitexname':'g',
                      'line':'curly',
                      'charge':0.,
                      'pdg_code':21,
                      'propagating':True,
                      'is_part':True,
                      'self_antipart':True}))

        g = mypartlist[len(mypartlist) - 1]

        # Gluon couplings to quarks
        myinterlist.append(base_objects.Interaction({
                      'id': 1,
                      'particles': base_objects.ParticleList(\
                                            [antiu, \
                                             u, \
                                             g]),
                      'color': [color.ColorString([color.T(2, 1, 0)])],
                      'lorentz':['FFV1'],
                      'couplings':{(0, 0):'GG'},
                      'orders':{'QCD':1}}))

        myinterlist.append(base_objects.Interaction({
                      'id': 2,
                      'particles': base_objects.ParticleList(\
                                            [antit, \
                                             t, \
                                             g]),
                      'color': [color.ColorString([color.T(2, 1, 0)])],
                      'lorentz':['FFV1'],
                      'couplings':{(0, 0):'GG'},
                      'orders':{'QCD':1}}))

        # Four fermion vertex
        myinterlist.append(base_objects.Interaction({
                      'id': 3,
                      'particles': base_objects.ParticleList(\
                                            [antiu,
                                             t,
                                             antiu,
                                             t]),
                      'color': [color.ColorString([color.T(1, 0),
                                                   color.T(3, 2)])],
                      'lorentz':['FFFF1'],
                      'couplings':{(0, 0):'GEFF'},
                      'orders':{'NP':2}}))

        mybasemodel = base_objects.Model()
        mybasemodel.set('particles', mypartlist)
        mybasemodel.set('interactions', myinterlist)

        myleglist = base_objects.LegList()

        myleglist.append(base_objects.Leg({'id':2,
                                         'state':False}))
        myleglist.append(base_objects.Leg({'id':2,
                                         'state':False}))
        myleglist.append(base_objects.Leg({'id':6,
                                         'state':True}))
        myleglist.append(base_objects.Leg({'id':6,
                                         'state':True}))
        myleglist.append(base_objects.Leg({'id':21,
                                         'state':True}))

        myproc = base_objects.Process({'legs':myleglist,
                                       'model':mybasemodel})

        myamplitude = diagram_generation.Amplitude({'process': myproc})

        self.assertEqual(len(myamplitude.get('diagrams')), 4)

        matrix_element = helas_objects.HelasMatrixElement(myamplitude)

        result = helas_call_writers.FortranUFOHelasCallWriter(mybasemodel).\
                                   get_matrix_element_calls(matrix_element)

        goal = """CALL IXXXXX(P(0,1),zero,NHEL(1),+1*IC(1),W(1,1))
CALL IXXXXX(P(0,2),zero,NHEL(2),+1*IC(2),W(1,2))
CALL OXXXXX(P(0,3),MT,NHEL(3),+1*IC(3),W(1,3))
CALL OXXXXX(P(0,4),MT,NHEL(4),+1*IC(4),W(1,4))
CALL VXXXXX(P(0,5),zero,NHEL(5),+1*IC(5),W(1,5))
CALL FFV1_2(W(1,1),W(1,5),GG,zero,zero,W(1,6))
# Amplitude(s) for diagram number 1
CALL FFFF1_0(W(1,2),W(1,3),W(1,6),W(1,4),GEFF,AMP(1))
CALL FFFF1_2(W(1,1),W(1,2),W(1,3),GEFF,MT,WT,W(1,6))
# Amplitude(s) for diagram number 2
CALL FFV1_0(W(1,6),W(1,4),W(1,5),GG,AMP(2))
CALL FFFF1_2(W(1,1),W(1,2),W(1,4),GEFF,MT,WT,W(1,6))
# Amplitude(s) for diagram number 3
CALL FFV1_0(W(1,6),W(1,3),W(1,5),GG,AMP(3))
CALL FFFF1_1(W(1,3),W(1,1),W(1,4),GEFF,zero,zero,W(1,6))
# Amplitude(s) for diagram number 4
CALL FFV1_0(W(1,2),W(1,6),W(1,5),GG,AMP(4))""".split('\n')

        for i in range(len(goal)):
            self.assertEqual(result[i], goal[i])

        exporter = export_v4.ProcessExporterFortranME()

        # Test amp2 lines        
        amp2_lines = \
                 exporter.get_amp2_lines(matrix_element)
        self.assertEqual(amp2_lines,
                         ['AMP2(1)=AMP2(1)+AMP(1)*dconjg(AMP(1))',
                          'AMP2(2)=AMP2(2)+AMP(2)*dconjg(AMP(2))',
                          'AMP2(3)=AMP2(3)+AMP(3)*dconjg(AMP(3))',
                          'AMP2(4)=AMP2(4)+AMP(4)*dconjg(AMP(4))'])

        # Check fermion factors
        self.assertEqual([d.get('amplitudes')[0].get('fermionfactor') \
                          for d in matrix_element.get('diagrams')],
                         [1, 1, -1, 1])
        
        writer = writers.FortranWriter(self.give_pos('test'))
        myfortranmodel = helas_call_writers.FortranHelasCallWriter(mybasemodel)

        # Test configs.inc file
        nconfig, (s_and_t_channels, nqcd_list) = \
                      exporter.write_configs_file(writer, matrix_element)
        writer.close()

        #print open(self.give_pos('test')).read()
    
        self.assertFileContains('test',
"""C     Diagram 1
      DATA MAPCONFIG(1)/1/
      DATA TSTRATEGY(1)/2/
      DATA (IFOREST(I,-1,1),I=1,2)/4,3/
      DATA (SPROP(I,-1,1),I=1,1)/1/
      DATA TPRID(-1,1)/0/
      DATA (IFOREST(I,-2,1),I=1,2)/1,5/
      DATA TPRID(-2,1)/2/
      DATA (SPROP(I,-2,1),I=1,1)/0/
      DATA (IFOREST(I,-3,1),I=1,2)/-2,-1/
C     Diagram 2
      DATA MAPCONFIG(2)/2/
      DATA TSTRATEGY(2)/2/
      DATA (IFOREST(I,-1,2),I=1,2)/5,4/
      DATA (SPROP(I,-1,2),I=1,1)/6/
      DATA TPRID(-1,2)/0/
      DATA (IFOREST(I,-2,2),I=1,2)/-1,3/
      DATA (SPROP(I,-2,2),I=1,1)/1/
      DATA TPRID(-2,2)/0/
C     Diagram 3
      DATA MAPCONFIG(3)/3/
      DATA TSTRATEGY(3)/2/
      DATA (IFOREST(I,-1,3),I=1,2)/5,3/
      DATA (SPROP(I,-1,3),I=1,1)/6/
      DATA TPRID(-1,3)/0/
      DATA (IFOREST(I,-2,3),I=1,2)/4,-1/
      DATA (SPROP(I,-2,3),I=1,1)/1/
      DATA TPRID(-2,3)/0/
C     Diagram 4
      DATA MAPCONFIG(4)/4/
      DATA TSTRATEGY(4)/2/
      DATA (IFOREST(I,-1,4),I=1,2)/4,3/
      DATA (SPROP(I,-1,4),I=1,1)/1/
      DATA TPRID(-1,4)/0/
      DATA (IFOREST(I,-2,4),I=1,2)/1,-1/
      DATA TPRID(-2,4)/2/
      DATA (SPROP(I,-2,4),I=1,1)/0/
      DATA (IFOREST(I,-3,4),I=1,2)/-2,5/
C     Number of configs
      DATA MAPCONFIG(0)/4/
""")

        writer = writers.FortranWriter(self.give_pos('test'))
        exporter.write_props_file(writer, matrix_element,
                                   s_and_t_channels)
        writer.close()
        #print open(self.give_pos('test')).read()
        self.assertFileContains('test',
"""      PRMASS(-1,1)  = ZERO
      PRWIDTH(-1,1) = ZERO
      POW(-1,1) = 0
      PRMASS(-2,1)  = ZERO
      PRWIDTH(-2,1) = ZERO
      POW(-2,1) = 1
      PRMASS(-1,2)  = ABS(MT)
      PRWIDTH(-1,2) = ABS(WT)
      POW(-1,2) = 1
      PRMASS(-2,2)  = ZERO
      PRWIDTH(-2,2) = ZERO
      POW(-2,2) = 0
      PRMASS(-1,3)  = ABS(MT)
      PRWIDTH(-1,3) = ABS(WT)
      POW(-1,3) = 1
      PRMASS(-2,3)  = ZERO
      PRWIDTH(-2,3) = ZERO
      POW(-2,3) = 0
      PRMASS(-1,4)  = ZERO
      PRWIDTH(-1,4) = ZERO
      POW(-1,4) = 0
      PRMASS(-2,4)  = ZERO
      PRWIDTH(-2,4) = ZERO
      POW(-2,4) = 1
""")


    def test_four_fermion_vertex_strange_fermion_flow(self):
        """Testing process u u > t t g with fermion flow (u~u~)(tt)
        """

        # Set up model

        mypartlist = base_objects.ParticleList()
        myinterlist = base_objects.InteractionList()

        # A u quark and its antiparticle
        mypartlist.append(base_objects.Particle({'name':'u',
                      'antiname':'u~',
                      'spin':2,
                      'color':3,
                      'mass':'zero',
                      'width':'zero',
                      'texname':'u',
                      'antitexname':'\bar u',
                      'line':'straight',
                      'charge':2. / 3.,
                      'pdg_code':2,
                      'propagating':True,
                      'is_part':True,
                      'self_antipart':False}))
        u = mypartlist[len(mypartlist) - 1]
        antiu = copy.copy(u)
        antiu.set('is_part', False)

        # A t quark and its antiparticle
        mypartlist.append(base_objects.Particle({'name':'t',
                      'antiname':'t~',
                      'spin':2,
                      'color':3,
                      'mass':'MT',
                      'width':'WT',
                      'texname':'t',
                      'antitexname':'\bar t',
                      'line':'straight',
                      'charge':2. / 3.,
                      'pdg_code':6,
                      'propagating':True,
                      'is_part':True,
                      'self_antipart':False}))
        t = mypartlist[len(mypartlist) - 1]
        antit = copy.copy(t)
        antit.set('is_part', False)

        # A gluon
        mypartlist.append(base_objects.Particle({'name':'g',
                      'antiname':'g',
                      'spin':3,
                      'color':8,
                      'mass':'zero',
                      'width':'zero',
                      'texname':'g',
                      'antitexname':'g',
                      'line':'curly',
                      'charge':0.,
                      'pdg_code':21,
                      'propagating':True,
                      'is_part':True,
                      'self_antipart':True}))

        g = mypartlist[len(mypartlist) - 1]

        # Gluon couplings to quarks
        myinterlist.append(base_objects.Interaction({
                      'id': 1,
                      'particles': base_objects.ParticleList(\
                                            [antiu, \
                                             u, \
                                             g]),
                      'color': [color.ColorString([color.T(2, 1, 0)])],
                      'lorentz':['FFV1'],
                      'couplings':{(0, 0):'GG'},
                      'orders':{'QCD':1}}))

        myinterlist.append(base_objects.Interaction({
                      'id': 2,
                      'particles': base_objects.ParticleList(\
                                            [antit, \
                                             t, \
                                             g]),
                      'color': [color.ColorString([color.T(2, 1, 0)])],
                      'lorentz':['FFV1'],
                      'couplings':{(0, 0):'GG'},
                      'orders':{'QCD':1}}))

        # Four fermion vertex
        myinterlist.append(base_objects.Interaction({
                      'id': 3,
                      'particles': base_objects.ParticleList(\
                                            [antiu,
                                             antiu,
                                             t,
                                             t]),
                      'color': [color.ColorString([color.K6(-1, 1, 0),
                                                   color.K6Bar(-1,3, 2)])],
                      'lorentz':['FFFF1'],
                      'couplings':{(0, 0):'GEFF'},
                      'orders':{'NP':2}}))

        mybasemodel = base_objects.Model()
        mybasemodel.set('particles', mypartlist)
        mybasemodel.set('interactions', myinterlist)

        myleglist = base_objects.LegList()

        myleglist.append(base_objects.Leg({'id':2,
                                         'state':False}))
        myleglist.append(base_objects.Leg({'id':2,
                                         'state':False}))
        myleglist.append(base_objects.Leg({'id':6,
                                         'state':True}))
        myleglist.append(base_objects.Leg({'id':6,
                                         'state':True}))
        myleglist.append(base_objects.Leg({'id':21,
                                         'state':True}))

        myproc = base_objects.Process({'legs':myleglist,
                                       'model':mybasemodel})

        myamplitude = diagram_generation.Amplitude({'process': myproc})

        self.assertEqual(len(myamplitude.get('diagrams')), 4)

        matrix_element = helas_objects.HelasMatrixElement(myamplitude)

        result = helas_call_writers.FortranUFOHelasCallWriter(mybasemodel).\
                                   get_matrix_element_calls(matrix_element)

        goal = """CALL IXXXXX(P(0,1),zero,NHEL(1),+1*IC(1),W(1,1))
CALL OXXXXX(P(0,2),zero,NHEL(2),-1*IC(2),W(1,2))
CALL IXXXXX(P(0,3),MT,NHEL(3),-1*IC(3),W(1,3))
CALL OXXXXX(P(0,4),MT,NHEL(4),+1*IC(4),W(1,4))
CALL VXXXXX(P(0,5),zero,NHEL(5),+1*IC(5),W(1,5))
CALL FFV1_2(W(1,1),W(1,5),GG,zero,zero,W(1,6))
# Amplitude(s) for diagram number 1
CALL FFFF1C1C2_0(W(1,6),W(1,2),W(1,3),W(1,4),GEFF,AMP(1))
CALL FFFF1C1C2_4(W(1,1),W(1,2),W(1,3),GEFF,MT,WT,W(1,6))
# Amplitude(s) for diagram number 2
CALL FFV1_0(W(1,6),W(1,4),W(1,5),GG,AMP(2))
CALL FFFF1C1C2_3(W(1,1),W(1,2),W(1,4),GEFF,MT,WT,W(1,6))
# Amplitude(s) for diagram number 3
CALL FFV1C1_0(W(1,3),W(1,6),W(1,5),GG,AMP(3))
CALL FFFF1C1C2_2(W(1,1),W(1,3),W(1,4),GEFF,zero,zero,W(1,6))
# Amplitude(s) for diagram number 4
CALL FFV1C1_0(W(1,6),W(1,2),W(1,5),GG,AMP(4))""".split('\n')

        for i in range(len(goal)):
            self.assertEqual(result[i], goal[i])

        exporter = export_v4.ProcessExporterFortranME()

        # Test amp2 lines        
        amp2_lines = \
                 exporter.get_amp2_lines(matrix_element)
        self.assertEqual(amp2_lines,
                         ['AMP2(1)=AMP2(1)+AMP(1)*dconjg(AMP(1))',
                          'AMP2(2)=AMP2(2)+AMP(2)*dconjg(AMP(2))',
                          'AMP2(3)=AMP2(3)+AMP(3)*dconjg(AMP(3))',
                          'AMP2(4)=AMP2(4)+AMP(4)*dconjg(AMP(4))'])

        # Check fermion factors
        self.assertEqual([d.get('amplitudes')[0].get('fermionfactor') \
                          for d in matrix_element.get('diagrams')],
                         [1, 1, 1, 1])
        
    def test_multiple_lorentz_structures_with_decay_chain(self):
        """Testing process b~ t > wp+, wp+ > b~ t
        """

        # Set up model

        mypartlist = base_objects.ParticleList()
        myinterlist = base_objects.InteractionList()

        # bt sextet particle
        mypartlist.append(base_objects.Particle({'name':'wp+',
                      'antiname':'wp-',
                      'spin':3,
                      'color':1,
                      'mass':'Mwp',
                      'width':'Wwp',
                      'texname':'wp+',
                      'antitexname':'wp-',
                      'line':'wavy',
                      'charge':1.,
                      'pdg_code':9000006,
                      'propagating':True,
                      'is_part':True,
                      'self_antipart':False}))

        wp = mypartlist[len(mypartlist) - 1]
        wpbar = copy.copy(wp)
        wpbar.set('is_part', False)

        # b and t quarks
        mypartlist.append(base_objects.Particle({'name':'b',
                      'antiname':'b~',
                      'spin':2,
                      'color':3,
                      'mass':'zero',
                      'width':'zero',
                      'texname':'b',
                      'antitexname':'\bar b',
                      'line':'straight',
                      'charge':-1. / 3.,
                      'pdg_code':5,
                      'propagating':True,
                      'is_part':True,
                      'self_antipart':False}))
        b = mypartlist[len(mypartlist) - 1]
        antib = copy.copy(b)
        antib.set('is_part', False)

        mypartlist.append(base_objects.Particle({'name':'t',
                      'antiname':'t~',
                      'spin':2,
                      'color':3,
                      'mass':'MT',
                      'width':'WT',
                      'texname':'y',
                      'antitexname':'\bar t',
                      'line':'straight',
                      'charge':2. / 3.,
                      'pdg_code':6,
                      'propagating':True,
                      'is_part':True,
                      'self_antipart':False}))
        t = mypartlist[len(mypartlist) - 1]
        antit = copy.copy(t)
        antit.set('is_part', False)

        # Interactions

        myinterlist.append(base_objects.Interaction({
            'id': 1,
            'particles': base_objects.ParticleList([t, antib, wpbar]),
            'color': [color.ColorString([color.T(1,0)])],
            'lorentz': ['FFS3', 'FFS4'],
            'couplings': {(0, 0): 'GC_108', (0, 1): 'GC_111'},
            'orders': {'QCD': 1}
            }))
        myinterlist.append(base_objects.Interaction({
            'id': 2,
            'particles': base_objects.ParticleList([b, antit, wp]),
            'color': [color.ColorString([color.T(1,0)])],
            'lorentz': ['FFS3', 'FFS4'],
            'couplings': {(0, 0): 'GC_108', (0, 1): 'GC_111'},
            'orders': {'QCD': 1}
            }))

        mybasemodel = base_objects.Model()
        mybasemodel.set('particles', mypartlist)
        mybasemodel.set('interactions', myinterlist)

        myleglist = base_objects.LegList()
        myleglist.append(base_objects.Leg({'id':-5,
                                         'state':False}))
        myleglist.append(base_objects.Leg({'id':6,
                                         'state':False}))
        myleglist.append(base_objects.Leg({'id':9000006,
                                         'state':True}))
        myproc = base_objects.Process({'legs':myleglist,
                                       'model':mybasemodel})
        myleglist = base_objects.LegList()
        myleglist.append(base_objects.Leg({'id':9000006,
                                         'state':False}))
        myleglist.append(base_objects.Leg({'id':-5}))
        myleglist.append(base_objects.Leg({'id':6}))
        mydecay = base_objects.Process({'legs':myleglist,
                                       'model':mybasemodel})
        myproc.set('decay_chains', base_objects.ProcessList([\
            mydecay]))

        myamplitude = diagram_generation.DecayChainAmplitude(myproc)

        matrix_element = helas_objects.HelasDecayChainProcess(myamplitude)

        result = helas_call_writers.FortranUFOHelasCallWriter(mybasemodel).\
                                   get_matrix_element_calls(matrix_element.get('core_processes')[0])
        self.assertEqual(result,
                         """CALL OXXXXX(P(0,1),zero,NHEL(1),-1*IC(1),W(1,1))
CALL IXXXXX(P(0,2),MT,NHEL(2),+1*IC(2),W(1,2))
CALL VXXXXX(P(0,3),Mwp,NHEL(3),+1*IC(3),W(1,3))
# Amplitude(s) for diagram number 1
CALL FFS3_4_0(W(1,2),W(1,1),W(1,3),GC_108,GC_111,AMP(1))""".split('\n'))
        result = helas_call_writers.FortranUFOHelasCallWriter(mybasemodel).\
                                   get_matrix_element_calls(matrix_element.get('decay_chains')[0].get('core_processes')[0])
        self.assertEqual(result,
                         """CALL VXXXXX(P(0,1),Mwp,NHEL(1),-1*IC(1),W(1,1))
CALL IXXXXX(P(0,2),zero,NHEL(2),-1*IC(2),W(1,2))
CALL OXXXXX(P(0,3),MT,NHEL(3),+1*IC(3),W(1,3))
CALL FFS3_4_3(W(1,2),W(1,3),GC_108,GC_111,Mwp,Wwp,W(1,4))
# Amplitude(s) for diagram number 1
#""".split('\n'))

        matrix_elements = matrix_element.combine_decay_chain_processes()

        matrix_element = matrix_elements[0]

        result = helas_call_writers.FortranUFOHelasCallWriter(mybasemodel).\
                                   get_matrix_element_calls(matrix_element)

        goal = """CALL OXXXXX(P(0,1),zero,NHEL(1),-1*IC(1),W(1,1))
CALL IXXXXX(P(0,2),MT,NHEL(2),+1*IC(2),W(1,2))
CALL IXXXXX(P(0,3),zero,NHEL(3),-1*IC(3),W(1,3))
CALL OXXXXX(P(0,4),MT,NHEL(4),+1*IC(4),W(1,4))
CALL FFS3_4_3(W(1,3),W(1,4),GC_108,GC_111,Mwp,Wwp,W(1,5))
# Amplitude(s) for diagram number 1
CALL FFS3_4_0(W(1,2),W(1,1),W(1,5),GC_108,GC_111,AMP(1))""".split('\n')

        for i in range(len(goal)):
            self.assertEqual(result[i], goal[i])

    def test_multiple_lorentz_structures_with_decay_chain_and_fermion_flow(self):
        """Testing process b t > six1, six1 > b t
        """

        # Set up model

        mypartlist = base_objects.ParticleList()
        myinterlist = base_objects.InteractionList()

        # bt sextet particle
        mypartlist.append(base_objects.Particle({'name':'six1',
                      'antiname':'six1~',
                      'spin':1,
                      'color':6,
                      'mass':'Msix1',
                      'width':'Wsix1',
                      'texname':'six1',
                      'antitexname':'six1bar',
                      'line':'dashed',
                      'charge':1./3.,
                      'pdg_code':9000006,
                      'propagating':True,
                      'is_part':True,
                      'self_antipart':False}))

        six1 = mypartlist[len(mypartlist) - 1]
        six1bar = copy.copy(six1)
        six1bar.set('is_part', False)

        # b and t quarks
        mypartlist.append(base_objects.Particle({'name':'b',
                      'antiname':'b~',
                      'spin':2,
                      'color':3,
                      'mass':'zero',
                      'width':'zero',
                      'texname':'b',
                      'antitexname':'\bar b',
                      'line':'straight',
                      'charge':-1. / 3.,
                      'pdg_code':5,
                      'propagating':True,
                      'is_part':True,
                      'self_antipart':False}))
        b = mypartlist[len(mypartlist) - 1]
        antib = copy.copy(b)
        antib.set('is_part', False)

        mypartlist.append(base_objects.Particle({'name':'t',
                      'antiname':'t~',
                      'spin':2,
                      'color':3,
                      'mass':'MT',
                      'width':'WT',
                      'texname':'y',
                      'antitexname':'\bar t',
                      'line':'straight',
                      'charge':2. / 3.,
                      'pdg_code':6,
                      'propagating':True,
                      'is_part':True,
                      'self_antipart':False}))
        t = mypartlist[len(mypartlist) - 1]
        antit = copy.copy(t)
        antit.set('is_part', False)

        # Interactions

        myinterlist.append(base_objects.Interaction({
            'id': 1,
            'particles': base_objects.ParticleList([t, b, six1bar]),
            'color': [color.ColorString([color.K6Bar(2,1,0)])],
            'lorentz': ['FFS3', 'FFS4'],
            'couplings': {(0, 0): 'GC_108', (0, 1): 'GC_111'},
            'orders': {'QCD': 1}
            }))
        myinterlist.append(base_objects.Interaction({
            'id': 2,
            'particles': base_objects.ParticleList([antib, antit, six1]),
            'color': [color.ColorString([color.K6(2,1,0)])],
            'lorentz': ['FFS3', 'FFS4'],
            'couplings': {(0, 0): 'GC_108', (0, 1): 'GC_111'},
            'orders': {'QCD': 1}
            }))

        mybasemodel = base_objects.Model()
        mybasemodel.set('particles', mypartlist)
        mybasemodel.set('interactions', myinterlist)

        myleglist = base_objects.LegList()
        myleglist.append(base_objects.Leg({'id':5,
                                         'state':False}))
        myleglist.append(base_objects.Leg({'id':6,
                                         'state':False}))
        myleglist.append(base_objects.Leg({'id':9000006,
                                         'state':True}))
        myproc = base_objects.Process({'legs':myleglist,
                                       'model':mybasemodel})
        myleglist = base_objects.LegList()
        myleglist.append(base_objects.Leg({'id':9000006,
                                         'state':False}))
        myleglist.append(base_objects.Leg({'id':5}))
        myleglist.append(base_objects.Leg({'id':6}))
        mydecay = base_objects.Process({'legs':myleglist,
                                       'model':mybasemodel})
        myproc.set('decay_chains', base_objects.ProcessList([\
            mydecay]))

        myamplitude = diagram_generation.DecayChainAmplitude(myproc)

        matrix_element = helas_objects.HelasDecayChainProcess(myamplitude)

        result = helas_call_writers.FortranUFOHelasCallWriter(mybasemodel).\
                                   get_matrix_element_calls(matrix_element.get('core_processes')[0])
        self.assertEqual(result,
                         """CALL OXXXXX(P(0,1),zero,NHEL(1),-1*IC(1),W(1,1))
CALL IXXXXX(P(0,2),MT,NHEL(2),+1*IC(2),W(1,2))
CALL SXXXXX(P(0,3),+1*IC(3),W(1,3))
# Amplitude(s) for diagram number 1
CALL FFS3_4C1_0(W(1,2),W(1,1),W(1,3),GC_108,GC_111,AMP(1))""".split('\n'))
        result = helas_call_writers.FortranUFOHelasCallWriter(mybasemodel).\
                                   get_matrix_element_calls(matrix_element.get('decay_chains')[0].get('core_processes')[0])
        self.assertEqual(result,
                         """CALL SXXXXX(P(0,1),-1*IC(1),W(1,1))
CALL OXXXXX(P(0,2),zero,NHEL(2),+1*IC(2),W(1,2))
CALL IXXXXX(P(0,3),MT,NHEL(3),-1*IC(3),W(1,3))
CALL FFS3_4C1_3(W(1,3),W(1,2),GC_108,GC_111,Msix1,Wsix1,W(1,4))
# Amplitude(s) for diagram number 1
#""".split('\n'))

        matrix_elements = matrix_element.combine_decay_chain_processes()

        matrix_element = matrix_elements[0]
        result = helas_call_writers.FortranUFOHelasCallWriter(mybasemodel).\
                                   get_matrix_element_calls(matrix_element)

        goal = """CALL OXXXXX(P(0,1),zero,NHEL(1),-1*IC(1),W(1,1))
CALL IXXXXX(P(0,2),MT,NHEL(2),+1*IC(2),W(1,2))
CALL OXXXXX(P(0,3),zero,NHEL(3),+1*IC(3),W(1,3))
CALL IXXXXX(P(0,4),MT,NHEL(4),-1*IC(4),W(1,4))
CALL FFS3_4C1_3(W(1,4),W(1,3),GC_108,GC_111,Msix1,Wsix1,W(1,5))
# Amplitude(s) for diagram number 1
CALL FFS3_4C1_0(W(1,2),W(1,1),W(1,5),GC_108,GC_111,AMP(1))""".split('\n')

        
        self.assertEqual(result, goal)

    def test_matrix_multistage_decay_chain_process(self):
        """Test matrix.f for multistage decay chain
        """

        # Set up local model

        mybasemodel = base_objects.Model()
        mypartlist = base_objects.ParticleList()
        myinterlist = base_objects.InteractionList()
        myfortranmodel = helas_call_writers.FortranHelasCallWriter(mybasemodel)

        # A electron and positron
        mypartlist.append(base_objects.Particle({'name':'e+',
                      'antiname':'e-',
                      'spin':2,
                      'color':1,
                      'mass':'zero',
                      'width':'zero',
                      'texname':'e^+',
                      'antitexname':'e^-',
                      'line':'straight',
                      'charge':-1.,
                      'pdg_code':11,
                      'propagating':True,
                      'is_part':True,
                      'self_antipart':False}))
        eminus = mypartlist[len(mypartlist) - 1]
        eplus = copy.copy(eminus)
        eplus.set('is_part', False)

        # A mu and anti-mu
        mypartlist.append(base_objects.Particle({'name':'mu+',
                      'antiname':'mu-',
                      'spin':2,
                      'color':1,
                      'mass':'zero',
                      'width':'zero',
                      'texname':'\mu^+',
                      'antitexname':'\mu^-',
                      'line':'straight',
                      'charge':-1.,
                      'pdg_code':13,
                      'propagating':True,
                      'is_part':True,
                      'self_antipart':False}))
        muminus = mypartlist[len(mypartlist) - 1]
        muplus = copy.copy(muminus)
        muplus.set('is_part', False)

        # A photon
        mypartlist.append(base_objects.Particle({'name':'a',
                      'antiname':'a',
                      'spin':3,
                      'color':1,
                      'mass':'zero',
                      'width':'zero',
                      'texname':'\gamma',
                      'antitexname':'\gamma',
                      'line':'wavy',
                      'charge':0.,
                      'pdg_code':22,
                      'propagating':True,
                      'is_part':True,
                      'self_antipart':True}))
        a = mypartlist[len(mypartlist) - 1]

        # Coupling of e to gamma
        myinterlist.append(base_objects.Interaction({
                      'id': 7,
                      'particles': base_objects.ParticleList(\
                                            [eminus, \
                                             eplus, \
                                             a]),
                      'color': [],
                      'lorentz':[''],
                      'couplings':{(0, 0):'GAL'},
                      'orders':{'QED':1}}))

        # Coupling of mu to gamma
        myinterlist.append(base_objects.Interaction({
                      'id': 16,
                      'particles': base_objects.ParticleList(\
                                            [muminus, \
                                             muplus, \
                                             a]),
                      'color': [],
                      'lorentz':[''],
                      'couplings':{(0, 0):'GAL'},
                      'orders':{'QED':1}}))

        mybasemodel.set('particles', mypartlist)
        mybasemodel.set('interactions', myinterlist)


        myleglist = base_objects.LegList()

        myleglist.append(base_objects.Leg({'id':22,
                                         'state':False}))
        myleglist.append(base_objects.Leg({'id':22,
                                         'state':False}))
        myleglist.append(base_objects.Leg({'id':11,
                                         'state':True}))
        myleglist.append(base_objects.Leg({'id':-11,
                                         'state':True}))

        mycoreproc = base_objects.Process({'legs':myleglist,
                                           'model':mybasemodel})

        me_core = helas_objects.HelasMatrixElement(\
            diagram_generation.Amplitude(mycoreproc))

        myleglist = base_objects.LegList()

        myleglist.append(base_objects.Leg({'id':11,
                                         'state':False}))
        myleglist.append(base_objects.Leg({'id':11,
                                         'state':True}))
        myleglist.append(base_objects.Leg({'id':22,
                                         'state':True}))

        mydecay11 = base_objects.Process({'legs':myleglist,
                                          'model':mybasemodel})

        me11 = helas_objects.HelasMatrixElement(\
            diagram_generation.Amplitude(mydecay11))

        myleglist = base_objects.LegList()

        myleglist.append(base_objects.Leg({'id':-11,
                                         'state':False}))
        myleglist.append(base_objects.Leg({'id':-11,
                                         'state':True}))
        myleglist.append(base_objects.Leg({'id':22,
                                         'state':True}))

        mydecay12 = base_objects.Process({'legs':myleglist,
                                          'model':mybasemodel})

        me12 = helas_objects.HelasMatrixElement(\
            diagram_generation.Amplitude(mydecay12))

        myleglist = base_objects.LegList()

        myleglist.append(base_objects.Leg({'id':22,
                                         'state':False}))
        myleglist.append(base_objects.Leg({'id':13,
                                         'state':True}))
        myleglist.append(base_objects.Leg({'id':-13,
                                         'state':True}))
        myleglist.append(base_objects.Leg({'id':22,
                                         'state':True}))

        mydecay2 = base_objects.Process({'legs':myleglist,
                                         'model':mybasemodel})

        me2 = helas_objects.HelasMatrixElement(\
            diagram_generation.Amplitude(mydecay2))

        mydecay11.set('decay_chains', base_objects.ProcessList([mydecay2]))
        mydecay12.set('decay_chains', base_objects.ProcessList([mydecay2]))

        mycoreproc.set('decay_chains', base_objects.ProcessList([\
            mydecay11, mydecay12]))

        myamplitude = diagram_generation.DecayChainAmplitude(mycoreproc)

        matrix_elements = helas_objects.HelasDecayChainProcess(myamplitude).\
                          combine_decay_chain_processes()

        me = matrix_elements[0]

        # Check all ingredients in file here

        exporter = export_v4.ProcessExporterFortranME()

        self.assertEqual(me.get_nexternal_ninitial(), (10, 2))
        self.assertEqual(me.get_helicity_combinations(), 1024)
        self.assertEqual(len(exporter.get_helicity_lines(me).split("\n")), 1024)
        # This has been tested against v4
        self.assertEqual(myfortranmodel.get_matrix_element_calls(me),
                         """CALL VXXXXX(P(0,1),zero,NHEL(1),-1*IC(1),W(1,1))
CALL VXXXXX(P(0,2),zero,NHEL(2),-1*IC(2),W(1,2))
CALL OXXXXX(P(0,3),zero,NHEL(3),+1*IC(3),W(1,3))
CALL OXXXXX(P(0,4),zero,NHEL(4),+1*IC(4),W(1,4))
CALL IXXXXX(P(0,5),zero,NHEL(5),-1*IC(5),W(1,5))
CALL VXXXXX(P(0,6),zero,NHEL(6),+1*IC(6),W(1,6))
CALL FVOXXX(W(1,4),W(1,6),GAL,zero,zero,W(1,7))
CALL JIOXXX(W(1,5),W(1,7),GAL,zero,zero,W(1,8))
CALL FVOXXX(W(1,3),W(1,8),GAL,zero,zero,W(1,7))
CALL IXXXXX(P(0,7),zero,NHEL(7),-1*IC(7),W(1,8))
CALL OXXXXX(P(0,8),zero,NHEL(8),+1*IC(8),W(1,9))
CALL IXXXXX(P(0,9),zero,NHEL(9),-1*IC(9),W(1,10))
CALL VXXXXX(P(0,10),zero,NHEL(10),+1*IC(10),W(1,11))
CALL FVOXXX(W(1,9),W(1,11),GAL,zero,zero,W(1,12))
CALL JIOXXX(W(1,10),W(1,12),GAL,zero,zero,W(1,13))
CALL FVIXXX(W(1,8),W(1,13),GAL,zero,zero,W(1,12))
CALL FVOXXX(W(1,7),W(1,1),GAL,zero,zero,W(1,13))
# Amplitude(s) for diagram number 1
CALL IOVXXX(W(1,12),W(1,13),W(1,2),GAL,AMP(1))
CALL FVIXXX(W(1,10),W(1,11),GAL,zero,zero,W(1,14))
CALL JIOXXX(W(1,14),W(1,9),GAL,zero,zero,W(1,11))
CALL FVIXXX(W(1,8),W(1,11),GAL,zero,zero,W(1,14))
# Amplitude(s) for diagram number 2
CALL IOVXXX(W(1,14),W(1,13),W(1,2),GAL,AMP(2))
CALL FVIXXX(W(1,5),W(1,6),GAL,zero,zero,W(1,13))
CALL JIOXXX(W(1,13),W(1,4),GAL,zero,zero,W(1,6))
CALL FVOXXX(W(1,3),W(1,6),GAL,zero,zero,W(1,13))
CALL FVOXXX(W(1,13),W(1,1),GAL,zero,zero,W(1,6))
# Amplitude(s) for diagram number 3
CALL IOVXXX(W(1,12),W(1,6),W(1,2),GAL,AMP(3))
# Amplitude(s) for diagram number 4
CALL IOVXXX(W(1,14),W(1,6),W(1,2),GAL,AMP(4))
CALL FVIXXX(W(1,12),W(1,1),GAL,zero,zero,W(1,6))
# Amplitude(s) for diagram number 5
CALL IOVXXX(W(1,6),W(1,7),W(1,2),GAL,AMP(5))
CALL FVIXXX(W(1,14),W(1,1),GAL,zero,zero,W(1,12))
# Amplitude(s) for diagram number 6
CALL IOVXXX(W(1,12),W(1,7),W(1,2),GAL,AMP(6))
# Amplitude(s) for diagram number 7
CALL IOVXXX(W(1,6),W(1,13),W(1,2),GAL,AMP(7))
# Amplitude(s) for diagram number 8
CALL IOVXXX(W(1,12),W(1,13),W(1,2),GAL,AMP(8))""".split('\n'))

        writer = writers.FortranWriter(self.give_pos('test'))
        exporter.write_pmass_file(writer, me)
        writer.close()
        self.assertFileContains('test',"""      PMASS(1)=ZERO
      PMASS(2)=ZERO
      PMASS(3)=ZERO
      PMASS(4)=ZERO
      PMASS(5)=ZERO
      PMASS(6)=ZERO
      PMASS(7)=ZERO
      PMASS(8)=ZERO
      PMASS(9)=ZERO
      PMASS(10)=ZERO\n""")


    def test_matrix_4g_decay_chain_process(self):
        """Test matrix.f for multistage decay chain
        """

        # Set up local model

        mybasemodel = base_objects.Model()
        mypartlist = base_objects.ParticleList()
        myinterlist = base_objects.InteractionList()
        myfortranmodel = helas_call_writers.FortranHelasCallWriter(mybasemodel)

        # A gluon
        mypartlist.append(base_objects.Particle({'name':'g',
                      'antiname':'g',
                      'spin':3,
                      'color':8,
                      'mass':'zero',
                      'width':'zero',
                      'texname':'g',
                      'antitexname':'g',
                      'line':'curly',
                      'charge':0.,
                      'pdg_code':21,
                      'propagating':True,
                      'is_part':True,
                      'self_antipart':True}))

        g = mypartlist[len(mypartlist) - 1]

        # Gluon self-couplings
        myinterlist.append(base_objects.Interaction({
                      'id': 8,
                      'particles': base_objects.ParticleList(\
                                            [g, \
                                             g, \
                                             g]),
                      'color': [color.ColorString([color.f(0, 1, 2)])],
                      'lorentz':[''],
                      'couplings':{(0, 0):'GG'},
                      'orders':{'QCD':1}}))

        myinterlist.append(base_objects.Interaction({
                      'id': 9,
                      'particles': base_objects.ParticleList(\
                                            [g, \
                                             g, \
                                             g,
                                             g]),
                      'color': [color.ColorString([color.f(0, 1, 2)]),
                                color.ColorString([color.f(2, 1, 0)]),
                                color.ColorString([color.f(1, 0, 2)])],
                      'lorentz':['gggg1', 'gggg2', 'gggg3'],
                      'couplings':{(0, 0):'GG', (1, 1):'GG', (2, 2):'GG'},
                      'orders':{'QCD':2}}))

        mybasemodel.set('particles', mypartlist)
        mybasemodel.set('interactions', myinterlist)


        myleglist = base_objects.LegList()

        myleglist.append(base_objects.Leg({'id':21,
                                         'state':False}))
        myleglist.append(base_objects.Leg({'id':21,
                                         'state':False}))
        myleglist.append(base_objects.Leg({'id':21,
                                         'state':True}))
        myleglist.append(base_objects.Leg({'id':21,
                                         'state':True}))

        mycoreproc = base_objects.Process({'legs':myleglist,
                                           'model':mybasemodel})

        me_core = helas_objects.HelasMatrixElement(\
            diagram_generation.Amplitude(mycoreproc))

        myleglist = base_objects.LegList()

        myleglist.append(base_objects.Leg({'id':21,
                                         'state':False}))
        myleglist.append(base_objects.Leg({'id':21,
                                         'state':True}))
        myleglist.append(base_objects.Leg({'id':21,
                                         'state':True}))
        myleglist.append(base_objects.Leg({'id':21,
                                         'state':True}))

        mydecay1 = base_objects.Process({'legs':myleglist,
                                          'model':mybasemodel})

        me1 = helas_objects.HelasMatrixElement(\
            diagram_generation.Amplitude(mydecay1))

        mycoreproc.set('decay_chains', base_objects.ProcessList([\
            mydecay1]))

        myamplitude = diagram_generation.DecayChainAmplitude(mycoreproc)

        matrix_elements = helas_objects.HelasDecayChainProcess(myamplitude).\
                          combine_decay_chain_processes()

        me = matrix_elements[0]

        # Check all ingredients in file here

        exporter = export_v4.ProcessExporterFortranME()


        goal = """16 82 [0, 0, 0]
16 83 [0, 1, 0]
16 84 [0, 2, 0]
16 85 [1, 0, 0]
16 86 [1, 1, 0]
16 87 [1, 2, 0]
16 88 [2, 0, 0]
16 89 [2, 1, 0]
16 90 [2, 2, 0]
16 91 [0, 0, 1]
16 92 [0, 1, 1]
16 93 [0, 2, 1]
16 94 [1, 0, 1]
16 95 [1, 1, 1]
16 96 [1, 2, 1]
16 97 [2, 0, 1]
16 98 [2, 1, 1]
16 99 [2, 2, 1]
16 100 [0, 0, 2]
16 101 [0, 1, 2]
16 102 [0, 2, 2]
16 103 [1, 0, 2]
16 104 [1, 1, 2]
16 105 [1, 2, 2]
16 106 [2, 0, 2]
16 107 [2, 1, 2]
16 108 [2, 2, 2]""".split("\n")

        diagram = me.get('diagrams')[15]

        for i, amp in enumerate(diagram.get('amplitudes')):
            if diagram.get('number') == 16:
                self.assertEqual("%d %d %s" % \
                                 (diagram.get('number'), amp.get('number'), \
                                  repr(amp.get('color_indices'))),
                                 goal[i])

        self.assertEqual(me.get_nexternal_ninitial(), (8, 2))
        self.assertEqual(me.get_helicity_combinations(), 256)
        self.assertEqual(len(exporter.get_helicity_lines(me).split("\n")), 256)
        self.assertEqual(myfortranmodel.get_matrix_element_calls(me),
                         """CALL VXXXXX(P(0,1),zero,NHEL(1),-1*IC(1),W(1,1))
CALL VXXXXX(P(0,2),zero,NHEL(2),-1*IC(2),W(1,2))
CALL VXXXXX(P(0,3),zero,NHEL(3),+1*IC(3),W(1,3))
CALL VXXXXX(P(0,4),zero,NHEL(4),+1*IC(4),W(1,4))
CALL VXXXXX(P(0,5),zero,NHEL(5),+1*IC(5),W(1,5))
CALL JVVXXX(W(1,3),W(1,4),GG,zero,zero,W(1,6))
CALL JVVXXX(W(1,6),W(1,5),GG,zero,zero,W(1,7))
CALL VXXXXX(P(0,6),zero,NHEL(6),+1*IC(6),W(1,6))
CALL VXXXXX(P(0,7),zero,NHEL(7),+1*IC(7),W(1,8))
CALL VXXXXX(P(0,8),zero,NHEL(8),+1*IC(8),W(1,9))
CALL JVVXXX(W(1,6),W(1,8),GG,zero,zero,W(1,10))
CALL JVVXXX(W(1,10),W(1,9),GG,zero,zero,W(1,11))
# Amplitude(s) for diagram number 1
CALL GGGGXX(W(1,1),W(1,2),W(1,7),W(1,11),GG,AMP(1))
CALL GGGGXX(W(1,7),W(1,1),W(1,2),W(1,11),GG,AMP(2))
CALL GGGGXX(W(1,2),W(1,7),W(1,1),W(1,11),GG,AMP(3))
CALL JVVXXX(W(1,6),W(1,9),GG,zero,zero,W(1,10))
CALL JVVXXX(W(1,10),W(1,8),GG,zero,zero,W(1,12))
# Amplitude(s) for diagram number 2
CALL GGGGXX(W(1,1),W(1,2),W(1,7),W(1,12),GG,AMP(4))
CALL GGGGXX(W(1,7),W(1,1),W(1,2),W(1,12),GG,AMP(5))
CALL GGGGXX(W(1,2),W(1,7),W(1,1),W(1,12),GG,AMP(6))
CALL JVVXXX(W(1,8),W(1,9),GG,zero,zero,W(1,10))
CALL JVVXXX(W(1,6),W(1,10),GG,zero,zero,W(1,13))
# Amplitude(s) for diagram number 3
CALL GGGGXX(W(1,1),W(1,2),W(1,7),W(1,13),GG,AMP(7))
CALL GGGGXX(W(1,7),W(1,1),W(1,2),W(1,13),GG,AMP(8))
CALL GGGGXX(W(1,2),W(1,7),W(1,1),W(1,13),GG,AMP(9))
CALL JGGGXX(W(1,9),W(1,8),W(1,6),GG,W(1,10))
CALL JGGGXX(W(1,6),W(1,9),W(1,8),GG,W(1,14))
CALL JGGGXX(W(1,8),W(1,6),W(1,9),GG,W(1,15))
# Amplitude(s) for diagram number 4
CALL GGGGXX(W(1,1),W(1,2),W(1,7),W(1,10),GG,AMP(10))
CALL GGGGXX(W(1,1),W(1,2),W(1,7),W(1,14),GG,AMP(11))
CALL GGGGXX(W(1,1),W(1,2),W(1,7),W(1,15),GG,AMP(12))
CALL GGGGXX(W(1,7),W(1,1),W(1,2),W(1,10),GG,AMP(13))
CALL GGGGXX(W(1,7),W(1,1),W(1,2),W(1,14),GG,AMP(14))
CALL GGGGXX(W(1,7),W(1,1),W(1,2),W(1,15),GG,AMP(15))
CALL GGGGXX(W(1,2),W(1,7),W(1,1),W(1,10),GG,AMP(16))
CALL GGGGXX(W(1,2),W(1,7),W(1,1),W(1,14),GG,AMP(17))
CALL GGGGXX(W(1,2),W(1,7),W(1,1),W(1,15),GG,AMP(18))
CALL JVVXXX(W(1,3),W(1,5),GG,zero,zero,W(1,9))
CALL JVVXXX(W(1,9),W(1,4),GG,zero,zero,W(1,8))
# Amplitude(s) for diagram number 5
CALL GGGGXX(W(1,1),W(1,2),W(1,8),W(1,11),GG,AMP(19))
CALL GGGGXX(W(1,8),W(1,1),W(1,2),W(1,11),GG,AMP(20))
CALL GGGGXX(W(1,2),W(1,8),W(1,1),W(1,11),GG,AMP(21))
# Amplitude(s) for diagram number 6
CALL GGGGXX(W(1,1),W(1,2),W(1,8),W(1,12),GG,AMP(22))
CALL GGGGXX(W(1,8),W(1,1),W(1,2),W(1,12),GG,AMP(23))
CALL GGGGXX(W(1,2),W(1,8),W(1,1),W(1,12),GG,AMP(24))
# Amplitude(s) for diagram number 7
CALL GGGGXX(W(1,1),W(1,2),W(1,8),W(1,13),GG,AMP(25))
CALL GGGGXX(W(1,8),W(1,1),W(1,2),W(1,13),GG,AMP(26))
CALL GGGGXX(W(1,2),W(1,8),W(1,1),W(1,13),GG,AMP(27))
# Amplitude(s) for diagram number 8
CALL GGGGXX(W(1,1),W(1,2),W(1,8),W(1,10),GG,AMP(28))
CALL GGGGXX(W(1,1),W(1,2),W(1,8),W(1,14),GG,AMP(29))
CALL GGGGXX(W(1,1),W(1,2),W(1,8),W(1,15),GG,AMP(30))
CALL GGGGXX(W(1,8),W(1,1),W(1,2),W(1,10),GG,AMP(31))
CALL GGGGXX(W(1,8),W(1,1),W(1,2),W(1,14),GG,AMP(32))
CALL GGGGXX(W(1,8),W(1,1),W(1,2),W(1,15),GG,AMP(33))
CALL GGGGXX(W(1,2),W(1,8),W(1,1),W(1,10),GG,AMP(34))
CALL GGGGXX(W(1,2),W(1,8),W(1,1),W(1,14),GG,AMP(35))
CALL GGGGXX(W(1,2),W(1,8),W(1,1),W(1,15),GG,AMP(36))
CALL JVVXXX(W(1,4),W(1,5),GG,zero,zero,W(1,9))
CALL JVVXXX(W(1,3),W(1,9),GG,zero,zero,W(1,6))
# Amplitude(s) for diagram number 9
CALL GGGGXX(W(1,1),W(1,2),W(1,6),W(1,11),GG,AMP(37))
CALL GGGGXX(W(1,6),W(1,1),W(1,2),W(1,11),GG,AMP(38))
CALL GGGGXX(W(1,2),W(1,6),W(1,1),W(1,11),GG,AMP(39))
# Amplitude(s) for diagram number 10
CALL GGGGXX(W(1,1),W(1,2),W(1,6),W(1,12),GG,AMP(40))
CALL GGGGXX(W(1,6),W(1,1),W(1,2),W(1,12),GG,AMP(41))
CALL GGGGXX(W(1,2),W(1,6),W(1,1),W(1,12),GG,AMP(42))
# Amplitude(s) for diagram number 11
CALL GGGGXX(W(1,1),W(1,2),W(1,6),W(1,13),GG,AMP(43))
CALL GGGGXX(W(1,6),W(1,1),W(1,2),W(1,13),GG,AMP(44))
CALL GGGGXX(W(1,2),W(1,6),W(1,1),W(1,13),GG,AMP(45))
# Amplitude(s) for diagram number 12
CALL GGGGXX(W(1,1),W(1,2),W(1,6),W(1,10),GG,AMP(46))
CALL GGGGXX(W(1,1),W(1,2),W(1,6),W(1,14),GG,AMP(47))
CALL GGGGXX(W(1,1),W(1,2),W(1,6),W(1,15),GG,AMP(48))
CALL GGGGXX(W(1,6),W(1,1),W(1,2),W(1,10),GG,AMP(49))
CALL GGGGXX(W(1,6),W(1,1),W(1,2),W(1,14),GG,AMP(50))
CALL GGGGXX(W(1,6),W(1,1),W(1,2),W(1,15),GG,AMP(51))
CALL GGGGXX(W(1,2),W(1,6),W(1,1),W(1,10),GG,AMP(52))
CALL GGGGXX(W(1,2),W(1,6),W(1,1),W(1,14),GG,AMP(53))
CALL GGGGXX(W(1,2),W(1,6),W(1,1),W(1,15),GG,AMP(54))
CALL JGGGXX(W(1,5),W(1,4),W(1,3),GG,W(1,9))
CALL JGGGXX(W(1,3),W(1,5),W(1,4),GG,W(1,16))
CALL JGGGXX(W(1,4),W(1,3),W(1,5),GG,W(1,17))
# Amplitude(s) for diagram number 13
CALL GGGGXX(W(1,1),W(1,2),W(1,9),W(1,11),GG,AMP(55))
CALL GGGGXX(W(1,1),W(1,2),W(1,16),W(1,11),GG,AMP(56))
CALL GGGGXX(W(1,1),W(1,2),W(1,17),W(1,11),GG,AMP(57))
CALL GGGGXX(W(1,9),W(1,1),W(1,2),W(1,11),GG,AMP(58))
CALL GGGGXX(W(1,16),W(1,1),W(1,2),W(1,11),GG,AMP(59))
CALL GGGGXX(W(1,17),W(1,1),W(1,2),W(1,11),GG,AMP(60))
CALL GGGGXX(W(1,2),W(1,9),W(1,1),W(1,11),GG,AMP(61))
CALL GGGGXX(W(1,2),W(1,16),W(1,1),W(1,11),GG,AMP(62))
CALL GGGGXX(W(1,2),W(1,17),W(1,1),W(1,11),GG,AMP(63))
# Amplitude(s) for diagram number 14
CALL GGGGXX(W(1,1),W(1,2),W(1,9),W(1,12),GG,AMP(64))
CALL GGGGXX(W(1,1),W(1,2),W(1,16),W(1,12),GG,AMP(65))
CALL GGGGXX(W(1,1),W(1,2),W(1,17),W(1,12),GG,AMP(66))
CALL GGGGXX(W(1,9),W(1,1),W(1,2),W(1,12),GG,AMP(67))
CALL GGGGXX(W(1,16),W(1,1),W(1,2),W(1,12),GG,AMP(68))
CALL GGGGXX(W(1,17),W(1,1),W(1,2),W(1,12),GG,AMP(69))
CALL GGGGXX(W(1,2),W(1,9),W(1,1),W(1,12),GG,AMP(70))
CALL GGGGXX(W(1,2),W(1,16),W(1,1),W(1,12),GG,AMP(71))
CALL GGGGXX(W(1,2),W(1,17),W(1,1),W(1,12),GG,AMP(72))
# Amplitude(s) for diagram number 15
CALL GGGGXX(W(1,1),W(1,2),W(1,9),W(1,13),GG,AMP(73))
CALL GGGGXX(W(1,1),W(1,2),W(1,16),W(1,13),GG,AMP(74))
CALL GGGGXX(W(1,1),W(1,2),W(1,17),W(1,13),GG,AMP(75))
CALL GGGGXX(W(1,9),W(1,1),W(1,2),W(1,13),GG,AMP(76))
CALL GGGGXX(W(1,16),W(1,1),W(1,2),W(1,13),GG,AMP(77))
CALL GGGGXX(W(1,17),W(1,1),W(1,2),W(1,13),GG,AMP(78))
CALL GGGGXX(W(1,2),W(1,9),W(1,1),W(1,13),GG,AMP(79))
CALL GGGGXX(W(1,2),W(1,16),W(1,1),W(1,13),GG,AMP(80))
CALL GGGGXX(W(1,2),W(1,17),W(1,1),W(1,13),GG,AMP(81))
# Amplitude(s) for diagram number 16
CALL GGGGXX(W(1,1),W(1,2),W(1,9),W(1,10),GG,AMP(82))
CALL GGGGXX(W(1,1),W(1,2),W(1,9),W(1,14),GG,AMP(83))
CALL GGGGXX(W(1,1),W(1,2),W(1,9),W(1,15),GG,AMP(84))
CALL GGGGXX(W(1,1),W(1,2),W(1,16),W(1,10),GG,AMP(85))
CALL GGGGXX(W(1,1),W(1,2),W(1,16),W(1,14),GG,AMP(86))
CALL GGGGXX(W(1,1),W(1,2),W(1,16),W(1,15),GG,AMP(87))
CALL GGGGXX(W(1,1),W(1,2),W(1,17),W(1,10),GG,AMP(88))
CALL GGGGXX(W(1,1),W(1,2),W(1,17),W(1,14),GG,AMP(89))
CALL GGGGXX(W(1,1),W(1,2),W(1,17),W(1,15),GG,AMP(90))
CALL GGGGXX(W(1,9),W(1,1),W(1,2),W(1,10),GG,AMP(91))
CALL GGGGXX(W(1,9),W(1,1),W(1,2),W(1,14),GG,AMP(92))
CALL GGGGXX(W(1,9),W(1,1),W(1,2),W(1,15),GG,AMP(93))
CALL GGGGXX(W(1,16),W(1,1),W(1,2),W(1,10),GG,AMP(94))
CALL GGGGXX(W(1,16),W(1,1),W(1,2),W(1,14),GG,AMP(95))
CALL GGGGXX(W(1,16),W(1,1),W(1,2),W(1,15),GG,AMP(96))
CALL GGGGXX(W(1,17),W(1,1),W(1,2),W(1,10),GG,AMP(97))
CALL GGGGXX(W(1,17),W(1,1),W(1,2),W(1,14),GG,AMP(98))
CALL GGGGXX(W(1,17),W(1,1),W(1,2),W(1,15),GG,AMP(99))
CALL GGGGXX(W(1,2),W(1,9),W(1,1),W(1,10),GG,AMP(100))
CALL GGGGXX(W(1,2),W(1,9),W(1,1),W(1,14),GG,AMP(101))
CALL GGGGXX(W(1,2),W(1,9),W(1,1),W(1,15),GG,AMP(102))
CALL GGGGXX(W(1,2),W(1,16),W(1,1),W(1,10),GG,AMP(103))
CALL GGGGXX(W(1,2),W(1,16),W(1,1),W(1,14),GG,AMP(104))
CALL GGGGXX(W(1,2),W(1,16),W(1,1),W(1,15),GG,AMP(105))
CALL GGGGXX(W(1,2),W(1,17),W(1,1),W(1,10),GG,AMP(106))
CALL GGGGXX(W(1,2),W(1,17),W(1,1),W(1,14),GG,AMP(107))
CALL GGGGXX(W(1,2),W(1,17),W(1,1),W(1,15),GG,AMP(108))
CALL JVVXXX(W(1,1),W(1,2),GG,zero,zero,W(1,5))
# Amplitude(s) for diagram number 17
CALL VVVXXX(W(1,7),W(1,11),W(1,5),GG,AMP(109))
# Amplitude(s) for diagram number 18
CALL VVVXXX(W(1,7),W(1,12),W(1,5),GG,AMP(110))
# Amplitude(s) for diagram number 19
CALL VVVXXX(W(1,7),W(1,13),W(1,5),GG,AMP(111))
# Amplitude(s) for diagram number 20
CALL VVVXXX(W(1,7),W(1,10),W(1,5),GG,AMP(112))
CALL VVVXXX(W(1,7),W(1,14),W(1,5),GG,AMP(113))
CALL VVVXXX(W(1,7),W(1,15),W(1,5),GG,AMP(114))
# Amplitude(s) for diagram number 21
CALL VVVXXX(W(1,8),W(1,11),W(1,5),GG,AMP(115))
# Amplitude(s) for diagram number 22
CALL VVVXXX(W(1,8),W(1,12),W(1,5),GG,AMP(116))
# Amplitude(s) for diagram number 23
CALL VVVXXX(W(1,8),W(1,13),W(1,5),GG,AMP(117))
# Amplitude(s) for diagram number 24
CALL VVVXXX(W(1,8),W(1,10),W(1,5),GG,AMP(118))
CALL VVVXXX(W(1,8),W(1,14),W(1,5),GG,AMP(119))
CALL VVVXXX(W(1,8),W(1,15),W(1,5),GG,AMP(120))
# Amplitude(s) for diagram number 25
CALL VVVXXX(W(1,6),W(1,11),W(1,5),GG,AMP(121))
# Amplitude(s) for diagram number 26
CALL VVVXXX(W(1,6),W(1,12),W(1,5),GG,AMP(122))
# Amplitude(s) for diagram number 27
CALL VVVXXX(W(1,6),W(1,13),W(1,5),GG,AMP(123))
# Amplitude(s) for diagram number 28
CALL VVVXXX(W(1,6),W(1,10),W(1,5),GG,AMP(124))
CALL VVVXXX(W(1,6),W(1,14),W(1,5),GG,AMP(125))
CALL VVVXXX(W(1,6),W(1,15),W(1,5),GG,AMP(126))
# Amplitude(s) for diagram number 29
CALL VVVXXX(W(1,9),W(1,11),W(1,5),GG,AMP(127))
CALL VVVXXX(W(1,16),W(1,11),W(1,5),GG,AMP(128))
CALL VVVXXX(W(1,17),W(1,11),W(1,5),GG,AMP(129))
# Amplitude(s) for diagram number 30
CALL VVVXXX(W(1,9),W(1,12),W(1,5),GG,AMP(130))
CALL VVVXXX(W(1,16),W(1,12),W(1,5),GG,AMP(131))
CALL VVVXXX(W(1,17),W(1,12),W(1,5),GG,AMP(132))
# Amplitude(s) for diagram number 31
CALL VVVXXX(W(1,9),W(1,13),W(1,5),GG,AMP(133))
CALL VVVXXX(W(1,16),W(1,13),W(1,5),GG,AMP(134))
CALL VVVXXX(W(1,17),W(1,13),W(1,5),GG,AMP(135))
# Amplitude(s) for diagram number 32
CALL VVVXXX(W(1,9),W(1,10),W(1,5),GG,AMP(136))
CALL VVVXXX(W(1,9),W(1,14),W(1,5),GG,AMP(137))
CALL VVVXXX(W(1,9),W(1,15),W(1,5),GG,AMP(138))
CALL VVVXXX(W(1,16),W(1,10),W(1,5),GG,AMP(139))
CALL VVVXXX(W(1,16),W(1,14),W(1,5),GG,AMP(140))
CALL VVVXXX(W(1,16),W(1,15),W(1,5),GG,AMP(141))
CALL VVVXXX(W(1,17),W(1,10),W(1,5),GG,AMP(142))
CALL VVVXXX(W(1,17),W(1,14),W(1,5),GG,AMP(143))
CALL VVVXXX(W(1,17),W(1,15),W(1,5),GG,AMP(144))
CALL JVVXXX(W(1,1),W(1,7),GG,zero,zero,W(1,5))
# Amplitude(s) for diagram number 33
CALL VVVXXX(W(1,2),W(1,11),W(1,5),GG,AMP(145))
# Amplitude(s) for diagram number 34
CALL VVVXXX(W(1,2),W(1,12),W(1,5),GG,AMP(146))
# Amplitude(s) for diagram number 35
CALL VVVXXX(W(1,2),W(1,13),W(1,5),GG,AMP(147))
# Amplitude(s) for diagram number 36
CALL VVVXXX(W(1,2),W(1,10),W(1,5),GG,AMP(148))
CALL VVVXXX(W(1,2),W(1,14),W(1,5),GG,AMP(149))
CALL VVVXXX(W(1,2),W(1,15),W(1,5),GG,AMP(150))
CALL JVVXXX(W(1,1),W(1,8),GG,zero,zero,W(1,5))
# Amplitude(s) for diagram number 37
CALL VVVXXX(W(1,2),W(1,11),W(1,5),GG,AMP(151))
# Amplitude(s) for diagram number 38
CALL VVVXXX(W(1,2),W(1,12),W(1,5),GG,AMP(152))
# Amplitude(s) for diagram number 39
CALL VVVXXX(W(1,2),W(1,13),W(1,5),GG,AMP(153))
# Amplitude(s) for diagram number 40
CALL VVVXXX(W(1,2),W(1,10),W(1,5),GG,AMP(154))
CALL VVVXXX(W(1,2),W(1,14),W(1,5),GG,AMP(155))
CALL VVVXXX(W(1,2),W(1,15),W(1,5),GG,AMP(156))
CALL JVVXXX(W(1,1),W(1,6),GG,zero,zero,W(1,5))
# Amplitude(s) for diagram number 41
CALL VVVXXX(W(1,2),W(1,11),W(1,5),GG,AMP(157))
# Amplitude(s) for diagram number 42
CALL VVVXXX(W(1,2),W(1,12),W(1,5),GG,AMP(158))
# Amplitude(s) for diagram number 43
CALL VVVXXX(W(1,2),W(1,13),W(1,5),GG,AMP(159))
# Amplitude(s) for diagram number 44
CALL VVVXXX(W(1,2),W(1,10),W(1,5),GG,AMP(160))
CALL VVVXXX(W(1,2),W(1,14),W(1,5),GG,AMP(161))
CALL VVVXXX(W(1,2),W(1,15),W(1,5),GG,AMP(162))
CALL JVVXXX(W(1,1),W(1,9),GG,zero,zero,W(1,5))
CALL JVVXXX(W(1,1),W(1,16),GG,zero,zero,W(1,4))
CALL JVVXXX(W(1,1),W(1,17),GG,zero,zero,W(1,3))
# Amplitude(s) for diagram number 45
CALL VVVXXX(W(1,2),W(1,11),W(1,5),GG,AMP(163))
CALL VVVXXX(W(1,2),W(1,11),W(1,4),GG,AMP(164))
CALL VVVXXX(W(1,2),W(1,11),W(1,3),GG,AMP(165))
# Amplitude(s) for diagram number 46
CALL VVVXXX(W(1,2),W(1,12),W(1,5),GG,AMP(166))
CALL VVVXXX(W(1,2),W(1,12),W(1,4),GG,AMP(167))
CALL VVVXXX(W(1,2),W(1,12),W(1,3),GG,AMP(168))
# Amplitude(s) for diagram number 47
CALL VVVXXX(W(1,2),W(1,13),W(1,5),GG,AMP(169))
CALL VVVXXX(W(1,2),W(1,13),W(1,4),GG,AMP(170))
CALL VVVXXX(W(1,2),W(1,13),W(1,3),GG,AMP(171))
# Amplitude(s) for diagram number 48
CALL VVVXXX(W(1,2),W(1,10),W(1,5),GG,AMP(172))
CALL VVVXXX(W(1,2),W(1,14),W(1,5),GG,AMP(173))
CALL VVVXXX(W(1,2),W(1,15),W(1,5),GG,AMP(174))
CALL VVVXXX(W(1,2),W(1,10),W(1,4),GG,AMP(175))
CALL VVVXXX(W(1,2),W(1,14),W(1,4),GG,AMP(176))
CALL VVVXXX(W(1,2),W(1,15),W(1,4),GG,AMP(177))
CALL VVVXXX(W(1,2),W(1,10),W(1,3),GG,AMP(178))
CALL VVVXXX(W(1,2),W(1,14),W(1,3),GG,AMP(179))
CALL VVVXXX(W(1,2),W(1,15),W(1,3),GG,AMP(180))
CALL JVVXXX(W(1,1),W(1,11),GG,zero,zero,W(1,3))
# Amplitude(s) for diagram number 49
CALL VVVXXX(W(1,2),W(1,7),W(1,3),GG,AMP(181))
CALL JVVXXX(W(1,1),W(1,12),GG,zero,zero,W(1,11))
# Amplitude(s) for diagram number 50
CALL VVVXXX(W(1,2),W(1,7),W(1,11),GG,AMP(182))
CALL JVVXXX(W(1,1),W(1,13),GG,zero,zero,W(1,12))
# Amplitude(s) for diagram number 51
CALL VVVXXX(W(1,2),W(1,7),W(1,12),GG,AMP(183))
CALL JVVXXX(W(1,1),W(1,10),GG,zero,zero,W(1,13))
CALL JVVXXX(W(1,1),W(1,14),GG,zero,zero,W(1,10))
CALL JVVXXX(W(1,1),W(1,15),GG,zero,zero,W(1,14))
# Amplitude(s) for diagram number 52
CALL VVVXXX(W(1,2),W(1,7),W(1,13),GG,AMP(184))
CALL VVVXXX(W(1,2),W(1,7),W(1,10),GG,AMP(185))
CALL VVVXXX(W(1,2),W(1,7),W(1,14),GG,AMP(186))
# Amplitude(s) for diagram number 53
CALL VVVXXX(W(1,2),W(1,8),W(1,3),GG,AMP(187))
# Amplitude(s) for diagram number 54
CALL VVVXXX(W(1,2),W(1,8),W(1,11),GG,AMP(188))
# Amplitude(s) for diagram number 55
CALL VVVXXX(W(1,2),W(1,8),W(1,12),GG,AMP(189))
# Amplitude(s) for diagram number 56
CALL VVVXXX(W(1,2),W(1,8),W(1,13),GG,AMP(190))
CALL VVVXXX(W(1,2),W(1,8),W(1,10),GG,AMP(191))
CALL VVVXXX(W(1,2),W(1,8),W(1,14),GG,AMP(192))
# Amplitude(s) for diagram number 57
CALL VVVXXX(W(1,2),W(1,6),W(1,3),GG,AMP(193))
# Amplitude(s) for diagram number 58
CALL VVVXXX(W(1,2),W(1,6),W(1,11),GG,AMP(194))
# Amplitude(s) for diagram number 59
CALL VVVXXX(W(1,2),W(1,6),W(1,12),GG,AMP(195))
# Amplitude(s) for diagram number 60
CALL VVVXXX(W(1,2),W(1,6),W(1,13),GG,AMP(196))
CALL VVVXXX(W(1,2),W(1,6),W(1,10),GG,AMP(197))
CALL VVVXXX(W(1,2),W(1,6),W(1,14),GG,AMP(198))
# Amplitude(s) for diagram number 61
CALL VVVXXX(W(1,2),W(1,9),W(1,3),GG,AMP(199))
CALL VVVXXX(W(1,2),W(1,16),W(1,3),GG,AMP(200))
CALL VVVXXX(W(1,2),W(1,17),W(1,3),GG,AMP(201))
# Amplitude(s) for diagram number 62
CALL VVVXXX(W(1,2),W(1,9),W(1,11),GG,AMP(202))
CALL VVVXXX(W(1,2),W(1,16),W(1,11),GG,AMP(203))
CALL VVVXXX(W(1,2),W(1,17),W(1,11),GG,AMP(204))
# Amplitude(s) for diagram number 63
CALL VVVXXX(W(1,2),W(1,9),W(1,12),GG,AMP(205))
CALL VVVXXX(W(1,2),W(1,16),W(1,12),GG,AMP(206))
CALL VVVXXX(W(1,2),W(1,17),W(1,12),GG,AMP(207))
# Amplitude(s) for diagram number 64
CALL VVVXXX(W(1,2),W(1,9),W(1,13),GG,AMP(208))
CALL VVVXXX(W(1,2),W(1,9),W(1,10),GG,AMP(209))
CALL VVVXXX(W(1,2),W(1,9),W(1,14),GG,AMP(210))
CALL VVVXXX(W(1,2),W(1,16),W(1,13),GG,AMP(211))
CALL VVVXXX(W(1,2),W(1,16),W(1,10),GG,AMP(212))
CALL VVVXXX(W(1,2),W(1,16),W(1,14),GG,AMP(213))
CALL VVVXXX(W(1,2),W(1,17),W(1,13),GG,AMP(214))
CALL VVVXXX(W(1,2),W(1,17),W(1,10),GG,AMP(215))
CALL VVVXXX(W(1,2),W(1,17),W(1,14),GG,AMP(216))""".split('\n'))


        writer = writers.FortranWriter(self.give_pos('test'))
        exporter.write_pmass_file(writer, me)
        writer.close()

        self.assertFileContains('test',"""      PMASS(1)=ZERO
      PMASS(2)=ZERO
      PMASS(3)=ZERO
      PMASS(4)=ZERO
      PMASS(5)=ZERO
      PMASS(6)=ZERO
      PMASS(7)=ZERO
      PMASS(8)=ZERO\n""")

    def test_vector_clash_majorana_process(self):
        """Test majorana process w+ w- > n2 n2
        """

        mypartlist = base_objects.ParticleList()
        myinterlist = base_objects.InteractionList()

        # Neutralino
        mypartlist.append(base_objects.Particle({'name':'n1',
                      'antiname':'n2',
                      'spin':2,
                      'color':1,
                      'mass':'MN1',
                      'width':'WN1',
                      'texname':'\chi_0^2',
                      'antitexname':'\chi_0^2',
                      'line':'straight',
                      'charge':0.,
                      'pdg_code':1000022,
                      'propagating':True,
                      'is_part':True,
                      'self_antipart':True}))
        n1 = mypartlist[len(mypartlist) - 1]

        # W+/-
        mypartlist.append(base_objects.Particle({'name':'w-',
                      'antiname':'w+',
                      'spin':3,
                      'color':1,
                      'mass':'WMASS',
                      'width':'WWIDTH',
                      'texname':'w-',
                      'antitexname':'w+',
                      'line':'wavy',
                      'charge':1.,
                      'pdg_code':-24,
                      'propagating':True,
                      'is_part':True,
                      'self_antipart':False}))
        wplus = mypartlist[len(mypartlist) - 1]
        wminus = copy.copy(wplus)
        wminus.set('is_part', False)

        # chargino+/-
        mypartlist.append(base_objects.Particle({'name':'x1-',
                      'antiname':'x1+',
                      'spin':2,
                      'color':1,
                      'mass':'MX1',
                      'width':'WX1',
                      'texname':'x1-',
                      'antitexname':'x1+',
                      'line':'straight',
                      'charge':1.,
                      'pdg_code':-1000024,
                      'propagating':True,
                      'is_part':True,
                      'self_antipart':False}))
        x1plus = mypartlist[len(mypartlist) - 1]
        x1minus = copy.copy(x1plus)
        x1minus.set('is_part', False)

        # Coupling of n1 to w
        myinterlist.append(base_objects.Interaction({
                      'id': 1,
                      'particles': base_objects.ParticleList(\
                                            [n1, \
                                             x1minus, \
                                             wplus]),
                      'color': [],
                      'lorentz':[''],
                      'couplings':{(0, 0):'GWN1X1'},
                      'orders':{'QED':1}}))

        myinterlist.append(base_objects.Interaction({
                      'id': 2,
                      'particles': base_objects.ParticleList(\
                                            [x1plus, \
                                             n1, \
                                             wminus]),
                      'color': [],
                      'lorentz':[''],
                      'couplings':{(0, 0):'GWX1N1'},
                      'orders':{'QED':1}}))

        mymodel = base_objects.Model()
        mymodel.set('particles', mypartlist)
        mymodel.set('interactions', myinterlist)

        myleglist = base_objects.LegList()

        myleglist.append(base_objects.Leg({'id':24,
                                         'state':False}))
        myleglist.append(base_objects.Leg({'id':-24,
                                         'state':False}))
        myleglist.append(base_objects.Leg({'id':1000022,
                                         'state':True}))
        myleglist.append(base_objects.Leg({'id':1000022,
                                         'state':True}))

        myproc = base_objects.Process({'legs':myleglist,
                                           'model':mymodel})
        myamplitude = diagram_generation.Amplitude({'process': myproc})

        self.assertEqual(len(myamplitude.get('diagrams')), 2)

        me = helas_objects.HelasMatrixElement(myamplitude,
                                              gen_color=False)

        myfortranmodel = helas_call_writers.FortranHelasCallWriter(mymodel)

        self.assertEqual("\n".join(myfortranmodel.get_matrix_element_calls(me)),
        """CALL VXXXXX(P(0,1),WMASS,NHEL(1),-1*IC(1),W(1,1))
CALL VXXXXX(P(0,2),WMASS,NHEL(2),-1*IC(2),W(1,2))
CALL IXXXXX(P(0,3),MN1,NHEL(3),-1*IC(3),W(1,3))
CALL OXXXXX(P(0,4),MN1,NHEL(4),+1*IC(4),W(1,4))
CALL FVICXX(W(1,3),W(1,1),GWN1X1,MX1,WX1,W(1,5))
# Amplitude(s) for diagram number 1
CALL IOVCXX(W(1,5),W(1,4),W(1,2),GWX1N1,AMP(1))
CALL FVOXXX(W(1,4),W(1,1),GWN1X1,MX1,WX1,W(1,5))
# Amplitude(s) for diagram number 2
CALL IOVXXX(W(1,3),W(1,5),W(1,2),GWX1N1,AMP(2))""")


    def test_export_majorana_decay_chain(self):
        """Test decay chain with majorana particles and MadEvent files
        """

        mypartlist = base_objects.ParticleList()
        myinterlist = base_objects.InteractionList()

        # A electron and positron
        mypartlist.append(base_objects.Particle({'name':'e-',
                      'antiname':'e+',
                      'spin':2,
                      'color':1,
                      'mass':'zero',
                      'width':'zero',
                      'texname':'e^-',
                      'antitexname':'e^+',
                      'line':'straight',
                      'charge':-1.,
                      'pdg_code':11,
                      'propagating':True,
                      'is_part':True,
                      'self_antipart':False}))
        eminus = mypartlist[len(mypartlist) - 1]
        eplus = copy.copy(eminus)
        eplus.set('is_part', False)

        # A E slepton and its antiparticle
        mypartlist.append(base_objects.Particle({'name':'sl2-',
                      'antiname':'sl2+',
                      'spin':1,
                      'color':1,
                      'mass':'Msl2',
                      'width':'Wsl2',
                      'texname':'\tilde e^-',
                      'antitexname':'\tilde e^+',
                      'line':'dashed',
                      'charge':1.,
                      'pdg_code':1000011,
                      'propagating':True,
                      'is_part':True,
                      'self_antipart':False}))
        seminus = mypartlist[len(mypartlist) - 1]
        seplus = copy.copy(seminus)
        seplus.set('is_part', False)

        # A neutralino
        mypartlist.append(base_objects.Particle({'name':'n1',
                      'antiname':'n1',
                      'spin':2,
                      'color':1,
                      'mass':'Mneu1',
                      'width':'Wneu1',
                      'texname':'\chi_0^1',
                      'antitexname':'\chi_0^1',
                      'line':'straight',
                      'charge':0.,
                      'pdg_code':1000022,
                      'propagating':True,
                      'is_part':True,
                      'self_antipart':True}))
        n1 = mypartlist[len(mypartlist) - 1]

        # A photon
        mypartlist.append(base_objects.Particle({'name':'a',
                      'antiname':'a',
                      'spin':3,
                      'color':1,
                      'mass':'zero',
                      'width':'zero',
                      'texname':'\gamma',
                      'antitexname':'\gamma',
                      'line':'wavy',
                      'charge':0.,
                      'pdg_code':22,
                      'propagating':True,
                      'is_part':True,
                      'self_antipart':True}))
        a = mypartlist[len(mypartlist) - 1]

        # Coupling of n1 to e and se
        myinterlist.append(base_objects.Interaction({
                      'id': 103,
                      'particles': base_objects.ParticleList(\
                                            [n1, \
                                             eminus, \
                                             seplus]),
                      'color': [],
                      'lorentz':[''],
                      'couplings':{(0, 0):'MGVX350'},
                      'orders':{'QED':1}}))

        myinterlist.append(base_objects.Interaction({
                      'id': 104,
                      'particles': base_objects.ParticleList(\
                                            [eplus, \
                                             n1, \
                                             seminus]),
                      'color': [],
                      'lorentz':[''],
                      'couplings':{(0, 0):'MGVX494'},
                      'orders':{'QED':1}}))

        # Coupling of e to gamma
        myinterlist.append(base_objects.Interaction({
                      'id': 7,
                      'particles': base_objects.ParticleList(\
                                            [eminus, \
                                             eplus, \
                                             a]),
                      'color': [],
                      'lorentz':[''],
                      'couplings':{(0, 0):'MGVX12'},
                      'orders':{'QED':1}}))

        # Coupling of sl2 to gamma
        myinterlist.append(base_objects.Interaction({
                      'id': 8,
                      'particles': base_objects.ParticleList(\
                                            [a, \
                                             seplus, \
                                             seminus]),
                      'color': [],
                      'lorentz':[''],
                      'couplings':{(0, 0):'MGVX56'},
                      'orders':{'QED':1}}))


        mymodel = base_objects.Model()
        mymodel.set('particles', mypartlist)
        mymodel.set('interactions', myinterlist)

        # e- e+ > n1 n1 / z sl5-, n1 > e- sl2+

        myleglist = base_objects.LegList()

        myleglist.append(base_objects.Leg({'id':11,
                                         'state':False}))
        myleglist.append(base_objects.Leg({'id':-11,
                                         'state':False}))
        myleglist.append(base_objects.Leg({'id':1000022,
                                         'state':True}))
        myleglist.append(base_objects.Leg({'id':1000022,
                                         'state':True}))

        mycoreproc = base_objects.Process({'legs':myleglist,
                                       'model':mymodel})

        myleglist = base_objects.LegList()

        myleglist.append(base_objects.Leg({'id':1000022,
                                         'state':False}))
        myleglist.append(base_objects.Leg({'id':11,
                                         'state':True}))
        myleglist.append(base_objects.Leg({'id':-1000011,
                                         'state':True}))

        mydecay1 = base_objects.Process({'legs':myleglist,
                                         'model':mymodel})

        mycoreproc.set('decay_chains', base_objects.ProcessList([\
            mydecay1]))

        myamplitude = diagram_generation.DecayChainAmplitude(mycoreproc)

        matrix_element = helas_objects.HelasDecayChainProcess(myamplitude)

        matrix_elements = matrix_element.combine_decay_chain_processes()

        me = matrix_elements[0]

        myfortranmodel = helas_call_writers.FortranHelasCallWriter(mymodel)

        # This has been checked against v4
        self.assertEqual(myfortranmodel.get_matrix_element_calls(me),
                         """CALL IXXXXX(P(0,1),zero,NHEL(1),+1*IC(1),W(1,1))
CALL OXXXXX(P(0,2),zero,NHEL(2),-1*IC(2),W(1,2))
CALL OXXXXX(P(0,3),zero,NHEL(3),+1*IC(3),W(1,3))
CALL SXXXXX(P(0,4),+1*IC(4),W(1,4))
CALL FSOXXX(W(1,3),W(1,4),MGVX350,Mneu1,Wneu1,W(1,5))
CALL IXXXXX(P(0,5),zero,NHEL(5),-1*IC(5),W(1,3))
CALL SXXXXX(P(0,6),+1*IC(6),W(1,6))
CALL FSICXX(W(1,3),W(1,6),MGVX350,Mneu1,Wneu1,W(1,7))
CALL HIOXXX(W(1,1),W(1,5),MGVX494,Msl2,Wsl2,W(1,3))
# Amplitude(s) for diagram number 1
CALL IOSXXX(W(1,7),W(1,2),W(1,3),MGVX350,AMP(1))
CALL IXXXXX(P(0,3),zero,NHEL(3),-1*IC(3),W(1,3))
CALL FSICXX(W(1,3),W(1,4),MGVX350,Mneu1,Wneu1,W(1,7))
CALL OXXXXX(P(0,5),zero,NHEL(5),+1*IC(5),W(1,3))
CALL FSOXXX(W(1,3),W(1,6),MGVX350,Mneu1,Wneu1,W(1,4))
CALL HIOXXX(W(1,1),W(1,4),MGVX494,Msl2,Wsl2,W(1,3))
# Amplitude(s) for diagram number 2
CALL IOSXXX(W(1,7),W(1,2),W(1,3),MGVX350,AMP(2))""".split('\n'))

        exporter = export_v4.ProcessExporterFortranME()

        self.assertEqual(exporter.get_JAMP_lines(me)[0][0],
                         " JAMP(1) = (1)*AMP(1)+(-1)*AMP(2)")

        # e- e+ > n1 n1 / z sl5-, n1 > e- sl2+, n1 > e+ sl2-

        myleglist = base_objects.LegList()

        myleglist.append(base_objects.Leg({'id':1000022,
                                         'state':False}))
        myleglist.append(base_objects.Leg({'id':-11,
                                         'state':True}))
        myleglist.append(base_objects.Leg({'id':1000011,
                                         'state':True}))

        mydecay2 = base_objects.Process({'legs':myleglist,
                                         'model':mymodel})

        mycoreproc.set('decay_chains', base_objects.ProcessList([\
            mydecay1, mydecay2]))

        myamplitude = diagram_generation.DecayChainAmplitude(mycoreproc)

        matrix_element = helas_objects.HelasDecayChainProcess(myamplitude)

        matrix_elements = matrix_element.combine_decay_chain_processes()

        me = matrix_elements[0]

        myfortranmodel = helas_call_writers.FortranHelasCallWriter(mymodel)

        # This has been checked against v4
        self.assertEqual(myfortranmodel.get_matrix_element_calls(me),
        """CALL IXXXXX(P(0,1),zero,NHEL(1),+1*IC(1),W(1,1))
CALL OXXXXX(P(0,2),zero,NHEL(2),-1*IC(2),W(1,2))
CALL OXXXXX(P(0,3),zero,NHEL(3),+1*IC(3),W(1,3))
CALL SXXXXX(P(0,4),+1*IC(4),W(1,4))
CALL FSOXXX(W(1,3),W(1,4),MGVX350,Mneu1,Wneu1,W(1,5))
CALL IXXXXX(P(0,5),zero,NHEL(5),-1*IC(5),W(1,3))
CALL SXXXXX(P(0,6),+1*IC(6),W(1,6))
CALL FSIXXX(W(1,3),W(1,6),MGVX494,Mneu1,Wneu1,W(1,7))
CALL HIOXXX(W(1,1),W(1,5),MGVX494,Msl2,Wsl2,W(1,3))
# Amplitude(s) for diagram number 1
CALL IOSXXX(W(1,7),W(1,2),W(1,3),MGVX350,AMP(1))
CALL IXXXXX(P(0,3),zero,NHEL(3),-1*IC(3),W(1,3))
CALL FSICXX(W(1,3),W(1,4),MGVX350,Mneu1,Wneu1,W(1,7))
CALL OXXXXX(P(0,5),zero,NHEL(5),+1*IC(5),W(1,3))
CALL FSOCXX(W(1,3),W(1,6),MGVX494,Mneu1,Wneu1,W(1,4))
CALL HIOXXX(W(1,1),W(1,4),MGVX494,Msl2,Wsl2,W(1,3))
# Amplitude(s) for diagram number 2
CALL IOSXXX(W(1,7),W(1,2),W(1,3),MGVX350,AMP(2))""".split('\n'))

        self.assertEqual(exporter.get_JAMP_lines(me)[0][0],
                         " JAMP(1) = (1)*AMP(1)+(-1)*AMP(2)")


        # e- e+ > n1 n1 / z sl5-, n1 > e- sl2+ a $ sl2+

        myleglist = base_objects.LegList()

        myleglist.append(base_objects.Leg({'id':1000022,
                                         'state':False}))
        myleglist.append(base_objects.Leg({'id':11,
                                         'state':True}))
        myleglist.append(base_objects.Leg({'id':-1000011,
                                         'state':True}))
        myleglist.append(base_objects.Leg({'id':22,
                                         'state':True}))

        mydecay3 = base_objects.Process({'legs':myleglist,
                                         'model':mymodel,
                                         'forbidden_onsh_s_channels':[-1000011]})

        me3 = helas_objects.HelasMatrixElement(\
            diagram_generation.Amplitude(mydecay3))

        mycoreproc.set('decay_chains', base_objects.ProcessList([\
            mydecay3]))

        myamplitude = diagram_generation.DecayChainAmplitude(mycoreproc)

        matrix_element = helas_objects.HelasDecayChainProcess(myamplitude)

        matrix_elements = matrix_element.combine_decay_chain_processes()

        me = matrix_elements[0]

        #print me.get_base_amplitude().nice_string()

        # This has been checked against v4
        self.assertEqual(myfortranmodel.get_matrix_element_calls(me),
        """CALL IXXXXX(P(0,1),zero,NHEL(1),+1*IC(1),W(1,1))
CALL OXXXXX(P(0,2),zero,NHEL(2),-1*IC(2),W(1,2))
CALL OXXXXX(P(0,3),zero,NHEL(3),+1*IC(3),W(1,3))
CALL SXXXXX(P(0,4),+1*IC(4),W(1,4))
CALL VXXXXX(P(0,5),zero,NHEL(5),+1*IC(5),W(1,5))
CALL FVOXXX(W(1,3),W(1,5),MGVX12,zero,zero,W(1,6))
CALL FSOXXX(W(1,6),W(1,4),MGVX350,Mneu1,Wneu1,W(1,7))
CALL IXXXXX(P(0,6),zero,NHEL(6),-1*IC(6),W(1,6))
CALL SXXXXX(P(0,7),+1*IC(7),W(1,8))
CALL VXXXXX(P(0,8),zero,NHEL(8),+1*IC(8),W(1,9))
CALL FVICXX(W(1,6),W(1,9),MGVX12,zero,zero,W(1,10))
CALL FSICXX(W(1,10),W(1,8),MGVX350,Mneu1,Wneu1,W(1,11))
CALL HIOXXX(W(1,1),W(1,7),MGVX494,Msl2,Wsl2,W(1,10))
# Amplitude(s) for diagram number 1
CALL IOSXXX(W(1,11),W(1,2),W(1,10),MGVX350,AMP(1))
CALL HVSXXX(W(1,9),W(1,8),MGVX56,Msl2,Wsl2,W(1,7))
CALL FSICXX(W(1,6),W(1,7),MGVX350,Mneu1,Wneu1,W(1,12))
# Amplitude(s) for diagram number 2
CALL IOSXXX(W(1,12),W(1,2),W(1,10),MGVX350,AMP(2))
CALL HVSXXX(W(1,5),W(1,4),MGVX56,Msl2,Wsl2,W(1,10))
CALL FSOXXX(W(1,3),W(1,10),MGVX350,Mneu1,Wneu1,W(1,6))
CALL HIOXXX(W(1,1),W(1,6),MGVX494,Msl2,Wsl2,W(1,3))
# Amplitude(s) for diagram number 3
CALL IOSXXX(W(1,11),W(1,2),W(1,3),MGVX350,AMP(3))
# Amplitude(s) for diagram number 4
CALL IOSXXX(W(1,12),W(1,2),W(1,3),MGVX350,AMP(4))
CALL IXXXXX(P(0,3),zero,NHEL(3),-1*IC(3),W(1,3))
CALL FVICXX(W(1,3),W(1,5),MGVX12,zero,zero,W(1,12))
CALL FSICXX(W(1,12),W(1,4),MGVX350,Mneu1,Wneu1,W(1,5))
CALL OXXXXX(P(0,6),zero,NHEL(6),+1*IC(6),W(1,12))
CALL FVOXXX(W(1,12),W(1,9),MGVX12,zero,zero,W(1,4))
CALL FSOXXX(W(1,4),W(1,8),MGVX350,Mneu1,Wneu1,W(1,9))
CALL HIOXXX(W(1,1),W(1,9),MGVX494,Msl2,Wsl2,W(1,4))
# Amplitude(s) for diagram number 5
CALL IOSXXX(W(1,5),W(1,2),W(1,4),MGVX350,AMP(5))
CALL FSOXXX(W(1,12),W(1,7),MGVX350,Mneu1,Wneu1,W(1,9))
CALL HIOXXX(W(1,1),W(1,9),MGVX494,Msl2,Wsl2,W(1,12))
# Amplitude(s) for diagram number 6
CALL IOSXXX(W(1,5),W(1,2),W(1,12),MGVX350,AMP(6))
CALL FSICXX(W(1,3),W(1,10),MGVX350,Mneu1,Wneu1,W(1,5))
# Amplitude(s) for diagram number 7
CALL IOSXXX(W(1,5),W(1,2),W(1,4),MGVX350,AMP(7))
# Amplitude(s) for diagram number 8
CALL IOSXXX(W(1,5),W(1,2),W(1,12),MGVX350,AMP(8))""".split('\n'))

        # Test amp2 lines        
        amp2_lines = \
                 exporter.get_amp2_lines(me)
        self.assertEqual(amp2_lines,
                         ['AMP2(1)=AMP2(1)+AMP(1)*dconjg(AMP(1))',
                          'AMP2(2)=AMP2(2)+AMP(2)*dconjg(AMP(2))',
                          'AMP2(3)=AMP2(3)+AMP(3)*dconjg(AMP(3))',
                          'AMP2(4)=AMP2(4)+AMP(4)*dconjg(AMP(4))',
                          'AMP2(5)=AMP2(5)+AMP(5)*dconjg(AMP(5))',
                          'AMP2(6)=AMP2(6)+AMP(6)*dconjg(AMP(6))',
                          'AMP2(7)=AMP2(7)+AMP(7)*dconjg(AMP(7))',
                          'AMP2(8)=AMP2(8)+AMP(8)*dconjg(AMP(8))'])
        
        # Test jamp lines        
        self.assertEqual(exporter.get_JAMP_lines(me)[0][0],
                         " JAMP(1) = (1)*AMP(1)+(1)*AMP(2)+(1)*AMP(3)+(1)*AMP(4)+(-1)*AMP(5)+(-1)*AMP(6)+(-1)*AMP(7)+(-1)*AMP(8)")

        writer = writers.FortranWriter(self.give_pos('test'))

        # Test configs.inc file
        mapconfigs, (s_and_t_channels, nqcd_list) = exporter.write_configs_file(writer,
                                     me)
        writer.close()
        #print open(self.give_pos('test')).read()
        
        self.assertFileContains('test',
                         """C     Diagram 1
      DATA MAPCONFIG(1)/1/
      DATA TSTRATEGY(1)/2/
      DATA (IFOREST(I,-1,1),I=1,2)/5,3/
      DATA (SPROP(I,-1,1),I=1,1)/11/
      DATA TPRID(-1,1)/0/
      DATA (IFOREST(I,-2,1),I=1,2)/4,-1/
      DATA (SPROP(I,-2,1),I=1,1)/1000022/
      DATA TPRID(-2,1)/0/
      DATA (IFOREST(I,-3,1),I=1,2)/8,6/
      DATA (SPROP(I,-3,1),I=1,1)/11/
      DATA TPRID(-3,1)/0/
      DATA (IFOREST(I,-4,1),I=1,2)/7,-3/
      DATA (SPROP(I,-4,1),I=1,1)/1000022/
      DATA TPRID(-4,1)/0/
      DATA (IFOREST(I,-5,1),I=1,2)/1,-2/
      DATA TPRID(-5,1)/1000011/
      DATA (SPROP(I,-5,1),I=1,1)/0/
      DATA (IFOREST(I,-6,1),I=1,2)/-5,-4/
C     Diagram 2
      DATA MAPCONFIG(2)/2/
      DATA TSTRATEGY(2)/2/
      DATA (IFOREST(I,-1,2),I=1,2)/5,3/
      DATA (SPROP(I,-1,2),I=1,1)/11/
      DATA TPRID(-1,2)/0/
      DATA (IFOREST(I,-2,2),I=1,2)/4,-1/
      DATA (SPROP(I,-2,2),I=1,1)/1000022/
      DATA TPRID(-2,2)/0/
      DATA (IFOREST(I,-3,2),I=1,2)/8,7/
      DATA (SPROP(I,-3,2),I=1,1)/-1000011/
      DATA TPRID(-3,2)/0/
      DATA (IFOREST(I,-4,2),I=1,2)/-3,6/
      DATA (SPROP(I,-4,2),I=1,1)/1000022/
      DATA TPRID(-4,2)/0/
      DATA (IFOREST(I,-5,2),I=1,2)/1,-2/
      DATA TPRID(-5,2)/1000011/
      DATA (SPROP(I,-5,2),I=1,1)/0/
      DATA (IFOREST(I,-6,2),I=1,2)/-5,-4/
C     Diagram 3
      DATA MAPCONFIG(3)/3/
      DATA TSTRATEGY(3)/2/
      DATA (IFOREST(I,-1,3),I=1,2)/5,4/
      DATA (SPROP(I,-1,3),I=1,1)/-1000011/
      DATA TPRID(-1,3)/0/
      DATA (IFOREST(I,-2,3),I=1,2)/-1,3/
      DATA (SPROP(I,-2,3),I=1,1)/1000022/
      DATA TPRID(-2,3)/0/
      DATA (IFOREST(I,-3,3),I=1,2)/8,6/
      DATA (SPROP(I,-3,3),I=1,1)/11/
      DATA TPRID(-3,3)/0/
      DATA (IFOREST(I,-4,3),I=1,2)/7,-3/
      DATA (SPROP(I,-4,3),I=1,1)/1000022/
      DATA TPRID(-4,3)/0/
      DATA (IFOREST(I,-5,3),I=1,2)/1,-2/
      DATA TPRID(-5,3)/1000011/
      DATA (SPROP(I,-5,3),I=1,1)/0/
      DATA (IFOREST(I,-6,3),I=1,2)/-5,-4/
C     Diagram 4
      DATA MAPCONFIG(4)/4/
      DATA TSTRATEGY(4)/2/
      DATA (IFOREST(I,-1,4),I=1,2)/5,4/
      DATA (SPROP(I,-1,4),I=1,1)/-1000011/
      DATA TPRID(-1,4)/0/
      DATA (IFOREST(I,-2,4),I=1,2)/-1,3/
      DATA (SPROP(I,-2,4),I=1,1)/1000022/
      DATA TPRID(-2,4)/0/
      DATA (IFOREST(I,-3,4),I=1,2)/8,7/
      DATA (SPROP(I,-3,4),I=1,1)/-1000011/
      DATA TPRID(-3,4)/0/
      DATA (IFOREST(I,-4,4),I=1,2)/-3,6/
      DATA (SPROP(I,-4,4),I=1,1)/1000022/
      DATA TPRID(-4,4)/0/
      DATA (IFOREST(I,-5,4),I=1,2)/1,-2/
      DATA TPRID(-5,4)/1000011/
      DATA (SPROP(I,-5,4),I=1,1)/0/
      DATA (IFOREST(I,-6,4),I=1,2)/-5,-4/
C     Diagram 5
      DATA MAPCONFIG(5)/5/
      DATA TSTRATEGY(5)/2/
      DATA (IFOREST(I,-1,5),I=1,2)/8,6/
      DATA (SPROP(I,-1,5),I=1,1)/11/
      DATA TPRID(-1,5)/0/
      DATA (IFOREST(I,-2,5),I=1,2)/7,-1/
      DATA (SPROP(I,-2,5),I=1,1)/1000022/
      DATA TPRID(-2,5)/0/
      DATA (IFOREST(I,-3,5),I=1,2)/5,3/
      DATA (SPROP(I,-3,5),I=1,1)/11/
      DATA TPRID(-3,5)/0/
      DATA (IFOREST(I,-4,5),I=1,2)/4,-3/
      DATA (SPROP(I,-4,5),I=1,1)/1000022/
      DATA TPRID(-4,5)/0/
      DATA (IFOREST(I,-5,5),I=1,2)/1,-2/
      DATA TPRID(-5,5)/1000011/
      DATA (SPROP(I,-5,5),I=1,1)/0/
      DATA (IFOREST(I,-6,5),I=1,2)/-5,-4/
C     Diagram 6
      DATA MAPCONFIG(6)/6/
      DATA TSTRATEGY(6)/2/
      DATA (IFOREST(I,-1,6),I=1,2)/8,7/
      DATA (SPROP(I,-1,6),I=1,1)/-1000011/
      DATA TPRID(-1,6)/0/
      DATA (IFOREST(I,-2,6),I=1,2)/-1,6/
      DATA (SPROP(I,-2,6),I=1,1)/1000022/
      DATA TPRID(-2,6)/0/
      DATA (IFOREST(I,-3,6),I=1,2)/5,3/
      DATA (SPROP(I,-3,6),I=1,1)/11/
      DATA TPRID(-3,6)/0/
      DATA (IFOREST(I,-4,6),I=1,2)/4,-3/
      DATA (SPROP(I,-4,6),I=1,1)/1000022/
      DATA TPRID(-4,6)/0/
      DATA (IFOREST(I,-5,6),I=1,2)/1,-2/
      DATA TPRID(-5,6)/1000011/
      DATA (SPROP(I,-5,6),I=1,1)/0/
      DATA (IFOREST(I,-6,6),I=1,2)/-5,-4/
C     Diagram 7
      DATA MAPCONFIG(7)/7/
      DATA TSTRATEGY(7)/2/
      DATA (IFOREST(I,-1,7),I=1,2)/8,6/
      DATA (SPROP(I,-1,7),I=1,1)/11/
      DATA TPRID(-1,7)/0/
      DATA (IFOREST(I,-2,7),I=1,2)/7,-1/
      DATA (SPROP(I,-2,7),I=1,1)/1000022/
      DATA TPRID(-2,7)/0/
      DATA (IFOREST(I,-3,7),I=1,2)/5,4/
      DATA (SPROP(I,-3,7),I=1,1)/-1000011/
      DATA TPRID(-3,7)/0/
      DATA (IFOREST(I,-4,7),I=1,2)/-3,3/
      DATA (SPROP(I,-4,7),I=1,1)/1000022/
      DATA TPRID(-4,7)/0/
      DATA (IFOREST(I,-5,7),I=1,2)/1,-2/
      DATA TPRID(-5,7)/1000011/
      DATA (SPROP(I,-5,7),I=1,1)/0/
      DATA (IFOREST(I,-6,7),I=1,2)/-5,-4/
C     Diagram 8
      DATA MAPCONFIG(8)/8/
      DATA TSTRATEGY(8)/2/
      DATA (IFOREST(I,-1,8),I=1,2)/8,7/
      DATA (SPROP(I,-1,8),I=1,1)/-1000011/
      DATA TPRID(-1,8)/0/
      DATA (IFOREST(I,-2,8),I=1,2)/-1,6/
      DATA (SPROP(I,-2,8),I=1,1)/1000022/
      DATA TPRID(-2,8)/0/
      DATA (IFOREST(I,-3,8),I=1,2)/5,4/
      DATA (SPROP(I,-3,8),I=1,1)/-1000011/
      DATA TPRID(-3,8)/0/
      DATA (IFOREST(I,-4,8),I=1,2)/-3,3/
      DATA (SPROP(I,-4,8),I=1,1)/1000022/
      DATA TPRID(-4,8)/0/
      DATA (IFOREST(I,-5,8),I=1,2)/1,-2/
      DATA TPRID(-5,8)/1000011/
      DATA (SPROP(I,-5,8),I=1,1)/0/
      DATA (IFOREST(I,-6,8),I=1,2)/-5,-4/
C     Number of configs
      DATA MAPCONFIG(0)/8/
""")

        writer = writers.FortranWriter(self.give_pos('test'))

        # Test decayBW file
        exporter.write_decayBW_file(writer,
                                     s_and_t_channels)

        writer.close()
        #print open(self.give_pos('test')).read()
        self.assertFileContains('test',
                         """      DATA GFORCEBW(-1,1)/0/
      DATA GFORCEBW(-2,1)/1/
      DATA GFORCEBW(-3,1)/0/
      DATA GFORCEBW(-4,1)/1/
      DATA GFORCEBW(-1,2)/0/
      DATA GFORCEBW(-2,2)/1/
      DATA GFORCEBW(-3,2)/2/
      DATA GFORCEBW(-4,2)/1/
      DATA GFORCEBW(-1,3)/2/
      DATA GFORCEBW(-2,3)/1/
      DATA GFORCEBW(-3,3)/0/
      DATA GFORCEBW(-4,3)/1/
      DATA GFORCEBW(-1,4)/2/
      DATA GFORCEBW(-2,4)/1/
      DATA GFORCEBW(-3,4)/2/
      DATA GFORCEBW(-4,4)/1/
      DATA GFORCEBW(-1,5)/0/
      DATA GFORCEBW(-2,5)/1/
      DATA GFORCEBW(-3,5)/0/
      DATA GFORCEBW(-4,5)/1/
      DATA GFORCEBW(-1,6)/2/
      DATA GFORCEBW(-2,6)/1/
      DATA GFORCEBW(-3,6)/0/
      DATA GFORCEBW(-4,6)/1/
      DATA GFORCEBW(-1,7)/0/
      DATA GFORCEBW(-2,7)/1/
      DATA GFORCEBW(-3,7)/2/
      DATA GFORCEBW(-4,7)/1/
      DATA GFORCEBW(-1,8)/2/
      DATA GFORCEBW(-2,8)/1/
      DATA GFORCEBW(-3,8)/2/
      DATA GFORCEBW(-4,8)/1/
""")

        fortran_model = helas_call_writers.FortranHelasCallWriter(mymodel)

        # Test dname.mg
        writer = writers.FileWriter(self.give_pos('test'))
        exporter.write_dname_file(writer,
                                  "P"+me.get('processes')[0].shell_string())
        writer.close()
        self.assertFileContains('test', "DIRNAME=P0_emep_n1n1_n1_emsl2pa_n1_emsl2pa\n")
        # Test iproc.inc
        writer = writers.FortranWriter(self.give_pos('test'))
        exporter.write_iproc_file(writer, 0)
        writer.close()
        self.assertFileContains('test', "      1\n")
        # Test maxamps.inc
        writer = writers.FortranWriter(self.give_pos('test'))
        # Extract ncolor
        ncolor = max(1, len(me.get('color_basis')))
        exporter.write_maxamps_file(writer,
                                     len(me.get_all_amplitudes()),
                                     ncolor,
                                     len(me.get('processes')),
                                     1)
        writer.close()
        self.assertFileContains('test',
                                "      INTEGER    MAXAMPS, MAXFLOW, " + \
                                "MAXPROC, MAXSPROC\n" + \
                                "      PARAMETER (MAXAMPS=8, MAXFLOW=1)\n" + \
                                "      PARAMETER (MAXPROC=1, MAXSPROC=1)\n")
        # Test mg.sym
        writer = writers.FortranWriter(self.give_pos('test'))
        exporter.write_mg_sym_file(writer, me)
        writer.close()
        self.assertFileContains('test', """      3
      2
      3
      6
      2
      4
      7
      2
      5
      8\n""")
        # Test ncombs.inc
        nexternal, ninitial = me.get_nexternal_ninitial()
        writer = writers.FortranWriter(self.give_pos('test'))
        exporter.write_ncombs_file(writer, nexternal)
        writer.close()
        self.assertFileContains('test',
                         """      INTEGER    N_MAX_CL
      PARAMETER (N_MAX_CL=256)\n""")
        # Test nexternal.inc
        writer = writers.FortranWriter(self.give_pos('test'))
        exporter.write_nexternal_file(writer, nexternal, ninitial)
        writer.close()
        self.assertFileContains('test',
                         """      INTEGER    NEXTERNAL
      PARAMETER (NEXTERNAL=8)
      INTEGER    NINCOMING
      PARAMETER (NINCOMING=2)\n""")
        # Test ngraphs.inc
        writer = writers.FortranWriter(self.give_pos('test'))
        exporter.write_ngraphs_file(writer, len(mapconfigs))
        writer.close()
        self.assertFileContains('test',
                         """      INTEGER    N_MAX_CG
      PARAMETER (N_MAX_CG=8)\n""")
        # Test props.inc
        writer = writers.FortranWriter(self.give_pos('test'))
        exporter.write_props_file(writer, me, s_and_t_channels)
        writer.close()
        #print open(self.give_pos('test')).read()
        self.assertFileContains('test',
                         """      PRMASS(-1,1)  = ZERO
      PRWIDTH(-1,1) = ZERO
      POW(-1,1) = 1
      PRMASS(-2,1)  = ABS(MNEU1)
      PRWIDTH(-2,1) = ABS(WNEU1)
      POW(-2,1) = 1
      PRMASS(-3,1)  = ZERO
      PRWIDTH(-3,1) = ZERO
      POW(-3,1) = 1
      PRMASS(-4,1)  = ABS(MNEU1)
      PRWIDTH(-4,1) = ABS(WNEU1)
      POW(-4,1) = 1
      PRMASS(-5,1)  = ABS(MSL2)
      PRWIDTH(-5,1) = ABS(WSL2)
      POW(-5,1) = 2
      PRMASS(-1,2)  = ZERO
      PRWIDTH(-1,2) = ZERO
      POW(-1,2) = 1
      PRMASS(-2,2)  = ABS(MNEU1)
      PRWIDTH(-2,2) = ABS(WNEU1)
      POW(-2,2) = 1
      PRMASS(-3,2)  = ABS(MSL2)
      PRWIDTH(-3,2) = ABS(WSL2)
      POW(-3,2) = 2
      PRMASS(-4,2)  = ABS(MNEU1)
      PRWIDTH(-4,2) = ABS(WNEU1)
      POW(-4,2) = 1
      PRMASS(-5,2)  = ABS(MSL2)
      PRWIDTH(-5,2) = ABS(WSL2)
      POW(-5,2) = 2
      PRMASS(-1,3)  = ABS(MSL2)
      PRWIDTH(-1,3) = ABS(WSL2)
      POW(-1,3) = 2
      PRMASS(-2,3)  = ABS(MNEU1)
      PRWIDTH(-2,3) = ABS(WNEU1)
      POW(-2,3) = 1
      PRMASS(-3,3)  = ZERO
      PRWIDTH(-3,3) = ZERO
      POW(-3,3) = 1
      PRMASS(-4,3)  = ABS(MNEU1)
      PRWIDTH(-4,3) = ABS(WNEU1)
      POW(-4,3) = 1
      PRMASS(-5,3)  = ABS(MSL2)
      PRWIDTH(-5,3) = ABS(WSL2)
      POW(-5,3) = 2
      PRMASS(-1,4)  = ABS(MSL2)
      PRWIDTH(-1,4) = ABS(WSL2)
      POW(-1,4) = 2
      PRMASS(-2,4)  = ABS(MNEU1)
      PRWIDTH(-2,4) = ABS(WNEU1)
      POW(-2,4) = 1
      PRMASS(-3,4)  = ABS(MSL2)
      PRWIDTH(-3,4) = ABS(WSL2)
      POW(-3,4) = 2
      PRMASS(-4,4)  = ABS(MNEU1)
      PRWIDTH(-4,4) = ABS(WNEU1)
      POW(-4,4) = 1
      PRMASS(-5,4)  = ABS(MSL2)
      PRWIDTH(-5,4) = ABS(WSL2)
      POW(-5,4) = 2
      PRMASS(-1,5)  = ZERO
      PRWIDTH(-1,5) = ZERO
      POW(-1,5) = 1
      PRMASS(-2,5)  = ABS(MNEU1)
      PRWIDTH(-2,5) = ABS(WNEU1)
      POW(-2,5) = 1
      PRMASS(-3,5)  = ZERO
      PRWIDTH(-3,5) = ZERO
      POW(-3,5) = 1
      PRMASS(-4,5)  = ABS(MNEU1)
      PRWIDTH(-4,5) = ABS(WNEU1)
      POW(-4,5) = 1
      PRMASS(-5,5)  = ABS(MSL2)
      PRWIDTH(-5,5) = ABS(WSL2)
      POW(-5,5) = 2
      PRMASS(-1,6)  = ABS(MSL2)
      PRWIDTH(-1,6) = ABS(WSL2)
      POW(-1,6) = 2
      PRMASS(-2,6)  = ABS(MNEU1)
      PRWIDTH(-2,6) = ABS(WNEU1)
      POW(-2,6) = 1
      PRMASS(-3,6)  = ZERO
      PRWIDTH(-3,6) = ZERO
      POW(-3,6) = 1
      PRMASS(-4,6)  = ABS(MNEU1)
      PRWIDTH(-4,6) = ABS(WNEU1)
      POW(-4,6) = 1
      PRMASS(-5,6)  = ABS(MSL2)
      PRWIDTH(-5,6) = ABS(WSL2)
      POW(-5,6) = 2
      PRMASS(-1,7)  = ZERO
      PRWIDTH(-1,7) = ZERO
      POW(-1,7) = 1
      PRMASS(-2,7)  = ABS(MNEU1)
      PRWIDTH(-2,7) = ABS(WNEU1)
      POW(-2,7) = 1
      PRMASS(-3,7)  = ABS(MSL2)
      PRWIDTH(-3,7) = ABS(WSL2)
      POW(-3,7) = 2
      PRMASS(-4,7)  = ABS(MNEU1)
      PRWIDTH(-4,7) = ABS(WNEU1)
      POW(-4,7) = 1
      PRMASS(-5,7)  = ABS(MSL2)
      PRWIDTH(-5,7) = ABS(WSL2)
      POW(-5,7) = 2
      PRMASS(-1,8)  = ABS(MSL2)
      PRWIDTH(-1,8) = ABS(WSL2)
      POW(-1,8) = 2
      PRMASS(-2,8)  = ABS(MNEU1)
      PRWIDTH(-2,8) = ABS(WNEU1)
      POW(-2,8) = 1
      PRMASS(-3,8)  = ABS(MSL2)
      PRWIDTH(-3,8) = ABS(WSL2)
      POW(-3,8) = 2
      PRMASS(-4,8)  = ABS(MNEU1)
      PRWIDTH(-4,8) = ABS(WNEU1)
      POW(-4,8) = 1
      PRMASS(-5,8)  = ABS(MSL2)
      PRWIDTH(-5,8) = ABS(WSL2)
      POW(-5,8) = 2
""")

        # Test symfact.dat
        symmetry, perms, ident_perms = \
                  diagram_symmetry.find_symmetry(me)
        exporter.write_symfact_file(\
            writers.FortranWriter(self.give_pos('test')),
            symmetry)
        #print open(self.give_pos('test')).read()
        goal_symfact_dat = """ 1    2
 2    2
 3    2
 4    2
 5    -1
 6    -3
 7    -2
 8    -4
"""

        # Test reversed order of decay specifications
        # e- e+ > se+ se-, se- > e- n1, se+ > e+ n1

        myleglist = base_objects.LegList()

        myleglist.append(base_objects.Leg({'id':11,
                                         'state':False}))
        myleglist.append(base_objects.Leg({'id':-11,
                                         'state':False}))
        myleglist.append(base_objects.Leg({'id':1000011,
                                         'state':True}))
        myleglist.append(base_objects.Leg({'id':-1000011,
                                         'state':True}))

        mycoreproc = base_objects.Process({'legs':myleglist,
                                       'model':mymodel})

        myleglist = base_objects.LegList()

        myleglist.append(base_objects.Leg({'id':1000011,
                                         'state':False}))
        myleglist.append(base_objects.Leg({'id':11,
                                         'state':True}))
        myleglist.append(base_objects.Leg({'id':1000022,
                                         'state':True}))

        mydecay1 = base_objects.Process({'legs':myleglist,
                                         'model':mymodel})

        myleglist = base_objects.LegList()

        myleglist.append(base_objects.Leg({'id':-1000011,
                                         'state':False}))
        myleglist.append(base_objects.Leg({'id':-11,
                                         'state':True}))
        myleglist.append(base_objects.Leg({'id':1000022,
                                         'state':True}))

        mydecay2 = base_objects.Process({'legs':myleglist,
                                         'model':mymodel})

        mycoreproc.set('decay_chains', base_objects.ProcessList([\
            mydecay2, mydecay1]))

        myamplitude = diagram_generation.DecayChainAmplitude(mycoreproc)

        matrix_element = helas_objects.HelasDecayChainProcess(myamplitude)

        matrix_elements = matrix_element.combine_decay_chain_processes()

        me = matrix_elements[0]

        myfortranmodel = helas_call_writers.FortranHelasCallWriter(mymodel)

        self.assertEqual(myfortranmodel.get_matrix_element_calls(me),
                         """CALL IXXXXX(P(0,1),zero,NHEL(1),+1*IC(1),W(1,1))
CALL OXXXXX(P(0,2),zero,NHEL(2),-1*IC(2),W(1,2))
CALL OXXXXX(P(0,3),zero,NHEL(3),+1*IC(3),W(1,3))
CALL IXXXXX(P(0,4),Mneu1,NHEL(4),-1*IC(4),W(1,4))
CALL HIOXXX(W(1,4),W(1,3),MGVX350,Msl2,Wsl2,W(1,5))
CALL IXXXXX(P(0,5),zero,NHEL(5),-1*IC(5),W(1,4))
CALL OXXXXX(P(0,6),Mneu1,NHEL(6),+1*IC(6),W(1,3))
CALL HIOXXX(W(1,4),W(1,3),MGVX494,Msl2,Wsl2,W(1,6))
CALL JIOXXX(W(1,1),W(1,2),MGVX12,zero,zero,W(1,3))
# Amplitude(s) for diagram number 1
CALL VSSXXX(W(1,3),W(1,6),W(1,5),MGVX56,AMP(1))
CALL FSIXXX(W(1,1),W(1,5),MGVX494,Mneu1,Wneu1,W(1,3))
# Amplitude(s) for diagram number 2
CALL IOSXXX(W(1,3),W(1,2),W(1,6),MGVX350,AMP(2))""".split('\n'))

    def test_export_complicated_majorana_decay_chain(self):
        """Test complicated decay chain z e+ > n2 el+, n2 > e- e+ n1
        """

        mypartlist = base_objects.ParticleList()
        myinterlist = base_objects.InteractionList()

        # A electron and positron
        mypartlist.append(base_objects.Particle({'name':'e-',
                      'antiname':'e+',
                      'spin':2,
                      'color':1,
                      'mass':'zero',
                      'width':'zero',
                      'texname':'e^-',
                      'antitexname':'e^+',
                      'line':'straight',
                      'charge':-1.,
                      'pdg_code':11,
                      'propagating':True,
                      'is_part':True,
                      'self_antipart':False}))
        eminus = mypartlist[len(mypartlist) - 1]
        eplus = copy.copy(eminus)
        eplus.set('is_part', False)

        # A E slepton and its antiparticle
        mypartlist.append(base_objects.Particle({'name':'el-',
                      'antiname':'el+',
                      'spin':1,
                      'color':1,
                      'mass':'Msl2',
                      'width':'Wsl2',
                      'texname':'\tilde e^-',
                      'antitexname':'\tilde e^+',
                      'line':'dashed',
                      'charge':1.,
                      'pdg_code':1000011,
                      'propagating':True,
                      'is_part':True,
                      'self_antipart':False}))
        seminus = mypartlist[len(mypartlist) - 1]
        seplus = copy.copy(seminus)
        seplus.set('is_part', False)

        # Neutralinos
        mypartlist.append(base_objects.Particle({'name':'n1',
                      'antiname':'n1',
                      'spin':2,
                      'color':1,
                      'mass':'mn1',
                      'width':'zero',
                      'texname':'\chi_0^1',
                      'antitexname':'\chi_0^1',
                      'line':'straight',
                      'charge':0.,
                      'pdg_code':1000022,
                      'propagating':True,
                      'is_part':True,
                      'self_antipart':True}))
        n1 = mypartlist[len(mypartlist) - 1]

        mypartlist.append(base_objects.Particle({'name':'n2',
                      'antiname':'n2',
                      'spin':2,
                      'color':1,
                      'mass':'mn2',
                      'width':'wn2',
                      'texname':'\chi_0^2',
                      'antitexname':'\chi_0^2',
                      'line':'straight',
                      'charge':0.,
                      'pdg_code':1000023,
                      'propagating':True,
                      'is_part':True,
                      'self_antipart':True}))
        n2 = mypartlist[len(mypartlist) - 1]

        # A z
        mypartlist.append(base_objects.Particle({'name':'z',
                      'antiname':'z',
                      'spin':3,
                      'color':1,
                      'mass':'zmass',
                      'width':'zwidth',
                      'texname':'\gamma',
                      'antitexname':'\gamma',
                      'line':'wavy',
                      'charge':0.,
                      'pdg_code':23,
                      'propagating':True,
                      'is_part':True,
                      'self_antipart':True}))
        z = mypartlist[len(mypartlist) - 1]

        # Coupling of e to Z
        myinterlist.append(base_objects.Interaction({
                      'id': 1,
                      'particles': base_objects.ParticleList(\
                                            [eplus, \
                                             eminus, \
                                             z]),
                      'color': [],
                      'lorentz':[''],
                      'couplings':{(0, 0):'GZL'},
                      'orders':{'QED':1}}))

        # Coupling of n1 to n2 and z
        myinterlist.append(base_objects.Interaction({
                      'id': 2,
                      'particles': base_objects.ParticleList(\
                                            [n1, \
                                             n2, \
                                             z]),
                      'color': [],
                      'lorentz':[''],
                      'couplings':{(0, 0):'GZN12'},
                      'orders':{'QED':1}}))

        # Coupling of n1 and n2 to e and el
        myinterlist.append(base_objects.Interaction({
                      'id': 3,
                      'particles': base_objects.ParticleList(\
                                            [eplus, \
                                             n1, \
                                             seminus]),
                      'color': [],
                      'lorentz':[''],
                      'couplings':{(0, 0):'GELN1M'},
                      'orders':{'QED':1}}))

        myinterlist.append(base_objects.Interaction({
                      'id': 4,
                      'particles': base_objects.ParticleList(\
                                            [n1, \
                                             eminus, \
                                             seplus]),
                      'color': [],
                      'lorentz':[''],
                      'couplings':{(0, 0):'GELN1P'},
                      'orders':{'QED':1}}))

        myinterlist.append(base_objects.Interaction({
                      'id': 5,
                      'particles': base_objects.ParticleList(\
                                            [eplus, \
                                             n2, \
                                             seminus]),
                      'color': [],
                      'lorentz':[''],
                      'couplings':{(0, 0):'GELN2M'},
                      'orders':{'QED':1}}))

        myinterlist.append(base_objects.Interaction({
                      'id': 6,
                      'particles': base_objects.ParticleList(\
                                            [n2, \
                                             eminus, \
                                             seplus]),
                      'color': [],
                      'lorentz':[''],
                      'couplings':{(0, 0):'GELN2P'},
                      'orders':{'QED':1}}))

        # Coupling of n2 to z
        myinterlist.append(base_objects.Interaction({
                      'id': 7,
                      'particles': base_objects.ParticleList(\
                                            [n2, \
                                             n2, \
                                             z]),
                      'color': [],
                      'lorentz':[''],
                      'couplings':{(0, 0):'GZN22'},
                      'orders':{'QED':1}}))

        # Coupling of el to z
        myinterlist.append(base_objects.Interaction({
                      'id': 8,
                      'particles': base_objects.ParticleList(\
                                            [z, \
                                             seminus, \
                                             seplus]),
                      'color': [],
                      'lorentz':[''],
                      'couplings':{(0, 0):'GZELEL'},
                      'orders':{'QED':1}}))


        mymodel = base_objects.Model()
        mymodel.set('particles', mypartlist)
        mymodel.set('interactions', myinterlist)

        myleglist = base_objects.LegList()

        myleglist.append(base_objects.Leg({'id':23,
                                         'state':False}))
        myleglist.append(base_objects.Leg({'id':-11,
                                         'state':False}))
        myleglist.append(base_objects.Leg({'id':1000023,
                                         'state':True}))
        myleglist.append(base_objects.Leg({'id':-1000011,
                                         'state':True}))

        mycoreproc = base_objects.Process({'legs':myleglist,
                                           'model':mymodel,
                                           'forbidden_particles':[1000022]})

        myleglist = base_objects.LegList()

        myleglist.append(base_objects.Leg({'id':1000023,
                                         'state':False}))
        myleglist.append(base_objects.Leg({'id':11,
                                         'state':True}))
        myleglist.append(base_objects.Leg({'id':-11,
                                         'state':True}))
        myleglist.append(base_objects.Leg({'id':1000022,
                                         'state':True}))

        mydecay1 = base_objects.Process({'legs':myleglist,
                                         'model':mymodel})

        mycoreproc.set('decay_chains', base_objects.ProcessList([\
            mydecay1]))

        myamplitude = diagram_generation.DecayChainAmplitude(mycoreproc)

        matrix_element = helas_objects.HelasDecayChainProcess(myamplitude)

        matrix_elements = matrix_element.combine_decay_chain_processes()

        me = matrix_elements[0]

        myfortranmodel = helas_call_writers.FortranHelasCallWriter(mymodel)

        result = myfortranmodel.get_matrix_element_calls(me)
        goal = """CALL VXXXXX(P(0,1),zmass,NHEL(1),-1*IC(1),W(1,1))
CALL OXXXXX(P(0,2),zero,NHEL(2),-1*IC(2),W(1,2))
CALL OXXXXX(P(0,3),zero,NHEL(3),+1*IC(3),W(1,3))
CALL IXXXXX(P(0,4),zero,NHEL(4),-1*IC(4),W(1,4))
CALL IXXXXX(P(0,5),mn1,NHEL(5),-1*IC(5),W(1,5))
CALL JIOXXX(W(1,4),W(1,3),GZL,zmass,zwidth,W(1,6))
CALL FVIXXX(W(1,5),W(1,6),GZN12,mn2,wn2,W(1,7))
CALL SXXXXX(P(0,6),+1*IC(6),W(1,6))
CALL FVOXXX(W(1,2),W(1,1),GZL,zero,zero,W(1,8))
# Amplitude(s) for diagram number 1
CALL IOSXXX(W(1,7),W(1,8),W(1,6),GELN2P,AMP(1))
CALL HIOXXX(W(1,5),W(1,3),GELN1P,Msl2,Wsl2,W(1,9))
CALL FSIXXX(W(1,4),W(1,9),GELN2M,mn2,wn2,W(1,5))
# Amplitude(s) for diagram number 2
CALL IOSXXX(W(1,5),W(1,8),W(1,6),GELN2P,AMP(2))
CALL OXXXXX(P(0,5),mn1,NHEL(5),+1*IC(5),W(1,9))
CALL HIOXXX(W(1,4),W(1,9),GELN1M,Msl2,Wsl2,W(1,3))
CALL IXXXXX(P(0,3),zero,NHEL(3),-1*IC(3),W(1,9))
CALL FSICXX(W(1,9),W(1,3),GELN2P,mn2,wn2,W(1,4))
# Amplitude(s) for diagram number 3
CALL IOSXXX(W(1,4),W(1,8),W(1,6),GELN2P,AMP(3))
CALL FVIXXX(W(1,7),W(1,1),GZN22,mn2,wn2,W(1,8))
# Amplitude(s) for diagram number 4
CALL IOSXXX(W(1,8),W(1,2),W(1,6),GELN2P,AMP(4))
CALL FVIXXX(W(1,5),W(1,1),GZN22,mn2,wn2,W(1,8))
# Amplitude(s) for diagram number 5
CALL IOSXXX(W(1,8),W(1,2),W(1,6),GELN2P,AMP(5))
CALL FVIXXX(W(1,4),W(1,1),GZN22,mn2,wn2,W(1,8))
# Amplitude(s) for diagram number 6
CALL IOSXXX(W(1,8),W(1,2),W(1,6),GELN2P,AMP(6))
CALL HVSXXX(W(1,1),W(1,6),-GZELEL,Msl2,Wsl2,W(1,8))
# Amplitude(s) for diagram number 7
CALL IOSXXX(W(1,7),W(1,2),W(1,8),GELN2P,AMP(7))
# Amplitude(s) for diagram number 8
CALL IOSXXX(W(1,5),W(1,2),W(1,8),GELN2P,AMP(8))
# Amplitude(s) for diagram number 9
CALL IOSXXX(W(1,4),W(1,2),W(1,8),GELN2P,AMP(9))""".split('\n')


        self.assertEqual(result, goal)

        exporter = export_v4.ProcessExporterFortranME()

        self.assertEqual(exporter.get_JAMP_lines(me)[0][0],
                         " JAMP(1) = (1)*AMP(1)+(-1)*AMP(2)+(-1)*AMP(3)+(1)*AMP(4)+(-1)*AMP(5)+(-1)*AMP(6)+(1)*AMP(7)+(-1)*AMP(8)+(-1)*AMP(9)")


    def test_duplicate_lorentz_structures(self):
        """Test duplicate Lorentz structure with only one color structure.
        """

        mypartlist = base_objects.ParticleList()
        myinterlist = base_objects.InteractionList()

        # A quark U and its antiparticle
        mypartlist.append(base_objects.Particle({'name':'u',
                      'antiname':'u~',
                      'spin':2,
                      'color':3,
                      'mass':'zero',
                      'width':'zero',
                      'texname':'u',
                      'antitexname':'\bar u',
                      'line':'straight',
                      'charge':2. / 3.,
                      'pdg_code':2,
                      'propagating':True,
                      'is_part':True,
                      'self_antipart':False}))
        u = mypartlist[len(mypartlist) - 1]
        antiu = copy.copy(u)
        antiu.set('is_part', False)

        # A z
        mypartlist.append(base_objects.Particle({'name':'z',
                      'antiname':'z',
                      'spin':3,
                      'mass':'zmass',
                      'width':'zwidth',
                      'texname':'\gamma',
                      'antitexname':'\gamma',
                      'line':'wavy',
                      'charge':0.,
                      'pdg_code':23,
                      'propagating':True,
                      'is_part':True,
                      'self_antipart':True}))
        z = mypartlist[len(mypartlist) - 1]

        # u ubar z coupling
        myinterlist.append(base_objects.Interaction({
                      'id': 1,
                      'particles': base_objects.ParticleList(\
                                            [u, \
                                             antiu, \
                                             z]),
                      'color': [color.ColorString([color.T(0, 1)])],
                      'lorentz':['L4', 'L7'],
                      'couplings':{(0,0):'GC_23',(0,1):'GC_24'},
                      'orders':{'QED':1}}))



        mymodel = base_objects.Model()
        mymodel.set('particles', mypartlist)
        mymodel.set('interactions', myinterlist)

        myleglist = base_objects.LegList()

        myleglist.append(base_objects.Leg({'id':2,
                                         'state':False}))
        myleglist.append(base_objects.Leg({'id':-2,
                                         'state':False}))
        myleglist.append(base_objects.Leg({'id':2,
                                         'state':True}))
        myleglist.append(base_objects.Leg({'id':-2,
                                         'state':True}))

        myproc = base_objects.Process({'legs':myleglist,
                                           'model':mymodel})
        myamplitude = diagram_generation.Amplitude({'process': myproc})

        self.assertEqual(len(myamplitude.get('diagrams')), 2)

        me = helas_objects.HelasMatrixElement(myamplitude,
                                              gen_color=True)

        self.assertEqual(sum([len(diagram.get('amplitudes')) for diagram in \
                          me.get('diagrams')]), 2)

        for i, amp in enumerate(me.get_all_amplitudes()):
            self.assertEqual(amp.get('number'), i + 1)

        self.assertEqual(len(me.get('color_basis')), 2)

        exporter = export_v4.ProcessExporterFortranME()

        self.assertEqual(exporter.get_JAMP_lines(me),
                         ([' JAMP(1) = (-1)*AMP(1)', ' JAMP(2) = (1)*AMP(2)'], 0))
        

    def test_generate_helas_diagrams_gg_gogo(self):
        """Testing the v4 helas diagram generation g g > go go,
        where there is no extra sign.
        """

        # Set up model

        mypartlist = base_objects.ParticleList()
        myinterlist = base_objects.InteractionList()

        # A gluon
        mypartlist.append(base_objects.Particle({'name': 'g',
                                                 'antiname': 'g',
                                                 'spin': 3,
                                                 'color': 8,
                                                 'charge': 0.00,
                                                 'mass': 'ZERO',
                                                 'width': 'ZERO',
                                                 'pdg_code': 21,
                                                 'texname': '_',
                                                 'antitexname': '_',
                                                 'line': 'curly',
                                                 'propagating': True,
                                                 'is_part': True,
                                                 'self_antipart': True}))

        g = mypartlist[len(mypartlist) - 1]

        # A gluino
        mypartlist.append(base_objects.Particle({'name': 'go',
                                                 'antiname': 'go',
                                                 'spin': 2,
                                                 'color': 8,
                                                 'charge': 0.00,
                                                 'mass': 'MGO',
                                                 'width': 'WGO',
                                                 'pdg_code': 1000021,
                                                 'texname': 'go',
                                                 'antitexname': 'go',
                                                 'line': 'straight',
                                                 'propagating': True,
                                                 'is_part': True,
                                                 'self_antipart': True}))
        go = mypartlist[len(mypartlist) - 1]

        # Triple glue coupling
        myinterlist.append(base_objects.Interaction({
            'id': 1,
            'particles': base_objects.ParticleList([g, g, g]),
            'lorentz': [''],
            'couplings': {(0, 0): 'G'},
            'orders': {'QCD': 1}
            }))

        # go-go-g coupling
        myinterlist.append(base_objects.Interaction({
            'id': 2,
            'particles': base_objects.ParticleList([go, go, g]),
            'lorentz': [''],
            'couplings': {(0, 0): 'GGI'},
            'orders': {'QCD': 1}
            }))

        mybasemodel = base_objects.Model()
        mybasemodel.set('particles', mypartlist)
        mybasemodel.set('interactions', myinterlist)

        myleglist = base_objects.LegList()

        myleglist.append(base_objects.Leg({'id':21,
                                         'state':False}))
        myleglist.append(base_objects.Leg({'id':21,
                                         'state':False}))
        myleglist.append(base_objects.Leg({'id':1000021,
                                         'state':True}))
        myleglist.append(base_objects.Leg({'id':1000021,
                                         'state':True}))

        myproc = base_objects.Process({'legs':myleglist,
                                       'model':mybasemodel})

        myamplitude = diagram_generation.Amplitude(myproc)

        matrix_element = helas_objects.HelasMatrixElement(myamplitude,
                                                          gen_color=False)

        goal_string = """CALL VXXXXX(P(0,1),ZERO,NHEL(1),-1*IC(1),W(1,1))
CALL VXXXXX(P(0,2),ZERO,NHEL(2),-1*IC(2),W(1,2))
CALL IXXXXX(P(0,3),MGO,NHEL(3),-1*IC(3),W(1,3))
CALL OXXXXX(P(0,4),MGO,NHEL(4),+1*IC(4),W(1,4))
CALL JVVXXX(W(1,1),W(1,2),G,ZERO,ZERO,W(1,5))
# Amplitude(s) for diagram number 1
CALL IOVXXX(W(1,3),W(1,4),W(1,5),GGI,AMP(1))
CALL FVIXXX(W(1,3),W(1,1),GGI,MGO,WGO,W(1,5))
# Amplitude(s) for diagram number 2
CALL IOVXXX(W(1,5),W(1,4),W(1,2),GGI,AMP(2))
CALL FVOXXX(W(1,4),W(1,1),GGI,MGO,WGO,W(1,5))
# Amplitude(s) for diagram number 3
CALL IOVXXX(W(1,3),W(1,5),W(1,2),GGI,AMP(3))""".split('\n')

        result = helas_call_writers.FortranHelasCallWriter(mybasemodel).\
                 get_matrix_element_calls(matrix_element)
        for i in range(max(len(goal_string),len(result))):
            self.assertEqual(result[i], goal_string[i])

    def test_generate_ufo_helas_diagrams_gg_gogo(self):
        """Testing minus sign on the FFV_1 UFO helas go-go-g coupling.
        """

        # Set up model

        mypartlist = base_objects.ParticleList()
        myinterlist = base_objects.InteractionList()

        # A gluon
        mypartlist.append(base_objects.Particle({'name': 'g',
                                                 'antiname': 'g',
                                                 'spin': 3,
                                                 'color': 8,
                                                 'charge': 0.00,
                                                 'mass': 'ZERO',
                                                 'width': 'ZERO',
                                                 'pdg_code': 21,
                                                 'texname': '_',
                                                 'antitexname': '_',
                                                 'line': 'curly',
                                                 'propagating': True,
                                                 'is_part': True,
                                                 'self_antipart': True}))

        g = mypartlist[len(mypartlist) - 1]

        # A gluino
        mypartlist.append(base_objects.Particle({'name': 'go',
                                                 'antiname': 'go',
                                                 'spin': 2,
                                                 'color': 8,
                                                 'charge': 0.00,
                                                 'mass': 'MGO',
                                                 'width': 'WGO',
                                                 'pdg_code': 1000021,
                                                 'texname': 'go',
                                                 'antitexname': 'go',
                                                 'line': 'straight',
                                                 'propagating': True,
                                                 'is_part': True,
                                                 'self_antipart': True}))
        go = mypartlist[len(mypartlist) - 1]

        # Triple glue coupling
        myinterlist.append(base_objects.Interaction({
            'id': 1,
            'particles': base_objects.ParticleList([g, g, g]),
            'lorentz': ['VVV1'],
            'couplings': {(0, 0): 'G'},
            'orders': {'QCD': 1}
            }))

        # go-go-g coupling
        myinterlist.append(base_objects.Interaction({
            'id': 2,
            'particles': base_objects.ParticleList([go, go, g]),
            'lorentz': ['FFV1'],
            'couplings': {(0, 0): 'GGI'},
            'orders': {'QCD': 1}
            }))

        mybasemodel = base_objects.Model()
        mybasemodel.set('particles', mypartlist)
        mybasemodel.set('interactions', myinterlist)

        myleglist = base_objects.LegList()

        myleglist.append(base_objects.Leg({'id':21,
                                         'state':False}))
        myleglist.append(base_objects.Leg({'id':21,
                                         'state':False}))
        myleglist.append(base_objects.Leg({'id':1000021,
                                         'state':True}))
        myleglist.append(base_objects.Leg({'id':1000021,
                                         'state':True}))

        myproc = base_objects.Process({'legs':myleglist,
                                       'model':mybasemodel})

        myamplitude = diagram_generation.Amplitude(myproc)

        matrix_element = helas_objects.HelasMatrixElement(myamplitude,
                                                          gen_color=False)

        goal_string = """CALL VXXXXX(P(0,1),ZERO,NHEL(1),-1*IC(1),W(1,1))
CALL VXXXXX(P(0,2),ZERO,NHEL(2),-1*IC(2),W(1,2))
CALL IXXXXX(P(0,3),MGO,NHEL(3),-1*IC(3),W(1,3))
CALL OXXXXX(P(0,4),MGO,NHEL(4),+1*IC(4),W(1,4))
CALL VVV1_1(W(1,1),W(1,2),G,ZERO,ZERO,W(1,5))
# Amplitude(s) for diagram number 1
CALL FFV1_0(W(1,3),W(1,4),W(1,5),GGI,AMP(1))
CALL FFV1_2(W(1,3),W(1,1),-GGI,MGO,WGO,W(1,5))
# Amplitude(s) for diagram number 2
CALL FFV1_0(W(1,5),W(1,4),W(1,2),GGI,AMP(2))
CALL FFV1_1(W(1,4),W(1,1),GGI,MGO,WGO,W(1,5))
# Amplitude(s) for diagram number 3
CALL FFV1_0(W(1,3),W(1,5),W(1,2),GGI,AMP(3))""".split('\n')

        result = helas_call_writers.FortranUFOHelasCallWriter(mybasemodel).\
                 get_matrix_element_calls(matrix_element)
        for i in range(max(len(goal_string),len(result))):
            self.assertEqual(result[i], goal_string[i])

    def test_majorana_conjugate_process(self):
        """Test process e+ e- > n1 n2 z, which needs conjugate wfs.
        """

        mypartlist = base_objects.ParticleList()
        myinterlist = base_objects.InteractionList()

        # A electron and positron
        mypartlist.append(base_objects.Particle({'name':'e-',
                      'antiname':'e+',
                      'spin':2,
                      'color':1,
                      'mass':'zero',
                      'width':'zero',
                      'texname':'e^-',
                      'antitexname':'e^+',
                      'line':'straight',
                      'charge':-1.,
                      'pdg_code':11,
                      'propagating':True,
                      'is_part':True,
                      'self_antipart':False}))
        eminus = mypartlist[len(mypartlist) - 1]
        eplus = copy.copy(eminus)
        eplus.set('is_part', False)

        # A E slepton and its antiparticle
        mypartlist.append(base_objects.Particle({'name':'el-',
                      'antiname':'el+',
                      'spin':1,
                      'color':1,
                      'mass':'Msl2',
                      'width':'Wsl2',
                      'texname':'\tilde e^-',
                      'antitexname':'\tilde e^+',
                      'line':'dashed',
                      'charge':1.,
                      'pdg_code':1000011,
                      'propagating':True,
                      'is_part':True,
                      'self_antipart':False}))
        seminus = mypartlist[len(mypartlist) - 1]
        seplus = copy.copy(seminus)
        seplus.set('is_part', False)

        # Neutralinos
        mypartlist.append(base_objects.Particle({'name':'n1',
                      'antiname':'n1',
                      'spin':2,
                      'color':1,
                      'mass':'mn1',
                      'width':'zero',
                      'texname':'\chi_0^1',
                      'antitexname':'\chi_0^1',
                      'line':'straight',
                      'charge':0.,
                      'pdg_code':1000022,
                      'propagating':True,
                      'is_part':True,
                      'self_antipart':True}))
        n1 = mypartlist[len(mypartlist) - 1]

        mypartlist.append(base_objects.Particle({'name':'n2',
                      'antiname':'n2',
                      'spin':2,
                      'color':1,
                      'mass':'mn2',
                      'width':'wn2',
                      'texname':'\chi_0^2',
                      'antitexname':'\chi_0^2',
                      'line':'straight',
                      'charge':0.,
                      'pdg_code':1000023,
                      'propagating':True,
                      'is_part':True,
                      'self_antipart':True}))
        n2 = mypartlist[len(mypartlist) - 1]

        # A z
        mypartlist.append(base_objects.Particle({'name':'z',
                      'antiname':'z',
                      'spin':3,
                      'color':1,
                      'mass':'zmass',
                      'width':'zwidth',
                      'texname':'\gamma',
                      'antitexname':'\gamma',
                      'line':'wavy',
                      'charge':0.,
                      'pdg_code':23,
                      'propagating':True,
                      'is_part':True,
                      'self_antipart':True}))
        z = mypartlist[len(mypartlist) - 1]

        # Coupling of n1 to n2 and z
        myinterlist.append(base_objects.Interaction({
                      'id': 2,
                      'particles': base_objects.ParticleList(\
                                            [n1, \
                                             n2, \
                                             z]),
                      'color': [],
                      'lorentz':['FFV1'],
                      'couplings':{(0, 0):'GZN12'},
                      'orders':{'QED':1}}))

        # Coupling of n1 and n2 to e and el
        myinterlist.append(base_objects.Interaction({
                      'id': 3,
                      'particles': base_objects.ParticleList(\
                                            [eplus, \
                                             n1, \
                                             seminus]),
                      'color': [],
                      'lorentz':['FFS1'],
                      'couplings':{(0, 0):'GELN1M'},
                      'orders':{'QED':1}}))

        myinterlist.append(base_objects.Interaction({
                      'id': 4,
                      'particles': base_objects.ParticleList(\
                                            [n1, \
                                             eminus, \
                                             seplus]),
                      'color': [],
                      'lorentz':['FFS1'],
                      'couplings':{(0, 0):'GELN1P'},
                      'orders':{'QED':1}}))

        myinterlist.append(base_objects.Interaction({
                      'id': 5,
                      'particles': base_objects.ParticleList(\
                                            [eplus, \
                                             n2, \
                                             seminus]),
                      'color': [],
                      'lorentz':['FFS1'],
                      'couplings':{(0, 0):'GELN2M'},
                      'orders':{'QED':1}}))

        myinterlist.append(base_objects.Interaction({
                      'id': 6,
                      'particles': base_objects.ParticleList(\
                                            [n2, \
                                             eminus, \
                                             seplus]),
                      'color': [],
                      'lorentz':['FFS1'],
                      'couplings':{(0, 0):'GELN2P'},
                      'orders':{'QED':1}}))


        mymodel = base_objects.Model()
        mymodel.set('particles', mypartlist)
        mymodel.set('interactions', myinterlist)

        myleglist = base_objects.LegList()

        myleglist.append(base_objects.Leg({'id':11,
                                           'state':False}))
        myleglist.append(base_objects.Leg({'id':-11,
                                           'state':False}))
        myleglist.append(base_objects.Leg({'id':1000023,
                                           'state':True}))
        myleglist.append(base_objects.Leg({'id':1000022,
                                           'state':True}))
        myleglist.append(base_objects.Leg({'id':23,
                                           'state':True}))
        myleglist.append(base_objects.Leg({'id':23,
                                           'state':True}))

        myproc = base_objects.Process({'legs':myleglist,
                                       'model':mymodel})

        myamplitude = diagram_generation.Amplitude(myproc)

        matrix_element = helas_objects.HelasMatrixElement(myamplitude)

        myfortranmodel = helas_call_writers.FortranUFOHelasCallWriter(mymodel)

        result = myfortranmodel.get_matrix_element_calls(matrix_element)

        #print "\n".join(result)

        goal = """CALL IXXXXX(P(0,1),zero,NHEL(1),+1*IC(1),W(1,1))
CALL IXXXXX(P(0,2),zero,NHEL(2),+1*IC(2),W(1,2))
CALL OXXXXX(P(0,3),mn2,NHEL(3),+1*IC(3),W(1,3))
CALL OXXXXX(P(0,4),mn1,NHEL(4),+1*IC(4),W(1,4))
CALL VXXXXX(P(0,5),zmass,NHEL(5),+1*IC(5),W(1,5))
CALL VXXXXX(P(0,6),zmass,NHEL(6),+1*IC(6),W(1,6))
CALL FFS1_3(W(1,1),W(1,3),GELN2M,Msl2,Wsl2,W(1,7))
CALL FFV1C1_1(W(1,4),W(1,5),GZN12,mn2,wn2,W(1,8))
CALL FFS1C1_2(W(1,2),W(1,7),GELN1P,mn1,zero,W(1,9))
# Amplitude(s) for diagram number 1
CALL FFV1_0(W(1,9),W(1,8),W(1,6),GZN12,AMP(1))
CALL FFV1C1_1(W(1,4),W(1,6),GZN12,mn2,wn2,W(1,7))
# Amplitude(s) for diagram number 2
CALL FFV1_0(W(1,9),W(1,7),W(1,5),GZN12,AMP(2))
CALL FFS1_3(W(1,1),W(1,4),GELN1M,Msl2,Wsl2,W(1,9))
CALL FFV1_1(W(1,3),W(1,5),GZN12,mn1,zero,W(1,10))
CALL FFS1C1_2(W(1,2),W(1,9),GELN2P,mn2,wn2,W(1,11))
# Amplitude(s) for diagram number 3
CALL FFV1C1_0(W(1,11),W(1,10),W(1,6),GZN12,AMP(3))
CALL FFV1_1(W(1,3),W(1,6),GZN12,mn1,zero,W(1,9))
# Amplitude(s) for diagram number 4
CALL FFV1C1_0(W(1,11),W(1,9),W(1,5),GZN12,AMP(4))
CALL FFS1C1_3(W(1,2),W(1,3),GELN2P,Msl2,Wsl2,W(1,11))
CALL FFS1_2(W(1,1),W(1,11),GELN1M,mn1,zero,W(1,3))
# Amplitude(s) for diagram number 5
CALL FFV1_0(W(1,3),W(1,8),W(1,6),GZN12,AMP(5))
# Amplitude(s) for diagram number 6
CALL FFV1_0(W(1,3),W(1,7),W(1,5),GZN12,AMP(6))
CALL FFS1C1_3(W(1,2),W(1,4),GELN1P,Msl2,Wsl2,W(1,3))
CALL FFS1_2(W(1,1),W(1,3),GELN2M,mn2,wn2,W(1,4))
# Amplitude(s) for diagram number 7
CALL FFV1C1_0(W(1,4),W(1,10),W(1,6),GZN12,AMP(7))
# Amplitude(s) for diagram number 8
CALL FFV1C1_0(W(1,4),W(1,9),W(1,5),GZN12,AMP(8))
CALL FFS1_3(W(1,1),W(1,10),GELN1M,Msl2,Wsl2,W(1,4))
# Amplitude(s) for diagram number 9
CALL FFS1C1_0(W(1,2),W(1,7),W(1,4),GELN2P,AMP(9))
CALL FFS1_3(W(1,1),W(1,7),GELN2M,Msl2,Wsl2,W(1,4))
# Amplitude(s) for diagram number 10
CALL FFS1C1_0(W(1,2),W(1,10),W(1,4),GELN1P,AMP(10))
CALL FFS1_3(W(1,1),W(1,9),GELN1M,Msl2,Wsl2,W(1,4))
# Amplitude(s) for diagram number 11
CALL FFS1C1_0(W(1,2),W(1,8),W(1,4),GELN2P,AMP(11))
CALL FFS1_3(W(1,1),W(1,8),GELN2M,Msl2,Wsl2,W(1,4))
# Amplitude(s) for diagram number 12
CALL FFS1C1_0(W(1,2),W(1,9),W(1,4),GELN1P,AMP(12))""".split('\n')

        for i in range(max(len(result), len(goal))):
             self.assertEqual(result[i], goal[i])

    def test_configs_ug_ttxz(self):
        """Test configs.inc which previously failed.
        """

        mypartlist = base_objects.ParticleList()
        myinterlist = base_objects.InteractionList()

        # u and t quarks
        mypartlist.append(base_objects.Particle({'name':'u',
                      'antiname':'u~',
                      'spin':2,
                      'color':3,
                      'mass':'zero',
                      'width':'zero',
                      'texname':'u',
                      'antitexname':'\bar u',
                      'line':'straight',
                      'charge':2. / 3.,
                      'pdg_code':2,
                      'propagating':True,
                      'is_part':True,
                      'self_antipart':False}))
        u = mypartlist[len(mypartlist) - 1]
        antiu = copy.copy(u)
        antiu.set('is_part', False)

        mypartlist.append(base_objects.Particle({'name':'t',
                      'antiname':'t~',
                      'spin':2,
                      'color':3,
                      'mass':'MT',
                      'width':'WT',
                      'texname':'y',
                      'antitexname':'\bar t',
                      'line':'straight',
                      'charge':2. / 3.,
                      'pdg_code':6,
                      'propagating':True,
                      'is_part':True,
                      'self_antipart':False}))
        t = mypartlist[len(mypartlist) - 1]
        antit = copy.copy(t)
        antit.set('is_part', False)

        # A z
        mypartlist.append(base_objects.Particle({'name':'z',
                      'antiname':'z',
                      'spin':3,
                      'mass':'zmass',
                      'width':'zwidth',
                      'texname':'\gamma',
                      'antitexname':'\gamma',
                      'line':'wavy',
                      'charge':0.,
                      'pdg_code':23,
                      'propagating':True,
                      'is_part':True,
                      'self_antipart':True}))
        z = mypartlist[len(mypartlist) - 1]

        # A gluon
        mypartlist.append(base_objects.Particle({'name': 'g',
                                                 'antiname': 'g',
                                                 'spin': 3,
                                                 'color': 8,
                                                 'charge': 0.00,
                                                 'mass': 'ZERO',
                                                 'width': 'ZERO',
                                                 'pdg_code': 21,
                                                 'texname': '_',
                                                 'antitexname': '_',
                                                 'line': 'curly',
                                                 'propagating': True,
                                                 'is_part': True,
                                                 'self_antipart': True}))

        g = mypartlist[len(mypartlist) - 1]

        # t tbar z couplings
        myinterlist.append(base_objects.Interaction({
                      'id': 1,
                      'particles': base_objects.ParticleList(\
                                            [t, \
                                             antit, \
                                             z]),
                      'color': [color.ColorString([color.T(0, 1)])],
                      'lorentz':['L1'],
                      'couplings':{(0,0):'GC_23'},
                      'orders':{'QED':1}}))

        # Gluon couplings to quarks
        myinterlist.append(base_objects.Interaction({
                      'id': 2,
                      'particles': base_objects.ParticleList(\
                                            [antiu, \
                                             u, \
                                             g]),
                      'color': [color.ColorString([color.T(2, 1, 0)])],
                      'lorentz':[''],
                      'couplings':{(0, 0):'GG'},
                      'orders':{'QCD':1}}))

        myinterlist.append(base_objects.Interaction({
                      'id': 3,
                      'particles': base_objects.ParticleList(\
                                            [antit, \
                                             t, \
                                             g]),
                      'color': [color.ColorString([color.T(2, 1, 0)])],
                      'lorentz':[''],
                      'couplings':{(0, 0):'GG'},
                      'orders':{'QCD':1}}))

        mymodel = base_objects.Model()
        mymodel.set('particles', mypartlist)
        mymodel.set('interactions', myinterlist)

        myleglist = base_objects.LegList()

        myleglist.append(base_objects.Leg({'id':2,
                                         'state':False}))
        myleglist.append(base_objects.Leg({'id':21,
                                         'state':False}))
        myleglist.append(base_objects.Leg({'id':6}))
        myleglist.append(base_objects.Leg({'id':-6}))
        myleglist.append(base_objects.Leg({'id':23}))
        myleglist.append(base_objects.Leg({'id':2}))

        myproc = base_objects.Process({'legs':myleglist,
                                           'model':mymodel})
        myamplitude = diagram_generation.Amplitude({'process': myproc})

        me = helas_objects.HelasMatrixElement(myamplitude,
                                              gen_color=False)

        myfortranmodel = helas_call_writers.FortranHelasCallWriter(mymodel)
        writer = writers.FortranWriter(self.give_pos('test'))

        exporter = export_v4.ProcessExporterFortranME()

        # Test configs file
        nconfig, (s_and_t_channels, nqcd_list) = \
                 exporter.write_configs_file(writer, me)
        writer.close()
        #print open(self.give_pos('test')).read()

        # 2 21 > 6 -6 23  2
        # 1  2   3  4  5  6
        self.assertFileContains('test',
"""C     Diagram 1
      DATA MAPCONFIG(1)/1/
      DATA TSTRATEGY(1)/2/
      DATA (IFOREST(I,-1,1),I=1,2)/5,3/
      DATA (SPROP(I,-1,1),I=1,1)/6/
      DATA TPRID(-1,1)/0/
      DATA (IFOREST(I,-2,1),I=1,2)/4,-1/
      DATA (SPROP(I,-2,1),I=1,1)/21/
      DATA TPRID(-2,1)/0/
      DATA (IFOREST(I,-3,1),I=1,2)/6,-2/
      DATA (SPROP(I,-3,1),I=1,1)/2/
      DATA TPRID(-3,1)/0/
C     Diagram 2
      DATA MAPCONFIG(2)/2/
      DATA TSTRATEGY(2)/2/
      DATA (IFOREST(I,-1,2),I=1,2)/5,4/
      DATA (SPROP(I,-1,2),I=1,1)/-6/
      DATA TPRID(-1,2)/0/
      DATA (IFOREST(I,-2,2),I=1,2)/-1,3/
      DATA (SPROP(I,-2,2),I=1,1)/21/
      DATA TPRID(-2,2)/0/
      DATA (IFOREST(I,-3,2),I=1,2)/6,-2/
      DATA (SPROP(I,-3,2),I=1,1)/2/
      DATA TPRID(-3,2)/0/
C     Diagram 3
      DATA MAPCONFIG(3)/3/
      DATA TSTRATEGY(3)/2/
      DATA (IFOREST(I,-1,3),I=1,2)/1,6/
      DATA TPRID(-1,3)/21/
      DATA (SPROP(I,-1,3),I=1,1)/0/
      DATA (IFOREST(I,-2,3),I=1,2)/-1,4/
      DATA TPRID(-2,3)/6/
      DATA (SPROP(I,-2,3),I=1,1)/0/
      DATA (IFOREST(I,-3,3),I=1,2)/-2,5/
      DATA TPRID(-3,3)/6/
      DATA (SPROP(I,-3,3),I=1,1)/0/
      DATA (IFOREST(I,-4,3),I=1,2)/-3,3/
C     Diagram 4
      DATA MAPCONFIG(4)/4/
      DATA TSTRATEGY(4)/2/
      DATA (IFOREST(I,-1,4),I=1,2)/5,4/
      DATA (SPROP(I,-1,4),I=1,1)/-6/
      DATA TPRID(-1,4)/0/
      DATA (IFOREST(I,-2,4),I=1,2)/1,6/
      DATA TPRID(-2,4)/21/
      DATA (SPROP(I,-2,4),I=1,1)/0/
      DATA (IFOREST(I,-3,4),I=1,2)/-2,-1/
      DATA TPRID(-3,4)/6/
      DATA (SPROP(I,-3,4),I=1,1)/0/
      DATA (IFOREST(I,-4,4),I=1,2)/-3,3/
C     Diagram 5
      DATA MAPCONFIG(5)/5/
      DATA TSTRATEGY(5)/2/
      DATA (IFOREST(I,-1,5),I=1,2)/1,6/
      DATA TPRID(-1,5)/21/
      DATA (SPROP(I,-1,5),I=1,1)/0/
      DATA (IFOREST(I,-2,5),I=1,2)/-1,3/
      DATA TPRID(-2,5)/6/
      DATA (SPROP(I,-2,5),I=1,1)/0/
      DATA (IFOREST(I,-3,5),I=1,2)/-2,5/
      DATA TPRID(-3,5)/6/
      DATA (SPROP(I,-3,5),I=1,1)/0/
      DATA (IFOREST(I,-4,5),I=1,2)/-3,4/
C     Diagram 6
      DATA MAPCONFIG(6)/6/
      DATA TSTRATEGY(6)/2/
      DATA (IFOREST(I,-1,6),I=1,2)/5,3/
      DATA (SPROP(I,-1,6),I=1,1)/6/
      DATA TPRID(-1,6)/0/
      DATA (IFOREST(I,-2,6),I=1,2)/1,6/
      DATA TPRID(-2,6)/21/
      DATA (SPROP(I,-2,6),I=1,1)/0/
      DATA (IFOREST(I,-3,6),I=1,2)/-2,-1/
      DATA TPRID(-3,6)/6/
      DATA (SPROP(I,-3,6),I=1,1)/0/
      DATA (IFOREST(I,-4,6),I=1,2)/-3,4/
C     Diagram 7
      DATA MAPCONFIG(7)/7/
      DATA TSTRATEGY(7)/2/
      DATA (IFOREST(I,-1,7),I=1,2)/5,3/
      DATA (SPROP(I,-1,7),I=1,1)/6/
      DATA TPRID(-1,7)/0/
      DATA (IFOREST(I,-2,7),I=1,2)/1,6/
      DATA TPRID(-2,7)/21/
      DATA (SPROP(I,-2,7),I=1,1)/0/
      DATA (IFOREST(I,-3,7),I=1,2)/-2,4/
      DATA TPRID(-3,7)/6/
      DATA (SPROP(I,-3,7),I=1,1)/0/
      DATA (IFOREST(I,-4,7),I=1,2)/-3,-1/
C     Diagram 8
      DATA MAPCONFIG(8)/8/
      DATA TSTRATEGY(8)/2/
      DATA (IFOREST(I,-1,8),I=1,2)/5,4/
      DATA (SPROP(I,-1,8),I=1,1)/-6/
      DATA TPRID(-1,8)/0/
      DATA (IFOREST(I,-2,8),I=1,2)/1,6/
      DATA TPRID(-2,8)/21/
      DATA (SPROP(I,-2,8),I=1,1)/0/
      DATA (IFOREST(I,-3,8),I=1,2)/-2,3/
      DATA TPRID(-3,8)/6/
      DATA (SPROP(I,-3,8),I=1,1)/0/
      DATA (IFOREST(I,-4,8),I=1,2)/-3,-1/
C     Diagram 9
      DATA MAPCONFIG(9)/9/
      DATA TSTRATEGY(9)/2/
      DATA (IFOREST(I,-1,9),I=1,2)/5,3/
      DATA (SPROP(I,-1,9),I=1,1)/6/
      DATA TPRID(-1,9)/0/
      DATA (IFOREST(I,-2,9),I=1,2)/4,-1/
      DATA (SPROP(I,-2,9),I=1,1)/21/
      DATA TPRID(-2,9)/0/
      DATA (IFOREST(I,-3,9),I=1,2)/1,-2/
      DATA TPRID(-3,9)/2/
      DATA (SPROP(I,-3,9),I=1,1)/0/
      DATA (IFOREST(I,-4,9),I=1,2)/-3,6/
C     Diagram 10
      DATA MAPCONFIG(10)/10/
      DATA TSTRATEGY(10)/2/
      DATA (IFOREST(I,-1,10),I=1,2)/5,4/
      DATA (SPROP(I,-1,10),I=1,1)/-6/
      DATA TPRID(-1,10)/0/
      DATA (IFOREST(I,-2,10),I=1,2)/-1,3/
      DATA (SPROP(I,-2,10),I=1,1)/21/
      DATA TPRID(-2,10)/0/
      DATA (IFOREST(I,-3,10),I=1,2)/1,-2/
      DATA TPRID(-3,10)/2/
      DATA (SPROP(I,-3,10),I=1,1)/0/
      DATA (IFOREST(I,-4,10),I=1,2)/-3,6/
C     Number of configs
      DATA MAPCONFIG(0)/10/
""")
        
        # Test maxconfigs.inc
        writer = writers.FortranWriter(self.give_pos('test'))
        exporter.write_maxconfigs_file(writer, [me])
        writer.close()
        self.assertFileContains('test',
                                """      INTEGER LMAXCONFIGS
      PARAMETER(LMAXCONFIGS=18)
""")

    def test_configs_4f_decay(self):
        """Test configs.inc for 4f decay process that failed in v. 1.3.27
        """

        mypartlist = base_objects.ParticleList()
        myinterlist = base_objects.InteractionList()

        # u, b and t quarks
        mypartlist.append(base_objects.Particle({'name':'u',
                      'antiname':'u~',
                      'spin':2,
                      'color':3,
                      'mass':'zero',
                      'width':'zero',
                      'texname':'u',
                      'antitexname':'\bar u',
                      'line':'straight',
                      'charge':2. / 3.,
                      'pdg_code':2,
                      'propagating':True,
                      'is_part':True,
                      'self_antipart':False}))
        u = mypartlist[len(mypartlist) - 1]
        antiu = copy.copy(u)
        antiu.set('is_part', False)

        mypartlist.append(base_objects.Particle({'name':'b',
                      'antiname':'b~',
                      'spin':2,
                      'color':3,
                      'mass':'MB',
                      'width':'zero',
                      'texname':'b',
                      'antitexname':'\bar b',
                      'line':'straight',
                      'charge':-1. / 3.,
                      'pdg_code':5,
                      'propagating':True,
                      'is_part':True,
                      'self_antipart':False}))
        b = mypartlist[len(mypartlist) - 1]
        antib = copy.copy(b)
        antib.set('is_part', False)

        mypartlist.append(base_objects.Particle({'name':'t',
                      'antiname':'t~',
                      'spin':2,
                      'color':3,
                      'mass':'MT',
                      'width':'WT',
                      'texname':'y',
                      'antitexname':'\bar t',
                      'line':'straight',
                      'charge':2. / 3.,
                      'pdg_code':6,
                      'propagating':True,
                      'is_part':True,
                      'self_antipart':False}))
        t = mypartlist[len(mypartlist) - 1]
        antit = copy.copy(t)
        antit.set('is_part', False)

        # W+/-
        mypartlist.append(base_objects.Particle({'name':'w+',
                      'antiname':'w-',
                      'spin':3,
                      'color':1,
                      'mass':'WMASS',
                      'width':'WWIDTH',
                      'texname':'w+',
                      'antitexname':'w-',
                      'line':'wavy',
                      'charge':1.,
                      'pdg_code':24,
                      'propagating':True,
                      'is_part':True,
                      'self_antipart':False}))
        wplus = mypartlist[len(mypartlist) - 1]
        wminus = copy.copy(wplus)
        wminus.set('is_part', False)

        # t b w couplings
        myinterlist.append(base_objects.Interaction({
                      'id': 1,
                      'particles': base_objects.ParticleList(\
                                            [t, \
                                             antib, \
                                             wminus]),
                      'color': [color.ColorString([color.T(0, 1)])],
                      'lorentz':['L1'],
                      'couplings':{(0,0):'GC_23'},
                      'orders':{'QED':1}}))

        myinterlist.append(base_objects.Interaction({
                      'id': 2,
                      'particles': base_objects.ParticleList(\
                                            [antit, \
                                             b, \
                                             wplus]),
                      'color': [color.ColorString([color.T(0, 1)])],
                      'lorentz':['L1'],
                      'couplings':{(0,0):'GC_23'},
                      'orders':{'QED':1}}))

        # t t u u 4F couplings

        myinterlist.append(base_objects.Interaction({
                      'id': 3,
                      'particles': base_objects.ParticleList(\
                                            [antiu,
                                             t,
                                             antiu,
                                             t]),
                      'color': [color.ColorString([color.T(1,0),color.T(3,2)])],
                      'lorentz':['FFFF1'],
                      'couplings':{(0,0):'GC_27'},
                      'orders':{'NP':2}}))

        myinterlist.append(base_objects.Interaction({
                      'id': 4,
                      'particles': base_objects.ParticleList(\
                                            [antit,
                                             u,
                                             antit,
                                             u]),
                      'color': [color.ColorString([color.T(1,0),color.T(3,2)])],
                      'lorentz':['FFFF1'],
                      'couplings':{(0,0):'GC_27'},
                      'orders':{'NP':2}}))

        mymodel = base_objects.Model()
        mymodel.set('particles', mypartlist)
        mymodel.set('interactions', myinterlist)

        myleglist = base_objects.LegList()
        myleglist.append(base_objects.Leg({'id':2,
                                         'state':False}))
        myleglist.append(base_objects.Leg({'id':2,
                                         'state':False}))
        myleglist.append(base_objects.Leg({'id':6}))
        myleglist.append(base_objects.Leg({'id':6}))

        myproc = base_objects.Process({'legs':myleglist,
                                       'model':mymodel})
        myleglist = base_objects.LegList()
        myleglist.append(base_objects.Leg({'id':6,
                                         'state':False}))
        myleglist.append(base_objects.Leg({'id':-6}))
        myleglist.append(base_objects.Leg({'id':2}))
        myleglist.append(base_objects.Leg({'id':2}))

        mydecay1 = base_objects.Process({'legs':myleglist,
                                         'model':mymodel})

        myleglist = base_objects.LegList()
        myleglist.append(base_objects.Leg({'id':-6,
                                         'state':False}))
        myleglist.append(base_objects.Leg({'id':-5}))
        myleglist.append(base_objects.Leg({'id':-24}))

        mydecay2 = base_objects.Process({'legs':myleglist,
                                         'model':mymodel})

        mydecay1.set('decay_chains', base_objects.ProcessList([mydecay2]))
        myproc.set('decay_chains', base_objects.ProcessList([mydecay1]))

        myamplitude = diagram_generation.DecayChainAmplitude(myproc)

        helas_decay_chain = helas_objects.HelasDecayChainProcess(myamplitude)
        me = helas_decay_chain.combine_decay_chain_processes()[0]

        myfortranmodel = helas_call_writers.FortranUFOHelasCallWriter(mymodel)
        writer = writers.FortranWriter(self.give_pos('test'))

        exporter = export_v4.ProcessExporterFortranME()

        # Test configs file
        nconfig, (s_and_t_channels, nqcd_list) = \
                 exporter.write_configs_file(writer, me)
        writer.close()
        #print open(self.give_pos('test')).read()

        # 2  2 > -24 -5 2 2 -24 -5 2 2
        # 1  2     3  4 5 6   7  8 9 10
        self.assertFileContains('test',
"""C     Diagram 1
      DATA MAPCONFIG(1)/1/
      DATA TSTRATEGY(1)/2/
      DATA (IFOREST(I,-1,1),I=1,2)/8,7/
      DATA (SPROP(I,-1,1),I=1,1)/-6/
      DATA TPRID(-1,1)/0/
      DATA (IFOREST(I,-2,1),I=1,2)/10,9/
      DATA (SPROP(I,-2,1),I=1,1)/1/
      DATA TPRID(-2,1)/0/
      DATA (IFOREST(I,-3,1),I=1,2)/-2,-1/
      DATA (SPROP(I,-3,1),I=1,1)/6/
      DATA TPRID(-3,1)/0/
      DATA (IFOREST(I,-4,1),I=1,2)/4,3/
      DATA (SPROP(I,-4,1),I=1,1)/-6/
      DATA TPRID(-4,1)/0/
      DATA (IFOREST(I,-5,1),I=1,2)/6,5/
      DATA (SPROP(I,-5,1),I=1,1)/1/
      DATA TPRID(-5,1)/0/
      DATA (IFOREST(I,-6,1),I=1,2)/-5,-4/
      DATA (SPROP(I,-6,1),I=1,1)/6/
      DATA TPRID(-6,1)/0/
      DATA (IFOREST(I,-7,1),I=1,2)/-3,-6/
      DATA (SPROP(I,-7,1),I=1,1)/1/
      DATA TPRID(-7,1)/0/
C     Number of configs
      DATA MAPCONFIG(0)/1/
""")
        
    def test_configs_long_decay(self):
        """Test configs.inc which previously failed.
        """

        mypartlist = base_objects.ParticleList()
        myinterlist = base_objects.InteractionList()

        # b and t quarks
        mypartlist.append(base_objects.Particle({'name':'b',
                      'antiname':'b~',
                      'spin':2,
                      'color':3,
                      'mass':'zero',
                      'width':'zero',
                      'texname':'b',
                      'antitexname':'\bar b',
                      'line':'straight',
                      'charge':-1. / 3.,
                      'pdg_code':5,
                      'propagating':True,
                      'is_part':True,
                      'self_antipart':False}))
        b = mypartlist[len(mypartlist) - 1]
        antib = copy.copy(b)
        antib.set('is_part', False)

        mypartlist.append(base_objects.Particle({'name':'t',
                      'antiname':'t~',
                      'spin':2,
                      'color':3,
                      'mass':'MT',
                      'width':'WT',
                      'texname':'y',
                      'antitexname':'\bar t',
                      'line':'straight',
                      'charge':2. / 3.,
                      'pdg_code':6,
                      'propagating':True,
                      'is_part':True,
                      'self_antipart':False}))
        t = mypartlist[len(mypartlist) - 1]
        antit = copy.copy(t)
        antit.set('is_part', False)

        # A w
        mypartlist.append(base_objects.Particle({'name':'w+',
                      'antiname':'w+',
                      'spin':3,
                      'mass':'wmass',
                      'width':'wwidth',
                      'texname':'\gamma',
                      'antitexname':'\gamma',
                      'line':'wavy',
                      'charge':1.,
                      'pdg_code':24,
                      'propagating':True,
                      'is_part':True,
                      'self_antipart':True}))
        wplus = mypartlist[len(mypartlist) - 1]
        wminus = copy.copy(wplus)
        wplus.set('is_part', False)

        # A gluon
        mypartlist.append(base_objects.Particle({'name': 'g',
                                                 'antiname': 'g',
                                                 'spin': 3,
                                                 'color': 8,
                                                 'charge': 0.00,
                                                 'mass': 'ZERO',
                                                 'width': 'ZERO',
                                                 'pdg_code': 21,
                                                 'texname': '_',
                                                 'antitexname': '_',
                                                 'line': 'curly',
                                                 'propagating': True,
                                                 'is_part': True,
                                                 'self_antipart': True}))

        g = mypartlist[len(mypartlist) - 1]

        # t b w couplings
        myinterlist.append(base_objects.Interaction({
                      'id': 1,
                      'particles': base_objects.ParticleList(\
                                            [t, \
                                             antib, \
                                             wminus]),
                      'color': [color.ColorString([color.T(0, 1)])],
                      'lorentz':['L1'],
                      'couplings':{(0,0):'GC_23'},
                      'orders':{'QED':1}}))

        myinterlist.append(base_objects.Interaction({
                      'id': 2,
                      'particles': base_objects.ParticleList(\
                                            [antit, \
                                             b, \
                                             wplus]),
                      'color': [color.ColorString([color.T(0, 1)])],
                      'lorentz':['L1'],
                      'couplings':{(0,0):'GC_23'},
                      'orders':{'QED':1}}))

        # Gluon couplings to quarks
        myinterlist.append(base_objects.Interaction({
                      'id': 3,
                      'particles': base_objects.ParticleList(\
                                            [antib, \
                                             b, \
                                             g]),
                      'color': [color.ColorString([color.T(2, 1, 0)])],
                      'lorentz':[''],
                      'couplings':{(0, 0):'GG'},
                      'orders':{'QCD':1}}))

        myinterlist.append(base_objects.Interaction({
                      'id': 4,
                      'particles': base_objects.ParticleList(\
                                            [antit, \
                                             t, \
                                             g]),
                      'color': [color.ColorString([color.T(2, 1, 0)])],
                      'lorentz':[''],
                      'couplings':{(0, 0):'GG'},
                      'orders':{'QCD':1}}))

        mymodel = base_objects.Model()
        mymodel.set('particles', mypartlist)
        mymodel.set('interactions', myinterlist)

        myleglist = base_objects.LegList()

        myleglist.append(base_objects.Leg({'id':6,
                                         'state':False}))
        myleglist.append(base_objects.Leg({'id':21}))
        myleglist.append(base_objects.Leg({'id':5}))
        myleglist.append(base_objects.Leg({'id':24}))
        myleglist.append(base_objects.Leg({'id':21}))
        
        myproc = base_objects.Process({'legs':myleglist,
                                       'model':mymodel})
        myamplitude = diagram_generation.Amplitude({'process': myproc})

        me = helas_objects.HelasMatrixElement(myamplitude,
                                              gen_color=False)

        myfortranmodel = helas_call_writers.FortranHelasCallWriter(mymodel)
        writer = writers.FortranWriter(self.give_pos('test'))

        exporter = export_v4.ProcessExporterFortranME()

        # Test configs file
        nconfig, (s_and_t_channels, nqcd_list) = \
                                      exporter.write_configs_file(writer, me)
        writer.close()

        #print open(self.give_pos('test')).read()

        self.assertFileContains('test',
"""C     Diagram 1
      DATA MAPCONFIG(1)/1/
      DATA TSTRATEGY(1)/2/
      DATA (IFOREST(I,-1,1),I=1,2)/3,2/
      DATA (SPROP(I,-1,1),I=1,1)/5/
      DATA TPRID(-1,1)/0/
      DATA (IFOREST(I,-2,1),I=1,2)/4,-1/
      DATA (SPROP(I,-2,1),I=1,1)/6/
      DATA TPRID(-2,1)/0/
      DATA (IFOREST(I,-3,1),I=1,2)/5,-2/
      DATA (SPROP(I,-3,1),I=1,1)/6/
      DATA TPRID(-3,1)/0/
C     Diagram 2
      DATA MAPCONFIG(2)/2/
      DATA TSTRATEGY(2)/2/
      DATA (IFOREST(I,-1,2),I=1,2)/3,2/
      DATA (SPROP(I,-1,2),I=1,1)/5/
      DATA TPRID(-1,2)/0/
      DATA (IFOREST(I,-2,2),I=1,2)/5,-1/
      DATA (SPROP(I,-2,2),I=1,1)/5/
      DATA TPRID(-2,2)/0/
      DATA (IFOREST(I,-3,2),I=1,2)/4,-2/
      DATA (SPROP(I,-3,2),I=1,1)/6/
      DATA TPRID(-3,2)/0/
C     Diagram 3
      DATA MAPCONFIG(3)/3/
      DATA TSTRATEGY(3)/2/
      DATA (IFOREST(I,-1,3),I=1,2)/4,3/
      DATA (SPROP(I,-1,3),I=1,1)/6/
      DATA TPRID(-1,3)/0/
      DATA (IFOREST(I,-2,3),I=1,2)/-1,2/
      DATA (SPROP(I,-2,3),I=1,1)/6/
      DATA TPRID(-2,3)/0/
      DATA (IFOREST(I,-3,3),I=1,2)/5,-2/
      DATA (SPROP(I,-3,3),I=1,1)/6/
      DATA TPRID(-3,3)/0/
C     Diagram 4
      DATA MAPCONFIG(4)/4/
      DATA TSTRATEGY(4)/2/
      DATA (IFOREST(I,-1,4),I=1,2)/4,3/
      DATA (SPROP(I,-1,4),I=1,1)/6/
      DATA TPRID(-1,4)/0/
      DATA (IFOREST(I,-2,4),I=1,2)/5,-1/
      DATA (SPROP(I,-2,4),I=1,1)/6/
      DATA TPRID(-2,4)/0/
      DATA (IFOREST(I,-3,4),I=1,2)/-2,2/
      DATA (SPROP(I,-3,4),I=1,1)/6/
      DATA TPRID(-3,4)/0/
C     Diagram 5
      DATA MAPCONFIG(5)/5/
      DATA TSTRATEGY(5)/2/
      DATA (IFOREST(I,-1,5),I=1,2)/5,3/
      DATA (SPROP(I,-1,5),I=1,1)/5/
      DATA TPRID(-1,5)/0/
      DATA (IFOREST(I,-2,5),I=1,2)/-1,2/
      DATA (SPROP(I,-2,5),I=1,1)/5/
      DATA TPRID(-2,5)/0/
      DATA (IFOREST(I,-3,5),I=1,2)/4,-2/
      DATA (SPROP(I,-3,5),I=1,1)/6/
      DATA TPRID(-3,5)/0/
C     Diagram 6
      DATA MAPCONFIG(6)/6/
      DATA TSTRATEGY(6)/2/
      DATA (IFOREST(I,-1,6),I=1,2)/5,3/
      DATA (SPROP(I,-1,6),I=1,1)/5/
      DATA TPRID(-1,6)/0/
      DATA (IFOREST(I,-2,6),I=1,2)/4,-1/
      DATA (SPROP(I,-2,6),I=1,1)/6/
      DATA TPRID(-2,6)/0/
      DATA (IFOREST(I,-3,6),I=1,2)/-2,2/
      DATA (SPROP(I,-3,6),I=1,1)/6/
      DATA TPRID(-3,6)/0/
C     Number of configs
      DATA MAPCONFIG(0)/6/
""")

    def test_configs_8fs(self):
        """Test configs.inc for 8fs process which previously failed.
        """

        diagrams = save_load_object.load_from_file(\
                                              os.path.join(_input_file_path,
                                                           'test_8fs.pkl'))

        goal_schannels = [[[8, 6, -1], [7, -1, -2], [-2, 5, -3],
                           [-3, 3, -4], [4, -4, -5]],
                          [],
                          [[6, 5, -1], [8, -1, -2], [7, -2, -3], [-3, 3, -4]],
                          [[6, 5, -1]]]
        goal_tchannels = [[[1, -5, -6]],
                          [[1, 4, -1], [-1, 7, -2], [-2, 3, -3],
                           [-3, 6, -4], [-4, 5, -5], [-5, 8, -6]],
                          [[1, 4, -5], [-5, -4, -6]],
                          [[1, 4, -2], [-2, 7, -3], [-3, 8, -4],
                           [-4, 3, -5], [-5, -1, -6]]]
                          

        import models.import_ufo
        mymodel = models.import_ufo.import_model('sm')

        wf_dict = {}
        for (idiag, diagram) in enumerate(diagrams):

            schannels, tchannels = diagram.get('amplitudes')[0].\
                                         get_s_and_t_channels(2, mymodel, 20)

            self.assertEqual([[l.get('number') for l in v.get('legs')] for v \
                              in schannels],
                             goal_schannels[idiag])
            self.assertEqual([[l.get('number') for l in v.get('legs')] for v \
                              in tchannels],
                             goal_tchannels[idiag]) 

    def test_get_color_pdg_antipdg(self):
        """Testing that both pdg and antipdg are included in get_color
        """

        # Set up model

        mypartlist = base_objects.ParticleList()
        myinterlist = base_objects.InteractionList()

        # A electron and positron
        mypartlist.append(base_objects.Particle({'name':'e-',
                      'antiname':'e+',
                      'spin':2,
                      'color':1,
                      'mass':'me',
                      'width':'zero',
                      'texname':'e^-',
                      'antitexname':'e^+',
                      'line':'straight',
                      'charge':-1.,
                      'pdg_code':11,
                      'propagating':True,
                      'is_part':True,
                      'self_antipart':False}))
        eminus = mypartlist[len(mypartlist) - 1]
        eplus = copy.copy(eminus)
        eplus.set('is_part', False)

        # A neutrino
        mypartlist.append(base_objects.Particle({'name':'ve',
                      'antiname':'ve~',
                      'spin':2,
                      'color':1,
                      'mass':'zero',
                      'width':'zero',
                      'texname':'\nu_e',
                      'antitexname':'\bar\nu_e',
                      'line':'straight',
                      'charge':0.,
                      'pdg_code':12,
                      'propagating':True,
                      'is_part':True,
                      'self_antipart':False}))
        nu = mypartlist[len(mypartlist) - 1]
        nubar = copy.copy(nu)
        nubar.set('is_part', False)

        # A W
        mypartlist.append(base_objects.Particle({'name':'W+',
                      'antiname':'W-',
                      'spin':3,
                      'color':1,
                      'mass':'MW',
                      'width':'WW',
                      'texname':'W^+',
                      'antitexname':'W^-',
                     'line':'wavy',
                      'charge':1.,
                      'pdg_code':24,
                      'propagating':True,
                      'is_part':True,
                      'self_antipart':False}))
        Wplus = mypartlist[len(mypartlist) - 1]
        Wminus = copy.copy(Wplus)
        Wminus.set('is_part', False)

        # A photon
        mypartlist.append(base_objects.Particle({'name':'a',
                      'antiname':'a',
                      'spin':3,
                      'color':1,
                      'mass':'zero',
                      'width':'zero',
                      'texname':'\gamma',
                      'antitexname':'\gamma',
                      'line':'wavy',
                      'charge':0.,
                      'pdg_code':22,
                      'propagating':True,
                      'is_part':True,
                      'self_antipart':True}))
        a = mypartlist[len(mypartlist) - 1]

        # Coupling of W- e+ nu_e

        myinterlist.append(base_objects.Interaction({
            'id': 1,
            'particles': base_objects.ParticleList(\
                                            [eplus, \
                                             nu, \
                                             Wminus]),
            'color': [],
            'lorentz':[''],
            'couplings':{(0, 0):'MGVX27'},
            'orders':{'QED':1}}))

        myinterlist.append(base_objects.Interaction({
            'id': 2,
            'particles': base_objects.ParticleList(\
                                            [nubar, \
                                             eminus, \
                                             Wplus]),
            'color': [],
            'lorentz':[''],
            'couplings':{(0, 0):'MGVX27'},
            'orders':{'QED':1}}))

        # Coupling of e to gamma
        myinterlist.append(base_objects.Interaction({
                      'id': 3,
                      'particles': base_objects.ParticleList(\
                                            [eplus, \
                                             eminus, \
                                             a]),
                      'color': [],
                      'lorentz':[''],
                      'couplings':{(0, 0):'MGVX12'},
                      'orders':{'QED':1}}))

        mybasemodel = base_objects.Model()
        mybasemodel.set('particles', mypartlist)
        mybasemodel.set('interactions', myinterlist)

        myleglist = base_objects.LegList()

        myleglist.append(base_objects.Leg({'id':22,
                                         'state':False}))
        myleglist.append(base_objects.Leg({'id':24,
                                         'state':False}))
        myleglist.append(base_objects.Leg({'id':12,
                                         'state':True}))
        myleglist.append(base_objects.Leg({'id':-11,
                                         'state':True}))

        myproc = base_objects.Process({'legs':myleglist,
                                       'model':mybasemodel})

        myamplitude = diagram_generation.Amplitude({'process': myproc})

        matrix_element = helas_objects.HelasMatrixElement(myamplitude, gen_color=False)

        myfortranmodel = helas_call_writers.FortranHelasCallWriter(mybasemodel)
        writer = writers.FortranWriter(self.give_pos('test'))

        exporter = export_v4.ProcessExporterFortranME()

        # Test configs file
        nconfig, (s_and_t_channels, nqcd_list) = \
                 exporter.write_configs_file(writer, matrix_element)
        writer.close()
#        print open(self.give_pos('test')).read()
        self.assertFileContains('test',
        """C     Diagram 1
      DATA MAPCONFIG(1)/1/
      DATA TSTRATEGY(1)/2/
      DATA (IFOREST(I,-1,1),I=1,2)/1,4/
      DATA TPRID(-1,1)/11/
      DATA (SPROP(I,-1,1),I=1,1)/0/
      DATA (IFOREST(I,-2,1),I=1,2)/-1,3/
C     Number of configs
      DATA MAPCONFIG(0)/1/
""")
        
        # Test get_color.f output
        writer = writers.FortranWriter(self.give_pos('test'))
        exporter.write_colors_file(writer, matrix_element)
        writer.close()
        #print open(self.give_pos('test')).read()
        self.assertFileContains('test',
        """      FUNCTION GET_COLOR(IPDG)
      IMPLICIT NONE
      INTEGER GET_COLOR, IPDG

      IF(IPDG.EQ.-24)THEN
        GET_COLOR=1
        RETURN
      ELSE IF(IPDG.EQ.-12)THEN
        GET_COLOR=1
        RETURN
      ELSE IF(IPDG.EQ.-11)THEN
        GET_COLOR=1
        RETURN
      ELSE IF(IPDG.EQ.11)THEN
        GET_COLOR=1
        RETURN
      ELSE IF(IPDG.EQ.12)THEN
        GET_COLOR=1
        RETURN
      ELSE IF(IPDG.EQ.22)THEN
        GET_COLOR=1
        RETURN
      ELSE IF(IPDG.EQ.24)THEN
        GET_COLOR=1
        RETURN
      ELSE IF(IPDG.EQ.1)THEN
C       This is dummy particle used in multiparticle vertices
        GET_COLOR=2
        RETURN
      ELSE
        WRITE(*,*)'Error: No color given for pdg ',IPDG
        GET_COLOR=0
        RETURN
      ENDIF
      END

""")

class AlohaFortranWriterTest(unittest.TestCase):
    """ A basic test to see if the Aloha Fortran Writter is working """
    
    def setUp(self):
        """ check that old file are remove """
        try:
            os.remove('/tmp/FFV1_1.f')
        except:
            pass
    
    def test_header(self):
        """ test the header of a file """
        
        with misc.TMP_variable(sys, 'path', sys.path+[pjoin(MG5DIR,'models','sm')]):
            from models.sm.object_library import Lorentz
        import aloha.create_aloha as create_aloha
        
        FFV1 = Lorentz(name = 'FFV1',
               spins = [ 2, 2, 3 ],
               structure = 'Gamma(3,2,1)')
        
        solution="""C     This File is Automatically generated by ALOHA 
C     The process calculated in this file is: 
C     Gamma(3,2,1)
C     
      SUBROUTINE FFV1_1(F2, V3, COUP, M1, W1,F1)
      IMPLICIT NONE
      COMPLEX*16 CI
      PARAMETER (CI=(0D0,1D0))
      COMPLEX*16 COUP
      COMPLEX*16 F1(6)
      COMPLEX*16 F2(*)
      REAL*8 M1
      REAL*8 P1(0:3)
      COMPLEX*16 V3(*)
      REAL*8 W1
      COMPLEX*16 DENOM
      ENTRY FFV1_2(F2, V3, COUP, M1, W1,F1)

      F1(1) = +F2(1)+V3(1)
      F1(2) = +F2(2)+V3(2)
      P1(0) = -DBLE(F1(1))
      P1(1) = -DBLE(F1(2))
      P1(2) = -DIMAG(F1(2))
      P1(3) = -DIMAG(F1(1))
      DENOM = COUP/(P1(0)**2-P1(1)**2-P1(2)**2-P1(3)**2 - M1 * (M1 -CI
     $ * W1))"""

        abstract_M = create_aloha.AbstractRoutineBuilder(FFV1).compute_routine(1)
        abstract_M.add_symmetry(2)
        abstract_M.write('/tmp','Fortran')
        
        self.assertTrue(os.path.exists('/tmp/FFV1_1.f'))
        textfile = open('/tmp/FFV1_1.f','r').read()
        split_sol = solution.split('\n')
        self.assertEqual(split_sol, textfile.split('\n')[:len(split_sol)])


class UFO_model_to_mg4_Test(unittest.TestCase):
    """Check the conversion model from UFO to MG4"""
    
    def setUp(self):
        import models.import_ufo
        self.mymodel = models.import_ufo.import_model('sm')
    
    
    def test_refactorize(self):
        """ test the separation of variable """
        
        mg4_model = export_v4.UFO_model_to_mg4(self.mymodel,'/dev/null')
        mg4_model.refactorize()
        
        # external parameters
        expected = ['aEWM1', 'mdl_Gf', 'aS', 'mdl_ymb', 'mdl_ymt', 'mdl_ymtau', 'mdl_MTA', 'mdl_MT', 'mdl_MB', 'mdl_MZ', 'mdl_MH', 'mdl_WT', 'mdl_WZ', 'mdl_WW', 'mdl_WH']
        expected.sort()
        solution = [param.name for param in mg4_model.params_ext]
        solution.sort()
        self.assertEqual(expected, solution)
        
        #  internal params
        self.assertEqual(len(mg4_model.params_dep), 2)
        self.assertEqual(len(mg4_model.params_indep), 34)
        
        # couplings
        self.assertEqual(len(mg4_model.coups_dep), 3)
        sol = ['GC_1', 'GC_2', 'GC_3', 'GC_5', 'GC_6', 'GC_7', 'GC_8', 'GC_15', 'GC_21', 'GC_31', 'GC_32', 'GC_33', 'GC_34', 'GC_35', 'GC_36', 'GC_37', 'GC_38', 'GC_50', 'GC_52', 'GC_53', 'GC_54', 'GC_55', 'GC_57', 'GC_58', 'GC_59', 'GC_60', 'GC_61', 'GC_62', 'GC_63', 'GC_64', 'GC_65', 'GC_66', 'GC_68', 'GC_69', 'GC_70', 'GC_71', 'GC_72', 'GC_74', 'GC_76', 'GC_77', 'GC_80', 'GC_81', 'GC_82', 'GC_83', 'GC_94', 'GC_95', 'GC_96', 'GC_98', 'GC_99', 'GC_100']

        self.assertEqual(sol, [ p.name for p in mg4_model.coups_indep])

        
        # MG4 use G and not aS as it basic object for alphas related computation
        # G is out of any list!
        self.assertFalse('G' in [p.name for p in mg4_model.params_dep])
        self.assertFalse('G' in [p.name for p in mg4_model.params_indep])
        # check that sqrt__aS is correctly set
        self.assertTrue('mdl_sqrt__aS' in [p.name for p in mg4_model.params_dep])
        self.assertTrue('mdl_sqrt__aS' not in [p.name for p in mg4_model.params_indep])
        
        
    def test_case_sensitive(self):
        """ test that the case clash are dealt correctly """  
        
        mg4_model = export_v4.UFO_model_to_mg4(self.mymodel,'/dev/null')
        
        #check that they are no crash for normal model
        mg4_model.pass_parameter_to_case_insensitive()
        
        # edit model in order to add new parameter with name: CW / Cw / Mz / Mz2
        CW = base_objects.ParamCardVariable('CW', 100, 'MASS', 40)
        CWc = base_objects.ModelVariable( 'CW', 'Mz**2 * Mz2' , 'real')
        Cw = base_objects.ModelVariable( 'Cw', 'Mz**2 * Mz2 * CW' , 'real')
        Mz = base_objects.ParamCardVariable('MZ', 100, 'MASS', 41)
        Mzc = base_objects.ParamCardVariable('Mz', 100, 'MASS', 42)
        Mz2 = base_objects.ParamCardVariable('Mz2', 100, 'MASS', 43)

        mg4_model.model['parameters'][('external',)].append(CW)        
        mg4_model.model['parameters'][()].append(CWc)
        mg4_model.model['parameters'][()].append(Cw)
        mg4_model.model['parameters'][('external',)].append(Mz)
        mg4_model.model['parameters'][('external',)].append(Mzc)
        mg4_model.model['parameters'][('external',)].append(Mz2)


        mg4_model.pass_parameter_to_case_insensitive()
        self.assertEqual(CWc.name,'cw')
        self.assertEqual(CWc.expr,'mz__2**2 * Mz2')
        self.assertEqual(Cw.name,'cw__2')
        self.assertEqual(Cw.expr,'mz__2**2 * Mz2 * cw__3')
        self.assertEqual(CW.name,'cw__3')

        self.assertEqual(Mzc.name,'mz__2')
        


if __name__ == '__main__':
        """Write out pkl file with helas diagram for test_configs_8fs
        """

        import models.import_ufo
        mymodel = models.import_ufo.import_model('sm')
        
        myleglist = base_objects.LegList()

        myleglist.append(base_objects.Leg({'id':2,
                                         'state':False}))
        myleglist.append(base_objects.Leg({'id':21,
                                         'state':False}))
        myleglist.append(base_objects.Leg({'id':1}))
        myleglist.append(base_objects.Leg({'id':24}))
        myleglist.append(base_objects.Leg({'id':5}))
        myleglist.append(base_objects.Leg({'id':-5}))
        myleglist.append(base_objects.Leg({'id':21}))
        myleglist.append(base_objects.Leg({'id':21}))

        myproc = base_objects.Process({'legs':myleglist,
                                       'model':mymodel})
        myamplitude = diagram_generation.Amplitude({'process': myproc})

        me = helas_objects.HelasMatrixElement(myamplitude,
                                              gen_color=False)

        import madgraph.iolibs.drawing_eps as draw
        filename = os.path.join('diagrams_' + \
                                myamplitude.get('process').shell_string() + ".eps")
        plot = draw.MultiEpsDiagramDrawer(myamplitude.get('diagrams'),
                                          filename,
                                          model=mymodel,
                                                amplitude='',
                                          legend=myamplitude.get('process').input_string())

        plot.draw()  



        me = save_load_object.save_to_file(\
                       os.path.join(_input_file_path, 'test_8fs.pkl'),
                       [me.get('diagrams')[323], me.get('diagrams')[954],
                        me.get('diagrams')[1123], me.get('diagrams')[1139]])
        <|MERGE_RESOLUTION|>--- conflicted
+++ resolved
@@ -3701,15 +3701,6 @@
             i+=1 
 
         # Test JAMP (color amplitude) output
-<<<<<<< HEAD
-        self.assertEqual("\n".join(exporter.get_JAMP_lines(matrix_element)),
-                         """JAMP(1)=+2D0*(-AMP(1)+AMP(3)+AMP(4)-AMP(6))
-JAMP(2)=+2D0*(+AMP(1)-AMP(2)-AMP(4)-AMP(5))
-JAMP(3)=+2D0*(+AMP(2)-AMP(3)+AMP(5)+AMP(6))
-JAMP(4)=+2D0*(+AMP(1)-AMP(2)-AMP(4)-AMP(5))
-JAMP(5)=+2D0*(+AMP(2)-AMP(3)+AMP(5)+AMP(6))
-JAMP(6)=+2D0*(-AMP(1)+AMP(3)+AMP(4)-AMP(6))""")
-=======
         out, nb = exporter.get_JAMP_lines(matrix_element)
         self.assertEqual(nb, 5)
         self.assertEqual(out,
@@ -3725,7 +3716,6 @@
          ' JAMP(5) = (-2)*TMP_JAMP(5)',
          ' JAMP(6) = (-2)*AMP(1)+(2)*AMP(3)+(2)*AMP(4)+(-2)*AMP(6)'])
         
->>>>>>> 53774479
 
         # Test amp2 lines        
         amp2_lines = \

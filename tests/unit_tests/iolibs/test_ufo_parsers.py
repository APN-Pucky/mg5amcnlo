################################################################################
#
# Copyright (c) 2009 The MadGraph5_aMC@NLO Development team and Contributors
#
# This file is a part of the MadGraph5_aMC@NLO project, an application which 
# automatically generates Feynman diagrams and matrix elements for arbitrary
# high-energy processes in the Standard Model and beyond.
#
# It is subject to the MadGraph5_aMC@NLO license which should accompany this 
# distribution.
#
# For more information, visit madgraph.phys.ucl.ac.be and amcatnlo.web.cern.ch
#
################################################################################

"""Unit test library for the UFO parsing"""

from __future__ import absolute_import
import tests.unit_tests as unittest
import madgraph.interface.master_interface as Cmd
import madgraph.iolibs.ufo_expression_parsers as parsers

#===============================================================================
# IOMiscTest
#===============================================================================
class UFOParserTest(unittest.TestCase):
    """Test class for ufo_expression_parsers.py"""

    def setUp(self):
        if not hasattr(UFOParserTest, 'model'):
            self.cmd = Cmd.MasterCmd()
            self.cmd.exec_cmd("import model loop_qcd_qed_sm")
            UFOParserTest.model = self.cmd._curr_model
            
        if not hasattr(self, 'calc'):
            self.calc = parsers.UFOExpressionParserFortran(UFOParserTest.model)
        if not hasattr(self, 'mp_calc'):
            self.mp_calc = parsers.UFOExpressionParserMPFortran(UFOParserTest.model)

    def tearDown(self):
        pass

    def test_parse_fortran_IfElseStruct(self):
        "Test that structures like ( 1 if 2==3 else 4)"
        
        tests = [
                 ('(1 if a==0 else 1/a)',
         '(CONDIF(a.EQ.0.000000d+00,DCMPLX(1.000000d+00),DCMPLX(1.000000d+00/a)))'),
                 ('1/a if a else 1',
        'CONDIF(DCMPLX(a).NE.(0d0,0d0),DCMPLX(1.000000d+00/a),DCMPLX(1.000000d+00))'),
                 ('1 if a<=0 else 1/a',
        'CONDIF(a.LE.0.000000d+00,DCMPLX(1.000000d+00),DCMPLX(1.000000d+00/a))'),
                 ('1 if a<0 else 1/a',
        'CONDIF(a.LT.0.000000d+00,DCMPLX(1.000000d+00),DCMPLX(1.000000d+00/a))'),
                 ('((1) if (a<0) else (1/a))',
                 '(CONDIF((a.LT.0.000000d+00),DCMPLX((1.000000d+00)),DCMPLX((1.000000d+00/a))))'),
                 ('(2 if b==0 else 1/b) if a==0 else 1/a',
 'CONDIF(a.EQ.0.000000d+00,DCMPLX((CONDIF(b.EQ.0.000000d+00,DCMPLX(2.000000d+00),DCMPLX(1.000000d+00/b)))),DCMPLX(1.000000d+00/a))'),
                 ('1 if a==0 else (1/A if b==0 else 1/b)',
 'CONDIF(a.EQ.0.000000d+00,DCMPLX(1.000000d+00),DCMPLX((CONDIF(b.EQ.0.000000d+00,DCMPLX(1.000000d+00/a),DCMPLX(1.000000d+00/b)))))'),
                 ('1 if a==0 and b==1 else 1/a',
  'CONDIF(a.EQ.0.000000d+00.AND.b.EQ.1.000000d+00,DCMPLX(1.000000d+00),DCMPLX(1.000000d+00/a))'),
                  ('1+3*5 if a else 8*3+6',
    'CONDIF(DCMPLX(a).NE.(0d0,0d0),DCMPLX(1.000000d+00+3.000000d+00*5.000000d+00),DCMPLX(8.000000d+00*3.000000d+00+6.000000d+00))'),
                ('( (complex(0,1)*G**3)/(48.*cmath.pi**2) if MT else 0 )',
                  '(CONDIF(DCMPLX(mt).NE.(0d0,0d0),DCMPLX((DCMPLX(0.000000d+00,1.000000d+00)*g**3)/(4.800000d+01*pi**2)),DCMPLX(0.000000d+00)))'),
                ('(0.0 if z.imag==0.0 and z.real==0.0 else ( cmath.log(z) + 2*cmath.pi*1j if (z.real < 0.0 and z.imag < 0.0) else cmath.log(z) ) )',
                 '(CONDIF(dimag(z).EQ.0.000000d+00.AND.dble(z).EQ.0.000000d+00,DCMPLX(0.000000d+00),DCMPLX((CONDIF((dble(z).LT.0.000000d+00.AND.dimag(z).LT.0.000000d+00),DCMPLX(log(z)+2.000000d+00*pi*DCMPLX(0d0, 1.000000d+00)),DCMPLX(log(z)))))))'),
                 ('recms(CMSParam==1.0 and WT != 0.0,4 + reglog(64) + 3*reglog(cmath.pi) + 3*reglog(MU_R**2/MT**2))',
                  'RECMS(cmsparam.EQ.1.000000d+00.AND.wt.NE.0.000000d+00,DCMPLX(4.000000d+00+reglog(DCMPLX(6.400000d+01))+3.000000d+00*reglog(DCMPLX(pi))+3.000000d+00*reglog(DCMPLX(mu_r**2/mt**2))))')
#       Bah, we don't aim at supporting precedence for entangled if statements.
#                 ,('1 if a else 2 if b else 3',
#                  '')
                  ]

        for toParse, sol in tests:
            self.assertEqual(self.calc.parse(toParse), sol)

    def test_parse_fortran_IfElseStruct_MP(self):
        """Test that structures like ( 1 if 2==3 else 4) are correctly parsed
         for quadruple precision"""

        tests = [ ('(1 if a==0 else 1/a)',
         '(MP_CONDIF(mp__a.EQ.0.000000e+00_16,CMPLX(1.000000e+00_16,KIND=16),CMPLX(1.000000e+00_16/mp__a,KIND=16)))'),
                  ('1/a if a else 1',
         'MP_CONDIF(CMPLX(mp__a,KIND=16).NE.(0.0e0_16,0.0e0_16),CMPLX(1.000000e+00_16/mp__a,KIND=16),CMPLX(1.000000e+00_16,KIND=16))') ]

        for toParse, sol in tests:
            #print toParse
            self.assertEqual(self.mp_calc.parse(toParse), sol)


    def test_UFOExpressionParserPythonIF(self):
        """ Tests that the UFO parsers for conditional 'if' statement replacement
        works properly."""
        
        # Make sure the constructor works properly
        wrong_arguments = ["{'a':1,'b':2",
                           [('a',1),('b',2)],
                           "vtcewx",
                           "{'a'1,'b':2}"]
        for arg in wrong_arguments:
            self.assertRaises(parsers.ModelError,
                                       parsers.UFOExpressionParserPythonIF, arg)
        
        right_arguments = [{'a':1,'b':2},
                          "{'a':1.0,'b':2}",
                          {'a':1.0j,'b':2},
                          {'a':1,'b':2+3.0j},
                          "{'a':1,'b':2+3.0j}",
                          {'a':1.0,'b':2,'c':'po'}
                          ]
        for arg in right_arguments:
            parsers.UFOExpressionParserPythonIF(arg)  
        
        # Use the following parser for tests
        # With all definitions
        calc = parsers.UFOExpressionParserPythonIF(
                                           {'a':0j,'b':1.0,'c':2+1.0j,'abcd':3})
        tests = [
          ('True if b==1 else False',('True',1)),
          ('(rfehfrg+csc(a)) if (a==0 and (abcd+b)*1j==4.0j) else Miaou',('(rfehfrg+csc(a))',1)),
          ('(arg(b) if abs(a-c)>abs(b*1j) else 2) if True else Miaou',('(arg(b))',2)),
          ('True if a else False',('False',1)),
          ('(1 if abcd else 2) if b!=0 else ( ( 5 if c-1j==2 else 0 ) if abcd==3 else 4)',('(1)',4)),
          ('(1 if a else 2) if b==0 else ( ( 5 if c-1j==2 else 0 ) if abcd==3 else 4)',('((5))',4)),
          ]
        for test in tests:
            self.assertEqual(calc.parse(test[0]),test[1])
            
        calc = parsers.UFOExpressionParserPythonIF({'a':0j,'b':1.0})
        # With only partial definitions
        tests = [
          ('True if b==1 else False',('True',1)),
          ('(rfehfrg+csc(a)) if (a==0 and (abcd+b)*1j==4.0j) else Miaou',
               ('(rfehfrg+csc(a)) if (a==0 and (abcd+b)*1j==4.0j) else Miaou',0)),
          ('(arg(b) if abs(a-c)>abs(b*1j) else 2) if True else Miaou',
             ('(arg(b) if abs(a-c)>abs(b*1j) else 2)',1)),
          ('True if c else False',('True if c!=0.0 else False',0)),
          ('(1 if abcd else 2) if b!=0 else ( ( 5 if c-1j==2 else 0 ) if abcd==3 else 4)',
           ('(1 if abcd!=0.0 else 2)',1)),
          ('( (5) if abcd==3 else 4)',('((5) if abcd==3 else 4)',0)),
          ]
        for test in tests:
            self.assertEqual(calc.parse(test[0]),test[1])

        # With do defined variables
        calc = parsers.UFOExpressionParserPythonIF({})
        tests = [
          ('True if b==1 else False',('True if b==1 else False',0)),
          ('(rfehfrg+csc(a)) if (a==0 and (abcd+b)*1j==4.0j) else Miaou',
               ('(rfehfrg+csc(a)) if (a==0 and (abcd+b)*1j==4.0j) else Miaou',0)),
          ('(arg(b) if abs(a-c)>abs(b*1j) else 2) if True else Miaou',
             ('(arg(b) if abs(a-c)>abs(b*1j) else 2)',1)),
          ('True if c else False',('True if c!=0.0 else False',0)),
          ('(1 if abcd else 2) if b!=0 else (( 5 if c-1j==2 else 0 ) if abcd==3 else 4)',
           ('(1 if abcd!=0.0 else 2) if b!=0 else ((5 if c-1j==2 else 0) if abcd==3 else 4)',0)),
          ('( (5) if abcd==3 else 4)',('((5) if abcd==3 else 4)',0)),
          ]
        for test in tests:
            self.assertEqual(calc.parse(test[0]),test[1])

        # With None as defined variables
        calc = parsers.UFOExpressionParserPythonIF()
        tests = [
          ('True if b==1 else False',('True if b==1 else False',0)),
          ('(rfehfrg+csc(a)) if (a==0 and (abcd+b)*1j==4.0j) else Miaou',
               ('(rfehfrg+csc(a)) if (a==0 and (abcd+b)*1j==4.0j) else Miaou',0)),
          ('(arg(b) if abs(a-c)>abs(b*1j) else 2) if True else Miaou',
             # I know it is a bit ugly, 'True!=0.0', but hey, if the model builder
             # is stupid enough to write this then it's not my fault. And besides,
             # it still work, so mehhh.
             ('(arg(b) if abs(a-c)>abs(b*1j) else 2) if True!=0.0 else Miaou',0)),
          ('True if c else False',('True if c!=0.0 else False',0)),
          ('(1 if abcd else 2) if b!=0 else (( 5 if c-1j==2 else 0 ) if abcd==3 else 4)',
           ('(1 if abcd!=0.0 else 2) if b!=0 else ((5 if c-1j==2 else 0) if abcd==3 else 4)',0)),
          ('( (5) if abcd==3 else 4)',('((5) if abcd==3 else 4)',0)),
          ]
        for test in tests:
            self.assertEqual(calc.parse(test[0]),test[1])

    def test_parse_fortran_fct(self):
        """Test that we can parse a series of expression including
        1j and .real"""
        
        tests = [('1j', 'DCMPLX(0d0, 1.000000d+00)'),
                 ('3+3j', '3.000000d+00+DCMPLX(0d0, 3.000000d+00)'),
                 ('re1j', 're1j'),
                 ('re(x)', 'dble(x)'),
                 ('x.real', 'dble(x)'),
                 ('(cmath.log(x)/x).real', 'dble(log(x)/x)'),
                 ('3*x.real', '3.000000d+00*dble(x)'),
                 ('x*y.real', 'x*dble(y)'),
                  ('(x*y.real)', '(x*dble(y))'),
                 ('im(x)', 'dimag(x)'),
                 ('x.imag', 'dimag(x)'),
                 ('(cmath.log(x)/x).imag', 'dimag(log(x)/x)'),
                 ('3*x.imag', '3.000000d+00*dimag(x)'),
                 ('x*y.imag', 'x*dimag(y)'),
                  ('(x*y.imag)', '(x*dimag(y))'),
                  ('complexconjugate(z)', 'conjg(DCMPLX(z))'),
                  ('z.conjugate()', 'conjg(DCMPLX(z))')
                 ]
        
        for toParse, sol in tests:
            self.assertEqual(self.calc.parse(toParse), sol)  

    def test_parse_fortran_fct_MP(self):
        """Test that we can parse a series of expression including
        1j and .real"""
        
        tests = [('1j', 'CMPLX(0.000000e+00_16, 1.000000e+00_16 ,KIND=16)'),
                 ('3+3j', '3.000000e+00_16+CMPLX(0.000000e+00_16, 3.000000e+00_16 ,KIND=16)'),
                 ('re1j', 'mp__re1j'),
                 ('re(x)', 'real(mp__x)'),
                 ('x.real', 'real(mp__x)'),
                 ('(cmath.log(x)/x).real', 'real(log(mp__x)/mp__x)'),
                 ('3*x.real', '3.000000e+00_16*real(mp__x)'),
                 ('x*y.real', 'mp__x*real(mp__y)'),
                  ('(x*y.real)', '(mp__x*real(mp__y))'),

                 ]
        
        for toParse, sol in tests:
            self.assertEqual(self.mp_calc.parse(toParse), sol)  


    def test_parse_special_fortran_fct(self):
        """Test that we parse a few special functions defined in ufo parsers"""

        tests = [('cond(a,b,c)','COND(DCMPLX(a),DCMPLX(b),DCMPLX(c))'),
                 ('reglog(z)','reglog(DCMPLX(z))'),
                 ('reglogp(z)','reglogp(DCMPLX(z))'),
                 ('reglogm(z)','reglogm(DCMPLX(z))'),
                 ('arg(z)','arg(DCMPLX(z))'),
                 ('recms(cms==1.0,z)','RECMS(cms.EQ.1.000000d+00,DCMPLX(z))'),
<<<<<<< HEAD
#                 ('grreglog(logswitch,z1,z2)','GRREGLOG(logswitch,DCMPLX(z1),DCMPLX(z2))'),
=======
>>>>>>> 2bb2782b
                 ('grreglog(logswitch,z1,z2)','grreglog(DBLE(logswitch),DCMPLX(z1) , DCMPLX(z2))'),
                 ('regsqrt(z)','regsqrt(DCMPLX(z))'),
                 ('crecms(cms==1.0,z)','crecms(cms.EQ.1.000000d+00,DCMPLX(z))'),
                 ('abs(1.0)', 'ABS(1.000000d+00)'),
                 ('abs(float(1))' , 'ABS(REAL(1.000000d+00))'),
                 ('abs(int(1))' , 'ABS(INTEGER(1.000000d+00))')
                 ]
        

        for toParse, sol in tests:
 #           print(toParse, sol)
            self.assertEqual(self.calc.parse(toParse), sol)
            
        # same for MP

        tests = [('cond(a,b,c)','MP_COND(CMPLX(mp__a,KIND=16),CMPLX(mp__b,KIND=16),CMPLX(mp__c,KIND=16))'),
                 ('reglog(z)','mp_reglog(CMPLX((mp__z),KIND=16))'),
                 ('reglogp(z)','mp_reglogp(CMPLX((mp__z),KIND=16))'),
                 ('reglogm(z)','mp_reglogm(CMPLX((mp__z),KIND=16))'),
                 ('arg(z)','mp_arg(CMPLX((mp__z),KIND=16))'),
                 ('recms(cms==1.0,z)','MP_RECMS(mp__cms.EQ.1.000000e+00_16,CMPLX(mp__z,KIND=16))'),
                 ('grreglog(logswitch,z1,z2)','MP_grreglog(mp__logswitch,CMPLX(mp__z1, KIND=16) , CMPLX(mp__z2, KIND=16))'),
                 ('regsqrt(z)','MP_regsqrt(CMPLX(mp__z, KIND=16))'),
                 ('crecms(cms==1.0,z)','MP_crecms(mp__cms.EQ.1.000000e+00_16,CMPLX(mp__z, KIND=16))'),
                 ('crecms(cms==1.0,z*y)','MP_crecms(mp__cms.EQ.1.000000e+00_16,CMPLX(mp__z*mp__y, KIND=16))'),
                 ('crecms(cms==1.0,z+y)','MP_crecms(mp__cms.EQ.1.000000e+00_16,CMPLX(mp__z+mp__y, KIND=16))'),
                 ('crecms(cms==1.0, (x*y) )','MP_crecms(mp__cms.EQ.1.000000e+00_16,CMPLX((mp__x*mp__y), KIND=16))'),
                 ('crecms(cms==1.0, 2*y )','MP_crecms(mp__cms.EQ.1.000000e+00_16,CMPLX(2.000000e+00_16*mp__y, KIND=16))'),
                 ('crecms(cms==1.0, -y )','MP_crecms(mp__cms.EQ.1.000000e+00_16,CMPLX(-mp__y, KIND=16))'),
                 ('crecms(cms==1.0, -1*y )','MP_crecms(mp__cms.EQ.1.000000e+00_16,CMPLX(-1.000000e+00_16*mp__y, KIND=16))'),
                 ('abs(1.0)', 'ABS(1.000000e+00_16)'),
                 ('abs(float(x))' , 'ABS(REAL((mp__x), KIND=16))')
                 ]


        for toParse, sol in tests:
            self.assertEqual(self.mp_calc.parse(toParse), sol)<|MERGE_RESOLUTION|>--- conflicted
+++ resolved
@@ -234,10 +234,7 @@
                  ('reglogm(z)','reglogm(DCMPLX(z))'),
                  ('arg(z)','arg(DCMPLX(z))'),
                  ('recms(cms==1.0,z)','RECMS(cms.EQ.1.000000d+00,DCMPLX(z))'),
-<<<<<<< HEAD
 #                 ('grreglog(logswitch,z1,z2)','GRREGLOG(logswitch,DCMPLX(z1),DCMPLX(z2))'),
-=======
->>>>>>> 2bb2782b
                  ('grreglog(logswitch,z1,z2)','grreglog(DBLE(logswitch),DCMPLX(z1) , DCMPLX(z2))'),
                  ('regsqrt(z)','regsqrt(DCMPLX(z))'),
                  ('crecms(cms==1.0,z)','crecms(cms.EQ.1.000000d+00,DCMPLX(z))'),
@@ -250,7 +247,6 @@
         for toParse, sol in tests:
  #           print(toParse, sol)
             self.assertEqual(self.calc.parse(toParse), sol)
-            
         # same for MP
 
         tests = [('cond(a,b,c)','MP_COND(CMPLX(mp__a,KIND=16),CMPLX(mp__b,KIND=16),CMPLX(mp__c,KIND=16))'),

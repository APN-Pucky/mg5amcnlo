--- conflicted
+++ resolved
@@ -223,10 +223,7 @@
         for toParse, sol in tests:
             self.assertEqual(self.mp_calc.parse(toParse), sol)  
 
-<<<<<<< HEAD
-
-=======
->>>>>>> ea4ff83a
+
     def test_parse_special_fortran_fct(self):
         """Test that we parse a few special functions defined in ufo parsers"""
 
@@ -236,18 +233,7 @@
                  ('reglogm(z)','reglogm(DCMPLX(z))'),
                  ('arg(z)','arg(DCMPLX(z))'),
                  ('recms(cms==1.0,z)','RECMS(cms.EQ.1.000000d+00,DCMPLX(z))'),
-<<<<<<< HEAD
                  ('grreglog(logswitch,z1,z2)','GRREGLOG(logswitch,DCMPLX(z1),DCMPLX(z2))'),
-                 ('regsqrt(z)','regsqrt(DCMPLX(z))'),
-                 ('crecms(cms==1.0,z)','CRECMS(cms.EQ.1.000000d+00,DCMPLX(z))')]
-
-        for toParse, sol in tests:
-            self.assertEqual(self.calc.parse(toParse), sol)
-
-    def test_parse_special_fortran_fct_MP(self):
-        """Test that we parse a few special functions defined in ufo parsers"""
-
-=======
                  ('grreglog(logswitch,z1,z2)','grreglog(DBLE(logswitch),DCMPLX(z1) , DCMPLX(z2))'),
                  ('regsqrt(z)','regsqrt(DCMPLX(z))'),
                  ('crecms(cms==1.0,z)','crecms(cms.EQ.1.000000d+00,DCMPLX(z))'),
@@ -259,20 +245,15 @@
 
         for toParse, sol in tests:
             self.assertEqual(self.calc.parse(toParse), sol)
-        
+
         # same for MP
->>>>>>> ea4ff83a
+
         tests = [('cond(a,b,c)','MP_COND(CMPLX(mp__a,KIND=16),CMPLX(mp__b,KIND=16),CMPLX(mp__c,KIND=16))'),
                  ('reglog(z)','mp_reglog(CMPLX((mp__z),KIND=16))'),
                  ('reglogp(z)','mp_reglogp(CMPLX((mp__z),KIND=16))'),
                  ('reglogm(z)','mp_reglogm(CMPLX((mp__z),KIND=16))'),
                  ('arg(z)','mp_arg(CMPLX((mp__z),KIND=16))'),
                  ('recms(cms==1.0,z)','MP_RECMS(mp__cms.EQ.1.000000e+00_16,CMPLX(mp__z,KIND=16))'),
-<<<<<<< HEAD
-                 ('grreglog(logswitch,z1,z2)','MP_GRREGLOG(mp__logswitch,CMPLX(mp__z1,KIND=16),CMPLX(mp__z2,KIND=16))'),
-                 ('regsqrt(z)','mp_regsqrt(CMPLX((mp__z),KIND=16))'),
-                 ('crecms(cms==1.0,z)','MP_CRECMS(mp__cms.EQ.1.000000e+00_16,CMPLX(mp__z,KIND=16))')]
-=======
                  ('grreglog(logswitch,z1,z2)','MP_grreglog(mp__logswitch,CMPLX(mp__z1, KIND=16) , CMPLX(mp__z2, KIND=16))'),
                  ('regsqrt(z)','MP_regsqrt(CMPLX(mp__z, KIND=16))'),
                  ('crecms(cms==1.0,z)','MP_crecms(mp__cms.EQ.1.000000e+00_16,CMPLX(mp__z, KIND=16))'),
@@ -285,7 +266,6 @@
                  ('abs(1.0)', 'ABS(1.000000e+00_16)'),
                  ('abs(float(x))' , 'ABS(REAL((mp__x), KIND=16))')
                  ]
->>>>>>> ea4ff83a
 
 
         for toParse, sol in tests:

################################################################################
#
# Copyright (c) 2009 The MadGraph5_aMC@NLO Development team and Contributors
#
# This file is a part of the MadGraph5_aMC@NLO project, an application which 
# automatically generates Feynman diagrams and matrix elements for arbitrary
# high-energy processes in the Standard Model and beyond.
#
# It is subject to the MadGraph5_aMC@NLO license which should accompany this 
# distribution.
#
# For more information, visit madgraph.phys.ucl.ac.be and amcatnlo.web.cern.ch
#
################################################################################

"""Unit test library for the export_FKS format routines"""

import StringIO
import copy
import fractions
import os 
import sys
import tempfile
import glob
import shutil

root_path = os.path.split(os.path.dirname(os.path.realpath( __file__ )))[0]
sys.path.append(os.path.join(root_path, os.path.pardir, os.path.pardir))

import tests.unit_tests as unittest

import madgraph.various.misc as misc
import madgraph.iolibs.files as files
import tests.IOTests as IOTests
import madgraph.interface.master_interface as MGCmd

import madgraph.fks.fks_common as fks_common

_file_path = os.path.dirname(os.path.realpath(__file__))
_input_file_path = os.path.join(_file_path, os.path.pardir, os.path.pardir,
                                'input_files')

class TestFKSOutput(unittest.TestCase):
    """ this class is to test that the new and old nlo generation give
    identical results
    """

    def test_w_nlo_gen(self):
        """check that the new (memory and cpu efficient) and old generation
        mode at NLO give the same results for p p > w [QCD]
        """
        path = tempfile.mkdtemp('', 'TMPWTest', None)

        def run_cmd(cmd):
            interface.exec_cmd(cmd, errorhandling=False, printcmd=False, 
                               precmd=True, postcmd=True)

        interface = MGCmd.MasterCmd()
        
        run_cmd('generate p p > w+ [QCD]')
        run_cmd('output %s' % os.path.join(path, 'W-oldway'))
        run_cmd('set low_mem_multicore_nlo_generation True')
        run_cmd('generate p p > w+ [QCD]')
        run_cmd('output %s' % os.path.join(path, 'W-newway'))
        run_cmd('set low_mem_multicore_nlo_generation False')
        
        # the P0 dirs
        for oldf in \
          (glob.glob(os.path.join(path, 'W-oldway', 'SubProcesses', 'P0*', '*.inc')) + \
           glob.glob(os.path.join(path, 'W-oldway', 'SubProcesses', 'P0*', '*.f')) + \
           [os.path.join(path, 'W-oldway', 'SubProcesses', 'proc_characteristics')]):
            
            if os.path.islink(oldf): 
                continue

            newf = oldf.replace('oldway', 'newway')

            for old_l, new_l in zip(open(oldf), open(newf)):
                self.assertEqual(old_l, new_l)

        # the V0 dirs
        for oldf in \
          (glob.glob(os.path.join(path, 'W-oldway', 'SubProcesses', 'P0*', 'V0*', '*.inc')) + \
           glob.glob(os.path.join(path, 'W-oldway', 'SubProcesses', 'P0*', 'V0*', '*.f'))):
            
            if os.path.islink(oldf): 
                continue

            newf = oldf.replace('oldway', 'newway')

            for old_l, new_l in zip(open(oldf), open(newf)):
                self.assertEqual(old_l, new_l)


    def test_w_nlo_gen_gosam(self):
        """check that the new generation mode works when gosam is set 
        for p p > w [QCD] 
        """
        path = tempfile.mkdtemp('', 'TMPWTest', None)

        def run_cmd(cmd):
            interface.exec_cmd(cmd, errorhandling=False, printcmd=False, 
                               precmd=True, postcmd=True)

        interface = MGCmd.MasterCmd()
        
<<<<<<< HEAD
        run_cmd('import model %s' % model)
        for multi in multiparticles:
            run_cmd('define %s' % multi)
        if isinstance(process, str):
            run_cmd('generate %s' % process)
        else:
            for p in process:
                run_cmd('add process %s' % p)

        files.rm(self.IOpath)
        run_cmd('output %s -f' % self.IOpath)


    @IOTests.createIOTest()
    def testIO_test_pptt_fksreal(self):
        """ target: SubProcesses/[P0.*\/.+\.(inc|f)]"""
        self.generate(['p p > t t~ QED=0 QCD=2 [real=QCD]'], 'sm')

    @IOTests.createIOTest()
    def testIO_test_tdecay_fksreal(self):
        """ target: SubProcesses/[P0.*\/.+\.(inc|f)]"""
        self.generate(['t > j j b QED=2 QCD=0 [real=QCD]'], 'sm')

    @IOTests.createIOTest()
    def testIO_test_pptt_fks_loonly(self):
        """ target: SubProcesses/[P0.*\/.+\.(inc|f)]"""
        self.generate(['p p > t t~ QED=0 QCD=2 [LOonly=QCD]'], 'sm')
=======
        run_cmd('set low_mem_multicore_nlo_generation True')
        run_cmd('set OLP GoSam')
        run_cmd('generate p p > w+ [QCD]')
        try:
            run_cmd('output %s' % os.path.join(path, 'W-newway'))
        except fks_common.FKSProcessError, err:
            # catch the error if gosam is not there
            if not 'Generation of the virtuals with GoSam failed' in str(err):
                raise Exception, err
        run_cmd('set low_mem_multicore_nlo_generation False')
        run_cmd('set OLP MadLoop')

        shutil.rmtree(path)



        
>>>>>>> 77566eb2
<|MERGE_RESOLUTION|>--- conflicted
+++ resolved
@@ -40,10 +40,64 @@
 _input_file_path = os.path.join(_file_path, os.path.pardir, os.path.pardir,
                                 'input_files')
 
+#===============================================================================
+# IOExportFKSTest
+#===============================================================================
+class IOExportFKSTest(IOTests.IOTestManager):
+    """Test class for the export fks module"""
+
+    def generate(self, process, model, multiparticles=[]):
+        """Create a process"""
+
+        def run_cmd(cmd):
+            interface.exec_cmd(cmd, errorhandling=False, printcmd=False, 
+                               precmd=True, postcmd=True)
+
+        interface = MGCmd.MasterCmd()
+        
+        run_cmd('import model %s' % model)
+        for multi in multiparticles:
+            run_cmd('define %s' % multi)
+        if isinstance(process, str):
+            run_cmd('generate %s' % process)
+        else:
+            for p in process:
+                run_cmd('add process %s' % p)
+
+        files.rm(self.IOpath)
+        run_cmd('output %s -f' % self.IOpath)
+
+
+    @IOTests.createIOTest()
+    def testIO_test_pptt_fksreal(self):
+        """ target: SubProcesses/[P0.*\/.+\.(inc|f)]"""
+        self.generate(['p p > t t~ QED=0 QCD=2 [real=QCD]'], 'sm')
+
+    @IOTests.createIOTest()
+    def testIO_test_tdecay_fksreal(self):
+        """ target: SubProcesses/[P0.*\/.+\.(inc|f)]"""
+        self.generate(['t > j j b QED=2 QCD=0 [real=QCD]'], 'sm')
+
+    @IOTests.createIOTest()
+    def testIO_test_pptt_fks_loonly(self):
+        """ target: SubProcesses/[P0.*\/.+\.(inc|f)]"""
+        self.generate(['p p > t t~ QED=0 QCD=2 [LOonly=QCD]'], 'sm')
+
+
 class TestFKSOutput(unittest.TestCase):
     """ this class is to test that the new and old nlo generation give
     identical results
     """
+
+    def tearDown(self):
+        def run_cmd(cmd):
+            interface.exec_cmd(cmd, errorhandling=False, printcmd=False, 
+                               precmd=True, postcmd=True)
+
+        interface = MGCmd.MasterCmd()
+        run_cmd('set low_mem_multicore_nlo_generation False')
+        run_cmd('set OLP MadLoop')
+
 
     def test_w_nlo_gen(self):
         """check that the new (memory and cpu efficient) and old generation
@@ -57,10 +111,10 @@
 
         interface = MGCmd.MasterCmd()
         
-        run_cmd('generate p p > w+ [QCD]')
+        run_cmd('generate p p > w+ QED=1 QCD=0 [QCD]')
         run_cmd('output %s' % os.path.join(path, 'W-oldway'))
         run_cmd('set low_mem_multicore_nlo_generation True')
-        run_cmd('generate p p > w+ [QCD]')
+        run_cmd('generate p p > w+ QED=1 QCD=0 [QCD]')
         run_cmd('output %s' % os.path.join(path, 'W-newway'))
         run_cmd('set low_mem_multicore_nlo_generation False')
         
@@ -104,38 +158,9 @@
 
         interface = MGCmd.MasterCmd()
         
-<<<<<<< HEAD
-        run_cmd('import model %s' % model)
-        for multi in multiparticles:
-            run_cmd('define %s' % multi)
-        if isinstance(process, str):
-            run_cmd('generate %s' % process)
-        else:
-            for p in process:
-                run_cmd('add process %s' % p)
-
-        files.rm(self.IOpath)
-        run_cmd('output %s -f' % self.IOpath)
-
-
-    @IOTests.createIOTest()
-    def testIO_test_pptt_fksreal(self):
-        """ target: SubProcesses/[P0.*\/.+\.(inc|f)]"""
-        self.generate(['p p > t t~ QED=0 QCD=2 [real=QCD]'], 'sm')
-
-    @IOTests.createIOTest()
-    def testIO_test_tdecay_fksreal(self):
-        """ target: SubProcesses/[P0.*\/.+\.(inc|f)]"""
-        self.generate(['t > j j b QED=2 QCD=0 [real=QCD]'], 'sm')
-
-    @IOTests.createIOTest()
-    def testIO_test_pptt_fks_loonly(self):
-        """ target: SubProcesses/[P0.*\/.+\.(inc|f)]"""
-        self.generate(['p p > t t~ QED=0 QCD=2 [LOonly=QCD]'], 'sm')
-=======
         run_cmd('set low_mem_multicore_nlo_generation True')
         run_cmd('set OLP GoSam')
-        run_cmd('generate p p > w+ [QCD]')
+        run_cmd('generate p p > w+ QED=1 QCD=0 [QCD]')
         try:
             run_cmd('output %s' % os.path.join(path, 'W-newway'))
         except fks_common.FKSProcessError, err:
@@ -148,6 +173,3 @@
         shutil.rmtree(path)
 
 
-
-        
->>>>>>> 77566eb2

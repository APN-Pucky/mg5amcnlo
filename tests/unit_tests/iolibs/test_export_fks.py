--- conflicted
+++ resolved
@@ -40,6 +40,67 @@
 _input_file_path = os.path.join(_file_path, os.path.pardir, os.path.pardir,
                                 'input_files')
 
+class IOExportFKSTest(IOTests.IOTestManager):
+    """Test class for the export fks module"""
+
+
+    def generate(self, process, model, multiparticles=[]):
+        """Create a process"""
+
+        def run_cmd(cmd):
+            interface.exec_cmd(cmd, errorhandling=False, printcmd=False, 
+                               precmd=True, postcmd=True)
+
+        interface = MGCmd.MasterCmd()
+        
+        if model.endswith('CMS'):
+            run_cmd('set complex_mass_scheme')
+            model = model[:-3]
+
+        run_cmd('import model %s' % model)
+        for multi in multiparticles:
+            run_cmd('define %s' % multi)
+        if isinstance(process, str):
+            run_cmd('generate %s' % process)
+        else:
+            for p in process:
+                run_cmd('add process %s' % p)
+
+        files.rm(self.IOpath)
+        run_cmd('output %s -f' % self.IOpath)
+
+
+    @IOTests.createIOTest()
+    def testIO_test_pptt_fksreal(self):
+        """ target: SubProcesses/[P0.*\/.+\.(inc|f)]"""
+        self.generate(['p p > t t~ QED=0 QCD=2 [real=QCD]'], 'sm')
+
+    @IOTests.createIOTest()
+    def testIO_test_ppw_fksall(self):
+        """ target: SubProcesses/[P0.*\/.+\.(inc|f)]"""
+        self.generate(['p p > w+ QED=1 QCD=0 [QCD]'], 'sm')
+
+    @IOTests.createIOTest()
+    def testIO_test_tdecay_fksreal(self):
+        """ target: SubProcesses/[P0.*\/.+\.(inc|f)]"""
+        self.generate(['t > j j b QED=2 QCD=0 [real=QCD]'], 'sm')
+
+    @IOTests.createIOTest()
+    def testIO_test_pptt_fks_loonly(self):
+        """ target: SubProcesses/[P0.*\/.+\.(inc|f)]"""
+        self.generate(['p p > t t~ QED=0 QCD=2 [LOonly=QCD]'], 'sm')
+
+    @IOTests.createIOTest()
+    def testIO_test_wprod_fksew(self):
+        """ target: SubProcesses/[P0.*\/.+\.(inc|f)]"""
+        self.generate(['p p > e+ ve QED=2 QCD=0 [QED]'], 'loop_qcd_qed_smCMS')
+
+    @IOTests.createIOTest()
+    def testIO_test_pptt_fksrealew(self):
+        """ target: SubProcesses/[P0.*\/.+\.(inc|f)]"""
+        self.generate(['p p > t t~ QED=0 QCD=2 [real=QED]'], 'sm', 
+                      multiparticles = ['p = u u~ d d~ s s~ c c~ g a'])
+
 
 
 class TestFKSOutput(unittest.TestCase):
@@ -152,7 +213,6 @@
                 self.assertEqual(old_l, new_l)
 
 
-<<<<<<< HEAD
 
     def test_z_nlo_gen_qed(self):
         """check that the new (memory and cpu efficient) and old generation
@@ -207,47 +267,75 @@
         """check that the new (memory and cpu efficient) and old generation
         mode at NLO give the same results for p p > e+ e- [QED], in particular
         that the aa initiated folder is generated without virtuals
-=======
-    def test_wj_loonly_gen(self):
-        """check that the new (memory and cpu efficient) and old generation
-        mode at NLO give the same results for p p > w j [LOonly=QCD]
->>>>>>> e56f399e
-        """
-        path = tempfile.mkdtemp('', 'TMPWTest', None)
-
-        def run_cmd(cmd):
-            interface.exec_cmd(cmd, errorhandling=False, printcmd=False, 
-                               precmd=True, postcmd=True)
-
-        interface = MGCmd.MasterCmd()
-        
-<<<<<<< HEAD
+        """
+        path = tempfile.mkdtemp('', 'TMPWTest', None)
+
+        def run_cmd(cmd):
+            interface.exec_cmd(cmd, errorhandling=False, printcmd=False, 
+                               precmd=True, postcmd=True)
+
+        interface = MGCmd.MasterCmd()
+        
         run_cmd('define p3 = d s b d~ s~ b~ a')
         run_cmd('generate p3 p3 > e+ e- QED=2 QCD=0 [QCD]')
         run_cmd('output %s' % os.path.join(path, 'Z-oldway'))
         run_cmd('set low_mem_multicore_nlo_generation True')
         run_cmd('generate p3 p3 > e+ e- QED=2 QCD=0 [QCD]')
         run_cmd('output %s' % os.path.join(path, 'Z-newway'))
-=======
+        run_cmd('set low_mem_multicore_nlo_generation False')
+        
+        # the P0 dirs
+        for oldf in \
+          (glob.glob(os.path.join(path, 'Z-oldway', 'SubProcesses', 'P0*', '*.inc')) + \
+           glob.glob(os.path.join(path, 'Z-oldway', 'SubProcesses', 'P0*', '*.f')) + \
+           [os.path.join(path, 'Z-oldway', 'SubProcesses', 'proc_characteristics')]):
+            
+            if os.path.islink(oldf): 
+                continue
+
+            newf = oldf.replace('oldway', 'newway')
+
+            for old_l, new_l in zip(open(oldf), open(newf)):
+                self.assertEqual(old_l, new_l)
+
+        # the V0 dirs
+        for oldf in \
+          (glob.glob(os.path.join(path, 'Z-oldway', 'SubProcesses', 'P0*', 'V0*', '*.inc')) + \
+           glob.glob(os.path.join(path, 'Z-oldway', 'SubProcesses', 'P0*', 'V0*', '*.f'))):
+            
+            if os.path.islink(oldf): 
+                continue
+
+            newf = oldf.replace('oldway', 'newway')
+
+            for old_l, new_l in zip(open(oldf), open(newf)):
+                self.assertEqual(old_l, new_l)
+
+
+    def test_wj_loonly_gen(self):
+        """check that the new (memory and cpu efficient) and old generation
+        mode at NLO give the same results for p p > w j [LOonly=QCD]
+        """
+        path = tempfile.mkdtemp('', 'TMPWTest', None)
+
+        def run_cmd(cmd):
+            interface.exec_cmd(cmd, errorhandling=False, printcmd=False, 
+                               precmd=True, postcmd=True)
+
+        interface = MGCmd.MasterCmd()
+        
         run_cmd('generate p p > w+ j [LOonly=QCD]')
         run_cmd('output %s' % os.path.join(path, 'W-oldway'))
         run_cmd('set low_mem_multicore_nlo_generation True')
         run_cmd('generate p p > w+ j [LOonly=QCD]')
         run_cmd('output %s' % os.path.join(path, 'W-newway'))
->>>>>>> e56f399e
         run_cmd('set low_mem_multicore_nlo_generation False')
         
         # the P0 dirs
         for oldf in \
-<<<<<<< HEAD
-          (glob.glob(os.path.join(path, 'Z-oldway', 'SubProcesses', 'P0*', '*.inc')) + \
-           glob.glob(os.path.join(path, 'Z-oldway', 'SubProcesses', 'P0*', '*.f')) + \
-           [os.path.join(path, 'Z-oldway', 'SubProcesses', 'proc_characteristics')]):
-=======
           (glob.glob(os.path.join(path, 'W-oldway', 'SubProcesses', 'P0*', '*.inc')) + \
            glob.glob(os.path.join(path, 'W-oldway', 'SubProcesses', 'P0*', '*.f')) + \
            [os.path.join(path, 'W-oldway', 'SubProcesses', 'proc_characteristics')]):
->>>>>>> e56f399e
             
             if os.path.islink(oldf): 
                 continue
@@ -259,13 +347,21 @@
 
         # the V0 dirs
         for oldf in \
-<<<<<<< HEAD
-          (glob.glob(os.path.join(path, 'Z-oldway', 'SubProcesses', 'P0*', 'V0*', '*.inc')) + \
-           glob.glob(os.path.join(path, 'Z-oldway', 'SubProcesses', 'P0*', 'V0*', '*.f'))):
-=======
           (glob.glob(os.path.join(path, 'W-oldway', 'SubProcesses', 'P0*', 'V0*', '*.inc')) + \
            glob.glob(os.path.join(path, 'W-oldway', 'SubProcesses', 'P0*', 'V0*', '*.f'))):
->>>>>>> e56f399e
+            
+            if os.path.islink(oldf): 
+                continue
+
+            newf = oldf.replace('oldway', 'newway')
+
+            for old_l, new_l in zip(open(oldf), open(newf)):
+                self.assertEqual(old_l, new_l)
+
+        # the Source dir 
+        for oldf in \
+          (glob.glob(os.path.join(path, 'W-oldway', 'Source', '*.inc')) + \
+           glob.glob(os.path.join(path, 'W-oldway', 'Source', '*.f'))):
             
             if os.path.islink(oldf): 
                 continue

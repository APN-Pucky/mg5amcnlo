--- conflicted
+++ resolved
@@ -157,13 +157,6 @@
                                precmd=True, postcmd=True)
 
         interface = MGCmd.MasterCmd()
-<<<<<<< HEAD
-        
-        run_cmd('set low_mem_multicore_nlo_generation True')
-        run_cmd('set OLP GoSam')
-        run_cmd('generate p p > w+ QED=1 QCD=0 [QCD]')
-=======
->>>>>>> c3ba368b
         try:
             run_cmd('set low_mem_multicore_nlo_generation True')
             run_cmd('set OLP GoSam')

################################################################################
#
# Copyright (c) 2012 The MadGraph5_aMC@NLO Development team and Contributors
#
# This file is a part of the MadGraph5_aMC@NLO project, an application which 
# automatically generates Feynman diagrams and matrix elements for arbitrary
# high-energy processes in the Standard Model and beyond.
#
# It is subject to the MadGraph5_aMC@NLO license which should accompany this 
# distribution.
#
# For more information, visit madgraph.phys.ucl.ac.be and amcatnlo.web.cern.ch
#
################################################################################

from __future__ import absolute_import
from __future__ import print_function
import os

from madgraph import MG5DIR
import tests.unit_tests as unittest
import madgraph.various.misc as misc

pjoin = os.path.join

class TestInstall(unittest.TestCase):
    """Check the class linked to a block of the param_card"""
    
    def test_install_update(self):
        """Check that the install update command point to the official link
        and not to the test one."""
<<<<<<< HEAD
=======
        check1 = "            filetext = six.moves.urllib.request.urlopen('https://madgraph.mi.infn.it//mg5amc_build_nb')\n"
        check2 = "                    filetext = six.moves.urllib.request.urlopen('https://madgraph.mi.infn.it//patch/build%s.patch' %(i+1))\n" 
>>>>>>> 3cbfab57
        
        checklts1 = "http://madgraph.physics.illinois.edu/mg5amc_build_nb"
        checklts2 = "http://madgraph.physics.illinois.edu/patch/build%s.patch" 
        check_dev1 = "http://madgraph.phys.ucl.ac.be/mg5amc3_build_nb"
        check_dev2 = "http://madgraph.phys.ucl.ac.be/patch/build%s.patch" 
        
        to_search = [ checklts1 ,  checklts2, check_dev1, check_dev2]
        found = [False, False, False, False]
        for line in  open(os.path.join(MG5DIR,'madgraph','interface',
                                                      'madgraph_interface.py')):
            for i,tocheck in enumerate(to_search):
                if tocheck in line:
                    found[i] = True

        version = misc.get_pkg_info()['version']
        if version.startswith('2'): # current LTS
            self.assertTrue(found[0])
            self.assertTrue(found[1])
            self.assertFalse(found[2])
            self.assertFalse(found[3])
        else:
            self.assertFalse(found[0])
            self.assertFalse(found[1])
            self.assertTrue(found[2])
            self.assertTrue(found[3])



        
    def test_configuration_file(self):
        """Check that the configuration file is not modified, if he is present"""
        
        #perform this test only for .bzr repository
        if not os.path.exists(pjoin(MG5DIR, '.bzr')):
            return
        if not os.path.exists(pjoin(MG5DIR, 'input','mg5_configuration.txt')):
            return        
        
        text1 = open(pjoin(MG5DIR,'input','.mg5_configuration_default.txt')).read()
        text2 = open(pjoin(MG5DIR,'input','mg5_configuration.txt')).read()
        warning = """WARNING: Your file mg5_configuration.txt and .mg5_configuration_default.txt
        are different. This probably fine but please check it before any release."""
        if text1 != text2:
            print(warning)
        <|MERGE_RESOLUTION|>--- conflicted
+++ resolved
@@ -29,14 +29,11 @@
     def test_install_update(self):
         """Check that the install update command point to the official link
         and not to the test one."""
-<<<<<<< HEAD
-=======
-        check1 = "            filetext = six.moves.urllib.request.urlopen('https://madgraph.mi.infn.it//mg5amc_build_nb')\n"
+        check1 = "            filetext = six.moves.urllib.request.urlopen('http://madgraph.mi.infn.it//mg5amc_build_nb')\n"
         check2 = "                    filetext = six.moves.urllib.request.urlopen('https://madgraph.mi.infn.it//patch/build%s.patch' %(i+1))\n" 
->>>>>>> 3cbfab57
         
-        checklts1 = "http://madgraph.physics.illinois.edu/mg5amc_build_nb"
-        checklts2 = "http://madgraph.physics.illinois.edu/patch/build%s.patch" 
+        checklts1 = "http://madgraph.mi.infn.it/mg5amc_build_nb"
+        checklts2 = "http://madgraph.mi.infn.it/patch/build%s.patch" 
         check_dev1 = "http://madgraph.phys.ucl.ac.be/mg5amc3_build_nb"
         check_dev2 = "http://madgraph.phys.ucl.ac.be/patch/build%s.patch" 
         

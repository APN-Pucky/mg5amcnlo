--- conflicted
+++ resolved
@@ -341,10 +341,8 @@
         for key in self.config:
             keys.append(key)
         self.assertEqual(set(keys), set(self.config.keys()))
-<<<<<<< HEAD
-        self.assertTrue('upper' not in keys)
-        self.assertTrue('UPPER' in keys)
-
+        self.assertNotIn('upper', keys)
+        self.assertIn('UPPER', keys)
 
     def test_guess_type(self):
         """check the guess_type_from_value(value) static function"""
@@ -366,11 +364,6 @@
         self.assertEqual(fct("{1:2}"), "dict")
 
 
-=======
-        self.assertNotIn('upper', keys)
-        self.assertIn('UPPER', keys)
-    
->>>>>>> 1d818ead
 #    def test_in(self):
 #        """actually tested in sum_object"""
 #       

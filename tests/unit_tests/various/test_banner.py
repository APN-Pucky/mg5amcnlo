--- conflicted
+++ resolved
@@ -165,14 +165,13 @@
         #self.config['list_s'] = " 1\\ 2, 3, 5d1 "        
         #self.assertEqual(self.config['list_s'],['1\\', '2','3', '5d1'])
 
-<<<<<<< HEAD
     def test_handling_dict_of_values(self):
         """check that the read/write of a list of value works"""
         
         # add a parameter which can be a list
         self.config.add_param("dict", {'__type__':1.0})
         self.assertEqual(self.config['dict'], {})
-        self.assertEqual(dict.__getitem__(self.config,'dict'), {'__type__':1.0})
+        self.assertEqual(dict.__getitem__(self.config,'dict'), {})
          
         # try to write info in it via the string
         self.config['dict'] = "1,2"
@@ -195,10 +194,7 @@
         
         self.assertRaises(Exception, self.config.__setitem__, 'dict', [1,2,3])
         self.assertRaises(Exception, self.config.__setitem__, 'dict', {'test':'test'})
-        self.assertRaises(Exception, self.config.__setitem__, 'dict', "22")        
-
-
-=======
+        self.assertRaises(Exception, self.config.__setitem__, 'dict', "22")
 
     def test_auto_handling(self):
         """check that any parameter can be set on auto and recover"""
@@ -254,15 +250,7 @@
         self.config.set('test', '1 4', user=False)
         self.assertEqual(self.config['test'], [1,4])         
 
-        
-        
-                 
-        
-        
-        
-        
->>>>>>> af379c29
-        
+      
     def test_for_loop(self):
         """ check correct handling of case"""
     

--- conflicted
+++ resolved
@@ -490,10 +490,7 @@
         misc.deactivate_dependence('samurai', cmd = self.interface, log='stdout')        
         misc.activate_dependence('golem', cmd = self.interface, log='stdout')
         misc.activate_dependence('ninja', cmd = self.interface, log='stdout',MG5dir=MG5DIR)
-<<<<<<< HEAD
-=======
         misc.activate_dependence('collier', cmd = self.interface, log='stdout',MG5dir=MG5DIR)
->>>>>>> c9d91378
 
     @IOTests.createIOTest()
     def testIO_MatchBoxOutput(self):

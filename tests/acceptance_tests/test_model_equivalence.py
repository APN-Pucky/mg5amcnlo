################################################################################
#
# Copyright (c) 2010 The MadGraph Development team and Contributors
#
# This file is a part of the MadGraph 5 project, an application which 
# automatically generates Feynman diagrams and matrix elements for arbitrary
# high-energy processes in the Standard Model and beyond.
#
# It is subject to the MadGraph license which should accompany this 
# distribution.
#
# For more information, please visit: http://madgraph.phys.ucl.ac.be
#
################################################################################
import copy
import subprocess
import shutil
import os

import tests.unit_tests as unittest
import logging

from madgraph import MG4DIR, MG5DIR

import madgraph.core.base_objects as base_objects
import madgraph.iolibs.export_v4 as export_v4
import madgraph.iolibs.import_ufo as import_ufo
import madgraph.iolibs.files as files
import madgraph.iolibs.import_v4 as import_v4
import madgraph.iolibs.ufo_expression_parsers as ufo_expression_parsers
from madgraph.iolibs import save_load_object

logger = logging.getLogger('madgraph.test.model')


class CheckFileCreate():
    """Check that the files are correctly created"""

    output_path = '/tmp/' # work only on LINUX but that's ok for the test routine
    created_files =[]

    def assertFileContains(self, filename, solution):
        """ Check the content of a file """

        current_value = open(self.give_pos(filename)).read()
        self.assertEqual(current_value, solution)

    def FileContent(self, filename):
        return open(self.give_pos(filename)).read()

    def ReturnFile(self, filename):
        return open(self.give_pos(filename))

    def give_pos(self, filename):
        """ take a name and a change it in order to have a valid path in the output directory """
        
        return os.path.join(self.output_path, filename)

    def clean_files(self):
        """ suppress all the files linked to this test """
        
        for filename in self.created_files:
            try:
                os.remove(self.give_pos(filename))
            except OSError:
                pass
    


class CompareMG4WithUFOModel(unittest.TestCase):
    """checking if the MG4 model and the UFO model are coherent when they should"""
    
    
    def test_sm_equivalence(self):
        """ test the UFO and MG4 model correspond to the same model """
        
        # import UFO model
        import models.sm as model
        converter = import_ufo.UFOMG5Converter(model)
        ufo_model = converter.load_model()
        ufo_model.pass_particles_name_in_mg_default()
        
        # import MG4 model
        model = base_objects.Model()
        model.set('particles', files.read_from_file(
               os.path.join(MG5DIR,'tests','input_files','v4_sm_particles.dat'),
               import_v4.read_particles_v4))
        model.set('interactions', files.read_from_file(
            os.path.join(MG5DIR,'tests','input_files','v4_sm_interactions.dat'),
            import_v4.read_interactions_v4,
            model['particles']))
        model.pass_particles_name_in_mg_default()
        
        # Checking the particles
        for particle in model['particles']:
            ufo_particle = ufo_model["particle_dict"][particle['pdg_code']]
            self.check_particles(particle, ufo_particle)
        
        # Checking the interactions
        nb_vertex = 0
        for ufo_vertex in ufo_model['interactions']:
            pdg_code_ufo = [abs(part['pdg_code']) for part in ufo_vertex['particles']]
            int_name = [part['name'] for part in ufo_vertex['particles']]
            rep = (pdg_code_ufo, int_name)
            pdg_code_ufo.sort()
            for vertex in model['interactions']:
                pdg_code_mg4 = [abs(part['pdg_code']) for part in vertex['particles']]
                pdg_code_mg4.sort()
                
                if pdg_code_mg4 == pdg_code_ufo:
                    nb_vertex += 1
                    self.check_interactions(vertex, ufo_vertex, rep )
            
        self.assertEqual(nb_vertex, 67)
  
    def test_mssm_equivalence(self):
        """ test the UFO and MG4 model correspond to the same model """
        
        # import UFO model
        import models.mssm as model
        converter = import_ufo.UFOMG5Converter(model)
        ufo_model = converter.load_model()
        ufo_model.pass_particles_name_in_mg_default()
        
        # import MG4 model
        model = base_objects.Model()
        model.set('particles', files.read_from_file(
               os.path.join(MG4DIR,'Models','mssm_mg','particles.dat'),
               import_v4.read_particles_v4))
        model.set('interactions', files.read_from_file(
            os.path.join(MG4DIR,'Models','mssm_mg','interactions.dat'),
            import_v4.read_interactions_v4,
            model['particles']))
        model.pass_particles_name_in_mg_default()
        
        # Checking the particles
        for particle in model['particles']:
            if particle['pdg_code']> 8000000:
                # different ways to treat 4 gluon vertex
                continue
            ufo_particle = ufo_model["particle_dict"][particle['pdg_code']]
            self.check_particles(particle, ufo_particle)
        
        # Checking the interactions
        nb_vertex = 0
        for ufo_vertex in ufo_model['interactions']:
            pdg_code_ufo = [abs(part['pdg_code']) for part in ufo_vertex['particles']]
            int_name = [part['name'] for part in ufo_vertex['particles']]
            rep = (pdg_code_ufo, int_name)
            pdg_code_ufo.sort()
            for vertex in model['interactions']:
                pdg_code_mg4 = [abs(part['pdg_code']) for part in vertex['particles']]
                pdg_code_mg4.sort()
                
                if pdg_code_mg4 == pdg_code_ufo:
                    nb_vertex += 1
                    self.check_interactions(vertex, ufo_vertex, rep )
            
        self.assertEqual(nb_vertex, 1307)  
  
            
    
    def check_particles(self, mg4_part, ufo_part):
        """ check that the internal definition for a particle comming from mg4 or
        comming from the UFO are the same """
        
        not_equiv = ['charge', 'mass','width',
                        'texname','antitexname']
        
        if abs(mg4_part['pdg_code']) != abs(ufo_part['pdg_code']):
            print '%s non equivalent particle' % mg4_part['name']
            return
        elif mg4_part['pdg_code'] != ufo_part['pdg_code']:
            self.assertFalse(mg4_part.get('is_part') == ufo_part.get('is_part'))
            not_equiv.append('is_part')
            not_equiv.append('pdg_code')
            not_equiv.append('name')
            not_equiv.append('antiname')
            self.assertEqual(mg4_part.get('name'), ufo_part.get('antiname'))
            
            
        
        for name in mg4_part.sorted_keys:
            if name in not_equiv:
                continue
            self.assertEqual(mg4_part.get(name), ufo_part.get(name), 
                    'fail for particle %s different property for %s, %s != %s' %
                    (mg4_part['name'], name, mg4_part.get(name), \
                                                            ufo_part.get(name)))
        
        
    def check_interactions(self, mg4_vertex, ufo_vertex, vname):
        """ check that the internal definition for a particle comming from mg4 or
        comming from the UFO are the same """
                
        # Checking only the color
        mg4_color = mg4_vertex.get('color')
        mg5_color = ufo_vertex.get('color')
        try:
            self.assertEqual(mg4_color, mg5_color) 
        except AssertionError:
            part_name =[part.get('name') for part in mg4_vertex.get('particles')]
            log = 'Potential different color structure for %s.\n' % part_name
            log += '    mg4 color : %s\n' % mg4_color
            log += '    mg5 color : %s\n' % mg5_color 
            logger.info(log)
            if part_name == ['g', 'g', 'g', 'g']:
                pass #too complex
            elif str(mg4_color) == '[]':
                self.assertEqual('[1 ]',str(mg5_color))
            elif len(part_name) == 3:
                if 'g' in part_name:
                    logger.info('and too complex to be tested')
                    pass # too complex
                else:
                    raise 
            else:
                mg5_color = copy.copy(mg5_color)
                for i,col in enumerate(mg5_color):
                    if len(col)==2:
                        simp = mg5_color[i][0].pair_simplify(mg5_color[i][1])
                        if simp:
                            mg5_color[i] = simp[0]
                            continue
                        simp = mg5_color[i][1].pair_simplify(mg5_color[i][0])
                        if simp:
                            mg5_color[i] = simp[0]
                            continue
                self.assertEqual(str(mg4_color), str(mg5_color))
        
class TestModelCreation(unittest.TestCase, CheckFileCreate):

    created_files = ['couplings.f', 'couplings1.f', 'couplings2.f', 'couplings3.f', 
                     'couplings4.f', 'coupl.inc', 'intparam_definition.inc',
                     'input.inc', 'param_read.f', 'makefile', 'tesprog.f', 
                     'testprog', 'rw_para.f', 'lha_read.f', 'printout.f', 
                     'formats.inc', 'makeinc.inc', 'ident_card.dat', 'libmodel.a',
                     'param_write.inc','coupl_write.inc','param_read.inc',
                     'testprog.f','param_card.dat']

    # clean all the tested files before and after any test
    def setUp(self):
        """ creating the full model from scratch """
        CheckFileCreate.clean_files(self)
        
        picklefile = os.path.join(MG5DIR,'models','sm','model.pkl') 
        if not files.is_uptodate(picklefile):
            model = import_ufo.import_model('sm')
        else:
            model = save_load_object.load_from_file(picklefile)
            
        export_v4.UFO_model_to_mg4(model, self.output_path).build()
        
#    tearDown = CheckFileCreate.clean_files

    def test_all(self):
        """ test all the files"""
        self.check_intparam_definition_creation()
        self.check_compilation()
        
        
    def check_compilation(self):
        """check that the model compile return correct output"""
        #Check the cleaning
        self.assertFalse(os.path.exists(self.give_pos('testprog')))
        subprocess.call(['make', 'testprog'], cwd=self.output_path,
                        stdout=subprocess.PIPE, stderr=subprocess.PIPE)
        self.assertTrue(os.path.exists(self.give_pos('testprog')))
        
        os.chmod(os.path.join(self.output_path, 'testprog'), 0777)
        testprog = subprocess.Popen("./testprog", stdout=subprocess.PIPE,
                            cwd=self.output_path,
                            stderr=subprocess.STDOUT, shell=True)
        
        
        solutions = {'ymtau ': [1.7769999999999999], 'GC_5 ': [0.0, 1.2135800000000001], 'MZ ': [91.188000000000002], 'GC_27 ': [-0.0, -0.35583999999999999], 'aEWM1 ': [127.90000000000001], 'GC_29 ': [0.0, 0.37035000000000001], 'ytau ': [0.010206617000654717], 'GC_16 ': [-0.0, -0.10352], 'GC_35 ': [-0.0, -0.00577], 'GC_45 ': [0.0, 0.0], 'CKM31 ': [0.0, 0.0], 'MH__exp__2 ': [14400.0], 'complexi ': [0.0, 1.0], 'G ': [1.2135809144852661], 'ymb ': [4.7000000000000002], 'Gf ': [1.16639e-05], 'GC_21 ': [0.0, 0.45849000000000001], 'ee ': [0.31345100004952897], 'WZ ': [2.4413999999999998], 'ye ': [0.0], 'GC_4 ': [-1.2135800000000001, 0.0], 'conjg__CKM21 ': [-0.2257725604285693, -0.0], 'WT ': [1.50834], 'GC_18 ': [0.0, 0.0], 'conjg__CKM11 ': [0.97418004031982097, -0.0], 'GC_28 ': [0.0, 0.098250000000000004], 'GC_36 ': [-0.0, -0.0], 'GC_17 ': [0.0, 0.44666], 'ym ': [0.0], 'GC_20 ': [0.0, 0.0], 'GC_3 ': [-0.0, -0.31345000000000001], 'gw__exp__2 ': [0.4204345654976559], 'conjg__CKM22 ': [0.97418004031982097, -0.0], 'yd ': [0.0], 'WW ': [2.0476000000000001], 'GC_38 ': [-0.0, -0.0], 'MZ__exp__2 ': [8315.2513440000002], 'GC_26 ': [0.0, 0.31345000000000001], 'gw ': [0.64840925772050473], 'GC_44 ': [0.0, 0.10352], 'GC_19 ': [0.0, 0.0], 'MH ': [120.0], 'GC_51 ': [0.0, 0.45849000000000001], 'GC_14 ': [0.0, 0.10352], 'GC_37 ': [-0.0, -0.0], 'yu ': [0.0], 'GC_47 ': [0.0, 0.44666], 'sqrt__aEW ': [0.088422894590285753], 'conjg__CKM23 ': [0.0, -0.0], 'GC_2 ': [0.0, 0.20896999999999999], 'conjg__CKM33 ': [1.0, -0.0], 'conjg__CKM13 ': [0.0, -0.0], 'GC_49 ': [0.0, 0.0], 'GC_39 ': [-0.0, -0.0], 'v__exp__2 ': [60623.529110035888], \
                     'sqrt__aS ': [0.34234485537247378], 'GC_30 ': [0.0, 0.27432000000000001], 'MW ': [79.825163827442964], 'ymc ': [1.4199999999999999], 'cw ': [0.87539110220032201], 'yc ': [0.008156103624608722], 'G__exp__2 ': [1.4727786360028947], 'yt ': [1.0011330012459863], 'ee__exp__2 ': [0.098251529432049817], 'conjg__CKM32 ': [0.0, -0.0], 'GC_48 ': [0.0, 0.0], 'cw__exp__2 ': [0.76630958181149467], 'GC_1 ': [-0.0, -0.10448], 'CKM11 ': [0.97418004031982097, 0.0], 'GC_12 ': [0.0, 0.45849000000000001], 'GC_25 ': [0.0, 0.086550000000000002], 'ys ': [0.0], 'GC_41 ': [-0.0, -0.0072199999999999999], 'GC_31 ': [-0.0, -175.45394999999999], 'aS ': [0.1172], 'yb ': [0.026995554250465494], 'sqrt__2 ': [1.4142135623730951], 'CKM21 ': [-0.2257725604285693, 0.0], 'WH ': [0.0057530899999999998], 'conjg__CKM31 ': [0.0, -0.0], 'MW__exp__2 ': [6372.0567800781082], 'CKM12 ': [0.2257725604285693, 0.0], 'GC_13 ': [0.0, 0.44666], 'sw ': [0.48341536817575986], 'CKM32 ': [0.0, 0.0], \
                     'conjg__CKM12 ': [0.2257725604285693, -0.0], 'GC_40 ': [-0.0, -0.70791000000000004], 'GC_9 ': [0.0, 0.32218000000000002], 'cabi ': [0.22773599999999999], 'GC_24 ': [-0.0, -0.028850000000000001], 'GC_32 ': [0.0, 51.75938], 'muH ': [84.852813742385706], 'MZ__exp__4 ': [69143404.913893804], 'GC_7 ': [0.0, 0.56760999999999995], 'aEW ': [0.0078186082877247844], 'MC ': [1.4199999999999999], 'sqrt__sw2 ': [0.48341536817575986], 'g1 ': [0.35806966653151989], 'GC_10 ': [-0.0, -0.71258999999999995], 'GC_8 ': [-0.0, -0.42043000000000003], 'CKM33 ': [1.0, 0.0], 'MTA ': [1.7769999999999999], 'CKM13 ': [0.0, 0.0], 'GC_23 ': [0.0, 0.28381000000000001], 'GC_15 ': [0.0, 0.0], 'CKM23 ': [0.0, 0.0], 'MT ': [174.30000000000001], \
                     'GC_33 ': [0.0, 67.543689999999998], 'v ': [246.21845810181634], 'GC_6 ': [0.0, 1.47278], 'CKM22 ': [0.97418004031982097, 0.0], 'sw2 ': [0.23369041818850544], 'MB ': [4.7000000000000002], 'ymt ': [174.30000000000001], 'GC_43 ': [0.0, 0.44666], 'lam ': [0.1187657681051775], 'GC_46 ': [0.0, -0.10352], 'GC_50 ': [0.0, 0.0], 'sw__exp__2 ': [0.23369041818850547], 'GC_34 ': [-0.0, -0.019089999999999999], 'GC_11 ': [0.0, 0.21021999999999999], 'GC_22 ': [-0.0, -0.28381000000000001], 'GC_42 ': [-0.0, -0.0]}

        nb_value = 0
        for line in testprog.stdout:
            self.assertTrue('Warning' not in line)
            if '=' not in line:
                continue
            split = line.split('=')
            variable = split[0].lstrip()
            if ',' in line:
                value = eval(split[1])
            else:
                value=[float(numb) for numb in split[1].split()]
            nb_value +=1
            for i, singlevalue in enumerate(value):
                #try:
                    self.assertAlmostEqual(singlevalue, solutions[variable][i], 7, 'fail to be equal for param %s : %s != %s' % (variable, singlevalue, solutions[variable][i]))
                #except:
                #    print i, singlevalue, [variable]
                #    if i == 0:
                #        solutions[variable] = [singlevalue]
                #    else:
                #        solutions[variable].append(singlevalue)
<<<<<<< HEAD
        #print solutions
=======
        
>>>>>>> 43d904e9
        self.assertEqual(nb_value, 123)
        
        

    def check_intparam_definition_creation(self):
        """ test the creation of a valid intparam_definition"""

        # Check that any definition appears only once:
        alreadydefine = []
        for line in self.ReturnFile('intparam_definition.inc'):
            if 'ENDIF' in line:
                self.assertEqual(len(alreadydefine), 55)
                
            if '=' not in line:
                continue
            
            new_def = line.split('=')[0].lstrip()
            # Check that is the firsttime that this definition is done
            self.assertFalse(new_def in alreadydefine)
            alreadydefine.append(new_def)
        alreadydefine = [name.lower() for name in alreadydefine]
        alreadydefine.sort()
        solution = ['AEW ', 'cos__cabi ','sin__cabi ','sqrt__AS ', 'G ', 'YE ', 'YM ', 'YU ', 'YD ', 'YS ', 'CKM11 ', 'CKM12 ', 'CKM13 ', 'CKM21 ', 'CKM22 ', 'CKM23 ', 'CKM31 ', 'CKM32 ', 'CKM33 ', 'MZ__exp__2 ', 'MZ__exp__4 ', 'sqrt__2 ', 'MW ', 'sqrt__AEW ', 'EE ', 'MW__exp__2 ', 'SW2 ', 'CW ', 'sqrt__SW2 ', 'SW ', 'G1 ', 'GW ', 'V ', 'MH__exp__2 ', 'V__exp__2 ', 'LAM ', 'YB ', 'YC ', 'YT ', 'YTAU ', 'MUH ', 'COMPLEXI ', 'GW__exp__2 ', 'CW__exp__2 ', 'EE__exp__2 ', 'SW__exp__2 ', 'conjg__CKM11 ', 'conjg__CKM12 ', 'conjg__CKM13 ', 'conjg__CKM21 ', 'conjg__CKM22 ', 'conjg__CKM23 ', 'conjg__CKM31 ', 'conjg__CKM32 ', 'conjg__CKM33 ', 'G__exp__2 ', 'GAL(1) ', 'GAL(2) ', 'DUM0 ', 'DUM1 ']
        solution = [name.lower() for name in solution]
        solution.sort()
        self.assertEqual(len(alreadydefine), len(solution))
        for i in range(len(alreadydefine)):
            self.assertEqual(alreadydefine[i], solution[i])
                                       


      <|MERGE_RESOLUTION|>--- conflicted
+++ resolved
@@ -299,11 +299,6 @@
                 #        solutions[variable] = [singlevalue]
                 #    else:
                 #        solutions[variable].append(singlevalue)
-<<<<<<< HEAD
-        #print solutions
-=======
-        
->>>>>>> 43d904e9
         self.assertEqual(nb_value, 123)
         
         

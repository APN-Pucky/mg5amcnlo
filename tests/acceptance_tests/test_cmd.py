--- conflicted
+++ resolved
@@ -1161,11 +1161,8 @@
         self.assertEqual(proc.returncode, 0)
 
 
-<<<<<<< HEAD
+
         target ="""   1   1
-=======
-        target =                          """   1   1
->>>>>>> 51c9a3ee
    2  -1
    3  -1
    4  -1
@@ -1178,7 +1175,6 @@
   11  -9
   12  -9
 """
-<<<<<<< HEAD
             
         # Check the new contents of the symfact.dat file
         self.assertEqual(analyse(open(os.path.join(self.out_dir,
@@ -1186,21 +1182,7 @@
                                            'P0_qq_gogo_go_qqn1_go_qqn1',
                                            'symfact.dat'))), 
                          analyse(target.split('\n')))
-                         
-        
-=======
-        data = [[int(i) for i in line.split()] for line in target.split('\n')]
-        result = []
-        ii=0
-        for line in open(os.path.join(self.out_dir,
-                                           'SubProcesses',
-                                           'P0_qq_gogo_go_qqn1_go_qqn1',           
-                                           'symfact.dat')):
-            info = [int(i) for i in line.split()]
-            self.assertEqual(info, data[ii])
-            ii+=1
-
->>>>>>> 51c9a3ee
+
     def test_madevent_subproc_group_decay_chain(self):
         """Test decay chain output using the SubProcess group functionality"""
 

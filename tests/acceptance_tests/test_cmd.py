--- conflicted
+++ resolved
@@ -134,16 +134,12 @@
                     'group_subprocesses': 'Auto',
                     'complex_mass_scheme': False,
                     'gauge': 'unitary',
-<<<<<<< HEAD
                     'lhapdf': 'lhapdf-config',  
                     'fks_mode': 'real',
                     'loop_optimized_output': False,
                     'fastjet': 'fastjet-config',
-                    'timeout': 20,
+                    'timeout': 60,
                     'ignore_six_quark_processes': False
-=======
-                    'timeout': 60,
->>>>>>> 31edc90c
                     'auto_update': 7
                     }
 

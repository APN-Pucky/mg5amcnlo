--- conflicted
+++ resolved
@@ -135,11 +135,7 @@
     @set_global()
     def test_check_singletop_fastjet(self):
         cmd = os.getcwd()
-<<<<<<< HEAD
-        self.generate(['p p > t j QED=2 QCD=0 [real=QCD]'], 'sm-no_b_mass', multiparticles=['p = p b b~', 'j = j b b~'])
-=======
         self.generate(['p p > t j QED^2=4 QCD^2=0 [real=QCD]'], 'sm-no_b_mass', multiparticles=['p = p b b~', 'j = j b b~'])
->>>>>>> 05aaf9e1
 
         card = open('%s/Cards/run_card_default.dat' % self.path).read()
         self.assertTrue( '10000 = nevents' in card)
@@ -184,11 +180,7 @@
         #reasons)
         
         cmd = os.getcwd()
-<<<<<<< HEAD
-        self.generate(['p p > h w+ > ta+ ta- e+ ve QED=4 QCD=0 [QCD]'], 'sm')
-=======
         self.generate(['p p > h w+ > ta+ ta- e+ ve QED^2=8 QCD^2=0 [QCD]'], 'sm')
->>>>>>> 05aaf9e1
         self.assertEqual(cmd, os.getcwd())
 
         #info_html_target = open(os.path.join(cmd, 'tests', 'input_files',
@@ -202,11 +194,7 @@
         """test that an exception is raised when trying to shower with hwpp without
         having set the corresponding pahts"""
         cmd = os.getcwd()
-<<<<<<< HEAD
-        self.generate(['p p > e+ ve QED=2 QCD=0 [QCD] '], 'sm')
-=======
         self.generate(['p p > e+ ve QED^2=4 QCD^2=0 [QCD] '], 'sm')
->>>>>>> 05aaf9e1
         card = open('%s/Cards/run_card_default.dat' % self.path).read()
         self.assertTrue( 'HERWIG6   = parton_shower' in card)
         card = card.replace('HERWIG6   = parton_shower', 'HERWIGPP   = parton_shower')
@@ -231,11 +219,7 @@
         """test that an exception is raised when trying to shower with py8 without
         having set the corresponding pahts"""
         cmd = os.getcwd()
-<<<<<<< HEAD
-        self.generate(['p p > e+ ve QED=2 QCD=0 [QCD] '], 'sm')
-=======
         self.generate(['p p > e+ ve QED^2=4 QCD^2=0 [QCD] '], 'sm')
->>>>>>> 05aaf9e1
         card = open('%s/Cards/run_card_default.dat' % self.path).read()
         self.assertTrue( 'HERWIG6   = parton_shower' in card)
         card = card.replace('HERWIG6   = parton_shower', 'PYTHIA8   = parton_shower')
@@ -262,11 +246,7 @@
     def test_split_evt_gen(self):
         """test that the event generation splitting works"""
         cmd = os.getcwd()
-<<<<<<< HEAD
-        self.generate(['p p > e+ ve QED=2 QCD=0 [QCD] '], 'sm')
-=======
         self.generate(['p p > e+ ve QED^2=4 QCD^2=0 [QCD] '], 'sm')
->>>>>>> 05aaf9e1
         card = open('%s/Cards/run_card_default.dat' % self.path).read()
         self.assertTrue( ' -1 = nevt_job' in card)
         card = card.replace(' -1 = nevt_job', '500 = nevt_job')
@@ -483,11 +463,7 @@
         
         if os.path.exists('%s/Cards/proc_card_mg5.dat' % self.path):
             proc_path = '%s/Cards/proc_card_mg5.dat' % self.path
-<<<<<<< HEAD
-            if 'p p > e+ ve QED=2 QCD=0 [QCD]' in open(proc_path).read():
-=======
             if 'p p > e+ ve QED^2=4 QCD^2=0 [QCD]' in open(proc_path).read():
->>>>>>> 05aaf9e1
                 if files.is_uptodate(proc_path, min_time=self.loadtime):
                     if hasattr(self, 'cmd_line'):
                         self.cmd_line.exec_cmd('quit')
@@ -507,11 +483,7 @@
                     return
 
         cmd = os.getcwd()
-<<<<<<< HEAD
-        self.generate(['p p > e+ ve QED=2 QCD=0 [QCD]'], 'loop_sm')
-=======
         self.generate(['p p > e+ ve QED^2=4 QCD^2=0 [QCD]'], 'loop_sm')
->>>>>>> 05aaf9e1
         self.assertEqual(cmd, os.getcwd())
         self.do('quit')
         card = open('%s/Cards/run_card_default.dat' % self.path).read()
@@ -617,11 +589,7 @@
         """test the param_card created is correct"""
         
         cmd = os.getcwd()
-<<<<<<< HEAD
-        self.generate(['p p > e+ ve QED=2 QCD=0 [QCD]'], 'loop_sm')
-=======
         self.generate(['p p > e+ ve QED^2=4 QCD^2=0 [QCD]'], 'loop_sm')
->>>>>>> 05aaf9e1
         self.assertEqual(cmd, os.getcwd())
         #change splitevent generation
         card = open('%s/Cards/run_card.dat' % self.path).read()

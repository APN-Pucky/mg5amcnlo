################################################################################
#
# Copyright (c) 2009 The MadGraph Development team and Contributors
#
# This file is a part of the MadGraph 5 project, an application which 
# automatically generates Feynman diagrams and matrix elements for arbitrary
# high-energy processes in the Standard Model and beyond.
#
# It is subject to the MadGraph license which should accompany this 
# distribution.
#
# For more information, please visit: http://madgraph.phys.ucl.ac.be
#
################################################################################
from __future__ import division
import subprocess
import unittest
import os
import re
import shutil
import sys
import logging
import tempfile
import time
from cStringIO import StringIO

logger = logging.getLogger('test_cmd')

import tests.unit_tests.iolibs.test_file_writers as test_file_writers
from tests.unit_tests.various.test_aloha import set_global

import madgraph.interface.master_interface as MGCmd
import madgraph.interface.amcatnlo_run_interface as NLOCmd
import madgraph.interface.launch_ext_program as launch_ext
import madgraph.iolibs.files as files
import madgraph.various.misc as misc


_file_path = os.path.split(os.path.dirname(os.path.realpath(__file__)))[0]
_pickle_path =os.path.join(_file_path, 'input_files')

from madgraph import MG4DIR, MG5DIR, MadGraph5Error, InvalidCmd

pjoin = os.path.join

#===============================================================================
# TestCmd
#===============================================================================
class TestMECmdShell(unittest.TestCase):
    """this treats all the command not related to MG_ME"""
    
    loadtime = time.time()
    
    def setUp(self):
        
        self.tmpdir = tempfile.mkdtemp(prefix='amc')
        # if we need to keep the directory for testing purpose
        #if os.path.exists(self.tmpdir):
        #    shutil.rmtree(self.tmpdir)
        #os.mkdir(self.tmpdir)
        self.path = pjoin(self.tmpdir,'MGProcess')
        
    def tearDown(self):
        
        shutil.rmtree(self.tmpdir)
    
    
    def generate(self, process, model, multiparticles=[]):
        """Create a process"""

        def run_cmd(cmd):
            interface.exec_cmd(cmd, errorhandling=False, printcmd=False, 
                               precmd=True, postcmd=True)
            

        try:
            shutil.rmtree(self.path)
        except Exception, error:
            pass

        interface = MGCmd.MasterCmd()
        
        run_cmd('import model %s' % model)
        for multi in multiparticles:
            run_cmd('define %s' % multi)
        if isinstance(process, str):
            run_cmd('generate %s' % process)
        else:
            for p in process:
                run_cmd('add process %s' % p)
        if logging.getLogger('madgraph').level <= 20:
            stdout=None
            stderr=None
        #else:
        #    devnull =open(os.devnull,'w')
        #    stdout=devnull
        #    stderr=devnull

        interface.onecmd('output %s -f' % self.path)
        proc_card = open('%s/Cards/proc_card_mg5.dat' % self.path).read()
        self.assertTrue('generate' in proc_card or 'add process' in proc_card)
        
        self.cmd_line = NLOCmd.aMCatNLOCmdShell(me_dir= '%s' % self.path)
        self.cmd_line.exec_cmd('set automatic_html_opening False --no_save')

    @staticmethod
    def join_path(*path):
        """join path and treat spaces"""     
        combine = os.path.join(*path)
        return combine.replace(' ','\ ')        
    
    def do(self, line):
        """ exec a line in the cmd under test """        
        self.cmd_line.exec_cmd(line, errorhandling=False,precmd=True)


    @set_global()
    def test_check_singletop_fastjet(self):
        cmd = os.getcwd()
        self.generate(['p p > t j [real=QCD]'], 'sm-no_b_mass', multiparticles=['p = p b b~', 'j = j b b~'])

        card = open('%s/Cards/run_card_default.dat' % self.path).read()
        self.assertTrue( '10000 = nevents' in card)
        card = card.replace('10000 = nevents', '100 = nevents')
        open('%s/Cards/run_card_default.dat' % self.path, 'w').write(card)
        os.system('cp  %s/Cards/run_card_default.dat %s/Cards/run_card.dat' % (self.path, self.path))

        card = open('%s/Cards/shower_card_default.dat' % self.path).read()
        self.assertTrue( 'ANALYSE     =' in card)
        card = card.replace('ANALYSE     =', 'ANALYSE     = mcatnlo_hwanstp.o myfastjetfortran.o mcatnlo_hbook_gfortran8.o')
        self.assertTrue( 'EXTRALIBS   = stdhep Fmcfio' in card)
        card = card.replace('EXTRALIBS   = stdhep Fmcfio', 'EXTRALIBS   = fastjet')
        open('%s/Cards/shower_card_default.dat' % self.path, 'w').write(card)
        os.system('cp  %s/Cards/shower_card_default.dat %s/Cards/shower_card.dat'% (self.path, self.path))

        os.system('rm -rf %s/RunWeb' % self.path)
        os.system('rm -rf %s/Events/run_*' % self.path)
        self.do('generate_events -f')
<<<<<<< HEAD
        # test the lhe event file and plots exist
        self.assertTrue(os.path.exists('/tmp/MGPROCESS/Events/run_01/events.lhe.gz'))
        self.assertTrue(os.path.exists('/tmp/MGPROCESS/Events/run_01/res_0_tot.txt'))
        self.assertTrue(os.path.exists('/tmp/MGPROCESS/Events/run_01/res_0_abs.txt'))
        self.assertTrue(os.path.exists('/tmp/MGPROCESS/Events/run_01/res_1_tot.txt'))
        self.assertTrue(os.path.exists('/tmp/MGPROCESS/Events/run_01/res_1_abs.txt'))
        self.assertTrue(os.path.exists('/tmp/MGPROCESS/Events/run_01/summary.txt'))
        self.assertTrue(os.path.exists('/tmp/MGPROCESS/Events/run_01/run_01_tag_1_banner.txt'))
        self.assertTrue(os.path.exists('/tmp/MGPROCESS/Events/run_01/plot_HERWIG6_1_0.top'))
=======
        ## test the lhe event file and plots exist
        self.assertTrue(os.path.exists('%s/Events/run_01/events.lhe.gz' % self.path))
        self.assertTrue(os.path.exists('%s/Events/run_01/res_0_tot.txt' % self.path))
        self.assertTrue(os.path.exists('%s/Events/run_01/res_0_abs.txt' % self.path))
        self.assertTrue(os.path.exists('%s/Events/run_01/res_1_tot.txt' % self.path))
        self.assertTrue(os.path.exists('%s/Events/run_01/res_1_abs.txt' % self.path))
        self.assertTrue(os.path.exists('%s/Events/run_01/summary.txt' % self.path))
        self.assertTrue(os.path.exists('%s/Events/run_01/plot_HERWIG6_1_0.top' % self.path))
>>>>>>> aa105bd6



    def test_check_ppzjj(self):
        """test that p p > z j j is correctly output without raising errors"""
        
        cmd = os.getcwd()
        self.generate(['p p > z p p [real=QCD]'], 'sm', multiparticles=['p = g u'])
        self.assertEqual(cmd, os.getcwd())
        self.do('compile -f')
        self.do('quit')

        pdirs = [dir for dir in \
                open('%s/SubProcesses/subproc.mg' % self.path).read().split('\n') if dir]

        for pdir in pdirs:
            exe = os.path.join('%s/SubProcesses' % self.path, pdir, 'madevent_mintMC')
            self.assertTrue(os.path.exists(exe))


    def test_split_evt_gen(self):
        """test that the event generation splitting works"""
        cmd = os.getcwd()
        self.generate(['p p > e+ ve [QCD] '], 'sm')
        card = open('%s/Cards/run_card_default.dat' % self.path).read()
        self.assertTrue( ' -1 = nevt_job' in card)
        card = card.replace(' -1 = nevt_job', '500 = nevt_job')
        open('%s/Cards/run_card.dat' % self.path, 'w').write(card)
        self.cmd_line.exec_cmd('set  cluster_temp_path /tmp/')
        self.do('generate_events -pf')
        # test the lhe event file exists
<<<<<<< HEAD
        self.assertTrue(os.path.exists('/tmp/MGPROCESS/Events/run_01/events.lhe.gz'))
        self.assertTrue(os.path.exists('/tmp/MGPROCESS/Events/run_01/summary.txt'))
        self.assertTrue(os.path.exists('/tmp/MGPROCESS/Events/run_01/run_01_tag_1_banner.txt'))
        self.assertTrue(os.path.exists('/tmp/MGPROCESS/Events/run_01/res_0_tot.txt'))
        self.assertTrue(os.path.exists('/tmp/MGPROCESS/Events/run_01/res_0_abs.txt'))
        self.assertTrue(os.path.exists('/tmp/MGPROCESS/Events/run_01/res_1_tot.txt'))
        self.assertTrue(os.path.exists('/tmp/MGPROCESS/Events/run_01/res_1_abs.txt'))
=======
        self.assertTrue(os.path.exists('%s/Events/run_01/events.lhe.gz' % self.path))
        self.assertTrue(os.path.exists('%s/Events/run_01/summary.txt' % self.path))
        self.assertTrue(os.path.exists('%s/Events/run_01/res_0_tot.txt' % self.path))
        self.assertTrue(os.path.exists('%s/Events/run_01/res_0_abs.txt' % self.path))
        self.assertTrue(os.path.exists('%s/Events/run_01/res_1_tot.txt' % self.path))
        self.assertTrue(os.path.exists('%s/Events/run_01/res_1_abs.txt' % self.path))
>>>>>>> aa105bd6



    def test_check_ppwy(self):
        """test that the p p > w y (spin 2 graviton) process works with loops. This
        is needed in order to test the correct wavefunction size setting for spin2
        particles"""
        cmd = os.getcwd()
        self.generate(['p p > w+ y [QCD] '], 'tests/loop_smgrav')
        card = open('%s/Cards/run_card_default.dat' % self.path).read()
        self.assertTrue( '10000 = nevents' in card)
        card = card.replace('10000 = nevents', '100 = nevents')
        open('%s/Cards/run_card_default.dat' % self.path, 'w').write(card)
        os.system('cp  %s/Cards/run_card_default.dat %s/Cards/run_card.dat'% (self.path, self.path))
        self.do('generate_events -pf')
        # test the lhe event file exists
<<<<<<< HEAD
        self.assertTrue(os.path.exists('/tmp/MGPROCESS/Events/run_01/events.lhe.gz'))
        self.assertTrue(os.path.exists('/tmp/MGPROCESS/Events/run_01/summary.txt'))
        self.assertTrue(os.path.exists('/tmp/MGPROCESS/Events/run_01/run_01_tag_1_banner.txt'))
        self.assertTrue(os.path.exists('/tmp/MGPROCESS/Events/run_01/res_0_tot.txt'))
        self.assertTrue(os.path.exists('/tmp/MGPROCESS/Events/run_01/res_0_abs.txt'))
        self.assertTrue(os.path.exists('/tmp/MGPROCESS/Events/run_01/res_1_tot.txt'))
        self.assertTrue(os.path.exists('/tmp/MGPROCESS/Events/run_01/res_1_abs.txt'))
=======
        self.assertTrue(os.path.exists('%s/Events/run_01/events.lhe.gz' % self.path))
        self.assertTrue(os.path.exists('%s/Events/run_01/summary.txt' % self.path))
        self.assertTrue(os.path.exists('%s/Events/run_01/res_0_tot.txt' % self.path))
        self.assertTrue(os.path.exists('%s/Events/run_01/res_0_abs.txt' % self.path))
        self.assertTrue(os.path.exists('%s/Events/run_01/res_1_tot.txt' % self.path))
        self.assertTrue(os.path.exists('%s/Events/run_01/res_1_abs.txt' % self.path))
>>>>>>> aa105bd6



    def generate_production(self):
        """production"""
        
        if os.path.exists('%s/Cards/proc_card_mg5.dat' % self.path):
            proc_path = '%s/Cards/proc_card_mg5.dat' % self.path
            if 'p p > e+ ve [QCD]' in open(proc_path).read():
                if files.is_uptodate(proc_path, min_time=self.loadtime):
                    if hasattr(self, 'cmd_line'):
                        self.cmd_line.exec_cmd('quit')
                    os.system('rm -rf %s/RunWeb' % self.path)
                    os.system('rm -rf %s/Events/run_01' % self.path)
                    os.system('rm -rf %s/Events/run_01_LO' % self.path)                        
                    self.cmd_line = NLOCmd.aMCatNLOCmdShell(me_dir= '%s' % self.path)
                    self.cmd_line.exec_cmd('set automatic_html_opening False --no_save')

                    card = open('%s/Cards/run_card_default.dat' % self.path).read()
                    self.assertTrue( '10000 = nevents' in card)
                    card = card.replace('10000 = nevents', '100 = nevents')
                    open('%s/Cards/run_card_default.dat' % self.path, 'w').write(card)
                    os.system('cp  %s/Cards/run_card_default.dat %s/Cards/run_card.dat'% (self.path, self.path))
                    os.system('cp  %s/Cards/shower_card_default.dat %s/Cards/shower_card.dat'% (self.path, self.path))
                    
                    return

        cmd = os.getcwd()
        self.generate(['p p > e+ ve [QCD]'], 'loop_sm')
        self.assertEqual(cmd, os.getcwd())
        self.do('quit')
        card = open('%s/Cards/run_card_default.dat' % self.path).read()
        self.assertTrue( '10000 = nevents' in card)
        card = card.replace('10000 = nevents', '100 = nevents')
        open('%s/Cards/run_card.dat' % self.path, 'w').write(card)


    @set_global()
    def test_ppgogo_amcatnlo(self):
        """tests if the p p > go go (in the mssm) process works"""
        self.generate(['p p > go go [real=QCD]'], 'mssm')

        card = open('%s/Cards/run_card_default.dat' % self.path).read()
        self.assertTrue( '10000 = nevents' in card)
        card = card.replace('10000 = nevents', '100 = nevents')
        open('%s/Cards/run_card.dat' % self.path, 'w').write(card)

        self.do('launch aMC@NLO -fp')

        # test the lhe event file exists
<<<<<<< HEAD
        self.assertTrue(os.path.exists('/tmp/MGPROCESS/Events/run_01/events.lhe.gz'))
        self.assertTrue(os.path.exists('/tmp/MGPROCESS/Events/run_01/summary.txt'))
        self.assertTrue(os.path.exists('/tmp/MGPROCESS/Events/run_01/run_01_tag_1_banner.txt'))
        self.assertTrue(os.path.exists('/tmp/MGPROCESS/Events/run_01/res_0_tot.txt'))
        self.assertTrue(os.path.exists('/tmp/MGPROCESS/Events/run_01/res_0_abs.txt'))
        self.assertTrue(os.path.exists('/tmp/MGPROCESS/Events/run_01/res_1_tot.txt'))
        self.assertTrue(os.path.exists('/tmp/MGPROCESS/Events/run_01/res_1_abs.txt'))


=======
        self.assertTrue(os.path.exists('%s/Events/run_01/events.lhe.gz' % self.path))
        self.assertTrue(os.path.exists('%s/Events/run_01/summary.txt' % self.path))
        self.assertTrue(os.path.exists('%s/Events/run_01/res_0_tot.txt' % self.path))
        self.assertTrue(os.path.exists('%s/Events/run_01/res_0_abs.txt' % self.path))
        self.assertTrue(os.path.exists('%s/Events/run_01/res_1_tot.txt' % self.path))
        self.assertTrue(os.path.exists('%s/Events/run_01/res_1_abs.txt' % self.path))

    @set_global()
>>>>>>> aa105bd6
    def test_ppgogo_nlo(self):
        """tests if the p p > go go (in the mssm) process works at fixed order"""
        self.generate(['p p > go go [real=QCD]'], 'mssm')

        card = open('%s/Cards/run_card_default.dat' % self.path).read()
        self.assertTrue( '10000  = npoints_FO' in card)
        card = card.replace('10000  = npoints_FO', '100  = npoints_FO')
        self.assertTrue( '6000   = npoints_FO' in card)
        card = card.replace('6000   = npoints_FO', '100  = npoints_FO')
        self.assertTrue( '5000   = npoints_FO' in card)
        card = card.replace('5000   = npoints_FO', '100  = npoints_FO')
        open('%s/Cards/run_card.dat' % self.path, 'w').write(card)

        self.do('launch NLO -f')
        # test the plot file exists
<<<<<<< HEAD
        self.assertTrue(os.path.exists('/tmp/MGPROCESS/Events/run_01/MADatNLO.top'))
        self.assertTrue(os.path.exists('/tmp/MGPROCESS/Events/run_01/summary.txt'))
        self.assertTrue(os.path.exists('/tmp/MGPROCESS/Events/run_01/run_01_tag_1_banner.txt'))
        self.assertTrue(os.path.exists('/tmp/MGPROCESS/Events/run_01/res.txt'))
=======
        self.assertTrue(os.path.exists('%s/Events/run_01/MADatNLO.top' % self.path))
        self.assertTrue(os.path.exists('%s/Events/run_01/summary.txt' % self.path))
        self.assertTrue(os.path.exists('%s/Events/run_01/res.txt' % self.path))
>>>>>>> aa105bd6
        


    def test_calculate_xsect_script(self):
        """test if the calculate_xsect script in the bin directory
        works fine"""
        
        self.generate_production()
        misc.call([pjoin('.','bin','calculate_xsect'), '-f'], cwd='%s' % self.path,
                stdout = open(os.devnull, 'w'))

        # test the plot file exists
<<<<<<< HEAD
        self.assertTrue(os.path.exists('/tmp/MGPROCESS/Events/run_01/MADatNLO.top'))
        self.assertTrue(os.path.exists('/tmp/MGPROCESS/Events/run_01/summary.txt'))
        self.assertTrue(os.path.exists('/tmp/MGPROCESS/Events/run_01/run_01_tag_1_banner.txt'))
        self.assertTrue(os.path.exists('/tmp/MGPROCESS/Events/run_01/res.txt'))
=======
        self.assertTrue(os.path.exists('%s/Events/run_01/MADatNLO.top' % self.path))
        self.assertTrue(os.path.exists('%s/Events/run_01/summary.txt' % self.path))
        self.assertTrue(os.path.exists('%s/Events/run_01/res.txt' % self.path))
>>>>>>> aa105bd6

        

    def test_generate_events_shower_scripts(self):
        """test if the generate_events and successively the shower script in 
        the bin directory works fine"""
        
        self.generate_production()
        # to check that the cleaning of files work well
        os.system('touch %s/SubProcesses/P0_udx_epve/GF1' % self.path)
        self.do('quit')
        misc.call([pjoin('.','bin','generate_events'), '-f'], cwd='%s' % self.path,
                stdout = open(os.devnull, 'w'))
        # test the lhe event file exists
<<<<<<< HEAD
        self.assertTrue(os.path.exists('/tmp/MGPROCESS/Events/run_01/events.lhe.gz'))
        self.assertTrue(os.path.exists('/tmp/MGPROCESS/Events/run_01/summary.txt'))
        self.assertTrue(os.path.exists('/tmp/MGPROCESS/Events/run_01/run_01_tag_1_banner.txt'))
        self.assertTrue(os.path.exists('/tmp/MGPROCESS/Events/run_01/res_0_tot.txt'))
        self.assertTrue(os.path.exists('/tmp/MGPROCESS/Events/run_01/res_0_abs.txt'))
        self.assertTrue(os.path.exists('/tmp/MGPROCESS/Events/run_01/res_1_tot.txt'))
        self.assertTrue(os.path.exists('/tmp/MGPROCESS/Events/run_01/res_1_abs.txt'))
=======
        self.assertTrue(os.path.exists('%s/Events/run_01/events.lhe.gz' % self.path))
        self.assertTrue(os.path.exists('%s/Events/run_01/summary.txt' % self.path))
        self.assertTrue(os.path.exists('%s/Events/run_01/res_0_tot.txt' % self.path))
        self.assertTrue(os.path.exists('%s/Events/run_01/res_0_abs.txt' % self.path))
        self.assertTrue(os.path.exists('%s/Events/run_01/res_1_tot.txt' % self.path))
        self.assertTrue(os.path.exists('%s/Events/run_01/res_1_abs.txt' % self.path))
>>>>>>> aa105bd6
        # test the hep event file exists
        self.assertTrue(os.path.exists('%s/Events/run_01/events_HERWIG6_0.hep.gz' % self.path))
        misc.call([pjoin('.','bin','shower'), 'run_01', '-f'], cwd='%s' % self.path,
                stdout = open(os.devnull, 'w'))
        self.assertTrue(os.path.exists('%s/Events/run_01/events_HERWIG6_1.hep.gz' % self.path))
        # sanity check on the size
        self.assertTrue(os.path.getsize('%s/Events/run_01/events_HERWIG6_0.hep.gz' % self.path) > \
                        os.path.getsize('%s/Events/run_01/events.lhe.gz' % self.path))
        self.assertTrue(os.path.getsize('%s/Events/run_01/events_HERWIG6_1.hep.gz' % self.path) > \
                        os.path.getsize('%s/Events/run_01/events.lhe.gz' % self.path))


    def test_generate_events_lo_hwpp_set(self):
        """test the param_card created is correct"""
        
        self.generate_production()
        cmd = """generate_events LO -p
                 set parton_shower herwigpp
                 set nevents 100
                 """
        open('/tmp/mg5_cmd','w').write(cmd)
        self.cmd_line.import_command_file('/tmp/mg5_cmd')
        #self.do('import command /tmp/mg5_cmd')
        #self.do('generate_events LO -f')        
        
        # test the lhe event file exists
<<<<<<< HEAD
        self.assertTrue(os.path.exists('/tmp/MGPROCESS/Events/run_01_LO/events.lhe.gz'))
        self.assertTrue(os.path.exists('/tmp/MGPROCESS/Events/run_01_LO/summary.txt'))
        self.assertTrue(os.path.exists('/tmp/MGPROCESS/Events/run_01_LO/run_01_LO_tag_1_banner.txt'))
        self.assertTrue(os.path.exists('/tmp/MGPROCESS/Events/run_01_LO/res_0_tot.txt'))
        self.assertTrue(os.path.exists('/tmp/MGPROCESS/Events/run_01_LO/res_0_abs.txt'))
        self.assertTrue(os.path.exists('/tmp/MGPROCESS/Events/run_01_LO/res_1_tot.txt'))
        self.assertTrue(os.path.exists('/tmp/MGPROCESS/Events/run_01_LO/res_1_abs.txt'))
=======
        self.assertTrue(os.path.exists('%s/Events/run_01_LO/events.lhe.gz' % self.path))
        self.assertTrue(os.path.exists('%s/Events/run_01_LO/summary.txt' % self.path))
        self.assertTrue(os.path.exists('%s/Events/run_01_LO/res_0_tot.txt' % self.path))
        self.assertTrue(os.path.exists('%s/Events/run_01_LO/res_0_abs.txt' % self.path))
        self.assertTrue(os.path.exists('%s/Events/run_01_LO/res_1_tot.txt' % self.path))
        self.assertTrue(os.path.exists('%s/Events/run_01_LO/res_1_abs.txt' % self.path))
>>>>>>> aa105bd6
    

    def test_generate_events_lo_hw6_set(self):
        """test the param_card created is correct"""
        
        self.generate_production()
        cmd = """generate_events LO
                 set parton_shower herwig6
                 set nevents 100
                 """
        open('/tmp/mg5_cmd','w').write(cmd)
        self.cmd_line.import_command_file('/tmp/mg5_cmd')
        #self.do('import command /tmp/mg5_cmd')
        #self.do('generate_events LO -f')        
        
        # test the lhe event file exists
<<<<<<< HEAD
        self.assertTrue(os.path.exists('/tmp/MGPROCESS/Events/run_01_LO/events.lhe.gz'))
        self.assertTrue(os.path.exists('/tmp/MGPROCESS/Events/run_01_LO/summary.txt'))
        self.assertTrue(os.path.exists('/tmp/MGPROCESS/Events/run_01_LO/run_01_LO_tag_1_banner.txt'))
        self.assertTrue(os.path.exists('/tmp/MGPROCESS/Events/run_01_LO/res_0_tot.txt'))
        self.assertTrue(os.path.exists('/tmp/MGPROCESS/Events/run_01_LO/res_0_abs.txt'))
        self.assertTrue(os.path.exists('/tmp/MGPROCESS/Events/run_01_LO/res_1_tot.txt'))
        self.assertTrue(os.path.exists('/tmp/MGPROCESS/Events/run_01_LO/res_1_abs.txt'))

        self.assertTrue(os.path.exists('/tmp/MGPROCESS/Events/run_01_LO/events_HERWIG6_0.hep.gz'))
=======
        self.assertTrue(os.path.exists('%s/Events/run_01_LO/events.lhe.gz' % self.path))
        self.assertTrue(os.path.exists('%s/Events/run_01_LO/summary.txt' % self.path))
        self.assertTrue(os.path.exists('%s/Events/run_01_LO/res_0_tot.txt' % self.path))
        self.assertTrue(os.path.exists('%s/Events/run_01_LO/res_0_abs.txt' % self.path))
        self.assertTrue(os.path.exists('%s/Events/run_01_LO/res_1_tot.txt' % self.path))
        self.assertTrue(os.path.exists('%s/Events/run_01_LO/res_1_abs.txt' % self.path))

        self.assertTrue(os.path.exists('%s/Events/run_01_LO/events_HERWIG6_0.hep.gz' % self.path))
>>>>>>> aa105bd6
        # sanity check on the size
        self.assertTrue(os.path.getsize('%s/Events/run_01_LO/events_HERWIG6_0.hep.gz' % self.path) > \
                        os.path.getsize('%s/Events/run_01_LO/events.lhe.gz' % self.path))



    def test_generate_events_lo_hw6_stdhep(self):
        """test the param_card created is correct"""
        
        self.generate_production()
        cmd = """generate_events LO
                 set nevents 100
                 """
        open('/tmp/mg5_cmd','w').write(cmd)
        self.cmd_line.import_command_file('/tmp/mg5_cmd')
        #self.do('import command /tmp/mg5_cmd')
        #self.do('generate_events LO -f')        
        
        # test the lhe event file exists
<<<<<<< HEAD
        self.assertTrue(os.path.exists('/tmp/MGPROCESS/Events/run_01_LO/events.lhe.gz'))
        self.assertTrue(os.path.exists('/tmp/MGPROCESS/Events/run_01_LO/summary.txt'))
        self.assertTrue(os.path.exists('/tmp/MGPROCESS/Events/run_01_LO/run_01_LO_tag_1_banner.txt'))
        self.assertTrue(os.path.exists('/tmp/MGPROCESS/Events/run_01_LO/res_0_tot.txt'))
        self.assertTrue(os.path.exists('/tmp/MGPROCESS/Events/run_01_LO/res_0_abs.txt'))
        self.assertTrue(os.path.exists('/tmp/MGPROCESS/Events/run_01_LO/res_1_tot.txt'))
        self.assertTrue(os.path.exists('/tmp/MGPROCESS/Events/run_01_LO/res_1_abs.txt'))
=======
        self.assertTrue(os.path.exists('%s/Events/run_01_LO/events.lhe.gz' % self.path))
        self.assertTrue(os.path.exists('%s/Events/run_01_LO/summary.txt' % self.path))
        self.assertTrue(os.path.exists('%s/Events/run_01_LO/res_0_tot.txt' % self.path))
        self.assertTrue(os.path.exists('%s/Events/run_01_LO/res_0_abs.txt' % self.path))
        self.assertTrue(os.path.exists('%s/Events/run_01_LO/res_1_tot.txt' % self.path))
        self.assertTrue(os.path.exists('%s/Events/run_01_LO/res_1_abs.txt' % self.path))
>>>>>>> aa105bd6
        # test the hep event file exists
        self.assertTrue(os.path.exists('%s/Events/run_01_LO/events_HERWIG6_0.hep.gz' % self.path))
        # sanity check on the size
        self.assertTrue(os.path.getsize('%s/Events/run_01_LO/events_HERWIG6_0.hep.gz' % self.path) > \
                        os.path.getsize('%s/Events/run_01_LO/events.lhe.gz' % self.path))
        


    def test_generate_events_lo_py6_stdhep(self):
        """test the param_card created is correct"""
        
        self.generate_production()

        #change to py6
        card = open('%s/Cards/run_card.dat' % self.path).read()
        open('%s/Cards/run_card.dat' % self.path, 'w').write(card.replace('HERWIG6', 'PYTHIA6Q'))       
        self.do('generate_events LO -f')        
        
        # test the lhe event file exists
<<<<<<< HEAD
        self.assertTrue(os.path.exists('/tmp/MGPROCESS/Events/run_01_LO/events.lhe.gz'))
        self.assertTrue(os.path.exists('/tmp/MGPROCESS/Events/run_01_LO/summary.txt'))
        self.assertTrue(os.path.exists('/tmp/MGPROCESS/Events/run_01_LO/run_01_LO_tag_1_banner.txt'))
        self.assertTrue(os.path.exists('/tmp/MGPROCESS/Events/run_01_LO/res_0_tot.txt'))
        self.assertTrue(os.path.exists('/tmp/MGPROCESS/Events/run_01_LO/res_0_abs.txt'))
        self.assertTrue(os.path.exists('/tmp/MGPROCESS/Events/run_01_LO/res_1_tot.txt'))
        self.assertTrue(os.path.exists('/tmp/MGPROCESS/Events/run_01_LO/res_1_abs.txt'))
=======
        self.assertTrue(os.path.exists('%s/Events/run_01_LO/events.lhe.gz' % self.path))
        self.assertTrue(os.path.exists('%s/Events/run_01_LO/summary.txt' % self.path))
        self.assertTrue(os.path.exists('%s/Events/run_01_LO/res_0_tot.txt' % self.path))
        self.assertTrue(os.path.exists('%s/Events/run_01_LO/res_0_abs.txt' % self.path))
        self.assertTrue(os.path.exists('%s/Events/run_01_LO/res_1_tot.txt' % self.path))
        self.assertTrue(os.path.exists('%s/Events/run_01_LO/res_1_abs.txt' % self.path))
>>>>>>> aa105bd6
        # test the hep event file exists
        self.assertTrue(os.path.exists('%s/Events/run_01_LO/events_PYTHIA6Q_0.hep.gz' % self.path))
        # sanity check on the size
        self.assertTrue(os.path.getsize('%s/Events/run_01_LO/events_PYTHIA6Q_0.hep.gz' % self.path) > \
                        os.path.getsize('%s/Events/run_01_LO/events.lhe.gz' % self.path))


    def test_generate_events_nlo_py6pt_stdhep(self):
        """check that py6pt event generation works in this case"""
        
        self.generate_production()

        #change to py6
        card = open('%s/Cards/run_card.dat' % self.path).read()
        open('%s/Cards/run_card.dat' % self.path, 'w').write(card.replace('HERWIG6', 'PYTHIA6PT'))       
        self.do('generate_events -f')        
        
        # test the lhe event file exists
<<<<<<< HEAD
        self.assertTrue(os.path.exists('/tmp/MGPROCESS/Events/run_01/events.lhe.gz'))
        self.assertTrue(os.path.exists('/tmp/MGPROCESS/Events/run_01/summary.txt'))
        self.assertTrue(os.path.exists('/tmp/MGPROCESS/Events/run_01/run_01_tag_1_banner.txt'))
        self.assertTrue(os.path.exists('/tmp/MGPROCESS/Events/run_01/res_0_tot.txt'))
        self.assertTrue(os.path.exists('/tmp/MGPROCESS/Events/run_01/res_0_abs.txt'))
        self.assertTrue(os.path.exists('/tmp/MGPROCESS/Events/run_01/res_1_tot.txt'))
        self.assertTrue(os.path.exists('/tmp/MGPROCESS/Events/run_01/res_1_abs.txt'))
=======
        self.assertTrue(os.path.exists('%s/Events/run_01/events.lhe.gz' % self.path))
        self.assertTrue(os.path.exists('%s/Events/run_01/summary.txt' % self.path))
        self.assertTrue(os.path.exists('%s/Events/run_01/res_0_tot.txt' % self.path))
        self.assertTrue(os.path.exists('%s/Events/run_01/res_0_abs.txt' % self.path))
        self.assertTrue(os.path.exists('%s/Events/run_01/res_1_tot.txt' % self.path))
        self.assertTrue(os.path.exists('%s/Events/run_01/res_1_abs.txt' % self.path))
>>>>>>> aa105bd6
        # test the hep event file exists
        self.assertTrue(os.path.exists('%s/Events/run_01/events_PYTHIA6PT_0.hep.gz' % self.path))
        # sanity check on the size
        self.assertTrue(os.path.getsize('%s/Events/run_01/events_PYTHIA6PT_0.hep.gz' % self.path) > \
                        os.path.getsize('%s/Events/run_01/events.lhe.gz' % self.path))


    def test_check_generate_eventsnlo_py6pt_fsr(self):
        """check that py6pt event generation stops in this case (because of fsr)"""
        
        cmd = os.getcwd()
        self.generate(['e+ e- > t t~ [real=QCD]'], 'sm')
        #change to py6
        card = open('%s/Cards/run_card.dat' % self.path).read()
        open('%s/Cards/run_card.dat' % self.path, 'w').write(card.replace('HERWIG6', 'PYTHIA6PT'))       
        #self.do('generate_events -f')        
        self.assertRaises(NLOCmd.aMCatNLOError, self.do, 'generate_events -f')

        
    def test_generate_events_nlo_hw6_stdhep(self):
        """test the param_card created is correct"""
        
        self.generate_production()
        self.do('generate_events NLO -f')
        
        # test the lhe event file exists
<<<<<<< HEAD
        self.assertTrue(os.path.exists('/tmp/MGPROCESS/Events/run_01/events.lhe.gz'))
        self.assertTrue(os.path.exists('/tmp/MGPROCESS/Events/run_01/summary.txt'))
        self.assertTrue(os.path.exists('/tmp/MGPROCESS/Events/run_01/run_01_tag_1_banner.txt'))
        self.assertTrue(os.path.exists('/tmp/MGPROCESS/Events/run_01/res_0_tot.txt'))
        self.assertTrue(os.path.exists('/tmp/MGPROCESS/Events/run_01/res_0_abs.txt'))
        self.assertTrue(os.path.exists('/tmp/MGPROCESS/Events/run_01/res_1_tot.txt'))
        self.assertTrue(os.path.exists('/tmp/MGPROCESS/Events/run_01/res_1_abs.txt'))
=======
        self.assertTrue(os.path.exists('%s/Events/run_01/events.lhe.gz' % self.path))
        self.assertTrue(os.path.exists('%s/Events/run_01/summary.txt' % self.path))
        self.assertTrue(os.path.exists('%s/Events/run_01/res_0_tot.txt' % self.path))
        self.assertTrue(os.path.exists('%s/Events/run_01/res_0_abs.txt' % self.path))
        self.assertTrue(os.path.exists('%s/Events/run_01/res_1_tot.txt' % self.path))
        self.assertTrue(os.path.exists('%s/Events/run_01/res_1_abs.txt' % self.path))
>>>>>>> aa105bd6
        # test the hep event file exists
        self.assertTrue(os.path.exists('%s/Events/run_01/events_HERWIG6_0.hep.gz' % self.path))


    def test_generate_events_nlo_hw6_split(self):
        """test the param_card created is correct"""
        
        cmd = os.getcwd()
        self.generate(['p p > e+ ve [QCD]'], 'loop_sm')
        self.assertEqual(cmd, os.getcwd())
        #change splitevent generation
        card = open('%s/Cards/run_card.dat' % self.path).read()
        open('%s/Cards/run_card.dat' % self.path, 'w').write(card.replace(' -1 = nevt_job', ' 100 = nevt_job'))
        self.do('generate_events NLO -fp')        
        
        # test the lhe event file exists
<<<<<<< HEAD
        self.assertTrue(os.path.exists('/tmp/MGPROCESS/Events/run_01/events.lhe.gz'))
        self.assertTrue(os.path.exists('/tmp/MGPROCESS/Events/run_01/summary.txt'))
        self.assertTrue(os.path.exists('/tmp/MGPROCESS/Events/run_01/run_01_tag_1_banner.txt'))
        self.assertTrue(os.path.exists('/tmp/MGPROCESS/Events/run_01/res_0_tot.txt'))
        self.assertTrue(os.path.exists('/tmp/MGPROCESS/Events/run_01/res_0_abs.txt'))
        self.assertTrue(os.path.exists('/tmp/MGPROCESS/Events/run_01/res_1_tot.txt'))
        self.assertTrue(os.path.exists('/tmp/MGPROCESS/Events/run_01/res_1_abs.txt'))
=======
        self.assertTrue(os.path.exists('%s/Events/run_01/events.lhe.gz' % self.path))
        self.assertTrue(os.path.exists('%s/Events/run_01/summary.txt' % self.path))
        self.assertTrue(os.path.exists('%s/Events/run_01/res_0_tot.txt' % self.path))
        self.assertTrue(os.path.exists('%s/Events/run_01/res_0_abs.txt' % self.path))
        self.assertTrue(os.path.exists('%s/Events/run_01/res_1_tot.txt' % self.path))
        self.assertTrue(os.path.exists('%s/Events/run_01/res_1_abs.txt' % self.path))
>>>>>>> aa105bd6
        

    def test_generate_events_nlo_py6_stdhep(self):
        """test the param_card created is correct"""
        
        self.generate_production()
        #change to py6
        card = open('%s/Cards/run_card.dat' % self.path).read()
        open('%s/Cards/run_card.dat' % self.path, 'w').write(card.replace('HERWIG6', 'PYTHIA6Q'))
        
        self.do('generate_events NLO -f')        
        
        # test the lhe event file exists
<<<<<<< HEAD
        self.assertTrue(os.path.exists('/tmp/MGPROCESS/Events/run_01/events.lhe.gz'))
        self.assertTrue(os.path.exists('/tmp/MGPROCESS/Events/run_01/summary.txt'))
        self.assertTrue(os.path.exists('/tmp/MGPROCESS/Events/run_01/run_01_tag_1_banner.txt'))
        self.assertTrue(os.path.exists('/tmp/MGPROCESS/Events/run_01/res_0_tot.txt'))
        self.assertTrue(os.path.exists('/tmp/MGPROCESS/Events/run_01/res_0_abs.txt'))
        self.assertTrue(os.path.exists('/tmp/MGPROCESS/Events/run_01/res_1_tot.txt'))
        self.assertTrue(os.path.exists('/tmp/MGPROCESS/Events/run_01/res_1_abs.txt'))
=======
        self.assertTrue(os.path.exists('%s/Events/run_01/events.lhe.gz' % self.path))
        self.assertTrue(os.path.exists('%s/Events/run_01/summary.txt' % self.path))
        self.assertTrue(os.path.exists('%s/Events/run_01/res_0_tot.txt' % self.path))
        self.assertTrue(os.path.exists('%s/Events/run_01/res_0_abs.txt' % self.path))
        self.assertTrue(os.path.exists('%s/Events/run_01/res_1_tot.txt' % self.path))
        self.assertTrue(os.path.exists('%s/Events/run_01/res_1_abs.txt' % self.path))
>>>>>>> aa105bd6
        # test the hep event file exists
        self.assertTrue(os.path.exists('%s/Events/run_01/events_PYTHIA6Q_0.hep.gz' % self.path))
        
        

    def test_calculate_xsect_nlo(self):
        """test the param_card created is correct"""
        
        self.generate_production()
        
        self.do('calculate_xsect NLO -f')        
        
        # test the plot file exists
<<<<<<< HEAD
        self.assertTrue(os.path.exists('/tmp/MGPROCESS/Events/run_01/MADatNLO.top'))
        self.assertTrue(os.path.exists('/tmp/MGPROCESS/Events/run_01/res.txt'))
        self.assertTrue(os.path.exists('/tmp/MGPROCESS/Events/run_01/summary.txt'))
        self.assertTrue(os.path.exists('/tmp/MGPROCESS/Events/run_01/run_01_tag_1_banner.txt'))
=======
        self.assertTrue(os.path.exists('%s/Events/run_01/MADatNLO.top' % self.path))
        self.assertTrue(os.path.exists('%s/Events/run_01/res.txt' % self.path))
        self.assertTrue(os.path.exists('%s/Events/run_01/summary.txt' % self.path))
>>>>>>> aa105bd6


    def test_calculate_xsect_lo(self):
        """test the param_card created is correct"""
        
        self.generate_production()
        
        self.do('calculate_xsect  LO -f')        
        
        # test the plot file exists
<<<<<<< HEAD
        self.assertTrue(os.path.exists('/tmp/MGPROCESS/Events/run_01_LO/MADatNLO.top'))
        self.assertTrue(os.path.exists('/tmp/MGPROCESS/Events/run_01_LO/res.txt'))
        self.assertTrue(os.path.exists('/tmp/MGPROCESS/Events/run_01_LO/summary.txt'))
        self.assertTrue(os.path.exists('/tmp/MGPROCESS/Events/run_01_LO/run_01_LO_tag_1_banner.txt'))
=======
        self.assertTrue(os.path.exists('%s/Events/run_01_LO/MADatNLO.top' % self.path))
        self.assertTrue(os.path.exists('%s/Events/run_01_LO/res.txt' % self.path))
        self.assertTrue(os.path.exists('%s/Events/run_01_LO/summary.txt' % self.path))
>>>>>>> aa105bd6
    
    def test_amcatnlo_from_file(self):
        """ """
        
        cwd = os.getcwd()
        try:
            shutil.rmtree('%s/' % self.path)
        except Exception, error:
            pass
        import subprocess
        
        stdout = open('/tmp/test.log','w')
        if logging.getLogger('madgraph').level <= 20:
            stderr=None
        else:
            devnull =open(os.devnull,'w')
            stderr=devnull

    
            
        subprocess.call([pjoin(_file_path, os.path.pardir,'bin','mg5'), 
                         pjoin(_file_path, 'input_files','test_amcatnlo')],
                         cwd=pjoin(MG5DIR),
                        stdout=stdout,stderr=stderr)
        stdout.close()
        text = open('/tmp/test.log','r').read()
        data = text.split('\n')
        for i,line in enumerate(data):
            if 'Summary:' in line:
                break
        #      Run at p-p collider (4000 + 4000 GeV)
        self.assertTrue('Run at p-p collider (4000 + 4000 GeV)' in data[i+2])
        #      Total cross-section: 1.249e+03 +- 3.2e+00 pb        
        cross_section = data[i+3]
        cross_section = float(cross_section.split(':')[1].split('+-')[0])
        # warning, delta may not be compatible with python 2.6 
        try:
            self.assertAlmostEqual(4151.0, cross_section,delta=50)
        except TypeError:
            self.assertTrue(cross_section < 4151. and cross_section > 4151.)

        #      Number of events generated: 10000        
        self.assertTrue('Number of events generated: 100' in data[i+4])
        

    def load_result(self, run_name):
        
        import madgraph.iolibs.save_load_object as save_load_object
        import madgraph.various.gen_crossxhtml as gen_crossxhtml
        
        result = save_load_object.load_from_file('%s/HTML/results.pkl' % self.path)
        return result[run_name]<|MERGE_RESOLUTION|>--- conflicted
+++ resolved
@@ -136,7 +136,6 @@
         os.system('rm -rf %s/RunWeb' % self.path)
         os.system('rm -rf %s/Events/run_*' % self.path)
         self.do('generate_events -f')
-<<<<<<< HEAD
         # test the lhe event file and plots exist
         self.assertTrue(os.path.exists('/tmp/MGPROCESS/Events/run_01/events.lhe.gz'))
         self.assertTrue(os.path.exists('/tmp/MGPROCESS/Events/run_01/res_0_tot.txt'))
@@ -146,16 +145,6 @@
         self.assertTrue(os.path.exists('/tmp/MGPROCESS/Events/run_01/summary.txt'))
         self.assertTrue(os.path.exists('/tmp/MGPROCESS/Events/run_01/run_01_tag_1_banner.txt'))
         self.assertTrue(os.path.exists('/tmp/MGPROCESS/Events/run_01/plot_HERWIG6_1_0.top'))
-=======
-        ## test the lhe event file and plots exist
-        self.assertTrue(os.path.exists('%s/Events/run_01/events.lhe.gz' % self.path))
-        self.assertTrue(os.path.exists('%s/Events/run_01/res_0_tot.txt' % self.path))
-        self.assertTrue(os.path.exists('%s/Events/run_01/res_0_abs.txt' % self.path))
-        self.assertTrue(os.path.exists('%s/Events/run_01/res_1_tot.txt' % self.path))
-        self.assertTrue(os.path.exists('%s/Events/run_01/res_1_abs.txt' % self.path))
-        self.assertTrue(os.path.exists('%s/Events/run_01/summary.txt' % self.path))
-        self.assertTrue(os.path.exists('%s/Events/run_01/plot_HERWIG6_1_0.top' % self.path))
->>>>>>> aa105bd6
 
 
 
@@ -187,22 +176,13 @@
         self.cmd_line.exec_cmd('set  cluster_temp_path /tmp/')
         self.do('generate_events -pf')
         # test the lhe event file exists
-<<<<<<< HEAD
-        self.assertTrue(os.path.exists('/tmp/MGPROCESS/Events/run_01/events.lhe.gz'))
-        self.assertTrue(os.path.exists('/tmp/MGPROCESS/Events/run_01/summary.txt'))
-        self.assertTrue(os.path.exists('/tmp/MGPROCESS/Events/run_01/run_01_tag_1_banner.txt'))
-        self.assertTrue(os.path.exists('/tmp/MGPROCESS/Events/run_01/res_0_tot.txt'))
-        self.assertTrue(os.path.exists('/tmp/MGPROCESS/Events/run_01/res_0_abs.txt'))
-        self.assertTrue(os.path.exists('/tmp/MGPROCESS/Events/run_01/res_1_tot.txt'))
-        self.assertTrue(os.path.exists('/tmp/MGPROCESS/Events/run_01/res_1_abs.txt'))
-=======
-        self.assertTrue(os.path.exists('%s/Events/run_01/events.lhe.gz' % self.path))
-        self.assertTrue(os.path.exists('%s/Events/run_01/summary.txt' % self.path))
-        self.assertTrue(os.path.exists('%s/Events/run_01/res_0_tot.txt' % self.path))
-        self.assertTrue(os.path.exists('%s/Events/run_01/res_0_abs.txt' % self.path))
-        self.assertTrue(os.path.exists('%s/Events/run_01/res_1_tot.txt' % self.path))
-        self.assertTrue(os.path.exists('%s/Events/run_01/res_1_abs.txt' % self.path))
->>>>>>> aa105bd6
+        self.assertTrue(os.path.exists('/tmp/MGPROCESS/Events/run_01/events.lhe.gz'))
+        self.assertTrue(os.path.exists('/tmp/MGPROCESS/Events/run_01/summary.txt'))
+        self.assertTrue(os.path.exists('/tmp/MGPROCESS/Events/run_01/run_01_tag_1_banner.txt'))
+        self.assertTrue(os.path.exists('/tmp/MGPROCESS/Events/run_01/res_0_tot.txt'))
+        self.assertTrue(os.path.exists('/tmp/MGPROCESS/Events/run_01/res_0_abs.txt'))
+        self.assertTrue(os.path.exists('/tmp/MGPROCESS/Events/run_01/res_1_tot.txt'))
+        self.assertTrue(os.path.exists('/tmp/MGPROCESS/Events/run_01/res_1_abs.txt'))
 
 
 
@@ -219,22 +199,13 @@
         os.system('cp  %s/Cards/run_card_default.dat %s/Cards/run_card.dat'% (self.path, self.path))
         self.do('generate_events -pf')
         # test the lhe event file exists
-<<<<<<< HEAD
-        self.assertTrue(os.path.exists('/tmp/MGPROCESS/Events/run_01/events.lhe.gz'))
-        self.assertTrue(os.path.exists('/tmp/MGPROCESS/Events/run_01/summary.txt'))
-        self.assertTrue(os.path.exists('/tmp/MGPROCESS/Events/run_01/run_01_tag_1_banner.txt'))
-        self.assertTrue(os.path.exists('/tmp/MGPROCESS/Events/run_01/res_0_tot.txt'))
-        self.assertTrue(os.path.exists('/tmp/MGPROCESS/Events/run_01/res_0_abs.txt'))
-        self.assertTrue(os.path.exists('/tmp/MGPROCESS/Events/run_01/res_1_tot.txt'))
-        self.assertTrue(os.path.exists('/tmp/MGPROCESS/Events/run_01/res_1_abs.txt'))
-=======
-        self.assertTrue(os.path.exists('%s/Events/run_01/events.lhe.gz' % self.path))
-        self.assertTrue(os.path.exists('%s/Events/run_01/summary.txt' % self.path))
-        self.assertTrue(os.path.exists('%s/Events/run_01/res_0_tot.txt' % self.path))
-        self.assertTrue(os.path.exists('%s/Events/run_01/res_0_abs.txt' % self.path))
-        self.assertTrue(os.path.exists('%s/Events/run_01/res_1_tot.txt' % self.path))
-        self.assertTrue(os.path.exists('%s/Events/run_01/res_1_abs.txt' % self.path))
->>>>>>> aa105bd6
+        self.assertTrue(os.path.exists('/tmp/MGPROCESS/Events/run_01/events.lhe.gz'))
+        self.assertTrue(os.path.exists('/tmp/MGPROCESS/Events/run_01/summary.txt'))
+        self.assertTrue(os.path.exists('/tmp/MGPROCESS/Events/run_01/run_01_tag_1_banner.txt'))
+        self.assertTrue(os.path.exists('/tmp/MGPROCESS/Events/run_01/res_0_tot.txt'))
+        self.assertTrue(os.path.exists('/tmp/MGPROCESS/Events/run_01/res_0_abs.txt'))
+        self.assertTrue(os.path.exists('/tmp/MGPROCESS/Events/run_01/res_1_tot.txt'))
+        self.assertTrue(os.path.exists('/tmp/MGPROCESS/Events/run_01/res_1_abs.txt'))
 
 
 
@@ -285,26 +256,16 @@
         self.do('launch aMC@NLO -fp')
 
         # test the lhe event file exists
-<<<<<<< HEAD
-        self.assertTrue(os.path.exists('/tmp/MGPROCESS/Events/run_01/events.lhe.gz'))
-        self.assertTrue(os.path.exists('/tmp/MGPROCESS/Events/run_01/summary.txt'))
-        self.assertTrue(os.path.exists('/tmp/MGPROCESS/Events/run_01/run_01_tag_1_banner.txt'))
-        self.assertTrue(os.path.exists('/tmp/MGPROCESS/Events/run_01/res_0_tot.txt'))
-        self.assertTrue(os.path.exists('/tmp/MGPROCESS/Events/run_01/res_0_abs.txt'))
-        self.assertTrue(os.path.exists('/tmp/MGPROCESS/Events/run_01/res_1_tot.txt'))
-        self.assertTrue(os.path.exists('/tmp/MGPROCESS/Events/run_01/res_1_abs.txt'))
-
-
-=======
-        self.assertTrue(os.path.exists('%s/Events/run_01/events.lhe.gz' % self.path))
-        self.assertTrue(os.path.exists('%s/Events/run_01/summary.txt' % self.path))
-        self.assertTrue(os.path.exists('%s/Events/run_01/res_0_tot.txt' % self.path))
-        self.assertTrue(os.path.exists('%s/Events/run_01/res_0_abs.txt' % self.path))
-        self.assertTrue(os.path.exists('%s/Events/run_01/res_1_tot.txt' % self.path))
-        self.assertTrue(os.path.exists('%s/Events/run_01/res_1_abs.txt' % self.path))
+        self.assertTrue(os.path.exists('/tmp/MGPROCESS/Events/run_01/events.lhe.gz'))
+        self.assertTrue(os.path.exists('/tmp/MGPROCESS/Events/run_01/summary.txt'))
+        self.assertTrue(os.path.exists('/tmp/MGPROCESS/Events/run_01/run_01_tag_1_banner.txt'))
+        self.assertTrue(os.path.exists('/tmp/MGPROCESS/Events/run_01/res_0_tot.txt'))
+        self.assertTrue(os.path.exists('/tmp/MGPROCESS/Events/run_01/res_0_abs.txt'))
+        self.assertTrue(os.path.exists('/tmp/MGPROCESS/Events/run_01/res_1_tot.txt'))
+        self.assertTrue(os.path.exists('/tmp/MGPROCESS/Events/run_01/res_1_abs.txt'))
+
 
     @set_global()
->>>>>>> aa105bd6
     def test_ppgogo_nlo(self):
         """tests if the p p > go go (in the mssm) process works at fixed order"""
         self.generate(['p p > go go [real=QCD]'], 'mssm')
@@ -320,17 +281,10 @@
 
         self.do('launch NLO -f')
         # test the plot file exists
-<<<<<<< HEAD
         self.assertTrue(os.path.exists('/tmp/MGPROCESS/Events/run_01/MADatNLO.top'))
         self.assertTrue(os.path.exists('/tmp/MGPROCESS/Events/run_01/summary.txt'))
         self.assertTrue(os.path.exists('/tmp/MGPROCESS/Events/run_01/run_01_tag_1_banner.txt'))
         self.assertTrue(os.path.exists('/tmp/MGPROCESS/Events/run_01/res.txt'))
-=======
-        self.assertTrue(os.path.exists('%s/Events/run_01/MADatNLO.top' % self.path))
-        self.assertTrue(os.path.exists('%s/Events/run_01/summary.txt' % self.path))
-        self.assertTrue(os.path.exists('%s/Events/run_01/res.txt' % self.path))
->>>>>>> aa105bd6
-        
 
 
     def test_calculate_xsect_script(self):
@@ -342,17 +296,10 @@
                 stdout = open(os.devnull, 'w'))
 
         # test the plot file exists
-<<<<<<< HEAD
         self.assertTrue(os.path.exists('/tmp/MGPROCESS/Events/run_01/MADatNLO.top'))
         self.assertTrue(os.path.exists('/tmp/MGPROCESS/Events/run_01/summary.txt'))
         self.assertTrue(os.path.exists('/tmp/MGPROCESS/Events/run_01/run_01_tag_1_banner.txt'))
         self.assertTrue(os.path.exists('/tmp/MGPROCESS/Events/run_01/res.txt'))
-=======
-        self.assertTrue(os.path.exists('%s/Events/run_01/MADatNLO.top' % self.path))
-        self.assertTrue(os.path.exists('%s/Events/run_01/summary.txt' % self.path))
-        self.assertTrue(os.path.exists('%s/Events/run_01/res.txt' % self.path))
->>>>>>> aa105bd6
-
         
 
     def test_generate_events_shower_scripts(self):
@@ -366,22 +313,13 @@
         misc.call([pjoin('.','bin','generate_events'), '-f'], cwd='%s' % self.path,
                 stdout = open(os.devnull, 'w'))
         # test the lhe event file exists
-<<<<<<< HEAD
-        self.assertTrue(os.path.exists('/tmp/MGPROCESS/Events/run_01/events.lhe.gz'))
-        self.assertTrue(os.path.exists('/tmp/MGPROCESS/Events/run_01/summary.txt'))
-        self.assertTrue(os.path.exists('/tmp/MGPROCESS/Events/run_01/run_01_tag_1_banner.txt'))
-        self.assertTrue(os.path.exists('/tmp/MGPROCESS/Events/run_01/res_0_tot.txt'))
-        self.assertTrue(os.path.exists('/tmp/MGPROCESS/Events/run_01/res_0_abs.txt'))
-        self.assertTrue(os.path.exists('/tmp/MGPROCESS/Events/run_01/res_1_tot.txt'))
-        self.assertTrue(os.path.exists('/tmp/MGPROCESS/Events/run_01/res_1_abs.txt'))
-=======
-        self.assertTrue(os.path.exists('%s/Events/run_01/events.lhe.gz' % self.path))
-        self.assertTrue(os.path.exists('%s/Events/run_01/summary.txt' % self.path))
-        self.assertTrue(os.path.exists('%s/Events/run_01/res_0_tot.txt' % self.path))
-        self.assertTrue(os.path.exists('%s/Events/run_01/res_0_abs.txt' % self.path))
-        self.assertTrue(os.path.exists('%s/Events/run_01/res_1_tot.txt' % self.path))
-        self.assertTrue(os.path.exists('%s/Events/run_01/res_1_abs.txt' % self.path))
->>>>>>> aa105bd6
+        self.assertTrue(os.path.exists('/tmp/MGPROCESS/Events/run_01/events.lhe.gz'))
+        self.assertTrue(os.path.exists('/tmp/MGPROCESS/Events/run_01/summary.txt'))
+        self.assertTrue(os.path.exists('/tmp/MGPROCESS/Events/run_01/run_01_tag_1_banner.txt'))
+        self.assertTrue(os.path.exists('/tmp/MGPROCESS/Events/run_01/res_0_tot.txt'))
+        self.assertTrue(os.path.exists('/tmp/MGPROCESS/Events/run_01/res_0_abs.txt'))
+        self.assertTrue(os.path.exists('/tmp/MGPROCESS/Events/run_01/res_1_tot.txt'))
+        self.assertTrue(os.path.exists('/tmp/MGPROCESS/Events/run_01/res_1_abs.txt'))
         # test the hep event file exists
         self.assertTrue(os.path.exists('%s/Events/run_01/events_HERWIG6_0.hep.gz' % self.path))
         misc.call([pjoin('.','bin','shower'), 'run_01', '-f'], cwd='%s' % self.path,
@@ -408,7 +346,6 @@
         #self.do('generate_events LO -f')        
         
         # test the lhe event file exists
-<<<<<<< HEAD
         self.assertTrue(os.path.exists('/tmp/MGPROCESS/Events/run_01_LO/events.lhe.gz'))
         self.assertTrue(os.path.exists('/tmp/MGPROCESS/Events/run_01_LO/summary.txt'))
         self.assertTrue(os.path.exists('/tmp/MGPROCESS/Events/run_01_LO/run_01_LO_tag_1_banner.txt'))
@@ -416,14 +353,6 @@
         self.assertTrue(os.path.exists('/tmp/MGPROCESS/Events/run_01_LO/res_0_abs.txt'))
         self.assertTrue(os.path.exists('/tmp/MGPROCESS/Events/run_01_LO/res_1_tot.txt'))
         self.assertTrue(os.path.exists('/tmp/MGPROCESS/Events/run_01_LO/res_1_abs.txt'))
-=======
-        self.assertTrue(os.path.exists('%s/Events/run_01_LO/events.lhe.gz' % self.path))
-        self.assertTrue(os.path.exists('%s/Events/run_01_LO/summary.txt' % self.path))
-        self.assertTrue(os.path.exists('%s/Events/run_01_LO/res_0_tot.txt' % self.path))
-        self.assertTrue(os.path.exists('%s/Events/run_01_LO/res_0_abs.txt' % self.path))
-        self.assertTrue(os.path.exists('%s/Events/run_01_LO/res_1_tot.txt' % self.path))
-        self.assertTrue(os.path.exists('%s/Events/run_01_LO/res_1_abs.txt' % self.path))
->>>>>>> aa105bd6
     
 
     def test_generate_events_lo_hw6_set(self):
@@ -440,7 +369,6 @@
         #self.do('generate_events LO -f')        
         
         # test the lhe event file exists
-<<<<<<< HEAD
         self.assertTrue(os.path.exists('/tmp/MGPROCESS/Events/run_01_LO/events.lhe.gz'))
         self.assertTrue(os.path.exists('/tmp/MGPROCESS/Events/run_01_LO/summary.txt'))
         self.assertTrue(os.path.exists('/tmp/MGPROCESS/Events/run_01_LO/run_01_LO_tag_1_banner.txt'))
@@ -449,17 +377,7 @@
         self.assertTrue(os.path.exists('/tmp/MGPROCESS/Events/run_01_LO/res_1_tot.txt'))
         self.assertTrue(os.path.exists('/tmp/MGPROCESS/Events/run_01_LO/res_1_abs.txt'))
 
-        self.assertTrue(os.path.exists('/tmp/MGPROCESS/Events/run_01_LO/events_HERWIG6_0.hep.gz'))
-=======
-        self.assertTrue(os.path.exists('%s/Events/run_01_LO/events.lhe.gz' % self.path))
-        self.assertTrue(os.path.exists('%s/Events/run_01_LO/summary.txt' % self.path))
-        self.assertTrue(os.path.exists('%s/Events/run_01_LO/res_0_tot.txt' % self.path))
-        self.assertTrue(os.path.exists('%s/Events/run_01_LO/res_0_abs.txt' % self.path))
-        self.assertTrue(os.path.exists('%s/Events/run_01_LO/res_1_tot.txt' % self.path))
-        self.assertTrue(os.path.exists('%s/Events/run_01_LO/res_1_abs.txt' % self.path))
-
         self.assertTrue(os.path.exists('%s/Events/run_01_LO/events_HERWIG6_0.hep.gz' % self.path))
->>>>>>> aa105bd6
         # sanity check on the size
         self.assertTrue(os.path.getsize('%s/Events/run_01_LO/events_HERWIG6_0.hep.gz' % self.path) > \
                         os.path.getsize('%s/Events/run_01_LO/events.lhe.gz' % self.path))
@@ -479,7 +397,6 @@
         #self.do('generate_events LO -f')        
         
         # test the lhe event file exists
-<<<<<<< HEAD
         self.assertTrue(os.path.exists('/tmp/MGPROCESS/Events/run_01_LO/events.lhe.gz'))
         self.assertTrue(os.path.exists('/tmp/MGPROCESS/Events/run_01_LO/summary.txt'))
         self.assertTrue(os.path.exists('/tmp/MGPROCESS/Events/run_01_LO/run_01_LO_tag_1_banner.txt'))
@@ -487,14 +404,6 @@
         self.assertTrue(os.path.exists('/tmp/MGPROCESS/Events/run_01_LO/res_0_abs.txt'))
         self.assertTrue(os.path.exists('/tmp/MGPROCESS/Events/run_01_LO/res_1_tot.txt'))
         self.assertTrue(os.path.exists('/tmp/MGPROCESS/Events/run_01_LO/res_1_abs.txt'))
-=======
-        self.assertTrue(os.path.exists('%s/Events/run_01_LO/events.lhe.gz' % self.path))
-        self.assertTrue(os.path.exists('%s/Events/run_01_LO/summary.txt' % self.path))
-        self.assertTrue(os.path.exists('%s/Events/run_01_LO/res_0_tot.txt' % self.path))
-        self.assertTrue(os.path.exists('%s/Events/run_01_LO/res_0_abs.txt' % self.path))
-        self.assertTrue(os.path.exists('%s/Events/run_01_LO/res_1_tot.txt' % self.path))
-        self.assertTrue(os.path.exists('%s/Events/run_01_LO/res_1_abs.txt' % self.path))
->>>>>>> aa105bd6
         # test the hep event file exists
         self.assertTrue(os.path.exists('%s/Events/run_01_LO/events_HERWIG6_0.hep.gz' % self.path))
         # sanity check on the size
@@ -514,7 +423,6 @@
         self.do('generate_events LO -f')        
         
         # test the lhe event file exists
-<<<<<<< HEAD
         self.assertTrue(os.path.exists('/tmp/MGPROCESS/Events/run_01_LO/events.lhe.gz'))
         self.assertTrue(os.path.exists('/tmp/MGPROCESS/Events/run_01_LO/summary.txt'))
         self.assertTrue(os.path.exists('/tmp/MGPROCESS/Events/run_01_LO/run_01_LO_tag_1_banner.txt'))
@@ -522,14 +430,6 @@
         self.assertTrue(os.path.exists('/tmp/MGPROCESS/Events/run_01_LO/res_0_abs.txt'))
         self.assertTrue(os.path.exists('/tmp/MGPROCESS/Events/run_01_LO/res_1_tot.txt'))
         self.assertTrue(os.path.exists('/tmp/MGPROCESS/Events/run_01_LO/res_1_abs.txt'))
-=======
-        self.assertTrue(os.path.exists('%s/Events/run_01_LO/events.lhe.gz' % self.path))
-        self.assertTrue(os.path.exists('%s/Events/run_01_LO/summary.txt' % self.path))
-        self.assertTrue(os.path.exists('%s/Events/run_01_LO/res_0_tot.txt' % self.path))
-        self.assertTrue(os.path.exists('%s/Events/run_01_LO/res_0_abs.txt' % self.path))
-        self.assertTrue(os.path.exists('%s/Events/run_01_LO/res_1_tot.txt' % self.path))
-        self.assertTrue(os.path.exists('%s/Events/run_01_LO/res_1_abs.txt' % self.path))
->>>>>>> aa105bd6
         # test the hep event file exists
         self.assertTrue(os.path.exists('%s/Events/run_01_LO/events_PYTHIA6Q_0.hep.gz' % self.path))
         # sanity check on the size
@@ -548,22 +448,13 @@
         self.do('generate_events -f')        
         
         # test the lhe event file exists
-<<<<<<< HEAD
-        self.assertTrue(os.path.exists('/tmp/MGPROCESS/Events/run_01/events.lhe.gz'))
-        self.assertTrue(os.path.exists('/tmp/MGPROCESS/Events/run_01/summary.txt'))
-        self.assertTrue(os.path.exists('/tmp/MGPROCESS/Events/run_01/run_01_tag_1_banner.txt'))
-        self.assertTrue(os.path.exists('/tmp/MGPROCESS/Events/run_01/res_0_tot.txt'))
-        self.assertTrue(os.path.exists('/tmp/MGPROCESS/Events/run_01/res_0_abs.txt'))
-        self.assertTrue(os.path.exists('/tmp/MGPROCESS/Events/run_01/res_1_tot.txt'))
-        self.assertTrue(os.path.exists('/tmp/MGPROCESS/Events/run_01/res_1_abs.txt'))
-=======
-        self.assertTrue(os.path.exists('%s/Events/run_01/events.lhe.gz' % self.path))
-        self.assertTrue(os.path.exists('%s/Events/run_01/summary.txt' % self.path))
-        self.assertTrue(os.path.exists('%s/Events/run_01/res_0_tot.txt' % self.path))
-        self.assertTrue(os.path.exists('%s/Events/run_01/res_0_abs.txt' % self.path))
-        self.assertTrue(os.path.exists('%s/Events/run_01/res_1_tot.txt' % self.path))
-        self.assertTrue(os.path.exists('%s/Events/run_01/res_1_abs.txt' % self.path))
->>>>>>> aa105bd6
+        self.assertTrue(os.path.exists('/tmp/MGPROCESS/Events/run_01/events.lhe.gz'))
+        self.assertTrue(os.path.exists('/tmp/MGPROCESS/Events/run_01/summary.txt'))
+        self.assertTrue(os.path.exists('/tmp/MGPROCESS/Events/run_01/run_01_tag_1_banner.txt'))
+        self.assertTrue(os.path.exists('/tmp/MGPROCESS/Events/run_01/res_0_tot.txt'))
+        self.assertTrue(os.path.exists('/tmp/MGPROCESS/Events/run_01/res_0_abs.txt'))
+        self.assertTrue(os.path.exists('/tmp/MGPROCESS/Events/run_01/res_1_tot.txt'))
+        self.assertTrue(os.path.exists('/tmp/MGPROCESS/Events/run_01/res_1_abs.txt'))
         # test the hep event file exists
         self.assertTrue(os.path.exists('%s/Events/run_01/events_PYTHIA6PT_0.hep.gz' % self.path))
         # sanity check on the size
@@ -590,22 +481,13 @@
         self.do('generate_events NLO -f')
         
         # test the lhe event file exists
-<<<<<<< HEAD
-        self.assertTrue(os.path.exists('/tmp/MGPROCESS/Events/run_01/events.lhe.gz'))
-        self.assertTrue(os.path.exists('/tmp/MGPROCESS/Events/run_01/summary.txt'))
-        self.assertTrue(os.path.exists('/tmp/MGPROCESS/Events/run_01/run_01_tag_1_banner.txt'))
-        self.assertTrue(os.path.exists('/tmp/MGPROCESS/Events/run_01/res_0_tot.txt'))
-        self.assertTrue(os.path.exists('/tmp/MGPROCESS/Events/run_01/res_0_abs.txt'))
-        self.assertTrue(os.path.exists('/tmp/MGPROCESS/Events/run_01/res_1_tot.txt'))
-        self.assertTrue(os.path.exists('/tmp/MGPROCESS/Events/run_01/res_1_abs.txt'))
-=======
-        self.assertTrue(os.path.exists('%s/Events/run_01/events.lhe.gz' % self.path))
-        self.assertTrue(os.path.exists('%s/Events/run_01/summary.txt' % self.path))
-        self.assertTrue(os.path.exists('%s/Events/run_01/res_0_tot.txt' % self.path))
-        self.assertTrue(os.path.exists('%s/Events/run_01/res_0_abs.txt' % self.path))
-        self.assertTrue(os.path.exists('%s/Events/run_01/res_1_tot.txt' % self.path))
-        self.assertTrue(os.path.exists('%s/Events/run_01/res_1_abs.txt' % self.path))
->>>>>>> aa105bd6
+        self.assertTrue(os.path.exists('/tmp/MGPROCESS/Events/run_01/events.lhe.gz'))
+        self.assertTrue(os.path.exists('/tmp/MGPROCESS/Events/run_01/summary.txt'))
+        self.assertTrue(os.path.exists('/tmp/MGPROCESS/Events/run_01/run_01_tag_1_banner.txt'))
+        self.assertTrue(os.path.exists('/tmp/MGPROCESS/Events/run_01/res_0_tot.txt'))
+        self.assertTrue(os.path.exists('/tmp/MGPROCESS/Events/run_01/res_0_abs.txt'))
+        self.assertTrue(os.path.exists('/tmp/MGPROCESS/Events/run_01/res_1_tot.txt'))
+        self.assertTrue(os.path.exists('/tmp/MGPROCESS/Events/run_01/res_1_abs.txt'))
         # test the hep event file exists
         self.assertTrue(os.path.exists('%s/Events/run_01/events_HERWIG6_0.hep.gz' % self.path))
 
@@ -622,22 +504,13 @@
         self.do('generate_events NLO -fp')        
         
         # test the lhe event file exists
-<<<<<<< HEAD
-        self.assertTrue(os.path.exists('/tmp/MGPROCESS/Events/run_01/events.lhe.gz'))
-        self.assertTrue(os.path.exists('/tmp/MGPROCESS/Events/run_01/summary.txt'))
-        self.assertTrue(os.path.exists('/tmp/MGPROCESS/Events/run_01/run_01_tag_1_banner.txt'))
-        self.assertTrue(os.path.exists('/tmp/MGPROCESS/Events/run_01/res_0_tot.txt'))
-        self.assertTrue(os.path.exists('/tmp/MGPROCESS/Events/run_01/res_0_abs.txt'))
-        self.assertTrue(os.path.exists('/tmp/MGPROCESS/Events/run_01/res_1_tot.txt'))
-        self.assertTrue(os.path.exists('/tmp/MGPROCESS/Events/run_01/res_1_abs.txt'))
-=======
-        self.assertTrue(os.path.exists('%s/Events/run_01/events.lhe.gz' % self.path))
-        self.assertTrue(os.path.exists('%s/Events/run_01/summary.txt' % self.path))
-        self.assertTrue(os.path.exists('%s/Events/run_01/res_0_tot.txt' % self.path))
-        self.assertTrue(os.path.exists('%s/Events/run_01/res_0_abs.txt' % self.path))
-        self.assertTrue(os.path.exists('%s/Events/run_01/res_1_tot.txt' % self.path))
-        self.assertTrue(os.path.exists('%s/Events/run_01/res_1_abs.txt' % self.path))
->>>>>>> aa105bd6
+        self.assertTrue(os.path.exists('/tmp/MGPROCESS/Events/run_01/events.lhe.gz'))
+        self.assertTrue(os.path.exists('/tmp/MGPROCESS/Events/run_01/summary.txt'))
+        self.assertTrue(os.path.exists('/tmp/MGPROCESS/Events/run_01/run_01_tag_1_banner.txt'))
+        self.assertTrue(os.path.exists('/tmp/MGPROCESS/Events/run_01/res_0_tot.txt'))
+        self.assertTrue(os.path.exists('/tmp/MGPROCESS/Events/run_01/res_0_abs.txt'))
+        self.assertTrue(os.path.exists('/tmp/MGPROCESS/Events/run_01/res_1_tot.txt'))
+        self.assertTrue(os.path.exists('/tmp/MGPROCESS/Events/run_01/res_1_abs.txt'))
         
 
     def test_generate_events_nlo_py6_stdhep(self):
@@ -651,22 +524,13 @@
         self.do('generate_events NLO -f')        
         
         # test the lhe event file exists
-<<<<<<< HEAD
-        self.assertTrue(os.path.exists('/tmp/MGPROCESS/Events/run_01/events.lhe.gz'))
-        self.assertTrue(os.path.exists('/tmp/MGPROCESS/Events/run_01/summary.txt'))
-        self.assertTrue(os.path.exists('/tmp/MGPROCESS/Events/run_01/run_01_tag_1_banner.txt'))
-        self.assertTrue(os.path.exists('/tmp/MGPROCESS/Events/run_01/res_0_tot.txt'))
-        self.assertTrue(os.path.exists('/tmp/MGPROCESS/Events/run_01/res_0_abs.txt'))
-        self.assertTrue(os.path.exists('/tmp/MGPROCESS/Events/run_01/res_1_tot.txt'))
-        self.assertTrue(os.path.exists('/tmp/MGPROCESS/Events/run_01/res_1_abs.txt'))
-=======
-        self.assertTrue(os.path.exists('%s/Events/run_01/events.lhe.gz' % self.path))
-        self.assertTrue(os.path.exists('%s/Events/run_01/summary.txt' % self.path))
-        self.assertTrue(os.path.exists('%s/Events/run_01/res_0_tot.txt' % self.path))
-        self.assertTrue(os.path.exists('%s/Events/run_01/res_0_abs.txt' % self.path))
-        self.assertTrue(os.path.exists('%s/Events/run_01/res_1_tot.txt' % self.path))
-        self.assertTrue(os.path.exists('%s/Events/run_01/res_1_abs.txt' % self.path))
->>>>>>> aa105bd6
+        self.assertTrue(os.path.exists('/tmp/MGPROCESS/Events/run_01/events.lhe.gz'))
+        self.assertTrue(os.path.exists('/tmp/MGPROCESS/Events/run_01/summary.txt'))
+        self.assertTrue(os.path.exists('/tmp/MGPROCESS/Events/run_01/run_01_tag_1_banner.txt'))
+        self.assertTrue(os.path.exists('/tmp/MGPROCESS/Events/run_01/res_0_tot.txt'))
+        self.assertTrue(os.path.exists('/tmp/MGPROCESS/Events/run_01/res_0_abs.txt'))
+        self.assertTrue(os.path.exists('/tmp/MGPROCESS/Events/run_01/res_1_tot.txt'))
+        self.assertTrue(os.path.exists('/tmp/MGPROCESS/Events/run_01/res_1_abs.txt'))
         # test the hep event file exists
         self.assertTrue(os.path.exists('%s/Events/run_01/events_PYTHIA6Q_0.hep.gz' % self.path))
         
@@ -680,16 +544,10 @@
         self.do('calculate_xsect NLO -f')        
         
         # test the plot file exists
-<<<<<<< HEAD
         self.assertTrue(os.path.exists('/tmp/MGPROCESS/Events/run_01/MADatNLO.top'))
         self.assertTrue(os.path.exists('/tmp/MGPROCESS/Events/run_01/res.txt'))
         self.assertTrue(os.path.exists('/tmp/MGPROCESS/Events/run_01/summary.txt'))
         self.assertTrue(os.path.exists('/tmp/MGPROCESS/Events/run_01/run_01_tag_1_banner.txt'))
-=======
-        self.assertTrue(os.path.exists('%s/Events/run_01/MADatNLO.top' % self.path))
-        self.assertTrue(os.path.exists('%s/Events/run_01/res.txt' % self.path))
-        self.assertTrue(os.path.exists('%s/Events/run_01/summary.txt' % self.path))
->>>>>>> aa105bd6
 
 
     def test_calculate_xsect_lo(self):
@@ -700,16 +558,11 @@
         self.do('calculate_xsect  LO -f')        
         
         # test the plot file exists
-<<<<<<< HEAD
         self.assertTrue(os.path.exists('/tmp/MGPROCESS/Events/run_01_LO/MADatNLO.top'))
         self.assertTrue(os.path.exists('/tmp/MGPROCESS/Events/run_01_LO/res.txt'))
         self.assertTrue(os.path.exists('/tmp/MGPROCESS/Events/run_01_LO/summary.txt'))
         self.assertTrue(os.path.exists('/tmp/MGPROCESS/Events/run_01_LO/run_01_LO_tag_1_banner.txt'))
-=======
-        self.assertTrue(os.path.exists('%s/Events/run_01_LO/MADatNLO.top' % self.path))
-        self.assertTrue(os.path.exists('%s/Events/run_01_LO/res.txt' % self.path))
-        self.assertTrue(os.path.exists('%s/Events/run_01_LO/summary.txt' % self.path))
->>>>>>> aa105bd6
+
     
     def test_amcatnlo_from_file(self):
         """ """

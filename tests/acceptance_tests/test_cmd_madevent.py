--- conflicted
+++ resolved
@@ -112,15 +112,6 @@
             stdout=devnull
             stderr=devnull
 
-<<<<<<< HEAD
-        if not os.path.exists(pjoin(MG5DIR, 'pythia-pgs')):
-            print("install pythia-pgs")
-            p = subprocess.Popen([pjoin(MG5DIR,'bin','mg5_aMC')],
-                             stdin=subprocess.PIPE,
-                             stdout=stdout,stderr=stderr)
-            out = p.communicate('install pythia-pgs'.encode())
-        misc.compile(cwd=pjoin(MG5DIR,'pythia-pgs'))
-=======
         #if not os.path.exists(pjoin(MG5DIR, 'pythia-pgs')):
         #    print("install pythia-pgs")
         #    p = subprocess.Popen([pjoin(MG5DIR,'bin','mg5_aMC')],
@@ -128,7 +119,6 @@
         #                     stdout=stdout,stderr=stderr)
         #    out = p.communicate('install pythia-pgs'.encode())
         #misc.compile(cwd=pjoin(MG5DIR,'pythia-pgs'))
->>>>>>> 05aaf9e1
         if not os.path.exists(pjoin(MG5DIR, 'MadAnalysis')):
             print("install MadAnalysis")
             p = subprocess.Popen([pjoin(MG5DIR,'bin','mg5_aMC')],
@@ -744,16 +734,7 @@
             devnull =open(os.devnull,'w')
             stdout=devnull
             stderr=devnull
-<<<<<<< HEAD
-        if not os.path.exists(pjoin(MG5DIR, 'pythia-pgs')):
-            p = subprocess.Popen([pjoin(MG5DIR,'bin','mg5_aMC')],
-                             stdin=subprocess.PIPE,
-                             stdout=stdout,stderr=stderr)
-            out = p.communicate('install pythia-pgs'.encode())
-        misc.compile(cwd=pjoin(MG5DIR,'pythia-pgs'))
-=======
-
->>>>>>> 05aaf9e1
+
 
         try:
             shutil.rmtree('/tmp/MGPROCESS/')
@@ -823,15 +804,6 @@
             stdout=devnull
             stderr=devnull
 
-<<<<<<< HEAD
-        if not os.path.exists(pjoin(MG5DIR, 'pythia-pgs')):
-            p = subprocess.Popen([pjoin(MG5DIR,'bin','mg5_aMC')],
-                             stdin=subprocess.PIPE,
-                             stdout=stdout,stderr=stderr)
-            out = p.communicate('install pythia-pgs'.encode())
-        misc.compile(cwd=pjoin(MG5DIR,'pythia-pgs'))
-=======
->>>>>>> 05aaf9e1
         if logging.getLogger('madgraph').level > 20:
             stdout = devnull
         else:
@@ -907,15 +879,6 @@
             stdout=devnull
             stderr=devnull
 
-<<<<<<< HEAD
-        if not os.path.exists(pjoin(MG5DIR, 'pythia-pgs')):
-            p = subprocess.Popen([pjoin(MG5DIR,'bin','mg5_aMC')],
-                             stdin=subprocess.PIPE,
-                             stdout=stdout,stderr=stderr)
-            out = p.communicate('install pythia-pgs'.encode())
-        misc.compile(cwd=pjoin(MG5DIR,'pythia-pgs'))
-=======
->>>>>>> 05aaf9e1
         if logging.getLogger('madgraph').level > 20:
             stdout = devnull
         else:

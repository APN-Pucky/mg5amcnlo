--- conflicted
+++ resolved
@@ -439,12 +439,8 @@
         
         val2 = self.cmd_line.results.current['cross']
         err2 = self.cmd_line.results.current['error']        
-<<<<<<< HEAD
-        self.assertTrue(abs(val2 - val1) / (err1 + err2) < 5)
-=======
         
         self.assertLess(abs(val2 - val1) / (err1 + err2), 5)
->>>>>>> 1d818ead
         target = 1310200.0
         self.assertLess(abs(val2 - target) / (err2), 5)
         #check precision

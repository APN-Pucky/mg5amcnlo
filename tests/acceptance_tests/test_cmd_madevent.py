--- conflicted
+++ resolved
@@ -409,8 +409,6 @@
         data = self.load_result(run_name)
         self.assertTrue('lhe' in data[0].pythia)
         self.assertTrue('log' in data[0].pythia)
-<<<<<<< HEAD
-        self.assertTrue('hep' in data[0].pythia)
     
     def test_decay_width_nlo_model(self):
         """ """
@@ -432,9 +430,6 @@
         cmd.run_cmd('launch -f')
         data = self.load_result('run_01')
         self.assertNotEqual(data[0]['cross'], 0)
-        
-=======
->>>>>>> 6e2732b7
         
         
 

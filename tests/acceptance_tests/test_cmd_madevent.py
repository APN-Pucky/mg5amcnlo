--- conflicted
+++ resolved
@@ -789,11 +789,9 @@
                  set event_norm average
                  set systematics_program none
                  add_time_of_flight --threshold=4e-14
-<<<<<<< HEAD
-=======
                  pythia8
->>>>>>> afcf55bc
                  """ %self.run_dir
+
         open(pjoin(self.path, 'mg5_cmd'),'w').write(cmd)
         
         if logging.getLogger('madgraph').level <= 20:
@@ -809,7 +807,7 @@
                         stdout=stdout, stderr=stderr)
 
         self.check_parton_output(cross=15.62, error=0.19)
-        #self.check_pythia_output()
+        self.check_pythia_output()
         event = '%s/Events/run_01/unweighted_events.lhe' % self.run_dir
         if not os.path.exists(event):
             misc.gunzip(event)
@@ -860,10 +858,7 @@
         output %(path)s
         launch
         madspin=ON
-<<<<<<< HEAD
-=======
         shower=pythia8    
->>>>>>> afcf55bc
         %(path)s/../madspin_card.dat
         set nevents 1000
         set lhaid 10042
@@ -897,7 +892,7 @@
         self.check_parton_output('run_01_decayed_1', cross=66344.2066122, error=1.5e+03,target_event=666, delta_event=40)
         #logger.info('\nMS info: the number of events in the html file is not (always) correct after MS\n')
         self.check_parton_output('run_01_decayed_2', cross=100521.52517, error=8e+02,target_event=1000)
-        #self.check_pythia_output(run_name='run_01_decayed_1')
+        self.check_pythia_output(run_name='run_01_decayed_1')
         
         #check the first decayed events for energy-momentum conservation.
         

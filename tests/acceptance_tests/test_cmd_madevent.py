################################################################################
#
# Copyright (c) 2009 The MadGraph5_aMC@NLO Development team and Contributors
#
# This file is a part of the MadGraph5_aMC@NLO project, an application which 
# automatically generates Feynman diagrams and matrix elements for arbitrary
# high-energy processes in the Standard Model and beyond.
#
# It is subject to the MadGraph5_aMC@NLO license which should accompany this 
# distribution.
#
# For more information, visit madgraph.phys.ucl.ac.be and amcatnlo.web.cern.ch
#
################################################################################
from __future__ import division
from __future__ import absolute_import
from __future__ import print_function
import subprocess
import unittest
import os
import re
import shutil
import sys
import logging
import time
import tempfile
import math
import madgraph


logger = logging.getLogger('test_cmd')

import tests.unit_tests.iolibs.test_file_writers as test_file_writers

import madgraph.interface.master_interface as MGCmd
import madgraph.interface.madevent_interface as MECmd
import madgraph.interface.launch_ext_program as launch_ext
import madgraph.iolibs.files as files

import madgraph.various.misc as misc
import madgraph.various.lhe_parser as lhe_parser
import madgraph.various.banner as banner_mod
import madgraph.various.lhe_parser as lhe_parser
import madgraph.various.banner as banner

_file_path = os.path.split(os.path.dirname(os.path.realpath(__file__)))[0]
_pickle_path =os.path.join(_file_path, 'input_files')

from madgraph import MG4DIR, MG5DIR, MadGraph5Error, InvalidCmd

pjoin = os.path.join

def check_html_page(cls, link):
    """return True if all link in the html page are existing on disk.
       otherwise raise an assertion error"""
        
    text=open(link).read()
    pattern = re.compile(r'href=[\"\']?(.*?)?[\"\'\s\#]', re.DOTALL)
    
    cwd = os.path.dirname(link)
    with misc.chdir(cwd):
        for path in pattern.findall(text):
            if not path:
                continue # means is just a linke starting with #
            cls.assertTrue(os.path.exists(path), '%s/%s' %(cwd,path))
    return True
    

#===============================================================================
# TestCmd
#===============================================================================
class TestMECmdShell(unittest.TestCase):
    """this treats all the command not related to MG_ME"""
    
    def setUp(self):
        
        self.debugging = unittest.debug
        if self.debugging:
            self.path = pjoin(MG5DIR, "tmp_test")
            if os.path.exists(self.path):
                shutil.rmtree(self.path)
            os.mkdir(pjoin(MG5DIR, "tmp_test"))
        else:
            self.path = tempfile.mkdtemp(prefix='acc_test_mg5')
        self.run_dir = pjoin(self.path, 'MGPROC') 
    
    def tearDown(self):

        if self.path != pjoin(MG5DIR, "tmp_test"):
            shutil.rmtree(self.path)
    
    def generate(self, process, model):
        """Create a process"""

        try:
            shutil.rmtree(self.run_dir)
        except Exception as error:
            pass
        interface = MGCmd.MasterCmd()
        interface.no_notification()
        interface.run_cmd('import model %s' % model)
        if isinstance(process, str):
            interface.run_cmd('generate %s' % process)
        else:
            for p in process:
                interface.run_cmd('add process %s' % p)

        if logging.getLogger('madgraph').level <= 20:
            stdout=None
            stderr=None
        else:
            devnull =open(os.devnull,'w')
            stdout=devnull
            stderr=devnull

        if not os.path.exists(pjoin(MG5DIR, 'MadAnalysis')):
            print("install MadAnalysis")
            p = subprocess.Popen([pjoin(MG5DIR,'bin','mg5_aMC')],
                             stdin=subprocess.PIPE,
                             stdout=stdout,stderr=stderr)
            out = p.communicate('install MadAnalysis4'.encode())
        misc.compile(cwd=pjoin(MG5DIR,'MadAnalysis'))

        #if not misc.which('root'):
        #    raise Exception('root is require for this test')
        #interface.exec_cmd('set pythia-pgs_path %s --no_save' % pjoin(MG5DIR, 'pythia-pgs'))
        interface.exec_cmd('set madanalysis_path %s --no_save' % pjoin(MG5DIR, 'MadAnalysis'))
        interface.onecmd('output madevent %s -f' % self.run_dir)            
        
        if os.path.exists(pjoin(interface.options['syscalc_path'],'sys_calc')):
            shutil.rmtree(interface.options['syscalc_path'])
            #print "install SysCalc"
            #interface.onecmd('install SysCalc')
        
        
        self.cmd_line = MECmd.MadEventCmdShell(me_dir=self.run_dir)
        self.cmd_line.no_notification()
        #self.cmd_line.options['syscalc_path'] = pjoin(MG5DIR, 'SysCalc')
        
    
    @staticmethod
    def join_path(*path):
        """join path and treat spaces"""     
        combine = os.path.join(*path)
        return combine.replace(' ','\ ')        
    
    def do(self, line):
        """ exec a line in the cmd under test """        
        self.cmd_line.run_cmd(line)
        

    def test_madevent_ptj_bias(self):
        """ Test that biasing LO event generation works as intended. """
        self.out_dir = self.run_dir

        if not self.debugging or not os.path.isdir(pjoin(MG5DIR,'BackUp_tmp_test')):
            self.generate('d d~ > u u~', 'sm')
            run_card = banner.RunCardLO(pjoin(self.out_dir, 'Cards','run_card.dat'))
            # Some test checking that some cut are absent/present by default
            self.assertTrue('ptj' in run_card.user_set)
            self.assertTrue('drjj' in run_card.user_set)
            self.assertTrue('ptj2min' in run_card.user_set)
            self.assertFalse('ptj3min' in run_card.user_set)
            self.assertTrue('mmjj'  in run_card.user_set)
            self.assertFalse('ptheavy'  in run_card.user_set)
            self.assertFalse('Ej'  in run_card.user_set)
            
            
            run_card.set('bias_module','ptj_bias',user=True)
            run_card.set('bias_parameters',"{'ptj_bias_target_ptj': 1000.0,'ptj_bias_enhancement_power': 4.0}",user=True)
            run_card.set('use_syst',False)
            run_card.set('nevents',10000)            
            run_card.write(pjoin(self.out_dir, 'Cards','run_card.dat'))
            self.do('launch -f')
            run_card = banner.RunCardLO(pjoin(self.out_dir, 'Cards','run_card.dat'))
            run_card.set('bias_module','dummy',user=True)
            run_card.set('bias_parameters',"{}",user=True)
            run_card.set('use_syst',False)
            run_card.set('nevents',10000)
            run_card.write(pjoin(self.out_dir, 'Cards','run_card.dat'))
            self.do('launch -f')
            if self.debugging:
                if os.path.isdir(pjoin(MG5DIR,'BackUp_tmp_test')):
                    shutil.rmtree(pjoin(MG5DIR,'BackUp_tmp_test'))
                misc.copytree(pjoin(MG5DIR,'tmp_test'),
                                pjoin(MG5DIR,'BackUp_tmp_test'))
        else:
            shutil.rmtree(pjoin(MG5DIR,'tmp_test'))
            misc.copytree(pjoin(MG5DIR,'BackUp_tmp_test'),pjoin(MG5DIR,'tmp_test'))

        biased_events = lhe_parser.EventFile(pjoin(self.out_dir, 'Events','run_01','unweighted_events.lhe.gz'))
        unbiased_events = lhe_parser.EventFile(pjoin(self.out_dir, 'Events','run_02','unweighted_events.lhe.gz'))
                
        biased_events_ptj  = []
        biased_events_wgts = []
        for event in biased_events:
            biased_events_ptj.append(math.sqrt(event[2].px**2+event[2].py**2))
            biased_events_wgts.append(event.wgt)
        
        biased_median_ptj = sorted(biased_events_ptj)[len(biased_events_ptj)//2]
        unbiased_events_ptj = []
        for event in unbiased_events:
            unbiased_events_ptj.append(math.sqrt(event[2].px**2+event[2].py**2))
        unbiased_median_ptj = sorted(unbiased_events_ptj )[len(unbiased_events_ptj)//2]
        
        # Make that not all biased events have the same weights
        self.assertGreater(len(set(biased_events_wgts)),1)
        # Make sure that there is significantly more events in the ptj tail
        self.assertGreater(biased_median_ptj,5.0*unbiased_median_ptj)
        # Make sure that the cross-section is close enough for the bias and unbiased samples
        self.assertLess((abs(biased_events.cross-unbiased_events.cross)/abs(unbiased_events.cross)),0.1)

    def test_madspin_gridpack(self):

        self.out_dir = self.run_dir
        self.generate('g g > t t~', 'sm')

        #put the MadSpin card
        ff = open(pjoin(self.out_dir, 'Cards/madspin_card.dat'), 'w')
        orig_card =  open(pjoin(self.out_dir, 'Cards/madspin_card_default.dat')).read()
        ff.write('set ms_dir %s' % pjoin(self.out_dir, 'MSDIR1'))
        ff.write(orig_card)
        ff.close()
        
        run_card = banner.RunCardLO(pjoin(self.run_dir, 'Cards','run_card.dat'))
        self.assertFalse('ptj' in run_card.user_set)
        self.assertFalse('drjj' in run_card.user_set)
        self.assertFalse('ptj2min' in run_card.user_set)
        self.assertFalse('ptj3min' in run_card.user_set)
        self.assertFalse('mmjj'  in run_card.user_set)
        self.assertTrue('ptheavy'  in run_card.user_set)
        self.assertFalse('el'  in run_card.user_set)
        self.assertFalse('ej'  in run_card.user_set)
        self.assertFalse('polbeam1'  in run_card.user_set)
        self.assertFalse('ptl' in run_card.user_set)
        
        #reduce the number of events
        files.cp(pjoin(_file_path, 'input_files', 'run_card_matching.dat'),
                 pjoin(self.out_dir, 'Cards/run_card.dat'))

        #create the gridpack        
        self.do('launch -f')
        self.check_parton_output('run_01', 100)
        self.check_parton_output('run_01_decayed_1', 100)
        #move the MS gridpack
        self.assertTrue(os.path.exists(pjoin(self.out_dir, 'MSDIR1')))
        files.mv(pjoin(self.out_dir, 'MSDIR1'), pjoin(self.out_dir, 'MSDIR2'))
        
        #put the MadSpin card
        ff = open(pjoin(self.out_dir, 'Cards/madspin_card.dat'), 'w')
        ff.write('set ms_dir %s' % pjoin(self.out_dir, 'MSDIR2'))
        ff.write(orig_card)
        ff.close()
               
        #create the gridpack        
        self.do('launch -f')
        
        self.check_parton_output('run_02_decayed_1', 100)           
        
        
    def test_width_computation(self):
        """test the param_card created is correct"""
        
        cmd = os.getcwd()
        self.generate(['Z > l+ l-','Z > j j'], 'sm')
        self.assertEqual(cmd, os.getcwd())
        
        # check that the run_card do not have cut
        run_card = banner.RunCard(pjoin(self.run_dir,'Cards','run_card.dat'))
        self.assertEqual(run_card['ptj'], 0)
        self.assertTrue('ptj' in run_card.user_set)
        self.assertTrue('drjj' in run_card.user_set)
        self.assertTrue('ptj2min' in run_card.user_set)
        self.assertFalse('ptj3min' in run_card.user_set)
        self.assertTrue('mmjj'  in run_card.user_set)
        self.assertFalse('ptheavy'  in run_card.user_set)
        self.assertFalse('el'  in run_card.user_set)
        self.assertFalse('ej'  in run_card.user_set)
        self.assertFalse('polbeam1'  in run_card.user_set)
        self.assertTrue('ptl' in run_card.user_set)
        
        self.do('calculate_decay_widths -f')        
        
        # test the param_card is correctly written
        self.assertTrue(os.path.exists('%s/Events/run_01/param_card.dat' % self.run_dir))
        
        text = open('%s/Events/run_01/param_card.dat' % self.run_dir).read()
        data = text.split('DECAY  23')[1].split('DECAY',1)[0]
        data = data.split('\n')
        width = float(data[0])
        self.assertAlmostEqual(width, 1.492240e+00, delta=1e-4)
        values = {(3,-3): 2.493165e-01,
                  (1,-1): 2.493165e-01,
                  (4,-4): 1.944158e-01,
                  (2,-2): 1.944158e-01,
                  (-11,11): 5.626776e-02,
                  (-13,13): 5.626776e-02}
        for l in data[1:]:
            if l.startswith("#"):
                continue
            l = l.strip()
            if not l:
                continue
            #2.493165e-01   2    3  -3 # 0.37204
            br, _, id1,id2,_,_ = l.split()
            
            self.assertAlmostEqual(float(br), values[(int(id1),int(id2))],delta=1e-3)
        
        
#         self.assertEqual("""1.492240e+00
# #  BR             NDA  ID1    ID2   ...
#    2.493165e-01   2    3  -3 # 0.37204
#    2.493165e-01   2    1  -1 # 0.37204
#    1.944158e-01   2    4  -4 # 0.290115
#    1.944158e-01   2    2  -2 # 0.290115
#    5.626776e-02   2    -11  11 # 0.083965
#    5.626776e-02   2    -13  13 # 0.083965
# #
# #      PDG        Width""".split('\n'), data.strip().split('\n'))

    def test_width_nlocomputation(self):
        """test the param_card created is correct"""
        
        cmd = os.getcwd()
        
        interface = MGCmd.MasterCmd()
        interface.no_notification()

        interface.exec_cmd("import model loop_qcd_qed_sm", errorhandling=False, 
                                                        printcmd=False, 
                                                        precmd=True, postcmd=False)
        interface.exec_cmd("compute_widths H Z W+ t --nlo --output=%s" % \
                           pjoin(self.path, "param_card.dat")
                           , errorhandling=False, 
                                                        printcmd=False, 
                                                        precmd=True, postcmd=False)      
        
        # test the param_card is correctly written
        self.assertTrue(os.path.exists('%s/param_card.dat' % self.path))
        text = open('%s/param_card.dat' % self.path).read()
        pattern = re.compile(r"decay\s+23\s+([+-.\de]*)", re.I)
        value = float(pattern.search(text).group(1))
        self.assertAlmostEqual(2.48883,value, delta=1e-3)
        pattern = re.compile(r"decay\s+24\s+([+-.\de]*)", re.I)
        value = float(pattern.search(text).group(1))
        self.assertAlmostEqual(2.08465,value, delta=1e-3)
        pattern = re.compile(r"decay\s+25\s+([+-.\de]*)", re.I)
        value = float(pattern.search(text).group(1))
        self.assertAlmostEqual(3.514960e-03,value, delta=1e-3)
        pattern = re.compile(r"decay\s+6\s+([+-.\de]*)", re.I)
        value = float(pattern.search(text).group(1))
        self.assertAlmostEqual(1.36728,value, delta=5e-3)        
        



        
    def test_creating_matched_plot(self):
        """test that the creation of matched plot works and the systematics as well"""

        cmd = os.getcwd()
        self.generate('p p > W+', 'sm')
        self.assertEqual(cmd, os.getcwd())        

        if not self.cmd_line.options['pythia-pgs_path']:
            return

        shutil.copy(os.path.join(_file_path, 'input_files', 'run_card_matching.dat'),
                    '%s/Cards/run_card.dat' % self.run_dir)
        shutil.copy('%s/Cards/pythia_card_default.dat' % self.run_dir,
                    '%s/Cards/pythia_card.dat' % self.run_dir)
        shutil.copy('%s/Cards/plot_card_default.dat' % self.run_dir,
                    '%s/Cards/plot_card.dat' % self.run_dir)        
        try:
            os.remove(pjoin(self.run_dir, 'Cards',  'madanalysis5_parton_card.dat'))
            os.remove(pjoin(self.run_dir, 'Cards',  'madanalysis5_hadron_card.dat'))
        except:
            pass
        self.do('generate_events -f')     


        f1 = self.check_matched_plot(tag='fermi')         
        start = time.time()
        
        #modify the run_card
        run_card = self.cmd_line.run_card
        run_card['nevents'] = 44
        run_card['use_syst'] = 'F'
        run_card.write('%s/Cards/run_card.dat'% self.run_dir,
                                    '%s/Cards/run_card_default.dat'% self.run_dir)

        self.assertEqual(cmd, os.getcwd())        
        self.do('generate_events -f')
        self.assertEqual(int(self.cmd_line.run_card['nevents']), 44)
        self.assertTrue(os.path.exists(pjoin(self.run_dir, 'Cards', 'plot_card.dat')))
        self.do('pythia run_01 -f')
        self.do('quit')
        
        self.assertEqual(int(self.cmd_line.run_card['nevents']), 100)
        
        self.check_parton_output(syst=False)
        self.check_parton_output('run_02', target_event=44, syst=False)
        self.check_pythia_output(syst=False)        
        f2 = self.check_matched_plot(mintime=start, tag='tag_1')        
        
        self.assertNotEqual(f1.split('\n'), f2.split('\n'))
        
        
        self.assertEqual(cmd, os.getcwd())

        
    def test_group_subprocess(self):
        """check that both u u > u u gives the same result"""
        

        mg_cmd = MGCmd.MasterCmd()
        mg_cmd.no_notification()
        mg_cmd.exec_cmd('set automatic_html_opening False --no_save')
        mg_cmd.exec_cmd(' generate u u > u u')
        mg_cmd.exec_cmd('output %s/'% self.run_dir)
        self.cmd_line = MECmd.MadEventCmdShell(me_dir= self.run_dir)
        self.cmd_line.no_notification()
        
        self.cmd_line.exec_cmd('set automatic_html_opening False')
        
        self.do('generate_events -f')
        val1 = self.cmd_line.results.current['cross']
        err1 = self.cmd_line.results.current['error']
        
        self.run_dir = pjoin(self.path, 'MGPROC2')
        mg_cmd.exec_cmd('set group_subprocesses False')
        mg_cmd.exec_cmd('generate u u > u u')
        mg_cmd.exec_cmd('output %s' % self.run_dir)
        self.cmd_line = MECmd.MadEventCmdShell(me_dir= self.run_dir)
        self.cmd_line.no_notification()
        self.cmd_line.exec_cmd('set automatic_html_opening False')

        
        self.do('generate_events -f')        
        
        val2 = self.cmd_line.results.current['cross']
        err2 = self.cmd_line.results.current['error']        
        self.assertTrue(abs(val2 - val1) / (err1 + err2) < 5)
        target = 1310200.0
        self.assertTrue(abs(val2 - target) / (err2) < 5)
        #check precision
        self.assertTrue(err2 / val2 < 0.005)
        self.assertTrue(err1 / val1 < 0.005)
        
    def test_e_p_collision(self):
        """check that e p > e j gives the correct result"""
        

        mg_cmd = MGCmd.MasterCmd()
        mg_cmd.no_notification()
        mg_cmd.exec_cmd('set automatic_html_opening False --save')
        mg_cmd.exec_cmd(' generate e- p  > e- j')
        mg_cmd.exec_cmd('output %s/'% self.run_dir)
        self.cmd_line = MECmd.MadEventCmdShell(me_dir=  self.run_dir)
        self.cmd_line.no_notification()
        self.cmd_line.exec_cmd('set automatic_html_opening False')
        
        #check validity of the default run_card
        run_card = banner.RunCardLO(pjoin(self.run_dir, 'Cards','run_card.dat'))
        self.assertTrue('ptj' in run_card.user_set)
        self.assertFalse('drjj' in run_card.user_set)
        self.assertFalse('ptj2min' in run_card.user_set)
        self.assertFalse('ptj3min' in run_card.user_set)
        self.assertFalse('mmjj'  in run_card.user_set)
        self.assertFalse('ptheavy'  in run_card.user_set)
        self.assertFalse('el'  in run_card.user_set)
        self.assertFalse('ej'  in run_card.user_set)
        self.assertTrue('polbeam1'  in run_card.user_set)
        self.assertTrue('ptl' in run_card.user_set)
        
        shutil.copy(os.path.join(_file_path, 'input_files', 'run_card_ep.dat'),
                    '%s/Cards/run_card.dat' % self.run_dir) 
        
        self.do('generate_events -f')
        val1 = self.cmd_line.results.current['cross']
        err1 = self.cmd_line.results.current['error']
        
        target = 3978.0
        self.assertTrue(abs(val1 - target) / err1 < 1., 'large diference between %s and %s +- %s'%
                        (target, val1, err1))
        

    def test_eva_collision(self):
        """check that e p > e j gives the correct result"""
        

        mg_cmd = MGCmd.MasterCmd()
        mg_cmd.no_notification()
        mg_cmd.run_cmd('set group_subprocesses false')
        mg_cmd.run_cmd('set automatic_html_opening False --save')
        mg_cmd.run_cmd(' generate w+ w-  > t t~')
        mg_cmd.run_cmd('output %s/'% self.run_dir)
        self.cmd_line = MECmd.MadEventCmdShell(me_dir=  self.run_dir)
        self.cmd_line.no_notification()
        self.cmd_line.exec_cmd('set automatic_html_opening False')
        
        #check validity of the default run_card
        run_card = banner.RunCardLO(pjoin(self.run_dir, 'Cards','run_card.dat'))

        f = open(pjoin(self.run_dir, 'Cards','run_card.dat'),'r')
        self.assertNotIn('ptj', run_card.user_set)
        self.assertNotIn('drjj', run_card.user_set)
        self.assertNotIn('ptj2min', run_card.user_set)
        self.assertNotIn('ptj3min', run_card.user_set)
        self.assertNotIn('mmjj', run_card.user_set)
        self.assertIn('ptheavy', run_card.user_set)
        self.assertNotIn('el', run_card.user_set)
        self.assertNotIn('ej', run_card.user_set)
        self.assertIn('polbeam1', run_card.user_set)
        self.assertNotIn('ptl', run_card.user_set)
        
        self.assertEqual(run_card['lpp1'], -3)
        self.assertEqual(run_card['lpp2'], 3)
        self.assertEqual(run_card['pdlabel'], 'eva')
        self.assertEqual(run_card['fixed_fac_scale'], True)
        
        self.do('generate_events -f')
        val1 = self.cmd_line.results.current['cross']
        err1 = self.cmd_line.results.current['error']
        
        target = 0.02174605
        self.assertTrue(abs(val1 - target) / err1 < 1., 'large diference between %s and %s +- %s'%
                        (target, val1, err1))



    def test_eft_running(self):
        """check that  gives the correct result"""
        
        mg_cmd = MGCmd.MasterCmd()
        mg_cmd.no_notification()
        mg_cmd.run_cmd('set automatic_html_opening False --save')
        mg_cmd.run_cmd('import model %s/tests/input_files/SMEFTatNLO_running' % madgraph.MG5DIR)
        mg_cmd.run_cmd('generate p p > t t~ NP=2 NP^2==2 QCD=2 QED=0')
        mg_cmd.run_cmd('output %s/'% self.run_dir)
        self.cmd_line = MECmd.MadEventCmdShell(me_dir=  self.run_dir)
        self.cmd_line.no_notification()
        self.cmd_line.exec_cmd('set automatic_html_opening False')
        
        #check validity of the default run_card
        run_card = banner.RunCardLO(pjoin(self.run_dir, 'Cards','run_card.dat'))

        #f = open(pjoin(self.run_dir, 'Cards','run_card.dat'),'r')
        self.assertIn('fixed_extra_scale', run_card.user_set)
        self.assertIn('mue_ref_fixed', run_card.user_set)
        self.assertIn('mue_over_ref', run_card.user_set)

        
        self.do('generate_events -f')
        val1 = self.cmd_line.results.current['cross']
        err1 = self.cmd_line.results.current['error']

        target = 166.36114
        self.assertTrue(abs(val1 - target) / err1 < 1., 'large diference between %s and %s +- %s'%
                        (target, val1, err1))

        
        # edit run_card -> fix scale
        run_card['fixed_extra_scale'] = True
        run_card['mue_ref_fixed'] = 250

        run_card.write('%s/Cards/run_card.dat' % self.run_dir)
        self.do('generate_events -f')
        val1 = self.cmd_line.results.current['cross']
        err1 = self.cmd_line.results.current['error']
        target = 165.7
        self.assertTrue(abs(val1 - target) / err1 < 1., 'large diference between %s and %s +- %s'%
                        (target, val1, err1))







    def test_complex_mass_scheme(self):
        """check that auto-width and Madspin works nicely with complex-mass-scheme"""
        mg_cmd = MGCmd.MasterCmd()
        mg_cmd.no_notification()
        mg_cmd.exec_cmd('set automatic_html_opening False --save')
        mg_cmd.exec_cmd('set complex_mass_scheme', precmd=True)
        mg_cmd.exec_cmd('generate g g  > t t~', precmd=True)
        mg_cmd.exec_cmd('output %s' % self.run_dir, precmd=True)
        
        self.cmd_line = MECmd.MadEventCmdShell(me_dir=  self.run_dir)
        self.cmd_line.no_notification()
        self.cmd_line.exec_cmd('set automatic_html_opening False')
        
        #modify run_card
        run_card = banner_mod.RunCard(pjoin(self.run_dir, 'Cards', 'run_card.dat'))
        run_card.set('nevents', 100)
        run_card.write(pjoin(self.run_dir, 'Cards', 'run_card.dat'))
        
        # check the auto-width
        self.cmd_line.exec_cmd('compute_widths 6 -f')

        # check value for the width    
        import models.check_param_card as check_param_card    
        param_card = check_param_card.ParamCard(pjoin(self.run_dir, 'Cards', 'param_card.dat'))
        self.assertTrue(misc.equal(1.491257, param_card['decay'].get(6).value),3)
                        
        # generate events
        self.cmd_line.exec_cmd('launch -f')
        val1 = self.cmd_line.results.current['cross']
        err1 = self.cmd_line.results.current['error']
        target = 440.779
        self.assertTrue(misc.equal(target, val1, 4*err1))                
        

        # run madspin
        fsock = open(pjoin(self.run_dir, 'Cards', 'madspin_card.dat'),'w')
        fsock.write('decay t > w+ b \n launch')
        fsock.close()
        
        self.cmd_line.exec_cmd('decay_events run_01 -f')
        val1 = self.cmd_line.results.current['cross']
        err1 = self.cmd_line.results.current['error']
        target = 440.779
        self.assertTrue(misc.equal(target, val1, 4*err1))          
             
        
        
        
    def test_width_scan(self):
        """check that the width settings works on a scan based.
           and check that MW is updated."""
           
        cmdline = """
        set notification_center None --no-save 
        generate e+ e- > Z > mu+ mu-
        output %s -f
        launch
        set use_syst F
        set MZ scan:[80, 85]
        set WZ Auto
        set nevents 1
        done
        launch 
        set WZ 2.0
        """ %(self.run_dir)
        
        cmdfile = open(pjoin(self.path,'cmd'),'w').write(cmdline)
        
        
        if logging.getLogger('madgraph').level <= 20:
            stdout=None
            stderr=None
        else:
            devnull =open(os.devnull,'w')
            stdout=devnull
            stderr=devnull

        subprocess.call([pjoin(_file_path, os.path.pardir,'bin','mg5_aMC'), 
                         pjoin(self.path, 'cmd')],
                         #cwd=pjoin(self.path),
                        stdout=stdout,stderr=stdout)
        
        # check that the scan was done
        self.assertTrue(os.path.exists(pjoin(self.run_dir, 'Events', 'run_04')))
        self.assertTrue(os.path.exists(pjoin(self.run_dir, 'Events', 'scan_run_0[1-2].txt')))
        self.assertTrue(os.path.exists(pjoin(self.run_dir, 'Events', 'scan_run_0[3-4].txt')))
        
        banner1 = banner.Banner(pjoin(self.run_dir, 'Events','run_01', 'run_01_tag_1_banner.txt'))
        banner2 = banner.Banner(pjoin(self.run_dir, 'Events','run_02', 'run_02_tag_1_banner.txt'))                                
        
        # check that MZ is updated
        self.assertEqual(banner1.get('param', 'mass', 23).value, 80)
        self.assertEqual(banner2.get('param', 'mass', 23).value, 85)

        #check that WZ is updated 
        self.assertEqual(banner1.get('param', 'decay', 23).value, 1.515619)
        self.assertEqual(banner2.get('param', 'decay', 23).value, 1.882985)   
        
        # check that MW is updated
        self.assertEqual(banner1.get('param', 'mass', 24).value, 6.496446e+01)
        self.assertEqual(banner2.get('param', 'mass', 24).value, 7.242341e+01)        
               
        banner3 = banner.Banner(pjoin(self.run_dir, 'Events','run_03', 'run_03_tag_1_banner.txt'))
        banner4 = banner.Banner(pjoin(self.run_dir, 'Events','run_04', 'run_04_tag_1_banner.txt'))                                
        
        # check that MZ is updated
        self.assertEqual(banner3.get('param', 'mass', 23).value, 80)
        self.assertEqual(banner4.get('param', 'mass', 23).value, 85)

        #check that WZ is NOT updated 
        self.assertEqual(banner3.get('param', 'decay', 23).value, 2.0)
        self.assertEqual(banner4.get('param', 'decay', 23).value, 2.0)   
        
        # check that MW is updated
        self.assertEqual(banner3.get('param', 'mass', 24).value, 6.496446e+01)
        self.assertEqual(banner4.get('param', 'mass', 24).value, 7.242341e+01)         
        
        
    def test_e_e_collision(self):
        """check that e+ e- > t t~ gives the correct result"""
        

        mg_cmd = MGCmd.MasterCmd()
        mg_cmd.no_notification()
        mg_cmd.exec_cmd('set automatic_html_opening False --save')
        mg_cmd.exec_cmd(' generate e+ e-  > e+ e-')
        mg_cmd.exec_cmd('output %s/' % self.run_dir)
        self.cmd_line = MECmd.MadEventCmdShell(me_dir=  self.run_dir)
        self.cmd_line.no_notification()
        
        # couple of test checking that default run_card is as expected
        run_card = banner.RunCardLO(pjoin(self.run_dir, 'Cards','run_card.dat'))
        self.assertFalse('ptj' in run_card.user_set)
        self.assertFalse('drjj' in run_card.user_set)
        self.assertFalse('ptj2min' in run_card.user_set)
        self.assertFalse('ptj3min' in run_card.user_set)
        self.assertFalse('mmjj'  in run_card.user_set)
        self.assertFalse('ptheavy'  in run_card.user_set)
        self.assertTrue('el'  in run_card.user_set)
        self.assertTrue('polbeam1'  in run_card.user_set)
        self.assertTrue('ptl' in run_card.user_set)
        
        shutil.copy(os.path.join(_file_path, 'input_files', 'run_card_ee.dat'),
                    '%s/Cards/run_card.dat' % self.run_dir)
        
        self.do('generate_events -f')
        val1 = self.cmd_line.results.current['cross']
        err1 = self.cmd_line.results.current['error']
        
        target = 155.9
        self.assertTrue(abs(val1 - target) / err1 < 2.)
        
    def load_result(self, run_name):
        
        import madgraph.iolibs.save_load_object as save_load_object
        import madgraph.madevent.gen_crossxhtml as gen_crossxhtml
        
        result = save_load_object.load_from_file('%s/HTML/results.pkl' % self.run_dir)
        return result[run_name]

    def check_parton_output(self, run_name='run_01', target_event=100, syst=False):
        """Check that parton output exists and reach the targert for event"""
                
        # check that the number of event is fine:
        data = self.load_result(run_name)
        self.assertEqual(int(data[0]['nb_event']), target_event)
        self.assertTrue('lhe' in data[0].parton)
        
        if syst:
            # check that the html has the information
            self.assertTrue('syst' in data[0].parton)
            # check that the code was runned correctly
            fsock = open('%s/Events/%s/parton_systematics.log' % \
                  (self.run_dir, data[0]['run_name']),'r')
            text = fsock.read()
            self.assertTrue(text.count('dynamical scheme') >= 3)
        
        # check that the html link makes sense
        #check_html_page(self, pjoin(self.run_dir, 'crossx.html'))
    
        
        
        
                
    def check_pythia_output(self, run_name='run_01', syst=False):
        """ """
        # check that the number of event is fine:
        data = self.load_result(run_name)
        self.assertTrue('hep' in data[0].pythia)
        self.assertTrue('log' in data[0].pythia)

#        if syst:
#            # check that the html has the information
#            self.assertTrue('rwt' in data[0].pythia)

    def check_matched_plot(self, run_name='run_01', mintime=None, tag='fermi'):
        """ """
        path = '%(path)s/HTML/%(run)s/plots_pythia_%(tag)s/DJR1.ps' % \
                                {'path':self.run_dir,'run': run_name, 'tag': tag}

        self.assertTrue(os.path.exists(path))
        
        if mintime:
            self.assertTrue(os.path.getctime(path) > mintime)
        
        return open(path).read()
#===============================================================================
# TestCmd
#===============================================================================
class TestMEfromfile(unittest.TestCase):
    """test that we can launch everything from a single file"""

    def setUp(self):
        
        self.debuging = unittest.debug
        if self.debuging:
            self.path = pjoin(MG5DIR, 'ACC_TEST')
            if os.path.exists(self.path):
                 shutil.rmtree(self.path)
            os.mkdir(self.path) 
        else:
            self.path = tempfile.mkdtemp(prefix='acc_test_mg5')
        self.run_dir = pjoin(self.path, 'MGPROC') 
        
    
    def tearDown(self):

        if not self.debuging:
            shutil.rmtree(self.path)
        self.assertFalse(self.debuging)

    def test_add_time_of_flight(self):
        """checking time of flight is working fine"""

        if logging.getLogger('madgraph').level <= 20:
            stdout=None
            stderr=None
        else:
            devnull =open(os.devnull,'w')
            stdout=devnull
            stderr=devnull

        try:
            shutil.rmtree('/tmp/MGPROCESS/')
        except Exception as error:
            pass
        
        cmd = """import model sm
                 set automatic_html_opening False --no_save
                 set notification_center False --no_save
                 generate p p > w+ z
                 output %s -f -nojpeg
                 launch -i 
                 set automatic_html_opening False --no_save
                 generate_events
                 parton
                 set nevents 100
                 set event_norm average
                 set systematics_program none
                 add_time_of_flight --threshold=4e-14
                 pythia8
                 """ %self.run_dir

        open(pjoin(self.path, 'mg5_cmd'),'w').write(cmd)
        
        if logging.getLogger('madgraph').level <= 20:
            stdout=None
            stderr=None
        else:
            devnull =open(os.devnull,'w')
            stdout=devnull
            stderr=devnull
<<<<<<< HEAD
        subprocess.call([pjoin(_file_path, os.path.pardir,'bin','mg5_aMC'), 
=======
        subprocess.call([sys.executable, pjoin(_file_path, os.path.pardir,'bin','mg5'), 
>>>>>>> 7cb6bf3e
                         pjoin(self.path, 'mg5_cmd')],
                         #cwd=self.path,
                        stdout=stdout, stderr=stderr)

        self.check_parton_output(cross=15.62, error=0.19)
        self.check_pythia_output()
        event = '%s/Events/run_01/unweighted_events.lhe' % self.run_dir
        if not os.path.exists(event):
            misc.gunzip(event)
        
        has_zero = False
        has_non_zero = False
        for event in lhe_parser.EventFile(event):
            for particle in event:
                if particle.pid in [23,25]:
                    self.assertTrue(particle.vtim ==0 or particle.vtim > 4e-14)
                    if particle.vtim == 0 :
                        has_zero = True
                    else:
                        has_non_zero = True
        self.assertTrue(has_zero)
        self.assertTrue(has_non_zero)
        
        self.assertFalse(self.debuging)
    

    def test_w_production_with_ms_decay(self):
        """A run to test madspin (inline and offline) on p p > w+ and p p > w-"""
        
        cwd = os.getcwd()
        
        if logging.getLogger('madgraph').level <= 20:
            stdout=None
            stderr=None
        else:
            devnull =open(os.devnull,'w')
            stdout=devnull
            stderr=devnull

        if logging.getLogger('madgraph').level > 20:
            stdout = devnull
        else:
            stdout= None
            
        #
        #  START REAL CODE
        #
        command = open(pjoin(self.path, 'cmd'), 'w')
        command.write("""import model sm
        set automatic_html_opening False --no_save
        set notification_center False --no_save
        generate p p > w+ 
        add process p p > w-
        output %(path)s
        launch
        madspin=ON
        shower=pythia8    
        %(path)s/../madspin_card.dat
        set nevents 1000
        set lhaid 10042
        set pdlabel lhapdf
        launch -i
        decay_events run_01 
        %(path)s/../madspin_card2.dat
        """ % {'path':self.run_dir})
        command.close()
        
        fsock = open(pjoin(self.path, 'madspin_card.dat'), 'w')
        fsock.write("""decay w+ > j j
        decay w- > e- ve~
        launch
        """)
        fsock.close()
        fsock = open(pjoin(self.path, 'madspin_card2.dat'), 'w')
        fsock.write("""decay w+ > j j
        decay w- > j j
        launch
        """)
        fsock.close()
                
<<<<<<< HEAD
        subprocess.call([pjoin(_file_path, os.path.pardir,'bin','mg5_aMC'), 
=======
        subprocess.call([sys.executable, pjoin(_file_path, os.path.pardir,'bin','mg5'), 
>>>>>>> 7cb6bf3e
                         pjoin(self.path, 'cmd')],
                         cwd=pjoin(_file_path, os.path.pardir),
                        stdout=stdout,stderr=stdout)     
        
        #a=rwa_input('freeze')
        self.check_parton_output(cross=150770.0, error=7.4e+02,target_event=1000)
        self.check_parton_output('run_01_decayed_1', cross=66344.2066122, error=1.5e+03,target_event=666, delta_event=40)
        #logger.info('\nMS info: the number of events in the html file is not (always) correct after MS\n')
        self.check_parton_output('run_01_decayed_2', cross=100521.52517, error=8e+02,target_event=1000)
        self.check_pythia_output(run_name='run_01_decayed_1')
        
        #check the first decayed events for energy-momentum conservation.
        
        
        self.assertEqual(cwd, os.getcwd())
        
        
        
    def test_generation_from_file_1(self):
        """ """
        cwd = os.getcwd()

        import subprocess
        if logging.getLogger('madgraph').level <= 20:
            stdout=None
            stderr=None
        else:
            devnull =open(os.devnull,'w')
            stdout=devnull
            stderr=devnull

        if logging.getLogger('madgraph').level > 20:
            stdout = devnull
        else:
            stdout= None

        fsock = open(pjoin(self.path, 'test_mssm_generation'),'w')
        fsock.write(open(pjoin(_file_path, 'input_files','test_mssm_generation')).read() %
                    {'dir_name': self.run_dir, 'mg5_path':pjoin(_file_path, os.path.pardir)})
        fsock.close()

<<<<<<< HEAD
        subprocess.call([pjoin(_file_path, os.path.pardir,'bin','mg5_aMC'), 
=======
        subprocess.call([sys.executable, pjoin(_file_path, os.path.pardir,'bin','mg5'), 
>>>>>>> 7cb6bf3e
                         pjoin(self.path, 'test_mssm_generation')],
                         #cwd=pjoin(self.path),
                        stdout=stdout,stderr=stdout)
        
        self.check_parton_output(cross=4.541638, error=0.035)
    
        self.check_parton_output('run_02', cross=4.41887317, error=0.035)
        #self.check_pythia_output()
        self.assertEqual(cwd, os.getcwd())
        #
        
        # Additional test: Check that the banner of the run_02 include correctly
        # the ptheavy 50 information
        banner = banner_mod.Banner(pjoin(self.run_dir, 'Events','run_01', 'run_01_fermi_banner.txt'))
        run_card = banner.charge_card('run_card')
        self.assertEqual(run_card['ptheavy'], 0)
        
        banner = banner_mod.Banner(pjoin(self.run_dir, 'Events','run_02', 'run_02_fermi_banner.txt'))
        run_card = banner.charge_card('run_card')
        self.assertEqual(run_card['ptheavy'], 50)
        
        events = lhe_parser.EventFile(pjoin(self.run_dir, 'Events','run_02', 'unweighted_events.lhe.gz'))
        banner =  banner_mod.Banner(events.banner)
        run_card = banner.charge_card('run_card')
        self.assertEqual(run_card['ptheavy'], 50)
        for event in events:
            event.check()
        
        
    def test_contur_from_file(self):
        """check that contur runs as expected"""

        cwd = os.getcwd()
        import subprocess
        if logging.getLogger('madgraph').level <= 20:
            stdout=None
            stderr=None
        else:
            devnull =open(os.devnull,'w')
            stdout=devnull
            stderr=devnull

        if logging.getLogger('madgraph').level > 20:
            stdout = devnull
        else:
            stdout= None


        subprocess.call([pjoin(_file_path, os.path.pardir,'bin','mg5_aMC'), 
                         pjoin(_file_path,  os.path.pardir, 'tests', 'input_files','rivet_contur_test.cmd')],
                         cwd=pjoin(self.path),
                         stdout=stdout,stderr=stdout)

        

        self.assertTrue(os.path.exists(pjoin(self.path, 'heavyNscan', 'Analysis', 'contur', 'ANALYSIS', 'contur.map')))
        self.assertTrue(os.path.exists(pjoin(self.path, 'heavyNscan', 'Analysis', 'contur', 'ANALYSIS', 'Summary.txt')))
        self.assertTrue(os.path.exists(pjoin(self.path, 'heavyNscan', 'Events', 'scan_run_[01-12].txt')))
        self.assertTrue(os.path.exists(pjoin(self.path, 'heavyNscan', 'Events', 'run_01',  'rivet_result.yoda')))
        self.assertTrue(os.path.exists(pjoin(self.path, 'heavyNscan', 'Events', 'run_12',  'rivet_result.yoda')))
        self.assertTrue(os.path.exists(pjoin(self.path, 'heavyNscan', 'Analysis', 'contur',  'conturPlot', 'combinedLevels.pdf')))


    def test_rivet_from_file(self):
        """check that contur runs as expected"""

        cwd = os.getcwd()
        import subprocess
        if logging.getLogger('madgraph').level <= 20:
            stdout=None
            stderr=None
        else:
            devnull =open(os.devnull,'w')
            stdout=devnull
            stderr=devnull

        if logging.getLogger('madgraph').level > 20:
            stdout = devnull
        else:
            stdout= None

        cmd = """generate p p > e+ e-
        output %s
        launch
shower=pythia8
analysis=off
set mpi off
set mmll 50
set use_syst False
set nevents 100
set HEPMCoutput:file hepmc
        launch -i
rivet run_01
set analysis MC_ZINC
set draw_rivet_plots True
                 """ %self.run_dir

        open(pjoin(self.path, 'mg5_cmd'),'w').write(cmd)
        
        if logging.getLogger('madgraph').level <= 20:
            stdout=None
            stderr=None
        else:
            devnull =open(os.devnull,'w')
            stdout=devnull
            stderr=devnull
        subprocess.call([pjoin(_file_path, os.path.pardir,'bin','mg5_aMC'), 
                         pjoin(self.path, 'mg5_cmd')],
                         #cwd=self.path,
                         stdout=stdout, stderr=stderr)

        self.assertTrue(os.path.exists(pjoin(self.run_dir, 'Events', 'run_01',  'rivet_result.yoda')))
        self.assertTrue(os.path.exists(pjoin(self.run_dir, 'Events', 'run_01',  'rivet-plots','index.html')))





        

    def load_result(self, run_name):
        
        import madgraph.iolibs.save_load_object as save_load_object
        import madgraph.madevent.gen_crossxhtml as gen_crossxhtml
        
        result = save_load_object.load_from_file(pjoin(self.run_dir,'HTML/results.pkl'))
        return result[run_name]

    def check_parton_output(self, run_name='run_01', target_event=100, cross=0, error=9e99, delta_event=0):
        """Check that parton output exists and reach the targert for event"""
                
        # check that the number of event is fine:
        data = self.load_result(run_name)
        if target_event > 0:
            if delta_event == 0:
                self.assertEqual(target_event, int(data[0]['nb_event']))
            else:
                self.assertTrue(abs(int(data[0]['nb_event'])-target_event) <= delta_event)
        self.assertTrue('lhe' in data[0].parton)
        
        if cross:
            import math
            new_error = math.sqrt(error**2 + float(data[0]['error'])**2)
            self.assertTrue(abs(cross - float(data[0]['cross']))/new_error < 3,
                            'cross is %s and not %s. NB_SIGMA %s' % (float(data[0]['cross']), cross, float(data[0]['cross'])/new_error)
                            )
            self.assertTrue(float(data[0]['error']) < 3 * error)
            
        check_html_page(self, pjoin(self.run_dir, 'crossx.html'))
        if 'decayed' not in run_name:
            check_html_page(self, pjoin(self.run_dir,'HTML', run_name, 'results.html'))
        
    def check_pythia_output(self, run_name='run_01'):
        """ """
        # check that the number of event is fine:
        data = self.load_result(run_name)
        self.assertTrue('hep' in data[0].pythia or 'hepmc' in data[0].pythia8)
        self.assertTrue('log' in data[0].pythia or 'log' in data[0].pythia8)

    
    def test_decay_width_nlo_model(self):
        """ """
        
        try:
            shutil.rmtree('/tmp/MGPROCESS/')
        except Exception as error:
            pass
        
        cmd = MGCmd.MasterCmd()
        cmd.no_notification()
        cmd.run_cmd('import model loop_sm')
        self.assertEqual(cmd.cmd.__name__, 'aMCatNLOInterface')
        #cmd.run_cmd('switch MG5')
        #self.assertEqual(cmd.cmd.__name__, 'MadGraphCmd')
        cmd.run_cmd('set automatic_html_opening False --no_save')
        cmd.run_cmd('generate w+ > all all')
        self.assertEqual(cmd.cmd.__name__, 'MadGraphCmd')
        cmd.run_cmd('output  %s -f' % self.run_dir)
        cmd.run_cmd('launch -f')
        data = self.load_result('run_01')
        self.assertNotEqual(data[0]['cross'], 0)
        
        

#===============================================================================
# TestCmd
#===============================================================================
class TestMEfromPdirectory(unittest.TestCase):
    """test that we can launch everything from the P directory"""

    

    def generate(self, process, model):
        """Create a process"""

        try:
            shutil.rmtree('/tmp/MGPROCESS/')
        except Exception as error:
            pass
        
        interface = MGCmd.MasterCmd()
        interface.no_notification()
        interface.onecmd('import model %s' % model)
        if isinstance(process, str):
            interface.onecmd('generate %s' % process)
        else:
            for p in process:
                interface.onecmd('add process %s' % p)
        interface.onecmd('output madevent /tmp/MGPROCESS/ -f')

    def load_result(self, run_name):
        
        import madgraph.iolibs.save_load_object as save_load_object
        import madgraph.madevent.gen_crossxhtml as gen_crossxhtml
        
        result = save_load_object.load_from_file('/tmp/MGPROCESS/HTML/results.pkl')
        return result[run_name]

    def check_parton_output(self, run_name='run_01', target_event=100, cross=0):
        """Check that parton output exists and reach the targert for event"""
                
        # check that the number of event is fine:
        data = self.load_result(run_name)
        self.assertEqual(int(data[0]['nb_event']), target_event)
        self.assertTrue('lhe' in data[0].parton)
        if cross:
            self.assertTrue(abs(cross - float(data[0]['cross']))/float(data[0]['error']) < 3)


    def test_run_fromP(self):
        """ """
                
        cmd = os.getcwd()
        self.generate('p p > e+ e-', 'sm')
        self.assertEqual(cmd, os.getcwd())
        shutil.copy(os.path.join(_file_path, 'input_files', 'run_card_matching.dat'),
                    '/tmp/MGPROCESS/Cards/run_card.dat')
        with misc.chdir('/tmp/MGPROCESS/'):
            ff = open('cmd.cmd','w')
            ff.write('set automatic_html_opening False --nosave\n')
            ff.write('set notification_center False --nosave\n')
            ff.write('display options\n')
            ff.write('display variable allow_notification_center\n')
            ff.write('generate_events -f \n') 
            ff.close()
            if logger.getEffectiveLevel() > 20:
                output = open(os.devnull,'w')
            else:
                output = None
            id = subprocess.call(['./bin/madevent','cmd.cmd'], stdout=output, stderr=output)
            self.assertEqual(id, 0)
            self.check_parton_output(cross=947.9) <|MERGE_RESOLUTION|>--- conflicted
+++ resolved
@@ -850,11 +850,7 @@
             devnull =open(os.devnull,'w')
             stdout=devnull
             stderr=devnull
-<<<<<<< HEAD
-        subprocess.call([pjoin(_file_path, os.path.pardir,'bin','mg5_aMC'), 
-=======
-        subprocess.call([sys.executable, pjoin(_file_path, os.path.pardir,'bin','mg5'), 
->>>>>>> 7cb6bf3e
+        subprocess.call([sys.executable, pjoin(_file_path, os.path.pardir,'bin','mg5_aMC'), 
                          pjoin(self.path, 'mg5_cmd')],
                          #cwd=self.path,
                         stdout=stdout, stderr=stderr)
@@ -933,13 +929,8 @@
         decay w- > j j
         launch
         """)
-        fsock.close()
-                
-<<<<<<< HEAD
-        subprocess.call([pjoin(_file_path, os.path.pardir,'bin','mg5_aMC'), 
-=======
-        subprocess.call([sys.executable, pjoin(_file_path, os.path.pardir,'bin','mg5'), 
->>>>>>> 7cb6bf3e
+        fsock.close()                
+        subprocess.call([sys.executable, pjoin(_file_path, os.path.pardir,'bin','mg5_aMC'), 
                          pjoin(self.path, 'cmd')],
                          cwd=pjoin(_file_path, os.path.pardir),
                         stdout=stdout,stderr=stdout)     
@@ -980,12 +971,7 @@
         fsock.write(open(pjoin(_file_path, 'input_files','test_mssm_generation')).read() %
                     {'dir_name': self.run_dir, 'mg5_path':pjoin(_file_path, os.path.pardir)})
         fsock.close()
-
-<<<<<<< HEAD
-        subprocess.call([pjoin(_file_path, os.path.pardir,'bin','mg5_aMC'), 
-=======
-        subprocess.call([sys.executable, pjoin(_file_path, os.path.pardir,'bin','mg5'), 
->>>>>>> 7cb6bf3e
+        subprocess.call([sys.executable, pjoin(_file_path, os.path.pardir,'bin','mg5_aMC'), 
                          pjoin(self.path, 'test_mssm_generation')],
                          #cwd=pjoin(self.path),
                         stdout=stdout,stderr=stdout)

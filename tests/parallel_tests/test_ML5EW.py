--- conflicted
+++ resolved
@@ -295,10 +295,6 @@
                 if os.path.exists(model_path):
                     break
 
-<<<<<<< HEAD
-        
-=======
->>>>>>> c71dcba8
         cp(os.path.join(model_path,
                         '.restrict_parallel_test_WW.dat'),
            os.path.join(model_path,

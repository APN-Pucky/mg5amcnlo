################################################################################
#
# Copyright (c) 2009 The MadGraph5_aMC@NLO Development team and Contributors
#
# This file is a part of the MadGraph5_aMC@NLO project, an application which 
# automatically generates Feynman diagrams and matrix elements for arbitrary
# high-energy processes in the Standard Model and beyond.
#
# It is subject to the MadGraph5_aMC@NLO license which should accompany this 
# distribution.
#
# For more information, visit madgraph.phys.ucl.ac.be and amcatnlo.web.cern.ch
#
################################################################################
"""A set of objects to allow for easy comparisons of results from various ME
generators (e.g., MG v5 against v4, ...) and output nice reports in different
formats (txt, tex, ...).
"""

from __future__ import absolute_import
from __future__ import print_function
import datetime
import glob
import itertools
import logging
import os
import re
import shutil
import subprocess
import sys
import time
import six
from six.moves import range

pjoin = os.path.join
# Get the grand parent directory (mg5 root) of the module real path 
# (tests/acceptance_tests) and add it to the current PYTHONPATH to allow
# for easy import of MG5 tools

_file_path = os.path.dirname(os.path.realpath(__file__))

import madgraph.iolibs.template_files as template_files
import madgraph.iolibs.save_load_object as save_load_object
import madgraph.interface.master_interface as cmd_interface

import madgraph.various.misc as misc

from madgraph import MadGraph5Error, MG5DIR
from . import me_comparator

class MadEventComparator(me_comparator.MEComparator):
    """Base object to run comparison tests. Take standard Runner objects and
    a list of proc as an input and return detailed comparison tables in various
    formats."""

    def run_comparison(self, proc_list, model='sm', orders={}):
        """Run the codes and store results."""

        if isinstance(model, six.string_types):
            model= [model] * len(self.me_runners)

        self.results = []
        self.proc_list = proc_list

        logging.info(\
            "Running on %i processes with order: %s, in model %s" % \
            (len(proc_list),
             me_comparator.MERunner.get_coupling_definitions(orders),
             '/'.join([onemodel for onemodel in model])))

        pass_proc = False
        for i,runner in enumerate(self.me_runners):
            cpu_time1 = time.time()
            logging.info("Now running %s" % runner.name)
            if pass_proc:
                runner.pass_proc = pass_proc 

            self.results.append(runner.run(proc_list, model[i], orders))
            cpu_time2 = time.time()
            logging.info(" Done in %0.3f s" % (cpu_time2 - cpu_time1))
#            logging.info(" (%i/%i with zero ME)" % \
#                    (len([res for res in self.results[-1] if res[0][0] == 0.0]),
#                     len(proc_list)))

    def cleanup(self):
        """Call cleanup for each MERunner."""

        for runner in self.me_runners:
            logging.info("Cleaning code %s runner" % runner.name)
            runner.cleanup()
    def output_result(self, filename=None, tolerance=3e-02):
        """Output result as a nicely formated table. If filename is provided,
        write it to the file, else to the screen. Tolerance can be adjusted."""

        def detect_type(data):
            """check if the type is an integer/float/string"""
            

            if data.isdigit():
                return 'int'
            elif len(data) and data[0] == '-' and data[1:].isdigit():
                return 'int'
            
            try:
                float(data)
                return 'float'
            except:
                return 'str'


        proc_col_size = 17
        for proc in self.results[0]:
            if len(proc) + 1 > proc_col_size:
                proc_col_size = len(proc) + 1
        
        col_size = 17

        pass_test = 0
        fail_test = 0

        failed_prop_list = []

        res_str = "\n" + self._fixed_string_length("Checked", proc_col_size) + \
                ''.join([self._fixed_string_length(runner.name, col_size) for \
                           runner in self.me_runners]) + \
                  self._fixed_string_length("Relative diff.", col_size) + \
                  "Result"
        for prop in self.results[0]:
            loc_results = []
            succeed = True
            for i in range(len(self.results)):
                if prop not in self.results[i]:
                    loc_results.append('not present')
                    succeed = False
                else:
                    loc_results.append(self.results[i][prop])
            res_str += '\n' + self._fixed_string_length(proc, proc_col_size)+ \
                       ''.join([self._fixed_string_length(str(res),
                                               col_size) for res in loc_results])
            if not succeed:
                res_str += self._fixed_string_length("NAN", col_size)
                res_str += 'failed'
                fail_test += 1
                failed_prop_list.append(prop) 
            else:
                # check the type (integer/float/string)
                type = detect_type(loc_results[0])
                if type == 'int':
                    if any(detect_type(loc)=='float' for loc in loc_results):
                        type = 'float'
                if type == 'float':
                    if max(loc_results) == 0.0 and min(loc_results) == 0.0:
                        res_str += self._fixed_string_length("0", col_size)
                        res_str += 'passed'
                        pass_test +=1
                    else:
                        loc_results = [float(d) for d in loc_results]
                        diff = (max(loc_results) - min(loc_results)) / \
                                                 (max(loc_results) + min(loc_results))
                        res_str += self._fixed_string_length("%1.10e" % diff, col_size)
                        if diff >= tolerance:
                            res_str += 'failed'
                            failed_prop_list.append(prop) 
                            fail_test += 1
                        else:
                            res_str += 'passed'
                            pass_test +=1
                else:
                    for value in loc_results:
                        if value != loc_results[0]:
                            res_str += self._fixed_string_length("differ", col_size)
                            res_str += 'failed'
                            failed_prop_list.append(prop) 
                            fail_test += 1
                            break
                    res_str += self._fixed_string_length("identical", col_size)
                    res_str += 'passed'
                    pass_test +=1
        
        res_str += "\nSummary: %i/%i passed, %i/%i failed" % \
                    (pass_test, pass_test + fail_test,
                     fail_test, pass_test + fail_test)

        if fail_test != 0:
            res_str += "\nFailed processes: %s" % ', '.join(failed_prop_list)

        logging.info(res_str)

        if filename:
            file = open(filename, 'w')
            file.write(res_str)
            file.close()
        
        return fail_test, failed_prop_list


    def assert_processes(self, test_object, tolerance = 1e-06):
        """Run assert to check that all processes passed comparison""" 

        fail_test, fail_prop = self.output_result('', tolerance)

        test_object.assertEqual(fail_test, 0, "Failed for processes: %s" % ', '.join(fail_prop))
        
class MadEventComparatorGauge(me_comparator.MEComparatorGauge):
    """Base object to run comparison tests. Take standard Runner objects and
    a list of proc as an input and return detailed comparison tables in various
    formats."""

    def run_comparison(self, proc_list, model='sm', orders={}):
        """Run the codes and store results."""

        #if isinstance(model, basestring):
        #    model= [model] * len(self.me_runners)

        self.results = []
        self.proc_list = proc_list

        logging.info(\
            "Running on %i processes with order: %s, in model %s" % \
            (len(proc_list),
             ' '.join(["%s=%i" % (k, v) for k, v in orders.items()]),
             model))

        pass_proc = False
        for i,runner in enumerate(self.me_runners):
            cpu_time1 = time.time()
            logging.info("Now running %s" % runner.name)
            if pass_proc:
                runner.pass_proc = pass_proc 
            self.results.append(runner.run(proc_list, model, orders))
            cpu_time2 = time.time()
            logging.info(" Done in %0.3f s" % (cpu_time2 - cpu_time1))
#            logging.info(" (%i/%i with zero ME)" % \
#                    (len([res for res in self.results[-1] if res[0][0] == 0.0]),
#                     len(proc_list)))

    def cleanup(self):
        """Call cleanup for each MERunner."""

        for runner in self.me_runners:
            logging.info("Cleaning code %s runner" % runner.name)
            runner.cleanup()
            
    def output_result(self, filename=None, tolerance=3e-03):
        """Output result as a nicely formated table. If filename is provided,
        write it to the file, else to the screen. Tolerance can be adjusted."""

        def detect_type(data):
            """check if the type is an integer/float/string"""
            

            if data.isdigit():
                return 'int'
            elif len(data) and data[0] == '-' and data[1:].isdigit():
                return 'int'
            
            try:
                float(data)
                return 'float'
            except:
                return 'str'


        proc_col_size = 17
        for proc in self.results[0]:
            if len(proc) + 1 > proc_col_size:
                proc_col_size = len(proc) + 1
        
        col_size = 17

        pass_test = 0
        fail_test = 0

        failed_proc_list = []

        res_str = "\n" + self._fixed_string_length("Process", proc_col_size) + \
                ''.join([self._fixed_string_length(runner.name, col_size) for \
                           runner in self.me_runners]) + \
                  self._fixed_string_length("Diff both unit", col_size) + \
                  self._fixed_string_length("Diff both cms", col_size) + \
                  self._fixed_string_length("Diff both fixw", col_size) + \
                  self._fixed_string_length("Diff both feyn", col_size) + \
                  "Result"

        for proc in self.results[0]:
            loc_results = []
            succeed = True
            for i in range(len(self.results)):
                if proc not in self.results[i]:
                    loc_results.append('not present')
                    succeed = False
                else:
                    loc_results.append(self.results[i][proc])
            res_str += '\n' + self._fixed_string_length(proc, proc_col_size)+ \
                       ''.join([self._fixed_string_length(str(res),
                                               col_size) for res in loc_results])
            if not succeed:
                res_str += self._fixed_string_length("NAN", col_size)
                res_str += 'failed'
                fail_test += 1
                failed_proc_list.append(proc) 
            else:
                # check the type (integer/float/string)
                type = detect_type(loc_results[0])
                if type == 'float':
                    if max(loc_results) == 0.0 and min(loc_results) == 0.0:
                        res_str += self._fixed_string_length("0", col_size)
                        res_str += 'passed'
                        pass_test +=1
                    else:
                        loc_results = [float(d) for d in loc_results]                        
                        diff_feyn = abs(loc_results[1] - loc_results[2]) / \
                          (loc_results[1] + loc_results[2] + 1e-99)
                        diff_unit = abs(loc_results[0] - loc_results[3]) / \
                          (loc_results[0] + loc_results[3] + 1e-99)
                        diff_cms = abs(loc_results[0] - loc_results[1]) / \
                          (loc_results[0] + loc_results[1] + 1e-99)
                        diff_fixw = abs(loc_results[2] - loc_results[3]) / \
                          (loc_results[2] + loc_results[3] + 1e-99)
                        
                        res_str += self._fixed_string_length("%1.10e" % diff_unit, col_size)
                        res_str += self._fixed_string_length("%1.10e" % diff_cms, col_size)
                        res_str += self._fixed_string_length("%1.10e" % diff_fixw, col_size)
                        res_str += self._fixed_string_length("%1.10e" % diff_feyn, col_size)
                        
                        if diff_feyn < 4e-2 and diff_cms < 1e-2 and diff_fixw < 1e-2 and \
                         diff_unit < 4e-2:
                            pass_test += 1
                            res_str += "Pass"
                        else:
                           fail_test += 1
                           failed_proc_list.append(proc)
                           res_str += "Fail"

                else:
                    for value in loc_results:
                        if value != loc_results[0]:
                            res_str += self._fixed_string_length("differ", col_size)
                            res_str += 'failed'
                            failed_proc_list.append(proc) 
                            fail_test += 1
                            break
                    res_str += self._fixed_string_length("identical", col_size)
                    res_str += 'passed'
                    pass_test +=1
        
        res_str += "\nSummary: %i/%i passed, %i/%i failed" % \
                    (pass_test, pass_test + fail_test,
                     fail_test, pass_test + fail_test)

        if fail_test != 0:
            res_str += "\nFailed processes: %s" % ', '.join(failed_proc_list)

        logging.info(res_str)

        if filename:
            file = open(filename, 'w')
            file.write(res_str)
            file.close()
        
        return fail_test, failed_proc_list


    def assert_processes(self, test_object, tolerance = 1e-06):
        """Run assert to check that all processes passed comparison""" 

        fail_test, fail_prop = self.output_result('', tolerance)

        test_object.assertEqual(fail_test, 0, "Failed for processes: %s" % ', '.join(fail_prop))


class FakeRunner(object):
     temp_dir_name = ""
     proc_list = []
     res_list = []
     setup_flag = False
     name = 'Store'
     type = 'Store'
     model_dir = os.path.join(MG5DIR,'models')   
     
     def cleanup(self):
         pass

class MadEventRunner(object):
    """Base class to containing default function to setup, run and access results
    produced with a specific ME generator. 
    """

    temp_dir_name = ""
    proc_list = []
    res_list = []
    setup_flag = False
    name = 'None'
    model_dir = os.path.join(MG5DIR,'models')

    class MERunnerException(Exception):
        """Default Exception class for MERunner objects"""

    def setup(self):
        """Empty method to define all warming up operations to be executed before
        actually running the generator.
        """
        pass

    def run(self, proc_list, model, orders, energy):
        """Run the generator for a specific list of processes (see below for
           conventions) and store the result.
        """
        pass

    def get_result(self, proc_id):
        """Return the result (i.e., ME value for a particular PS point) for a 
        specific process identified with its id."""

        return self.proc_list[proc_id]

    def cleanup(self):
        """Perform some clean up procedure to leave the ME code directory in
        the same state as it was initially (e.g., remove temp dirs, ...)
        """
        pass 
            

class MG5Runner(MadEventRunner):
    """Runner object for the MG5 Matrix Element generator."""

    mg5_path = ""
    name = 'MadGraph v5'
    type = 'v5'
        

    def setup(self, mg5_path, temp_dir=None):
        """Wrapper for the mg4 setup, also initializing the mg5 path variable"""

        self.mg5_path = os.path.abspath(mg5_path)

        if not temp_dir:
            i=0
            while os.path.exists(os.path.join(mg5_path, 
                                              "p_ME_test_%s_%s" % (self.type, i))):
                i += 1
            temp_dir = "p_ME_test_%s_%s" % (self.type, i)         

        self.temp_dir_name = temp_dir

    def run(self, proc_list, model, orders={}):
        """Execute MG5 on the list of processes mentioned in proc_list, using
        the specified model, the specified maximal coupling orders and a certain
        energy for incoming particles (for decay, incoming particle is at rest).
        """
        self.res_list = [] # ensure that to be void, and avoid pointer problem 
        self.proc_list = proc_list
        self.model = model
        self.orders = orders
        self.non_zero = 0 

        dir_name = os.path.join(self.mg5_path, self.temp_dir_name)

        # Create a proc_card.dat in the v5 format
        proc_card_location = os.path.join(self.mg5_path, 'proc_card_%s.dat' % \
                                          self.temp_dir_name)
        proc_card_file = open(proc_card_location, 'w')
        proc_card_file.write(self.format_mg5_proc_card(proc_list, model, orders))
        proc_card_file.close()

        logging.info("proc_card.dat file for %i processes successfully created in %s" % \
                     (len(proc_list), os.path.join(dir_name, 'Cards')))

        # Run mg5
        logging.info("Running MG5")
        #proc_card = open(proc_card_location, 'r').read()
        new_proc_list = []
        cmd = cmd_interface.MasterCmd()
        cmd.no_notification()
        cmd.exec_cmd('import command %s' %proc_card_location)
        #for line in proc_card.split('\n'):
        #    cmd.exec_cmd(line, errorhandling=False)
        os.remove(proc_card_location)

        values = self.get_values()
        self.res_list.append(values)
        return values

    def format_mg5_proc_card(self, proc_list, model, orders):
        """Create a proc_card.dat string following v5 conventions."""

        if model != 'mssm':
            v5_string = "import model %s\n" % os.path.join(self.model_dir, model)
        else:
            v5_string = "import model %s\n" % model
        v5_string += "set automatic_html_opening False\n"
        if orders == {}:
            couplings = ' '
        else:
            couplings = me_comparator.MERunner.get_coupling_definitions(orders)

        for i, proc in enumerate(proc_list):
            v5_string += 'add process ' + proc + ' ' + couplings + \
                         '@%i' % i + '\n'

        v5_string += "output %s -f\n" % \
                     os.path.join(self.mg5_path, self.temp_dir_name)
        v5_string += "launch -i --multicore\n"
        v5_string += " set automatic_html_opening False\n"
        v5_string += "edit_cards\n"
#        v5_string += "set ickkw 0\n"
        v5_string += "set LHC 13\n"
#        v5_string += "set xqcut 0\n"
        v5_string += "set auto_ptj_mjj True\n"
        v5_string += "set cut_decays True\n"
        v5_string += "set ickkw 0\n"
        v5_string += "set xqcut 0\n"
        v5_string += "survey run_01; refine 0.01; refine 0.01\n" 
        #v5_string += "print_results\n"
        return v5_string
    
    def get_values(self):
    
        dir_name = os.path.join(self.mg5_path, self.temp_dir_name)
        SubProc=[name for name in os.listdir(dir_name + '/SubProcesses') 
                 if name[0]=='P' and 
                 os.path.isdir(dir_name + '/SubProcesses/'+name) and \
                  name[1].isdigit()]

        output = {}
        
        #Part1: number of SubProcesses                                                                                                                           
        numsubProc={}
        for name in SubProc :
            tag=name.split('_')[0][1:]
            if tag in numsubProc:
                numsubProc[tag]+=1
            else: numsubProc[tag]=1

        for key,value in numsubProc.items():
            output['number_of_P'+key]=str(value)

        #Part 2: cross section
        for name in SubProc:

            if os.path.exists(dir_name+'/SubProcesses/'+name+'/run_01_results.dat'):
                filepath = dir_name+'/SubProcesses/'+name+'/run_01_results.dat'
            else:
                filepath = dir_name+'/SubProcesses/'+name+'/results.dat'

<<<<<<< HEAD
            for line in open(filepath):
                splitline=line.split()
                #if len(splitline)==8:
                output['cross_'+name]=splitline[0]
                print("found %s %s" % (splitline[0], splitline[1]))
=======
            if not os.path.exists(filepath):
                
                cross = 0
                for G in os.listdir(dir_name+'/SubProcesses/'+name):
                    if os.path.isdir(pjoin(dir_name+'/SubProcesses/'+name,G)):
                        filepath = pjoin(dir_name+'/SubProcesses/'+name,G,'results.dat')
                        channel = G[1:]
                        for line in file(filepath):
                            splitline=line.split()
                            cross += float(splitline[9]) 
                            break
                output['cross_'+name] = str(cross)
            else:
                for line in file(filepath):
                    splitline=line.split()
                    #if len(splitline)==8:
                    output['cross_'+name]=splitline[0]
                    print "found %s %s" % (splitline[0], splitline[1])
>>>>>>> c71dcba8
        else:
            return output   
        
        filepath = dir_name+'/HTML/run_01/results.html'
        text = open(filepath).read()    
        
        #id="#P1_qq_ll" href=#P1_qq_ll onClick="check_link('#P1_qq_ll','#P1_qq_ll','#P1_qq_ll')"> 842.9
        info = re.findall('id="\#(?P<a1>\w*)" href=\#(?P=a1) onClick="check_link\(\'\#(?P=a1)\',\'\#(?P=a1)\',\'\#(?P=a1)\'\)">\s* ([\d.e+-]*)', text)
        for name,value in info:
            output['cross_'+name] = value
            

        
        return output

class MG5OldRunner(MG5Runner):
    """Runner object for the MG5 Matrix Element generator."""

    mg5_path = ""
    name = 'v5 Ref'
    type = 'v5_ref'
    
    def format_mg5_proc_card(self, proc_list, model, orders):
        """Create a proc_card.dat string following v5 conventions."""

        v5_string = "import model %s\n" % os.path.join(self.model_dir, model)
        v5_string += "set automatic_html_opening False\n"
        couplings =  me_comparator.MERunner.get_coupling_definitions(orders)

        for i, proc in enumerate(proc_list):
            v5_string += 'add process ' + proc + ' ' + couplings + \
                         '@%i' % i + '\n'
        v5_string += "output %s -f\n" % \
                     os.path.join(self.mg5_path, self.temp_dir_name)
        v5_string += "launch -f \n"
        return v5_string
    
    def run(self, proc_list, model, orders={}):
        """Execute MG5 on the list of processes mentioned in proc_list, using
        the specified model, the specified maximal coupling orders and a certain
        energy for incoming particles (for decay, incoming particle is at rest).
        """
        self.res_list = [] # ensure that to be void, and avoid pointer problem 
        self.proc_list = proc_list
        self.model = model
        self.orders = orders
        self.non_zero = 0 
        dir_name = os.path.join(self.mg5_path, self.temp_dir_name)

        # Create a proc_card.dat in the v5 format
        proc_card_location = os.path.join(self.mg5_path, 'proc_card_%s.dat' % \
                                          self.temp_dir_name)
        proc_card_file = open(proc_card_location, 'w')
        proc_card_file.write(self.format_mg5_proc_card(proc_list, model, orders))
        proc_card_file.close()

        logging.info("proc_card.dat file for %i processes successfully created in %s" % \
                     (len(proc_list), os.path.join(dir_name, 'Cards')))

        # Run mg5
        logging.info("Running MG5")
        devnull = open(os.devnull,'w') 

        if logging.root.level >=20:
            subprocess.call([pjoin(self.mg5_path,'bin','mg5'), proc_card_location],
                        stdout=devnull, stderr=devnull)
        else:       
            subprocess.call([pjoin(self.mg5_path,'bin','mg5'), proc_card_location])
        os.remove(proc_card_location)

        values = self.get_values()
        self.res_list.append(values)
        return values
    
class MG5gaugeRunner(MG5Runner):
    """Runner object for the MG5 Matrix Element generator."""

    def __init__(self, cms, gauge):
        self.cms = cms
        self.gauge = gauge
        self.mg5_path = ""
        self.name = 'MG_%s_%s' %(self.cms, self.gauge)
        self.type = '%s_%s' %(self.cms, self.gauge)
    
    def format_mg5_proc_card(self, proc_list, model, orders):
        """Create a proc_card.dat string following v5 conventions."""

        v5_string = 'import model sm \n'
        v5_string += 'set automatic_html_opening False\n'
        v5_string += 'set complex_mass_scheme %s \n' % self.cms
        v5_string += 'set gauge %s \n' % self.gauge
        v5_string += "import model %s \n" % os.path.join(self.model_dir, model)

        couplings = me_comparator.MERunner.get_coupling_definitions(orders)

        for i, proc in enumerate(proc_list):
            v5_string += 'add process ' + proc + ' ' + couplings + \
                         '@%i' % i + '\n'
        v5_string += "output %s -f\n" % \
                     os.path.join(self.mg5_path, self.temp_dir_name)
        v5_string += "launch -f \n"
        
        v5_string += 'set complex_mass_scheme False \n'
        v5_string += 'set gauge unitary'
        return v5_string<|MERGE_RESOLUTION|>--- conflicted
+++ resolved
@@ -543,15 +543,7 @@
             else:
                 filepath = dir_name+'/SubProcesses/'+name+'/results.dat'
 
-<<<<<<< HEAD
-            for line in open(filepath):
-                splitline=line.split()
-                #if len(splitline)==8:
-                output['cross_'+name]=splitline[0]
-                print("found %s %s" % (splitline[0], splitline[1]))
-=======
             if not os.path.exists(filepath):
-                
                 cross = 0
                 for G in os.listdir(dir_name+'/SubProcesses/'+name):
                     if os.path.isdir(pjoin(dir_name+'/SubProcesses/'+name,G)):
@@ -568,7 +560,6 @@
                     #if len(splitline)==8:
                     output['cross_'+name]=splitline[0]
                     print "found %s %s" % (splitline[0], splitline[1])
->>>>>>> c71dcba8
         else:
             return output   
         

--- conflicted
+++ resolved
@@ -341,19 +341,9 @@
 
         # Run mg5
         logging.info("Running mg5")
-<<<<<<< HEAD
-        devnull = os.open(os.devnull, os.O_RDWR)
-        subprocess.call([os.path.join(self.mg5_path, 'bin', 'mg5'),
-                        "-f%s" % os.path.join(dir_name, 'Cards', 'proc_card_v5.dat')],
-                        stdout=devnull, stderr=subprocess.STDOUT)
-
-
-
-=======
         cmd_interface.MadGraphCmdShell().run_cmd('import command ' + \
                             os.path.join(dir_name, 'Cards', 'proc_card_v5.dat'))
                
->>>>>>> 1eadd341
         # Get the ME value
         for i, proc in enumerate(proc_list):
             self.res_list.append(self.get_me_value(proc, i))

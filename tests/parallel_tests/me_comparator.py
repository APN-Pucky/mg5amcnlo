--- conflicted
+++ resolved
@@ -36,11 +36,8 @@
 _file_path = os.path.dirname(os.path.realpath(__file__))
 
 import madgraph.iolibs.template_files as template_files
-<<<<<<< HEAD
 import madgraph.iolibs.misc as misc
-=======
 import madgraph.iolibs.save_load_object as save_load_object
->>>>>>> 6727d32e
 
 class MERunner(object):
     """Base class to containing default function to setup, run and access results
@@ -89,17 +86,13 @@
     mg4_path = ""
     
     name = 'MadGraph v4'
-<<<<<<< HEAD
-    
     compilator ='f77'
     if misc.which('gfortran'):
         print 'use gfortran'
         compilator = 'gfortran'
-=======
     model = ''
     orders = {}
     energy = ""
->>>>>>> 6727d32e
 
     def setup(self, mg4_path, temp_dir=None):
         """Setup routine: create a temporary copy of Template and execute the
@@ -268,11 +261,7 @@
         """Parse the output string and return a pair where first value is 
         the ME value and GeV exponent and the second value is a list of 4 
         momenta for all particles involved."""
-<<<<<<< HEAD
-        
-=======
-
->>>>>>> 6727d32e
+
         res_p = []
         value = 0.0
         gev_pow = 0
@@ -350,66 +339,13 @@
 
         # Run mg5
         logging.info("Running mg5")
-<<<<<<< HEAD
         devnull = os.open(os.devnull, os.O_RDWR)
         subprocess.call([os.path.join(self.mg5_path, 'bin', 'mg5'),
                         "-f%s" % os.path.join(dir_name, 'Cards', 'proc_card_v5.dat')],
                         stdout=devnull, stderr=subprocess.STDOUT)
 
-        # Perform some setup (normally done by newprocess_sa)
-
-        # Copy HELAS
-        for file in os.listdir(os.path.join(self.mg4_path, 'HELAS')):
-            if not os.path.isdir(os.path.join(self.mg4_path, 'HELAS', file)):
-                shutil.copy(os.path.join(self.mg4_path, 'HELAS', file),
-                            os.path.join(dir_name, 'Source', 'DHELAS'))
-        shutil.move(os.path.join(dir_name, 'Source', 'DHELAS', 'Makefile.template'),
-                    os.path.join(dir_name, 'Source', 'DHELAS', 'Makefile'))
-
-        # Copy MODEL
-        for file in os.listdir(os.path.join(self.mg4_path, 'Models', model)):
-            if not os.path.isdir(os.path.join(self.mg4_path, 'Models', model, file)):
-                shutil.copy(os.path.join(self.mg4_path, 'Models', model, file),
-                            os.path.join(dir_name, 'Source', 'MODEL'))
-        os.symlink(os.path.join(dir_name, 'Source', 'MODEL', 'coupl.inc'),
-                   os.path.join(dir_name, 'Source', 'coupl.inc'))
-        os.symlink(os.path.join(dir_name, 'Source', 'coupl.inc'),
-                   os.path.join(dir_name, 'SubProcesses', 'coupl.inc'))
-        shutil.copy(os.path.join(dir_name, 'Source', 'MODEL', 'param_card.dat'),
-                   os.path.join(dir_name, 'Cards'))
-
-        #Pass to gfortran if needed.
-        if self.compilator == 'gfortran':
-            retcode = subprocess.call(['python', os.path.join('bin','Passto_gfortran.py')],
-                        cwd=os.path.join(self.mg4_path, self.temp_dir_name),
-                        stdout=open('/dev/null', 'w'), stderr=subprocess.STDOUT)
-            if retcode != 0:
-
-                logging.warning("Error while passing to gfortran ")
-
-                return ((0.0, 0), [])
-
-        # Run make
-        retcode = subprocess.call(['make', '../lib/libdhelas3.a'],
-                        cwd=os.path.join(dir_name, 'Source'),
-                        stdout=open('/dev/null', 'w'), stderr=subprocess.STDOUT)
-        if retcode != 0:
-            logging.warning("Error while executing make HELAS")
-
-        retcode = subprocess.call(['make', '../lib/libmodel.a'],
-                        cwd=os.path.join(dir_name, 'Source'),
-                        stdout=open('/dev/null', 'w'), stderr=subprocess.STDOUT)
-        if retcode != 0:
-            logging.warning("Error while executing make HELAS")
-
-=======
-        subprocess.call([os.path.join('bin', 'mg5'),
-                        "-f%s" % os.path.join(dir_name, 'Cards',
-                                              'proc_card_v5.dat')],
-                        cwd=self.mg5_path,
-                        stdout=open('/dev/null', 'w'), stderr=subprocess.STDOUT)
-
->>>>>>> 6727d32e
+
+
         # Get the ME value
         for i, proc in enumerate(proc_list):
             self.res_list.append(self.get_me_value(proc, i))
@@ -677,10 +613,6 @@
 
     return res_list
 
-<<<<<<< HEAD
-
-
-=======
 def create_proc_list_enhanced(init_part_list, final_part_list_1,
                               final_part_list_2 = [], initial=2, final_1=2,
                               final_2=1):
@@ -706,5 +638,7 @@
         res_list.append(' '.join(proc))
 
     return res_list
->>>>>>> 6727d32e
-
+
+
+
+

#! /usr/bin/env python
################################################################################
#
# Copyright (c) 2009 The MadGraph Development team and Contributors
#
# This file is a part of the MadGraph 5 project, an application which 
# automatically generates Feynman diagrams and matrix elements for arbitrary
# high-energy processes in the Standard Model and beyond.
#
# It is subject to the MadGraph license which should accompany this 
# distribution.
#
# For more information, please visit: http://madgraph.phys.ucl.ac.be
#
################################################################################

"""A sample script running a comparison between different ME generators using
objects and routines defined in me_comparator. To define your own test case, 
simply modify this script. Support for new ME generator is achieved through
inheritance of the MERunner class.
"""

import logging
import logging.config
import pydoc
import os
import sys

#Look for MG5/MG4 path
mg5_path = os.sep.join(os.path.realpath(__file__).split(os.sep)[:-3])
print mg5_path
sys.path.append(mg5_path)

import me_comparator
from madgraph import MG4DIR
mg4_path = MG4DIR



if '__main__' == __name__: 
    # Get full logging info
    logging.config.fileConfig(os.path.join(mg5_path, 'tests', '.mg5_logging.conf'))
    logging.root.setLevel(logging.INFO)
    logging.getLogger('madgraph').setLevel(logging.INFO)
    logging.getLogger('cmdprint').setLevel(logging.INFO)
    logging.getLogger('tutorial').setLevel(logging.ERROR)
        
    logging.basicConfig(level=logging.INFO)
#    my_proc_list = me_comparator.create_proc_list_enhanced(
##        ['w+', 'w-', 'z'],
##        initial=2, final_1=2)
    my_proc_list = ['e- x1+ > e- h1 x1+','e- x1+ > e- h2 x1+','e- x1+ > e- h3 x1+',
                    'e+ x1+ > e+ h1 x1+','e+ x1+ > e+ h2 x1+','e+ x1+ > e+ h3 x1+']
    my_proc_list += ['el+ h2 > el+ w+ w-']
                   
    my_proc_list += me_comparator.create_proc_list(['g', 'go'], initial=2,
                                                  final=2)

    my_proc_list = me_comparator.create_proc_list(['g', 'h'], initial=2,
                                                  final=3)
    my_proc_list = me_comparator.create_proc_list(['g', 'h3'], initial=2,
                                                  final=3)

    # Create a MERunner object for MG4
    #my_mg4 = me_comparator.MG4Runner()
    #my_mg4.setup(mg4_path)

    # Create a MERunner object for MG5
    my_mg5 = me_comparator.MG5Runner()
    my_mg5.setup(mg5_path, mg4_path)

    # Create a MERunner object for UFO-ALOHA-MG5
    my_mg5_ufo = me_comparator.MG5_UFO_Runner()
    my_mg5_ufo.setup(mg5_path, mg4_path)

    # Create a MERunner object for C++
    my_mg5_cpp = me_comparator.MG5_CPP_Runner()
    my_mg5_cpp.setup(mg5_path, mg4_path)

    # Create and setup a comparator
    my_comp = me_comparator.MEComparator()
    my_comp.set_me_runners(my_mg5_cpp, my_mg5_ufo, my_mg5)

    # Run the actual comparison
    my_comp.run_comparison(my_proc_list,
<<<<<<< HEAD
                       model='mssm', orders={'QED':4, 'QCD':4, 'HIG':1, 'HIW':1}, energy=2000)
=======
                       model='heft', orders={'QED':4, 'QCD':4, 'HIG':1, 'HIW':1}, energy=1000)
>>>>>>> 859c92d8

    # Do some cleanup
    #my_comp.cleanup()

    filename = "mssm_results.log"

    # Print the output
    my_comp.output_result(filename=filename)
    pydoc.pager(file(filename,'r').read())

    # Print a list of non zero processes
    #print my_comp.get_non_zero_processes()
<|MERGE_RESOLUTION|>--- conflicted
+++ resolved
@@ -53,17 +53,17 @@
                     'e+ x1+ > e+ h1 x1+','e+ x1+ > e+ h2 x1+','e+ x1+ > e+ h3 x1+']
     my_proc_list += ['el+ h2 > el+ w+ w-']
                    
-    my_proc_list += me_comparator.create_proc_list(['g', 'go'], initial=2,
-                                                  final=2)
-
-    my_proc_list = me_comparator.create_proc_list(['g', 'h'], initial=2,
-                                                  final=3)
-    my_proc_list = me_comparator.create_proc_list(['g', 'h3'], initial=2,
-                                                  final=3)
+    #my_proc_list += me_comparator.create_proc_list(['g', 'go'], initial=2,
+    #                                              final=2)
+    my_proc_list = me_comparator.create_proc_list(['g', 'h', 'h3'], initial=2,
+                                                   final=4)
+    # Create a MERunner object for MG4
+    my_mg4 = me_comparator.MG4Runner()
+    my_mg4.setup(mg4_path)
 
     # Create a MERunner object for MG4
-    #my_mg4 = me_comparator.MG4Runner()
-    #my_mg4.setup(mg4_path)
+    my_mg4_2 = me_comparator.MG4Runner()
+    my_mg4_2.setup(mg4_path)
 
     # Create a MERunner object for MG5
     my_mg5 = me_comparator.MG5Runner()
@@ -74,25 +74,21 @@
     my_mg5_ufo.setup(mg5_path, mg4_path)
 
     # Create a MERunner object for C++
-    my_mg5_cpp = me_comparator.MG5_CPP_Runner()
-    my_mg5_cpp.setup(mg5_path, mg4_path)
+    #my_mg5_cpp = me_comparator.MG5_CPP_Runner()
+    #my_mg5_cpp.setup(mg5_path, mg4_path)
 
     # Create and setup a comparator
     my_comp = me_comparator.MEComparator()
-    my_comp.set_me_runners(my_mg5_cpp, my_mg5_ufo, my_mg5)
+    my_comp.set_me_runners(my_mg5, my_mg5_ufo, my_mg4, my_mg4_2)
 
     # Run the actual comparison
     my_comp.run_comparison(my_proc_list,
-<<<<<<< HEAD
-                       model='mssm', orders={'QED':4, 'QCD':4, 'HIG':1, 'HIW':1}, energy=2000)
-=======
-                       model='heft', orders={'QED':4, 'QCD':4, 'HIG':1, 'HIW':1}, energy=1000)
->>>>>>> 859c92d8
+                       model=['heft_fix', 'heft', 'heft', 'heft_fix'], orders={'QED':0, 'QCD':3, 'HIG':1, 'HIW':1}, energy=2000)
 
     # Do some cleanup
     #my_comp.cleanup()
 
-    filename = "mssm_results.log"
+    filename = "heft_results.log"
 
     # Print the output
     my_comp.output_result(filename=filename)

################################################################################
#
# Copyright (c) 2009 The MadGraph Development team and Contributors
#
# This file is a part of the MadGraph 5 project, an application which 
# automatically generates Feynman diagrams and matrix elements for arbitrary
# high-energy processes in the Standard Model and beyond.
#
# It is subject to the MadGraph license which should accompany this 
# distribution.
#
# For more information, please visit: http://madgraph.phys.ucl.ac.be
#
################################################################################
import __main__

"""A sample script running a comparison between different ME generators using
objects and routines defined in me_comparator. To define your own test case, 
simply modify this script. Support for new ME generator is achieved through
inheritance of the MERunner class.
"""

import logging
import os
import me_comparator

# Get full logging info
#logging.basicConfig(level=logging.INFO)

<<<<<<< HEAD
# specify the position of different codes
mg5_path = os.sep.join(os.path.realpath(__file__).split(os.sep)[:-3])
print 'mg5_path', mg5_path
mg4_path = None
mg4_dir_possibility = [os.path.join(mg5_path, os.path.pardir),
                os.path.join(os.getcwd(), os.path.pardir),
                os.getcwd()]

for position in mg4_dir_possibility:
    if os.path.exists(os.path.join(position, 'MGMEVersion.txt')) and \
                    os.path.exists(os.path.join(position, 'UpdateNotes.txt')):
        mg4_path = os.path.realpath(position)
        break
del mg4_dir_possibility
print 'mg4_path', mg4_path

# Create a list of processes to check automatically
#my_proc_list = me_comparator.create_proc_list(['w+', 'w-', 'a', 'h', 'u', 'u~', 'd', 'g'],
#                                      initial=2, final=2)

if '__main__' == __name__:
    my_proc_list = ['w+ w+ > w+ w+', 'w+ w- > w+ w-', 'w+ w- > a a', 
                'w+ w- > h h', 'w+ w- > u u~', 'a w+ > a w+', 'a w+ > h w+', 
                'h w+ > a w+', 'h w+ > h w+', 'u w+ > u w+', 'u~ w+ > u~ w+', 
                'd w+ > d w+', 'd w+ > a u', 'd w+ > h u', 'd w+ > g u',
                'w- w- > w- w-', 'a w- > a w-', 'a w- > h w-', 'a w- > d u~', 
                'h w- > a w-', 'h w- > h w-', 'h w- > d u~', 'u w- > u w-', 
                'u w- > a d', 'u w- > d h', 'u w- > d g', 'u~ w- > u~ w-',
                'd w- > d w-', 'g w- > d u~', 'a a > w+ w-', 'a a > u u~',
                'a h > w+ w-', 'a u > d w+', 'a u > a u', 'a u > g u', 
                'a u~ > a u~', 'a u~ > g u~', 'a d > u w-', 'a d > a d', 
                'a d > d g', 'a g > u u~', 'h h > w+ w-', 'h h > h h', 
                'h u > d w+', 'd h > u w-', 'u u > u u', 'u u~ > w+ w-', 
                'u u~ > a a', 'u u~ > a g', 'u u~ > u u~', 'u u~ > g g', 
                'd u > d u', 'g u > d w+', 'g u > a u', 'g u > g u', 
                'u~ u~ > u~ u~', 'd u~ > a w-', 'd u~ > h w-', 'd u~ > g w-',
                'd u~ > d u~', 'g u~ > a u~', 'g u~ > g u~', 'd d > d d', 
                'd g > u w-', 'd g > a d', 'd g > d g', 'g g > u u~', 
                'g g > g g', 'u u~ > z h h h', 'w+ w- > z h h h', 'w+ w- > a h']
=======
if '__main__' == __name__:

    # specify the position of different codes
    mg4_path = "MG_ME"
    mg5_path = "../../"

    # Create a list of processes to check automatically
    my_proc_list = me_comparator.create_proc_list(['w+', 'w-', 'a', 'h'],
                                      initial=2, final=2)
>>>>>>> 2e7a62d2

    # Create a MERunner object for MG4
    my_mg4 = me_comparator.MG4Runner()
    my_mg4.setup(mg4_path)

<<<<<<< HEAD
    # Create a MERunner object for MG5
    my_mg5 = me_comparator.MG5Runner()
    my_mg5.setup(mg5_path, mg4_path)

    # Create and setup a comparator
    my_comp = me_comparator.MEComparator()
    my_comp.set_me_runners(my_mg4, my_mg5)

    # Run the actual comparison
    my_comp.run_comparison(my_proc_list,
                        model='sm', orders={'QED':99, 'QCD':99}, energy=500)

    # Do some cleanup
    my_comp.cleanup()

    # Print the output
    my_comp.output_result(filename='sm_result.log')

    # Print a list of non zero processes
    #print my_comp.get_non_zero_processes()


=======
    # Create a MERunner object for MG4
    my_mg4 = me_comparator.MG4Runner()
    my_mg4.setup(mg4_path)

    # Create a MERunner object for MG5
    my_mg5 = me_comparator.MG5Runner()
    my_mg5.setup(mg5_path, mg4_path)

    # Create and setup a comparator
    my_comp = me_comparator.MEComparator()
    my_comp.set_me_runners(my_mg4, my_mg5)

    # Run the actual comparison
    my_comp.run_comparison(my_proc_list,
                        model='sm', orders={'QED':2, 'QCD':2}, energy=500)

    # Do some cleanup
    #my_comp.cleanup()

    # Print the output
    my_comp.output_result(filename='sm_result.log')

    # Print a list of non zero processes
    #print my_comp.get_non_zero_processes()

    #my_proc_list = ['u u > u u', 'u u~ > u u~', 'u u~ > d d~', 'u u~ > b b~', 'u u~ > t t~', 'u u~ > w+ w-', 'u u~ > a a', 'u u~ > a z', 'u u~ > a g', 'u u~ > z z', 'u u~ > g z', 'u u~ > h z', 'u u~ > g g', 'd u > d u', 'd~ u > d~ u', 'd~ u > b~ t', 'd~ u > a w+', 'd~ u > w+ z', 'd~ u > g w+', 'd~ u > h w+', 'b u > b u', 'b u > d t', 'b~ u > b~ u', 't u > t u', 't~ u > t~ u', 't~ u > b~ d', 'u w+ > u w+', 'u w- > u w-', 'u w- > a d', 'u w- > d z', 'u w- > d g', 'u w- > d h', 'a u > a u', 'a u > u z', 'a u > g u', 'a u > d w+', 'u z > a u', 'u z > u z', 'u z > g u', 'u z > h u', 'u z > d w+', 'g u > a u', 'g u > u z', 'g u > g u', 'g u > d w+', 'h u > u z', 'h u > d w+', 'u~ u~ > u~ u~', 'd u~ > d u~', 'd u~ > b t~', 'd u~ > a w-', 'd u~ > w- z', 'd u~ > g w-', 'd u~ > h w-', 'd~ u~ > d~ u~', 'b u~ > b u~', 'b~ u~ > b~ u~', 'b~ u~ > d~ t~', 't u~ > t u~', 't u~ > b d~', 't~ u~ > t~ u~', 'u~ w+ > u~ w+', 'u~ w+ > a d~', 'u~ w+ > d~ z', 'u~ w+ > d~ g', 'u~ w+ > d~ h', 'u~ w- > u~ w-', 'a u~ > a u~', 'a u~ > u~ z', 'a u~ > g u~', 'a u~ > d~ w-', 'u~ z > a u~', 'u~ z > u~ z', 'u~ z > g u~', 'u~ z > h u~', 'u~ z > d~ w-', 'g u~ > a u~', 'g u~ > u~ z', 'g u~ > g u~', 'g u~ > d~ w-', 'h u~ > u~ z', 'h u~ > d~ w-', 'd d > d d', 'd d~ > u u~', 'd d~ > d d~', 'd d~ > b b~', 'd d~ > t t~', 'd d~ > w+ w-', 'd d~ > a a', 'd d~ > a z', 'd d~ > a g', 'd d~ > z z', 'd d~ > g z', 'd d~ > h z', 'd d~ > g g', 'b d > b d', 'b~ d > t~ u', 'b~ d > b~ d', 'd t > b u', 'd t > d t', 'd t~ > d t~', 'd w+ > a u', 'd w+ > u z', 'd w+ > g u', 'd w+ > h u', 'd w+ > d w+', 'd w- > d w-', 'a d > u w-', 'a d > a d', 'a d > d z', 'a d > d g', 'd z > u w-', 'd z > a d', 'd z > d z', 'd z > d g', 'd z > d h', 'd g > u w-', 'd g > a d', 'd g > d z', 'd g > d g', 'd h > u w-', 'd h > d z', 'd~ d~ > d~ d~', 'b d~ > t u~', 'b d~ > b d~', 'b~ d~ > b~ d~', 'd~ t > d~ t', 'd~ t~ > b~ u~', 'd~ t~ > d~ t~', 'd~ w+ > d~ w+', 'd~ w- > a u~', 'd~ w- > u~ z', 'd~ w- > g u~', 'd~ w- > h u~', 'd~ w- > d~ w-', 'a d~ > u~ w+', 'a d~ > a d~', 'a d~ > d~ z', 'a d~ > d~ g', 'd~ z > u~ w+', 'd~ z > a d~', 'd~ z > d~ z', 'd~ z > d~ g', 'd~ z > d~ h', 'd~ g > u~ w+', 'd~ g > a d~', 'd~ g > d~ z', 'd~ g > d~ g', 'd~ h > u~ w+', 'd~ h > d~ z', 'b b > b b', 'b b~ > u u~', 'b b~ > d d~', 'b b~ > b b~', 'b b~ > t t~', 'b b~ > w+ w-', 'b b~ > a a', 'b b~ > a z', 'b b~ > a g', 'b b~ > a h', 'b b~ > z z', 'b b~ > g z', 'b b~ > h z', 'b b~ > g g', 'b b~ > g h', 'b b~ > h h', 'b t > b t', 'b t~ > d u~', 'b t~ > b t~', 'b t~ > a w-', 'b t~ > w- z', 'b t~ > g w-', 'b t~ > h w-', 'b w+ > b w+', 'b w+ > a t', 'b w+ > t z', 'b w+ > g t', 'b w+ > h t', 'b w- > b w-', 'a b > a b', 'a b > b z', 'a b > b g', 'a b > b h', 'a b > t w-', 'b z > a b', 'b z > b z', 'b z > b g', 'b z > b h', 'b z > t w-', 'b g > a b', 'b g > b z', 'b g > b g', 'b g > b h', 'b g > t w-', 'b h > a b', 'b h > b z', 'b h > b g', 'b h > b h', 'b h > t w-', 'b~ b~ > b~ b~', 'b~ t > d~ u', 'b~ t > b~ t', 'b~ t > a w+', 'b~ t > w+ z', 'b~ t > g w+', 'b~ t > h w+', 'b~ t~ > b~ t~', 'b~ w+ > b~ w+', 'b~ w- > b~ w-', 'b~ w- > a t~', 'b~ w- > t~ z', 'b~ w- > g t~', 'b~ w- > h t~', 'a b~ > a b~', 'a b~ > b~ z', 'a b~ > b~ g', 'a b~ > b~ h', 'a b~ > t~ w+', 'b~ z > a b~', 'b~ z > b~ z', 'b~ z > b~ g', 'b~ z > b~ h', 'b~ z > t~ w+', 'b~ g > a b~', 'b~ g > b~ z', 'b~ g > b~ g', 'b~ g > b~ h', 'b~ g > t~ w+', 'b~ h > a b~', 'b~ h > b~ z', 'b~ h > b~ g', 'b~ h > b~ h', 'b~ h > t~ w+', 't t > t t', 't t~ > u u~', 't t~ > d d~', 't t~ > b b~', 't t~ > t t~', 't t~ > w+ w-', 't t~ > a a', 't t~ > a z', 't t~ > a g', 't t~ > a h', 't t~ > z z', 't t~ > g z', 't t~ > h z', 't t~ > g g', 't t~ > g h', 't t~ > h h', 't w+ > t w+', 't w- > a b', 't w- > b z', 't w- > b g', 't w- > b h', 't w- > t w-', 'a t > b w+', 'a t > a t', 'a t > t z', 'a t > g t', 'a t > h t', 't z > b w+', 't z > a t', 't z > t z', 't z > g t', 't z > h t', 'g t > b w+', 'g t > a t', 'g t > t z', 'g t > g t', 'g t > h t', 'h t > b w+', 'h t > a t', 'h t > t z', 'h t > g t', 'h t > h t', 't~ t~ > t~ t~', 't~ w+ > a b~', 't~ w+ > b~ z', 't~ w+ > b~ g', 't~ w+ > b~ h', 't~ w+ > t~ w+', 't~ w- > t~ w-', 'a t~ > b~ w-', 'a t~ > a t~', 'a t~ > t~ z', 'a t~ > g t~', 'a t~ > h t~', 't~ z > b~ w-', 't~ z > a t~', 't~ z > t~ z', 't~ z > g t~', 't~ z > h t~', 'g t~ > b~ w-', 'g t~ > a t~', 'g t~ > t~ z', 'g t~ > g t~', 'g t~ > h t~', 'h t~ > b~ w-', 'h t~ > a t~', 'h t~ > t~ z', 'h t~ > g t~', 'h t~ > h t~', 'w+ w+ > w+ w+', 'w+ w- > u u~', 'w+ w- > d d~', 'w+ w- > b b~', 'w+ w- > t t~', 'w+ w- > w+ w-', 'w+ w- > a a', 'w+ w- > a z', 'w+ w- > a h', 'w+ w- > z z', 'w+ w- > h z', 'w+ w- > h h', 'a w+ > d~ u', 'a w+ > b~ t', 'a w+ > a w+', 'a w+ > w+ z', 'a w+ > h w+', 'w+ z > d~ u', 'w+ z > b~ t', 'w+ z > a w+', 'w+ z > w+ z', 'w+ z > h w+', 'g w+ > d~ u', 'g w+ > b~ t', 'h w+ > d~ u', 'h w+ > b~ t', 'h w+ > a w+', 'h w+ > w+ z', 'h w+ > h w+', 'w- w- > w- w-', 'a w- > d u~', 'a w- > b t~', 'a w- > a w-', 'a w- > w- z', 'a w- > h w-', 'w- z > d u~', 'w- z > b t~', 'w- z > a w-', 'w- z > w- z', 'w- z > h w-', 'g w- > d u~', 'g w- > b t~', 'h w- > d u~', 'h w- > b t~', 'h w- > a w-', 'h w- > w- z', 'h w- > h w-', 'a a > u u~', 'a a > d d~', 'a a > b b~', 'a a > t t~', 'a a > w+ w-', 'a z > u u~', 'a z > d d~', 'a z > b b~', 'a z > t t~', 'a z > w+ w-', 'a g > u u~', 'a g > d d~', 'a g > b b~', 'a g > t t~', 'a h > b b~', 'a h > t t~', 'a h > w+ w-', 'z z > u u~', 'z z > d d~', 'z z > b b~', 'z z > t t~', 'z z > w+ w-', 'z z > z z', 'z z > h h', 'g z > u u~', 'g z > d d~', 'g z > b b~', 'g z > t t~', 'h z > u u~', 'h z > d d~', 'h z > b b~', 'h z > t t~', 'h z > w+ w-', 'h z > h z', 'g g > u u~', 'g g > d d~', 'g g > b b~', 'g g > t t~', 'g g > g g', 'g h > b b~', 'g h > t t~', 'h h > b b~', 'h h > t t~', 'h h > w+ w-', 'h h > z z', 'h h > h h']
>>>>>>> 2e7a62d2
<|MERGE_RESOLUTION|>--- conflicted
+++ resolved
@@ -27,7 +27,7 @@
 # Get full logging info
 #logging.basicConfig(level=logging.INFO)
 
-<<<<<<< HEAD
+
 # specify the position of different codes
 mg5_path = os.sep.join(os.path.realpath(__file__).split(os.sep)[:-3])
 print 'mg5_path', mg5_path
@@ -67,46 +67,7 @@
                 'd u~ > d u~', 'g u~ > a u~', 'g u~ > g u~', 'd d > d d', 
                 'd g > u w-', 'd g > a d', 'd g > d g', 'g g > u u~', 
                 'g g > g g', 'u u~ > z h h h', 'w+ w- > z h h h', 'w+ w- > a h']
-=======
-if '__main__' == __name__:
 
-    # specify the position of different codes
-    mg4_path = "MG_ME"
-    mg5_path = "../../"
-
-    # Create a list of processes to check automatically
-    my_proc_list = me_comparator.create_proc_list(['w+', 'w-', 'a', 'h'],
-                                      initial=2, final=2)
->>>>>>> 2e7a62d2
-
-    # Create a MERunner object for MG4
-    my_mg4 = me_comparator.MG4Runner()
-    my_mg4.setup(mg4_path)
-
-<<<<<<< HEAD
-    # Create a MERunner object for MG5
-    my_mg5 = me_comparator.MG5Runner()
-    my_mg5.setup(mg5_path, mg4_path)
-
-    # Create and setup a comparator
-    my_comp = me_comparator.MEComparator()
-    my_comp.set_me_runners(my_mg4, my_mg5)
-
-    # Run the actual comparison
-    my_comp.run_comparison(my_proc_list,
-                        model='sm', orders={'QED':99, 'QCD':99}, energy=500)
-
-    # Do some cleanup
-    my_comp.cleanup()
-
-    # Print the output
-    my_comp.output_result(filename='sm_result.log')
-
-    # Print a list of non zero processes
-    #print my_comp.get_non_zero_processes()
-
-
-=======
     # Create a MERunner object for MG4
     my_mg4 = me_comparator.MG4Runner()
     my_mg4.setup(mg4_path)
@@ -121,10 +82,11 @@
 
     # Run the actual comparison
     my_comp.run_comparison(my_proc_list,
-                        model='sm', orders={'QED':2, 'QCD':2}, energy=500)
+                        model='sm', orders={'QED':99, 'QCD':99}, energy=500)
+
 
     # Do some cleanup
-    #my_comp.cleanup()
+    my_comp.cleanup()
 
     # Print the output
     my_comp.output_result(filename='sm_result.log')
@@ -132,5 +94,3 @@
     # Print a list of non zero processes
     #print my_comp.get_non_zero_processes()
 
-    #my_proc_list = ['u u > u u', 'u u~ > u u~', 'u u~ > d d~', 'u u~ > b b~', 'u u~ > t t~', 'u u~ > w+ w-', 'u u~ > a a', 'u u~ > a z', 'u u~ > a g', 'u u~ > z z', 'u u~ > g z', 'u u~ > h z', 'u u~ > g g', 'd u > d u', 'd~ u > d~ u', 'd~ u > b~ t', 'd~ u > a w+', 'd~ u > w+ z', 'd~ u > g w+', 'd~ u > h w+', 'b u > b u', 'b u > d t', 'b~ u > b~ u', 't u > t u', 't~ u > t~ u', 't~ u > b~ d', 'u w+ > u w+', 'u w- > u w-', 'u w- > a d', 'u w- > d z', 'u w- > d g', 'u w- > d h', 'a u > a u', 'a u > u z', 'a u > g u', 'a u > d w+', 'u z > a u', 'u z > u z', 'u z > g u', 'u z > h u', 'u z > d w+', 'g u > a u', 'g u > u z', 'g u > g u', 'g u > d w+', 'h u > u z', 'h u > d w+', 'u~ u~ > u~ u~', 'd u~ > d u~', 'd u~ > b t~', 'd u~ > a w-', 'd u~ > w- z', 'd u~ > g w-', 'd u~ > h w-', 'd~ u~ > d~ u~', 'b u~ > b u~', 'b~ u~ > b~ u~', 'b~ u~ > d~ t~', 't u~ > t u~', 't u~ > b d~', 't~ u~ > t~ u~', 'u~ w+ > u~ w+', 'u~ w+ > a d~', 'u~ w+ > d~ z', 'u~ w+ > d~ g', 'u~ w+ > d~ h', 'u~ w- > u~ w-', 'a u~ > a u~', 'a u~ > u~ z', 'a u~ > g u~', 'a u~ > d~ w-', 'u~ z > a u~', 'u~ z > u~ z', 'u~ z > g u~', 'u~ z > h u~', 'u~ z > d~ w-', 'g u~ > a u~', 'g u~ > u~ z', 'g u~ > g u~', 'g u~ > d~ w-', 'h u~ > u~ z', 'h u~ > d~ w-', 'd d > d d', 'd d~ > u u~', 'd d~ > d d~', 'd d~ > b b~', 'd d~ > t t~', 'd d~ > w+ w-', 'd d~ > a a', 'd d~ > a z', 'd d~ > a g', 'd d~ > z z', 'd d~ > g z', 'd d~ > h z', 'd d~ > g g', 'b d > b d', 'b~ d > t~ u', 'b~ d > b~ d', 'd t > b u', 'd t > d t', 'd t~ > d t~', 'd w+ > a u', 'd w+ > u z', 'd w+ > g u', 'd w+ > h u', 'd w+ > d w+', 'd w- > d w-', 'a d > u w-', 'a d > a d', 'a d > d z', 'a d > d g', 'd z > u w-', 'd z > a d', 'd z > d z', 'd z > d g', 'd z > d h', 'd g > u w-', 'd g > a d', 'd g > d z', 'd g > d g', 'd h > u w-', 'd h > d z', 'd~ d~ > d~ d~', 'b d~ > t u~', 'b d~ > b d~', 'b~ d~ > b~ d~', 'd~ t > d~ t', 'd~ t~ > b~ u~', 'd~ t~ > d~ t~', 'd~ w+ > d~ w+', 'd~ w- > a u~', 'd~ w- > u~ z', 'd~ w- > g u~', 'd~ w- > h u~', 'd~ w- > d~ w-', 'a d~ > u~ w+', 'a d~ > a d~', 'a d~ > d~ z', 'a d~ > d~ g', 'd~ z > u~ w+', 'd~ z > a d~', 'd~ z > d~ z', 'd~ z > d~ g', 'd~ z > d~ h', 'd~ g > u~ w+', 'd~ g > a d~', 'd~ g > d~ z', 'd~ g > d~ g', 'd~ h > u~ w+', 'd~ h > d~ z', 'b b > b b', 'b b~ > u u~', 'b b~ > d d~', 'b b~ > b b~', 'b b~ > t t~', 'b b~ > w+ w-', 'b b~ > a a', 'b b~ > a z', 'b b~ > a g', 'b b~ > a h', 'b b~ > z z', 'b b~ > g z', 'b b~ > h z', 'b b~ > g g', 'b b~ > g h', 'b b~ > h h', 'b t > b t', 'b t~ > d u~', 'b t~ > b t~', 'b t~ > a w-', 'b t~ > w- z', 'b t~ > g w-', 'b t~ > h w-', 'b w+ > b w+', 'b w+ > a t', 'b w+ > t z', 'b w+ > g t', 'b w+ > h t', 'b w- > b w-', 'a b > a b', 'a b > b z', 'a b > b g', 'a b > b h', 'a b > t w-', 'b z > a b', 'b z > b z', 'b z > b g', 'b z > b h', 'b z > t w-', 'b g > a b', 'b g > b z', 'b g > b g', 'b g > b h', 'b g > t w-', 'b h > a b', 'b h > b z', 'b h > b g', 'b h > b h', 'b h > t w-', 'b~ b~ > b~ b~', 'b~ t > d~ u', 'b~ t > b~ t', 'b~ t > a w+', 'b~ t > w+ z', 'b~ t > g w+', 'b~ t > h w+', 'b~ t~ > b~ t~', 'b~ w+ > b~ w+', 'b~ w- > b~ w-', 'b~ w- > a t~', 'b~ w- > t~ z', 'b~ w- > g t~', 'b~ w- > h t~', 'a b~ > a b~', 'a b~ > b~ z', 'a b~ > b~ g', 'a b~ > b~ h', 'a b~ > t~ w+', 'b~ z > a b~', 'b~ z > b~ z', 'b~ z > b~ g', 'b~ z > b~ h', 'b~ z > t~ w+', 'b~ g > a b~', 'b~ g > b~ z', 'b~ g > b~ g', 'b~ g > b~ h', 'b~ g > t~ w+', 'b~ h > a b~', 'b~ h > b~ z', 'b~ h > b~ g', 'b~ h > b~ h', 'b~ h > t~ w+', 't t > t t', 't t~ > u u~', 't t~ > d d~', 't t~ > b b~', 't t~ > t t~', 't t~ > w+ w-', 't t~ > a a', 't t~ > a z', 't t~ > a g', 't t~ > a h', 't t~ > z z', 't t~ > g z', 't t~ > h z', 't t~ > g g', 't t~ > g h', 't t~ > h h', 't w+ > t w+', 't w- > a b', 't w- > b z', 't w- > b g', 't w- > b h', 't w- > t w-', 'a t > b w+', 'a t > a t', 'a t > t z', 'a t > g t', 'a t > h t', 't z > b w+', 't z > a t', 't z > t z', 't z > g t', 't z > h t', 'g t > b w+', 'g t > a t', 'g t > t z', 'g t > g t', 'g t > h t', 'h t > b w+', 'h t > a t', 'h t > t z', 'h t > g t', 'h t > h t', 't~ t~ > t~ t~', 't~ w+ > a b~', 't~ w+ > b~ z', 't~ w+ > b~ g', 't~ w+ > b~ h', 't~ w+ > t~ w+', 't~ w- > t~ w-', 'a t~ > b~ w-', 'a t~ > a t~', 'a t~ > t~ z', 'a t~ > g t~', 'a t~ > h t~', 't~ z > b~ w-', 't~ z > a t~', 't~ z > t~ z', 't~ z > g t~', 't~ z > h t~', 'g t~ > b~ w-', 'g t~ > a t~', 'g t~ > t~ z', 'g t~ > g t~', 'g t~ > h t~', 'h t~ > b~ w-', 'h t~ > a t~', 'h t~ > t~ z', 'h t~ > g t~', 'h t~ > h t~', 'w+ w+ > w+ w+', 'w+ w- > u u~', 'w+ w- > d d~', 'w+ w- > b b~', 'w+ w- > t t~', 'w+ w- > w+ w-', 'w+ w- > a a', 'w+ w- > a z', 'w+ w- > a h', 'w+ w- > z z', 'w+ w- > h z', 'w+ w- > h h', 'a w+ > d~ u', 'a w+ > b~ t', 'a w+ > a w+', 'a w+ > w+ z', 'a w+ > h w+', 'w+ z > d~ u', 'w+ z > b~ t', 'w+ z > a w+', 'w+ z > w+ z', 'w+ z > h w+', 'g w+ > d~ u', 'g w+ > b~ t', 'h w+ > d~ u', 'h w+ > b~ t', 'h w+ > a w+', 'h w+ > w+ z', 'h w+ > h w+', 'w- w- > w- w-', 'a w- > d u~', 'a w- > b t~', 'a w- > a w-', 'a w- > w- z', 'a w- > h w-', 'w- z > d u~', 'w- z > b t~', 'w- z > a w-', 'w- z > w- z', 'w- z > h w-', 'g w- > d u~', 'g w- > b t~', 'h w- > d u~', 'h w- > b t~', 'h w- > a w-', 'h w- > w- z', 'h w- > h w-', 'a a > u u~', 'a a > d d~', 'a a > b b~', 'a a > t t~', 'a a > w+ w-', 'a z > u u~', 'a z > d d~', 'a z > b b~', 'a z > t t~', 'a z > w+ w-', 'a g > u u~', 'a g > d d~', 'a g > b b~', 'a g > t t~', 'a h > b b~', 'a h > t t~', 'a h > w+ w-', 'z z > u u~', 'z z > d d~', 'z z > b b~', 'z z > t t~', 'z z > w+ w-', 'z z > z z', 'z z > h h', 'g z > u u~', 'g z > d d~', 'g z > b b~', 'g z > t t~', 'h z > u u~', 'h z > d d~', 'h z > b b~', 'h z > t t~', 'h z > w+ w-', 'h z > h z', 'g g > u u~', 'g g > d d~', 'g g > b b~', 'g g > t t~', 'g g > g g', 'g h > b b~', 'g h > t t~', 'h h > b b~', 'h h > t t~', 'h h > w+ w-', 'h h > z z', 'h h > h h']
->>>>>>> 2e7a62d2

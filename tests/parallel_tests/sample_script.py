################################################################################
#
# Copyright (c) 2009 The MadGraph Development team and Contributors
#
# This file is a part of the MadGraph 5 project, an application which 
# automatically generates Feynman diagrams and matrix elements for arbitrary
# high-energy processes in the Standard Model and beyond.
#
# It is subject to the MadGraph license which should accompany this 
# distribution.
#
# For more information, please visit: http://madgraph.phys.ucl.ac.be
#
################################################################################

"""A sample script running a comparison between different ME generators using
objects and routines defined in me_comparator. To define your own test case, 
simply modify this script. Support for new ME generator is achieved through
inheritance of the MERunner class.
"""

import logging
import os
import me_comparator

# Get full logging info
#logging.basicConfig(level=logging.INFO)

<<<<<<< HEAD
# specify the position of different codes
#position of MG_ME
#position of MG5
mg5_path = os.sep.join(os.path.realpath(__file__).split(os.sep)[:-3])
print 'mg5_path', mg5_path
mg4_path = None
mg4_dir_possibility = [os.path.join(mg5_path, os.path.pardir),
                os.path.join(os.getcwd(), os.path.pardir),
                os.getcwd()]

for position in mg4_dir_possibility:
    if os.path.exists(os.path.join(position, 'MGMEVersion.txt')) and \
                    os.path.exists(os.path.join(position, 'UpdateNotes.txt')):
        mg4_path = os.path.realpath(position)
        break
del mg4_dir_possibility
print 'mg4_path', mg4_path

=======
if '__main__' == __name__:
>>>>>>> 72e4ad62

    # specify the position of different codes
    mg4_path = "MG_ME"
    mg5_path = "../../"

    # Create a list of processes to check automatically
    my_proc_list = me_comparator.create_proc_list(['w+', 'w-', 'a', 'h'],
                                      initial=2, final=2)


    # Create a MERunner object for MG4
    my_mg4 = me_comparator.MG4Runner()
    my_mg4.setup(mg4_path)

    # Create a MERunner object for MG5
    my_mg5 = me_comparator.MG5Runner()
    my_mg5.setup(mg5_path, mg4_path)

    # Create and setup a comparator
    my_comp = me_comparator.MEComparator()
    my_comp.set_me_runners(my_mg4, my_mg5)

    # Run the actual comparison
    my_comp.run_comparison(my_proc_list,
                        model='sm', orders={'QED':2, 'QCD':2}, energy=500)

    # Do some cleanup
    #my_comp.cleanup()

    # Print the output
    my_comp.output_result(filename='sm_result.log')

    # Print a list of non zero processes
    #print my_comp.get_non_zero_processes()

    #my_proc_list = ['u u > u u', 'u u~ > u u~', 'u u~ > d d~', 'u u~ > b b~', 'u u~ > t t~', 'u u~ > w+ w-', 'u u~ > a a', 'u u~ > a z', 'u u~ > a g', 'u u~ > z z', 'u u~ > g z', 'u u~ > h z', 'u u~ > g g', 'd u > d u', 'd~ u > d~ u', 'd~ u > b~ t', 'd~ u > a w+', 'd~ u > w+ z', 'd~ u > g w+', 'd~ u > h w+', 'b u > b u', 'b u > d t', 'b~ u > b~ u', 't u > t u', 't~ u > t~ u', 't~ u > b~ d', 'u w+ > u w+', 'u w- > u w-', 'u w- > a d', 'u w- > d z', 'u w- > d g', 'u w- > d h', 'a u > a u', 'a u > u z', 'a u > g u', 'a u > d w+', 'u z > a u', 'u z > u z', 'u z > g u', 'u z > h u', 'u z > d w+', 'g u > a u', 'g u > u z', 'g u > g u', 'g u > d w+', 'h u > u z', 'h u > d w+', 'u~ u~ > u~ u~', 'd u~ > d u~', 'd u~ > b t~', 'd u~ > a w-', 'd u~ > w- z', 'd u~ > g w-', 'd u~ > h w-', 'd~ u~ > d~ u~', 'b u~ > b u~', 'b~ u~ > b~ u~', 'b~ u~ > d~ t~', 't u~ > t u~', 't u~ > b d~', 't~ u~ > t~ u~', 'u~ w+ > u~ w+', 'u~ w+ > a d~', 'u~ w+ > d~ z', 'u~ w+ > d~ g', 'u~ w+ > d~ h', 'u~ w- > u~ w-', 'a u~ > a u~', 'a u~ > u~ z', 'a u~ > g u~', 'a u~ > d~ w-', 'u~ z > a u~', 'u~ z > u~ z', 'u~ z > g u~', 'u~ z > h u~', 'u~ z > d~ w-', 'g u~ > a u~', 'g u~ > u~ z', 'g u~ > g u~', 'g u~ > d~ w-', 'h u~ > u~ z', 'h u~ > d~ w-', 'd d > d d', 'd d~ > u u~', 'd d~ > d d~', 'd d~ > b b~', 'd d~ > t t~', 'd d~ > w+ w-', 'd d~ > a a', 'd d~ > a z', 'd d~ > a g', 'd d~ > z z', 'd d~ > g z', 'd d~ > h z', 'd d~ > g g', 'b d > b d', 'b~ d > t~ u', 'b~ d > b~ d', 'd t > b u', 'd t > d t', 'd t~ > d t~', 'd w+ > a u', 'd w+ > u z', 'd w+ > g u', 'd w+ > h u', 'd w+ > d w+', 'd w- > d w-', 'a d > u w-', 'a d > a d', 'a d > d z', 'a d > d g', 'd z > u w-', 'd z > a d', 'd z > d z', 'd z > d g', 'd z > d h', 'd g > u w-', 'd g > a d', 'd g > d z', 'd g > d g', 'd h > u w-', 'd h > d z', 'd~ d~ > d~ d~', 'b d~ > t u~', 'b d~ > b d~', 'b~ d~ > b~ d~', 'd~ t > d~ t', 'd~ t~ > b~ u~', 'd~ t~ > d~ t~', 'd~ w+ > d~ w+', 'd~ w- > a u~', 'd~ w- > u~ z', 'd~ w- > g u~', 'd~ w- > h u~', 'd~ w- > d~ w-', 'a d~ > u~ w+', 'a d~ > a d~', 'a d~ > d~ z', 'a d~ > d~ g', 'd~ z > u~ w+', 'd~ z > a d~', 'd~ z > d~ z', 'd~ z > d~ g', 'd~ z > d~ h', 'd~ g > u~ w+', 'd~ g > a d~', 'd~ g > d~ z', 'd~ g > d~ g', 'd~ h > u~ w+', 'd~ h > d~ z', 'b b > b b', 'b b~ > u u~', 'b b~ > d d~', 'b b~ > b b~', 'b b~ > t t~', 'b b~ > w+ w-', 'b b~ > a a', 'b b~ > a z', 'b b~ > a g', 'b b~ > a h', 'b b~ > z z', 'b b~ > g z', 'b b~ > h z', 'b b~ > g g', 'b b~ > g h', 'b b~ > h h', 'b t > b t', 'b t~ > d u~', 'b t~ > b t~', 'b t~ > a w-', 'b t~ > w- z', 'b t~ > g w-', 'b t~ > h w-', 'b w+ > b w+', 'b w+ > a t', 'b w+ > t z', 'b w+ > g t', 'b w+ > h t', 'b w- > b w-', 'a b > a b', 'a b > b z', 'a b > b g', 'a b > b h', 'a b > t w-', 'b z > a b', 'b z > b z', 'b z > b g', 'b z > b h', 'b z > t w-', 'b g > a b', 'b g > b z', 'b g > b g', 'b g > b h', 'b g > t w-', 'b h > a b', 'b h > b z', 'b h > b g', 'b h > b h', 'b h > t w-', 'b~ b~ > b~ b~', 'b~ t > d~ u', 'b~ t > b~ t', 'b~ t > a w+', 'b~ t > w+ z', 'b~ t > g w+', 'b~ t > h w+', 'b~ t~ > b~ t~', 'b~ w+ > b~ w+', 'b~ w- > b~ w-', 'b~ w- > a t~', 'b~ w- > t~ z', 'b~ w- > g t~', 'b~ w- > h t~', 'a b~ > a b~', 'a b~ > b~ z', 'a b~ > b~ g', 'a b~ > b~ h', 'a b~ > t~ w+', 'b~ z > a b~', 'b~ z > b~ z', 'b~ z > b~ g', 'b~ z > b~ h', 'b~ z > t~ w+', 'b~ g > a b~', 'b~ g > b~ z', 'b~ g > b~ g', 'b~ g > b~ h', 'b~ g > t~ w+', 'b~ h > a b~', 'b~ h > b~ z', 'b~ h > b~ g', 'b~ h > b~ h', 'b~ h > t~ w+', 't t > t t', 't t~ > u u~', 't t~ > d d~', 't t~ > b b~', 't t~ > t t~', 't t~ > w+ w-', 't t~ > a a', 't t~ > a z', 't t~ > a g', 't t~ > a h', 't t~ > z z', 't t~ > g z', 't t~ > h z', 't t~ > g g', 't t~ > g h', 't t~ > h h', 't w+ > t w+', 't w- > a b', 't w- > b z', 't w- > b g', 't w- > b h', 't w- > t w-', 'a t > b w+', 'a t > a t', 'a t > t z', 'a t > g t', 'a t > h t', 't z > b w+', 't z > a t', 't z > t z', 't z > g t', 't z > h t', 'g t > b w+', 'g t > a t', 'g t > t z', 'g t > g t', 'g t > h t', 'h t > b w+', 'h t > a t', 'h t > t z', 'h t > g t', 'h t > h t', 't~ t~ > t~ t~', 't~ w+ > a b~', 't~ w+ > b~ z', 't~ w+ > b~ g', 't~ w+ > b~ h', 't~ w+ > t~ w+', 't~ w- > t~ w-', 'a t~ > b~ w-', 'a t~ > a t~', 'a t~ > t~ z', 'a t~ > g t~', 'a t~ > h t~', 't~ z > b~ w-', 't~ z > a t~', 't~ z > t~ z', 't~ z > g t~', 't~ z > h t~', 'g t~ > b~ w-', 'g t~ > a t~', 'g t~ > t~ z', 'g t~ > g t~', 'g t~ > h t~', 'h t~ > b~ w-', 'h t~ > a t~', 'h t~ > t~ z', 'h t~ > g t~', 'h t~ > h t~', 'w+ w+ > w+ w+', 'w+ w- > u u~', 'w+ w- > d d~', 'w+ w- > b b~', 'w+ w- > t t~', 'w+ w- > w+ w-', 'w+ w- > a a', 'w+ w- > a z', 'w+ w- > a h', 'w+ w- > z z', 'w+ w- > h z', 'w+ w- > h h', 'a w+ > d~ u', 'a w+ > b~ t', 'a w+ > a w+', 'a w+ > w+ z', 'a w+ > h w+', 'w+ z > d~ u', 'w+ z > b~ t', 'w+ z > a w+', 'w+ z > w+ z', 'w+ z > h w+', 'g w+ > d~ u', 'g w+ > b~ t', 'h w+ > d~ u', 'h w+ > b~ t', 'h w+ > a w+', 'h w+ > w+ z', 'h w+ > h w+', 'w- w- > w- w-', 'a w- > d u~', 'a w- > b t~', 'a w- > a w-', 'a w- > w- z', 'a w- > h w-', 'w- z > d u~', 'w- z > b t~', 'w- z > a w-', 'w- z > w- z', 'w- z > h w-', 'g w- > d u~', 'g w- > b t~', 'h w- > d u~', 'h w- > b t~', 'h w- > a w-', 'h w- > w- z', 'h w- > h w-', 'a a > u u~', 'a a > d d~', 'a a > b b~', 'a a > t t~', 'a a > w+ w-', 'a z > u u~', 'a z > d d~', 'a z > b b~', 'a z > t t~', 'a z > w+ w-', 'a g > u u~', 'a g > d d~', 'a g > b b~', 'a g > t t~', 'a h > b b~', 'a h > t t~', 'a h > w+ w-', 'z z > u u~', 'z z > d d~', 'z z > b b~', 'z z > t t~', 'z z > w+ w-', 'z z > z z', 'z z > h h', 'g z > u u~', 'g z > d d~', 'g z > b b~', 'g z > t t~', 'h z > u u~', 'h z > d d~', 'h z > b b~', 'h z > t t~', 'h z > w+ w-', 'h z > h z', 'g g > u u~', 'g g > d d~', 'g g > b b~', 'g g > t t~', 'g g > g g', 'g h > b b~', 'g h > t t~', 'h h > b b~', 'h h > t t~', 'h h > w+ w-', 'h h > z z', 'h h > h h']
<|MERGE_RESOLUTION|>--- conflicted
+++ resolved
@@ -26,7 +26,7 @@
 # Get full logging info
 #logging.basicConfig(level=logging.INFO)
 
-<<<<<<< HEAD
+
 # specify the position of different codes
 #position of MG_ME
 #position of MG5
@@ -45,18 +45,11 @@
 del mg4_dir_possibility
 print 'mg4_path', mg4_path
 
-=======
+
+# Create a list of processes to check automatically
+my_proc_list = me_comparator.create_proc_list(['w+', 'w-', 'a', 'h'],
+                                      initial=2, final=2)
 if '__main__' == __name__:
->>>>>>> 72e4ad62
-
-    # specify the position of different codes
-    mg4_path = "MG_ME"
-    mg5_path = "../../"
-
-    # Create a list of processes to check automatically
-    my_proc_list = me_comparator.create_proc_list(['w+', 'w-', 'a', 'h'],
-                                      initial=2, final=2)
-
 
     # Create a MERunner object for MG4
     my_mg4 = me_comparator.MG4Runner()

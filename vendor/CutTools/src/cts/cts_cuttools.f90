--- conflicted
+++ resolved
@@ -26,13 +26,8 @@
    use combinatorics
    use scale
    use countdigits
-<<<<<<< HEAD
-   use avh_olo
-   use avh_olo_units
-=======
    use avh_olo_forCutTools
    use avh_olo_forCutTools_units
->>>>>>> c9d91378
    include 'cts_mprec.h'
    implicit none 
    integer, intent(in) :: scaloopin

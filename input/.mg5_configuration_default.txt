################################################################################
#
# Copyright (c) 2009 The MadGraph5_aMC@NLO Development team and Contributors
#
# This file is a part of the MadGraph5_aMC@NLO project, an application which 
# automatically generates Feynman diagrams and matrix elements for arbitrary
# high-energy processes in the Standard Model and beyond.
#
# It is subject to the MadGraph5_aMC@NLO license which should accompany this 
# distribution.
#
# For more information, visit madgraph.phys.ucl.ac.be and amcatnlo.web.cern.ch
#
################################################################################
#
# This File contains some configuration variable for MadGraph/MadEvent
#
# Line starting by #! are comment and should remain commented
# Line starting with # should be uncommented if you want to modify the default
#    value.
# Current value for all options can seen by typing "display options"
#    after either ./bin/mg5_aMC or ./bin/madevent 
#
# You can place this files in ~/.mg5/mg5_configuration.txt if you have more than
#    one version of MG5. 
#
################################################################################
#! Prefered Fortran Compiler
#! If None: try to find g77 or gfortran on the system
#!
# fortran_compiler = None
# f2py_compiler = None 


#! Prefered C++ Compiler
#! If None: try to find g++ or clang on the system
#!
# cpp_compiler = None

#! Prefered Text Editor
#!  Default: use the shell default Editor
#!           or try to find one available on the system
#!  Be careful: Only shell based editor are allowed
# text_editor = None

#! Prefered WebBrower
#! If None: try to find one available on the system
# web_browser = None

#! Prefered PS viewer
#!  If None: try to find one available on the system
# eps_viewer = None

#! Time allowed to answer question (if no answer takes default value)
#!  0: No time limit
# timeout = 60

#! Pythia8 path.
#!  Defines the path to the pythia8 installation directory (i.e. the
#!  on containing the lib, bin and include directories) .
#!  If using a relative path, that starts from the mg5 directory
# pythia8_path = ./HEPTools/pythia8

#! MG5aMC_PY8_interface path
#!  Defines the path of the C++ driver file that is used by MG5_aMC to
#!  steer the Pythia8 shower.
#!  Can be installed directly from within MG5_aMC with the following command:
#!     MG5_aMC> install mg5amc_py8_interface
# mg5amc_py8_interface_path = ./HEPTools/MG5aMC_PY8_interface 

#! Herwig++/Herwig7 paths
#!  specify here the paths also to HepMC ant ThePEG
#!  define the path to the herwig++, thepeg and hepmc directories.
#!  paths can be absolute or relative from mg5 directory
#!  WARNING: if Herwig7 has been installed with the bootstrap script,
#!  then please set thepeg_path and hepmc_path to the same value as
#!  hwpp_path
# hwpp_path = 
# thepeg_path = 
# hepmc_path = 

#! Control when MG5 checks if he is up-to-date.
#! Enter the number of day between two check (0 means never)
#! A question is always asked before any update
# auto_update = 7

################################################################################
#  INFO FOR MADEVENT / aMC@NLO 
################################################################################
# If this file is in a MADEVENT Template. 'main directory' is the directory
# containing the SubProcesses directory. Otherwise this is the MadGraph5_aMC@NLO main
# directory (containing the directories madgraph and Template)

#! Allow/Forbid the automatic opening of the web browser  (on the status page)
#!  when launching MadEvent [True/False]
# automatic_html_opening = True
#! allow notification of finished job in the notification center (Mac Only)
# notification_center = True


#! Default Running mode 
#!  0: single machine/ 1: cluster / 2: multicore
# run_mode = 2

#! Cluster Type [pbs|sge|condor|lsf|ge|slurm|htcaas|htcaas2] Use for cluster run only
#!  And cluster queue (or partition for slurm)
#!  And size of the cluster (some part of the code can adapt splitting accordingly)
# cluster_type = condor
# cluster_queue = madgraph
# cluster_size = 150 

#! Path to a node directory to avoid direct writing on the central disk
#!  Note that condor clusters avoid direct writing by default (therefore this
#!  options does not affect condor clusters)
# cluster_temp_path = None

#! path to a node directory where local file can be found (typically pdf)
#! to avoid to send them to the node (if cluster_temp_path is on True or condor)
# cluster_local_path =  None # example: /cvmfs/cp3.uclouvain.be/madgraph/

#! Cluster waiting time for status update 
#!  First number is when the number of waiting job is higher than the number 
#!  of running one (time in second). The second number is in the second case.
# cluster_status_update = 600 30

#! How to deal with failed submission (can occurs on cluster mode)
#!  0: crash, -1: print error, hangs the program up to manual instructions, N(>0) retry up to N times.
# cluster_nb_retry = 1

#! How much time to wait for the output file before resubmission/crash (filesystem can be very slow)
# cluster_retry_wait = 300

#! Nb_core to use (None = all) This is use only for multicore run
#!  This correspond also to the number core used for code compilation for cluster mode
# nb_core = None

#! Pythia-PGS Package
#!  relative path start from main directory
# pythia-pgs_path = ./pythia-pgs

#! Delphes Package
#!  relative path start from main directory
# delphes_path = ./Delphes

#! MadAnalysis4 fortran-based package [for basic analysis]
#!  relative path start from main directory
# madanalysis_path = ./MadAnalysis

#! MadAnalysis5 python-based Package [For advanced analysis]
#!  relative path start from main directory
# madanalysis5_path = ./HEPTools/madanalysis5/madanalysis5

#! ExRootAnalysis Package
#!  relative path start from main directory
# exrootanalysis_path = ./ExRootAnalysis

#! TOPDRAWER PATH
#!  Path to the directory containing td executables
#!  relative path start from main directory
# td_path = ./td

#! lhapdf-config
#!  If None: try to find one available on the system
# lhapdf = lhapdf-config

#! fastjet-config
#!  If None: try to find one available on the system
# fastjet = fastjet-config

#! MCatNLO-utilities 
#!  relative path starting from main directory
# MCatNLO-utilities_path = ./MCatNLO-utilities

#! Set what OLP to use for the loop ME generation
# OLP = MadLoop

#! Set the PJFRy++ directory containing pjfry's library
#! if auto: try to find it automatically on the system (default)
#! if '' or None: disabling pjfry
#! if pjfry=/PATH/TO/pjfry/lib: use that specific installation path for PJFry++
# pjfry = auto

#! Set the Golem95 directory containing golem's library
#! It only supports version higher than 1.3.0
#! if auto: try to find it automatically on the system (default)
#! if '' or None: disabling Golem95
#! if golem=/PATH/TO/golem/lib: use that speficif installation path for Golem95
# golem = auto

#! Set the samurai directory containing samurai's library
#! It only supports version higher than 2.0.0
#! if auto: try to find it automatically on the system (default)
#! if '' or None: disabling samurai
#! if samurai=/PATH/TO/samurai/lib: use that specific installation path for samurai
<<<<<<< HEAD
# samurai = auto

#! Set the samurai directory containing ninja's library
#! if auto: try to find it automatically on the system (default)
#! if '' or None: disabling ninja 
#! if ninja=/PATH/TO/ninja/lib: use that specific installation path for ninja 
# ninja = ./HEPTools/lib
=======
# samurai = None

#! Set the Ninja directory containing ninja's library
#! if '' or None: disabling ninja 
#! if ninja=/PATH/TO/ninja/lib: use that specific installation path for ninja 
# ninja = ./HEPTools/lib

#! Set the COLLIER directory containing COLLIER's library
#! if '' or None: disabling COLLIER 
#! if ninja=/PATH/TO/ninja/lib: use that specific installation path for COLLIER
# Note that it is necessary that you have generated a static library for COLLIER
# collier = ./HEPTools/lib 
>>>>>>> c9d91378

#! Set how MadLoop dependencies (such as CutTools) should be handled
#!  > external : ML5 places a link to the MG5_aMC-wide libraries
#!  > internal : ML5 copies all dependencies in the output so that it is independent
#!  > environment_paths : ML5 searches for the dependencies in your environment path
# output_dependencies = external

#! SysCalc PATH
#! Path to the directory containing syscalc executables
#! relative path start from main directory
# syscalc_path = ./SysCalc

#! Absolute paths to config scripts in the bin directories for APPLgrid and aMCFast.
# applgrid = applgrid-config
# amcfast = amcfast-config

<|MERGE_RESOLUTION|>--- conflicted
+++ resolved
@@ -192,15 +192,6 @@
 #! if auto: try to find it automatically on the system (default)
 #! if '' or None: disabling samurai
 #! if samurai=/PATH/TO/samurai/lib: use that specific installation path for samurai
-<<<<<<< HEAD
-# samurai = auto
-
-#! Set the samurai directory containing ninja's library
-#! if auto: try to find it automatically on the system (default)
-#! if '' or None: disabling ninja 
-#! if ninja=/PATH/TO/ninja/lib: use that specific installation path for ninja 
-# ninja = ./HEPTools/lib
-=======
 # samurai = None
 
 #! Set the Ninja directory containing ninja's library
@@ -213,7 +204,6 @@
 #! if ninja=/PATH/TO/ninja/lib: use that specific installation path for COLLIER
 # Note that it is necessary that you have generated a static library for COLLIER
 # collier = ./HEPTools/lib 
->>>>>>> c9d91378
 
 #! Set how MadLoop dependencies (such as CutTools) should be handled
 #!  > external : ML5 places a link to the MG5_aMC-wide libraries

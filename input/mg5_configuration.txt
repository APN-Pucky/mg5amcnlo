################################################################################
#
# Copyright (c) 2009 The MadGraph Development team and Contributors
#
# This file is a part of the MadGraph 5 project, an application which 
# automatically generates Feynman diagrams and matrix elements for arbitrary
# high-energy processes in the Standard Model and beyond.
#
# It is subject to the MadGraph license which should accompany this 
# distribution.
#
# For more information, please visit: http://madgraph.phys.ucl.ac.be
#
################################################################################
#
# This File contains some configuration variable for mg5
# This File is use if the file ~/.mg5_config is not present.
#
################################################################################

# Pythia8 Path.
# Define the path to the pythia8 directory.
# relative path start from mg5 directory
pythia8_path = ./pythia8
<<<<<<< HEAD
# symmetry_max_time
# Set maximum time for trying to find symmetric diagrams for a single
# matrix element. 0 means no timeout.
symmetry_max_time= 600
=======

# Prefered Text Editor
#  Default: use the shell default Editor
#           or try to find one available on the system
text_editor = None

# Prefered WebBrower
# If None: try to find one available on the system
web_browser = None

# Prefered PS viewer
# If None: try to find one available on the system
eps_viewer = None

>>>>>>> 5581f113
<|MERGE_RESOLUTION|>--- conflicted
+++ resolved
@@ -22,12 +22,10 @@
 # Define the path to the pythia8 directory.
 # relative path start from mg5 directory
 pythia8_path = ./pythia8
-<<<<<<< HEAD
 # symmetry_max_time
 # Set maximum time for trying to find symmetric diagrams for a single
 # matrix element. 0 means no timeout.
 symmetry_max_time= 600
-=======
 
 # Prefered Text Editor
 #  Default: use the shell default Editor
@@ -40,6 +38,4 @@
 
 # Prefered PS viewer
 # If None: try to find one available on the system
-eps_viewer = None
-
->>>>>>> 5581f113
+eps_viewer = None
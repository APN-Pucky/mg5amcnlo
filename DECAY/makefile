<<<<<<< HEAD
gfortran   = gfortran
FFLAGS= -O -ffixed-line-length-132
DEC   =  decay_couplings.o decay.o decay_matrix.o decay_mom.o decay_event.o vegas.o decay_printout.o hdecay.o ran1.o rw_events.o open_file.o alfas_functions.o
.f.o: ;$(gfortran) $(FFLAGS) -c $*.f
HELAS = ../HELAS/lib/libdhelas3.a

all: $(HELAS) $(DEC) 
	$(gfortran) $(FFLAGS) -o decay  $(DEC) $(HELAS)
=======
# Check for ../make_opts
ifeq ($(wildcard ../Template/Source/make_opts), ../Template/Source/make_opts)
  include ../Template/Source/make_opts
else
  include ../madevent/Source/make_opts
endif

DEC   =  decay_couplings.o decay.o decay_matrix.o decay_mom.o decay_event.o vegas.o decay_printout.o hdecay.o ran1.o rw_events.o open_file.o alfas_functions.o
HELAS = ../HELAS/lib/libdhelas3.$(libext)
BIN = decay
LIB = -L../HELAS/lib -ldhelas3

all: $(BIN)

$(BIN): $(DEC) $(HELAS)
	$(FC) $(FFLAGS) -o $@ $(DEC) $(LIB)
>>>>>>> f29f4fa2

$(HELAS):
	cd ../HELAS;make

clean:
	$(RM) *.o $(BIN)<|MERGE_RESOLUTION|>--- conflicted
+++ resolved
@@ -1,13 +1,3 @@
-<<<<<<< HEAD
-gfortran   = gfortran
-FFLAGS= -O -ffixed-line-length-132
-DEC   =  decay_couplings.o decay.o decay_matrix.o decay_mom.o decay_event.o vegas.o decay_printout.o hdecay.o ran1.o rw_events.o open_file.o alfas_functions.o
-.f.o: ;$(gfortran) $(FFLAGS) -c $*.f
-HELAS = ../HELAS/lib/libdhelas3.a
-
-all: $(HELAS) $(DEC) 
-	$(gfortran) $(FFLAGS) -o decay  $(DEC) $(HELAS)
-=======
 # Check for ../make_opts
 ifeq ($(wildcard ../Template/Source/make_opts), ../Template/Source/make_opts)
   include ../Template/Source/make_opts
@@ -24,7 +14,6 @@
 
 $(BIN): $(DEC) $(HELAS)
 	$(FC) $(FFLAGS) -o $@ $(DEC) $(LIB)
->>>>>>> f29f4fa2
 
 $(HELAS):
 	cd ../HELAS;make

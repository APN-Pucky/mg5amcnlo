      logical function pass_point(p)
c************************************************************************
c     This function is called from sample to see if it needs to 
c     bother calculating the weight from all the different conficurations
c     You can either just return true, or have it call passcuts
c************************************************************************
      implicit none
c
c     Arguments
c
      double precision p
c
c     External
c
      logical passcuts
      external passcuts
c-----
c  Begin Code
c-----
      pass_point = .true.
c      pass_point = passcuts(p)
      end
C 
      LOGICAL FUNCTION PASSCUTS(P)
C**************************************************************************
C     INPUT:
C            P(0:3,1)           MOMENTUM OF INCOMING PARTON
C            P(0:3,2)           MOMENTUM OF INCOMING PARTON
C            P(0:3,3)           MOMENTUM OF d
C            P(0:3,4)           MOMENTUM OF b
C            P(0:3,5)           MOMENTUM OF bbar
C            P(0:3,6)           MOMENTUM OF e+
C            P(0:3,7)           MOMENTUM OF ve
C            COMMON/JETCUTS/   CUTS ON JETS
C     OUTPUT:
C            TRUE IF EVENTS PASSES ALL CUTS LISTED
C**************************************************************************
      IMPLICIT NONE
c
c     Constants
c
      include 'genps.inc'
      include 'nexternal.inc'
C
C     ARGUMENTS
C
      REAL*8 P(0:3,nexternal)

C
C     LOCAL
C
      LOGICAL FIRSTTIME,FIRSTTIME2,pass_bw,notgood,good,foundheavy
      LOGICAL DEBUG
      integer i,j,njets,nheavyjets,hardj1,hardj2
      REAL*8 XVAR,ptmax1,ptmax2,htj,tmp,inclht
      real*8 ptemp(0:3)
      character*20 formstr
C
C     PARAMETERS
C
      real*8 PI
      parameter( PI = 3.14159265358979323846d0 )
C
C     EXTERNAL
C
      REAL*8 R2,DOT,ET,RAP,DJ,SumDot,pt,ALPHAS,PtDot
      logical cut_bw,setclscales
      external R2,DOT,ET,RAP,DJ,SumDot,pt,ALPHAS,cut_bw,setclscales,PtDot
C
C     GLOBAL
C
      include 'run.inc'
      include 'cuts.inc'

      double precision ptjet(nexternal)
      double precision ptheavyjet(nexternal)
      double precision temp

      double precision etmin(nincoming+1:nexternal),etamax(nincoming+1:nexternal)
      double precision emin(nincoming+1:nexternal)
      double precision                    r2min(nincoming+1:nexternal,nincoming+1:nexternal)
      double precision s_min(nexternal,nexternal)
      double precision etmax(nincoming+1:nexternal),etamin(nincoming+1:nexternal)
      double precision emax(nincoming+1:nexternal)
      double precision r2max(nincoming+1:nexternal,nincoming+1:nexternal)
      double precision s_max(nexternal,nexternal)
      double precision ptll_min(nexternal,nexternal),ptll_max(nexternal,nexternal)
      double precision inclHtmin,inclHtmax
      common/to_cuts/  etmin, emin, etamax, r2min, s_min,
     $     etmax, emax, etamin, r2max, s_max, ptll_min, ptll_max, inclHtmin,inclHtmax

      double precision ptjmin4(4),ptjmax4(4),htjmin4(2:4),htjmax4(2:4)
      logical jetor
      common/to_jet_cuts/ ptjmin4,ptjmax4,htjmin4,htjmax4,jetor

c
c     Special cuts
c

      integer        lbw(0:nexternal)  !Use of B.W.
      common /to_BW/ lbw
C
C     SPECIAL CUTS
C
      LOGICAL  IS_A_J(NEXTERNAL),IS_A_L(NEXTERNAL)
      LOGICAL  IS_A_B(NEXTERNAL),IS_A_A(NEXTERNAL),IS_A_ONIUM(NEXTERNAL)
      LOGICAL  IS_A_NU(NEXTERNAL),IS_HEAVY(NEXTERNAL)
      COMMON /TO_SPECISA/IS_A_J,IS_A_A,IS_A_L,IS_A_B,IS_A_NU,IS_HEAVY,
     . IS_A_ONIUM

C $B$ MW_NEW_DEF $E$ !this is a tag for MadWeight

      double precision xqcutij(nexternal,nexternal),xqcuti(nexternal)
      common/to_xqcuts/xqcutij,xqcuti

      include 'coupl.inc'
C
C
c
      DATA FIRSTTIME,FIRSTTIME2/.TRUE.,.TRUE./

c put momenta in common block for couplings.f
      double precision pp(0:3,max_particles)
      common /momenta_pp/pp

      DATA DEBUG/.FALSE./

C-----
C  BEGIN CODE
C-----



      PASSCUTS=.TRUE.             !EVENT IS OK UNLESS OTHERWISE CHANGED
      IF (FIRSTTIME) THEN
         FIRSTTIME=.FALSE.
c      Preparation for reweighting by setting up clustering by diagrams
         call initcluster()
c
c
         write(formstr,'(a,i2.2,a)')'(a10,',nexternal,'i8)'
         write(*,formstr) 'Particle',(i,i=nincoming+1,nexternal)
         write(formstr,'(a,i2.2,a)')'(a10,',nexternal,'f8.1)'
         write(*,formstr) 'Et >',(etmin(i),i=nincoming+1,nexternal)
         write(*,formstr) 'E >',(emin(i),i=nincoming+1,nexternal)
         write(*,formstr) 'Eta <',(etamax(i),i=nincoming+1,nexternal)
         write(*,formstr) 'xqcut: ',(xqcuti(i),i=nincoming+1,nexternal)
         write(formstr,'(a,i2.2,a)')'(a,i2,a,',nexternal,'f8.1)'
         do j=nincoming+1,nexternal-1
            write(*,formstr) 'd R #',j,'  >',(-0.0,i=nincoming+1,j),
     &           (r2min(i,j),i=j+1,nexternal)
            do i=j+1,nexternal
               r2min(i,j)=r2min(i,j)*dabs(r2min(i,j))    !Since r2 returns distance squared
               r2max(i,j)=r2max(i,j)*dabs(r2max(i,j))
            enddo
         enddo
         do j=nincoming+1,nexternal-1
            write(*,formstr) 's min #',j,'>',
     &           (s_min(i,j),i=nincoming+1,nexternal)
         enddo
         do j=nincoming+1,nexternal-1
            write(*,formstr) 'xqcutij #',j,'>',
     &           (xqcutij(i,j),i=nincoming+1,nexternal)
         enddo

cc
cc     Set the strong coupling
cc
c         call set_ren_scale(P,scale)
c
cc     Check that the user funtions for setting the scales
cc     have been edited if the choice of an event-by-event
cc     scale choice has been made 
c
c         if(.not.fixed_ren_scale) then
c            if(scale.eq.0d0) then
c               write(6,*) 
c               write(6,*) '* >>>>>>>>>ERROR<<<<<<<<<<<<<<<<<<<<<<<*'
c               write(6,*) ' Dynamical renormalization scale choice '
c               write(6,*) ' selected but user subroutine' 
c               write(6,*) ' set_ren_scale not edited in file:setpara.f'
c               write(6,*) ' Switching to a fixed_ren_scale choice'
c               write(6,*) ' with scale=zmass'
c               scale=91.2d0
c               write(6,*) 'scale=',scale
c               fixed_ren_scale=.true.
c               call set_ren_scale(P,scale)
c            endif
c         endif
         
c         if(.not.fixed_fac_scale) then
c            call set_fac_scale(P,q2fact)
c            if(q2fact(1).eq.0d0.or.q2fact(2).eq.0d0) then
c               write(6,*) 
c               write(6,*) '* >>>>>>>>>ERROR<<<<<<<<<<<<<<<<<<<<<<<*'
c               write(6,*) ' Dynamical renormalization scale choice '
c               write(6,*) ' selected but user subroutine' 
c               write(6,*) ' set_fac_scale not edited in file:setpara.f'
c               write(6,*) ' Switching to a fixed_fac_scale choice'
c               write(6,*) ' with q2fact(i)=zmass**2'
c               fixed_fac_scale=.true.
c               q2fact(1)=91.2d0**2
c               q2fact(2)=91.2d0**2
c               write(6,*) 'scales=',q2fact(1),q2fact(2)
c            endif
c         endif

         if(fixed_ren_scale) then
            G = SQRT(4d0*PI*ALPHAS(scale))
            call setpara('param_card.dat',.false.)
         endif

c     Put momenta in the common block to zero to start
         do i=0,3
            do j=1,max_particles
               pp(i,j) = 0d0
            enddo
         enddo
         
      ENDIF
c
c     Make sure have reasonable 4-momenta
c
      if (p(0,1) .le. 0d0) then
         passcuts=.false.
         return
      endif

c     Also make sure there's no INF or NAN
      do i=1,nexternal
         do j=0,3
            if(p(j,i).gt.1d32.or.p(j,i).ne.p(j,i))then
               passcuts=.false.
               return
            endif
         enddo
      enddo
c
c     Limit S_hat
c
c      if (x1*x2*stot .gt. 500**2) then
c         passcuts=.false.
c         return
c      endif

C $B$ DESACTIVATE_CUT $E$ !This is a tag for MadWeight

      if(debug) write (*,*) '============================='
      if(debug) write (*,*) ' EVENT STARTS TO BE CHECKED  '
      if(debug) write (*,*) '============================='
c     
c     p_t min & max cuts
c     
      do i=nincoming+1,nexternal
         if(debug) write (*,*) 'pt(',i,')=',pt(p(0,i)),'   ',etmin(i),':',etmax(i)
         notgood=(pt(p(0,i)) .lt. etmin(i)).or.
     &        (pt(p(0,i)) .gt. etmax(i))
         if (notgood) then
            if(debug) write (*,*) i,' -> fails'
            passcuts=.false.
            return
         endif
      enddo
c
c    missing ET min & max cut 
c    nb: missing et simply defined as the sum over the neutrino's 4 momenta
c
c-- reset ptemp(0:3)
      do j=0,3
         ptemp(j)=0
      enddo
c-  sum over the momenta
      do i=nincoming+1,nexternal
         if(is_a_nu(i)) then            
         if(debug) write (*,*) i,' -> neutrino '
            do j=0,3
               ptemp(j)=ptemp(j)+p(j,i)
            enddo
         endif
      enddo
c-  check the et
      if(debug.and.ptemp(0).eq.0d0) write (*,*) 'No et miss in event'
      if(debug.and.ptemp(0).gt.0d0) write (*,*) 'Et miss =',pt(ptemp(0)),'   ',misset,':',missetmax
      if(ptemp(0).gt.0d0) then
         notgood=(pt(ptemp(0)) .lt. misset).or.
     &        (pt(ptemp(0)) .gt. missetmax)
         if (notgood) then
            if(debug) write (*,*) ' missing et cut -> fails'
            passcuts=.false.
            return
         endif
      endif
c
c     pt cut on heavy particles
c     gives min(pt) for (at least) one heavy particle
c
      if(ptheavy.gt.0d0)then
         passcuts=.false.
         foundheavy=.false.
         do i=nincoming+1,nexternal
            if(is_heavy(i)) then            
               if(debug) write (*,*) i,' -> heavy '
               foundheavy=.true.
               if(pt(p(0,i)).gt.ptheavy) passcuts=.true.
            endif
         enddo
         
         if(.not.passcuts.and.foundheavy)then
            if(debug) write (*,*) ' heavy particle cut -> fails'
            return
         else
            passcuts=.true.
         endif
      endif
c     
c     E min & max cuts
c     
      do i=nincoming+1,nexternal
         if(debug) write (*,*) 'p(0,',i,')=',p(0,i),'   ',emin(i),':',emax(i)
         notgood=(p(0,i) .le. emin(i)).or.
     &        (p(0,i) .gt. emax(i))
         if (notgood) then
            if(debug) write (*,*) i,' -> fails'
            passcuts=.false.
            return
         endif
      enddo
c     
c     Rapidity  min & max cuts
c     
      do i=nincoming+1,nexternal
         if(debug) write (*,*) 'abs(rap(',i,'))=',abs(rap(p(0,i))),'   ',etamin(i),':',etamax(i)
         notgood=(abs(rap(p(0,i))) .gt. etamax(i)).or.
     &        (abs(rap(p(0,i))) .lt. etamin(i))
         if (notgood) then
            if(debug) write (*,*) i,' -> fails'
            passcuts=.false.
            return
         endif
      enddo
c     
c     DeltaR min & max cuts
c     
      do i=nincoming+1,nexternal-1
         do j=i+1,nexternal
            if(debug) write (*,*) 'r2(',i, ',' ,j,')=',dsqrt(r2(p(0,i),p(0,j)))
            if(debug) write (*,*) dsqrt(r2min(j,i)),dsqrt(r2max(j,i))
            if(r2min(j,i).gt.0.or.r2max(j,i).lt.1d2) then
               tmp=r2(p(0,i),p(0,j))
               notgood=(tmp .lt. r2min(j,i)).or.(tmp .gt. r2max(j,i))
               if (notgood) then
                  if(debug) write (*,*) i,j,' -> fails'
                  passcuts=.false.
                  return
               endif
            endif
         enddo
      enddo


c     s-channel min & max pt of sum of 4-momenta
c     
      do i=nincoming+1,nexternal-1
         do j=i+1,nexternal
            if(debug)write (*,*) 'ptll(',i,',',j,')=',dsqrt(PtDot(p(0,i),p(0,j)))
            if(debug)write (*,*) dsqrt(ptll_min(j,i)),dsqrt(ptll_max(j,i))
            if(ptll_min(j,i).gt.0.or.dsqrt(ptll_max(j,i)).lt.1d5) then
               tmp=PtDot(p(0,i),p(0,j))
               notgood=(tmp .lt. ptll_min(j,i).or.tmp.gt.ptll_max(j,i))
               if (notgood) then
                  if(debug) write (*,*) i,j,' -> fails'
                  passcuts=.false.
                  return
               endif
            endif
         enddo
      enddo




c     
c     s-channel min & max invariant mass cuts
c     
      do i=nincoming+1,nexternal-1
         do j=i+1,nexternal
            if(debug) write (*,*) 's(',i,',',j,')=',dsqrt(Sumdot(p(0,i),p(0,j),+1d0))
            if(debug) write (*,*) dsqrt(s_min(j,i)),dsqrt(s_max(j,i))
            if(s_min(j,i).gt.0.or.s_max(j,i).lt.1d5) then
               tmp=SumDot(p(0,i),p(0,j),+1d0)
               notgood=(tmp .lt. s_min(j,i).or.tmp .gt. s_max(j,i)) 
               if (notgood) then
                  if(debug) write (*,*) i,j,' -> fails'
                  passcuts=.false.
                  return
               endif
            endif
         enddo
      enddo
C     $B$DESACTIVATE_BW_CUT$B$ This is a Tag for MadWeight
c     
c     B.W. phase space cuts
c     
      pass_bw=cut_bw(p)
      if (lbw(0) .eq. 1) then
         if ( pass_bw ) then
            passcuts=.false.
            return
         endif
      endif
C     $E$DESACTIVATE_BW_CUT$E$ This is a Tag for MadWeight

C     
C     maximal and minimal pt of the jets sorted by pt
c     
      njets=0
      nheavyjets=0

c- fill ptjet with the pt's of the jets.
      do i=nincoming+1,nexternal
         if(is_a_j(i)) then
            njets=njets+1
            ptjet(njets)=pt(p(0,i))
         endif
         if(is_a_b(i)) then
            nheavyjets=nheavyjets+1
            ptheavyjet(nheavyjets)=pt(p(0,i))
         endif

      enddo
      if(debug) write (*,*) 'not yet ordered ',njets,'   ',ptjet

c- check existance of jets if jet cuts are on
      if(njets.lt.1.and.(htjmin.gt.0.or.ptj1min.gt.0).or.
     $     njets.lt.2.and.ptj2min.gt.0.or.
     $     njets.lt.3.and.ptj3min.gt.0.or.
     $     njets.lt.4.and.ptj4min.gt.0)then
         if(debug) write (*,*) i, ' too few jets -> fails'
         passcuts=.false.
         return
      endif

c - sort jet pts
      do i=1,njets-1
         do j=i+1,njets
            if(ptjet(j).gt.ptjet(i)) then
               temp=ptjet(i)
               ptjet(i)=ptjet(j)
               ptjet(j)=temp
            endif
         enddo
      enddo
      if(debug) write (*,*) 'ordered ',njets,'   ',ptjet
c
c     Use "and" or "or" prescriptions 
c     
      inclht=0

      if(njets.gt.0) then

       notgood=.not.jetor
       if(debug) write (*,*) 'jetor :',jetor  
       if(debug) write (*,*) '0',notgood   
      
      do i=1,njets 
            if(debug) write (*,*) i,ptjet(i), '   ',ptjmin4(min(i,4)),':',ptjmax4(min(i,4))
         if(jetor) then     
c---  if one of the jets does not pass, the event is rejected
            notgood=notgood.or.(ptjet(i).gt.ptjmax4(min(i,4))).or.
     $           (ptjet(i).lt.ptjmin4(min(i,4)))
            if(debug) write (*,*) i,' notgood total:', notgood   
         else
c---  all cuts must fail to reject the event
            notgood=notgood.and.(ptjet(i).gt.ptjmax4(min(i,4))
     $              .or.(ptjet(i).lt.ptjmin4(min(i,4))))
            if(debug) write (*,*) i,' notgood total:', notgood   
         endif
      enddo


      if (notgood) then
         if(debug) write (*,*) i, ' multiple pt -> fails'
         passcuts=.false.
         return
      endif

c---------------------------
c      Ht cuts
C---------------------------
      htj=ptjet(1)

      do i=2,njets
         htj=htj+ptjet(i)
         if(debug) write (*,*) i, 'htj ',htj
         if(debug) write (*,*) 'htmin ',i,' ', htjmin4(min(i,4)),':',htjmax4(min(i,4))
         if(htj.lt.htjmin4(min(i,4)) .or. htj.gt.htjmax4(min(i,4))) then
            if(debug) write (*,*) i, ' ht -> fails'
            passcuts=.false.
            return
         endif
      enddo

      if(htj.lt.htjmin.or.htj.gt.htjmax)then
         if(debug) write (*,*) i, ' htj -> fails'
         passcuts=.false.
         return
      endif

      inclht=htj

      endif !if there are jets 

      if(nheavyjets.gt.0) then
         do i=1,nheavyjets
            inclht=inclht+ptheavyjet(i)
         enddo
      endif !if there are heavyjets

      if(inclht.lt.inclHtmin.or.inclht.gt.inclHtmax)then
<<<<<<< HEAD
c         write (*,*) ' inclhtmin=',inclHtmin,' -> fails'
=======
         if(debug) write (*,*) ' inclhtmin=',inclHtmin,' -> fails'
>>>>>>> 6b71ba9d
         passcuts=.false.
         return
      endif
 
C>>>>>>>>>>>>>>>>>>>>>>>>>>>>>>>>>>>>>>>>>>>>>>>>>     
C     SPECIAL CUTS
C<<<<<<<<<<<<<<<<<<<<<<<<<<<<<<<<<<<<<<<<<<<<<<<<<

C     REQUIRE AT LEAST ONE JET WITH PT>XPTJ
         
         IF(xptj.gt.0d0) THEN
            xvar=0
            do i=nincoming+1,nexternal
               if(is_a_j(i)) xvar=max(xvar,pt(p(0,i)))
            enddo
            if (xvar .lt. xptj) then
               passcuts=.false.
               return
            endif
         ENDIF

C     REQUIRE AT LEAST ONE PHOTON WITH PT>XPTA
         
         IF(xpta.gt.0d0) THEN
            xvar=0
            do i=nincoming+1,nexternal
               if(is_a_a(i)) xvar=max(xvar,pt(p(0,i)))
            enddo
            if (xvar .lt. xpta) then
               passcuts=.false.
               return
            endif
         ENDIF

C     REQUIRE AT LEAST ONE B  WITH PT>XPTB
         
         IF(xptb.gt.0d0) THEN
            xvar=0
            do i=nincoming+1,nexternal
               if(is_a_b(i)) xvar=max(xvar,pt(p(0,i)))
            enddo
            if (xvar .lt. xptb) then
               passcuts=.false.
               return
            endif
         ENDIF

C     REQUIRE AT LEAST ONE LEPTON  WITH PT>XPTL
         
         IF(xptl.gt.0d0) THEN
            xvar=0
            do i=nincoming+1,nexternal
               if(is_a_l(i)) xvar=max(xvar,pt(p(0,i)))
            enddo
            if (xvar .lt. xptl) then
               passcuts=.false.
               return
            endif
         ENDIF
C
C     WBF CUTS: TWO TYPES
C    
C     FIRST TYPE:  implemented by FM
C
C     1. FIND THE 2 HARDEST JETS
C     2. REQUIRE |RAP(J)|>XETAMIN
C     3. REQUIRE RAP(J1)*ETA(J2)<0
C
C     SECOND TYPE : added by Simon de Visscher 1-08-2007
C
C     1. FIND THE 2 HARDEST JETS
C     2. REQUIRE |RAP(J1)-RAP(J2)|>DELTAETA
C     3. REQUIRE RAP(J1)*RAP(J2)<0
C
C
         hardj1=0
         hardj2=0
         ptmax1=0d0
         ptmax2=0d0

C-- START IF AT LEAST ONE OF THE CUTS IS ACTIVATED
         
         IF(XETAMIN.GT.0D0.OR.DELTAETA.GT.0D0) THEN
            
C-- FIND THE HARDEST JETS

            do i=nincoming+1,nexternal
               if(is_a_j(i)) then
c                  write (*,*) i,pt(p(0,i))
                  if(pt(p(0,i)).gt.ptmax1) then
                     hardj2=hardj1
                     ptmax2=ptmax1
                     hardj1=i
                     ptmax1=pt(p(0,i))
                  elseif(pt(p(0,i)).gt.ptmax2) then
                     hardj2=i
                     ptmax2=pt(p(0,i))
                  endif
c                  write (*,*) hardj1,hardj2,ptmax1,ptmax2
               endif
            enddo
            
C-- NOW APPLY THE CUT I            

            if (abs(rap(p(0,hardj1))) .lt. xetamin
     &       .or.abs(rap(p(0,hardj2))) .lt. xetamin
     &       .or.rap(p(0,hardj1))*rap(p(0,hardj2)) .gt.0d0) then
             passcuts=.false.
             return
            endif

            
C-- NOW APPLY THE CUT II
            
            if (abs(rap(p(0,hardj1))-rap(p(0,hardj2))) .lt. deltaeta) then
             passcuts=.false.
             return
            endif
         
c            write (*,*) hardj1,hardj2,rap(p(0,hardj1)),rap(p(0,hardj2))
         
         ENDIF

C...Set couplings if event passed cuts

      if(.not.fixed_ren_scale) then
         call set_ren_scale(P,scale)
         if(scale.gt.0) G = SQRT(4d0*PI*ALPHAS(scale))
      endif

      if(.not.fixed_fac_scale) then
         call set_fac_scale(P,q2fact)
      endif

c
c     Here we cluster event and reset factorization and renormalization
c     scales on an event-by-event basis, as well as check xqcut for jets
c
      if(xqcut.gt.0d0.or.ickkw.gt.0.or.scale.eq.0.or.q2fact(1).eq.0)then
        if(.not.setclscales(p))then
         passcuts=.false.
         return
       endif
      endif

c     Set couplings in model files
      if(.not.fixed_ren_scale.or..not.fixed_couplings) then
         if (.not.fixed_couplings)then
            do i=0,3
               do j=1,nexternal
                  pp(i,j)=p(i,j)
               enddo
            enddo
         endif
         call setpara('param_card.dat',.false.)
      endif

      IF (FIRSTTIME2) THEN
        FIRSTTIME2=.FALSE.
        write(6,*) 'alpha_s for scale ',scale,' is ', G**2/(16d0*atan(1d0))
      ENDIF

      if(debug) write (*,*) '============================='
      if(debug) write (*,*) ' EVENT PASSED THE CUTS       '
      if(debug) write (*,*) '============================='


      RETURN
      END
<|MERGE_RESOLUTION|>--- conflicted
+++ resolved
@@ -517,11 +517,7 @@
       endif !if there are heavyjets
 
       if(inclht.lt.inclHtmin.or.inclht.gt.inclHtmax)then
-<<<<<<< HEAD
-c         write (*,*) ' inclhtmin=',inclHtmin,' -> fails'
-=======
          if(debug) write (*,*) ' inclhtmin=',inclHtmin,' -> fails'
->>>>>>> 6b71ba9d
          passcuts=.false.
          return
       endif

--- conflicted
+++ resolved
@@ -233,106 +233,6 @@
          if (abs(idup(i,1,iproc)).eq.16) is_a_nu(i)=.true.  ! no cuts on vt vt~
          if (pmass(i).gt.10d0)     is_heavy(i)=.true. ! heavy fs particle
 c-onium
-<<<<<<< HEAD
-c         if (idup(i,1,iproc).eq.441)   is_a_onium(i)=.true. ! charmonium
-c         if (idup(i,1,iproc).eq.10441)   is_a_onium(i)=.true. ! charmonium
-c         if (idup(i,1,iproc).eq.100441)   is_a_onium(i)=.true. ! charmonium
-c         if (idup(i,1,iproc).eq.443)   is_a_onium(i)=.true. ! charmonium
-c         if (idup(i,1,iproc).eq.10443)   is_a_onium(i)=.true. ! charmonium
-c         if (idup(i,1,iproc).eq.20443)   is_a_onium(i)=.true. ! charmonium
-c         if (idup(i,1,iproc).eq.100443)   is_a_onium(i)=.true. ! charmonium
-c         if (idup(i,1,iproc).eq.30443)   is_a_onium(i)=.true. ! charmonium
-c         if (idup(i,1,iproc).eq.9000443)   is_a_onium(i)=.true. ! charmonium
-c         if (idup(i,1,iproc).eq.9010443)   is_a_onium(i)=.true. ! charmonium
-c         if (idup(i,1,iproc).eq.9020443)   is_a_onium(i)=.true. ! charmonium
-c         if (idup(i,1,iproc).eq.445)   is_a_onium(i)=.true. ! charmonium
-c         if (idup(i,1,iproc).eq.9000445)   is_a_onium(i)=.true. ! charmonium
-
-c         if (idup(i,1,iproc).eq.551)   is_a_onium(i)=.true. ! bottomonium
-c         if (idup(i,1,iproc).eq.10551)   is_a_onium(i)=.true. ! bottomonium
-c         if (idup(i,1,iproc).eq.100551)   is_a_onium(i)=.true. ! bottomonium
-c         if (idup(i,1,iproc).eq.110551)   is_a_onium(i)=.true. ! bottomonium
-c         if (idup(i,1,iproc).eq.200551)   is_a_onium(i)=.true. ! bottomonium
-c         if (idup(i,1,iproc).eq.210551)   is_a_onium(i)=.true. ! bottomonium
-c         if (idup(i,1,iproc).eq.553)   is_a_onium(i)=.true. ! bottomonium
-c         if (idup(i,1,iproc).eq.10553)   is_a_onium(i)=.true. ! bottomonium
-c         if (idup(i,1,iproc).eq.20553)   is_a_onium(i)=.true. ! bottomonium
-c         if (idup(i,1,iproc).eq.30553)   is_a_onium(i)=.true. ! bottomonium
-c         if (idup(i,1,iproc).eq.100553)   is_a_onium(i)=.true. ! bottomonium
-c         if (idup(i,1,iproc).eq.110553)   is_a_onium(i)=.true. ! bottomonium
-c         if (idup(i,1,iproc).eq.120553)   is_a_onium(i)=.true. ! bottomonium
-c         if (idup(i,1,iproc).eq.130553)   is_a_onium(i)=.true. ! bottomonium
-c         if (idup(i,1,iproc).eq.200553)   is_a_onium(i)=.true. ! bottomonium
-c         if (idup(i,1,iproc).eq.210553)   is_a_onium(i)=.true. ! bottomonium
-c         if (idup(i,1,iproc).eq.220553)   is_a_onium(i)=.true. ! bottomonium
-c         if (idup(i,1,iproc).eq.300553)   is_a_onium(i)=.true. ! bottomonium
-c         if (idup(i,1,iproc).eq.9000553)   is_a_onium(i)=.true. ! bottomonium
-c         if (idup(i,1,iproc).eq.9010553)   is_a_onium(i)=.true. ! bottomonium
-c         if (idup(i,1,iproc).eq.555)   is_a_onium(i)=.true. ! bottomonium
-c         if (idup(i,1,iproc).eq.10555)   is_a_onium(i)=.true. ! bottomonium
-c         if (idup(i,1,iproc).eq.20555)   is_a_onium(i)=.true. ! bottomonium
-c         if (idup(i,1,iproc).eq.100555)   is_a_onium(i)=.true. ! bottomonium
-c         if (idup(i,1,iproc).eq.110555)   is_a_onium(i)=.true. ! bottomonium
-c         if (idup(i,1,iproc).eq.200555)   is_a_onium(i)=.true. ! bottomonium
-c         if (idup(i,1,iproc).eq.557)   is_a_onium(i)=.true. ! bottomonium
-c         if (idup(i,1,iproc).eq.100557)   is_a_onium(i)=.true. ! bottomonium
-
-c         if (idup(i,1,iproc).eq.541)   is_a_onium(i)=.true. ! Bc
-c         if (idup(i,1,iproc).eq.10541)   is_a_onium(i)=.true. ! Bc
-c         if (idup(i,1,iproc).eq.543)   is_a_onium(i)=.true. ! Bc
-c         if (idup(i,1,iproc).eq.10543)   is_a_onium(i)=.true. ! Bc
-c         if (idup(i,1,iproc).eq.20543)   is_a_onium(i)=.true. ! Bc
-c         if (idup(i,1,iproc).eq.545)   is_a_onium(i)=.true. ! Bc
-=======
-         if (idup(i,1,iproc).eq.441)   is_a_onium(i)=.true. ! charmonium
-         if (idup(i,1,iproc).eq.10441)   is_a_onium(i)=.true. ! charmonium
-         if (idup(i,1,iproc).eq.100441)   is_a_onium(i)=.true. ! charmonium
-         if (idup(i,1,iproc).eq.443)   is_a_onium(i)=.true. ! charmonium
-         if (idup(i,1,iproc).eq.10443)   is_a_onium(i)=.true. ! charmonium
-         if (idup(i,1,iproc).eq.20443)   is_a_onium(i)=.true. ! charmonium
-         if (idup(i,1,iproc).eq.100443)   is_a_onium(i)=.true. ! charmonium
-         if (idup(i,1,iproc).eq.30443)   is_a_onium(i)=.true. ! charmonium
-         if (idup(i,1,iproc).eq.9000443)   is_a_onium(i)=.true. ! charmonium
-         if (idup(i,1,iproc).eq.9010443)   is_a_onium(i)=.true. ! charmonium
-         if (idup(i,1,iproc).eq.9020443)   is_a_onium(i)=.true. ! charmonium
-         if (idup(i,1,iproc).eq.445)   is_a_onium(i)=.true. ! charmonium
-         if (idup(i,1,iproc).eq.9000445)   is_a_onium(i)=.true. ! charmonium
-
-         if (idup(i,1,iproc).eq.551)   is_a_onium(i)=.true. ! bottomonium
-         if (idup(i,1,iproc).eq.10551)   is_a_onium(i)=.true. ! bottomonium
-         if (idup(i,1,iproc).eq.100551)   is_a_onium(i)=.true. ! bottomonium
-         if (idup(i,1,iproc).eq.110551)   is_a_onium(i)=.true. ! bottomonium
-         if (idup(i,1,iproc).eq.200551)   is_a_onium(i)=.true. ! bottomonium
-         if (idup(i,1,iproc).eq.210551)   is_a_onium(i)=.true. ! bottomonium
-         if (idup(i,1,iproc).eq.553)   is_a_onium(i)=.true. ! bottomonium
-         if (idup(i,1,iproc).eq.10553)   is_a_onium(i)=.true. ! bottomonium
-         if (idup(i,1,iproc).eq.20553)   is_a_onium(i)=.true. ! bottomonium
-         if (idup(i,1,iproc).eq.30553)   is_a_onium(i)=.true. ! bottomonium
-         if (idup(i,1,iproc).eq.100553)   is_a_onium(i)=.true. ! bottomonium
-         if (idup(i,1,iproc).eq.110553)   is_a_onium(i)=.true. ! bottomonium
-         if (idup(i,1,iproc).eq.120553)   is_a_onium(i)=.true. ! bottomonium
-         if (idup(i,1,iproc).eq.130553)   is_a_onium(i)=.true. ! bottomonium
-         if (idup(i,1,iproc).eq.200553)   is_a_onium(i)=.true. ! bottomonium
-         if (idup(i,1,iproc).eq.210553)   is_a_onium(i)=.true. ! bottomonium
-         if (idup(i,1,iproc).eq.220553)   is_a_onium(i)=.true. ! bottomonium
-         if (idup(i,1,iproc).eq.300553)   is_a_onium(i)=.true. ! bottomonium
-         if (idup(i,1,iproc).eq.9000553)   is_a_onium(i)=.true. ! bottomonium
-         if (idup(i,1,iproc).eq.9010553)   is_a_onium(i)=.true. ! bottomonium
-         if (idup(i,1,iproc).eq.555)   is_a_onium(i)=.true. ! bottomonium
-         if (idup(i,1,iproc).eq.10555)   is_a_onium(i)=.true. ! bottomonium
-         if (idup(i,1,iproc).eq.20555)   is_a_onium(i)=.true. ! bottomonium
-         if (idup(i,1,iproc).eq.100555)   is_a_onium(i)=.true. ! bottomonium
-         if (idup(i,1,iproc).eq.110555)   is_a_onium(i)=.true. ! bottomonium
-         if (idup(i,1,iproc).eq.200555)   is_a_onium(i)=.true. ! bottomonium
-         if (idup(i,1,iproc).eq.557)   is_a_onium(i)=.true. ! bottomonium
-         if (idup(i,1,iproc).eq.100557)   is_a_onium(i)=.true. ! bottomonium
-
-         if (idup(i,1,iproc).eq.541)   is_a_onium(i)=.true. ! Bc
-         if (idup(i,1,iproc).eq.10541)   is_a_onium(i)=.true. ! Bc
-         if (idup(i,1,iproc).eq.543)   is_a_onium(i)=.true. ! Bc
-         if (idup(i,1,iproc).eq.10543)   is_a_onium(i)=.true. ! Bc
-         if (idup(i,1,iproc).eq.20543)   is_a_onium(i)=.true. ! Bc
-         if (idup(i,1,iproc).eq.545)   is_a_onium(i)=.true. ! Bc
 
 c        Remember mergeable particles
          do j=1,pdgs_for_merging_cut(0)
@@ -343,7 +243,6 @@
             endif
          enddo
 
->>>>>>> 50672df2
       enddo
 
 

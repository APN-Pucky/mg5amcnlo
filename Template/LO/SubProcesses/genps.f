--- conflicted
+++ resolved
@@ -670,14 +670,8 @@
       integer iopposite ! index for t-channel mapping for the part not handle by itree
 c     data nerr/0/
       double precision smin,smax,totmass,totmassin,xa2,xb2,wgt
-<<<<<<< HEAD
-      double precision costh,phi,tmin,tmax,t,tmin_temp, tmax_temp
-      double precision ma,ma2,mb2,m12,mn2,s1,mi2
-=======
       double precision costh,phi,tmin,tmax,t
       double precision ma2,mb2,m12,mn2,s1, mi2
-      double precision tmass(-max_branch:-1)
->>>>>>> 1e5ddd01
 c
 c     External
 c
@@ -965,21 +959,13 @@
 c     pa+pb -> p1+ p2; t=(pa-p1)**2;   pr = pa-p1
 c     gentcms(pa,pb,t,phi,m1,m2,p1,pr) 
 c
-<<<<<<< HEAD
-=======
-
->>>>>>> 1e5ddd01
          if (itree(1,ibranch).gt.-ns_channel-1)then
             mi2 = m(itree(1,ibranch))**2
          else
             mi2 = tmass(itree(1,ibranch))
          endif
          tmass(ibranch) = t
-<<<<<<< HEAD
          call gentcms(p(0,itree(1,ibranch)),p(0,iopposite),t,phi,mi2,
-=======
-         call gentcms(p(0,itree(1,ibranch)),p(0,2),t,phi, mi2,
->>>>>>> 1e5ddd01
      &        m(itree(2,ibranch)),m(ibranch-1),p(0,itree(2,ibranch)),
      &        p(0,ibranch),jac)
 c$$$         write(*,*) 'RESULT'
@@ -1166,10 +1152,6 @@
             ptotm(i) = ptot(i)
          endif
       enddo
-<<<<<<< HEAD
-c      ma2 = ma*ma
-=======
->>>>>>> 1e5ddd01
 c
 c     determine magnitude of p1 in cms frame (from dhelas routine mom2cx)
 c

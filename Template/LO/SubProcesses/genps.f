      integer function f_get_nargs(ndim)
c**************************************************************************
c     Returns number of arguments which come from x_to_f_arg
c**************************************************************************
      implicit none
      include 'nexternal.inc'
      integer ndim
      f_get_nargs=4*nexternal+2      !All 4-momentum and x1,x2
      end

      subroutine x_to_f_arg(ndim,iconfig,mincfig,maxcfig,invar,wgt,x,p)
c**************************************************************************
c     This is a routine called from sample to transform the integration
c     variables into the arguments of the function. Often these will be
c     4 momentum, but it could also be a trivial 1->1 mapping.
c
c     INPUTS:  ndim     == number of dimensions
c              iconfig  == configuration working on
c              mincfig  == First configuration to include
c              maxcfig  == Last configuration to include
c              invar    == Number of invarients we are mapping (ndim*maxcfig)
c              wgt      == wgt for choosing point thus far. 1/npnts*iter
c     OUTPUTS: wgt      == updated weight after choosing points
c              x        == points choosen from sample grid
c              p        == transformed points call is f(p(x))
c     COMMON:
c           hel_picked  == Modified integer in gen_ps.inc to pass the
c                          chosen helicity configuration to matrix<i>.f
c
c**************************************************************************
      implicit none
c
c     Constants
c
      include 'genps.inc'
c
c     Arguments
c
      integer ndim                             !Number of dimensions(input)
      integer iconfig                          !Configuration (input)
      integer mincfig,maxcfig                  !Range of configurations
      integer invar
      double precision wgt                     !(input and output)
      double precision x(*),p(*)     !x,p (output) [p(0:3,nexternal)]
c
c     Local
c
c
c     External
c     
c
c     Global
c
      INTEGER                    ISUM_HEL
      LOGICAL                    MULTI_CHANNEL
      COMMON/TO_MATRIX/ISUM_HEL, MULTI_CHANNEL
c-----
c  Begin Code
c-----
      call gen_mom(iconfig,mincfig,maxcfig,invar,wgt,x,p)
C     Pick the helicity configuration from the DiscreteSampler if user
C     decided to perform MC over helicity configurations.
      if(ISUM_HEL.ne.0) then
        call sample_get_discrete_x(wgt,hel_picked,iconfig,'Helicity')
      endif
      end

      subroutine gen_mom(iconfig,mincfig,maxcfig,invar,wgt,x,p1)
c**************************************************************************
c
c     Routine to generate 4 momentum based on tree-level decomposition
c     using generalized s,t,u variables as integration variables. Need to
c     describe different configurations using variable iforest.
c     
c     INPUTS:    iconfig   == Current configuration working on
c                mincfig   == First configuration to include
c                maxcfig   == Last configuration to include
c                wgt       == wgt for choosing x's so far.
c     OUTPUTS:   wgt       == updated wgt including all configs
c                x()       == Integration variabls for all configs
c                p1(0:3,n) == 4 momentum of external particles
c
c     REQUIRES: IFOREST() set in data statement (see configs.inc)
c               NEXTERNAL set in data statement (see genps.inc)
c
c     Note regarding integration variables mapping to invarients
c     the first nbranch variables go for the masses of branches -1,-2,..
c     For each t-channel invarient x(ndim-1), x(ndim-3), .... are used
c     in place of the cos(theta) variable used in s-channel.
c     x(ndim), x(ndim-2),.... are the phi angles.
c**************************************************************************
      use DiscreteSampler
      implicit none
c     
c     Constants
c
      include 'genps.inc'
      include 'maxconfigs.inc'
      include 'nexternal.inc'
      include 'maxamps.inc'
      double precision pi
      parameter       (pi=3.1415926d0)
c
c     Arguments
c
      integer iconfig,mincfig,maxcfig,invar
      double precision p1(0:3,nexternal+1)
      double precision x(*)
      double precision wgt
c
c     Local
c
      integer nbranch,ndim
      integer i,j,jconfig,n,ipole
      double precision P(0:3,-max_branch:max_particles),xx(maxinvar)
      double precision M(-max_branch:max_particles)
      double precision s(-max_branch:0), pole_type
      integer nparticles,nfinal
      double precision jac,sjac,pswgt,pwgt(maxconfigs),flux
      double precision tprb, mtot
      double precision xtau, dum
      double precision pi1(0:3),pi2(0:3),p0,p3
      save m

      integer sprop(maxsproc,-max_branch:-1,lmaxconfigs)
      integer tprid(-max_branch:-1,lmaxconfigs)
      common/to_sprop/sprop,tprid
      logical firsttime

      double precision xprop(3,nexternal),tprop(3,nexternal)
      double precision maxwgt
      integer imatch
      save maxwgt
      double precision R        !random value
      integer ninvar, nconfigs
      double precision tau_m, tau_w, t1, t2
      double precision get_ee_expo

      integer ninvar, nconfigs
      
c
c     External
c
      double precision lambda,dot,dsig
      logical passcuts
c
c     Global
c
C     Common blocks
      CHARACTER*7         PDLABEL,EPA_LABEL
      INTEGER       LHAID
      character*7 pdsublabel(2)
      COMMON/TO_PDF/LHAID,PDLABEL,EPA_LABEL, pdsublabel

<<<<<<< HEAD
=======
      
>>>>>>> dff20724
      double precision pmass(nexternal)
      common/to_mass/  pmass

      double precision SMIN
      common/to_smin/ smin

      integer           Minvar(maxdim,lmaxconfigs)
      common /to_invar/ Minvar
      double precision   prb(maxconfigs,maxpoints,maxplace)
      double precision   fprb(maxinvar,maxpoints,maxplace)
      integer                      jpnt,jplace
      common/to_mconfig1/prb ,fprb,jpnt,jplace
      double precision   psect(maxconfigs),alpha(maxconfigs)
      common/to_mconfig2/psect            ,alpha

      integer idup(nexternal,maxproc,maxsproc)
      integer mothup(2,nexternal)
      integer icolup(2,nexternal,maxflow,maxsproc)
      include 'leshouche.inc'
      
      include 'run.inc'


      integer iforest(2,-max_branch:-1,lmaxconfigs)
      integer tstrategy(lmaxconfigs)
      common/to_forest/ iforest, tstrategy

      integer            mapconfig(0:lmaxconfigs), this_config
      common/to_mconfigs/mapconfig, this_config

      double precision      spole(maxinvar),swidth(maxinvar),bwjac
      common/to_brietwigner/spole          ,swidth          ,bwjac

      double precision stot,m1,m2
      common/to_stot/stot,m1,m2

      double precision omx_ee(2)
      common /to_ee_omx1/ omx_ee
      
      save ndim,nfinal,nbranch,nparticles

      integer jfig,k

      double precision cm_rap
      logical set_cm_rap
      common/to_cm_rap/set_cm_rap,cm_rap      


      double precision x1_ee, x2_ee
      
c     External function
      double precision SumDot
      external SumDot
      logical dummy_boostframe
      external dummy_boostframe
c
c     data
c
      include 'configs.inc'
      data firsttime/.true./
      data jfig/1/
c-----
c  Begin Code
c----
      this_config = iconfig             !Pass iconfig to amplitude routine
c      write(*,*) 'using iconfig',iconfig
      if (firsttime) then
         firsttime=.false.
         do i=1,nexternal
            m(i)=pmass(i)
         enddo
         maxwgt=0d0
c         write(*,'(a,12i4)') 'Summing configs',(isym(i),i=1,isym(0))
         nparticles   = nexternal
         nfinal       = nparticles-nincoming
         nbranch      = nparticles-2
         ndim         = 3*nfinal-4
         if (ndim .lt. 0) ndim = 0   !For 2->1 processes  tjs 5/24/2010
         if (abs(lpp(1)) .ge. 1) ndim=ndim+1
         if (abs(lpp(2)) .ge. 1) ndim=ndim+1
c         if (pdlabel.eq.'dressed') ndim = ndim+1
         do i=1,nexternal
            m(i)=pmass(i)
         enddo
         write(*,'(a,12e10.3)') ' Masses:',(m(i),i=1,nparticles)
         call configure_integral(iconfig,mincfig,maxcfig,invar,maxwgt)
      endif                          !First_time

      this_config = iconfig             !Pass iconfig to amplitude routine
C
C     Get fraction of beam energy if pdf's are used
c
      xbk(1)   = 1d0
      xbk(2)   = 1d0
      sjac = 1d0
      if (abs(lpp(1)) .ge. 1 .and. abs(lpp(2)) .ge. 1) then
         if (abs(lpp(1)).eq.9.or.abs(lpp(2)).eq.9)then
            call sample_get_x(sjac,x(ndim),ndim,mincfig,0d0,1d0)
            call sample_get_x(sjac,x(ndim-1),ndim-1,mincfig,0d0,1d0)
            call get_dummy_x1_x2(sjac, Xbk(1), x(ndim-1),pi1, pi2, stot, s(-nbranch))
            if (.not.set_cm_rap)then
               cm_rap=.5d0*dlog(xbk(1)*ebeam(1)/(xbk(2)*ebeam(2)))
               set_cm_rap=.true.
            endif
c        lpp1=+-3 or +-4 and lpp2 as well
c        For ISR/beamstrhalung case         
         else if (pdlabel.eq.'dressed') then
            if (spole(ndim-1).gt.0d0.and.swidth(ndim-1).gt.0d0) then
               call ntuple(R,0.0d0,1.0d0,0,iconfig)
               ee_jacobian = 1d0
               call DS_get_point('ee_mc', R , ee_picked, ee_jacobian)
               sjac = sjac *  ee_jacobian
            else
               ee_picked = 1
            endif
            
            if(ee_picked.eq.2) then
               call sample_get_x(sjac,x(ndim-1),ndim-1,mincfig,smin/stot,1d0)               
               xtau = x(ndim-1)
               if(nexternal .eq. 3) then
                  x(ndim-1) = pmass(3)*pmass(3)/stot
                  sjac=1 / stot !for delta function in d_tau
               endif

               call sample_get_x(sjac,x(ndim),ndim,mincfig,0d0,1d0)
               CALL GENCMS_EE(STOT,Xbk(1),Xbk(2),X(ndim-1), SMIN,SJAC)
               x(ndim-1) = xtau !Fix for 2->1 process
c     Set CM rapidity for use in the rap() function
               cm_rap=.5d0*dlog(xbk(1)*ebeam(1)/(xbk(2)*ebeam(2)))
               set_cm_rap=.true.
c           Set shat
               s(-nbranch) = xbk(1)*xbk(2)*stot
               x1_ee = Xbk(1)
               x2_ee =  Xbk(2)
            else   
c        ! for dressed ee collisions the generation is different
c        ! wrt the pp case. In the pp case, tau and y_cm are generated, 
c        ! while in the ee case x1 and x2 are generated first.
               call sample_get_x(sjac,x(ndim-1),ndim-1,mincfig,0d0,1d0)
               call sample_get_x(sjac,x(ndim),ndim,mincfig,0d0,1d0)
               call generate_x_ee(x(ndim-1), smin/stot,x1_ee, omx_ee(1), sjac)
               call generate_x_ee(x(ndim), smin/stot/x1_ee,x2_ee, omx_ee(2), sjac)

               s(-nbranch) =  x1_ee * x2_ee * stot
               xbk(1)   = x1_ee
               xbk(2)   = x2_ee
c        ! now we are done. We must call the following function 
c        ! in order to (re-)generate tau and ycm
c        ! from x1 and x2. It also (re-)checks that tau_born 
c        ! is pysical, and otherwise sets xjac0=-1000
               call get_y_from_x12(x1_ee, x2_ee, omx_ee(1), cm_rap) 
               set_cm_rap=.true.
            endif
        ! multiply the jacobian by a multichannel factor if the 
        ! generation with resonances is also possible
           if (spole(ndim-1).gt.0d0.and.swidth(ndim-1).gt.0d0) then
               tau_m = spole(ndim-1)
               tau_w = swidth(ndim-1)
               t1 =  (Max(1e-12,1- x1_ee * x2_ee))**(1d0-2*get_ee_expo())
c               if (dabs(x1_ee * x2_ee-tau_m).lt.5*tau_w)then
                  t2 =  (1d0/(( x1_ee * x2_ee-tau_m)**2 + tau_m*tau_w))
c               else
c                  t2=0d0
c               endif
               
               if (ee_picked.eq.1) then
                  sjac = sjac * t1 / (t1+t2)
               else
                  sjac = sjac * t2 / (t1+t2)
               endif
            endif


         else
c-----
c tjs 5/24/2010 for 2->1 process
c-------
           call sample_get_x(sjac,x(ndim-1),ndim-1,mincfig,0d0,1d0)               
           xtau = x(ndim-1)
            if(nexternal .eq. 3) then
               x(ndim-1) = pmass(3)*pmass(3)/stot
               sjac=1 / stot    !for delta function in d_tau
            endif

            call sample_get_x(sjac,x(ndim),ndim,mincfig,0d0,1d0)
            CALL GENCMS(STOT,Xbk(1),Xbk(2),X(ndim-1), SMIN,SJAC)
            x(ndim-1) = xtau    !Fix for 2->1 process
c           Set CM rapidity for use in the rap() function
            cm_rap=.5d0*dlog(xbk(1)*ebeam(1)/(xbk(2)*ebeam(2)))
            set_cm_rap=.true.
c           Set shat
            s(-nbranch) = xbk(1)*xbk(2)*stot
         endif
      elseif (lpp(1).eq.9.or.lpp(2).eq.9) then
         call sample_get_x(sjac,x(ndim),ndim,mincfig,0d0,1d0)
        if (lpp(1).eq.9)then
            call get_dummy_x1(sjac, xbk(1), x(ndim), pi1, pi2, stot, s(-nbranch))
            xbk(2) = 1d0
         else
            call get_dummy_x1(sjac, xbk(2), x(ndim), pi1, pi2, stot, s(-nbranch))
            xbk(1) = 1d0
         endif
         if (.not.set_cm_rap)then
            cm_rap=.5d0*dlog(xbk(1)*ebeam(1)/(xbk(2)*ebeam(2)))
            set_cm_rap=.true.
         endif
      elseif (abs(lpp(1)) .ge. 1) then
         call sample_get_x(sjac,x(ndim),ndim,mincfig,0d0,1d0)
         xbk(1) = x(ndim)
c        Set CM rapidity for use in the rap() function
         p0=xbk(1)*ebeam(1)+ebeam(2)
         p3=xbk(1)*ebeam(1)-sqrt(ebeam(2)**2-m2**2)
         cm_rap=.5d0*dlog((p0+p3)/(p0-p3))
         set_cm_rap=.true.
c        Set shat
         s(-nbranch) = x(ndim)*stot         
      elseif (abs(lpp(2)) .ge. 1) then
         call sample_get_x(sjac,x(ndim),ndim,mincfig,0d0,1d0)
         xbk(2) = x(ndim)

c        Set CM rapidity for use in the rap() function
         p0=ebeam(1)+xbk(2)*ebeam(2)
         p3=sqrt(ebeam(1)**2-m1**2)-xbk(2)*ebeam(2)
         cm_rap=.5d0*dlog((p0+p3)/(p0-p3))
         set_cm_rap=.true.
c        Set shat
         s(-nbranch) =  x(ndim)*stot         
      else
c        Set CM rapidity for use in the rap() function
         p0=ebeam(1) + ebeam(2)
         p3=sqrt(ebeam(1)**2-m1**2)-sqrt(ebeam(2)**2-m2**2)
         cm_rap=.5d0*dlog((p0+p3)/(p0-p3))
         set_cm_rap=.true.
c        Set shat
         s(-nbranch) = stot
      endif
c      write(*,*) "shat=",sqrt(s(-nbranch))
      m(-nbranch)  = sqrt(s(-nbranch))
      p(0,-nbranch)= m(-nbranch)
      p(1,-nbranch)= 0d0
      p(2,-nbranch)= 0d0
      p(3,-nbranch)= 0d0

c
c     First Generate Momentum for initial state particles
c
      if (lpp(1).eq.9.or.lpp(2).eq.9)then
         if (dummy_boostframe())then
            call mom2cx(m(-nbranch),m(1),m(2),1d0,0d0,p(0,1),p(0,2))
         else
            p(:,1) = pi1(:)
            p(:,2) = pi2(:)
         endif
      else if(nincoming.eq.2) then
        call mom2cx(m(-nbranch),m(1),m(2),1d0,0d0,p(0,1),p(0,2))
      else
        do i=0,3
          p(i,1)=p(i,-nbranch)
        enddo
        p(3,1)=1e-14 ! For HELAS routine ixxxxx for neg. mass
      endif
      pswgt = 1d0
      jac   = 1d0
      call one_tree(iforest(1,-max_branch,iconfig), tstrategy(iconfig),mincfig,
     &     nbranch,P,M,S,X,jac,pswgt)
c
c     Add what I think are the essentials
c
         if (jac .gt. 0d0 ) then
            if(nincoming.eq.2)then
               flux  = 1d0 /(2.D0*SQRT(LAMBDA(s(-nbranch),m(1)**2,m(2)**2)))
            else ! Decays
               flux = 1d0/(2d0*sqrt(stot))
            endif
            flux  = flux / (2d0*pi)**(3 * nfinal - 4)
            pwgt(1)=max(sjac*jac*pswgt*wgt,1d-99)
            wgt = pwgt(1)*flux
            do i=1,nparticles
               do j=0,3
                  p1(j,i) = p(j,i)
               enddo
c               write(*,'(i3,4f15.5)') i,(p(j,i),j=0,3)
            enddo
            p1(0,nparticles+1)=xbk(1)
            p1(1,nparticles+1)=xbk(2)
         else
            p1(0,1)=-99
         endif

c
c     comment out everything else
c
      if (.false.) then

      if (jac .gt. 0d0) then
         do i=1,nparticles
            do j=0,3
               p1(j,i) = p(j,i)
            enddo
c            write(*,'(i2,4e15.5)') i,(p(j,i),j=0,3)
         enddo
c         call fill_invarients(nfinal,p1,stot,xx)
         if (abs(lpp(1)) .ge. 1 .and. abs(lpp(1)) .ge. 1) then
            xx(invar)=x(ndim)
            xx(invar-1)=x(ndim-1)
         elseif (abs(lpp(1)) .ge. 1 .or. abs(lpp(1)) .ge. 1) then
            xx(invar)=x(ndim)
         endif
c
c     The next lines take care of redetermining the wgt based on all
c     allowed configurations
c
c         if (passcuts(p(0,1))) then
         if (.true.) then
c            write(*,'(A,5e14.4)') 'Orig',jac,pswgt,wgt,jac*pswgt*wgt

            tprb=0d0
c            write(*,'(a,12f6.2)') 'orig',(x(i),i=1,ndim)

            do jconfig=mincfig,maxcfig

c
c     I'll skip this if there is only one configuration
c

               if (jac .lt. 0) then
                  write(*,*) 'Error did not find wgt ',jconfig,jac
               endif

c               write(*,'(a,12f6.2)') 'final',(x(i),i=1,ndim)

c
c     Now need to set up the x(i)'s
c
               do i=1,ndim
                  if (minvar(i,jconfig) .ne. 0) then
c                    write(*,*)'filling',minvar(i,jconfig),i,jconfig,x(i)
                     xx(minvar(i,jconfig))=x(i)
                  endif
               enddo
c
c     Here is where we put in something for pp etc. Now lets just use 1
c
c               if (pp) then
c                  xx(3*nbranch-3,jconfig)= x


               if (maxcfig-mincfig .gt. 0) then
               
                  pwgt(jconfig)=max(sjac*jac*pswgt*wgt,1d-99)
                  prb(jconfig,jpnt,jplace)=1d0/pwgt(jconfig)
                  tprb = tprb + prb(jconfig,jpnt,jplace)*alpha(jconfig)
               else
                  pwgt(1)=max(sjac*jac*pswgt*wgt,1d-99)
                  prb(1,jpnt,jplace)=1d0/pwgt(1)
                  tprb = tprb + prb(1,jpnt,jplace)
               endif
c               write(*,'(A,5e14.4)') 'Finl',jac,pswgt,wgt,jac*pswgt*wgt



            enddo

            pswgt=1d0
            jac  =1d0/tprb

         else
            jac=-1d0              !Didn't pass the cuts.
         endif
         if (jac .lt. 0) then
            p1(0,1) = -999
            return
         endif
c
c     Flux factor and pi's from delta functions
c
         flux  = 1d0 /(2.D0*SQRT(LAMBDA(s(-nbranch),m(1)**2,m(2)**2)))
         flux  = flux / (2d0*pi)**(3 * nfinal - 4)
c
c     Make sure all the invarients are reasonable
c         

         do i=1,invar
            x(i)=xx(i)
            if (x(i) .gt. 1d0) then
               write(*,'(a,i6,e15.4)') 'Error x>1',i,x(i)
            endif
            fprb(i,jpnt,jplace)=0d0
         enddo

c
c     Determine fractional probs from the different configs this
c     allows me to only include points which were contributed
c     by the projection onto that invarient.
c
c
c     Now normalize fprb
c
         do i=1,invar
c            if (fprb(i,jpnt,jplace) .eq. 0d0) then
            if (tprb .eq. 0d0) then
               fprb(i,jpnt,jplace)=1d0
            else
               fprb(i,jpnt,jplace)=fprb(i,jpnt,jplace)/tprb
            endif
         enddo
         
         
c         write(123,'(2i6,1e15.5)') jpnt,jplace
c         write(123,'(5e15.9)') (fprb(i,jpnt,jplace),i=1,invar) 
c         write(123,'(5e15.9)') (prb(i,jpnt,jplace),i=1,maxcfig) 

c
c     Return the 4 momentum if things worked.
c

c         write(*,'(11f7.4)')(x(i),i=1,invar)

         if (jac .gt. 0d0 ) then
            wgt = jac*flux
            do i=1,nparticles
               do j=0,3
                  p1(j,i) = p(j,i)
               enddo
            enddo
            p1(0,nparticles+1)=xbk(1)
            p1(1,nparticles+1)=xbk(2)
         else
            p1(0,1)=-99
         endif
      else                    !Failed cuts
c         write(*,*) 'Failed cuts'
         p1(0,1)=-99           
      endif
c
c     comment out everything funny here
c
      endif
      end


      subroutine configure_integral(iconfig,mincfig,maxcfig,invar,maxwgt)
c**************************************************************************
c     inputs  iconfig   == Current configuration working on
c     output  m
c**************************************************************************

      implicit none

      include 'genps.inc'
      include 'maxconfigs.inc'
      include 'nexternal.inc'
      include 'maxamps.inc'
      include 'run.inc'

c     local
      double precision pi1(0:3),pi2(0:3),p0,p3
      double precision dum
      integer i,j,ipole,n
      integer nbranch,ndim,nconfigs
      integer ninvar
      integer nparticles,nfinal
      integer nb_tchannel

c
c     Arguments
c
      integer iconfig,mincfig,maxcfig,invar
      double precision maxwgt
c
c     External
c
      double precision lambda,dot,dsig
      logical passcuts


c
c     global
c
      double precision M(-max_branch:max_particles)

      double precision pmass(nexternal)
      common/to_mass/  pmass

      double precision stot,m1,m2
      common/to_stot/stot,m1,m2

      integer            mapconfig(0:lmaxconfigs), this_config
      common/to_mconfigs/mapconfig, this_config

      integer           Minvar(maxdim,lmaxconfigs)
      common /to_invar/ Minvar



         do i=1,nexternal
            m(i)=pmass(i)
         enddo
c        Set stot
         if (nincoming.eq.1) then
            stot=m(1)**2
         else
            m1=m(1)
            m2=m(2)
            if (abs(lpp(1)) .eq. 1 .or. abs(lpp(1)) .eq. 2) m1 = 0.938d0
            if (abs(lpp(2)) .eq. 1 .or. abs(lpp(2)) .eq. 2) m2 = 0.938d0
            if (abs(lpp(1)) .eq. 3) m1 = 0.000511d0
            if (abs(lpp(2)) .eq. 3) m2 = 0.000511d0
            if (abs(lpp(1)) .eq. 4) m1 = 0.105658d0
            if (abs(lpp(2)) .eq. 4) m2 = 0.105658d0
            if (mass_ion(1).ge.0d0) m1 = mass_ion(1)
            if (mass_ion(2).ge.0d0) m2 = mass_ion(2)
            if(ebeam(1).lt.m1.and.lpp(1).ne.9) ebeam(1)=m1
            if(ebeam(2).lt.m2.and.lpp(2).ne.9) ebeam(2)=m2
            pi1(0)=ebeam(1)
            pi1(3)=sqrt(max(ebeam(1)**2-m1**2, 0d0))
            pi2(0)=ebeam(2)
            pi2(3)=-sqrt(max(ebeam(2)**2-m2**2, 0d0))
            stot=m1**2+m2**2+2*(pi1(0)*pi2(0)-pi1(3)*pi2(3))
         endif
         write(*,'(x,a,f13.2)') 'Set CM energy to ',sqrt(stot)
c        Start graph mapping
         do i=1,mapconfig(0)
            if (mapconfig(i) .eq. iconfig) this_config=i
         enddo
         write(*,*) 'Mapping Graph',iconfig,' to config',this_config
         iconfig = this_config
         nconfigs = 1
         mincfig=iconfig
         maxcfig=iconfig
         call map_invarients(minvar,nconfigs,ninvar,mincfig,maxcfig,nexternal,nincoming,nb_tchannel)
c         maxwgt=0d0
c         nparticles   = nexternal
c         nfinal       = nparticles-nincoming
c         nbranch      = nparticles-2
c         ndim         = 3*nfinal-4
c         if (ndim .lt. 0) ndim = 0   !For 2->1 processes  tjs 5/24/2010
c         if (abs(lpp(1)) .ge. 1) ndim=ndim+1
c         if (abs(lpp(2)) .ge. 1) ndim=ndim+1
         call set_peaks
c     Initialize dsig (needed for subprocess group running mode)
         dum=dsig(0,0,1)

      return
      end

      subroutine one_tree(itree,tstrategy,iconfig,nbranch,P,M,S,X,jac,pswgt)
c************************************************************************
c     Calculates the momentum for everything below in the tree until
c     it reaches the end.
c     Note that the tree structure must have at least one t channel
c     part to it, and that the t-channel propagators must always appear
c     as the first element, that is itree(1,i)
c************************************************************************
      implicit none
c
c     Constants
c      
      include 'genps.inc'
      include 'nexternal.inc'
      double precision pi            , one
      parameter       (pi=3.1415926d0, one=1d0)
c
c     Arguments
c
      integer itree(2,-max_branch:-1) !Structure of configuration
      integer tstrategy ! current strategy for t-channel
      integer iconfig                 !Which configuration working on
      double precision P(0:3,-max_branch:max_particles)
      double precision pother(0:3), ptemp(0:3), pboost(0:3), ptemp2(0:3)
      double precision M(-max_branch:max_particles)
      double precision S(-max_branch:0)
c      double precision spole(-max_branch:0),swidth(-max_branch:0)
      double precision jac,pswgt
      integer nbranch
      double precision x(*) ! ja 3/2/11 21->40 after strange segfault
c
c     Local
c
      logical pass
      double precision tmass(-max_branch:-1)
      integer ibranch,i,ns_channel,nt_channel,ix  !,nerr
      integer iopposite ! index for t-channel mapping for the part not handle by itree
c     data nerr/0/
      double precision smin,smax,totmass,totmassin,xa2,xb2,wgt
      double precision costh,phi,tmin,tmax,t
      double precision ma2,mb2,m12,mn2,s1, mi2
c
c     External
c
      double precision lambda,dot
c
c     Global
c
      double precision stot,m1,m2
      common/to_stot/stot,m1,m2

      include 'run.inc'

c-----
c  Begin Code
c-----
      jac   = 1d0
      pswgt = 1d0
      wgt   = 1d0
      pass = .true.
c-----------
c     Trap for trivial case 2->1
c----------
      if (nexternal .eq. 3 .and. nincoming.ne.1) then
         do i=0,3
            p(i,3) = p(i,1)+p(i,2)
         enddo
         return
      endif
c
c     Determine number of s channel branches, this doesn't count
c     the s channel p1+p2
c
      ns_channel=1
      iopposite = 1
      if (abs(tstrategy).eq.1) then
         iopposite = 2
      endif
      
      do while(itree(1,-ns_channel) .ne. iopposite .and.ns_channel.lt.nbranch)
         m(-ns_channel)=0d0                 
         ns_channel=ns_channel+1         
      enddo
      ns_channel=ns_channel - 1
      nt_channel=nbranch-ns_channel-1

      if (nt_channel .eq. 0 .and. nincoming .eq. 2) then
         ns_channel=ns_channel-1
      endif
c
c     Determine masses for all intermediate states.  Starting
c     from outer most (real particle) states
c
c
c     Make sure have enough mass for external particls
c
      totmassin=0d0
      do ibranch=3-nincoming,2
         totmassin=totmassin+m(ibranch)
      enddo
      totmass=0d0
      do ibranch=3,nbranch+2
         totmass=totmass+m(ibranch)
      enddo
      if (sqrt(s(-nbranch)) .lt. max(totmass,totmassin)) then
         pass=.false.
         jac = -5d0
         return
      endif

      do ibranch = -1,-ns_channel,-1
         smin = (m(itree(1,ibranch))+m(itree(2,ibranch)))**2
         smax = min((dsqrt(s(-nbranch))-totmass+sqrt(smin))**2, stot)
c     Check for NAN - ja 3/11
         if (smax/stot.eq.smax/stot+1d0) then
            print *,'got NaN: ',smax/stot
            jac = -2
            return
         endif


c         write(*,*) ibranch,sqrt(smin),sqrt(smax)
c
c        Choose the appropriate s given our constraints smin,smax
c     
         call sample_get_x(wgt,x(-ibranch),-ibranch,iconfig,
     &        smin/stot,smax/stot)
         s(ibranch) = x(-ibranch)*stot

c         write(*,*) 'using s',-ibranch

         jac = jac*stot
         if (jac .lt. 0d0 .or. .not. pass) then
            jac = -6
            return
         endif
         if (s(ibranch) .lt. smin) then
            jac=-5
            return
         endif
c
c     Check that s is ok, and fill masses, update totmass
c
         m(ibranch) = sqrt(s(ibranch))
         totmass=totmass+m(ibranch)-
     &        m(itree(1,ibranch))-m(itree(2,ibranch))
         if (totmass .gt. M(-nbranch)) then
            jac = -4
            return
         endif
         if (.not. pass) then
            jac=-9
            return
         endif
      enddo

      if (nt_channel .eq. 0 .and. nincoming .eq. 2) then
         s(-nbranch+1)=s(-nbranch) 
         m(-nbranch+1)=m(-nbranch)      !Basic s-channel has s_hat 
         p(0,-nbranch+1) = m(-nbranch+1)!and 0 momentum
         p(1,-nbranch+1) = 0d0
         p(2,-nbranch+1) = 0d0
         p(3,-nbranch+1) = 0d0
      endif

c
c     Next do the T-channel branchings
c
c
c     First we need to determine the energy of the remaining particles
c     this is essentially in place of the cos(theta) degree of freedom
c     we have with the s channel decay sequence
c


      if (nt_channel .gt. 0) then               !t-channel stuff exists

      totmass=0d0
      do ibranch = -ns_channel-1,-nbranch,-1
         totmass=totmass+m(itree(2,ibranch))
      enddo
      m(-ns_channel-1) = dsqrt(S(-nbranch))
      do ibranch = -ns_channel-1,-nbranch+2,-1    !Choose invarient mass
         totmass=totmass-m(itree(2,ibranch))      !for remaining particles
         smin = totmass**2                        !This affects t_min/max
         smax = (m(ibranch) - m(itree(2,ibranch)))**2
         
         if (smin .gt. smax) then
            jac=-3d0
            return
         endif
         call sample_get_x(wgt,x(nbranch-1+(-ibranch)*2),
     &        nbranch-1+(-ibranch)*2,iconfig,
     &        smin/stot,smax/stot)

         m(ibranch-1)=dsqrt(max(stot*x(nbranch-1+(-ibranch)*2), 0d0))
c         write(*,*) 'Using s',nbranch-1+(-ibranch)*2

         if (m(ibranch-1)**2.lt.smin.or.m(ibranch-1)**2.gt.smax
     $        .or.m(ibranch-1).ne.m(ibranch-1)) then
            jac=-1d0
            return
         endif
         jac = jac * stot
      enddo
      m(-nbranch) = m(itree(2,-nbranch))
c
c     Now perform the t-channel decay sequence. Most of this comes from: 
c     Particle Kinematics Chapter 6 section 3 page 166
c
c     From here, on we can just pretend this is a 2->2 scattering with
c     Pa                    + Pb     -> P1          + P2

      if (tstrategy.eq.-2.or.tstrategy.eq.-1) then
ccccccccccccccccccccccccccccccccccccccccccccccccccccccccc  
cc       T-channel ping-pong strategy starting with 2
ccccccccccccccccccccccccccccccccccccccccccccccccccccccccc
         
c     No -flipping case:      
c      p(0,itree(ibranch,1)) + p(0,2) -> p(0,ibranch)+ p(0,itree(ibranch,2))
c       -  M(ibranch) is the total mass available (Pa+Pb)^2
c       - M(ibranch-1) is the mass of P2  (all the remaining particles)
c
c     With flipping case
c      p(0,itree(ibranch,1)) + pother -> p(0,ibranch)+ p(0,itree(ibranch,2))
c       - pother = p(0,itree(ibranch,1)) -p(0,itree(ibranch,2))         
c       - M(ibranch) is the total mass available (Pa+Pb)^2
c       - M(ibranch-1) is the mass of P2  (all the remaining particles)      
c
c     This assumes that P(0, ibranch) is set to the T-channel propa (likely)
c      do ibranch = -ns_channel-1,-nbranch,-1
c         totmass=totmass+m(itree(2,ibranch))
c      enddo
      do ibranch=-ns_channel-1,-nbranch+1,-1
c         totmass=totmass-m(itree(2,ibranch))      !for remaining particles
c         smin = totmass**2                        !This affects t_min/max
c         smax = (m(ibranch) - m(itree(2,ibranch)))**2

         if (ibranch.ne.-ns_channel-1)then
            pother(:) = P(:,ibranch+1)
            iopposite = ibranch +1
         else
            pother(:) = p(:,2)
            iopposite = abs(tstrategy)
         endif
         s1  = m(ibranch)**2                        !Total mass available
         ma2 = dot(pother, pother)
         mb2 = dot(P(0,itree(1,ibranch)),P(0,itree(1,ibranch)))
         m12 = m(itree(2,ibranch))**2
         mn2 = m(ibranch-1)**2
c
c$$$         write(*,*) itree(1, ibranch), '-----------T----------', itree(2, ibranch), 'm=', m(itree(2, ibranch))
c$$$         write(*,*)        '                       |           '
c$$$         write(*,*)   	   '                       |           '
c$$$         write(*,*)   	   '                       | ',ibranch
c$$$         write(*,*)   	   '                       |           '
c$$$         write(*,*)        '                       |           '
c$$$         if (ibranch.ne.-ns_channel-1)then
c$$$            write(*,*) iopposite, '-----------T---------- m=', m(ibranch-1)
c$$$         else
c$$$            write(*,*) 2, '-----------T---------- m=', m(ibranch-1)
c$$$            write(*,*) m(1), m(2), m(3), m(4), m(5)
c$$$         endif
c$$$         write(*,*) 'Pa', P(0,itree(1, ibranch)),P(1,itree(1, ibranch)),P(2,itree(1, ibranch)),P(3,itree(1, ibranch))
c$$$         if (ibranch.ne.-ns_channel-1) then
c$$$            write(*,*) 'Pb', P(0,iopposite),P(1,iopposite),P(2,iopposite), P(3,iopposite)
c$$$            do i=0,3
c$$$               pother(i) = P(i,itree(1, ibranch)) + P(i,ibranch+1) 
c$$$            enddo
c$$$         else
c$$$            write(*,*) 'Pb', P(0,2),P(1,2),P(2,2),P(3,2)
c$$$            do i=0,3
c$$$               pother(i) = P(i,1) + P(i,2)
c$$$            enddo
c$$$         endif
c$$$         do i=0,3
c$$$            pother(i) = P(i,itree(1, ibranch)) + P(i,iopposite)
c$$$         enddo
c$$$         write(*,*) 'DSQRT(s1) = ', m(ibranch), DSQRT(dot(pother, pother))
c$$$c         if (m(ibranch)**2.ne.dot(pother, pother)) stop 1
c$$$         write(*,*) 'm12= Pd**2 = ', m12 ,DSQRT(m12)
c$$$         write(*,*) 'mn2 = Pc**2 =', mn2, DSQRT(mn2)
         
C     WRITE(*,*) 'Enertering yminmax',sqrt(s1),sqrt(m12),sqrt(mn2)
         
         call yminmax(s1,0d0,m12,ma2,mb2,mn2,tmin,tmax)
c         call yminmax(s1,0d0,m12,ma2,mb2,smax,tmin_temp,tmax_temp)
c         if (tmin_temp.lt.tmin) tmin = tmin_temp
c         if (tmax_temp.gt.tmax) tmax = tmax_temp
         
c
c     Call for 0<x<1
c
c         call sample_get_x(wgt,x(-ibranch),-ibranch,iconfig,
c     &        .5d0*(tmin/stot+1d0),
c     &        .5d0*(tmax/stot+1d0))
c         t   = Stot*(x(-ibranch)*2d0-1d0)
c
c     call for -1<x<1
c

c         write(*,*) 'tmin, tmax/ temp',tmin,tmax, tmin_temp, tmax_temp

c         if (nt_channel.ge.2)then
c            tmin = max(tmin, -stot)
c         endif
c      if ((tmax-tmin)/stot.gt.0.1)then
c            call sample_get_x(wgt,x(-ibranch),-ibranch,iconfig,
c     $           0d0, 1d0)
c         t = stot*(-x(-ibranch))
      
c      else if (tmax/stot.gt.-0.01.and.tmin/stot.lt.-0.02)then
c         set tmax to 0. The idea is to be sure to be able to hit zero
c         and not to be block by numerical inacuracy
c         tmax = max(tmax,0d0) !This line if want really t freedom
c         call sample_get_x(wgt,x(-ibranch),-ibranch,iconfig,
c     $        0d0, -tmin/stot)
c         t = stot*(-x(-ibranch))

c      else
         call sample_get_x(wgt,x(-ibranch),-ibranch,iconfig,
     $        -tmax/stot, -tmin/stot)
         t = stot*(-x(-ibranch))
c      endif

c      call yminmax(s1,0d0,m12,ma2,mb2,mn2,tmin_temp,tmax_temp)
      if (t .lt. tmin .or. t .gt. tmax) then
         jac=-3d0
         return
      endif
c
c     tmin and tmax set to -s,+s for jacobian because part of jacobian
c     was determined from choosing the point x from the grid based on
c     tmin and tmax.  (ie wgt contains some of the jacobian)
c
         tmin=-stot
         tmax= stot
         call sample_get_x(wgt,x(nbranch+(-ibranch-1)*2),
     &        nbranch+(-ibranch-1)*2,iconfig,0d0,1d0)
         phi = 2d0*pi*x(nbranch+(-ibranch-1)*2)
         jac = jac*(tmax-tmin)*2d0*pi /2d0 ! I need /2d0 if -1<x<1

         
c
c     Finally generate the momentum. The call is of the form
c     pa+pb -> p1+ p2; t=(pa-p1)**2;   pr = pa-p1
c     gentcms(pa,pb,t,phi,m1,m2,p1,pr) 
c
         if (itree(1,ibranch).gt.-ns_channel-1)then
            mi2 = m(itree(1,ibranch))**2
         else
            mi2 = tmass(itree(1,ibranch))
         endif
         tmass(ibranch) = t
         call gentcms(p(0,itree(1,ibranch)),p(0,iopposite),t,phi,mi2,
     &        m(itree(2,ibranch)),m(ibranch-1),p(0,itree(2,ibranch)),
     &        p(0,ibranch),jac)
c$$$         write(*,*) 'RESULT'
c$$$         write(*,*) 'pa', p(0,itree(1,ibranch)),p(1,itree(1,ibranch)),p(2,itree(1,ibranch)),p(3,itree(1,ibranch))
c$$$         write(*,*) 'pb', p(0,iopposite),p(1,iopposite),p(2,iopposite),p(3,iopposite)
c$$$         write(*,*) '->'
c$$$         write(*,*) 'pc', p(0,itree(2,ibranch)),p(1,itree(2,ibranch)),p(2,itree(2,ibranch)),p(3,itree(2,ibranch))
c$$$         do i =0,3
c$$$            pother(i) = p(i,itree(1,ibranch)) + p(i,iopposite) - p(i,itree(2,ibranch))
c$$$         enddo
c$$$         write(*,*) 'pc', p(0,itree(2,ibranch)),p(1,itree(2,ibranch)),p(2,itree(2,ibranch)),p(3,itree(2,ibranch))
c$$$         write(*,*) 'pd', pother(0), pother(1), pother(2), pother(3) , DSQRT(dot(pother,pother))
c$$$         write(*,*) 'T channel'
c$$$         write(*,*) 'pr', p(0,ibranch),p(1,ibranch),p(2,ibranch),p(3,ibranch)
c$$$         write(*,*) 'pa-pc', p(0,itree(1,ibranch))-p(0,itree(2,ibranch)),p(1,itree(1,ibranch))-p(1,itree(2,ibranch))


         
         if (jac .lt. 0d0) then
c            nerr=nerr+1
c            if(nerr.le.5)
c     $           write(*,*) 'Failed gentcms',iconfig,ibranch
            return              !Failed, probably due to negative x
         endif

         pswgt = pswgt/(4d0*dsqrt(lambda(s1,ma2,mb2)))
      enddo

c     
c     We need to get the momentum of the last external particle.
c     This should just be the sum of p(0,2) and the remaining
c     momentum from our last t channel 2->2
c
      if (nt_channel.eq.1) then
c$$$         write(*,*) 'need to assign last', itree(2,-nbranch)
c$$$         write(*,*) 'nbranch is at', nbranch
c$$$         do i=-nbranch,nexternal
c$$$            write(*,*) 'p',i, p(0,i),p(1,i),p(2,i),p(3,i)
c$$$         enddo
         do i=0,3
            p(i,itree(2,-nbranch)) = p(i,-nbranch+1)+p(i,2)
         enddo
      else
c$$$                  write(*,*) 'need to assign last', itree(2,-nbranch)
c$$$         write(*,*) 'nbranch is at', nbranch
c$$$         do i=-nbranch,nexternal
c$$$            write(*,*) 'p',i, p(0,i),p(1,i),p(2,i),p(3,i)
c$$$         enddo
         do i=0,3
            p(i,itree(2,-nbranch)) = p(i,-nbranch+1)+p(i,-nbranch+2)
         enddo
      endif


      else if (tstrategy.eq.2.or.tstrategy.eq.1) then
ccccccccccccccccccccccccccccccccccccccccccccccccccccccccc
cc       T-channel One side eat all strategy ending with 2
ccccccccccccccccccccccccccccccccccccccccccccccccccccccccc
c
c     Now perform the t-channel decay sequence. Most of this comes from: 
c     Particle Kinematics Chapter 6 section 3 page 166
c
c     From here, on we can just pretend this is a 2->2 scattering with
c     Pa                    + Pb     -> P1          + P2
c     p(0,itree(ibranch,1)) + p(0,2) -> p(0,ibranch)+ p(0,itree(ibranch,2))
c     M(ibranch) is the total mass available (Pa+Pb)^2
c     M(ibranch-1) is the mass of P2  (all the remaining particles)
c
      do ibranch=-ns_channel-1,-nbranch+1,-1
         s1  = m(ibranch)**2                        !Total mass available
         ma2 = m(tstrategy)**2
         mb2 = dot(P(0,itree(1,ibranch)),P(0,itree(1,ibranch)))
         m12 = m(itree(2,ibranch))**2
         mn2 = m(ibranch-1)**2
c         write(*,*) 'Enertering yminmax',sqrt(s1),sqrt(m12),sqrt(mn2)
         call yminmax(s1,0d0,m12,ma2,mb2,mn2,tmin,tmax)

         if(.false.) then
             write(*,*) itree(1, ibranch), 'a----------T----------', itree(2, ibranch), 'm=', m(itree(2, ibranch))
             write(*,*)        '                       |           '
             write(*,*)   	   '                       |           '
             write(*,*)   	   '                       | ',ibranch
             write(*,*)   	   '                       |           '
             write(*,*)        '                       |           '
             write(*,*) tstrategy, '-----------T---------- m=', m(ibranch-1), ibranch-1
             write(*,*) 'S', dsqrt(s1), 'm_top=', dsqrt(mb2), 'M_bottom', dsqrt(ma2)
             
c     write(*,*) m(1), m(2), m(3), m(4), m(5)
            write(*,*) 'Pa', P(0,itree(1, ibranch)),P(1,itree(1, ibranch)),P(2,itree(1, ibranch)),P(3,itree(1, ibranch))
         endif
c
c     Call for 0<x<1
c
c         call sample_get_x(wgt,x(-ibranch),-ibranch,iconfig,
c     &        .5d0*(tmin/stot+1d0),
c     &        .5d0*(tmax/stot+1d0))
c         t   = Stot*(x(-ibranch)*2d0-1d0)
c
c     call for -1<x<1
c

c         write(*,*) 'tmin, tmax',tmin,tmax
         if(.false.) then
            ! NOT VALIDATED METHOD, momenta are ok but not jacobian
            
            call sample_get_x(wgt,x(-ibranch),-ibranch,iconfig,
     $        0d0, 1d0)
            costh= 2d0*x(-ibranch)-1d0
            call sample_get_x(wgt,x(nbranch+(-ibranch-1)*2),
     &        nbranch+(-ibranch-1)*2,iconfig,0d0,1d0)
            phi = 2d0*pi*x(nbranch+(-ibranch-1)*2)
            jac = jac * 4d0*pi
                     m12 = m(itree(2,ibranch))**2
         mn2 = m(ibranch-1)**2
         call mom2cx(dsqrt(s1),m(itree(2,ibranch)),m(ibranch-1),costh,phi,
     &        p(0,itree(2,ibranch)),pother)

         I= itree(2,ibranch)
         DO I=0,3
            pboost(I) = P(I,tstrategy) + P(I,itree(1, ibranch))
         ENDDO
         
         call boostm(p(0,itree(2,ibranch)),pboost,m(itree(2,ibranch)),p(0,itree(2,ibranch)))
         call boostm(pother,pboost,m(ibranch),pother)

         do I=0,3
            p(I,ibranch) = pother(i) - p(i, tstrategy)
         enddo
         if(.false.)then
         write(*,*) 'input'
         write(*,*) 'p(tstrategy=',tstrategy,')', p(0,tstrategy), p(1,tstrategy), p(2,tstrategy), p(3,tstrategy)
         I=itree(1, ibranch)
         write(*,*) 'p(',I,',)', p(0,i), p(1,i), p(2,i), p(3,i)
         write(*,*) 'output'
         I= itree(2,ibranch)
         write(*,*) 'p(',I,',)', p(0,i), p(1,i), p(2,i), p(3,i)
         write(*,*) 'pother', pother(0),pother(1),pother(2),pother(3)
         write(*,*) 'check'
         do i=0,3
            ptemp(i) = p(i,tstrategy) + p(i, itree(1, ibranch))
         enddo
         write(*,*) 'pa+pb', ptemp(0), ptemp(1), ptemp(2), ptemp(3), dsqrt(dot(ptemp, ptemp))
         do i=0,3
            ptemp(i) = pother(i) + p(i,itree(2,ibranch))
         enddo
         write(*,*) 'p1+p2', ptemp(0), ptemp(1), ptemp(2), ptemp(3), dsqrt(dot(ptemp, ptemp))
         
         write(*,*) 'Tchannel'
         I = ibranch
         write(*,*) 'p(',I,',)', p(0,i), p(1,i), p(2,i), p(3,i), dot(p(0,I), p(0,I))
         endif
         
         pswgt = pswgt/(4d0*dsqrt(lambda(s1,ma2,mb2)))

      else

c     test of impact of low t part
c         if (nt_channel.ge.2)then
c            tmin = max(tmin,  -stot)
c         endif


         call sample_get_x(wgt,x(-ibranch),-ibranch,iconfig,
     $        -tmax/stot, -tmin/stot)
         t = stot*(-x(-ibranch))
         

c         if ((tmax-tmin)/stot.gt.0.1)then
c            call sample_get_x(wgt,x(-ibranch),-ibranch,iconfig,
c     $           0d0, 1d0)
c         t = stot*(-x(-ibranch))
c     if (dabs(tmax - tmin)/stot.gt.0.05d0) then
c         call sample_get_x(wgt,x(-ibranch),-ibranch,iconfig,
c     $        0d0,  1d0)
c     set tmax to 0 and tmin to -1 The idea is to avoid dimension correlation
c     the condition ensure a minimum efficiency in the generation of events
c         t = stot*(-x(-ibranch))
c      else if (tmax.gt.-0.01.and.tmin.lt.-0.02)then
c         set tmax to 0. The idea is to be sure to be able to hit zero
c         and not to be block by numerical inacuracy
c         call sample_get_x(wgt,x(-ibranch),-ibranch,iconfig,
c     $        0d0, -tmin/stot)
c         t = stot*(-x(-ibranch))
c      else
c         call sample_get_x(wgt,x(-ibranch),-ibranch,iconfig,
c     $        -tmax/stot, -tmin/stot)
c         t = stot*(-x(-ibranch))
c      endif

         if (t .lt. tmin .or. t .gt. tmax) then
            jac=-3d0
            return
         endif
c
c     tmin and tmax set to -s,+s for jacobian because part of jacobian
c     was determined from choosing the point x from the grid based on
c     tmin and tmax.  (ie wgt contains some of the jacobian)
c
         tmin=-stot
         tmax= stot
         call sample_get_x(wgt,x(nbranch+(-ibranch-1)*2),
     &        nbranch+(-ibranch-1)*2,iconfig,0d0,1d0)
         phi = 2d0*pi*x(nbranch+(-ibranch-1)*2)
         jac = jac*(tmax-tmin)*2d0*pi /2d0              ! I need /2d0 if -1<x<1
c
c     Finally generate the momentum. The call is of the form
c     pa+pb -> p1+ p2; t=(pa-p1)**2;   pr = pa-p1
c     gentcms(pa,pb,t,phi,m1,m2,p1,pr) 
c

         if (itree(1,ibranch).gt.-ns_channel-1)then
            mi2 = m(itree(1,ibranch))**2
         else
            mi2 = tmass(itree(1,ibranch))
         endif
         tmass(ibranch) = t
         call gentcms(p(0,itree(1,ibranch)),p(0,tstrategy),t,phi, mi2,
     &        m(itree(2,ibranch)),m(ibranch-1),p(0,itree(2,ibranch)),
     &        p(0,ibranch),jac)

         if (jac .lt. 0d0) then
c            nerr=nerr+1
c            if(nerr.le.5)
c     $           write(*,*) 'Failed gentcms',iconfig,ibranch
            return              !Failed, probably due to negative x
         endif

         pswgt = pswgt/(4d0*dsqrt(lambda(s1,ma2,mb2)))
      endif
      enddo
c
c     We need to get the momentum of the last external particle.
c     This should just be the sum of p(0,2) and the remaining
c     momentum from our last t channel 2->2
c
      do i=0,3
         p(i,itree(2,-nbranch)) = p(i,-nbranch+1)+p(i,tstrategy)
      enddo


      
      else
         write(*,*) 'not supported tstrategy'
         stop 2
      endif

      endif                     !t-channel stuff


c
c     Now generate momentum for all intermediate and final states
c     being careful to calculate from more massive to less massive states
c     so the last states done are the final particle states.
c
c      do i = -ns_channel,-1      
c      ix=0
c      if (nt_channel .eq. 0) ix=-1
      do i = -nbranch+nt_channel+(nincoming-1),-1         !Loop over all s-channel poles
         ix = nbranch+(-i-1)*2+(2-nincoming)
         if (nt_channel .eq. 0) ix=ix-1

c         write(*,*) 'using costh,phi',ix,ix+1

         call sample_get_x(wgt,x(ix),ix,iconfig,0d0,1d0)
         costh= 2d0*x(ix)-1d0
         call sample_get_x(wgt,x(ix+1),ix+1,iconfig,0d0,1d0)
         phi  = 2d0*pi*x(ix+1)
         jac = jac * 4d0*pi
         xa2 = m(itree(1,i))*m(itree(1,i))/(s(i)+1d-99)
         xb2 = m(itree(2,i))*m(itree(2,i))/(s(i)+1d-99)
         if (m(itree(1,i))+m(itree(2,i)) .ge. m(i)) then
            jac=-8
            return
         endif
         pswgt = pswgt*.5D0*PI*SQRT(MAX(LAMBDA(ONE,XA2,XB2),0d0))/(4.D0*PI)
         call mom2cx(m(i),m(itree(1,i)),m(itree(2,i)),costh,phi,
     &        p(0,itree(1,i)),p(0,itree(2,i)))
         call boostm(p(0,itree(1,i)),p(0,i),m(i),p(0,itree(1,i)))
         call boostm(p(0,itree(2,i)),p(0,i),m(i),p(0,itree(2,i)))
      enddo
c$$$      write(*,*) '****'
c$$$      do i=-nbranch,nexternal
c$$$         write(*,*) 'mass', i, m(i)
c$$$      enddo
c$$$      do i=-nbranch,nexternal
c$$$         write(*,*) 'p',i, p(0,i),p(1,i),p(2,i),p(3,i)
c$$$      enddo
c$$$      do i =0,3
c$$$         pother(i) = p(i,1) + p(i,2) - p(i,3) -p(i,4)
c$$$      enddo
c$$$      write(*,*) 'p5 expected', pother(0), pother(1),pother(2),pother(3)

      jac = jac*wgt
      if (.not. pass) jac = -99
      end

         
      subroutine gen_s(x,smin,smax,spole,swidth,s,jac,pass)
c*************************************************************************
c     Given a random number x, the limits smin and smax and also
c     any pole spole with swidth, returns s ans jac the jacobian
c     for the transformation.  The jacobian is just multiplied by the
c     new jacobian so if jac=0 on entry jac=0 on exit
c*************************************************************************
      implicit none
c
c     Arguments
c
      double precision smin,smax,spole,swidth,s,jac
      double precision x
      logical pass
c
c     Local
c     
      logical warned0
c
c     Data
c
      data warned0 /.false./
c-----
c  Begin Code
c-----
      pass=.true.
      if (jac .eq. 0 .and. .not. warned0) then
         print*,'Input jacobian 0 in genps'
         warned0 = .true.
      endif
      if (spole .eq. 0d0) then
         s = (smax-smin)*x + smin
         jac = jac*(smax-smin)
      else
         if (spole*spole .lt. smax) then
            CALL TRANSPOLE(spole*spole/smax,spole*swidth/smax,x,s,jac)
            s = s*smax
            jac = jac*smax
         else
            pass=.false.
         endif
      endif
      if (s .gt. smax .or. s .lt. smin) then
         pass = .false.
      endif
      end

      subroutine gentcms(pa,pb,t,phi,ma2,m1,m2,p1,pr,jac)
c*************************************************************************
c     Generates 4 momentum for particle 1, and remainder pr
c     given the values t, and phi
c     Assuming incoming particles with momenta pa, pb
c     And outgoing particles with mass m1,m2
c     s = (pa+pb)^2  t=(pa-p1)^2
c*************************************************************************
      implicit none
c
c     Arguments
c
      double precision t,phi,m1,m2,ma               !inputs
      double precision pa(0:3),pb(0:3),jac
      double precision p1(0:3),pr(0:3)           !outputs
c
c     local
c
      double precision ptot(0:3),E_acms,p_acms,pa_cms(0:3)
      double precision esum,ed,pp,md2,ma2,pt,ptotm(0:3)
      integer i
c
c     External
c
      double precision dot
c-----
c  Begin Code
c-----
      do i=0,3
         ptot(i)  = pa(i)+pb(i)
         if (i .gt. 0) then
            ptotm(i) = -ptot(i)
         else
            ptotm(i) = ptot(i)
         endif
      enddo
c
c     determine magnitude of p1 in cms frame (from dhelas routine mom2cx)
c
      ESUM = sqrt(max(0d0,dot(ptot,ptot)))
      if (esum .eq. 0d0) then
         jac=-8d0             !Failed esum must be > 0
         return
      endif
      MD2=(M1-M2)*(M1+M2)
      ED=MD2/ESUM
      IF (M1*M2.EQ.0.) THEN
         PP=(ESUM-ABS(ED))*0.5d0
      ELSE
         PP=(MD2/ESUM)**2-2.0d0*(M1**2+M2**2)+ESUM**2
         if (pp .gt. 0) then
            PP=SQRT(pp)*0.5d0
         else
            write(*,*) 'Error gentcms',pp, M1,m2,MD2, ESUM
            jac=-1
            return
         endif
      ENDIF
c
c     Energy of pa in pa+pb cms system
c
      call boostx(pa,ptotm,pa_cms)
      E_acms = pa_cms(0)
      p_acms = dsqrt(pa_cms(1)**2+pa_cms(2)**2+pa_cms(3)**2)

      p1(0) = MAX((ESUM+ED)*0.5d0,0.d0)
      p1(3) = -(m1*m1+ma2-t-2d0*p1(0)*E_acms)/(2d0*p_acms)
      pt = dsqrt(max(pp*pp-p1(3)*p1(3),0d0))
      p1(1) = pt*cos(phi)
      p1(2) = pt*sin(phi)

      call rotxxx(p1,pa_cms,p1)          !Rotate back to pa_cms frame
      call boostx(p1,ptot,p1)            !boost back to lab fram
      do i=0,3
         pr(i)=pa(i)-p1(i)               !Return remainder of momentum
      enddo
      end



      DOUBLE PRECISION FUNCTION LAMBDA(S,MA2,MB2)
      IMPLICIT NONE
C****************************************************************************
C     THIS IS THE LAMBDA FUNCTION FROM VERNONS BOOK COLLIDER PHYSICS P 662
C     MA2 AND MB2 ARE THE MASS SQUARED OF THE FINAL STATE PARTICLES
C     2-D PHASE SPACE = .5*PI*SQRT(1.,MA2/S^2,MB2/S^2)*(D(OMEGA)/4PI)
C****************************************************************************
      DOUBLE PRECISION MA2,MB2,S
      LAMBDA=S**2+MA2**2+MB2**2-2d0*S*MA2-2d0*MA2*MB2-2d0*S*MB2
      RETURN
      END


      DOUBLE PRECISION FUNCTION G(X,Y,Z,U,V,W)
C**************************************************************************
C     This is the G function from Particle Kinematics by
C     E. Byckling and K. Kajantie, Chapter 4 p. 89 eqs 5.23
C     It is used to determine if a set of invarients are physical or not
C**************************************************************************
      implicit none
c
c     Arguments
c
      Double precision x,y,z,u,v,w
c-----
c  Begin Code
c-----
      G = X*Y*(X+Y-Z-U-V-W)+Z*U*(Z+U-X-Y-V-W)+V*W*(V+W-X-Y-Z-U)
     &     +X*Z*W +X*U*V +Y*Z*W +Y*U*W
      end

      SUBROUTINE YMINMAX(X,Y,Z,U,V,W,YMIN,YMAX)
C**************************************************************************
C     This is the G function from Particle Kinematics by
C     E. Byckling and K. Kajantie, Chapter 4 p. 91 eqs 5.28
C     It is used to determine physical limits for Y based on inputs
C     Y is not used in this formula (called with dummy value)
C**************************************************************************
      implicit none
c
c     Constant
c
      double precision tiny
      parameter       (tiny=1d-199)
c
c     Arguments
c
      Double precision x,y,z,u,v,w              !inputs  y is dummy
      Double precision ymin,ymax                !output
c
c     Local
c
      double precision y1,y2,yr,ysqr
c     
c     External
c
      double precision lambda
c-----
c  Begin Code
c-----
      ysqr = lambda(x,u,v)*lambda(x,w,z)
      if (ysqr .ge. tiny) then
         yr = dsqrt(ysqr)
      else
c        Probably a problem with negative x selection
c         print*,'Error in yminymax sqrt(-x)',lambda(x,u,v),lambda(x,w,z)
         yr = tiny
      endif
      y1 = u+w -.5d0* ((x+u-v)*(x+w-z) - yr)/(x+tiny)
      y2 = u+w -.5d0* ((x+u-v)*(x+w-z) + yr)/(x+tiny)
      ymin = min(y1,y2)
      ymax = max(y1,y2)
      end

      subroutine ungen_s(x,smin,smax,spole,swidth,s,jac,pass)
c*************************************************************************
c     Given s, the limits smin and smax and also
c     any pole spole with swidth, returns x and jac the jacobian
c     for the transformation.  The jacobian is just multiplied by the
c     new jacobian so if jac=0 on entry jac=0 on exit
c*************************************************************************
      implicit none
c
c     Arguments
c
      double precision smin,smax,spole,swidth,s,jac,x
      logical pass
c
c     Local
c     
      logical warned0
c
c     Data
c
      data warned0 /.false./
c-----
c  Begin Code
c-----
      pass=.true.
      if (jac .eq. 0 .and. .not. warned0) then
         print*,'Input jacobian 0 in genps'
         warned0 = .true.
      endif
      if (spole .eq. 0d0) then
         x = (s-smin)/(smax-smin)
         jac = jac*(smax-smin)
      else
         if (spole*spole .lt. smax) then
            s = s/smax
            CALL UNTRANSPOLE(spole*spole/smax,spole*swidth/smax,x,s,jac)
            s = s*smax
            jac = jac*smax
         else
            pass=.false.
            print*,'Skipping BW pole pass=',pass,spole*spole,smax
         endif
      endif
      if (s .gt. smax .or. s .lt. smin) then
         pass = .false.
      endif
      end


      SUBROUTINE GENCMS(S,X1,X2,X,SMIN,SJACOBI)
C***********************************************************************
C     PICKS PARTON MOMENTUM FRACTIONS X1 AND X2 BY CHOOSING ETA AND TAU
C     X(1) --> TAU = X1*X2
C     X(2) --> ETA = .5*LOG(X1/X2)
C***********************************************************************
      IMPLICIT NONE

C     ARGUMENTS

      DOUBLE PRECISION X1,X2,S,SMIN,SJACOBI
      DOUBLE PRECISION X(2)

C     LOCAL

      DOUBLE PRECISION TAU,TAUMIN,TAUMAX
      DOUBLE PRECISION ETA,ETAMIN,ETAMAX
      logical warned
      data warned/.false./

C------------
C  BEGIN CODE
C------------

      IF (S .LT. SMIN) THEN
         PRINT*,'ERROR CMS ENERGY LESS THAN MINIMUM CMS ENERGY',S,SMIN
         RETURN
      ENDIF

C     TO FLATTEN BRIET WIGNER POLE AT WMASS WITH WWIDTH USE BELOW:
C      CALL TRANSPOLE(REAL(WMASS**2/S),REAL(WMASS*WWIDTH/S),
C     &     X(1),TAU,SJACOBI)

C     IF THERE IS NO S CHANNEL POLE USE BELOW:

      TAUMIN = 0d0 !SMIN/S !keep scale fix
      TAUMAX = 1D0
      TAU    = (TAUMAX-TAUMIN)*X(1)+TAUMIN
      SJACOBI=  sjacobi*(TAUMAX-TAUMIN)

C     FROM HERE ON SAME WITH OR WITHOUT POLE
      ETAMIN = .5d0*LOG(TAU)
      ETAMAX = -ETAMIN
      ETA    = (ETAMAX-ETAMIN)*X(2)+ETAMIN
c      if (.not. warned) then
c         write(*,*) 'Fixing eta = 0'
c         warned=.true.
c      endif
c      eta = 0d0

      SJACOBI = SJACOBI*(ETAMAX-ETAMIN)

      X1 = SQRT(TAU)*EXP(ETA)
      X2 = SQRT(TAU)*EXP(-ETA)

      END

      SUBROUTINE GENCMS_EE(S,X1,X2,X,SMIN,SJACOBI)
C***********************************************************************
C     PICKS PARTON MOMENTUM FRACTIONS X1 AND X2 BY CHOOSING ETA AND TAU
C     X(1) --> TAU = X1*X2
C     X(2) --> one of the bjorken x
C***********************************************************************
      IMPLICIT NONE

C     ARGUMENTS

      DOUBLE PRECISION X1,X2,S,SMIN,SJACOBI
      DOUBLE PRECISION X(2)
C     global

      double precision omx_ee(2)
      common /to_ee_omx1/ omx_ee
C     FUNCTION
      double precision get_ee_expo
      external get_ee_expo
C     LOCAL

      DOUBLE PRECISION TAU,TAUMIN,TAUMAX

C------------
C  BEGIN CODE
C------------

      IF (S .LT. SMIN) THEN
         PRINT*,'ERROR CMS ENERGY LESS THAN MINIMUM CMS ENERGY',S,SMIN
         RETURN
      ENDIF

C     TO FLATTEN BRIET WIGNER POLE AT WMASS WITH WWIDTH USE BELOW:
C      CALL TRANSPOLE(REAL(WMASS**2/S),REAL(WMASS*WWIDTH/S),
C     &     X(1),TAU,SJACOBI)

C     IF THERE IS NO S CHANNEL POLE USE BELOW:

      TAUMIN = 0d0 !SMIN/S !keep scale fix
      TAUMAX = 1D0
      TAU    = (TAUMAX-TAUMIN)*X(1)+TAUMIN
      SJACOBI=  sjacobi*(TAUMAX-TAUMIN)

        ! then pick either x1 or x2 and generate it the usual way;
        ! Note that:
        ! - setting xmin=sqrt(tau_born) ensures that the largest 
        !    bjorken x is being generated.
        ! -  there is a jacobian for x1 x2 -> tau x1(2)
        ! -  we must include the factor 1/(1-x)^get_ee_expo,
        !    (x is the bjorken x which is not generated)
        !    because the compute_eepdf function assumes that
        !    this is the case in general
        if (x(2).lt.0.5d0) then
          call generate_x_ee(x(2)*2d0, dsqrt(tau), x1, omx_ee(1), sjacobi)
          x2 = tau / x1
          omx_ee(2) = 1d0 - x2
          sjacobi = sjacobi / x1 * 2d0  / (1d0-x2)**get_ee_expo()
        else
          call generate_x_ee(1d0-2d0*(x(2)-0.5d0), dsqrt(tau), x2, omx_ee(2), sjacobi)
          x1 = tau / x2
          omx_ee(1) = 1d0 - x1
          sjacobi = sjacobi / x2 * 2d0  / (1d0-x1)**get_ee_expo()
       endif
      

      END


C     -----------------------------------------
C     Subroutine to return momenta in a dedicated frame
C     frame_id is the tag of the particle to put at rest
C     frame_id follow the convention of cluster.f (sum 2**(N-1))
C     -----------------------------------------

      subroutine boost_to_frame(P1, frame_id, P2)

      implicit none

      include 'nexternal.inc'

      DOUBLE PRECISION P1(0:3,NEXTERNAL)
      DOUBLE PRECISION P2(0:3,NEXTERNAL)
      DOUBLE PRECISION PBOOST(0:3)
      integer frame_id

      integer ids(nexternal)
      integer i,j

c     uncompress
      call mapid(frame_id, ids)
      pboost(:) = 0d0
      p2(:,:) = 0d0
c     find the boost momenta --sum of particles--
      do i=1,nexternal
       if (ids(i).eq.1)then
            do j=0,3
	           Pboost(j) = Pboost(j) + P1(j,i)
            enddo
         endif
      enddo
      do j=1,3	
          Pboost(j) = -1 * Pboost(j)
      enddo	    
      do i=1, nexternal
         call boostx(p1(0,i), pboost, p2(0,i))
      enddo   
      return
      end

      double precision function get_channel_cut(p, config)
      implicit none

      include 'maxconfigs.inc'
      include 'nexternal.inc'
      include 'genps.inc'
      include 'maxamps.inc'
      include 'coupl.inc'
c     include 'run.inc'

      double precision p(0:3, nexternal)
      integer config
      

      integer iforest(2,-max_branch:-1,lmaxconfigs)
      integer tstrategy(lmaxconfigs)
      common/to_forest/ iforest, tstrategy

      integer sprop(maxsproc,-max_branch:-1,lmaxconfigs)
      integer tprid(-max_branch:-1,lmaxconfigs)
      common/to_sprop/sprop,tprid

      double precision stot,m1,m2
      common/to_stot/stot,m1,m2

      double precision tmin_for_channel
       integer sde_strat ! 1 means standard single diagram enhancement strategy,
c      	      	      	   2 means approximation by the	denominator of the propagator
       common/TO_CHANNEL_STRAT/tmin_for_channel,	sde_strat
      
      integer            mapconfig(0:lmaxconfigs), this_config
      common/to_mconfigs/mapconfig, this_config

      double precision      spole(maxinvar),swidth(maxinvar),bwjac
      common/to_brietwigner/spole          ,swidth          ,bwjac

      double precision ptemp(0:3, -nexternal:nexternal)
      integer i,j
      integer d1, d2
      double precision t
      double precision dot
      external dot
      integer ns_channel
      integer nb_tchannel
      integer nbranch
      double precision tmp, tmp2
      
      double precision ZERO
      parameter (ZERO=0d0)
      double precision prmass(-nexternal:0,lmaxconfigs)
      double precision prwidth(-nexternal:0,lmaxconfigs)
      integer pow(-nexternal:0,lmaxconfigs)
      logical first_time
      save prmass,prwidth,pow
      data first_time /.true./

      double precision Mass, Width
      
      include 'configs.inc'

      if(sde_strat.eq.1.and.tmin_for_channel.eq.-1)then
         get_channel_cut = 1d0
         return
      endif
      
      if (first_time) then
         include 'props.inc'
         first_time=.false.
      endif
      
      do i = 1, nexternal
         do j =0,3
            ptemp(j,i) = p(j,i)
            ptemp(j,-i) = 0d0
         enddo
      enddo

      nbranch = nexternal -2
      ns_channel=1
      do while((iforest(1,-ns_channel,config) .ne. 1.and.iforest(1,-ns_channel,config) .ne. 2).and.ns_channel.lt.nbranch)
         ns_channel=ns_channel+1
      enddo
      ns_channel=ns_channel - 1
      nb_tchannel=nbranch-ns_channel-1
c      write(*,*) 'T-channel found: ',nb_tchannel





      
      get_channel_cut = 1.
      if (nb_tchannel.lt.2.and.sde_strat.eq.1)then
         get_channel_cut = 1.
         return
      endif
      
      do i = 1, nexternal-3
         d1 = iforest(1, -i, config)
         d2 = iforest(2, -i, config)
         do j=0,3
            if (d1.gt.0.and.d1.le.2) then
               ptemp(j,-i) = ptemp(j,-i) - ptemp(j, d1)
            else
               ptemp(j,-i) = ptemp(j,-i)+ptemp(j, d1)
            endif
            if (d2.gt.0.and.d2.le.2) then
               ptemp(j,-i) = ptemp(j,-i) - ptemp(j, d2)
            else
               ptemp(j,-i) = ptemp(j,-i)+ptemp(j, d2)
            endif
         enddo
         if (tprid(-i,config).ne.0)then
            if(sde_strat.eq.2)then
               t = dot(ptemp(0,-i), ptemp(0,-i))
               Mass  = prmass(-i, config)
               get_channel_cut = get_channel_cut / ((t-Mass)*(t+Mass))**2
            endif
c            write(*,*) i, "t, Mass, fact", t, Mass, ((t-Mass)*(t+Mass))**2,get_channel_cut
            t = t/stot 
            if (t.lt.tmin_for_channel)then
                get_channel_cut = get_channel_cut * exp((t-tmin_for_channel)/(t+1))
c               get_channel_cut = get_channel_cut * (t+1)/(1+tmin_for_channel)
c            else if(t.gt.2*tmin_for_channel)then
c               get_channel_cut = get_channel_cut * (2*tmin_for_channel-t)/tmin_for_channel
            endif
         else
            if(sde_strat.eq.2)then
               t = dot(ptemp(0,-i), ptemp(0,-i))
               Mass  = prmass(-i, config)
               Width = prwidth(-i, config)
               tmp = (t-Mass)*(t+Mass)
               tmp2 = Mass*Width
               get_channel_cut = get_channel_cut* (tmp**2 - tmp2**2)/(tmp**2 + tmp2**2)**2 
            endif
c            write(*,*) i, "s, Mass, Width, fact", t, Mass, Width, (((t-Mass)*(t+Mass) )**2 + Width**2*Mass**2), get_channel_cut
         endif
      enddo
c      write(*,*) 'final for config', config, get_channel_cut
      return
      end


      subroutine get_y_from_x12(x1, x2, omx, ycm) 
      implicit none
      double precision x1, x2, omx(2), tau, ycm
      double precision ylim
      double precision tolerance
      parameter (tolerance=1e-3)
      double precision y_settozero
      parameter (y_settozero=1e-12)
      double precision lx1, lx2
      double precision ylim0, ycm0


      ! ycm=-log(tau)/2 ;  ylim = log(x1/x2)/2
      if (1d0-x1.gt.tolerance) then
         lx1 = dlog(x1)
      else if (omx(1).lt.tolerance**5)then
         lx1=0d0
      else
        lx1 = -omx(1)-omx(1)**2/2d0-omx(1)**3/3d0-omx(1)**4/4d0-omx(1)**5/5d0
      endif
      ylim = -0.5d0*lx1
      ycm = 0.5d0*lx1

      if (1d0-x2.gt.tolerance) then
         lx2 = dlog(x2)
      else if (omx(2).lt.tolerance**5)then
         lx2=0d0         
      else
        lx2 = -omx(2)-omx(2)**2/2d0-omx(2)**3/3d0-omx(2)**4/4d0-omx(2)**5/5d0
      endif
      ylim = ylim-0.5d0*lx2
      ycm = ycm-0.5d0*lx2

c      ycmhat = ycm / ylim

      ! this is to prevent numerical inaccuracies
      ! when botn x->1
      if (ylim.lt.y_settozero) then
        ylim = 0d0
        ycm = 0d0
      endif

      return 
      end

      subroutine generate_x_ee(rnd, xmin, x, omx, jac)
      implicit none
      ! generates the momentum fraction with importance
      !  sampling suitable for ee collisions
      ! rnd is generated uniformly in [0,1], 
      ! x is generated according to (1 -rnd)^-expo, starting
      ! from xmin
      ! jac is the corresponding jacobian
      ! omx is 1-x, stored to improve numerical accuracy
      double precision rnd, x, omx, jac, xmin
      double precision expo
      double precision get_ee_expo
      double precision tolerance
      parameter (tolerance=1.d-5)

      expo = get_ee_expo()

      x = 1d0 - rnd ** (1d0/(1d0-expo))
      omx = rnd ** (1d0/(1d0-expo))
      if (x.ge.1d0) then
        if (x.lt.1d0+tolerance) then
          x=1d0
        else
          write(*,*) 'ERROR in generate_x_ee', rnd, x
          stop 1
        endif
      endif
      jac = jac/(1d0-expo) 
      ! then rescale it between xmin and 1
      x = x * (1d0 - xmin) + xmin
      omx = omx * (1d0 - xmin)
      jac = jac * (1d0 - xmin)**(1d0-expo)

      return 
      end

<|MERGE_RESOLUTION|>--- conflicted
+++ resolved
@@ -152,10 +152,6 @@
       character*7 pdsublabel(2)
       COMMON/TO_PDF/LHAID,PDLABEL,EPA_LABEL, pdsublabel
 
-<<<<<<< HEAD
-=======
-      
->>>>>>> dff20724
       double precision pmass(nexternal)
       common/to_mass/  pmass
 

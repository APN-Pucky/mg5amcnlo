--- conflicted
+++ resolved
@@ -48,12 +48,7 @@
 #*********************************************************************
 # PDF CHOICE: this automatically fixes also alpha_s and its evol.    *
 #*********************************************************************
-<<<<<<< HEAD
  'nn23lo1'    = pdlabel     ! PDF set                                     
-=======
- 'cteq6l1'    = pdlabel     ! PDF set (lhapdf for using lhapdf)
-  10042        = lhaid      ! PDF number used ONLY for LHAPDF
->>>>>>> 518eed94
 #*********************************************************************
 # Renormalization and factorization scales                           *
 #*********************************************************************

--- conflicted
+++ resolved
@@ -12,15 +12,9 @@
 
 ifdef lhapdf
   ifeq ($(lhapdfversion),5)
-<<<<<<< HEAD
-    PDF         = pdfwrap_lhapdf.o pdf_lhapdf.o pdg2pdf_lhapdf.o opendata.o
-  else
-    PDF         = pdfwrap_lhapdf.o pdf_lhapdf6.o pdg2pdf_lhapdf6.o opendata.o
-=======
     PDF         = pdfwrap_lhapdf.o pdf_lhapdf.o pdg2pdf_lhapdf.o opendata.o  PhotonFlux.o
   else
     PDF         = pdfwrap_lhapdf.o pdf_lhapdf6.o pdg2pdf_lhapdf6.o opendata.o PhotonFlux.o
->>>>>>> 77566eb2
   endif
 else
   PDF         = Ctq4Fn.o Ctq5Par.o Ctq5Pdf.o Partonx5.o Ctq6Pdf.o cteq3.o \

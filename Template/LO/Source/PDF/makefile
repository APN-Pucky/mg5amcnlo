--- conflicted
+++ resolved
@@ -22,11 +22,7 @@
     endif    
   endif
 else
-<<<<<<< HEAD
-  PDF         = Ctq6Pdf.o pdfwrap.o opendata.o pdf.o PhotonFlux.o pdg2pdf.o NNPDFDriver.o ElectroweakFluxDriver.o ElectroweakFlux.o
-=======
-  PDF         = Ctq6Pdf.o pdfwrap.o opendata.o pdf.o PhotonFlux.o pdg2pdf.o NNPDFDriver.o eepdf.o gridpdfaux.o dfint.o kerset.o
->>>>>>> 777eefb3
+  PDF         = Ctq6Pdf.o pdfwrap.o opendata.o pdf.o PhotonFlux.o pdg2pdf.o NNPDFDriver.o eepdf.o gridpdfaux.o dfint.o kerset.o ElectroweakFluxDriver.o ElectroweakFlux.o
 endif
 
 all: $(LIBDIR)$(LIBRARY)

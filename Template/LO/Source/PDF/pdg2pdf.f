--- conflicted
+++ resolved
@@ -96,18 +96,6 @@
          endif
       endif
 
-<<<<<<< HEAD
-c     If group_subprocesses is true, then IH=abs(lpp) and ipdg=ipdg*sgn(lpp) in export_v4.
-c     For EVA,  group_subprocesses is false and IH=LPP and ipdg are passed, instead.
-c     If group_subprocesses is false, the following sets ipdg=ipdg*sgn(IH) if not in EVA
-      if(pdlabel.eq.'eva'.or.pdsublabel(beamid).eq.'eva') then
-         ipart=ipdg
-      else 
-         ipart=ipdg*ih/iabs(ih)
-      endif      
-
-      if(iabs(ipart).eq.21) then ! g
-=======
 C     dressed leptons so force lpp to be 3/4 (electron/muon beam)
 C      and check that it is not a photon initial state --elastic photon is handle below --
       if (pdlabel.eq.'dressed')then
@@ -141,14 +129,16 @@
       endif
       
 
-      if (beamid.gt.0) then
+c     If group_subprocesses is true, then IH=abs(lpp) and ipdg=ipdg*sgn(lpp) in export_v4.
+c     For EVA,  group_subprocesses is false and IH=LPP and ipdg are passed, instead.
+c     If group_subprocesses is false, the following sets ipdg=ipdg*sgn(IH) if not in EVA
+      if(pdlabel.eq.'eva'.or.pdsublabel(beamid).eq.'eva') then
+         ipart=ipdg
+      else
          ipart=sign(1,ih)*ipdg
-      else
-         ipart = ipdg
-      endif
-
-      if(iabs(ipart).eq.21) then
->>>>>>> 777eefb3
+      endif      
+
+      if(iabs(ipart).eq.21) then ! g      
          ipart=0
       else if(ipart.eq.12) then ! ve
          ipart=12

--- conflicted
+++ resolved
@@ -26,16 +26,10 @@
    F2PY=f2py
 endif
 
-<<<<<<< HEAD
-# Set CXX unless it's defined by an environment variable
-ifeq ($(origin CXX),default)
-  CXX=g++
-=======
 ifeq ($(UNAME), Darwin)
    ifeq ($(origin LDFLAGS), undefined)
-      LDFLAGS=-lc++ -mmacosx-version-min=10.7
+      LDFLAGS=-lc++ 
    endif
->>>>>>> 63283d06
 endif
 
 # Options: dynamic, lhapdf
@@ -79,11 +73,7 @@
 ifdef lhapdf
   CXXFLAGS += $(shell $(lhapdf) --cppflags)
   alfas_functions=alfas_functions_lhapdf
-<<<<<<< HEAD
   llhapdf=-lLHAPDF -lstdc++
-=======
-  lhapdf=-lLHAPDF -lstdc++ 
->>>>>>> 63283d06
 else
   alfas_functions=alfas_functions
   llhapdf=

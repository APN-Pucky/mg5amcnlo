--- conflicted
+++ resolved
@@ -27,15 +27,8 @@
 endif
 
 UNAME := $(shell uname -s)
-<<<<<<< HEAD
-ifeq ($(UNAME), Darwin)
-   ifeq ($(origin LDFLAGS), undefined)
-      LDFLAGS=-lc++  -mmacosx-version-min=10.7
-   endif
-=======
 ifeq ($(origin LDFLAGS), undefined)
 LDFLAGS=-lc++  -mmacosx-version-min=10.7
->>>>>>> c4899956
 endif
 
 # Options: dynamic, lhapdf
@@ -76,11 +69,7 @@
 ifdef lhapdf
   CXXFLAGS += $(shell $(lhapdf) --cppflags)
   alfas_functions=alfas_functions_lhapdf
-<<<<<<< HEAD
-  llhapdf+=-lLHAPDF -lstdc++
-=======
   llhapdf=-lLHAPDF
->>>>>>> c4899956
 else
   alfas_functions=alfas_functions
   llhapdf=

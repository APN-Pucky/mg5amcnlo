--- conflicted
+++ resolved
@@ -199,20 +199,13 @@
       integer mpdf
       integer npdfs,i,pdfgup(2),pdfsup(2),lhaid
 
-<<<<<<< HEAD
-      parameter (npdfs=18)
+      parameter (npdfs=19)
       character*7 pdflabs(npdfs)
       data pdflabs/
      $   'none',
      $   'eva',
      $   'iww',
-=======
-      parameter (npdfs=17)
-      character*7 pdflabs(npdfs)
-      data pdflabs/
-     $     'none',
      $     'dressed', 
->>>>>>> 777eefb3
      $   'mrs02nl',
      $   'mrs02nn',
      $   'cteq4_m',
@@ -230,14 +223,10 @@
      $   'nn23nlo'/
       integer numspdf(npdfs)
       data numspdf/
-<<<<<<< HEAD
      $   00000,
      $   00000,
      $   00000,
-=======
-     $     00000,
-     $     00000, 
->>>>>>> 777eefb3
+     $   00000, 
      $   20250,
      $   20270,
      $   19150,

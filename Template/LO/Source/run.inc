c**************************************************************
c    run.inc 
c**************************************************************
c
c     Scales
c
<<<<<<< HEAD
      real*8          scale,scalefact,alpsfact,mue_ref_fixed,mue_over_ref
      logical         fixed_ren_scale,fixed_fac_scale1, fixed_fac_scale2,fixed_couplings,hmult
      logical         fixed_extra_scale
      integer         ickkw,nhmult,asrwgtflavor, dynamical_scale_choice
      
      common/to_scale/scale,scalefact,alpsfact, mue_ref_fixed, mue_over_ref,
     $                fixed_ren_scale,fixed_fac_scale1, fixed_fac_scale2,
     $                fixed_couplings, fixed_extra_scale,ickkw,nhmult,hmult,asrwgtflavor,
=======
      real*8          scale,scalefact,alpsfact
      logical         fixed_ren_scale,fixed_fac_scale1,fixed_fac_scale2,fixed_couplings,hmult
      integer         ickkw,nhmult,asrwgtflavor,dynamical_scale_choice,ievo_eva
      common/to_scale/scale,scalefact,alpsfact,fixed_ren_scale,fixed_fac_scale1,fixed_fac_scale2,
     $                fixed_couplings,ickkw,nhmult,hmult,asrwgtflavor,
>>>>>>> 950ecade
     $                dynamical_scale_choice
      common/to_eva/ievo_eva
c
c     Collider
c
      integer                                        lpp(2)
      double precision    ebeam(2), xbk(2),q2fact(2)
      common/to_collider/ ebeam   , xbk   ,q2fact,   lpp

      integer frame_id
      common/to_frame_me/frame_id
c
c     Number of events
c
      integer nevents, gevents
c
c     BW treatment
c      
      double precision bwcutoff
      common/to_bwcutoff/ bwcutoff
c
c     Sudakov grid file name
c
      character*130 issgridfile
      common/to_sgridfile/issgridfile
c
c     kT/pT scheme for xqcut, clustering according to channel
c
      integer ktscheme
      logical chcluster,pdfwgt
      common/to_cluster/ktscheme,chcluster,pdfwgt

c
c     Parameters for systematics variations info
c
      logical use_syst
c     Common block for systematics variations
      DOUBLE PRECISION s_scale
      INTEGER n_qcd,n_alpsem
      DOUBLE PRECISION s_qalps(max_particles-2)
      INTEGER n_pdfrw(2),i_pdgpdf(max_particles-2,2)
      DOUBLE PRECISION s_xpdf(max_particles-2,2),s_qpdf(max_particles-2,2)
      DOUBLE PRECISION s_rwfact
      COMMON/TO_SYST/use_syst,n_qcd,n_alpsem,n_pdfrw,i_pdgpdf,
     $               s_scale,s_qalps,s_xpdf,s_qpdf,s_rwfact
c
c     Flag on how to write the LHE events 
c     Include <clustering> tag for Pythia 8 CKKW-L matching
c
      logical clusinfo
      double precision lhe_version
      COMMON/TO_LHEFORMAT/lhe_version,clusinfo

c     
C     Controls wheter to perform Monte-Carlo sampling over grouped subprocesses
C
      logical MC_grouped_subproc
      common/to_MC_grouped_subproc/MC_grouped_subproc

C
C     block for heavy ion beam
C
      integer nb_proton(2), nb_neutron(2)
      common/to_heavyion_pdg/ nb_proton, nb_neutron
      double precision mass_ion(2)
      common/to_heavyion_mass/mass_ion

C
C Controls what are the PDGs included in the CKKWl merging procedure, i.e. what
C are the PDGs subject to the ktdurham cut
C
      integer pdgs_for_merging_cut(0:1000)
      common/TO_MERGE/pdgs_for_merging_cut
c
c
c
      integer pdg_cut(0:25)
      double precision ptmin4pdg(0:25) 
      double precision ptmax4pdg(0:25) 
      double precision Emin4pdg(0:25) 
      double precision Emax4pdg(0:25) 
      double precision etamin4pdg(0:25) 
      double precision etamax4pdg(0:25) 
      double precision mxxmin4pdg(0:25) 
      logical mxxpart_antipart(1:25)
      common/TO_PDG_SPECIFIC_CUT/pdg_cut, ptmin4pdg,ptmax4pdg, Emin4pdg, Emax4pdg, etamin4pdg,
     &etamax4pdg, mxxmin4pdg,mxxpart_antipart

       double precision small_width_treatment
       common/narrow_width/small_width_treatment

       double precision tmin_for_channel
       integer sde_strat ! 1 means standard single diagram enhancement strategy,
c                          2 means approximation by the denominator of the propagator
       common/TO_CHANNEL_STRAT/tmin_for_channel, sde_strat<|MERGE_RESOLUTION|>--- conflicted
+++ resolved
@@ -4,22 +4,14 @@
 c
 c     Scales
 c
-<<<<<<< HEAD
       real*8          scale,scalefact,alpsfact,mue_ref_fixed,mue_over_ref
       logical         fixed_ren_scale,fixed_fac_scale1, fixed_fac_scale2,fixed_couplings,hmult
       logical         fixed_extra_scale
-      integer         ickkw,nhmult,asrwgtflavor, dynamical_scale_choice
+      integer         ickkw,nhmult,asrwgtflavor, dynamical_scale_choice,ievo_eva
       
       common/to_scale/scale,scalefact,alpsfact, mue_ref_fixed, mue_over_ref,
      $                fixed_ren_scale,fixed_fac_scale1, fixed_fac_scale2,
      $                fixed_couplings, fixed_extra_scale,ickkw,nhmult,hmult,asrwgtflavor,
-=======
-      real*8          scale,scalefact,alpsfact
-      logical         fixed_ren_scale,fixed_fac_scale1,fixed_fac_scale2,fixed_couplings,hmult
-      integer         ickkw,nhmult,asrwgtflavor,dynamical_scale_choice,ievo_eva
-      common/to_scale/scale,scalefact,alpsfact,fixed_ren_scale,fixed_fac_scale1,fixed_fac_scale2,
-     $                fixed_couplings,ickkw,nhmult,hmult,asrwgtflavor,
->>>>>>> 950ecade
      $                dynamical_scale_choice
       common/to_eva/ievo_eva
 c

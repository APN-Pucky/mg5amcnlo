--- conflicted
+++ resolved
@@ -5,15 +5,9 @@
 c     Scales
 c
       real*8          scale,scalefact,alpsfact
-<<<<<<< HEAD
-      logical         fixed_ren_scale,fixed_fac_scale,fixed_couplings,hmult
+      logical         fixed_ren_scale,fixed_fac_scale1,fixed_fac_scale2,fixed_couplings,hmult
       integer         ickkw,nhmult,asrwgtflavor,dynamical_scale_choice,ievo_eva
-      common/to_scale/scale,scalefact,alpsfact,fixed_ren_scale,fixed_fac_scale,
-=======
-      logical         fixed_ren_scale,fixed_fac_scale1,fixed_fac_scale2,fixed_couplings,hmult
-      integer         ickkw,nhmult,asrwgtflavor, dynamical_scale_choice
       common/to_scale/scale,scalefact,alpsfact,fixed_ren_scale,fixed_fac_scale1,fixed_fac_scale2,
->>>>>>> 7abfb226
      $                fixed_couplings,ickkw,nhmult,hmult,asrwgtflavor,
      $                dynamical_scale_choice
       common/to_eva/ievo_eva

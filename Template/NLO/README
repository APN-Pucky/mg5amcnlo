--- conflicted
+++ resolved
@@ -20,23 +20,6 @@
 the sngular (soft/collinear) region, and testing that the IR poles
 of virtual origin cancel with those from real radiation
 
-<<<<<<< HEAD
-To use LHAPDF with aMC@NLO
-------------------------------------
-
-Please follow the steps below to run aMC@NLO with LHAPDF support:
-
-1) Download and compile LHAPDF
-
-2) Link (or copy) the following files from the LHAPDF directory to the lib/ directory:
-- libLHAPDF.a
-- libLHAPDF.so and libLHAPDF.so.0 (if you are running dynamic compilation for a grid pack)
-- PDFsets
-
-3) Set the pdlabel and define the LHA pdf number you want to use in your run_card.dat
- 'lhapdf'    = pdlabel     ! PDF set
- 10042       = lhaid       ! PDF number used ONLY for LHAPDF
-=======
 generate_events
 -------------------
 Run event generation at NLO, using the MC@NLO prescription for the 
@@ -80,5 +63,4 @@
 any event file. If you want to generate parton-level plots, you
 have to manually edit the SubProcesses/madfks_plot.f file before running
 this command
->>>>>>> 7140ab54
 

      subroutine set_mc_matrices
      implicit none
      include "genps.inc"
      include 'nexternal.inc'
      include "born_nhel.inc"
c Nexternal is the number of legs (initial and final) al NLO, while max_bcol
c is the number of color flows at Born level
      integer i,j,k,l,k0,mothercol(2),i1(2)
      integer idup(nexternal-1,maxproc)
      integer mothup(2,nexternal-1,maxproc)
      integer icolup(2,nexternal-1,max_bcol)
      include 'born_leshouche.inc'
      integer ipartners(0:nexternal-1),colorflow(nexternal-1,0:max_bcol)
      common /MC_info/ ipartners,colorflow
      integer i_fks,j_fks
      common/fks_indices/i_fks,j_fks
      integer fksfather
      common/cfksfather/fksfather
      logical notagluon,found
      common/cnotagluon/notagluon
      integer nglu,nsngl
      logical isspecial,isspecial0
      common/cisspecial/isspecial
      logical spec_case
<<<<<<< HEAD

      include 'orders.inc'
      logical split_type(nsplitorders) 
      common /c_split_type/split_type
      double precision particle_charge(nexternal)
      common /c_charges/particle_charge

=======
c
      logical is_leading_cflow(max_bcol)
      integer num_leading_cflows
      common/c_leading_cflows/is_leading_cflow,num_leading_cflows
      integer iforest(2,-max_branch:-1,lmaxconfigs)
      integer mapconfig(0:lmaxconfigs)
      integer sprop(-max_branch:-1,lmaxconfigs)
      integer tprid(-max_branch:-1,lmaxconfigs)
      include 'born_conf.inc'
      include 'coloramps.inc'
c
>>>>>>> cdfa26c6
      ipartners(0)=0
      do i=1,nexternal-1
         colorflow(i,0)=0
      enddo

C What follows is true for QCD-type splittings.
C For QED-type splittings, ipartner is simply all the charged particles
C in the event except for FKSfather. In this case, all the born color
C flows are allowed

c ipartners(0): number of particles that can be colour or anticolour partner 
c   of the father, the Born-level particle to which i_fks and j_fks are 
c   attached. If one given particle is the colour/anticolour partner of
c   the father in more than one colour flow, it is counted only once
c   in ipartners(0)
c ipartners(i), 1<=i<=nexternal-1: the label (according to Born-level
c   labelling) of the i^th colour partner of the father
c
c colorflow(i,0), 1<=i<=nexternal-1: number of colour flows in which
c   the particle ipartners(i) is a colour partner of the father
c colorflow(i,j): the actual label (according to born_leshouche.inc)
c   of the j^th colour flow in which the father and ipartners(i) are
c   colour partners
c
c Example: in the process q(1) qbar(2) -> g(3) g(4), the two color flows are
c
c j=1    i    icolup(1)    icolup(2)       j=2    i    icolup(1)    icolup(2)
c        1      500           0                   1      500           0
c        2       0           501                  2       0           501
c        3      500          502                  3      502          501
c        4      502          501                  4      500          502
c
c and if one fixes for example fksfather=3, then ipartners = 3
c while colorflow =  0  0  0                                 1
c                    1  1  0                                 4
c                    2  1  2                                 2
c                    1  2  0
c

      fksfather=min(i_fks,j_fks)

c isspecial will be set equal to .true. only if the father is a gluon,
c and another gluon will be found which is connected to it by both
c colour and anticolour
      isspecial=.false.
c
<<<<<<< HEAD
      if (split_type(qcd_pos)) then
        ! identify the color partners 
        do i=1,max_bcol
=======
c consider only leading colour flows
      num_leading_cflows=0
      do i=1,max_bcol
         is_leading_cflow(i)=.false.
         do j=1,mapconfig(0)
            if(icolamp(i,j,1))then
               is_leading_cflow(i)=.true.
               num_leading_cflows=num_leading_cflows+1
               exit
            endif
         enddo
      enddo
c
      do i=1,max_bcol
         if(.not.is_leading_cflow(i))cycle
>>>>>>> cdfa26c6
c Loop over Born-level colour flows
         isspecial0=.false.
c nglu and nsngl are the number of gluons (except for the father) and of 
c colour singlets in the Born process, according to the information 
c stored in ICOLUP
         nglu=0
         nsngl=0
         mothercol(1)=ICOLUP(1,fksfather,i)
         mothercol(2)=ICOLUP(2,fksfather,i)
         notagluon=(mothercol(1).eq.0 .or. mothercol(2).eq.0)
c
         do j=1,nexternal-1
c Loop over Born-level particles; j is the possible colour partner of father,
c and whether this is the case is determined inside this loop
            if (j.ne.fksfather) then
c Skip father (it cannot be its own colour partner)
               if(ICOLUP(1,j,i).eq.0.and.ICOLUP(2,j,i).eq.0)
     #           nsngl=nsngl+1
               if(ICOLUP(1,j,i).ne.0.and.ICOLUP(2,j,i).ne.0)
     #           nglu=nglu+1
               if ( (j.le.nincoming.and.fksfather.gt.nincoming) .or.
     #              (j.gt.nincoming.and.fksfather.le.nincoming) ) then
c father and j not both in the initial or in the final state -- connect
c colour (1) with colour (i1(1)), and anticolour (2) with anticolour (i1(2))
                  i1(1)=1
                  i1(2)=2
               else
c father and j both in the initial or in the final state -- connect
c colour (1) with anticolour (i1(2)), and anticolour (2) with colour (i1(1))
                  i1(1)=2
                  i1(2)=1
               endif
               do l=1,2
c Loop over colour and anticolour of father
                  found=.false.
                  if( ICOLUP(i1(l),j,i).eq.mothercol(l) .and.
     &                ICOLUP(i1(l),j,i).ne.0 ) then
c When ICOLUP(i1(l),j,i) = mothercol(l), the colour (if i1(l)=1) or
c the anticolour (if i1(l)=2) of particle j is connected to the
c colour (if l=1) or the anticolour (if l=2) of the father
                     k0=-1
                     do k=1,ipartners(0)
c Loop over previously-found colour/anticolour partners of father
                        if(ipartners(k).eq.j)then
                           if(found)then
c Safety measure: if this condition is met, it means that there exist
c k1 and k2 such that ipartners(k1)=ipartners(k2). This is thus a bug,
c since ipartners() is the list of possible partners of father, where each
c Born-level particle must appears at most once
                              write(*,*)'Error #1 in set_matrices'
                              write(*,*)i,j,l,k
                              stop
                           endif
                           found=.true.
                           k0=k
                        endif
                     enddo
                     if (.not.found) then
                        ipartners(0)=ipartners(0)+1
                        ipartners(ipartners(0))=j
                        k0=ipartners(0)
                     endif
c At this point, k0 is the k0^th colour/anticolour partner of father.
c Therefore, ipartners(k0)=j
                     if(k0.le.0.or.ipartners(k0).ne.j)then
                        write(*,*)'Error #2 in set_matrices'
                        write(*,*)i,j,l,k0,ipartners(k0)
                        stop
                     endif
                     spec_case=l.eq.2 .and. colorflow(k0,0).ge.1 .and.
     &                    colorflow(k0,colorflow(k0,0)).eq.i 
                     if (.not.spec_case)then
c Increase by one the number of colour flows in which the father is
c (anti)colour-connected with its k0^th partner (according to the
c list defined by ipartners)
                        colorflow(k0,0)=colorflow(k0,0)+1
c Store the label of the colour flow thus found
                        colorflow(k0,colorflow(k0,0))=i
                     elseif (spec_case)then
c Special case: father and ipartners(k0) are both gluons, connected
c by colour AND anticolour: the number of colour flows was overcounted
c by one unit, so decrease it
                         if( notagluon .or.
     &                       ICOLUP(i1(1),j,i).eq.0 .or.
     &                       ICOLUP(i1(2),j,i).eq.0 )then
                            write(*,*)'Error #3 in set_matrices'
                            write(*,*)i,j,l,k0,i1(1),i1(2)
                            stop
                         endif
                         colorflow(k0,colorflow(k0,0))=i
                         isspecial0=.true.
                     endif
                  endif
               enddo
            endif
         enddo
         if( ((nglu+nsngl).gt.(nexternal-2)) .or.
     #       (isspecial0.and.(nglu+nsngl).ne.(nexternal-2)) )then
           write(*,*)'Error #4 in set_matrices'
           write(*,*)isspecial0,nglu,nsngl
           stop
         endif
         isspecial=isspecial.or.isspecial0
        enddo

      else if (split_type(qed_pos)) then
        ! do nothing, the partner will be assigned at run-time 
        ! (it is kinematics-dependent)
        continue
      endif
      call check_mc_matrices
      return
      end



      subroutine check_mc_matrices
      implicit none
      include "nexternal.inc"
      include "born_nhel.inc"
c      include "fks.inc"
      integer fks_j_from_i(nexternal,0:nexternal)
     &     ,particle_type(nexternal),pdg_type(nexternal)
      common /c_fks_inc/fks_j_from_i,particle_type,pdg_type
      integer ipartners(0:nexternal-1),colorflow(nexternal-1,0:max_bcol)
      common /MC_info/ ipartners,colorflow
      integer i,j,ipart,iflow,ntot,ithere(1000)
      integer fksfather
      common/cfksfather/fksfather
      logical notagluon
      common/cnotagluon/notagluon
      logical isspecial
      common/cisspecial/isspecial
<<<<<<< HEAD

      include 'orders.inc'
      logical split_type(nsplitorders) 
      common /c_split_type/split_type
=======
      logical is_leading_cflow(max_bcol)
      integer num_leading_cflows
      common/c_leading_cflows/is_leading_cflow,num_leading_cflows
>>>>>>> cdfa26c6
c
      if(ipartners(0).gt.nexternal-1)then
        write(*,*)'Error #1 in check_mc_matrices',ipartners(0)
        stop
      endif
c
      
      if (split_type(QCD_pos)) then
      ! these tests only apply for QCD-type splittings
        do i=1,ipartners(0)
          ipart=ipartners(i)
          if( ipart.eq.fksfather .or.
     #        ipart.le.0 .or. ipart.gt.nexternal-1 .or.
     #        ( abs(particle_type(ipart)).ne.3 .and.
     #          particle_type(ipart).ne.8 ) )then
            write(*,*)'Error #2 in check_mc_matrices',i,ipart,
     #  particle_type(ipart)
            stop
          endif
        enddo
c
        do i=1,nexternal-1
          ithere(i)=1
        enddo
        do i=1,ipartners(0)
          ipart=ipartners(i)
          ithere(ipart)=ithere(ipart)-1
          if(ithere(ipart).lt.0)then
            write(*,*)'Error #3 in check_mc_matrices',i,ipart
            stop
          endif
        enddo
c
c ntot is the total number of colour plus anticolour partners of father
        ntot=0
        do i=1,ipartners(0)
          ntot=ntot+colorflow(i,0)
c
          if( colorflow(i,0).le.0 .or.
     #        colorflow(i,0).gt.max_bcol )then
            write(*,*)'Error #4 in check_mc_matrices',i,colorflow(i,0)
            stop
          endif
c
          do j=1,max_bcol
            ithere(j)=1
          enddo
          do j=1,colorflow(i,0)
            iflow=colorflow(i,j)
            ithere(iflow)=ithere(iflow)-1
            if(ithere(iflow).lt.0)then
              write(*,*)'Error #5 in check_mc_matrices',i,j,iflow
              stop
            endif
          enddo
c
<<<<<<< HEAD
        enddo

      else if (split_type(QED_pos)) then
        ! write here possible checks for QED-type splittings
        continue
=======
      if( (notagluon.and.ntot.ne.num_leading_cflows) .or.
     #    ( (.not.notagluon).and.
     #      ( (.not.isspecial).and.ntot.ne.(2*num_leading_cflows) .or.
     #        (isspecial.and.ntot.ne.num_leading_cflows) ) ) )then
         write(*,*)'Error #6 in check_mc_matrices',
     #     notagluon,ntot,num_leading_cflows,max_bcol
         stop
      endif
c
      if(num_leading_cflows.gt.max_bcol)then
         write(*,*)'Error #7 in check_mc_matrices',
     #     num_leading_cflows,max_bcol
         stop
>>>>>>> cdfa26c6
      endif
c
C     DOES NOT APPLY FOR EW CORRECTIONS
CMZ      if( (notagluon.and.ntot.ne.max_bcol) .or.
C     #    ( (.not.notagluon).and.
C     #      ( (.not.isspecial).and.ntot.ne.(2*max_bcol) .or.
C     #        (isspecial.and.ntot.ne.max_bcol) ) ) )then
C         write(*,*)'Error #6 in check_mc_matrices',
C     #     notagluon,ntot,max_bcol
C         stop
C      endif
c
      return
      end


      subroutine find_ipartner_QED(pp, nofpartners)
      implicit none
      include 'nexternal.inc'
      double precision pp(0:3, nexternal)
      integer nofpartners

      integer fks_j_from_i(nexternal,0:nexternal)
     &     ,particle_type(nexternal),pdg_type(nexternal)
      common /c_fks_inc/fks_j_from_i,particle_type,pdg_type
      double precision particle_charge(nexternal)
      common /c_charges/particle_charge

      integer i_fks,j_fks,fksfather
      common/fks_indices/i_fks,j_fks
      double precision pmass(nexternal)
      double precision zero
      parameter (zero=0d0)

      include 'genps.inc'
      include "born_nhel.inc"
      integer idup(nexternal-1,maxproc)
      integer mothup(2,nexternal-1,maxproc)
      integer icolup(2,nexternal-1,max_bcol)
      include 'born_leshouche.inc'
      include 'coupl.inc'
      integer ipartners(0:nexternal-1),colorflow(nexternal-1,0:max_bcol)
      common /MC_info/ ipartners,colorflow
c
c     Shower MonteCarlo
c     
      character*10 shower_mc
      common /cMonteCarloType/shower_mc

      logical found
      logical same_state
      double precision ppmin, ppnow
      integer partner
      integer i,j
      double precision chargeprod
      double precision dot

      include 'pmass.inc'
      
      found=.false.
      ppmin=1d99
      fksfather=min(i_fks,j_fks)

      if (shower_mc.eq.'PYTHIA8') then
        ! this should follow what is done in TimeShower::setupQEDdip
        ! first, look for the lowest-mass same- (opposite-)flavour pair of
        ! particles in the opposite (same) state of the system
        do j=1,nexternal
          if (j.ne.fksfather.and.j.ne.i_fks) then
            same_state = (j.gt.nincoming.and.fksfather.gt.nincoming).or.
     $                   (j.le.nincoming.and.fksfather.le.nincoming)

            if ((pdg_type(j).eq.pdg_type(fksfather).and..not.same_state).or. 
     $          (pdg_type(j).eq.-pdg_type(fksfather).and.same_state)) then

              ppnow=dot(pp(0,fksfather),pp(0,j)) - pmass(fksfather)*pmass(j)
              if (ppnow.lt.ppmin) then
                found=.true.
                partner=j
              endif
            endif
          endif
        enddo
        
        ! if no partner has been found, then look for the
        ! lowest-mass/chargeprod pair
        if (.not.found) then
          do j=1,nexternal
            if (j.ne.fksfather.and.j.ne.i_fks) then
              if (particle_charge(fksfather).ne.0d0.and.particle_charge(j).ne.0d0) then
                ppnow=dot(pp(0,fksfather),pp(0,j)) - pmass(fksfather)*pmass(j) / 
     $            (particle_charge(fksfather) * particle_charge(j))
                if (ppnow.lt.ppmin) then
                  found=.true.
                  partner=j
                endif
              endif
            endif
          enddo
        endif

        ! if no partner has been found, then look for the
        ! lowest-mass pair
        if (.not.found) then
          do j=1,nexternal
            if (j.ne.fksfather.and.j.ne.i_fks) then
              ppnow=dot(pp(0,fksfather),pp(0,j)) - pmass(fksfather)*pmass(j) 
              if (ppnow.lt.ppmin) then
                found=.true.
                partner=j
              endif
            endif
          enddo
        endif

      else
        ! other showers need to be implemented
        write(*,*) 'ERROR in find_ipartner_QED, not implemented', shower_mc
        stop 1
      endif

      if (.not.found) then
        write(*,*) 'ERROR in find_ipartner_QED, no parthern found'
        stop 1
      endif

      ! now, set ipartners
      ipartners(0) = 1
      nofpartners = ipartners(0)
      ipartners(ipartners(0)) = partner
      ! all color flows have to be included here
      colorflow(ipartners(0),0)= max_bcol
      do i = 1, max_bcol
        colorflow(ipartners(0),i)=i
      enddo

      return
      end


      subroutine xmcsubt_wrap(pp,xi_i_fks,y_ij_fks,wgt)
      implicit none
      include "nexternal.inc"
      double precision pp(0:3,nexternal),wgt
      double precision xi_i_fks,y_ij_fks
      double precision xmc,xrealme,gfactsf,gfactcl,probne
      double precision xmcxsec(nexternal),z(nexternal)
      integer nofpartners
      logical lzone(nexternal),flagmc

      ! amp split stuff
      include 'orders.inc'
      integer iamp
      double precision amp_split_mc(amp_split_size)
      common /to_amp_split_mc/amp_split_mc
      double precision amp_split_gfunc(amp_split_size)
      common /to_amp_split_gfunc/amp_split_gfunc


c True MC subtraction term
      ! this fills the amp_split_mc
      ! no need to set them to zero before the call, they are
      ! reset inside xmcsubt
      call xmcsubt(pp,xi_i_fks,y_ij_fks,gfactsf,gfactcl,probne,
     #                   xmc,nofpartners,lzone,flagmc,z,xmcxsec)
c G-function matrix element, to recover the real soft limit
      call xmcsubtME(pp,xi_i_fks,y_ij_fks,gfactsf,gfactcl,xrealme)
      
      wgt=xmc+xrealme
      do iamp=1, amp_split_size
        amp_split_mc(iamp) = amp_split_mc(iamp) + amp_split_gfunc(iamp)
      enddo

      return
      end



      subroutine xmcsubtME(pp,xi_i_fks,y_ij_fks,gfactsf,gfactcl,wgt)
      implicit none
      include "nexternal.inc"
      include "coupl.inc"
      double precision pp(0:3,nexternal),gfactsf,gfactcl,wgt,wgts,wgtc,wgtsc
      double precision xi_i_fks,y_ij_fks

      double precision zero,one
      parameter (zero=0d0)
      parameter (one=1d0)

      integer izero,ione,itwo
      parameter (izero=0)
      parameter (ione=1)
      parameter (itwo=2)

      double precision p1_cnt(0:3,nexternal,-2:2)
      double precision wgt_cnt(-2:2)
      double precision pswgt_cnt(-2:2)
      double precision jac_cnt(-2:2)
      common/counterevnts/p1_cnt,wgt_cnt,pswgt_cnt,jac_cnt

      double precision xi_i_fks_cnt(-2:2)
      common /cxiifkscnt/xi_i_fks_cnt

      integer i_fks,j_fks
      common/fks_indices/i_fks,j_fks

c Particle types (=colour) of i_fks, j_fks and fks_mother
      integer i_type,j_type,m_type
      double precision ch_i,ch_j,ch_m
      common/cparticle_types/i_type,j_type,m_type,ch_i,ch_j,ch_m

      double precision pmass(nexternal)
      logical is_aorg(nexternal)
      common /c_is_aorg/is_aorg

      ! amp split stuff
      include 'orders.inc'
      integer iamp
      double precision amp_split_gfunc(amp_split_size)
      common /to_amp_split_gfunc/amp_split_gfunc
      double precision amp_split_s(amp_split_size), 
     $                 amp_split_c(amp_split_size), 
     $                 amp_split_sc(amp_split_size)

      include "pmass.inc"
c
      wgt=0d0
      do iamp=1, amp_split_size
        amp_split_gfunc(iamp) = 0d0
      enddo
      ! this contribution is needed only for i_fks being a gluon/photon
      ! (soft limit)
      if (is_aorg(i_fks))then
c i_fks is gluon/photon
         call set_cms_stuff(izero)
         call sreal(p1_cnt(0,1,0),zero,y_ij_fks,wgts)
         do iamp=1, amp_split_size
           amp_split_s(iamp) = amp_split(iamp)
         enddo
         call set_cms_stuff(ione)
         call sreal(p1_cnt(0,1,1),xi_i_fks,one,wgtc)
         do iamp=1, amp_split_size
           amp_split_c(iamp) = amp_split(iamp)
         enddo
         call set_cms_stuff(itwo)
         call sreal(p1_cnt(0,1,2),zero,one,wgtsc)
         do iamp=1, amp_split_size
           amp_split_sc(iamp) = amp_split(iamp)
         enddo
         wgt=wgts+(1-gfactcl)*(wgtc-wgtsc)
         wgt=wgt*(1-gfactsf)
         do iamp = 1, amp_split_size
           amp_split_gfunc(iamp) = amp_split_s(iamp)+(1-gfactcl)*(amp_split_c(iamp)-amp_split_sc(iamp))
           amp_split_gfunc(iamp) = amp_split_gfunc(iamp)*(1-gfactsf)
         enddo
      elseif (abs(i_type).ne.3.and.ch_i.eq.0d0)then
         ! we should never get here
         write(*,*) 'FATAL ERROR #1 in xmcsubtME',i_type,i_fks
         stop
      endif
c
      return
      end



c Main routine for MC counterterms

      subroutine xmcsubt(pp,xi_i_fks,y_ij_fks,gfactsf,gfactcl,probne,
     &                   wgt,nofpartners,lzone,flagmc,z,xmcxsec)
      implicit none
      include "nexternal.inc"
      include "coupl.inc"
      include "born_nhel.inc"
      include "fks_powers.inc"
      include "madfks_mcatnlo.inc"
      include "run.inc"
      include "../../Source/MODEL/input.inc"
      include 'nFKSconfigs.inc'
      include 'orders.inc'
      logical split_type(nsplitorders) 
      common /c_split_type/split_type
      integer fks_j_from_i(nexternal,0:nexternal)
     &     ,particle_type(nexternal),pdg_type(nexternal)
      common /c_fks_inc/fks_j_from_i,particle_type,pdg_type
      double precision particle_charge(nexternal)
      common /c_charges/particle_charge

      double precision pp(0:3,nexternal),gfactsf,gfactcl,probne,wgt
      double precision xi_i_fks,y_ij_fks,xm12,xm22
      double precision xmcxsec(nexternal)
      integer nofpartners
      logical lzone(nexternal),flagmc,limit,non_limit

      double precision emsca_bare,ptresc,rrnd,ref_scale,
     & scalemin,scalemax,wgt1,qMC,emscainv,emscafun
      double precision emscwgt(nexternal),emscav(nexternal)
      integer jpartner,mpartner
      logical emscasharp

      double precision shattmp,dot,xkern(2),xkernazi(2),
     & born_red(nsplitorders), born_red_tilde(nsplitorders)
      double precision bornbars(max_bcol,nsplitorders), 
     &                 bornbarstilde(max_bcol,nsplitorders)

      integer i,j,npartner,cflows,ileg,N_p,iord
      double precision tk,uk,q1q,q2q,E0sq(nexternal),x,yi,yj,xij,ap(2),Q(2),
     & s,w1,w2,beta,xfact,prefact,kn,knbar,kn0,betae0,betad,betas,gfactazi,
     & gfunction,bogus_probne_fun,
     & z(nexternal),xi(nexternal),xjac(nexternal),ztmp,xitmp,xjactmp,
     & zHW6,xiHW6,xjacHW6_xiztoxy,zHWPP,xiHWPP,xjacHWPP_xiztoxy,zPY6Q,
     & xiPY6Q,xjacPY6Q_xiztoxy,zPY6PT,xiPY6PT,xjacPY6PT_xiztoxy,zPY8,
     & xiPY8,xjacPY8_xiztoxy,wcc

      common/cscaleminmax/xm12,ileg
      double precision veckn_ev,veckbarn_ev,xp0jfks
      common/cgenps_fks/veckn_ev,veckbarn_ev,xp0jfks
      double precision p_born(0:3,nexternal-1)
      common/pborn/p_born
      integer i_fks,j_fks
      common/fks_indices/i_fks,j_fks
      double precision ybst_til_tolab,ybst_til_tocm,sqrtshat,shat
      common/parton_cms_stuff/ybst_til_tolab,ybst_til_tocm,
     #                        sqrtshat,shat

      integer ipartners(0:nexternal-1),colorflow(nexternal-1,0:max_bcol)
      common /MC_info/ ipartners,colorflow
      logical isspecial
      common/cisspecial/isspecial

      integer fksfather
      common/cfksfather/fksfather

      logical softtest,colltest
      common/sctests/softtest,colltest

      double precision emsca
      common/cemsca/emsca,emsca_bare,emscasharp,scalemin,scalemax

      double precision ran2,iseed
      external ran2
      logical extra

c Stuff to be written (depending on AddInfoLHE) onto the LHE file
      INTEGER NFKSPROCESS
      COMMON/C_NFKSPROCESS/NFKSPROCESS
      integer iSorH_lhe,ifks_lhe(fks_configs) ,jfks_lhe(fks_configs)
     &     ,fksfather_lhe(fks_configs) ,ipartner_lhe(fks_configs)
      double precision scale1_lhe(fks_configs),scale2_lhe(fks_configs)
      common/cto_LHE1/iSorH_lhe,ifks_lhe,jfks_lhe,
     #                fksfather_lhe,ipartner_lhe
      common/cto_LHE2/scale1_lhe,scale2_lhe

c Radiation hardness needed (pt_hardness) for the theta function
c Should be zero if there are no jets at the Born
      double precision shower_S_scale(fks_configs*2)
     &     ,shower_H_scale(fks_configs*2),ref_H_scale(fks_configs*2)
     &     ,pt_hardness
      common /cshowerscale2/shower_S_scale,shower_H_scale,ref_H_scale
     &     ,pt_hardness

      double precision becl,delta
c alsf and besf are the parameters that control gfunsoft
      double precision alsf,besf
      common/cgfunsfp/alsf,besf
c alazi and beazi are the parameters that control gfunazi
      double precision alazi,beazi
      common/cgfunazi/alazi,beazi

c Particle types (=color) of i_fks, j_fks and fks_mother
      integer i_type,j_type,m_type
      double precision ch_i,ch_j,ch_m
      common/cparticle_types/i_type,j_type,m_type,ch_i,ch_j,ch_m

C stuff to keep track of the individual orders
      double precision amp_split_bornbars(amp_split_size,max_bcol,nsplitorders),
     $                 amp_split_bornbarstilde(amp_split_size,max_bcol,nsplitorders)
      common /to_amp_split_bornbars/amp_split_bornbars,
     $                              amp_split_bornbarstilde
      double precision amp_split_bornred(amp_split_size,nsplitorders),
     $                 amp_split_bornredtilde(amp_split_size,nsplitorders),
     &                 amp_split_xmcxsec(amp_split_size,nexternal)
      common /to_amp_split_xmcxsec/amp_split_xmcxsec
      integer iamp
      double precision amp_split_mc(amp_split_size)
      common /to_amp_split_mc/amp_split_mc

      double precision zero,one,tiny,vtiny,ymin
      parameter (zero=0d0)
      parameter (one=1d0)
      parameter (vtiny=1d-10)
      parameter (ymin=0.9d0)

      double precision pi
      parameter(pi=3.1415926535897932384626433d0)

      double precision vcf,vtf,vca
      parameter (vcf=4d0/3d0)
      parameter (vtf=1d0/2d0)
      parameter (vca=3d0)

      double precision pmass(nexternal)
      include "pmass.inc"

c Initialise

      if (split_type(QED_pos)) then
        ! QED partners are dynamically found
        call find_ipartner_QED(pp,nofpartners)
      endif

      do i = 1,nexternal
        xmcxsec(i) = 0d0
        do iamp = 1, amp_split_size
          amp_split_xmcxsec(iamp,i) = 0d0
        enddo
      enddo
      flagmc   = .false.
      wgt      = 0d0
      ztmp     = 0d0
      xitmp    = 0d0
      xjactmp  = 0d0
      gfactazi = 0d0
      do i = 1,2
        xkern(i)    = 0d0
        xkernazi(i) = 0d0
      enddo
      do i = 1, nsplitorders
        born_red(i) = 0d0
        born_red_tilde(i) = 0d0
      enddo
      do iamp = 1, amp_split_size
        amp_split_mc(iamp)=0d0
      enddo
      kn       = veckn_ev
      knbar    = veckbarn_ev
      kn0      = xp0jfks
      nofpartners = ipartners(0)
      tiny = 1d-6
      if (softtest.or.colltest)tiny = 1d-12
c Logical variables to control the IR limits:
c one can remove any reference to xi_i_fks
      limit = 1-y_ij_fks.lt.tiny .and. xi_i_fks.ge.tiny
      non_limit = xi_i_fks.ge.tiny

c Discard if unphysical kinematics
      if(pp(0,1).le.0d0)return

c Determine invariants, ileg, and MC hardness qMC
      extra=dampMCsubt.or.AddInfoLHE.or.UseSudakov
      call kinematics_driver(xi_i_fks,y_ij_fks,shat,pp,ileg,
     &                       xm12,xm22,tk,uk,q1q,q2q,qMC,extra)
      w1=-q1q+q2q-tk
      w2=-q2q+q1q-uk
      if(extra.and.qMC.lt.0d0)then
         write(*,*)'Error in xmcsubt: qMC=',qMC
         stop
      endif

c Check ileg, and special case for PYTHIA6PT
      if(ileg.lt.0.or.ileg.gt.4)then
         write(*,*)'Error in xmcsubt: ileg=',ileg
         stop
      endif
      if(ileg.gt.2.and.shower_mc.eq.'PYTHIA6PT')then
         write(*,*)'FSR not allowed when matching PY6PT'
         stop
      endif

c New or standard MC@NLO formulation
      probne=bogus_probne_fun(qMC)
      if(.not.UseSudakov)probne=1.d0

c Call barred Born and assign shower scale
      call get_mbar(pp,y_ij_fks,ileg,bornbars,bornbarstilde)
      call assign_emsca(pp,xi_i_fks,y_ij_fks)

c Distinguish ISR and FSR
      if(ileg.le.2)then
         delta=min(1d0,deltaI)
         yj=0d0
         yi=y_ij_fks
      elseif(ileg.ge.3)then
         delta=min(1d0,deltaO)
         yj=y_ij_fks
         yi=0d0
      endif
      x=1-xi_i_fks
      s=shat
      xij=2*(1-xm12/s-(1-x))/(2-(1-x)*(1-yj)) 

c G-function parameters 
      gfactsf=gfunction(x,alsf,besf,2d0)
      if(abs(i_type).eq.3)gfactsf=1d0
      becl=-(1d0-ymin)
      gfactcl=gfunction(y_ij_fks,alsf,becl,1d0)
      if(alazi.lt.0d0)gfactazi=1-gfunction(y_ij_fks,-alazi,beazi,delta)

c For processes that have jets at the Born level, we need to include a
c theta-function: The radiation from the shower should always be softer
c than the jets at the Born, hence no need to include the MC counter
c terms when the radiation is hard.
      if(pt_hardness.gt.shower_S_scale(nFKSprocess*2-1))then
         emsca=2d0*sqrt(ebeam(1)*ebeam(2))
         return
      endif

c Shower variables
      if(shower_mc.eq.'HERWIGPP')then
         ztmp=zHWPP(ileg,xm12,xm22,shat,x,yi,yj,tk,uk,q1q,q2q)
         xitmp=xiHWPP(ileg,xm12,xm22,shat,x,yi,yj,tk,uk,q1q,q2q)
         xjactmp=xjacHWPP_xiztoxy(ileg,xm12,xm22,shat,x,yi,yj,tk,uk,q1q,q2q)
      elseif(shower_mc.eq.'PYTHIA6Q')then
         ztmp=zPY6Q(ileg,xm12,xm22,shat,x,yi,yj,tk,uk,q1q,q2q)
         xitmp=xiPY6Q(ileg,xm12,xm22,shat,x,yi,yj,tk,uk,q1q,q2q)
         xjactmp=xjacPY6Q_xiztoxy(ileg,xm12,xm22,shat,x,yi,yj,tk,uk,q1q,q2q)
      elseif(shower_mc.eq.'PYTHIA6PT')then
         ztmp=zPY6PT(ileg,xm12,xm22,shat,x,yi,yj,tk,uk,q1q,q2q)
         xitmp=xiPY6PT(ileg,xm12,xm22,shat,x,yi,yj,tk,uk,q1q,q2q)
         xjactmp=xjacPY6PT_xiztoxy(ileg,xm12,xm22,shat,x,yi,yj,tk,uk,q1q,q2q)
      elseif(shower_mc.eq.'PYTHIA8')then
         ztmp=zPY8(ileg,xm12,xm22,shat,x,yi,yj,tk,uk,q1q,q2q)
         xitmp=xiPY8(ileg,xm12,xm22,shat,x,yi,yj,tk,uk,q1q,q2q)
         xjactmp=xjacPY8_xiztoxy(ileg,xm12,xm22,shat,x,yi,yj,tk,uk,q1q,q2q)
      endif

c Main loop over colour partners
      do npartner=1,ipartners(0)

         E0sq(npartner)=dot(p_born(0,fksfather),p_born(0,ipartners(npartner)))
         if(E0sq(npartner).lt.0d0)then
            write(*,*)'Error in xmcsubt: negative E0sq'
            write(*,*)E0sq(npartner),ileg,npartner
            stop
         endif

         z(npartner)=ztmp
         xi(npartner)=xitmp
         xjac(npartner)=xjactmp
         if(shower_mc.eq.'HERWIG6')then
            z(npartner)=zHW6(ileg,E0sq(npartner),xm12,xm22,shat,x,yi,yj,tk,uk,q1q,q2q)
            xi(npartner)=xiHW6(ileg,E0sq(npartner),xm12,xm22,shat,x,yi,yj,tk,uk,q1q,q2q)
            xjac(npartner)=xjacHW6_xiztoxy(ileg,E0sq(npartner),xm12,xm22,shat,x,yi,yj,
     &                                                                  tk,uk,q1q,q2q)
         endif

c Compute dead zones
         call get_dead_zone(ileg,z(npartner),xi(npartner),s,x,yi,xm12,xm22,w1,w2,qMC,
     &                      scalemax,ipartners(npartner),fksfather,lzone(npartner),wcc)

c Compute MC subtraction terms
         if(lzone(npartner))then
            if(.not.flagmc)flagmc=.true.
            if( (ileg.ge.3 .and. (m_type.eq.8.or.(m_type.eq.1.and.dabs(ch_m).lt.tiny))) .or.
     &          (ileg.le.2 .and. (j_type.eq.8.or.(j_type.eq.1.and.dabs(ch_j).lt.tiny))) )then
               if(i_type.eq.8)then
c g->gg, go->gog (icode=1)
                  if(ileg.le.2)then
                     N_p=2
                     if(isspecial)N_p=1
                     if(limit)then
                        xkern(1)=(g**2/N_p)*8*vca*(1-x*(1-x))**2/(s*x**2)
                        xkernazi(1)=-(g**2/N_p)*16*vca*(1-x)**2/(s*x**2)
                        xkern(2)=0d0
                        xkernazi(2)=0d0
                     elseif(non_limit)then
                        xfact=(1-yi)*(1-x)/x
                        prefact=4/(s*N_p)
                        call AP_reduced(m_type,i_type,ch_m,ch_i,one,z(npartner),ap)
                        do i=1,2
                          ap(i)=ap(i)/(1-z(npartner))
                          xkern(i)=prefact*xfact*xjac(npartner)*ap(i)/xi(npartner)
                        enddo
                        call Qterms_reduced_spacelike(m_type,i_type,ch_m,ch_i,one,z(npartner),Q)
                        do i=1,2
                          Q(i)=Q(i)/(1-z(npartner))
                          xkernazi(i)=prefact*xfact*xjac(npartner)*Q(i)/xi(npartner)
                        enddo
                        if (xkern(2).ne.0d0 .or.xkernazi(2).ne.0d0) then
                            write(*,*) 'ERROR#1, g->gg splitting QED'
     %                        //'contributions should be 0', xkern, xkernazi
                            stop
                        endif
                     endif
c
                  elseif(ileg.eq.3)then
                     N_p=2
                     if(isspecial)N_p=1
                     if(non_limit)then
                        xfact=(2-(1-x)*(1-(kn0/kn)*yj))/kn*knbar*(1-x)*(1-yj)
                        prefact=2/(s*N_p)
                        call AP_reduced_SUSY(j_type,i_type,ch_j,ch_i,one,z(npartner),ap)
                        do i=1,2
                          ap(i)=ap(i)/(1-z(npartner))
                          xkern(i)=prefact*xfact*xjac(npartner)*ap(i)/xi(npartner)
                        enddo
                     endif
c
                  elseif(ileg.eq.4)then
                     N_p=2
                     if(isspecial)N_p=1
                     if(limit)then
                        xkern(1)=(g**2/N_p)*( 8*vca*
     &                       (s**2*(1-(1-x)*x)-s*(1+x)*xm12+xm12**2)**2 )/
     &                       ( s*(s-xm12)**2*(s*x-xm12)**2 )
                        xkernazi(1)=-(g**2/N_p)*(16*vca*s*(1-x)**2)/((s-xm12)**2)
                        xkern(2)=0d0
                        xkernazi(2)=0d0
                     elseif(non_limit)then
                        xfact=(2-(1-x)*(1-yj))/xij*(1-xm12/s)*(1-x)*(1-yj)
                        prefact=2/(s*N_p)
                        call AP_reduced(j_type,i_type,ch_j,ch_i,one,z(npartner),ap)
                        do i=1,2
                          ap(i)=ap(i)/(1-z(npartner))
                          xkern(i)=prefact*xfact*xjac(npartner)*ap(i)/xi(npartner)
                        enddo
                        call Qterms_reduced_timelike(j_type,i_type,ch_j,ch_i,one,z(npartner),Q)
                        do i=1,2
                          Q(i)=Q(i)/(1-z(npartner))
                          xkernazi(i)=prefact*xfact*xjac(npartner)*Q(i)/xi(npartner)
                        enddo
                        if (xkern(2).ne.0d0 .or.xkernazi(2).ne.0d0) then
                            write(*,*) 'ERROR#1, g->gg splitting QED'
     %                        //'contributions should be 0', xkern, xkernazi
                            stop
                        endif
                     endif
                  endif
               elseif(abs(i_type).eq.3.or.(i_type.eq.1.and.dabs(ch_i).gt.tiny))then
c g->qq, a->qq, a->ee (icode=2)
                  if(ileg.le.2)then
                     N_p=1
                     if(limit)then
                        xkern(1)=(g**2/N_p)*4*vtf*(1-x)*((1-x)**2+x**2)/(s*x)
                        xkern(2)=xkern(1) * dble(gal(1))**2 / g**2 * 
     &                                       ch_i**2 * abs(i_type) / vtf
                     elseif(non_limit)then
                        xfact=(1-yi)*(1-x)/x
                        prefact=4/(s*N_p)
                        call AP_reduced(m_type,i_type,ch_m,ch_i,one,z(npartner),ap)
                        do i=1,2
                          ap(i)=ap(i)/(1-z(npartner))
                          xkern(i)=prefact*xfact*xjac(npartner)*ap(i)/xi(npartner)
                        enddo
                     endif
c
                  elseif(ileg.eq.4)then
                     N_p=2
                     if(isspecial)N_p=1
                     if(limit)then
                        xkern(1)=(g**2/N_p)*( 4*vtf*(1-x)*
     &                        (s**2*(1-2*(1-x)*x)-2*s*x*xm12+xm12**2) )/
     &                        ( (s-xm12)**2*(s*x-xm12) )
                        xkern(2)=xkern(1) * dble(gal(1))**2 / g**2 *
     &                                      ch_i**2 * abs(i_type) / vtf
                        xkernazi(1)=(g**2/N_p)*(16*vtf*s*(1-x)**2)/((s-xm12)**2)
                        xkernazi(2)=xkernazi(1) * dble(gal(1))**2 / g**2 *
     &                              ch_i**2 * abs(i_type) / vtf
                     elseif(non_limit)then
                        xfact=(2-(1-x)*(1-yj))/xij*(1-xm12/s)*(1-x)*(1-yj)
                        prefact=2/(s*N_p)
                        call AP_reduced(j_type,i_type,ch_j,ch_i,one,z(npartner),ap)
                        do i=1,2
                          ap(i)=ap(i)/(1-z(npartner))
                          xkern(i)=prefact*xfact*xjac(npartner)*ap(i)/xi(npartner)
                        enddo
                        call Qterms_reduced_timelike(j_type,i_type,ch_j,ch_i,one,z(npartner),Q)
                        do i=1,2
                          Q(i)=Q(i)/(1-z(npartner))
                          xkernazi(i)=prefact*xfact*xjac(npartner)*Q(i)/xi(npartner)
                        enddo
                     endif
                  endif
               else
                  write(*,*)'Error 1 in xmcsubt: unknown particle type'
                  write(*,*)i_type
                  stop
               endif
            elseif( (ileg.ge.3 .and. (abs(m_type).eq.3.or.(m_type.eq.1.and.dabs(ch_m).gt.tiny))) .or.
     &              (ileg.le.2 .and. (abs(j_type).eq.3.or.(j_type.eq.1.and.dabs(ch_j).gt.tiny))) )then
               if(abs(i_type).eq.3.or.(i_type.eq.1.and.dabs(ch_i).gt.tiny))then
c q->gq, q->aq, e->ae (icode=3)
                  if(ileg.le.2)then
                     N_p=2
                     if(isspecial)N_p=1
                     if(limit)then
                        xkern(1)=(g**2/N_p)*4*vcf*(1-x)*((1-x)**2+1)/(s*x**2)
                        xkern(2)=xkern(1) * (dble(gal(1))**2 / g**2) * 
     &                                      (ch_i**2 / vcf)
                        xkernazi(1)=-(g**2/N_p)*16*vcf*(1-x)**2/(s*x**2)
                        xkernazi(2)=xkernazi(1) * (dble(gal(1))**2 / g**2) *
     &                                      (ch_i**2 / vcf)
                     elseif(non_limit)then
                        xfact=(1-yi)*(1-x)/x
                        prefact=4/(s*N_p)
                        call AP_reduced(m_type,i_type,ch_m,ch_i,one,z(npartner),ap)
                        do i=1,2
                          ap(i)=ap(i)/(1-z(npartner))
                          xkern(i)=prefact*xfact*xjac(npartner)*ap(i)/xi(npartner)
                        enddo
                        call Qterms_reduced_spacelike(m_type,i_type,ch_m,ch_i,one,z(npartner),Q)
                        do i=1,2
                          Q(i)=Q(i)/(1-z(npartner))
                          xkernazi(i)=prefact*xfact*xjac(npartner)*Q(i)/xi(npartner)
                        enddo
                     endif
c
                  elseif(ileg.eq.3)then
                     N_p=1
                     if(non_limit)then
                        xfact=(2-(1-x)*(1-(kn0/kn)*yj))/kn*knbar*(1-x)*(1-yj)
                        prefact=2/(s*N_p)
                        call AP_reduced(j_type,i_type,ch_j,ch_i,one,z(npartner),ap)
                        do i=1,2
                          ap(i)=ap(i)/(1-z(npartner))
                          xkern(i)=prefact*xfact*xjac(npartner)*ap(i)/xi(npartner)
                        enddo
                     endif
c
                  elseif(ileg.eq.4)then
                     N_p=1
                     if(limit)then
                        xkern(1)=(g**2/N_p)*
     &                       ( 4*vcf*(1-x)*(s**2*(1-x)**2+(s-xm12)**2) )/
     &                       ( (s-xm12)*(s*x-xm12)**2 )
                        xkern(2)=xkern(1) * (dble(gal(1))**2 / g**2) * 
     &                                      (ch_i**2 / vcf)
                     elseif(non_limit)then
                        xfact=(2-(1-x)*(1-yj))/xij*(1-xm12/s)*(1-x)*(1-yj)
                        prefact=2/(s*N_p)
                        call AP_reduced(j_type,i_type,ch_j,ch_i,one,z(npartner),ap)
                        do i=1,2
                          ap(i)=ap(i)/(1-z(npartner))
                          xkern(i)=prefact*xfact*xjac(npartner)*ap(i)/xi(npartner)
                        enddo
                     endif
                  endif
               elseif(i_type.eq.8.or.(i_type.eq.1.and.dabs(ch_i).lt.tiny))then
c q->qg, q->qa, sq->sqg, sq->sqa, e->ea (icode=4)
                  if(ileg.le.2)then
                     N_p=1
                     if(limit)then
                        xkern(1)=(g**2/N_p)*4*vcf*(1+x**2)/(s*x)
                        xkern(2)=xkern(1) * (dble(gal(1))**2 / g**2) * 
     &                                      (ch_m**2 / vcf)
                     elseif(non_limit)then
                        xfact=(1-yi)*(1-x)/x
                        prefact=4/(s*N_p)
                        call AP_reduced(m_type,i_type,ch_m,ch_i,one,z(npartner),ap)
                        do i=1,2
                          ap(i)=ap(i)/(1-z(npartner))
                          xkern(i)=prefact*xfact*xjac(npartner)*ap(i)/xi(npartner)
                        enddo
                     endif
c
                  elseif(ileg.eq.3)then
                     N_p=1
                     if(non_limit)then
                        xfact=(2-(1-x)*(1-(kn0/kn)*yj))/kn*knbar*(1-x)*(1-yj)
                        prefact=2/(s*N_p)
                        if(abs(PDG_type(j_fks)).le.6)then
                           if(shower_mc.ne.'HERWIGPP')
     &                     call AP_reduced(j_type,i_type,ch_j,ch_i,one,z(npartner),ap)
                           if(shower_mc.eq.'HERWIGPP')
     &                     call AP_reduced_massive(j_type,i_type,ch_j,ch_i,one,z(npartner),
     &                                                           xi(npartner),xm12,ap)
                        else
                           call AP_reduced_SUSY(j_type,i_type,ch_j,ch_i,one,z(npartner),ap)
                        endif
                        do i=1,2
                          ap(i)=ap(i)/(1-z(npartner))
                          xkern(i)=prefact*xfact*xjac(npartner)*ap(i)/xi(npartner)
                        enddo
                     endif
c
                  elseif(ileg.eq.4)then
                     N_p=1
                     if(limit)then
                        xkern(1)=(g**2/N_p)*4*vcf*
     &                        ( s**2*(1+x**2)-2*xm12*(s*(1+x)-xm12) )/
     &                        ( s*(s-xm12)*(s*x-xm12) )
                        xkern(2)=xkern(1) * (dble(gal(1))**2 / g**2) * 
     &                                      (ch_j**2 / vcf)
                     elseif(non_limit)then
                        xfact=(2-(1-x)*(1-yj))/xij*(1-xm12/s)*(1-x)*(1-yj)
                        prefact=2/(s*N_p)
                        call AP_reduced(j_type,i_type,ch_j,ch_i,one,z(npartner),ap)
                        do i=1,2
                          ap(i)=ap(i)/(1-z(npartner))
                          xkern(i)=prefact*xfact*xjac(npartner)*ap(i)/xi(npartner)
                        enddo
                     endif
                  endif
               else
                  write(*,*)'Error 2 in xmcsubt: unknown particle type'
                  write(*,*)i_type
                  stop
               endif
            else
               write(*,*)'Error 3 in xmcsubt: unknown particle type'
               write(*,*)j_type,i_type
               stop
            endif

            if(dampMCsubt)then
               if(emscasharp)then
                  if(qMC.le.scalemax)then
                     emscwgt(npartner)=1d0
                     emscav(npartner)=emsca_bare
                  else
                     emscwgt(npartner)=0d0
                     emscav(npartner)=scalemax
                  endif
               else
                  ptresc=(qMC-scalemin)/(scalemax-scalemin)
                  if(ptresc.le.0d0)then
                     emscwgt(npartner)=1d0
                     emscav(npartner)=emsca_bare
                  elseif(ptresc.lt.1d0)then
                     emscwgt(npartner)=1-emscafun(ptresc,one)
                     emscav(npartner)=emsca_bare
                  else
                     emscwgt(npartner)=0d0
                     emscav(npartner)=scalemax
                  endif
               endif
            endif

        else
c Dead zone
          do i = 1,2
            xkern(i)=0d0
            xkernazi(i)=0d0
          enddo   
          if(dampMCsubt)then
              emscav(npartner)=2d0*sqrt(ebeam(1)*ebeam(2))
              emscwgt(npartner)=0d0
          endif
        endif

        !
        ! remember, we are still in the npartner = 1, ipartners(0) loop
        !
        do iamp = 1, amp_split_size
          do i = 1,nsplitorders
            amp_split_bornred(iamp,i)=0d0
            amp_split_bornredtilde(iamp,i)=0d0
          enddo
        enddo
        do i = 1,nsplitorders
          born_red(i)=0d0
          born_red_tilde(i)=0d0
        enddo

        do i=1,2
           xkern(i)=xkern(i)*gfactsf*wcc
           xkernazi(i)=xkernazi(i)*gfactazi*gfactsf*wcc
        enddo
        do cflows=1,colorflow(npartner,0)
          do iord = 1, nsplitorders
            born_red(iord)=born_red(iord)+bornbars(colorflow(npartner,cflows),iord)
            born_red_tilde(iord)=born_red_tilde(iord)+bornbarstilde(colorflow(npartner,cflows),iord)
            do iamp=1,amp_split_size
              amp_split_bornred(iamp,iord)=amp_split_bornred(iamp,iord)+
     &           amp_split_bornbars(iamp,colorflow(npartner,cflows),iord)
              amp_split_bornredtilde(iamp,iord)=amp_split_bornredtilde(iamp,iord)+
     &           amp_split_bornbarstilde(iamp,colorflow(npartner,cflows),iord)
            enddo
          enddo
        enddo

c check the lines below
        do iord = 1, nsplitorders
           if (.not.split_type(iord).or.(iord.ne.qed_pos.and.iord.ne.qcd_pos)) cycle
           if (iord.eq.qcd_pos) then
             xmcxsec(npartner) =
     &          xkern(1)*born_red(iord)+xkernazi(1)*born_red_tilde(iord)
             do iamp=1,amp_split_size
               amp_split_xmcxsec(iamp,npartner) =
     &            xkern(1)*amp_split_bornred(iamp,iord) + 
     &            xkernazi(1)*amp_split_bornredtilde(iamp,iord)
             enddo
           else if(iord.eq.qed_pos) then
             xmcxsec(npartner) =
     &          xkern(2)*born_red(iord)+xkernazi(2)*born_red_tilde(iord)
             do iamp=1,amp_split_size
               amp_split_xmcxsec(iamp,npartner) =
     &            xkern(2)*amp_split_bornred(iamp,iord) + 
     &            xkernazi(2)*amp_split_bornredtilde(iamp,iord)
             enddo
           endif
        enddo
        if (dampMCsubt) then 
          xmcxsec(npartner)=xmcxsec(npartner)*emscwgt(npartner)
          do iamp=1,amp_split_size
            amp_split_xmcxsec(iamp,npartner) = amp_split_xmcxsec(iamp,npartner)*emscwgt(npartner)
          enddo
        endif

        wgt=wgt+xmcxsec(npartner)
        do iamp=1,amp_split_size
          amp_split_mc(iamp)=amp_split_mc(iamp)+amp_split_xmcxsec(iamp,npartner)
        enddo

        if(xmcxsec(npartner).lt.0d0)then
           write(*,*)'Fatal error in xmcsubt'
           write(*,*)npartner,xmcxsec(npartner)
           stop
        endif
c End of loop over colour partners
      enddo

c Assign emsca on statistical basis
      if(dampMCsubt.and.wgt.gt.1d-30)then
        rrnd=ran2()
        wgt1=0d0
        jpartner=0
        do npartner=1,ipartners(0)
           if(lzone(npartner).and.jpartner.eq.0)then
              wgt1=wgt1+xmcxsec(npartner)
              if(wgt1.ge.rrnd*wgt)then
                 jpartner=ipartners(npartner)
                 mpartner=npartner
              endif
           endif
        enddo
        if(jpartner.eq.0)then
           write(*,*)'Error in xmcsubt: emsca unweighting failed'
           stop
        else
           emsca=emscav(mpartner)
        endif
      endif
      if(dampMCsubt.and.wgt.lt.1d-30)emsca=scalemax

c Additional information for LHE
      if(AddInfoLHE)then
         fksfather_lhe(nFKSprocess)=fksfather
         if(jpartner.ne.0)then
            ipartner_lhe(nFKSprocess)=jpartner
         else
c min() avoids troubles if ran2()=1
            ipartner_lhe(nFKSprocess)=min( int(ran2()*ipartners(0))+1,ipartners(0) )
            ipartner_lhe(nFKSprocess)=ipartners(ipartner_lhe(nFKSprocess))
         endif
         scale1_lhe(nFKSprocess)=qMC
      endif

      if(dampMCsubt)then
         if(emsca.lt.scalemin)then
            write(*,*)'Error in xmcsubt: emsca too small'
            write(*,*)emsca,jpartner,lzone(jpartner)
            stop
         endif
      endif

      do i=1,nexternal
         if (i.le.ipartners(0)) then 
           xmcxsec(i)=xmcxsec(i)*probne
           do iamp = 1, amp_split_size
             amp_split_xmcxsec(iamp,i)=amp_split_xmcxsec(iamp,i)*probne
           enddo
         else
           xmcxsec(i)=0d0
           do iamp = 1, amp_split_size
             amp_split_xmcxsec(iamp,i)=0d0
           enddo
         endif
      enddo

      return
      end



      subroutine get_mbar(p,y_ij_fks,ileg,bornbars,bornbarstilde)
c Computes barred amplitudes (bornbars) squared according
c to Odagiri's prescription (hep-ph/9806531).
c Computes barred azimuthal amplitudes (bornbarstilde) with
c the same method 
      implicit none

      include "genps.inc"
      include "nexternal.inc"
      include "born_nhel.inc"
      include "orders.inc"

      double precision p(0:3,nexternal)
      double precision y_ij_fks,bornbars(max_bcol,nsplitorders),
     &                          bornbarstilde(max_bcol,nsplitorders)

      double precision zero
      parameter (zero=0.d0)
      double complex czero
      parameter (czero=dcmplx(0d0,0d0))
      double precision p_born_rot(0:3,nexternal-1)

      integer imother_fks,ileg

      double precision p_born(0:3,nexternal-1)
      common/pborn/p_born

      double Precision amp2(ngraphs), jamp2(0:ncolor)
      common/to_amps/  amp2,       jamp2

      integer i_fks,j_fks
      common/fks_indices/i_fks,j_fks

      double precision wgt_born
      double complex W1(6),W2(6),W3(6),W4(6),Wij_angle,Wij_recta
      double complex azifact

      double complex xij_aor
      common/cxij_aor/xij_aor

      double precision sumborn
      integer i

      double precision vtiny,pi(0:3),pj(0:3),cphi_mother,sphi_mother
      parameter (vtiny=1d-12)
      double complex ximag
      parameter (ximag=(0.d0,1.d0))

      double precision xi_i_fks_ev,y_ij_fks_ev,t
      double precision p_i_fks_ev(0:3),p_i_fks_cnt(0:3,-2:2)
      common/fksvariables/xi_i_fks_ev,y_ij_fks_ev,p_i_fks_ev,p_i_fks_cnt

      double precision cthbe,sthbe,cphibe,sphibe
      common/cbeangles/cthbe,sthbe,cphibe,sphibe

      logical calculatedBorn
      common/ccalculatedBorn/calculatedBorn
      double precision iden_comp
      common /c_iden_comp/iden_comp

c Particle types (=color) of i_fks, j_fks and fks_mother
      integer i_type,j_type,m_type
<<<<<<< HEAD
      double precision ch_i,ch_j,ch_m
      common/cparticle_types/i_type,j_type,m_type,ch_i,ch_j,ch_m

      double precision born(nsplitorders)
      double complex borntilde(nsplitorders)
      logical split_type(nsplitorders) 
      common /c_split_type/split_type
      complex*16 ans_cnt(2, nsplitorders), wgt1(2)
      common /c_born_cnt/ ans_cnt
      double complex ans_extra_cnt(2,nsplitorders)
      integer iord, iextra_cnt, isplitorder_born, isplitorder_cnt
      common /c_extra_cnt/iextra_cnt, isplitorder_born, isplitorder_cnt

      integer iamp
      double precision amp_split_born(amp_split_size,nsplitorders) 
      double complex amp_split_borntilde(amp_split_size,nsplitorders)
      double precision amp_split_bornbars(amp_split_size,max_bcol,nsplitorders),
     $                 amp_split_bornbarstilde(amp_split_size,max_bcol,nsplitorders)
      common /to_amp_split_bornbars/amp_split_bornbars,
     $                              amp_split_bornbarstilde


=======
      common/cparticle_types/i_type,j_type,m_type
c
      logical is_leading_cflow(max_bcol)
      integer num_leading_cflows
      common/c_leading_cflows/is_leading_cflow,num_leading_cflows
      
>>>>>>> cdfa26c6
c
C BORN/BORNTILDE

<<<<<<< HEAD
C check if momenta have to be rotated
=======
c born is the total born amplitude squared
      sumborn=0.d0
      do i=1,max_bcol
         if(is_leading_cflow(i))sumborn=sumborn+jamp2(i)
c sumborn is the sum of the leading-color amplitudes squared
      enddo
      
>>>>>>> cdfa26c6

      if ((ileg.eq.1.or.ileg.eq.2).and.(j_fks.eq.2 .and. nexternal-1.ne.3)) then
c Rotation according to innerpin.m. Use rotate_invar() if a more 
c general rotation is needed.
c Exclude 2->1 (at the Born level) processes: matrix elements are
c independent of the PS point, but non-zero helicity configurations
c might flip when rotating the momenta.
        do i=1,nexternal-1
           p_born_rot(0,i)=p_born(0,i)
           p_born_rot(1,i)=-p_born(1,i)
           p_born_rot(2,i)=p_born(2,i)
           p_born_rot(3,i)=-p_born(3,i)
        enddo
        calculatedBorn=.false.
        call sborn(p_born_rot,wgt_born)
        if (iextra_cnt.gt.0) call extra_cnt(p_born_rot, iextra_cnt, ans_extra_cnt)
        calculatedBorn=.false.
      else
        call sborn(p_born,wgt_born)
        if (iextra_cnt.gt.0) call extra_cnt(p_born, iextra_cnt, ans_extra_cnt)
      endif

      do iord = 1, nsplitorders
        if (.not.split_type(iord).or.(iord.ne.qed_pos.and.iord.ne.qcd_pos)) cycle
C check if any extra_cnt is needed
        if (iextra_cnt.gt.0) then
            write(*,*) 'FIXEXTRACNTMC'
            stop
            if (iord.eq.isplitorder_born) then
            ! this is the contribution from the born ME
               wgt1(1) = ans_cnt(1,iord)
               wgt1(2) = ans_cnt(2,iord)
            else if (iord.eq.isplitorder_cnt) then
            ! this is the contribution from the extra cnt
               wgt1(1) = ans_extra_cnt(1,iord)
               wgt1(2) = ans_extra_cnt(2,iord)
            else
               write(*,*) 'ERROR in sborncol_isr', iord
               stop
            endif
        else
           wgt1(1) = ans_cnt(1,iord)
           wgt1(2) = ans_cnt(2,iord)
        endif
        if (abs(m_type).eq.3.or.dabs(ch_m).gt.0d0) wgt1(2) = czero
        born(iord) = dble(wgt1(1))
        borntilde(iord) = wgt1(2)
        do iamp=1, amp_split_size
          amp_split_born(iamp,iord) = dble(amp_split_cnt(iamp,1,iord))
          if (abs(m_type).eq.3.or.dabs(ch_m).gt.0d0) then
            amp_split_borntilde(iamp,iord) = czero
          else
            amp_split_borntilde(iamp,iord) = amp_split_cnt(iamp,2,iord)
          endif
        enddo
      enddo

c BORN TILDE
      if(ileg.eq.1.or.ileg.eq.2)then
c Insert <ij>/[ij] which is not included by sborn()
        if (1d0-y_ij_fks.lt.vtiny)then
           azifact=xij_aor
        else
           do i=0,3
              pi(i)=p_i_fks_ev(i)
              pj(i)=p(i,j_fks)
           enddo
           if(j_fks.eq.2)then
c Rotation according to innerpin.m. Use rotate_invar() if a more 
c general rotation is needed
              pi(1)=-pi(1)
              pi(3)=-pi(3)
              pj(1)=-pj(1)
              pj(3)=-pj(3)
           endif
           CALL IXXXSO(pi ,ZERO ,+1,+1,W1)        
           CALL OXXXSO(pj ,ZERO ,-1,+1,W2)        
           CALL IXXXSO(pi ,ZERO ,-1,+1,W3)        
           CALL OXXXSO(pj ,ZERO ,+1,+1,W4)        
           Wij_angle=(0d0,0d0)
           Wij_recta=(0d0,0d0)
           do i=1,4
              Wij_angle = Wij_angle + W1(i)*W2(i)
              Wij_recta = Wij_recta + W3(i)*W4(i)
           enddo
           azifact=Wij_angle/Wij_recta
        endif
c Insert the extra factor due to Madgraph convention for polarization vectors
        if(j_fks.eq.2)then
           cphi_mother=-1.d0
           sphi_mother=0.d0
        else
           cphi_mother=1.d0
           sphi_mother=0.d0
        endif
        do iord=1, nsplitorders
           borntilde(iord) = -(cphi_mother+ximag*sphi_mother)**2 *
     #                borntilde(iord) * dconjg(azifact)
           do iamp=1, amp_split_size
             amp_split_borntilde(iamp,iord) = -(cphi_mother+ximag*sphi_mother)**2 *
     #                amp_split_borntilde(iamp,iord) * dconjg(azifact)
           enddo
        enddo
      elseif(ileg.eq.3.or.ileg.eq.4)then
         if((abs(j_type).eq.3.or.ch_j.ne.0d0).and.
     &     (i_type.eq.8.or.i_type.eq.1).and.
     &     ch_i.eq.0d0)then
            do iord=1, nsplitorders
               borntilde(iord)=czero
               do iamp=1, amp_split_size
                 amp_split_borntilde(iamp,iord) = czero
               enddo
            enddo
         elseif((m_type.eq.8.or.m_type.eq.1).and.ch_m.eq.0d0)then
c Insert <ij>/[ij] which is not included by sborn()
            if(1.d0-y_ij_fks.lt.vtiny)then
               azifact=xij_aor
            else
               do i=0,3
                  pi(i)=p_i_fks_ev(i)
                  pj(i)=p(i,j_fks)
               enddo
               CALL IXXXSO(pi ,ZERO ,+1,+1,W1)        
               CALL OXXXSO(pj ,ZERO ,-1,+1,W2)        
               CALL IXXXSO(pi ,ZERO ,-1,+1,W3)        
               CALL OXXXSO(pj ,ZERO ,+1,+1,W4)        
               Wij_angle=(0d0,0d0)
               Wij_recta=(0d0,0d0)
               do i=1,4
                  Wij_angle = Wij_angle + W1(i)*W2(i)
                  Wij_recta = Wij_recta + W3(i)*W4(i)
               enddo
               azifact=Wij_angle/Wij_recta
            endif
c Insert the extra factor due to Madgraph convention for polarization vectors
            imother_fks=min(i_fks,j_fks)
            call getaziangles(p_born(0,imother_fks),
     #                           cphi_mother,sphi_mother)
            do iord=1, nsplitorders
               borntilde(iord) = -(cphi_mother-ximag*sphi_mother)**2 *
     #                  borntilde(iord) * azifact
               do iamp=1, amp_split_size
                 amp_split_borntilde(iamp,iord) = -(cphi_mother-ximag*sphi_mother)**2 *
     #                amp_split_borntilde(iamp,iord) * azifact
               enddo
            enddo
         else
            write(*,*)'FATAL ERROR in get_mbar',
     #           i_type,j_type,i_fks,j_fks
            stop
         endif
      else
         write(*,*)'unknown ileg in get_mbar'
         stop
      endif

CMZ! this has to be all changed according to the correct jamps

c born is the total born amplitude squared
      sumborn=0.d0
      do i=1,max_bcol
        sumborn=sumborn+jamp2(i)
c sumborn is the sum of the leading-color amplitudes squared
      enddo
      

c BARRED AMPLITUDES
      do i=1,max_bcol
<<<<<<< HEAD
        do iord=1,nsplitorders
          if (sumborn.ne.0d0) then
            bornbars(i,iord)=jamp2(i)/sumborn * born(iord) *iden_comp
            do iamp=1,amp_split_size
              amp_split_bornbars(iamp,i,iord)=jamp2(i)/sumborn * 
     &                              amp_split_born(iamp,iord) *iden_comp
            enddo
          elseif (born(iord).eq.0d0 .or. jamp2(i).eq.0d0) then
            bornbars(i,iord)=0d0
            do iamp=1,amp_split_size
              amp_split_bornbars(iamp,i,iord)=0d0
            enddo
          else
            write (*,*) 'ERROR #1, dividing by zero'
            stop
          endif
          if (sumborn.ne.0d0) then
            bornbarstilde(i,iord)=jamp2(i)/sumborn * dble(borntilde(iord)) *iden_comp
            do iamp=1,amp_split_size
              amp_split_bornbarstilde(iamp,i,iord)=jamp2(i)/sumborn * 
     &                      dble(amp_split_borntilde(iamp,iord)) *iden_comp
            enddo
          elseif (borntilde(iord).eq.0d0 .or. jamp2(i).eq.0d0) then
            bornbarstilde(i,iord)=0d0
            do iamp=1,amp_split_size
              amp_split_bornbarstilde(iamp,i,iord)=0d0 
            enddo
          else
=======
         if (sumborn.ne.0d0) then
            bornbars(i)=jamp2(i)/sumborn * born *iden_comp
         elseif (born.eq.0d0 .or. jamp2(i).eq.0d0
     &           .or..not.is_leading_cflow(i)) then
            bornbars(i)=0d0
         else
            write (*,*) 'ERROR #1, dividing by zero'
            stop
         endif
         if (sumborn.ne.0d0) then
            bornbarstilde(i)=jamp2(i)/sumborn * borntilde *iden_comp
         elseif (borntilde.eq.0d0 .or. jamp2(i).eq.0d0
     &           .or..not.is_leading_cflow(i)) then
            bornbarstilde(i)=0d0
         else
>>>>>>> cdfa26c6
            write (*,*) 'ERROR #2, dividing by zero'
            stop
          endif      
c bornbars(i) is the i-th leading-color amplitude squared re-weighted
c in such a way that the sum of bornbars(i) is born rather than sumborn.
c the same holds for bornbarstilde(i).
        enddo
      enddo

      return
      end



      function gfunction(w,alpha,beta,delta)
c Gets smoothly to 0 as w goes to 1
      implicit none
      double precision gfunction,alpha,beta,delta,w,wmin,wg,tt,tmp

      if(beta.lt.0d0)then
         wmin=0d0
      else
         wmin=max(0d0,1d0-delta)
      endif
      wg=min(1d0-(1-wmin)*abs(beta),0.99d0)
      tt=(abs(w)-wg)/(1d0-wg)
      if(tt.gt.1d0)then
         write(*,*)'Fatal error in gfunction',tt
         stop
      endif
      tmp=1d0
      if(alpha.gt.0d0)then
         if(tt.gt.0d0.and.abs(w).lt.0.99d0)
     &   tmp=(1-tt)**(2*alpha)/(tt**(2*alpha)+(1-tt)**(2*alpha))
         if(abs(w).ge.0.99d0)tmp=0d0
      endif
      gfunction=tmp
      return
      end



      subroutine kinematics_driver(xi_i_fks,y_ij_fks,sh,pp,ileg,
     &                             xm12,xm22,xtk,xuk,xq1q,xq2q,qMC,extra)
c Determines Mandelstam invariants and assigns ileg and shower-damping
c variable qMC
      implicit none
      include "nexternal.inc"
      include "coupl.inc"
      include "run.inc"
      double precision pp(0:3,nexternal),pp_rec(0:3)
      double precision xi_i_fks,y_ij_fks,xij

      integer ileg,j,i,nfinal
      double precision xp1(0:3),xp2(0:3),xk1(0:3),xk2(0:3),xk3(0:3)
      common/cpkmomenta/xp1,xp2,xk1,xk2,xk3
      double precision sh,xtk,xuk,w1,w2,xq1q,xq2q,xm12,xm22
      double precision qMC,zPY8,zeta1,zeta2,get_zeta,z,qMCarg,dot
      logical extra
      double precision p_born(0:3,nexternal-1)
      common/pborn/p_born
      integer fksfather
      common/cfksfather/fksfather
      integer i_fks,j_fks
      common/fks_indices/i_fks,j_fks
      double precision tiny
      parameter(tiny=1d-5)
      double precision zero
      parameter(zero=0d0)

      integer isqrtneg
      save isqrtneg

      double precision pmass(nexternal)
      include "pmass.inc"

c Initialise
      do i=0,3
         pp_rec(i)=0d0
         xp1(i)=0d0
         xp2(i)=0d0
         xk1(i)=0d0
         xk2(i)=0d0
         xk3(i)=0d0
      enddo
      nfinal=nexternal-2
      xm12=0d0
      xm22=0d0
      xq1q=0d0
      xq2q=0d0
      qMC=-1d0

c Discard if unphysical FKS variables
      if(xi_i_fks.lt.0d0.or.xi_i_fks.gt.1d0.or.
     &   abs(y_ij_fks).gt.1d0)then
         write(*,*)'Error 0 in kinematics_driver: fks variables'
         write(*,*)xi_i_fks,y_ij_fks
         stop
      endif

c Determine ileg
c ileg = 1 ==> emission from left     incoming parton
c ileg = 2 ==> emission from right    incoming parton
c ileg = 3 ==> emission from massive  outgoing parton
c ileg = 4 ==> emission from massless outgoing parton
c Instead of pmass(j_fks), one should use pmass(fksfather), but the
c kernels where pmass(fksfather) != pmass(j_fks) are non-singular
      if(fksfather.le.2)then
        ileg=fksfather
      elseif(pmass(j_fks).ne.0d0)then
        ileg=3
      elseif(pmass(j_fks).eq.0d0)then
        ileg=4
      else
        write(*,*)'Error 1 in kinematics_driver: unknown ileg'
        write(*,*)ileg,fksfather,pmass(j_fks)
        stop
      endif

c Determine and assign momenta:
c xp1 = incoming left parton  (emitter (recoiler) if ileg = 1 (2))
c xp2 = incoming right parton (emitter (recoiler) if ileg = 2 (1))
c xk1 = outgoing parton       (emitter (recoiler) if ileg = 3 (4))
c xk2 = outgoing parton       (emitter (recoiler) if ileg = 4 (3))
c xk3 = extra parton          (FKS parton)
      do j=0,3
c xk1 and xk2 are never used for ISR
         xp1(j)=pp(j,1)
         xp2(j)=pp(j,2)
         xk3(j)=pp(j,i_fks)
         if(ileg.gt.2)pp_rec(j)=pp(j,1)+pp(j,2)-pp(j,i_fks)-pp(j,j_fks)
         if(ileg.eq.3)then
            xk1(j)=pp(j,j_fks)
            xk2(j)=pp_rec(j)
         elseif(ileg.eq.4)then
            xk1(j)=pp_rec(j)
            xk2(j)=pp(j,j_fks)
         endif
      enddo

c Determine the Mandelstam invariants needed in the MC functions in terms
c of FKS variables: the argument of MC functions are (p+k)^2, NOT 2 p.k
c
c Definitions of invariants in terms of momenta
c
c xm12 =     xk1 . xk1
c xm22 =     xk2 . xk2
c xtk  = - 2 xp1 . xk3
c xuk  = - 2 xp2 . xk3
c xq1q = - 2 xp1 . xk1 + xm12
c xq2q = - 2 xp2 . xk2 + xm22
c w1   = + 2 xk1 . xk3        = - xq1q + xq2q - xtk
c w2   = + 2 xk2 . xk3        = - xq2q + xq1q - xuk
c xq1c = - 2 xp1 . xk2        = - s - xtk - xq1q + xm12
c xq2c = - 2 xp2 . xk1        = - s - xuk - xq2q + xm22
c
c Parametrisation of invariants in terms of FKS variables
c
c ileg = 1
c xp1  =  sqrt(s)/2 * ( 1 , 0 , 0 , 1 )
c xp2  =  sqrt(s)/2 * ( 1 , 0 , 0 , -1 )
c xk3  =  B * ( 1 , 0 , sqrt(1-yi**2) , yi )
c xk1  =  irrelevant
c xk2  =  irrelevant
c yi = y_ij_fks
c x = 1 - xi_i_fks
c B = sqrt(s)/2*(1-x)
c
c ileg = 2
c xp1  =  sqrt(s)/2 * ( 1 , 0 , 0 , 1 )
c xp2  =  sqrt(s)/2 * ( 1 , 0 , 0 , -1 )
c xk3  =  B * ( 1 , 0 , sqrt(1-yi**2) , -yi )
c xk1  =  irrelevant
c xk2  =  irrelevant
c yi = y_ij_fks
c x = 1 - xi_i_fks
c B = sqrt(s)/2*(1-x)
c
c ileg = 3
c xp1  =  sqrt(s)/2 * ( 1 , 0 , sqrt(1-yi**2) , yi )
c xp2  =  sqrt(s)/2 * ( 1 , 0 , -sqrt(1-yi**2) , -yi )
c xk1  =  ( sqrt(veckn_ev**2+xm12) , 0 , 0 , veckn_ev )
c xk2  =  xp1 + xp2 - xk1 - xk3
c xk3  =  B * ( 1 , 0 , sqrt(1-yj**2) , yj )
c yj = y_ij_fks
c yi = irrelevant
c x = 1 - xi_i_fks
c veckn_ev is such that xk2**2 = xm22
c B = sqrt(s)/2*(1-x)
c azimuth = irrelevant (hence set = 0)
c
c ileg = 4
c xp1  =  sqrt(s)/2 * ( 1 , 0 , sqrt(1-yi**2) , yi )
c xp2  =  sqrt(s)/2 * ( 1 , 0 , -sqrt(1-yi**2) , -yi )
c xk1  =  xp1 + xp2 - xk2 - xk3
c xk2  =  A * ( 1 , 0 , 0 , 1 )
c xk3  =  B * ( 1 , 0 , sqrt(1-yj**2) , yj )
c yj = y_ij_fks
c yi = irrelevant
c x = 1 - xi_i_fks
c A = (s*x-xm12)/(sqrt(s)*(2-(1-x)*(1-yj)))
c B = sqrt(s)/2*(1-x)
c azimuth = irrelevant (hence set = 0)

      if(ileg.eq.1)then
         xtk=-sh*xi_i_fks*(1-y_ij_fks)/2
         xuk=-sh*xi_i_fks*(1+y_ij_fks)/2
         if(extra)then
            if(shower_mc.eq.'HERWIG6'  .or.
     &         shower_mc.eq.'HERWIGPP' )qMC=xi_i_fks/2*sqrt(sh*(1-y_ij_fks**2))
            if(shower_mc.eq.'PYTHIA6Q' )qMC=sqrt(-xtk)
            if(shower_mc.eq.'PYTHIA6PT'.or.
     &         shower_mc.eq.'PYTHIA8'  )qMC=sqrt(-xtk*xi_i_fks)
         endif
      elseif(ileg.eq.2)then
         xtk=-sh*xi_i_fks*(1+y_ij_fks)/2
         xuk=-sh*xi_i_fks*(1-y_ij_fks)/2
         if(extra)then
            if(shower_mc.eq.'HERWIG6'  .or.
     &         shower_mc.eq.'HERWIGPP' )qMC=xi_i_fks/2*sqrt(sh*(1-y_ij_fks**2))
            if(shower_mc.eq.'PYTHIA6Q' )qMC=sqrt(-xuk)
            if(shower_mc.eq.'PYTHIA6PT'.or.
     &         shower_mc.eq.'PYTHIA8'  )qMC=sqrt(-xuk*xi_i_fks)
         endif
      elseif(ileg.eq.3)then
         xm12=pmass(j_fks)**2
         xm22=dot(pp_rec,pp_rec)
         xtk=-2*dot(xp1,xk3)
         xuk=-2*dot(xp2,xk3)
         xq1q=-2*dot(xp1,xk1)+xm12
         xq2q=-2*dot(xp2,xk2)+xm22
         w1=-xq1q+xq2q-xtk
         w2=-xq2q+xq1q-xuk
         if(extra)then
            if(shower_mc.eq.'HERWIG6'.or.
     &         shower_mc.eq.'HERWIGPP')then
               zeta1=get_zeta(sh,w1,w2,xm12,xm22)
               qMCarg=zeta1*((1-zeta1)*w1-zeta1*xm12)
               if(qMCarg.lt.0d0.and.qMCarg.ge.-tiny)qMCarg=0d0
               if(qMCarg.lt.-tiny) then
                  isqrtneg=isqrtneg+1
                  write(*,*)'Error 2 in kinematics_driver: negtive sqrt'
                  write(*,*)qMCarg,isqrtneg
                  if(isqrtneg.ge.100)stop
               endif
               qMC=sqrt(qMCarg)
            elseif(shower_mc.eq.'PYTHIA6Q')then
               qMC=sqrt(w1+xm12)
            elseif(shower_mc.eq.'PYTHIA6PT')then
               write(*,*)'PYTHIA6PT not available for FSR'
               stop
            elseif(shower_mc.eq.'PYTHIA8')then
               z=zPY8(ileg,xm12,xm22,sh,1d0-xi_i_fks,0d0,y_ij_fks,xtk,xuk,xq1q,xq2q)
               qMC=sqrt(z*(1-z)*w1)
            endif
         endif
      elseif(ileg.eq.4)then
         xm12=dot(pp_rec,pp_rec)
         xm22=0d0
         xtk=-2*dot(xp1,xk3)
         xuk=-2*dot(xp2,xk3)
         xij=2*(1-xm12/sh-xi_i_fks)/(2-xi_i_fks*(1-y_ij_fks))
         w2=sh*xi_i_fks*xij*(1-y_ij_fks)/2d0
         xq2q=-sh*xij*(2-dot(xp1,xk2)*4d0/(sh*xij))/2d0
         xq1q=xuk+xq2q+w2
         w1=-xq1q+xq2q-xtk
         if(extra)then
            if(shower_mc.eq.'HERWIG6'.or.
     &         shower_mc.eq.'HERWIGPP')then
               zeta2=get_zeta(sh,w2,w1,xm22,xm12)
               qMCarg=zeta2*(1-zeta2)*w2
               if(qMCarg.lt.0d0.and.qMCarg.ge.-tiny)qMCarg=0d0
               if(qMCarg.lt.-tiny)then
                  isqrtneg=isqrtneg+1
                  write(*,*)'Error 3 in kinematics_driver: negtive sqrt'
                  write(*,*)qMCarg,isqrtneg
                  if(isqrtneg.ge.100)stop
               endif
               qMC=sqrt(qMCarg)
            elseif(shower_mc.eq.'PYTHIA6Q')then
               qMC=sqrt(w2)
            elseif(shower_mc.eq.'PYTHIA6PT')then
               write(*,*)'PYTHIA6PT not available for FSR'
               stop
            elseif(shower_mc.eq.'PYTHIA8')then
               z=zPY8(ileg,xm12,xm22,sh,1d0-xi_i_fks,0d0,y_ij_fks,xtk,xuk,xq1q,xq2q)
               qMC=sqrt(z*(1-z)*w2)
            endif
         endif
      else
         write(*,*)'Error 4 in kinematics_driver: assigned wrong ileg',ileg
         stop
      endif

c Checks on invariants
      call check_invariants(ileg,sh,xtk,xuk,w1,w2,xq1q,xq2q,xm12,xm22)

      return
      end



      subroutine check_invariants(ileg,sh,xtk,xuk,w1,w2,xq1q,xq2q,xm12,xm22)
      implicit none
      integer ileg

      double precision xp1(0:3),xp2(0:3),xk1(0:3),xk2(0:3),xk3(0:3)
      common/cpkmomenta/xp1,xp2,xk1,xk2,xk3
      double precision sh,xtk,xuk,w1,w2,xq1q,xq2q,xm12,xm22

      double precision tiny,dot
      parameter(tiny=1d-5)

      if(ileg.le.2)then
         if((abs(xtk+2*dot(xp1,xk3))/sh.ge.tiny).or.
     &      (abs(xuk+2*dot(xp2,xk3))/sh.ge.tiny))then
            write(*,*)'Imprecision 1 in check_invariants'
            write(*,*)abs(xtk+2*dot(xp1,xk3))/sh,
     &                abs(xuk+2*dot(xp2,xk3))/sh
            stop
         endif
c
      elseif(ileg.eq.3)then
         if(sqrt(w1+xm12).ge.sqrt(sh)-sqrt(xm22))then
            write(*,*)'Imprecision 2a in check_invariants'
            write(*,*)sqrt(w1),sqrt(sh),xm22
            stop
         endif
         if(((abs(w1-2*dot(xk1,xk3))/sh.ge.tiny)).or.
     &      ((abs(w2-2*dot(xk2,xk3))/sh.ge.tiny)))then
            write(*,*)'Imprecision 2b in check_invariants'
            write(*,*)abs(w1-2*dot(xk1,xk3))/sh,
     &                abs(w2-2*dot(xk2,xk3))/sh
            stop
         endif
         if(xm12.eq.0d0)then
            write(*,*)'Error 2c in check_invariants'
            stop
         endif
c
      elseif(ileg.eq.4)then
         if(sqrt(w2).ge.sqrt(sh)-sqrt(xm12))then
            write(*,*)'Imprecision 3a in check_invariants'
            write(*,*)sqrt(w2),sqrt(sh),xm12
            stop
         endif
         if(((abs(w2-2*dot(xk2,xk3))/sh.ge.tiny)).or.
     &      ((abs(xq2q+2*dot(xp2,xk2))/sh.ge.tiny)).or.
     &      ((abs(xq1q+2*dot(xp1,xk1)-xm12)/sh.ge.tiny)))then
            write(*,*)'Imprecision 3b in check_invariants'
            write(*,*)abs(w2-2*dot(xk2,xk3))/sh,
     &                abs(xq2q+2*dot(xp2,xk2))/sh,
     &                abs(xq1q+2*dot(xp1,xk1)-xm12)/sh
            stop
         endif
         if(xm22.ne.0d0)then
            write(*,*)'Error 3c in check_invariants'
            stop
         endif

      endif

      return
      end



c Monte Carlo functions
c
c The invariants given in input to these routines follow FNR conventions
c (i.e., are defined as (p+k)^2, NOT 2 p.k). 
c The invariants used inside these routines follow MNR conventions
c (i.e., are defined as -2p.k, NOT (p+k)^2)

c Herwig6

      function zHW6(ileg,e0sq,xm12,xm22,s,x,yi,yj,xtk,xuk,xq1q,xq2q)
c Shower energy variable
      implicit none
      integer ileg
      double precision zHW6,e0sq,xm12,xm22,s,x,yi,yj,xtk,xuk,xq1q,xq2q,tiny,
     &ss,w1,w2,tbeta1,zeta1,tbeta2,zeta2,get_zeta,beta,betae0,betad,betas
      parameter (tiny=1d-5)

      w1=-xq1q+xq2q-xtk
      w2=-xq2q+xq1q-xuk
c
      if(ileg.eq.1)then
         if(1-x.lt.tiny)then
            zHW6=1-(1-x)*(s*(1-yi)+4*e0sq*(1+yi))/(8*e0sq)
         elseif(1-yi.lt.tiny)then
            zHW6=x-(1-yi)*(1-x)*(s*x**2-4*e0sq)/(8*e0sq)
         else
            ss=1-(1+xuk/s)/(e0sq/xtk)
            if(ss.lt.0d0)goto 999
            zHW6=2*(e0sq/xtk)*(1-sqrt(ss))
         endif
c
      elseif(ileg.eq.2)then
         if(1-x.lt.tiny)then
            zHW6=1-(1-x)*(s*(1-yi)+4*e0sq*(1+yi))/(8*e0sq)
         elseif(1-yi.lt.tiny)then
            zHW6=x-(1-yi)*(1-x)*(s*x**2-4*e0sq)/(8*e0sq)
         else
            ss=1-(1+xtk/s)/(e0sq/xuk)
            if(ss.lt.0d0)goto 999
            zHW6=2*(e0sq/xuk)*(1-sqrt(ss))
         endif
c
      elseif(ileg.eq.3)then
         if(e0sq.le.(w1+xm12))goto 999
         if(1-x.lt.tiny)then
            beta=1-xm12/s
            betae0=sqrt(1-xm12/e0sq)
            betad=sqrt((1-(xm12-xm22)/s)**2-(4*xm22/s))
            betas=1+(xm12-xm22)/s
            zHW6=1+(1-x)*( s*(yj*betad-betas)/(4*e0sq*(1+betae0))-
     &                     betae0*(xm12-xm22+s*(1+(1+yj)*betad-betas))/
     &                     (betad*(xm12-xm22+s*(1+betad))) )
         else
            tbeta1=sqrt(1-(w1+xm12)/e0sq)
            zeta1=get_zeta(s,w1,w2,xm12,xm22)
            zHW6=1-tbeta1*zeta1-w1/(2*(1+tbeta1)*e0sq)
         endif
c
      elseif(ileg.eq.4)then
         if(e0sq.le.w2)goto 999
         if(1-x.lt.tiny)then
            zHW6=1-(1-x)*( (s-xm12)*(1-yj)/(8*e0sq)+
     &                     s*(1+yj)/(2*(s-xm12)) )
         elseif(1-yj.lt.tiny)then
            zHW6=(s*x-xm12)/(s-xm12)+(1-yj)*(1-x)*(s*x-xm12)*
     &           ( (s-xm12)**2*(s*(1-2*x)+xm12)+
     &             4*e0sq*s*(s*x-xm12*(2-x)) )/
     &           ( 8*e0sq*(s-xm12)**3 )
         else
            tbeta2=sqrt(1-w2/e0sq)
            zeta2=get_zeta(s,w2,w1,xm22,xm12)
            zHW6=1-tbeta2*zeta2-w2/(2*(1+tbeta2)*e0sq)
         endif
c
      else
         write(*,*)'zHW6: unknown ileg'
         stop
      endif

      if(zHW6.lt.0d0.or.zHW6.gt.1d0)goto 999

      return
 999  continue
      zHW6=-1d0
      return
      end



      function xiHW6(ileg,e0sq,xm12,xm22,s,x,yi,yj,xtk,xuk,xq1q,xq2q)
c Shower evolution variable
      implicit none
      integer ileg
      double precision xiHW6,e0sq,xm12,xm22,s,x,yi,yj,xtk,xuk,xq1q,xq2q,tiny,z,
     &zHW6,w1,w2,beta,betae0,betad,betas
      parameter (tiny=1d-5)

      z=zHW6(ileg,e0sq,xm12,xm22,s,x,yi,yj,xtk,xuk,xq1q,xq2q)
      if(z.lt.0d0)goto 999
      w1=-xq1q+xq2q-xtk
      w2=-xq2q+xq1q-xuk
c
      if(ileg.eq.1)then
         if(1-x.lt.tiny)then
            xiHW6=2*s*(1-yi)/(s*(1-yi)+4*e0sq*(1+yi))
         elseif(1-yi.lt.tiny)then
            xiHW6=(1-yi)*s*x**2/(4*e0sq)
         else
            xiHW6=2*(1+xuk/(s*(1-z)))
         endif
c
      elseif(ileg.eq.2)then
         if(1-x.lt.tiny)then
            xiHW6=2*s*(1-yi)/(s*(1-yi)+4*e0sq*(1+yi))
         elseif(1-yi.lt.tiny)then
            xiHW6=(1-yi)*s*x**2/(4*e0sq)
         else
            xiHW6=2*(1+xtk/(s*(1-z)))
         endif
c
      elseif(ileg.eq.3)then
         if(e0sq.le.(w1+xm12))goto 999
         if(1-x.lt.tiny)then
            beta=1-xm12/s
            betae0=sqrt(1-xm12/e0sq)
            betad=sqrt((1-(xm12-xm22)/s)**2-(4*xm22/s))
            betas=1+(xm12-xm22)/s
            xiHW6=( s*(1+betae0)*betad*(xm12-xm22+s*(1+betad))*(yj*betad-betas) )/
     &            ( -4*e0sq*betae0*(1+betae0)*(xm12-xm22+s*(1+(1+yj)*betad-betas))+
     &              (s*betad*(xm12-xm22+s*(1+betad))*(yj*betad-betas)) )
         else
            xiHW6=w1/(2*z*(1-z)*e0sq)
         endif
c
      elseif(ileg.eq.4)then
         if(e0sq.le.w2)goto 999
         if(1-x.lt.tiny)then
            xiHW6=2*(s-xm12)**2*(1-yj)/( (s-xm12)**2*(1-yj)+4*e0sq*s*(1+yj) )
         elseif(1-yj.lt.tiny)then
            xiHW6=(s-xm12)**2*(1-yj)/(4*e0sq*s)
         else
            xiHW6=w2/(2*z*(1-z)*e0sq)
         endif
c
      else
         write(*,*)'xiHW6: unknown ileg'
         stop
      endif

      if(xiHW6.lt.0d0)goto 999

      return
 999  continue
      xiHW6=-1d0
      return
      end



      function xjacHW6_xiztoxy(ileg,e0sq,xm12,xm22,s,x,yi,yj,xtk,xuk,xq1q,xq2q)
c Returns the jacobian d(z,xi)/d(x,y), where z and xi are the shower 
c variables, and x and y are FKS variables
      implicit none
      integer ileg
      double precision xjacHW6_xiztoxy,e0sq,xm12,xm22,s,x,yi,yj,xtk,xuk,xq1q,
     &xq2q,tiny,tmp,z,zHW6,xi,xiHW6,w1,w2,tbeta1,zeta1,dw1dx,dw2dx,dw1dy,dw2dy,
     &tbeta2,get_zeta,beta,betae0,betad,betas,eps1,eps2,beta1,beta2,zmo
      parameter (tiny=1d-5)

      tmp=0d0
      z=zHW6(ileg,e0sq,xm12,xm22,s,x,yi,yj,xtk,xuk,xq1q,xq2q)
      xi=xiHW6(ileg,e0sq,xm12,xm22,s,x,yi,yj,xtk,xuk,xq1q,xq2q)
      if(z.lt.0d0.or.xi.lt.0d0)goto 999
      w1=-xq1q+xq2q-xtk
      w2=-xq2q+xq1q-xuk
c
      if(ileg.eq.1)then
         if(1-x.lt.tiny)then
            tmp=-2*s/(s*(1-yi)+4*(1+yi)*e0sq)
         elseif(1-yi.lt.tiny)then
            tmp=-s*x**2/(4*e0sq)
         else
            tmp=-s*(1-x)*z**3/(4*e0sq*(1-z)*(xi*(1-z)+z))
         endif
c
      elseif(ileg.eq.2)then
         if(1-x.lt.tiny)then
            tmp=-2*s/(s*(1-yi)+4*(1+yi)*e0sq)
         elseif(1-yi.lt.tiny)then
            tmp=-s*x**2/(4*e0sq)
         else
            tmp=-s*(1-x)*z**3/(4*e0sq*(1-z)*(xi*(1-z)+z))
         endif
c
      elseif(ileg.eq.3)then
         if(e0sq.le.(w1+xm12))goto 999
         if(1-x.lt.tiny)then
            beta=1-xm12/s
            betae0=sqrt(1-xm12/e0sq)
            betad=sqrt((1-(xm12-xm22)/s)**2-(4*xm22/s))
            betas=1+(xm12-xm22)/s
            tmp=( s*betae0*(1+betae0)*betad*(xm12-xm22+s*(1+betad)) )/
     &          ( (-4*e0sq*(1+betae0)*(xm12-xm22+s*(1+betad*(1+yj)-betas)))+
     &            (xm12-xm22+s*(1+betad))*(xm12*(4+yj*betad-betas)-
     &            (xm22-s)*(yj*betad-betas)) )
         else
            eps2=1-(xm12-xm22)/(s-w1)
            beta2=sqrt(eps2**2-4*s*xm22/(s-w1)**2)
            tbeta1=sqrt(1-(w1+xm12)/e0sq)
            call dinvariants_dFKS(ileg,s,x,yi,yj,xm12,xm22,dw1dx,dw1dy,dw2dx,dw2dy)
            tmp=-(dw1dy*dw2dx-dw1dx*dw2dy)*tbeta1/(2*e0sq*z*(1-z)*(s-w1)*beta2)
         endif
c
      elseif(ileg.eq.4)then
         if(e0sq.le.w2)goto 999
         if(1-x.lt.tiny)then
            zmo=(s-xm12)*(1-yj)/(8*e0sq)+s*(1+yj)/(2*(s-xm12))
            tmp=-s/(4*e0sq*zmo)
         elseif(1-yj.lt.tiny)then
            tmp=-(s-xm12)/(4*e0sq)
         else
            eps1=1+xm12/(s-w2)
            beta1=sqrt(eps1**2-4*s*xm12/(s-w2)**2)
            tbeta2=sqrt(1-w2/e0sq)
            call dinvariants_dFKS(ileg,s,x,yi,yj,xm12,xm22,dw1dx,dw1dy,dw2dx,dw2dy)
            tmp=-(dw1dy*dw2dx-dw1dx*dw2dy)*tbeta2/(2*e0sq*z*(1-z)*(s-w2)*beta1)
         endif
c
      else
         write(*,*)'xjacHW6_xiztoxy: unknown ileg'
         stop
      endif
      xjacHW6_xiztoxy=abs(tmp)

      return
 999  continue
      xjacHW6_xiztoxy=0d0
      return
      end



c Hewrig++

      function zHWPP(ileg,xm12,xm22,s,x,yi,yj,xtk,xuk,xq1q,xq2q)
c Shower energy variable
      implicit none
      integer ileg
      double precision zHWPP,xm12,xm22,s,x,yi,yj,xtk,xuk,xq1q,xq2q,tiny,
     &w1,w2,zeta1,zeta2,get_zeta,betad,betas
      parameter (tiny=1d-5)

      w1=-xq1q+xq2q-xtk
      w2=-xq2q+xq1q-xuk
c
      if(ileg.eq.1)then
         zHWPP=1-(1-x)*(1+yi)/2d0
c
      elseif(ileg.eq.2)then
         zHWPP=1-(1-x)*(1+yi)/2d0
c
      elseif(ileg.eq.3)then
         if(1-x.lt.tiny)then
            betad=sqrt((1-(xm12-xm22)/s)**2-(4*xm22/s))
            betas=1+(xm12-xm22)/s
            zHWPP=1-(1-x)*(1+yj)/(betad+betas)
         else
            zeta1=get_zeta(s,w1,w2,xm12,xm22)
            zHWPP=1-zeta1
         endif
c
      elseif(ileg.eq.4)then
         if(1-x.lt.tiny)then
            zHWPP=1-(1-x)*(1+yj)*s/(2*(s-xm12))
         elseif(1-yj.lt.tiny)then
            zHWPP=(s*x-xm12)/(s-xm12)+(1-yj)*(1-x)*s*(s*x+xm12*(x-2))*
     &                                (s*x-xm12)/(2*(s-xm12)**3)
         else
            zeta2=get_zeta(s,w2,w1,xm22,xm12)
            zHWPP=1-zeta2 
         endif
c
      else
         write(*,*)'zHWPP: unknown ileg'
         stop
      endif

      if(zHWPP.lt.0d0.or.zHWPP.gt.1d0)goto 999

      return
 999  continue
      zHWPP=-1d0
      return
      end



      function xiHWPP(ileg,xm12,xm22,s,x,yi,yj,xtk,xuk,xq1q,xq2q)
c Shower evolution variable
      implicit none
      integer ileg
      real*8 xiHWPP,xm12,xm22,s,x,yi,yj,xtk,xuk,xq1q,xq2q,tiny,w1,w2,
     &betad,betas,z,zHWPP
      parameter (tiny=1d-5)

      z=zHWPP(ileg,xm12,xm22,s,x,yi,yj,xtk,xuk,xq1q,xq2q)
      if(z.lt.0d0)goto 999
      w1=-xq1q+xq2q-xtk
      w2=-xq2q+xq1q-xuk
c 
      if(ileg.eq.1)then
         xiHWPP=s*(1-yi)/(1+yi)
c
      elseif(ileg.eq.2)then
         xiHWPP=s*(1-yi)/(1+yi)
c
      elseif(ileg.eq.3)then
         if(1-x.lt.tiny)then
            betad=sqrt((1-(xm12-xm22)/s)**2-(4*xm22/s))
            betas=1+(xm12-xm22)/s
            xiHWPP=-s*(betad+betas)*(yj*betad-betas)/(2*(1+yj))
         else
            xiHWPP=w1/(z*(1-z))
         endif
c
      elseif(ileg.eq.4)then
         if(1-x.lt.tiny)then
            xiHWPP=(1-yj)*(s-xm12)**2/(s*(1+yj))
         elseif(1-yj.lt.tiny)then
            xiHWPP=(1-yj)*(s-xm12)**2/(2*s)
         else
            xiHWPP=w2/(z*(1-z))
         endif
c
      else
         write(*,*)'xiHWPP: unknown ileg'
         stop
      endif

      if(xiHWPP.lt.0d0)goto 999

      return
 999  continue
      xiHWPP=-1d0
      return
      end



      function xjacHWPP_xiztoxy(ileg,xm12,xm22,s,x,yi,yj,xtk,xuk,xq1q,xq2q)
c Returns the jacobian d(z,xi)/d(x,y), where z and xi are the shower 
c variables, and x and y are FKS variables
      implicit none
      integer ileg
      double precision xjacHWPP_xiztoxy,xm12,xm22,s,x,yi,yj,xtk,xuk,xq1q,
     &xq2q,tiny,tmp,z,zHWPP,w1,w2,zeta1,dw1dx,dw2dx,dw1dy,dw2dy,get_zeta,
     &betad,betas,eps1,eps2,beta1,beta2
      parameter (tiny=1d-5)

      tmp=0d0
      z=zHWPP(ileg,xm12,xm22,s,x,yi,yj,xtk,xuk,xq1q,xq2q)
      if(z.lt.0d0)goto 999
      w1=-xq1q+xq2q-xtk
      w2=-xq2q+xq1q-xuk 
c
      if(ileg.eq.1)then
         tmp=-s/(1+yi)
c
      elseif(ileg.eq.2)then
         tmp=-s/(1+yi)
c
      elseif(ileg.eq.3)then
         if(1-x.lt.tiny)then
            betad=sqrt((1-(xm12-xm22)/s)**2-(4*xm22/s))
            betas=1+(xm12-xm22)/s
            tmp=-s*(betad+betas)/(2*(1+yj))
         else
            eps2=1-(xm12-xm22)/(s-w1)
            beta2=sqrt(eps2**2-4*s*xm22/(s-w1)**2)
            call dinvariants_dFKS(ileg,s,x,yi,yj,xm12,xm22,dw1dx,dw1dy,dw2dx,dw2dy)
            tmp=-(dw1dy*dw2dx-dw1dx*dw2dy)/(z*(1-z))/((s-w1)*beta2)
         endif
c
      elseif(ileg.eq.4)then
         if(1-x.lt.tiny)then
            tmp=-(s-xm12)/(1+yj)
         elseif(1-yj.lt.tiny)then
            tmp=-(s-xm12)/2
         else
            eps1=1+xm12/(s-w2)
            beta1=sqrt(eps1**2-4*s*xm12/(s-w2)**2)
            call dinvariants_dFKS(ileg,s,x,yi,yj,xm12,xm22,dw1dx,dw1dy,dw2dx,dw2dy)
            tmp=-(dw1dy*dw2dx-dw1dx*dw2dy)/(z*(1-z))/((s-w2)*beta1)
         endif
c
      else
         write(*,*)'xjacHWPP_xiztoxy: unknown ileg'
         stop
      endif
      xjacHWPP_xiztoxy=abs(tmp)

      return
 999  continue
      xjacHWPP_xiztoxy=0d0
      return
      end



c Pythia6Q

      function zPY6Q(ileg,xm12,xm22,s,x,yi,yj,xtk,xuk,xq1q,xq2q)
c Shower energy variable
      implicit none
      integer ileg
      double precision zPY6Q,xm12,xm22,s,x,yi,yj,xtk,xuk,xq1q,xq2q,tiny,
     &w1,w2,betad,betas
      parameter(tiny=1d-5)

      w1=-xq1q+xq2q-xtk
      w2=-xq2q+xq1q-xuk
c
      if(ileg.eq.1)then
         zPY6Q=x
c
      elseif(ileg.eq.2)then
         zPY6Q=x
c
      elseif(ileg.eq.3)then
         if(1-x.lt.tiny)then
            betad=sqrt((1-(xm12-xm22)/s)**2-(4*xm22/s))
            betas=1+(xm12-xm22)/s
            zPY6Q=1-(2*xm12)/(s*betas*(betas-betad*yj))
         else
            zPY6Q=1-s*(1-x)*(xm12+w1)/w1/(s+w1+xm12-xm22)
c This is equation (3.10) of hep-ph/1102.3795. In the partonic
c CM frame it is equal to (xk1(0)+xk3(0)*f)/(xk1(0)+xk3(0)),
c where f = xm12/( s+xm12-xm22-2*sqrt(s)*(xk1(0)+xk3(0)) )
         endif
c
      elseif(ileg.eq.4)then
         if(1-x.lt.tiny)then
            zPY6Q=1-s*(1-x)/(s-xm12)
         elseif(1-yj.lt.tiny)then
            zPY6Q=(s*x-xm12)/(s-xm12)+(1-yj)*(1-x)**2*s*(s*x-xm12)/
     &                                ( 2*(s-xm12)**2 )
         else
            zPY6Q=1-s*(1-x)/(s+w2-xm12)
         endif
c
      else
         write(*,*)'zPY6Q: unknown ileg'
         stop
      endif

      if(zPY6Q.lt.0d0.or.zPY6Q.gt.1d0)goto 999

      return
 999  continue
      zPY6Q=-1d0
      return
      end



      function xiPY6Q(ileg,xm12,xm22,s,x,yi,yj,xtk,xuk,xq1q,xq2q)
c Shower evolution variable
      implicit none
      integer ileg
      double precision xiPY6Q,xm12,xm22,s,x,yi,yj,xtk,xuk,xq1q,xq2q,tiny,z,
     &zPY6Q,w1,w2,betad,betas
      parameter(tiny=1d-5)

      w1=-xq1q+xq2q-xtk
      w2=-xq2q+xq1q-xuk
c
      if(ileg.eq.1)then
         xiPY6Q=s*(1-x)*(1-yi)/2
c
      elseif(ileg.eq.2)then
         xiPY6Q=s*(1-x)*(1-yi)/2
c
      elseif(ileg.eq.3)then
         if(1-x.lt.tiny)then
            betad=sqrt((1-(xm12-xm22)/s)**2-(4*xm22/s))
            betas=1+(xm12-xm22)/s
            xiPY6Q=s*(1-x)*(betas-betad*yj)/2
         else
            xiPY6Q=w1
         endif
c
      elseif(ileg.eq.4)then
         if(1-x.lt.tiny)then
            xiPY6Q=(1-yj)*(1-x)*(s-xm12)/2
         elseif(1-yj.lt.tiny)then
            xiPY6Q=(1-yj)*(1-x)*(s*x-xm12)/2
         else
            xiPY6Q=w2
         endif
c
      else
        write(*,*)'xiPY6Q: unknown ileg'
        stop
      endif

      if(xiPY6Q.lt.0d0)goto 999

      return
 999  continue
      xiPY6Q=-1d0
      return
      end



      function xjacPY6Q_xiztoxy(ileg,xm12,xm22,s,x,yi,yj,xtk,xuk,xq1q,xq2q)
c Returns the jacobian d(z,xi)/d(x,y), where z and xi are the shower 
c variables, and x and y are FKS variables
      implicit none
      integer ileg
      double precision xjacPY6Q_xiztoxy,xm12,xm22,s,x,yi,yj,xtk,xuk,xq1q,
     &xq2q,tiny,tmp,z,zPY6Q,w1,w2,dw1dx,dw1dy,dw2dx,dw2dy,betad,betas
      parameter (tiny=1d-5)

      tmp=0d0
      z=zPY6Q(ileg,xm12,xm22,s,x,yi,yj,xtk,xuk,xq1q,xq2q)
      if(z.lt.0d0)goto 999
      w1=-xq1q+xq2q-xtk
      w2=-xq2q+xq1q-xuk
c
      if(ileg.eq.1)then
         tmp=-s*(1-x)/2
c
      elseif(ileg.eq.2)then
         tmp=-s*(1-x)/2
c
      elseif(ileg.eq.3)then
         if(1-x.lt.tiny)then
            betad=sqrt((1-(xm12-xm22)/s)**2-(4*xm22/s))
            betas=1+(xm12-xm22)/s
            tmp=xm12*betad/betas/(betas-betad*yj)
         else
            call dinvariants_dFKS(ileg,s,x,yi,yj,xm12,xm22,dw1dx,dw1dy,dw2dx,dw2dy)
            tmp=s*(xm12+w1)/w1/(s+w1+xm12-xm22)*dw1dy
         endif
c
      elseif(ileg.eq.4)then
         if(1-x.lt.tiny)then
            tmp=s*(1-x)/2
         elseif(1-yj.lt.tiny)then
            tmp=-s*(1-x)*(s*x-xm12)/( 2*(s-xm12) )
         else
            call dinvariants_dFKS(ileg,s,x,yi,yj,xm12,xm22,dw1dx,dw1dy,dw2dx,dw2dy) 
            tmp=s/(s+w2-xm12)*dw2dy
         endif
c
      else
         write(*,*)'xjacPY6Q_xiztoxy: unknown ileg'
         stop
      endif
      xjacPY6Q_xiztoxy=abs(tmp)

      return
 999  continue
      xjacPY6Q_xiztoxy=0d0
      return
      end



c Pythia6PT

      function zPY6PT(ileg,xm12,xm22,s,x,yi,yj,xtk,xuk,xq1q,xq2q)
c Shower energy variable
      implicit none
      integer ileg
      double precision zPY6PT,xm12,xm22,s,x,yi,yj,xtk,xuk,xq1q,xq2q,tiny
      parameter(tiny=1d-5)

      if(ileg.eq.1)then
         zPY6PT=x
c
      elseif(ileg.eq.2)then
         zPY6PT=x
c
      elseif(ileg.eq.3)then
         write(*,*)'PYTHIA6PT not available for FSR'
         stop
c
      elseif(ileg.eq.4)then
         write(*,*)'PYTHIA6PT not available for FSR'
         stop
c
      else
         write(*,*)'zPY6PT: unknown ileg'
         stop
      endif

      if(zPY6PT.lt.0d0.or.zPY6PT.gt.1d0)goto 999

      return
 999  continue
      zPY6PT=-1d0
      return
      end



      function xiPY6PT(ileg,xm12,xm22,s,x,yi,yj,xtk,xuk,xq1q,xq2q)
c Shower evolution variable
      implicit none
      integer ileg
      double precision xiPY6PT,xm12,xm22,s,x,yi,yj,xtk,xuk,xq1q,xq2q,tiny,z
      parameter(tiny=1d-5)

      if(ileg.eq.1)then
         xiPY6PT=s*(1-x)**2*(1-yi)/2
c
      elseif(ileg.eq.2)then
         xiPY6PT=s*(1-x)**2*(1-yi)/2
c
      elseif(ileg.eq.3)then
         write(*,*)'PYTHIA6PT not available for FSR'
         stop
c
      elseif(ileg.eq.4)then
         write(*,*)'PYTHIA6PT not available for FSR'
         stop
c
      else
         write(*,*)'xiPY6PT: unknown ileg'
         stop
      endif

      if(xiPY6PT.lt.0d0)goto 999

      return
 999  continue
      xiPY6PT=-1d0
      return
      end



      function xjacPY6PT_xiztoxy(ileg,xm12,xm22,s,x,yi,yj,xtk,xuk,xq1q,xq2q)
c Returns the jacobian d(z,xi)/d(x,y), where z and xi are the shower 
c variables, and x and y are FKS variables
      implicit none
      integer ileg
      double precision xjacPY6PT_xiztoxy,xm12,xm22,s,x,yi,yj,xtk,xuk,xq1q,
     &xq2q,tiny,tmp
      parameter(tiny=1d-5)

      if(ileg.eq.1)then
         tmp=-s*(1-x)**2/2
c
      elseif(ileg.eq.2)then
         tmp=-s*(1-x)**2/2
c
      elseif(ileg.eq.3)then
         write(*,*)'PYTHIA6PT not available for FSR'
         stop
c
      elseif(ileg.eq.4)then
         write(*,*)'PYTHIA6PT not available for FSR'
         stop
c
      else
         write(*,*)'xjacPY6PT_xiztoxy: unknown ileg'
         stop
      endif
      xjacPY6PT_xiztoxy=abs(tmp)

      return
 999  continue
      xjacPY6PT_xiztoxy=0d0
      return
      end



c Pythia8

      function zPY8(ileg,xm12,xm22,s,x,yi,yj,xtk,xuk,xq1q,xq2q)
c Shower energy variable
      implicit none
      integer ileg
      double precision zPY8,xm12,xm22,s,x,yi,yj,xtk,xuk,xq1q,xq2q,tiny,
     &w1,w2,betad,betas
      parameter(tiny=1d-5)

      w1=-xq1q+xq2q-xtk
      w2=-xq2q+xq1q-xuk
c
      if(ileg.eq.1)then
         zPY8=x
c
      elseif(ileg.eq.2)then
         zPY8=x
c
      elseif(ileg.eq.3)then
         if(1-x.lt.tiny)then
            betad=sqrt((1-(xm12-xm22)/s)**2-(4*xm22/s))
            betas=1+(xm12-xm22)/s
            zPY8=1-(2*xm12)/(s*betas*(betas-betad*yj))
         else
            zPY8=1-s*(1-x)*(xm12+w1)/w1/(s+w1+xm12-xm22)
c This is equation (3.10) of hep-ph/1102.3795. In the partonic
c CM frame it is equal to (xk1(0)+xk3(0)*f)/(xk1(0)+xk3(0)),
c where f = xm12/( s+xm12-xm22-2*sqrt(s)*(xk1(0)+xk3(0)) )
         endif
c
      elseif(ileg.eq.4)then
         if(1-x.lt.tiny)then
            zPY8=1-s*(1-x)/(s-xm12)
         elseif(1-yj.lt.tiny)then
            zPY8=(s*x-xm12)/(s-xm12)+(1-yj)*(1-x)**2*s*(s*x-xm12)/
     &                               ( 2*(s-xm12)**2 )
         else
            zPY8=1-s*(1-x)/(s+w2-xm12)
         endif
c
      else
         write(*,*)'zPY8: unknown ileg'
         stop
      endif

      if(zPY8.lt.0d0.or.zPY8.gt.1d0)goto 999

      return
 999  continue
      zPY8=-1d0
      return
      end



      function xiPY8(ileg,xm12,xm22,s,x,yi,yj,xtk,xuk,xq1q,xq2q)
c Shower evolution variable
      implicit none
      integer ileg
      double precision xiPY8,xm12,xm22,s,x,yi,yj,xtk,xuk,xq1q,xq2q,tiny,z,
     &zPY8,w1,w2,betas,betad,z0
      parameter(tiny=1d-5)

      z=zPY8(ileg,xm12,xm22,s,x,yi,yj,xtk,xuk,xq1q,xq2q)
      if(z.lt.0d0)goto 999
      w1=-xq1q+xq2q-xtk
      w2=-xq2q+xq1q-xuk
c
      if(ileg.eq.1)then
         xiPY8=s*(1-x)**2*(1-yi)/2
c
      elseif(ileg.eq.2)then
         xiPY8=s*(1-x)**2*(1-yi)/2
c
      elseif(ileg.eq.3)then
         if(1-x.lt.tiny)then
            betad=sqrt((1-(xm12-xm22)/s)**2-(4*xm22/s))
            betas=1+(xm12-xm22)/s
            z0=1-(2*xm12)/(s*betas*(betas-betad*yj))
            xiPY8=s*(1-x)*(betas-betad*yj)*z0*(1-z0)/2
         else
            xiPY8=z*(1-z)*w1
         endif
c
      elseif(ileg.eq.4)then
         if(1-x.lt.tiny)then
            xiPY8=s*(1-x)**2*(1-yj)/2
         elseif(1-yj.lt.tiny)then
            xiPY8=s*(1-x)**2*(1-yj)*(s*x-xm12)**2/(2*(s-xm12)**2)
         else
            xiPY8=z*(1-z)*w2
         endif
c
      else
        write(*,*)'xiPY8: unknown ileg'
        stop
      endif

      if(xiPY8.lt.0d0)goto 999

      return
 999  continue
      xiPY8=-1d0
      return
      end



      function xjacPY8_xiztoxy(ileg,xm12,xm22,s,x,yi,yj,xtk,xuk,xq1q,xq2q)
c Returns the jacobian d(z,xi)/d(x,y), where z and xi are the shower 
c variables, and x and y are FKS variables
      implicit none
      integer ileg
      double precision xjacPY8_xiztoxy,xm12,xm22,s,x,yi,yj,xtk,xuk,xq1q,
     &xq2q,tiny,tmp,z,zPY8,w1,w2,dw1dx,dw1dy,dw2dx,dw2dy,betad,betas,z0
      parameter (tiny=1d-5)

      tmp=0d0
      z=zPY8(ileg,xm12,xm22,s,x,yi,yj,xtk,xuk,xq1q,xq2q)
      if(z.lt.0d0)goto 999
      w1=-xq1q+xq2q-xtk
      w2=-xq2q+xq1q-xuk
c
      if(ileg.eq.1)then
         tmp=-s*(1-x)**2/2
c
      elseif(ileg.eq.2)then
         tmp=-s*(1-x)**2/2
c
      elseif(ileg.eq.3)then
         if(1-x.lt.tiny)then
            betad=sqrt((1-(xm12-xm22)/s)**2-(4*xm22/s))
            betas=1+(xm12-xm22)/s
            z0=1-(2*xm12)/(s*betas*(betas-betad*yj))
            tmp=xm12*betad/betas/(betas-betad*yj)*z0*(1-z0)
         else
            call dinvariants_dFKS(ileg,s,x,yi,yj,xm12,xm22,dw1dx,dw1dy,dw2dx,dw2dy)
            tmp=s*(xm12+w1)/w1/(s+w1+xm12-xm22)*dw1dy*z*(1-z)
         endif
c
      elseif(ileg.eq.4)then
         if(1-x.lt.tiny)then
            tmp=s**2*(1-x)**2/( 2*(s-xm12) )
         elseif(1-yj.le.tiny)then
            tmp=4*s**2*(1-x)**2*(s*x-xm12)**2/( 2*(s-xm12) )**3
         else
            call dinvariants_dFKS(ileg,s,x,yi,yj,xm12,xm22,dw1dx,dw1dy,dw2dx,dw2dy)
            tmp=s/(s+w2-xm12)*dw2dy*z*(1-z)
         endif
c
      else
         write(*,*)'xjacPY8_xiztoxy: unknown ileg'
         stop
      endif
      xjacPY8_xiztoxy=abs(tmp)

      return
 999  continue
      xjacPY8_xiztoxy=0d0
      return
      end

c End of Monte Carlo functions



      function get_zeta(xs,xw1,xw2,xxm12,xxm22)
      implicit none
      double precision get_zeta,xs,xw1,xw2,xxm12,xxm22
      double precision eps,beta
c
      eps=1-(xxm12-xxm22)/(xs-xw1)
      beta=sqrt(eps**2-4*xs*xxm22/(xs-xw1)**2)
      get_zeta=( (2*xs-(xs-xw1)*eps)*xw2+(xs-xw1)*((xw1+xw2)*beta-eps*xw1) )/
     &         ( (xs-xw1)*beta*(2*xs-(xs-xw1)*eps+(xs-xw1)*beta) )
c
      return
      end



      function emscafun(x,alpha)
      implicit none
      double precision emscafun,x,alpha
c
      if(x.lt.0d0.or.x.gt.1d0)then
         write(*,*)'Fatal error in emscafun'
         stop
      endif
      emscafun=x**(2*alpha)/(x**(2*alpha)+(1-x)**(2*alpha))
      return
      end



      function emscainv(r,alpha)
c Inverse of emscafun, implemented only for alpha=1 for the moment
      implicit none
      double precision emscainv,r,alpha
c
      if(r.lt.0d0.or.r.gt.1d0.or.alpha.ne.1d0)then
         write(*,*)'Fatal error in emscafun'
         stop
      endif
      if(r.ne.0.5d0)then
         emscainv=(r-sqrt(r-r**2))/(2*r-1)
      else
         emscainv=0.5d0
      endif
      return
      end



      function bogus_probne_fun(qMC)
      implicit none
      double precision bogus_probne_fun,qMC
      double precision x,tmp,emscafun
      integer itype
      data itype/2/
c
      if(itype.eq.1)then
c Theta function
         tmp=1d0
         if(qMC.le.2d0)tmp=0d0
      elseif(itype.eq.2)then
c Smooth function
        if(qMC.le.0.5d0)then
          tmp=0d0
        elseif(qMC.le.1d1)then
          x=(1d1-qMC)/(1d1-0.5d0)
          tmp=1-emscafun(x,2d0)
        else
          tmp=1d0
        endif
      else
        write(*,*)'Error in bogus_probne_fun: unknown option',itype
        stop
      endif
      bogus_probne_fun=tmp
      return
      end



      function get_angle(p1,p2)
      implicit none
      double precision get_angle,p1(0:3),p2(0:3)
      double precision tiny,mod1,mod2,cosine
      parameter (tiny=1d-5)
c
      mod1=sqrt(p1(1)**2+p1(2)**2+p1(3)**2)
      mod2=sqrt(p2(1)**2+p2(2)**2+p2(3)**2)

      if(mod1.eq.0d0.or.mod2.eq.0d0)then
         write(*,*)'Undefined angle in get_angle',mod1,mod2
         stop
      endif
c
      cosine=p1(1)*p2(1)+p1(2)*p2(2)+p1(3)*p2(3)
      cosine=cosine/(mod1*mod2)
c
      if(abs(cosine).gt.1d0+tiny)then
         write(*,*)'cosine larger than 1 in get_angle',cosine,p1,p2
         stop
      elseif(abs(cosine).ge.1d0)then
         cosine=sign(1d0,cosine)
      endif
c
      get_angle=acos(cosine)

      return
      end



c Shower scale

      subroutine assign_emsca(pp,xi_i_fks,y_ij_fks)
      implicit none
      include "nexternal.inc"
      include "madfks_mcatnlo.inc"
      include "run.inc"

      double precision pp(0:3,nexternal),xi_i_fks,y_ij_fks
      double precision shattmp,dot,emsca_bare,ref_scale,scalemin,
     &scalemax,rrnd,ran2,emscainv,dum(5),xm12,qMC,ptresc
      integer ileg
      double precision p_born(0:3,nexternal-1)
      common/pborn/p_born

      logical emscasharp
      double precision emsca
      common/cemsca/emsca,emsca_bare,emscasharp,scalemin,scalemax

      double precision ybst_til_tolab,ybst_til_tocm,sqrtshat,shat
      common/parton_cms_stuff/ybst_til_tolab,ybst_til_tocm,sqrtshat,shat

c Consistency check
      shattmp=2d0*dot(pp(0,1),pp(0,2))
      if(abs(shattmp/shat-1d0).gt.1d-5)then
         write(*,*)'Error in assign_emsca: inconsistent shat'
         write(*,*)shattmp,shat
         stop
      endif

      call kinematics_driver(xi_i_fks,y_ij_fks,shat,pp,ileg,
     &                       xm12,dum(1),dum(2),dum(3),dum(4),dum(5),qMC,.true.)

      emsca=2d0*sqrt(ebeam(1)*ebeam(2))
      call assign_ref_scale(p_born,xi_i_fks,shat,scalemax)
      if(dampMCsubt)then
         call assign_scaleminmax(shat,xi_i_fks,scalemin,scalemax,ileg,xm12)
         emscasharp=(scalemax-scalemin).lt.(1d-3*scalemax)
         if(emscasharp)then
            emsca_bare=scalemax
            emsca=emsca_bare
         else
            rrnd=ran2()
            rrnd=emscainv(rrnd,1d0)
            emsca_bare=scalemin+rrnd*(scalemax-scalemin)
            ptresc=(qMC-scalemin)/(scalemax-scalemin)
            if(ptresc.lt.1d0)emsca=emsca_bare
            if(ptresc.ge.1d0)emsca=scalemax
         endif
      endif

      return
      end



      subroutine assign_scaleminmax(shat,xi,xscalemin,xscalemax,ileg,xm12)
      implicit none
      include "nexternal.inc"
      include "run.inc"
      include "madfks_mcatnlo.inc"
      integer i,ileg
      double precision shat,xi,ref_scale,xscalemax,xscalemin,xm12
      character*4 abrv
      common/to_abrv/abrv
      double precision p_born(0:3,nexternal-1)
      common/pborn/p_born

      call assign_ref_scale(p_born,xi,shat,ref_scale)
      xscalemin=max(shower_scale_factor*frac_low*ref_scale,scaleMClow)
      xscalemax=max(shower_scale_factor*frac_upp*ref_scale,
     &              xscalemin+scaleMCdelta)
      xscalemax=min(xscalemax,2d0*sqrt(ebeam(1)*ebeam(2)))
      xscalemin=min(xscalemin,xscalemax)
c
      if(abrv.ne.'born'.and.shower_mc(1:7).eq.'PYTHIA6'.and.ileg.eq.3)then
         xscalemin=max(xscalemin,sqrt(xm12))
         xscalemax=max(xscalemin,xscalemax)
      endif

      return
      end


      subroutine assign_ref_scale(p,xii,sh,ref_sc)
      implicit none
      include "nexternal.inc"
      double precision p(0:3,nexternal-1),xii,sh,ref_sc
      integer i_scale,i
      parameter(i_scale=1)

      ref_sc=0d0
      if(i_scale.eq.0)then
c Born-level CM energy squared
         ref_sc=dsqrt(max(0d0,(1-xii)*sh))
      elseif(i_scale.eq.1)then
c Sum of final-state transverse masses
         do i=3,nexternal-1
            ref_sc=ref_sc+dsqrt(max(0d0,(p(0,i)+p(3,i))*(p(0,i)-p(3,i))))
         enddo
         ref_sc=ref_sc/2d0
      else
         write(*,*)'Wrong i_scale in assign_ref_scale',i_scale
         stop
      endif
c Safety threshold for the reference scale
      ref_sc=max(ref_sc,30d0)

      return
      end


      subroutine dinvariants_dFKS(ileg,s,x,yi,yj,xm12,xm22,dw1dx,dw1dy,dw2dx,dw2dy)
c Returns derivatives of Mandelstam invariants with respect to FKS variables
      implicit none
      integer ileg
      double precision s,x,yi,yj,xm12,xm22,dw1dx,dw2dx,dw1dy,dw2dy
      double precision afun,bfun,cfun,mom_fks_sister_p,mom_fks_sister_m,
     &diff_p,diff_m,signfac,dadx,dady,dbdx,dbdy,dcdx,dcdy,mom_fks_sister,
     &dmomfkssisdx,dmomfkssisdy,en_fks,en_fks_sister,dq1cdx,dq2qdx,dq1cdy,
     &dq2qdy
      double precision veckn_ev,veckbarn_ev,xp0jfks
      common/cgenps_fks/veckn_ev,veckbarn_ev,xp0jfks
      double precision tiny
      parameter(tiny=1d-5)

      if(ileg.eq.1)then
         write(*,*)'dinvariants_dFKS should not be called for ileg = 1'
         stop
c
      elseif(ileg.eq.2)then
         write(*,*)'dinvariants_dFKS should not be called for ileg = 2'
         stop
c
      elseif(ileg.eq.3)then
c For ileg = 3, the mother 3-momentum is [afun +- sqrt(bfun) ] / cfun
         afun=sqrt(s)*(1-x)*(xm12-xm22+s*x)*yj
         bfun=s*( (1+x)**2*(xm12**2+(xm22-s*x)**2-
     &        xm12*(2*xm22+s*(1+x**2)))+xm12*s*(1-x**2)**2*yj**2 )
         cfun=s*(-(1+x)**2+(1-x)**2*yj**2)
         dadx=sqrt(s)*yj*(xm22-xm12+s*(1-2*x))
         dady=sqrt(s)*(1-x)*(xm12-xm22+s*x)
         dbdx=2*s*(1+x)*( xm12**2+(xm22-s*x)*(xm22-s*(1+2*x))
     &        -xm12*(2*xm22+s*(1+x+2*(x**2)+2*(1-x)*x*(yj**2))) )
         dbdy=2*xm12*(s**2)*((1-x**2)**2)*yj
         dcdx=-2*s*(1+x+(yj**2)*(1-x))
         dcdy=2*s*((1-x)**2)*yj
c Determine correct sign
         mom_fks_sister_p=(afun+sqrt(bfun))/cfun
         mom_fks_sister_m=(afun-sqrt(bfun))/cfun
         diff_p=abs(mom_fks_sister_p-veckn_ev)
         diff_m=abs(mom_fks_sister_m-veckn_ev)
         if(min(diff_p,diff_m)/max(abs(veckn_ev),1d0).ge.1d-3)then
            write(*,*)'Fatal error 1 in dinvariants_dFKS'
            write(*,*)mom_fks_sister_p,mom_fks_sister_m,veckn_ev
            stop
         elseif(min(diff_p,diff_m)/max(abs(veckn_ev),1d0).ge.tiny)then
            write(*,*)'Numerical imprecision 1 in dinvariants_dFKS'
         endif
         signfac=1d0
         if(diff_p.ge.diff_m)signfac=-1d0
         mom_fks_sister=veckn_ev
         en_fks=sqrt(s)*(1-x)/2
         en_fks_sister=sqrt(mom_fks_sister**2+xm12)
         dmomfkssisdx=(dadx+signfac*dbdx/(2*sqrt(bfun))-dcdx*mom_fks_sister)/cfun
         dmomfkssisdy=(dady+signfac*dbdy/(2*sqrt(bfun))-dcdy*mom_fks_sister)/cfun
         dw1dx=sqrt(s)*( yj*mom_fks_sister-en_fks_sister+(1-x)*
     &                   (mom_fks_sister/en_fks_sister-yj)*dmomfkssisdx )
         dw1dy=-sqrt(s)*(1-x)*( mom_fks_sister+
     &                   (yj-mom_fks_sister/en_fks_sister)*dmomfkssisdy )
         dw2dx=-dw1dx-s
         dw2dy=-dw1dy
c
      elseif(ileg.eq.4)then
         dq1cdx=-(1-yi)*(s*(1+yj)+xm12*(1-yj))/(1+yj+x*(1-yj))**2
         dq2qdx=-(1+yi)*(s*(1+yj)+xm12*(1-yj))/(1+yj+x*(1-yj))**2
         dw2dx=(1-yj)*(s*(1+yj-x*(2*(1+yj)+x*(1-yj)))+2*xm12)/(1+yj+x*(1-yj))**2
         dw1dx=dq1cdx+dq2qdx
         dq1cdy=(1-x)*(1-yi)*(s*x-xm12)/(1+yj+x*(1-yj))**2
         dq2qdy=(1-x)*(1+yi)*(s*x-xm12)/(1+yj+x*(1-yj))**2
         dw2dy=-2*(1-x)*(s*x-xm12)/(1+yj+x*(1-yj))**2
         dw1dy=dq1cdy+dq2qdy
c
      else
         write(*,*)'Error in dinvariants_dFKS: unknown ileg',ileg
         stop
      endif

      return
      end



      subroutine get_dead_zone(ileg,z,xi,s,x,yi,xm12,xm22,w1,w2,qMC,
     &                         scalemax,ip,ifat,lzone,wcc)
      implicit none
      include "run.inc"
      include "nexternal.inc"
      include 'nFKSconfigs.inc'
      include "madfks_mcatnlo.inc"

      integer ileg,ip,ifat,i
      double precision z,xi,s,x,yi,xm12,xm22,w1,w2,qMC,scalemax,wcc
      logical lzone

      double precision max_scale,upscale,upscale2,xmp2,xmm2,xmr2,ww,Q2,
     &lambda,dot,e0sq,beta,dum,ycc,mdip,mdip_g,zp1,zm1,zp2,zm2,zp3,zm3
      external dot

      double precision p_born(0:3,nexternal-1)
      common/pborn/p_born
      double precision pip(0:3),pifat(0:3),psum(0:3)

      INTEGER NFKSPROCESS
      COMMON/C_NFKSPROCESS/NFKSPROCESS
      double precision shower_S_scale(fks_configs*2)
     &     ,shower_H_scale(fks_configs*2),ref_H_scale(fks_configs*2)
     &     ,pt_hardness
      common /cshowerscale2/shower_S_scale,shower_H_scale,ref_H_scale
     &     ,pt_hardness

      integer mstj50,mstp67
      double precision parp67
      parameter (mstj50=2,mstp67=2,parp67=1d0)
      double precision get_angle,theta2p

c Stop if wrong ileg
      if(ileg.lt.1.or.ileg.gt.4)then
         write(*,*)'Subroutine get_dead_zone: unknown ileg ',ileg
         stop
      endif

c Check compatibility among masses and ileg
      if( (ileg.eq.3.and.xm12.eq.0d0) .or.
     &    (ileg.eq.4.and.xm22.ne.0d0) .or.
     &    (ileg.le.2.and.(xm12.ne.0d0.or.xm22.ne.0d0)) )then
         write(*,*)'Subroutine get_dead_zone: wrong masses '
         write(*,*)ileg,sqrt(xm12),sqrt(xm22)
         stop
      endif

c Skip if unphysical shower variables
      if(z.lt.0d0.or.xi.lt.0d0)goto 999

c Definition and initialisation of variables
      lzone=.true.
      do i=0,3
         pifat(i)=p_born(i,ifat)
         pip(i)  =p_born(i,ip)
         psum(i) =pifat(i)+pip(i) 
      enddo
      max_scale=scalemax
      xmp2=dot(pip,pip)
      e0sq=dot(pip,pifat)
      theta2p=get_angle(pip,pifat)
      theta2p=theta2p**2
      xmm2=xm12*(4-ileg)
      xmr2=xm22*(4-ileg)-xm12*(3-ileg)
      ww=w1*(4-ileg)-w2*(3-ileg)
      Q2=dot(psum,psum)
      lambda=sqrt((Q2+xmm2-xmp2)**2-4*Q2*xmm2)
      beta=sqrt(1-4*s*(xmm2+ww)/(s-xmr2+xmm2+ww)**2)
      wcc=1d0
      ycc=1-parp67*x/(1-x)**2/2
      mdip  =sqrt((sqrt(xmp2+xmm2+2*e0sq)-sqrt(xmp2))**2-xmm2)
      mdip_g=sqrt((sqrt(s)-sqrt(xmr2))**2-xmm2)
      zp1=(1+(xmm2+beta*ww)/(xmm2+ww))/2
      zm1=(1+(xmm2-beta*ww)/(xmm2+ww))/2
      zp2=(1+beta)/2
      zm2=(1-beta)/2
      zp3=(1+sqrt(1-4*xi/mdip_g**2))/2
      zm3=(1-sqrt(1-4*xi/mdip_g**2))/2

c Dead zones
c IMPLEMENT QED DZ's!
      if(shower_mc.eq.'HERWIG6')then
         lzone=.false.
         if(ileg.le.2.and.z**2.ge.xi)lzone=.true.
         if(ileg.gt.2.and.e0sq*xi*z**2.ge.xmm2
     &               .and.xi.le.1d0)lzone=.true.
         if(e0sq.eq.0d0)lzone=.false.
c
      elseif(shower_mc.eq.'HERWIGPP')then
         lzone=.false.
         if(ileg.le.2)upscale2=2*e0sq
         if(ileg.gt.2)then
            upscale2=2*e0sq+xmm2
            if(ip.gt.2)upscale2=(Q2+xmm2-xmp2+lambda)/2
         endif
         if(xi.lt.upscale2)lzone=.true.
c
      elseif(shower_mc.eq.'PYTHIA6Q')then
         if(ileg.le.2)then
            if(mstp67.eq.2.and.ip.gt.2.and.
     &         4*xi/s/(1-z).ge.theta2p)lzone=.false.
         elseif(ileg.gt.2)then
            if(mstj50.eq.2.and.ip.le.2.and.
c around line 71636 of pythia6428: V(IEP(1),5)=virtuality, P(IM,4)=sqrt(s)
     &         max(z/(1-z),(1-z)/z)*4*(xi+xmm2)/s.ge.theta2p)lzone=.false.
            if(z.gt.zp1.or.z.lt.zm1)lzone=.false.
         endif
         if(.not.dampMCsubt)then
            call assign_scaleminmax(s,1-x,dum,upscale,ileg,xmm2)
            if(ileg.gt.2)upscale=max(upscale,sqrt(xmm2))
            if(qMC.gt.upscale)lzone=.false.
         endif
c
      elseif(shower_mc.eq.'PYTHIA6PT')then
         if(mstp67.eq.1.and.yi.lt.ycc)lzone=.false.
         if(mstp67.eq.2)wcc=min(1d0,(1-ycc)/(1-yi))
         if(.not.dampMCsubt)then
            call assign_scaleminmax(s,1-x,dum,upscale,ileg,xmm2)
            if(qMC.gt.upscale)lzone=.false.
         endif
c
      elseif(shower_mc.eq.'PYTHIA8')then
         if(ileg.le.2.and.z.gt.1-sqrt(xi/z/s)*
     &      (sqrt(1+xi/4/z/s)-sqrt(xi/4/z/s)))lzone=.false.
         if(ileg.gt.2)then
            max_scale=min(min(scalemax,mdip/2),mdip_g/2)
            if(z.gt.min(zp2,zp3).or.z.lt.max(zm2,zm3))lzone=.false.
         endif
         if(.not.dampMCsubt)then
            call assign_scaleminmax(s,1-x,dum,upscale,ileg,xmm2)
            if(qMC.gt.upscale)lzone=.false.
         endif

      endif
 
      max_scale=min(max_scale,shower_S_scale(nFKSprocess*2-1))
      max_scale=max(max_scale,3d0)
      if(qMC.gt.max_scale)lzone=.false.

      return
 999  continue
      lzone=.false.
      return
      end<|MERGE_RESOLUTION|>--- conflicted
+++ resolved
@@ -22,7 +22,6 @@
       logical isspecial,isspecial0
       common/cisspecial/isspecial
       logical spec_case
-<<<<<<< HEAD
 
       include 'orders.inc'
       logical split_type(nsplitorders) 
@@ -30,19 +29,13 @@
       double precision particle_charge(nexternal)
       common /c_charges/particle_charge
 
-=======
 c
       logical is_leading_cflow(max_bcol)
       integer num_leading_cflows
       common/c_leading_cflows/is_leading_cflow,num_leading_cflows
-      integer iforest(2,-max_branch:-1,lmaxconfigs)
-      integer mapconfig(0:lmaxconfigs)
-      integer sprop(-max_branch:-1,lmaxconfigs)
-      integer tprid(-max_branch:-1,lmaxconfigs)
       include 'born_conf.inc'
-      include 'coloramps.inc'
-c
->>>>>>> cdfa26c6
+      include 'born_coloramps.inc'
+c
       ipartners(0)=0
       do i=1,nexternal-1
          colorflow(i,0)=0
@@ -89,39 +82,35 @@
 c colour and anticolour
       isspecial=.false.
 c
-<<<<<<< HEAD
       if (split_type(qcd_pos)) then
         ! identify the color partners 
+c consider only leading colour flows
+        num_leading_cflows=0
         do i=1,max_bcol
-=======
-c consider only leading colour flows
-      num_leading_cflows=0
-      do i=1,max_bcol
-         is_leading_cflow(i)=.false.
-         do j=1,mapconfig(0)
+          is_leading_cflow(i)=.false.
+          do j=1,mapconfig(0)
             if(icolamp(i,j,1))then
                is_leading_cflow(i)=.true.
                num_leading_cflows=num_leading_cflows+1
                exit
             endif
-         enddo
-      enddo
-c
-      do i=1,max_bcol
-         if(.not.is_leading_cflow(i))cycle
->>>>>>> cdfa26c6
+          enddo
+        enddo
+c
+        do i=1,max_bcol
+          if(.not.is_leading_cflow(i))cycle
 c Loop over Born-level colour flows
-         isspecial0=.false.
+          isspecial0=.false.
 c nglu and nsngl are the number of gluons (except for the father) and of 
 c colour singlets in the Born process, according to the information 
 c stored in ICOLUP
-         nglu=0
-         nsngl=0
-         mothercol(1)=ICOLUP(1,fksfather,i)
-         mothercol(2)=ICOLUP(2,fksfather,i)
-         notagluon=(mothercol(1).eq.0 .or. mothercol(2).eq.0)
-c
-         do j=1,nexternal-1
+          nglu=0
+          nsngl=0
+          mothercol(1)=ICOLUP(1,fksfather,i)
+          mothercol(2)=ICOLUP(2,fksfather,i)
+          notagluon=(mothercol(1).eq.0 .or. mothercol(2).eq.0)
+c
+          do j=1,nexternal-1
 c Loop over Born-level particles; j is the possible colour partner of father,
 c and whether this is the case is determined inside this loop
             if (j.ne.fksfather) then
@@ -205,14 +194,14 @@
                   endif
                enddo
             endif
-         enddo
-         if( ((nglu+nsngl).gt.(nexternal-2)) .or.
+          enddo
+          if( ((nglu+nsngl).gt.(nexternal-2)) .or.
      #       (isspecial0.and.(nglu+nsngl).ne.(nexternal-2)) )then
            write(*,*)'Error #4 in set_matrices'
            write(*,*)isspecial0,nglu,nsngl
            stop
-         endif
-         isspecial=isspecial.or.isspecial0
+          endif
+          isspecial=isspecial.or.isspecial0
         enddo
 
       else if (split_type(qed_pos)) then
@@ -243,16 +232,14 @@
       common/cnotagluon/notagluon
       logical isspecial
       common/cisspecial/isspecial
-<<<<<<< HEAD
 
       include 'orders.inc'
       logical split_type(nsplitorders) 
       common /c_split_type/split_type
-=======
+
       logical is_leading_cflow(max_bcol)
       integer num_leading_cflows
       common/c_leading_cflows/is_leading_cflow,num_leading_cflows
->>>>>>> cdfa26c6
 c
       if(ipartners(0).gt.nexternal-1)then
         write(*,*)'Error #1 in check_mc_matrices',ipartners(0)
@@ -309,39 +296,27 @@
             endif
           enddo
 c
-<<<<<<< HEAD
         enddo
+c
+        if( (notagluon.and.ntot.ne.num_leading_cflows) .or.
+     #    ( (.not.notagluon).and.
+     #      ( (.not.isspecial).and.ntot.ne.(2*num_leading_cflows) .or.
+     #        (isspecial.and.ntot.ne.num_leading_cflows) ) ) )then
+          write(*,*)'Error #6 in check_mc_matrices',
+     #     notagluon,ntot,num_leading_cflows,max_bcol
+          stop
+        endif
+c
+        if(num_leading_cflows.gt.max_bcol)then
+          write(*,*)'Error #7 in check_mc_matrices',
+     #     num_leading_cflows,max_bcol
+          stop
+        endif
 
       else if (split_type(QED_pos)) then
         ! write here possible checks for QED-type splittings
         continue
-=======
-      if( (notagluon.and.ntot.ne.num_leading_cflows) .or.
-     #    ( (.not.notagluon).and.
-     #      ( (.not.isspecial).and.ntot.ne.(2*num_leading_cflows) .or.
-     #        (isspecial.and.ntot.ne.num_leading_cflows) ) ) )then
-         write(*,*)'Error #6 in check_mc_matrices',
-     #     notagluon,ntot,num_leading_cflows,max_bcol
-         stop
-      endif
-c
-      if(num_leading_cflows.gt.max_bcol)then
-         write(*,*)'Error #7 in check_mc_matrices',
-     #     num_leading_cflows,max_bcol
-         stop
->>>>>>> cdfa26c6
-      endif
-c
-C     DOES NOT APPLY FOR EW CORRECTIONS
-CMZ      if( (notagluon.and.ntot.ne.max_bcol) .or.
-C     #    ( (.not.notagluon).and.
-C     #      ( (.not.isspecial).and.ntot.ne.(2*max_bcol) .or.
-C     #        (isspecial.and.ntot.ne.max_bcol) ) ) )then
-C         write(*,*)'Error #6 in check_mc_matrices',
-C     #     notagluon,ntot,max_bcol
-C         stop
-C      endif
-c
+      endif
       return
       end
 
@@ -465,7 +440,6 @@
       do i = 1, max_bcol
         colorflow(ipartners(0),i)=i
       enddo
-
       return
       end
 
@@ -1367,7 +1341,6 @@
 
 c Particle types (=color) of i_fks, j_fks and fks_mother
       integer i_type,j_type,m_type
-<<<<<<< HEAD
       double precision ch_i,ch_j,ch_m
       common/cparticle_types/i_type,j_type,m_type,ch_i,ch_j,ch_m
 
@@ -1390,28 +1363,15 @@
      $                              amp_split_bornbarstilde
 
 
-=======
-      common/cparticle_types/i_type,j_type,m_type
 c
       logical is_leading_cflow(max_bcol)
       integer num_leading_cflows
       common/c_leading_cflows/is_leading_cflow,num_leading_cflows
       
->>>>>>> cdfa26c6
 c
 C BORN/BORNTILDE
 
-<<<<<<< HEAD
 C check if momenta have to be rotated
-=======
-c born is the total born amplitude squared
-      sumborn=0.d0
-      do i=1,max_bcol
-         if(is_leading_cflow(i))sumborn=sumborn+jamp2(i)
-c sumborn is the sum of the leading-color amplitudes squared
-      enddo
-      
->>>>>>> cdfa26c6
 
       if ((ileg.eq.1.or.ileg.eq.2).and.(j_fks.eq.2 .and. nexternal-1.ne.3)) then
 c Rotation according to innerpin.m. Use rotate_invar() if a more 
@@ -1573,16 +1533,15 @@
 c born is the total born amplitude squared
       sumborn=0.d0
       do i=1,max_bcol
-        sumborn=sumborn+jamp2(i)
+         if(is_leading_cflow(i))sumborn=sumborn+jamp2(i)
 c sumborn is the sum of the leading-color amplitudes squared
       enddo
       
 
 c BARRED AMPLITUDES
       do i=1,max_bcol
-<<<<<<< HEAD
         do iord=1,nsplitorders
-          if (sumborn.ne.0d0) then
+          if (sumborn.ne.0d0.and.is_leading_cflow(i)) then
             bornbars(i,iord)=jamp2(i)/sumborn * born(iord) *iden_comp
             do iamp=1,amp_split_size
               amp_split_bornbars(iamp,i,iord)=jamp2(i)/sumborn * 
@@ -1597,7 +1556,7 @@
             write (*,*) 'ERROR #1, dividing by zero'
             stop
           endif
-          if (sumborn.ne.0d0) then
+          if (sumborn.ne.0d0.and.is_leading_cflow(i)) then
             bornbarstilde(i,iord)=jamp2(i)/sumborn * dble(borntilde(iord)) *iden_comp
             do iamp=1,amp_split_size
               amp_split_bornbarstilde(iamp,i,iord)=jamp2(i)/sumborn * 
@@ -1609,23 +1568,6 @@
               amp_split_bornbarstilde(iamp,i,iord)=0d0 
             enddo
           else
-=======
-         if (sumborn.ne.0d0) then
-            bornbars(i)=jamp2(i)/sumborn * born *iden_comp
-         elseif (born.eq.0d0 .or. jamp2(i).eq.0d0
-     &           .or..not.is_leading_cflow(i)) then
-            bornbars(i)=0d0
-         else
-            write (*,*) 'ERROR #1, dividing by zero'
-            stop
-         endif
-         if (sumborn.ne.0d0) then
-            bornbarstilde(i)=jamp2(i)/sumborn * borntilde *iden_comp
-         elseif (borntilde.eq.0d0 .or. jamp2(i).eq.0d0
-     &           .or..not.is_leading_cflow(i)) then
-            bornbarstilde(i)=0d0
-         else
->>>>>>> cdfa26c6
             write (*,*) 'ERROR #2, dividing by zero'
             stop
           endif      

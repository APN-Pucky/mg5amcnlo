--- conflicted
+++ resolved
@@ -1,6179 +1,3264 @@
-<<<<<<< HEAD
-      subroutine set_mc_matrices
-      implicit none
-      include "genps.inc"
-      include 'nexternal.inc'
-      include "born_nhel.inc"
-      include 'nFKSconfigs.inc'
-      integer idup(nexternal-1,maxproc)
-      integer mothup(2,nexternal-1,maxproc)
-      integer icolup(2,nexternal-1,max_bcol)
-c Nexternal is the number of legs (initial and final) al NLO, while max_bcol
-c is the number of color flows at Born level
-      integer i,j,k,l,k0,mothercol(2),i1(2)
-      include "born_leshouche.inc"
-      integer ipartners(0:nexternal-1),colorflow(nexternal-1,0:max_bcol)
-      common /MC_info/ ipartners,colorflow
-      integer i_fks,j_fks
-      common/fks_indices/i_fks,j_fks
-      integer fksfather
-      common/cfksfather/fksfather
-      logical notagluon,found
-      common/cnotagluon/notagluon
-      integer nglu,nsngl
-      logical isspecial(max_bcol)
-      common/cisspecial/isspecial
-      logical spec_case
-c
-      logical is_leading_cflow(max_bcol)
-      integer num_leading_cflows
-      common/c_leading_cflows/is_leading_cflow,num_leading_cflows
-      double precision pmass(-nexternal:0,lmaxconfigs,0:fks_configs)
-      double precision pwidth(-nexternal:0,lmaxconfigs,0:fks_configs)
-      integer iforest(2,-max_branch:-1,lmaxconfigs,0:fks_configs)
-      integer sprop(-max_branch:-1,lmaxconfigs,0:fks_configs)
-      integer tprid(-max_branch:-1,lmaxconfigs,0:fks_configs)
-      integer mapconfig(0:lmaxconfigs,0:fks_configs)
-      common /c_configurations/pmass,pwidth,iforest,sprop,tprid
-     $     ,mapconfig
-      include 'coloramps.inc'
-c
-      ipartners(0)=0
-      do i=1,nexternal-1
-         colorflow(i,0)=0
-      enddo
-c ipartners(0): number of particles that can be colour or anticolour partner 
-c   of the father, the Born-level particle to which i_fks and j_fks are 
-c   attached. If one given particle is the colour/anticolour partner of
-c   the father in more than one colour flow, it is counted only once
-c   in ipartners(0)
-c ipartners(i), 1<=i<=nexternal-1: the label (according to Born-level
-c   labelling) of the i^th colour partner of the father
-c
-c colorflow(i,0), 1<=i<=nexternal-1: number of colour flows in which
-c   the particle ipartners(i) is a colour partner of the father
-c colorflow(i,j): the actual label (according to born_leshouche.inc)
-c   of the j^th colour flow in which the father and ipartners(i) are
-c   colour partners
-c
-c Example: in the process q(1) qbar(2) -> g(3) g(4), the two color flows are
-c
-c j=1    i    icolup(1)    icolup(2)       j=2    i    icolup(1)    icolup(2)
-c        1      500           0                   1      500           0
-c        2       0           501                  2       0           501
-c        3      500          502                  3      502          501
-c        4      502          501                  4      500          502
-c
-c and if one fixes for example fksfather=3, then ipartners = 3
-c while colorflow =  0  0  0                                 1
-c                    1  1  0                                 4
-c                    2  1  2                                 2
-c                    1  2  0
-c
-
-      fksfather=min(i_fks,j_fks)
-
-c isspecial will be set equal to .true. colour flow by colour flow only
-c if the father is a gluon, and another gluon will be found which is
-c connected to it by both colour and anticolour
-      isspecial=.false.
-c
-c consider only leading colour flows
-      num_leading_cflows=0
-      do i=1,max_bcol
-         is_leading_cflow(i)=.false.
-         do j=1,mapconfig(0,0)
-            if(icolamp(i,j,1))then
-               is_leading_cflow(i)=.true.
-               num_leading_cflows=num_leading_cflows+1
-               exit
-            endif
-         enddo
-      enddo
-c
-      do i=1,max_bcol
-         if(.not.is_leading_cflow(i))cycle
-c Loop over Born-level colour flows
-c nglu and nsngl are the number of gluons (except for the father) and of 
-c colour singlets in the Born process, according to the information 
-c stored in ICOLUP
-         nglu=0
-         nsngl=0
-         mothercol(1)=ICOLUP(1,fksfather,i)
-         mothercol(2)=ICOLUP(2,fksfather,i)
-         notagluon=(mothercol(1).eq.0 .or. mothercol(2).eq.0)
-c
-         do j=1,nexternal-1
-c Loop over Born-level particles; j is the possible colour partner of father,
-c and whether this is the case is determined inside this loop
-            if (j.ne.fksfather) then
-c Skip father (it cannot be its own colour partner)
-               if(ICOLUP(1,j,i).eq.0.and.ICOLUP(2,j,i).eq.0)
-     #           nsngl=nsngl+1
-               if(ICOLUP(1,j,i).ne.0.and.ICOLUP(2,j,i).ne.0)
-     #           nglu=nglu+1
-               if ( (j.le.nincoming.and.fksfather.gt.nincoming) .or.
-     #              (j.gt.nincoming.and.fksfather.le.nincoming) ) then
-c father and j not both in the initial or in the final state -- connect
-c colour (1) with colour (i1(1)), and anticolour (2) with anticolour (i1(2))
-                  i1(1)=1
-                  i1(2)=2
-               else
-c father and j both in the initial or in the final state -- connect
-c colour (1) with anticolour (i1(2)), and anticolour (2) with colour (i1(1))
-                  i1(1)=2
-                  i1(2)=1
-               endif
-               do l=1,2
-c Loop over colour and anticolour of father
-                  found=.false.
-                  if( ICOLUP(i1(l),j,i).eq.mothercol(l) .and.
-     &                ICOLUP(i1(l),j,i).ne.0 ) then
-c When ICOLUP(i1(l),j,i) = mothercol(l), the colour (if i1(l)=1) or
-c the anticolour (if i1(l)=2) of particle j is connected to the
-c colour (if l=1) or the anticolour (if l=2) of the father
-                     k0=-1
-                     do k=1,ipartners(0)
-c Loop over previously-found colour/anticolour partners of father
-                        if(ipartners(k).eq.j)then
-                           if(found)then
-c Safety measure: if this condition is met, it means that there exist
-c k1 and k2 such that ipartners(k1)=ipartners(k2). This is thus a bug,
-c since ipartners() is the list of possible partners of father, where each
-c Born-level particle must appears at most once
-                              write(*,*)'Error #1 in set_matrices'
-                              write(*,*)i,j,l,k
-                              stop
-                           endif
-                           found=.true.
-                           k0=k
-                        endif
-                     enddo
-                     if (.not.found) then
-                        ipartners(0)=ipartners(0)+1
-                        ipartners(ipartners(0))=j
-                        k0=ipartners(0)
-                     endif
-c At this point, k0 is the k0^th colour/anticolour partner of father.
-c Therefore, ipartners(k0)=j
-                     if(k0.le.0.or.ipartners(k0).ne.j)then
-                        write(*,*)'Error #2 in set_matrices'
-                        write(*,*)i,j,l,k0,ipartners(k0)
-                        stop
-                     endif
-                     spec_case=l.eq.2 .and. colorflow(k0,0).ge.1 .and.
-     &                    colorflow(k0,colorflow(k0,0)).eq.i 
-                     if (.not.spec_case)then
-c Increase by one the number of colour flows in which the father is
-c (anti)colour-connected with its k0^th partner (according to the
-c list defined by ipartners)
-                        colorflow(k0,0)=colorflow(k0,0)+1
-c Store the label of the colour flow thus found
-                        colorflow(k0,colorflow(k0,0))=i
-                     elseif (spec_case)then
-c Special case: father and ipartners(k0) are both gluons, connected
-c by colour AND anticolour: the number of colour flows was overcounted
-c by one unit, so decrease it
-                         if( notagluon .or.
-     &                       ICOLUP(i1(1),j,i).eq.0 .or.
-     &                       ICOLUP(i1(2),j,i).eq.0 )then
-                            write(*,*)'Error #3 in set_matrices'
-                            write(*,*)i,j,l,k0,i1(1),i1(2)
-                            stop
-                         endif
-                         colorflow(k0,colorflow(k0,0))=i
-                         isspecial(i)=.true.
-                     endif
-                  endif
-               enddo
-            endif
-         enddo
-         if( ((nglu+nsngl).gt.(nexternal-2)) .or.
-     #       (isspecial(i).and.(nglu+nsngl).ne.(nexternal-2)) )then
-           write(*,*)'Error #4 in set_matrices'
-           write(*,*)isspecial(i),nglu,nsngl
-           stop
-         endif
-      enddo
-      call check_mc_matrices
-      return
-      end
-
-
-
-      subroutine check_mc_matrices
-      implicit none
-      include "nexternal.inc"
-      include "born_nhel.inc"
-c      include "fks.inc"
-      integer fks_j_from_i(nexternal,0:nexternal)
-     &     ,particle_type(nexternal),pdg_type(nexternal)
-      common /c_fks_inc/fks_j_from_i,particle_type,pdg_type
-      integer ipartners(0:nexternal-1),colorflow(nexternal-1,0:max_bcol)
-      common /MC_info/ ipartners,colorflow
-      integer i,j,ipart,iflow,ntot,ithere(1000)
-      integer fksfather
-      common/cfksfather/fksfather
-      logical notagluon
-      common/cnotagluon/notagluon
-      logical isspecial(max_bcol)
-      common/cisspecial/isspecial
-      logical is_leading_cflow(max_bcol)
-      integer num_leading_cflows
-      common/c_leading_cflows/is_leading_cflow,num_leading_cflows
-c
-      if(ipartners(0).gt.nexternal-1)then
-        write(*,*)'Error #1 in check_mc_matrices',ipartners(0)
-        stop
-      endif
-c
-      do i=1,ipartners(0)
-        ipart=ipartners(i)
-        if( ipart.eq.fksfather .or.
-     #      ipart.le.0 .or. ipart.gt.nexternal-1 .or.
-     #      ( abs(particle_type(ipart)).ne.3 .and.
-     #        particle_type(ipart).ne.8 ) )then
-          write(*,*)'Error #2 in check_mc_matrices',i,ipart,
-     #particle_type(ipart)
-          stop
-        endif
-      enddo
-c
-      do i=1,nexternal-1
-        ithere(i)=1
-      enddo
-      do i=1,ipartners(0)
-        ipart=ipartners(i)
-        ithere(ipart)=ithere(ipart)-1
-        if(ithere(ipart).lt.0)then
-          write(*,*)'Error #3 in check_mc_matrices',i,ipart
-          stop
-        endif
-      enddo
-c
-c ntot is the total number of colour plus anticolour partners of father
-      ntot=0
-      do i=1,ipartners(0)
-        ntot=ntot+colorflow(i,0)
-c
-        if( colorflow(i,0).le.0 .or.
-     #      colorflow(i,0).gt.max_bcol )then
-          write(*,*)'Error #4 in check_mc_matrices',i,colorflow(i,0)
-          stop
-        endif
-c
-        do j=1,max_bcol
-          ithere(j)=1
-        enddo
-        do j=1,colorflow(i,0)
-          iflow=colorflow(i,j)
-          ithere(iflow)=ithere(iflow)-1
-          if(ithere(iflow).lt.0)then
-            write(*,*)'Error #5 in check_mc_matrices',i,j,iflow
-            stop
-          endif
-        enddo
-c
-      enddo
-c
-      if( (notagluon.and.ntot.ne.num_leading_cflows) .or.
-     #    ( (.not.notagluon).and.
-     #      ( (.not.isspecial(1)).and.ntot.ne.(2*num_leading_cflows) .or.
-     #        (isspecial(1).and.ntot.ne.num_leading_cflows) ) ) )then
-         write(*,*)'Error #6 in check_mc_matrices',
-     #     notagluon,ntot,num_leading_cflows,max_bcol
-         stop
-      endif
-c
-      if(num_leading_cflows.gt.max_bcol)then
-         write(*,*)'Error #7 in check_mc_matrices',
-     #     num_leading_cflows,max_bcol
-         stop
-      endif
-c
-      return
-      end
-
-
-
-      subroutine xmcsubt_wrap(pp,xi_i_fks,y_ij_fks,wgt)
-      implicit none
-      include "nexternal.inc"
-      double precision pp(0:3,nexternal),wgt
-      double precision xi_i_fks,y_ij_fks
-      double precision xmc,xrealme,gfactsf,gfactcl,probne
-      double precision xmcxsec(nexternal),z(nexternal)
-      integer nofpartners
-      logical lzone(nexternal),flagmc
-
-c True MC subtraction term
-      call xmcsubt(pp,xi_i_fks,y_ij_fks,gfactsf,gfactcl,probne,
-     #                   xmc,nofpartners,lzone,flagmc,z,xmcxsec)
-c G-function matrix element, to recover the real soft limit
-      call xmcsubtME(pp,xi_i_fks,y_ij_fks,gfactsf,gfactcl,xrealme)
-
-      wgt=xmc+xrealme
-
-      return
-      end
-
-
-
-      subroutine xmcsubtME(pp,xi_i_fks,y_ij_fks,gfactsf,gfactcl,wgt)
-      implicit none
-      include "nexternal.inc"
-      include "coupl.inc"
-      double precision pp(0:3,nexternal),gfactsf,gfactcl,wgt,wgts,wgtc,wgtsc
-      double precision xi_i_fks,y_ij_fks
-
-      double precision zero,one
-      parameter (zero=0d0)
-      parameter (one=1d0)
-
-      integer izero,ione,itwo
-      parameter (izero=0)
-      parameter (ione=1)
-      parameter (itwo=2)
-
-      double precision p1_cnt(0:3,nexternal,-2:2)
-      double precision wgt_cnt(-2:2)
-      double precision pswgt_cnt(-2:2)
-      double precision jac_cnt(-2:2)
-      common/counterevnts/p1_cnt,wgt_cnt,pswgt_cnt,jac_cnt
-
-      double precision xi_i_fks_cnt(-2:2)
-      common /cxiifkscnt/xi_i_fks_cnt
-
-      integer i_fks,j_fks
-      common/fks_indices/i_fks,j_fks
-
-c Particle types (=colour) of i_fks, j_fks and fks_mother
-      integer i_type,j_type,m_type
-      common/cparticle_types/i_type,j_type,m_type
-
-      double precision pmass(nexternal)
-      include "pmass.inc"
-c
-      if (i_type.eq.8 .and. pmass(i_fks).eq.0d0)then
-c i_fks is gluon
-         call set_cms_stuff(izero)
-         call sreal(p1_cnt(0,1,0),zero,y_ij_fks,wgts)
-         call set_cms_stuff(ione)
-         call sreal(p1_cnt(0,1,1),xi_i_fks,one,wgtc)
-         call set_cms_stuff(itwo)
-         call sreal(p1_cnt(0,1,2),zero,one,wgtsc)
-         wgt=wgts+(1-gfactcl)*(wgtc-wgtsc)
-         wgt=wgt*(1-gfactsf)
-      elseif (abs(i_type).eq.3)then
-c i_fks is (anti-)quark
-         wgt=0d0
-      else
-         write(*,*) 'FATAL ERROR #1 in xmcsubtME',i_type,i_fks
-         stop
-      endif
-c
-      return
-      end
-
-
-
-c Main routine for MC counterterms
-
-      subroutine xmcsubt(pp,xi_i_fks,y_ij_fks,gfactsf,gfactcl,probne,
-     &                   wgt,nofpartners,lzone,flagmc,z,xmcxsec)
-      implicit none
-      include "nexternal.inc"
-      include "coupl.inc"
-      include "born_nhel.inc"
-      include "fks_powers.inc"
-      include "madfks_mcatnlo.inc"
-      include "run.inc"
-      include "../../Source/MODEL/input.inc"
-      include 'nFKSconfigs.inc'
-      integer fks_j_from_i(nexternal,0:nexternal)
-     &     ,particle_type(nexternal),pdg_type(nexternal)
-      common /c_fks_inc/fks_j_from_i,particle_type,pdg_type
-
-      double precision pp(0:3,nexternal),gfactsf,gfactcl,probne,wgt
-      double precision xi_i_fks,y_ij_fks,xm12,xm22
-      double precision xmcxsec(nexternal)
-      integer nofpartners
-      logical lzone(nexternal),flagmc,limit,non_limit
-
-      double precision emsca_bare,ptresc,rrnd,ref_scale,
-     & scalemin,scalemax,wgt1,qMC,emscainv,emscafun
-      double precision emscwgt(nexternal),emscav(nexternal)
-      integer jpartner,mpartner
-      logical emscasharp
-
-      double precision shattmp,dot,xkern(2),xkernazi(2),born_red,
-     & born_red_tilde
-      double precision bornbars(max_bcol), bornbarstilde(max_bcol)
-
-      integer i,j,npartner,cflows,ileg,N_p
-      double precision tk,uk,q1q,q2q,E0sq(nexternal),x,yi,yj,xij,ap,Q,
-     & s,w1,w2,beta,xfact,prefact,kn,knbar,kn0,betae0,betad,betas,gfactazi,
-     & gfunction,bogus_probne_fun,
-     & z(nexternal),xi(nexternal),xjac(nexternal),ztmp,xitmp,xjactmp,
-     & zHW6,xiHW6,xjacHW6_xiztoxy,zHWPP,xiHWPP,xjacHWPP_xiztoxy,zPY6Q,
-     & xiPY6Q,xjacPY6Q_xiztoxy,zPY6PT,xiPY6PT,xjacPY6PT_xiztoxy,zPY8,
-     & xiPY8,xjacPY8_xiztoxy,wcc
-
-      common/cscaleminmax/xm12,ileg
-      double precision veckn_ev,veckbarn_ev,xp0jfks
-      common/cgenps_fks/veckn_ev,veckbarn_ev,xp0jfks
-      double precision p_born(0:3,nexternal-1)
-      common/pborn/p_born
-      integer i_fks,j_fks
-      common/fks_indices/i_fks,j_fks
-      double precision ybst_til_tolab,ybst_til_tocm,sqrtshat,shat
-      common/parton_cms_stuff/ybst_til_tolab,ybst_til_tocm,
-     #                        sqrtshat,shat
-
-      integer ipartners(0:nexternal-1),colorflow(nexternal-1,0:max_bcol)
-      common /MC_info/ ipartners,colorflow
-      logical isspecial(max_bcol)
-      common/cisspecial/isspecial
-
-      integer fksfather
-      common/cfksfather/fksfather
-
-      logical softtest,colltest
-      common/sctests/softtest,colltest
-
-      double precision emsca
-      common/cemsca/emsca,emsca_bare,emscasharp,scalemin,scalemax
-
-      double precision ran2,iseed
-      external ran2
-      logical extra
-
-c Stuff to be written (depending on AddInfoLHE) onto the LHE file
-      INTEGER NFKSPROCESS
-      COMMON/C_NFKSPROCESS/NFKSPROCESS
-      integer iSorH_lhe,ifks_lhe(fks_configs) ,jfks_lhe(fks_configs)
-     &     ,fksfather_lhe(fks_configs) ,ipartner_lhe(fks_configs)
-      double precision scale1_lhe(fks_configs),scale2_lhe(fks_configs)
-      common/cto_LHE1/iSorH_lhe,ifks_lhe,jfks_lhe,
-     #                fksfather_lhe,ipartner_lhe
-      common/cto_LHE2/scale1_lhe,scale2_lhe
-
-c Radiation hardness needed (pt_hardness) for the theta function
-c Should be zero if there are no jets at the Born
-      double precision shower_S_scale(fks_configs*2)
-     &     ,shower_H_scale(fks_configs*2),ref_H_scale(fks_configs*2)
-     &     ,pt_hardness
-      common /cshowerscale2/shower_S_scale,shower_H_scale,ref_H_scale
-     &     ,pt_hardness
-
-      double precision becl,delta
-c alsf and besf are the parameters that control gfunsoft
-      double precision alsf,besf
-      common/cgfunsfp/alsf,besf
-c alazi and beazi are the parameters that control gfunazi
-      double precision alazi,beazi
-      common/cgfunazi/alazi,beazi
-
-c Particle types (=color) of i_fks, j_fks and fks_mother
-      integer i_type,j_type,m_type
-      common/cparticle_types/i_type,j_type,m_type
-
-      double precision zero,one,tiny,vtiny,ymin
-      parameter (zero=0d0)
-      parameter (one=1d0)
-      parameter (vtiny=1d-10)
-      parameter (ymin=0.9d0)
-
-      double precision pi
-      parameter(pi=3.1415926535897932384626433d0)
-
-      double precision vcf,vtf,vca
-      parameter (vcf=4d0/3d0)
-      parameter (vtf=1d0/2d0)
-      parameter (vca=3d0)
-
-      double precision g_ew,charge,qi2,qj2
-      double precision pmass(nexternal)
-      include "pmass.inc"
-
-c Initialise
-      flagmc   = .false.
-      wgt      = 0d0
-      ztmp     = 0d0
-      xitmp    = 0d0
-      xjactmp  = 0d0
-      gfactazi = 0d0
-      xkern    = 0d0
-      xkernazi = 0d0
-      born_red = 0d0
-      born_red_tilde = 0d0
-      kn       = veckn_ev
-      knbar    = veckbarn_ev
-      kn0      = xp0jfks
-      nofpartners = ipartners(0)
-      g_ew=sqrt(4.d0*pi/aewm1)
-      qi2=charge(pdg_type(i_fks))**2
-      qj2=charge(pdg_type(j_fks))**2
-      tiny = 1d-4
-      if (softtest.or.colltest)tiny = 1d-6
-c Logical variables to control the IR limits:
-c one can remove any reference to xi_i_fks
-      limit = 1-y_ij_fks.lt.tiny .and. xi_i_fks.ge.tiny
-      non_limit = xi_i_fks.ge.tiny
-
-c Discard if unphysical kinematics
-      if(pp(0,1).le.0d0)return
-
-c Determine invariants, ileg, and MC hardness qMC
-      extra=dampMCsubt.or.AddInfoLHE.or.UseSudakov
-      call kinematics_driver(xi_i_fks,y_ij_fks,shat,pp,ileg,
-     &                       xm12,xm22,tk,uk,q1q,q2q,qMC,extra)
-      w1=-q1q+q2q-tk
-      w2=-q2q+q1q-uk
-      if(extra.and.qMC.lt.0d0)then
-         write(*,*)'Error in xmcsubt: qMC=',qMC
-         stop
-      endif
-
-c Check ileg, and special case for PYTHIA6PT
-      if(ileg.lt.0.or.ileg.gt.4)then
-         write(*,*)'Error in xmcsubt: ileg=',ileg
-         stop
-      endif
-      if(ileg.gt.2.and.shower_mc.eq.'PYTHIA6PT')then
-         write(*,*)'FSR not allowed when matching PY6PT'
-         stop
-      endif
-
-c New or standard MC@NLO formulation
-      probne=bogus_probne_fun(qMC)
-      if(.not.UseSudakov)probne=1.d0
-
-c Call barred Born and assign shower scale
-      call get_mbar(pp,y_ij_fks,ileg,bornbars,bornbarstilde)
-      call assign_emsca(pp,xi_i_fks,y_ij_fks)
-
-c Distinguish ISR and FSR
-      if(ileg.le.2)then
-         delta=min(1d0,deltaI)
-         yj=0d0
-         yi=y_ij_fks
-      elseif(ileg.ge.3)then
-         delta=min(1d0,deltaO)
-         yj=y_ij_fks
-         yi=0d0
-      endif
-      x=1-xi_i_fks
-      s=shat
-      xij=2*(1-xm12/s-(1-x))/(2-(1-x)*(1-yj)) 
-
-c G-function parameters 
-      gfactsf=gfunction(x,alsf,besf,2d0)
-      if(abs(i_type).eq.3)gfactsf=1d0
-      becl=-(1d0-ymin)
-      gfactcl=gfunction(y_ij_fks,alsf,becl,1d0)
-      if(alazi.lt.0d0)gfactazi=1-gfunction(y_ij_fks,-alazi,beazi,delta)
-
-c For processes that have jets at the Born level, we need to include a
-c theta-function: The radiation from the shower should always be softer
-c than the jets at the Born, hence no need to include the MC counter
-c terms when the radiation is hard.
-      if(pt_hardness.gt.shower_S_scale(nFKSprocess*2-1))then
-         emsca=2d0*sqrt(ebeam(1)*ebeam(2))
-         return
-      endif
-
-c Shower variables
-      if(shower_mc.eq.'HERWIGPP')then
-         ztmp=zHWPP(ileg,xm12,xm22,shat,x,yi,yj,tk,uk,q1q,q2q)
-         xitmp=xiHWPP(ileg,xm12,xm22,shat,x,yi,yj,tk,uk,q1q,q2q)
-         xjactmp=xjacHWPP_xiztoxy(ileg,xm12,xm22,shat,x,yi,yj,tk,uk,q1q,q2q)
-      elseif(shower_mc.eq.'PYTHIA6Q')then
-         ztmp=zPY6Q(ileg,xm12,xm22,shat,x,yi,yj,tk,uk,q1q,q2q)
-         xitmp=xiPY6Q(ileg,xm12,xm22,shat,x,yi,yj,tk,uk,q1q,q2q)
-         xjactmp=xjacPY6Q_xiztoxy(ileg,xm12,xm22,shat,x,yi,yj,tk,uk,q1q,q2q)
-      elseif(shower_mc.eq.'PYTHIA6PT')then
-         ztmp=zPY6PT(ileg,xm12,xm22,shat,x,yi,yj,tk,uk,q1q,q2q)
-         xitmp=xiPY6PT(ileg,xm12,xm22,shat,x,yi,yj,tk,uk,q1q,q2q)
-         xjactmp=xjacPY6PT_xiztoxy(ileg,xm12,xm22,shat,x,yi,yj,tk,uk,q1q,q2q)
-      elseif(shower_mc.eq.'PYTHIA8')then
-         ztmp=zPY8(ileg,xm12,xm22,shat,x,yi,yj,tk,uk,q1q,q2q)
-         xitmp=xiPY8(ileg,xm12,xm22,shat,x,yi,yj,tk,uk,q1q,q2q)
-         xjactmp=xjacPY8_xiztoxy(ileg,xm12,xm22,shat,x,yi,yj,tk,uk,q1q,q2q)
-      endif
-
-c Main loop over colour partners
-      do npartner=1,ipartners(0)
-
-         E0sq(npartner)=dot(p_born(0,fksfather),p_born(0,ipartners(npartner)))
-         if(E0sq(npartner).lt.0d0)then
-            write(*,*)'Error in xmcsubt: negative E0sq'
-            write(*,*)E0sq(npartner),ileg,npartner
-            stop
-         endif
-
-         z(npartner)=ztmp
-         xi(npartner)=xitmp
-         xjac(npartner)=xjactmp
-         if(shower_mc.eq.'HERWIG6')then
-            z(npartner)=zHW6(ileg,E0sq(npartner),xm12,xm22,shat,x,yi,yj,tk,uk,q1q,q2q)
-            xi(npartner)=xiHW6(ileg,E0sq(npartner),xm12,xm22,shat,x,yi,yj,tk,uk,q1q,q2q)
-            xjac(npartner)=xjacHW6_xiztoxy(ileg,E0sq(npartner),xm12,xm22,shat,x,yi,yj,
-     &                                                                  tk,uk,q1q,q2q)
-         endif
-
-c Compute dead zones
-         call get_dead_zone(ileg,z(npartner),xi(npartner),s,x,yi,xm12,xm22,w1,w2,qMC,
-     &                      scalemax,ipartners(npartner),fksfather,lzone(npartner),wcc)
-
-c Compute MC subtraction terms
-         if(lzone(npartner))then
-            if(.not.flagmc)flagmc=.true.
-            if( (ileg.ge.3 .and. (m_type.eq.8.or.m_type.eq.0)) .or.
-     &          (ileg.le.2 .and. (j_type.eq.8.or.j_type.eq.0)) )then
-               if(i_type.eq.8)then
-c g  --> g  g ( icode = 1 )
-c go --> go g
-                  if(ileg.le.2)then
-                     N_p=2
-                     if(limit)then
-                        xkern(1)=(g**2/N_p)*8*vca*(1-x*(1-x))**2/(s*x**2)
-                        xkernazi(1)=-(g**2/N_p)*16*vca*(1-x)**2/(s*x**2)
-                     elseif(non_limit)then
-                        xfact=(1-yi)*(1-x)/x
-                        prefact=4/(s*N_p)
-                        call AP_reduced(m_type,i_type,one,z(npartner),ap)
-                        ap=ap/(1-z(npartner))
-                        xkern(1)=prefact*xfact*xjac(npartner)*ap/xi(npartner)
-                        call Qterms_reduced_spacelike(m_type,i_type,one,z(npartner),Q)
-                        Q=Q/(1-z(npartner))
-                        xkernazi(1)=prefact*xfact*xjac(npartner)*Q/xi(npartner)
-                     endif
-c
-                  elseif(ileg.eq.3)then
-                     N_p=2
-                     if(non_limit)then
-                        xfact=(2-(1-x)*(1-(kn0/kn)*yj))/kn*knbar*(1-x)*(1-yj)
-                        prefact=2/(s*N_p)
-                        call AP_reduced_SUSY(j_type,i_type,one,z(npartner),ap)
-                        ap=ap/(1-z(npartner))
-                        xkern(1)=prefact*xfact*xjac(npartner)*ap/xi(npartner)
-                     endif
-c
-                  elseif(ileg.eq.4)then
-                     N_p=2
-                     if(limit)then
-                        xkern(1)=(g**2/N_p)*( 8*vca*
-     &                       (s**2*(1-(1-x)*x)-s*(1+x)*xm12+xm12**2)**2 )/
-     &                       ( s*(s-xm12)**2*(s*x-xm12)**2 )
-                        xkernazi(1)=-(g**2/N_p)*(16*vca*s*(1-x)**2)/((s-xm12)**2)
-                     elseif(non_limit)then
-                        xfact=(2-(1-x)*(1-yj))/xij*(1-xm12/s)*(1-x)*(1-yj)
-                        prefact=2/(s*N_p)
-                        call AP_reduced(j_type,i_type,one,z(npartner),ap)
-                        ap=ap/(1-z(npartner))
-                        xkern(1)=prefact*xfact*xjac(npartner)*ap/xi(npartner)
-                        call Qterms_reduced_timelike(j_type,i_type,one,z(npartner),Q)
-                        Q=Q/(1-z(npartner))
-                        xkernazi(1)=prefact*xfact*xjac(npartner)*Q/xi(npartner)
-                     endif
-                  endif
-               elseif(abs(i_type).eq.3)then
-c g --> q q~ ( icode = 2 )
-c a --> q q~
-                  if(ileg.le.2)then
-                     N_p=1
-                     if(limit)then
-                        xkern(1)=(g**2/N_p)*4*vtf*(1-x)*((1-x)**2+x**2)/(s*x)
-                        xkern(2)=xkern(1)*(g_ew**2/g**2)*(qi2*vca/vtf)
-                     elseif(non_limit)then
-                        xfact=(1-yi)*(1-x)/x
-                        prefact=4/(s*N_p)
-                        call AP_reduced(m_type,i_type,one,z(npartner),ap)
-                        ap=ap/(1-z(npartner))
-                        xkern(1)=prefact*xfact*xjac(npartner)*ap/xi(npartner)
-                        xkern(2)=xkern(1)*(g_ew**2/g**2)*(qi2*vca/vtf)
-                     endif
-c
-                  elseif(ileg.eq.4)then
-                     N_p=2
-                     if(limit)then
-                        xkern(1)=(g**2/N_p)*( 4*vtf*(1-x)*
-     &                        (s**2*(1-2*(1-x)*x)-2*s*x*xm12+xm12**2) )/
-     &                        ( (s-xm12)**2*(s*x-xm12) )
-                        xkern(2)=xkern(1)*(g_ew**2/g**2)*(qi2*vca/vtf)
-                        xkernazi(1)=(g**2/N_p)*(16*vtf*s*(1-x)**2)/((s-xm12)**2)
-                        xkernazi(2)=xkernazi(1)*(g_ew**2/g**2)*(qi2*vca/vtf)
-                     elseif(non_limit)then
-                        xfact=(2-(1-x)*(1-yj))/xij*(1-xm12/s)*(1-x)*(1-yj)
-                        prefact=2/(s*N_p)
-                        call AP_reduced(j_type,i_type,one,z(npartner),ap)
-                        ap=ap/(1-z(npartner))
-                        xkern(1)=prefact*xfact*xjac(npartner)*ap/xi(npartner)
-                        xkern(2)=xkern(1)*(g_ew**2/g**2)*(qi2*vca/vtf)
-                        call Qterms_reduced_timelike(j_type,i_type,one,z(npartner),Q)
-                        Q=Q/(1-z(npartner))
-                        xkernazi(1)=prefact*xfact*xjac(npartner)*Q/xi(npartner)
-                        xkernazi(2)=xkernazi(1)*(g_ew**2/g**2)*(qi2*vca/vtf)
-                     endif
-                  endif
-               else
-                  write(*,*)'Error 1 in xmcsubt: unknown particle type'
-                  write(*,*)i_type
-                  stop
-               endif
-            elseif( (ileg.ge.3 .and. abs(m_type).eq.3) .or.
-     &              (ileg.le.2 .and. abs(j_type).eq.3) )then
-               if(abs(i_type).eq.3)then
-c q --> g q ( icode = 3 )
-c a --> a q
-                  if(ileg.le.2)then
-                     N_p=2
-                     if(limit)then
-                        xkern(1)=(g**2/N_p)*4*vcf*(1-x)*((1-x)**2+1)/(s*x**2)
-                        xkern(2)=xkern(1)*(g_ew**2/g**2)*(qi2/vcf)
-                        xkernazi(1)=-(g**2/N_p)*16*vcf*(1-x)**2/(s*x**2)
-                        xkernazi(2)=xkernazi(1)*(g_ew**2/g**2)*(qi2/vcf)
-                     elseif(non_limit)then
-                        xfact=(1-yi)*(1-x)/x
-                        prefact=4/(s*N_p)
-                        call AP_reduced(m_type,i_type,one,z(npartner),ap)
-                        ap=ap/(1-z(npartner))
-                        xkern(1)=prefact*xfact*xjac(npartner)*ap/xi(npartner)
-                        xkern(2)=xkern(1)*(g_ew**2/g**2)*(qi2/vcf)
-                        call Qterms_reduced_spacelike(m_type,i_type,one,z(npartner),Q)
-                        Q=Q/(1-z(npartner))
-                        xkernazi(1)=prefact*xfact*xjac(npartner)*Q/xi(npartner)
-                        xkernazi(2)=xkernazi(1)*(g_ew**2/g**2)*(qi2/vcf)
-                     endif
-c
-                  elseif(ileg.eq.3)then
-                     N_p=1
-                     if(non_limit)then
-                        xfact=(2-(1-x)*(1-(kn0/kn)*yj))/kn*knbar*(1-x)*(1-yj)
-                        prefact=2/(s*N_p)
-                        call AP_reduced(j_type,i_type,one,z(npartner),ap)
-                        ap=ap/(1-z(npartner))
-                        xkern(1)=prefact*xfact*xjac(npartner)*ap/xi(npartner)
-                        xkern(2)=xkern(1)*(g_ew**2/g**2)*(qi2/vcf)
-                     endif
-c
-                  elseif(ileg.eq.4)then
-                     N_p=1
-                     if(limit)then
-                        xkern(1)=(g**2/N_p)*
-     &                       ( 4*vcf*(1-x)*(s**2*(1-x)**2+(s-xm12)**2) )/
-     &                       ( (s-xm12)*(s*x-xm12)**2 )
-                        xkern(2)=xkern(1)*(g_ew**2/g**2)*(qi2/vcf)
-                     elseif(non_limit)then
-                        xfact=(2-(1-x)*(1-yj))/xij*(1-xm12/s)*(1-x)*(1-yj)
-                        prefact=2/(s*N_p)
-                        call AP_reduced(j_type,i_type,one,z(npartner),ap)
-                        ap=ap/(1-z(npartner))
-                        xkern(1)=prefact*xfact*xjac(npartner)*ap/xi(npartner)
-                        xkern(2)=xkern(1)*(g_ew**2/g**2)*(qi2/vcf)
-                     endif
-                  endif
-               elseif(i_type.eq.8)then
-c q  --> q  g ( icode = 4 )
-c sq --> sq g
-                  if(ileg.le.2)then
-                     N_p=1
-                     if(limit)then
-                        xkern(1)=(g**2/N_p)*4*vcf*(1+x**2)/(s*x)
-                     elseif(non_limit)then
-                        xfact=(1-yi)*(1-x)/x
-                        prefact=4/(s*N_p)
-                        call AP_reduced(m_type,i_type,one,z(npartner),ap)
-                        ap=ap/(1-z(npartner))
-                        xkern(1)=prefact*xfact*xjac(npartner)*ap/xi(npartner)
-                     endif
-c
-                  elseif(ileg.eq.3)then
-                     N_p=1
-                     if(non_limit)then
-                        xfact=(2-(1-x)*(1-(kn0/kn)*yj))/kn*knbar*(1-x)*(1-yj)
-                        prefact=2/(s*N_p)
-                        if(abs(PDG_type(j_fks)).le.6)then
-                           if(shower_mc.ne.'HERWIGPP')
-     &                     call AP_reduced(j_type,i_type,one,z(npartner),ap)
-                           if(shower_mc.eq.'HERWIGPP')
-     &                     call AP_reduced_massive(j_type,i_type,one,z(npartner),
-     &                                                 xi(npartner),xm12,ap)
-                        else
-                           call AP_reduced_SUSY(j_type,i_type,one,z(npartner),ap)
-                        endif
-                        ap=ap/(1-z(npartner))
-                        xkern(1)=prefact*xfact*xjac(npartner)*ap/xi(npartner)
-                     endif
-c
-                  elseif(ileg.eq.4)then
-                     N_p=1
-                     if(limit)then
-                        xkern(1)=(g**2/N_p)*4*vcf*
-     &                        ( s**2*(1+x**2)-2*xm12*(s*(1+x)-xm12) )/
-     &                        ( s*(s-xm12)*(s*x-xm12) )
-                     elseif(non_limit)then
-                        xfact=(2-(1-x)*(1-yj))/xij*(1-xm12/s)*(1-x)*(1-yj)
-                        prefact=2/(s*N_p)
-                        call AP_reduced(j_type,i_type,one,z(npartner),ap)
-                        ap=ap/(1-z(npartner))
-                        xkern(1)=prefact*xfact*xjac(npartner)*ap/xi(npartner)
-                     endif
-                  endif
-               elseif(i_type.eq.0)then
-c q  --> q  a ( icode = 4 )
-c sq --> sq a
-                  if(ileg.le.2)then
-                     N_p=1
-                     if(limit)then
-                        xkern(2)=(g_ew**2/N_p)*4*qj2*(1+x**2)/(s*x)
-                     else
-                        xfact=(1-yi)*(1-x)/x
-                        prefact=4/(s*N_p)
-                        call AP_reduced(m_type,i_type,one,z(npartner),ap)
-                        ap=ap/(1-z(npartner))
-                        xkern(2)=prefact*xfact*xjac(npartner)*ap/xi(npartner)
-                        xkern(2)=xkern(2)*(g_ew**2/g**2)*(qj2/vcf)
-                     endif
-c
-                  elseif(ileg.eq.3)then
-                     N_p=1
-                     if(non_limit)then
-                        xfact=(2-(1-x)*(1-(kn0/kn)*yj))/kn*knbar*(1-x)*(1-yj)
-                        prefact=2/(s*N_p)
-                        if(abs(PDG_type(j_fks)).le.6)then
-                           if(shower_mc.ne.'HERWIGPP')
-     &                     call AP_reduced(j_type,i_type,one,z(npartner),ap)
-                           if(shower_mc.eq.'HERWIGPP')
-     &                     call AP_reduced_massive(j_type,i_type,one,z(npartner),
-     &                                                 xi(npartner),xm12,ap)
-                        else
-                           call AP_reduced_SUSY(j_type,i_type,one,z(npartner),ap)
-                        endif
-                        ap=ap/(1-z(npartner))
-                        xkern(2)=prefact*xfact*xjac(npartner)*ap/xi(npartner)
-                        xkern(2)=xkern(2)*(g_ew**2/g**2)*(qj2/vcf)
-                     endif
-c
-                  elseif(ileg.eq.4)then
-                     N_p=1
-                     if(limit)then
-                        xkern(2)=(g_ew**2/N_p)*4*qj2*
-     &                       ( s**2*(1+x**2)-2*xm12*(s*(1+x)-xm12) )/
-     &                       ( s*(s-xm12)*(s*x-xm12) )
-                     else
-                        xfact=(2-(1-x)*(1-yj))/xij*(1-xm12/s)*(1-x)*(1-yj)
-                        prefact=2/(s*N_p)
-                        call AP_reduced(j_type,i_type,one,z(npartner),ap)
-                        ap=ap/(1-z(npartner))
-                        xkern(2)=prefact*xfact*xjac(npartner)*ap/xi(npartner)
-                        xkern(2)=xkern(2)*(g_ew**2/g**2)*(qj2/vcf)
-                     endif
-                  endif
-               else
-                  write(*,*)'Error 2 in xmcsubt: unknown particle type'
-                  write(*,*)i_type
-                  stop
-               endif
-            else
-               write(*,*)'Error 3 in xmcsubt: unknown particle type'
-               write(*,*)j_type,i_type
-               stop
-            endif
-
-            if(dampMCsubt)then
-               if(emscasharp)then
-                  if(qMC.le.scalemax)then
-                     emscwgt(npartner)=1d0
-                     emscav(npartner)=emsca_bare
-                  else
-                     emscwgt(npartner)=0d0
-                     emscav(npartner)=scalemax
-                  endif
-               else
-                  ptresc=(qMC-scalemin)/(scalemax-scalemin)
-                  if(ptresc.le.0d0)then
-                     emscwgt(npartner)=1d0
-                     emscav(npartner)=emsca_bare
-                  elseif(ptresc.lt.1d0)then
-                     emscwgt(npartner)=1-emscafun(ptresc,one)
-                     emscav(npartner)=emsca_bare
-                  else
-                     emscwgt(npartner)=0d0
-                     emscav(npartner)=scalemax
-                  endif
-               endif
-            endif
-
-        else
-c Dead zone
-          xkern=0d0
-          xkernazi=0d0
-           if(dampMCsubt)then
-              emscav(npartner)=2d0*sqrt(ebeam(1)*ebeam(2))
-              emscwgt(npartner)=0d0
-           endif
-        endif
-
-        born_red=0d0
-        born_red_tilde=0d0
-        do i=1,2
-           xkern(i)=xkern(i)*gfactsf*wcc
-           xkernazi(i)=xkernazi(i)*gfactazi*gfactsf*wcc
-        enddo
-        do cflows=1,colorflow(npartner,0)
-           N_p=1
-           if(isspecial(cflows))N_p=2d0
-           born_red=born_red+N_p*bornbars(colorflow(npartner,cflows))
-           born_red_tilde=born_red_tilde+N_p*bornbarstilde(colorflow(npartner,cflows))
-        enddo
-c Change here, to include also xkern(2)!
-        xmcxsec(npartner)=xkern(1)*born_red+xkernazi(1)*born_red_tilde
-        if(dampMCsubt)xmcxsec(npartner)=xmcxsec(npartner)*emscwgt(npartner)
-        wgt=wgt+xmcxsec(npartner)
-
-        if(xmcxsec(npartner).lt.0d0)then
-           write(*,*)'Fatal error in xmcsubt'
-           write(*,*)npartner,xmcxsec(npartner)
-           stop
-        endif
-c End of loop over colour partners
-      enddo
-
-c Assign emsca on statistical basis
-      if(dampMCsubt.and.wgt.gt.1d-30)then
-        rrnd=ran2()
-        wgt1=0d0
-        jpartner=0
-        do npartner=1,ipartners(0)
-           if(lzone(npartner).and.jpartner.eq.0)then
-              wgt1=wgt1+xmcxsec(npartner)
-              if(wgt1.ge.rrnd*wgt)then
-                 jpartner=ipartners(npartner)
-                 mpartner=npartner
-              endif
-           endif
-        enddo
-        if(jpartner.eq.0)then
-           write(*,*)'Error in xmcsubt: emsca unweighting failed'
-           stop
-        else
-           emsca=emscav(mpartner)
-        endif
-      endif
-      if(dampMCsubt.and.wgt.lt.1d-30)emsca=scalemax
-
-c Additional information for LHE
-      if(AddInfoLHE)then
-         fksfather_lhe(nFKSprocess)=fksfather
-         if(jpartner.ne.0)then
-            ipartner_lhe(nFKSprocess)=jpartner
-         else
-c min() avoids troubles if ran2()=1
-            ipartner_lhe(nFKSprocess)=min( int(ran2()*ipartners(0))+1,ipartners(0) )
-            ipartner_lhe(nFKSprocess)=ipartners(ipartner_lhe(nFKSprocess))
-         endif
-         scale1_lhe(nFKSprocess)=qMC
-      endif
-
-      if(dampMCsubt)then
-         if(emsca.lt.scalemin)then
-            write(*,*)'Error in xmcsubt: emsca too small'
-            write(*,*)emsca,jpartner,lzone(jpartner)
-            stop
-         endif
-      endif
-
-      do i=1,nexternal
-         if(i.le.ipartners(0))xmcxsec(i)=xmcxsec(i)*probne
-         if(i.gt.ipartners(0))xmcxsec(i)=0d0
-      enddo
-
-      return
-      end
-
-
-
-      subroutine get_mbar(p,y_ij_fks,ileg,bornbars,bornbarstilde)
-c Computes barred amplitudes (bornbars) squared according
-c to Odagiri's prescription (hep-ph/9806531).
-c Computes barred azimuthal amplitudes (bornbarstilde) with
-c the same method 
-      implicit none
-
-      include "genps.inc"
-      include 'nexternal.inc'
-      include "born_nhel.inc"
-
-      double precision p(0:3,nexternal)
-      double precision y_ij_fks,bornbars(max_bcol),bornbarstilde(max_bcol)
-
-      double precision zero
-      parameter (zero=0.d0)
-      double precision p_born_rot(0:3,nexternal-1)
-
-      integer imother_fks,ileg
-
-      double precision p_born(0:3,nexternal-1)
-      common/pborn/p_born
-
-      double Precision amp2(ngraphs), jamp2(0:ncolor)
-      common/to_amps/  amp2,       jamp2
-
-      integer i_fks,j_fks
-      common/fks_indices/i_fks,j_fks
-
-      double complex wgt1(2),W1(6),W2(6),W3(6),W4(6),Wij_angle,Wij_recta
-      double complex azifact
-
-      double complex xij_aor
-      common/cxij_aor/xij_aor
-
-      double precision born,sumborn,borntilde
-      integer i
-
-      double precision vtiny,pi(0:3),pj(0:3),cphi_mother,sphi_mother
-      parameter (vtiny=1d-8)
-      double complex ximag
-      parameter (ximag=(0.d0,1.d0))
-
-      double precision xi_i_fks_ev,y_ij_fks_ev,t
-      double precision p_i_fks_ev(0:3),p_i_fks_cnt(0:3,-2:2)
-      common/fksvariables/xi_i_fks_ev,y_ij_fks_ev,p_i_fks_ev,p_i_fks_cnt
-
-      double precision cthbe,sthbe,cphibe,sphibe
-      common/cbeangles/cthbe,sthbe,cphibe,sphibe
-
-      logical calculatedBorn
-      common/ccalculatedBorn/calculatedBorn
-      double precision iden_comp
-      common /c_iden_comp/iden_comp
-
-c Particle types (=color) of i_fks, j_fks and fks_mother
-      integer i_type,j_type,m_type
-      common/cparticle_types/i_type,j_type,m_type
-c
-      logical is_leading_cflow(max_bcol)
-      integer num_leading_cflows
-      common/c_leading_cflows/is_leading_cflow,num_leading_cflows
-      
-c
-c BORN
-      call sborn(p_born,wgt1)
-      born=dble(wgt1(1))
-
-c born is the total born amplitude squared
-      sumborn=0.d0
-      do i=1,max_bcol
-         if(is_leading_cflow(i))sumborn=sumborn+jamp2(i)
-c sumborn is the sum of the leading-color amplitudes squared
-      enddo
-      
-
-c BORN TILDE
-      if(ileg.eq.1.or.ileg.eq.2)then
-         if(j_fks.eq.2 .and. nexternal-1.ne.3)then
-c Rotation according to innerpin.m. Use rotate_invar() if a more 
-c general rotation is needed.
-c Exclude 2->1 (at the Born level) processes: matrix elements are
-c independent of the PS point, but non-zero helicity configurations
-c might flip when rotating the momenta.
-            do i=1,nexternal-1
-               p_born_rot(0,i)=p_born(0,i)
-               p_born_rot(1,i)=-p_born(1,i)
-               p_born_rot(2,i)=p_born(2,i)
-               p_born_rot(3,i)=-p_born(3,i)
-            enddo
-            calculatedBorn=.false.
-            call sborn(p_born_rot,wgt1)
-            calculatedBorn=.false.
-         else
-            call sborn(p_born,wgt1)
-         endif
-         if (abs(m_type).eq.3) then
-            wgt1(2)=0d0
-         else
-c Insert <ij>/[ij] which is not included by sborn()
-            if (1d0-y_ij_fks.lt.vtiny)then
-               azifact=xij_aor
-            else
-               do i=0,3
-                  pi(i)=p_i_fks_ev(i)
-                  pj(i)=p(i,j_fks)
-               enddo
-               if(j_fks.eq.2)then
-c Rotation according to innerpin.m. Use rotate_invar() if a more 
-c general rotation is needed
-                  pi(1)=-pi(1)
-                  pi(3)=-pi(3)
-                  pj(1)=-pj(1)
-                  pj(3)=-pj(3)
-               endif
-               CALL IXXXSO(pi ,ZERO ,+1,+1,W1)        
-               CALL OXXXSO(pj ,ZERO ,-1,+1,W2)        
-               CALL IXXXSO(pi ,ZERO ,-1,+1,W3)        
-               CALL OXXXSO(pj ,ZERO ,+1,+1,W4)        
-               Wij_angle=(0d0,0d0)
-               Wij_recta=(0d0,0d0)
-               do i=1,4
-                  Wij_angle = Wij_angle + W1(i)*W2(i)
-                  Wij_recta = Wij_recta + W3(i)*W4(i)
-               enddo
-               azifact=Wij_angle/Wij_recta
-            endif
-c Insert the extra factor due to Madgraph convention for polarization vectors
-            if(j_fks.eq.2)then
-               cphi_mother=-1.d0
-               sphi_mother=0.d0
-            else
-               cphi_mother=1.d0
-               sphi_mother=0.d0
-            endif
-            wgt1(2) = -(cphi_mother+ximag*sphi_mother)**2 *
-     #                wgt1(2) * dconjg(azifact)
-         endif
-      elseif(ileg.eq.3.or.ileg.eq.4)then
-         if(abs(j_type).eq.3.and.i_type.eq.8)then
-            wgt1(2)=0.d0
-         elseif(m_type.eq.8)then
-c Insert <ij>/[ij] which is not included by sborn()
-            if(1.d0-y_ij_fks.lt.vtiny)then
-               azifact=xij_aor
-            else
-               do i=0,3
-                  pi(i)=p_i_fks_ev(i)
-                  pj(i)=p(i,j_fks)
-               enddo
-               CALL IXXXSO(pi ,ZERO ,+1,+1,W1)        
-               CALL OXXXSO(pj ,ZERO ,-1,+1,W2)        
-               CALL IXXXSO(pi ,ZERO ,-1,+1,W3)        
-               CALL OXXXSO(pj ,ZERO ,+1,+1,W4)        
-               Wij_angle=(0d0,0d0)
-               Wij_recta=(0d0,0d0)
-               do i=1,4
-                  Wij_angle = Wij_angle + W1(i)*W2(i)
-                  Wij_recta = Wij_recta + W3(i)*W4(i)
-               enddo
-               azifact=Wij_angle/Wij_recta
-            endif
-c Insert the extra factor due to Madgraph convention for polarization vectors
-            imother_fks=min(i_fks,j_fks)
-            call getaziangles(p_born(0,imother_fks),
-     #                        cphi_mother,sphi_mother)
-            wgt1(2) = -(cphi_mother-ximag*sphi_mother)**2 *
-     #                  wgt1(2) * azifact
-         else
-            write(*,*)'FATAL ERROR in get_mbar',
-     #           i_type,j_type,i_fks,j_fks
-            stop
-         endif
-      else
-         write(*,*)'unknown ileg in get_mbar'
-         stop
-      endif
-
-      borntilde=dble(wgt1(2))
-
-
-c BARRED AMPLITUDES
-      do i=1,max_bcol
-         if (sumborn.ne.0d0.and.is_leading_cflow(i)) then
-            bornbars(i)=jamp2(i)/sumborn * born *iden_comp
-         elseif (born.eq.0d0 .or. jamp2(i).eq.0d0
-     &           .or..not.is_leading_cflow(i)) then
-            bornbars(i)=0d0
-         else
-            write (*,*) 'ERROR #1, dividing by zero'
-            stop
-         endif
-         if (sumborn.ne.0d0.and.is_leading_cflow(i)) then
-            bornbarstilde(i)=jamp2(i)/sumborn * borntilde *iden_comp
-         elseif (borntilde.eq.0d0 .or. jamp2(i).eq.0d0
-     &           .or..not.is_leading_cflow(i)) then
-            bornbarstilde(i)=0d0
-         else
-            write (*,*) 'ERROR #2, dividing by zero'
-            stop
-         endif      
-c bornbars(i) is the i-th leading-color amplitude squared re-weighted
-c in such a way that the sum of bornbars(i) is born rather than sumborn.
-c the same holds for bornbarstilde(i).
-      enddo
-
-      return
-      end
-
-
-
-      function gfunction(w,alpha,beta,delta)
-c Gets smoothly to 0 as w goes to 1.
-c Call with
-c   alpha > 1, or alpha < 0; if alpha < 0, gfunction = 1;
-c   0 < |beta| <= 1;
-c   0 < delta <= 2.
-      implicit none
-      double precision tiny
-      parameter (tiny=1.d-5)
-      double precision gfunction,alpha,beta,delta,w,wmin,wg,tt,tmp
-      logical firsttime
-      save firsttime
-      data firsttime /.true./
-      double precision cutoff,cutoff2
-      parameter(cutoff=1d0)
-      parameter(cutoff2=0.99d0)
-c
-c     set cutoff < 1 and cutoff2 = cutoff in the final version
-c
-      if(firsttime)then
-        firsttime=.false.
-        if(alpha.ge.0d0.and.alpha.lt.1d0)then
-          write(*,*)'Incorrect alpha in gfunction',alpha
-          stop
-        endif
-        if(abs(beta).gt.1d0)then
-          write(*,*)'Incorrect beta in gfunction',beta
-          stop
-        endif
-        if(delta.gt.2d0.or.delta.le.0d0)then
-          write(*,*)'Incorrect delta in gfunction',delta
-          stop
-        endif
-      endif
-c
-      tmp=1d0
-      if(alpha.gt.0d0)then
-        if(beta.lt.0d0)then
-          wmin=0d0
-        else
-          wmin=max(0d0,1d0-delta)
-        endif
-        wg=min(1d0-(1-wmin)*abs(beta),cutoff-tiny)
-        if(abs(w).gt.wg.and.abs(w).lt.cutoff2)then
-          tt=(abs(w)-wg)/(cutoff-wg)
-          if(tt.gt.1d0)then
-            write(*,*)'Fatal error in gfunction',tt
-            stop
-          endif
-          tmp=(1-tt)**(2*alpha)/(tt**(2*alpha)+(1-tt)**(2*alpha))
-        elseif(abs(w).ge.cutoff2)then
-          tmp=0d0
-        endif
-      endif
-      gfunction=tmp
-      return
-      end
-
-
-
-      subroutine kinematics_driver(xi_i_fks,y_ij_fks,sh,pp,ileg,
-     &                             xm12,xm22,xtk,xuk,xq1q,xq2q,qMC,extra)
-c Determines Mandelstam invariants and assigns ileg and shower-damping
-c variable qMC
-      implicit none
-      include "nexternal.inc"
-      include "coupl.inc"
-      include "run.inc"
-      double precision pp(0:3,nexternal),pp_rec(0:3)
-      double precision xi_i_fks,y_ij_fks,xij
-
-      integer ileg,j,i,nfinal
-      double precision xp1(0:3),xp2(0:3),xk1(0:3),xk2(0:3),xk3(0:3)
-      common/cpkmomenta/xp1,xp2,xk1,xk2,xk3
-      double precision sh,xtk,xuk,w1,w2,xq1q,xq2q,xm12,xm22
-      double precision qMC,zPY8,zeta1,zeta2,get_zeta,z,qMCarg,dot
-      logical extra
-      double precision p_born(0:3,nexternal-1)
-      common/pborn/p_born
-      integer fksfather
-      common/cfksfather/fksfather
-      integer i_fks,j_fks
-      common/fks_indices/i_fks,j_fks
-      double precision tiny
-      parameter(tiny=1d-5)
-      double precision zero
-      parameter(zero=0d0)
-
-      integer isqrtneg
-      save isqrtneg
-
-      double precision pmass(nexternal)
-      include "pmass.inc"
-
-c Initialise
-      do i=0,3
-         pp_rec(i)=0d0
-         xp1(i)=0d0
-         xp2(i)=0d0
-         xk1(i)=0d0
-         xk2(i)=0d0
-         xk3(i)=0d0
-      enddo
-      nfinal=nexternal-2
-      xm12=0d0
-      xm22=0d0
-      xq1q=0d0
-      xq2q=0d0
-      qMC=-1d0
-
-c Discard if unphysical FKS variables
-      if(xi_i_fks.lt.0d0.or.xi_i_fks.gt.1d0.or.
-     &   abs(y_ij_fks).gt.1d0)then
-         write(*,*)'Error 0 in kinematics_driver: fks variables'
-         write(*,*)xi_i_fks,y_ij_fks
-         stop
-      endif
-
-c Determine ileg
-c ileg = 1 ==> emission from left     incoming parton
-c ileg = 2 ==> emission from right    incoming parton
-c ileg = 3 ==> emission from massive  outgoing parton
-c ileg = 4 ==> emission from massless outgoing parton
-c Instead of pmass(j_fks), one should use pmass(fksfather), but the
-c kernels where pmass(fksfather) != pmass(j_fks) are non-singular
-      if(fksfather.le.2)then
-        ileg=fksfather
-      elseif(pmass(j_fks).ne.0d0)then
-        ileg=3
-      elseif(pmass(j_fks).eq.0d0)then
-        ileg=4
-      else
-        write(*,*)'Error 1 in kinematics_driver: unknown ileg'
-        write(*,*)ileg,fksfather,pmass(j_fks)
-        stop
-      endif
-
-c Determine and assign momenta:
-c xp1 = incoming left parton  (emitter (recoiler) if ileg = 1 (2))
-c xp2 = incoming right parton (emitter (recoiler) if ileg = 2 (1))
-c xk1 = outgoing parton       (emitter (recoiler) if ileg = 3 (4))
-c xk2 = outgoing parton       (emitter (recoiler) if ileg = 4 (3))
-c xk3 = extra parton          (FKS parton)
-      do j=0,3
-c xk1 and xk2 are never used for ISR
-         xp1(j)=pp(j,1)
-         xp2(j)=pp(j,2)
-         xk3(j)=pp(j,i_fks)
-         if(ileg.gt.2)pp_rec(j)=pp(j,1)+pp(j,2)-pp(j,i_fks)-pp(j,j_fks)
-         if(ileg.eq.3)then
-            xk1(j)=pp(j,j_fks)
-            xk2(j)=pp_rec(j)
-         elseif(ileg.eq.4)then
-            xk1(j)=pp_rec(j)
-            xk2(j)=pp(j,j_fks)
-         endif
-      enddo
-
-c Determine the Mandelstam invariants needed in the MC functions in terms
-c of FKS variables: the argument of MC functions are (p+k)^2, NOT 2 p.k
-c
-c Definitions of invariants in terms of momenta
-c
-c xm12 =     xk1 . xk1
-c xm22 =     xk2 . xk2
-c xtk  = - 2 xp1 . xk3
-c xuk  = - 2 xp2 . xk3
-c xq1q = - 2 xp1 . xk1 + xm12
-c xq2q = - 2 xp2 . xk2 + xm22
-c w1   = + 2 xk1 . xk3        = - xq1q + xq2q - xtk
-c w2   = + 2 xk2 . xk3        = - xq2q + xq1q - xuk
-c xq1c = - 2 xp1 . xk2        = - s - xtk - xq1q + xm12
-c xq2c = - 2 xp2 . xk1        = - s - xuk - xq2q + xm22
-c
-c Parametrisation of invariants in terms of FKS variables
-c
-c ileg = 1
-c xp1  =  sqrt(s)/2 * ( 1 , 0 , 0 , 1 )
-c xp2  =  sqrt(s)/2 * ( 1 , 0 , 0 , -1 )
-c xk3  =  B * ( 1 , 0 , sqrt(1-yi**2) , yi )
-c xk1  =  irrelevant
-c xk2  =  irrelevant
-c yi = y_ij_fks
-c x = 1 - xi_i_fks
-c B = sqrt(s)/2*(1-x)
-c
-c ileg = 2
-c xp1  =  sqrt(s)/2 * ( 1 , 0 , 0 , 1 )
-c xp2  =  sqrt(s)/2 * ( 1 , 0 , 0 , -1 )
-c xk3  =  B * ( 1 , 0 , sqrt(1-yi**2) , -yi )
-c xk1  =  irrelevant
-c xk2  =  irrelevant
-c yi = y_ij_fks
-c x = 1 - xi_i_fks
-c B = sqrt(s)/2*(1-x)
-c
-c ileg = 3
-c xp1  =  sqrt(s)/2 * ( 1 , 0 , sqrt(1-yi**2) , yi )
-c xp2  =  sqrt(s)/2 * ( 1 , 0 , -sqrt(1-yi**2) , -yi )
-c xk1  =  ( sqrt(veckn_ev**2+xm12) , 0 , 0 , veckn_ev )
-c xk2  =  xp1 + xp2 - xk1 - xk3
-c xk3  =  B * ( 1 , 0 , sqrt(1-yj**2) , yj )
-c yj = y_ij_fks
-c yi = irrelevant
-c x = 1 - xi_i_fks
-c veckn_ev is such that xk2**2 = xm22
-c B = sqrt(s)/2*(1-x)
-c azimuth = irrelevant (hence set = 0)
-c
-c ileg = 4
-c xp1  =  sqrt(s)/2 * ( 1 , 0 , sqrt(1-yi**2) , yi )
-c xp2  =  sqrt(s)/2 * ( 1 , 0 , -sqrt(1-yi**2) , -yi )
-c xk1  =  xp1 + xp2 - xk2 - xk3
-c xk2  =  A * ( 1 , 0 , 0 , 1 )
-c xk3  =  B * ( 1 , 0 , sqrt(1-yj**2) , yj )
-c yj = y_ij_fks
-c yi = irrelevant
-c x = 1 - xi_i_fks
-c A = (s*x-xm12)/(sqrt(s)*(2-(1-x)*(1-yj)))
-c B = sqrt(s)/2*(1-x)
-c azimuth = irrelevant (hence set = 0)
-
-      if(ileg.eq.1)then
-         xtk=-sh*xi_i_fks*(1-y_ij_fks)/2
-         xuk=-sh*xi_i_fks*(1+y_ij_fks)/2
-         if(extra)then
-            if(shower_mc.eq.'HERWIG6'  .or.
-     &         shower_mc.eq.'HERWIGPP' )qMC=xi_i_fks/2*sqrt(sh*(1-y_ij_fks**2))
-            if(shower_mc.eq.'PYTHIA6Q' )qMC=sqrt(-xtk)
-            if(shower_mc.eq.'PYTHIA6PT'.or.
-     &         shower_mc.eq.'PYTHIA8'  )qMC=sqrt(-xtk*xi_i_fks)
-         endif
-      elseif(ileg.eq.2)then
-         xtk=-sh*xi_i_fks*(1+y_ij_fks)/2
-         xuk=-sh*xi_i_fks*(1-y_ij_fks)/2
-         if(extra)then
-            if(shower_mc.eq.'HERWIG6'  .or.
-     &         shower_mc.eq.'HERWIGPP' )qMC=xi_i_fks/2*sqrt(sh*(1-y_ij_fks**2))
-            if(shower_mc.eq.'PYTHIA6Q' )qMC=sqrt(-xuk)
-            if(shower_mc.eq.'PYTHIA6PT'.or.
-     &         shower_mc.eq.'PYTHIA8'  )qMC=sqrt(-xuk*xi_i_fks)
-         endif
-      elseif(ileg.eq.3)then
-         xm12=pmass(j_fks)**2
-         xm22=dot(pp_rec,pp_rec)
-         xtk=-2*dot(xp1,xk3)
-         xuk=-2*dot(xp2,xk3)
-         xq1q=-2*dot(xp1,xk1)+xm12
-         xq2q=-2*dot(xp2,xk2)+xm22
-         w1=-xq1q+xq2q-xtk
-         w2=-xq2q+xq1q-xuk
-         if(extra)then
-            if(shower_mc.eq.'HERWIG6'.or.
-     &         shower_mc.eq.'HERWIGPP')then
-               zeta1=get_zeta(sh,w1,w2,xm12,xm22)
-               qMCarg=zeta1*((1-zeta1)*w1-zeta1*xm12)
-               if(qMCarg.lt.0d0.and.qMCarg.ge.-tiny)qMCarg=0d0
-               if(qMCarg.lt.-tiny) then
-                  isqrtneg=isqrtneg+1
-                  write(*,*)'Error 2 in kinematics_driver: negtive sqrt'
-                  write(*,*)qMCarg,isqrtneg
-                  if(isqrtneg.ge.100)stop
-               endif
-               qMC=sqrt(qMCarg)
-            elseif(shower_mc.eq.'PYTHIA6Q')then
-               qMC=sqrt(w1+xm12)
-            elseif(shower_mc.eq.'PYTHIA6PT')then
-               write(*,*)'PYTHIA6PT not available for FSR'
-               stop
-            elseif(shower_mc.eq.'PYTHIA8')then
-               z=zPY8(ileg,xm12,xm22,sh,1d0-xi_i_fks,0d0,y_ij_fks,xtk,xuk,xq1q,xq2q)
-               qMC=sqrt(z*(1-z)*w1)
-            endif
-         endif
-      elseif(ileg.eq.4)then
-         xm12=dot(pp_rec,pp_rec)
-         xm22=0d0
-         xtk=-2*dot(xp1,xk3)
-         xuk=-2*dot(xp2,xk3)
-         xij=2*(1-xm12/sh-xi_i_fks)/(2-xi_i_fks*(1-y_ij_fks))
-         w2=sh*xi_i_fks*xij*(1-y_ij_fks)/2d0
-         xq2q=-sh*xij*(2-dot(xp1,xk2)*4d0/(sh*xij))/2d0
-         xq1q=xuk+xq2q+w2
-         w1=-xq1q+xq2q-xtk
-         if(extra)then
-            if(shower_mc.eq.'HERWIG6'.or.
-     &         shower_mc.eq.'HERWIGPP')then
-               zeta2=get_zeta(sh,w2,w1,xm22,xm12)
-               qMCarg=zeta2*(1-zeta2)*w2
-               if(qMCarg.lt.0d0.and.qMCarg.ge.-tiny)qMCarg=0d0
-               if(qMCarg.lt.-tiny)then
-                  isqrtneg=isqrtneg+1
-                  write(*,*)'Error 3 in kinematics_driver: negtive sqrt'
-                  write(*,*)qMCarg,isqrtneg
-                  if(isqrtneg.ge.100)stop
-               endif
-               qMC=sqrt(qMCarg)
-            elseif(shower_mc.eq.'PYTHIA6Q')then
-               qMC=sqrt(w2)
-            elseif(shower_mc.eq.'PYTHIA6PT')then
-               write(*,*)'PYTHIA6PT not available for FSR'
-               stop
-            elseif(shower_mc.eq.'PYTHIA8')then
-               z=zPY8(ileg,xm12,xm22,sh,1d0-xi_i_fks,0d0,y_ij_fks,xtk,xuk,xq1q,xq2q)
-               qMC=sqrt(z*(1-z)*w2)
-            endif
-         endif
-      else
-         write(*,*)'Error 4 in kinematics_driver: assigned wrong ileg'
-         stop
-      endif
-
-c Checks on invariants
-      call check_invariants(ileg,sh,xtk,xuk,w1,w2,xq1q,xq2q,xm12,xm22)
-
-      return
-      end
-
-
-
-      subroutine check_invariants(ileg,sh,xtk,xuk,w1,w2,xq1q,xq2q,xm12,xm22)
-      implicit none
-      integer ileg
-
-      double precision xp1(0:3),xp2(0:3),xk1(0:3),xk2(0:3),xk3(0:3)
-      common/cpkmomenta/xp1,xp2,xk1,xk2,xk3
-      double precision sh,xtk,xuk,w1,w2,xq1q,xq2q,xm12,xm22
-
-      double precision tiny,dot
-      parameter(tiny=1d-5)
-
-      if(ileg.le.2)then
-         if((abs(xtk+2*dot(xp1,xk3))/sh.ge.tiny).or.
-     &      (abs(xuk+2*dot(xp2,xk3))/sh.ge.tiny))then
-            write(*,*)'Imprecision 1 in check_invariants'
-            write(*,*)abs(xtk+2*dot(xp1,xk3))/sh,
-     &                abs(xuk+2*dot(xp2,xk3))/sh
-            stop
-         endif
-c
-      elseif(ileg.eq.3)then
-         if(sqrt(w1+xm12).ge.sqrt(sh)-sqrt(xm22))then
-            write(*,*)'Imprecision 2a in check_invariants'
-            write(*,*)sqrt(w1),sqrt(sh),xm22
-            stop
-         endif
-         if(((abs(w1-2*dot(xk1,xk3))/sh.ge.tiny)).or.
-     &      ((abs(w2-2*dot(xk2,xk3))/sh.ge.tiny)))then
-            write(*,*)'Imprecision 2b in check_invariants'
-            write(*,*)abs(w1-2*dot(xk1,xk3))/sh,
-     &                abs(w2-2*dot(xk2,xk3))/sh
-            stop
-         endif
-         if(xm12.eq.0d0)then
-            write(*,*)'Error 2c in check_invariants'
-            stop
-         endif
-c
-      elseif(ileg.eq.4)then
-         if(sqrt(w2).ge.sqrt(sh)-sqrt(xm12))then
-            write(*,*)'Imprecision 3a in check_invariants'
-            write(*,*)sqrt(w2),sqrt(sh),xm12
-            stop
-         endif
-         if(((abs(w2-2*dot(xk2,xk3))/sh.ge.tiny)).or.
-     &      ((abs(xq2q+2*dot(xp2,xk2))/sh.ge.tiny)).or.
-     &      ((abs(xq1q+2*dot(xp1,xk1)-xm12)/sh.ge.tiny)))then
-            write(*,*)'Imprecision 3b in check_invariants'
-            write(*,*)abs(w2-2*dot(xk2,xk3))/sh,
-     &                abs(xq2q+2*dot(xp2,xk2))/sh,
-     &                abs(xq1q+2*dot(xp1,xk1)-xm12)/sh
-            stop
-         endif
-         if(xm22.ne.0d0)then
-            write(*,*)'Error 3c in check_invariants'
-            stop
-         endif
-
-      endif
-
-      return
-      end
-
-
-
-c Monte Carlo functions
-c
-c The invariants given in input to these routines follow FNR conventions
-c (i.e., are defined as (p+k)^2, NOT 2 p.k). 
-c The invariants used inside these routines follow MNR conventions
-c (i.e., are defined as -2p.k, NOT (p+k)^2)
-
-c Herwig6
-
-      function zHW6(ileg,e0sq,xm12,xm22,s,x,yi,yj,xtk,xuk,xq1q,xq2q)
-c Shower energy variable
-      implicit none
-      integer ileg
-      double precision zHW6,e0sq,xm12,xm22,s,x,yi,yj,xtk,xuk,xq1q,xq2q,tiny,
-     &ss,w1,w2,tbeta1,zeta1,tbeta2,zeta2,get_zeta,beta,betae0,betad,betas
-      parameter (tiny=1d-5)
-
-      w1=-xq1q+xq2q-xtk
-      w2=-xq2q+xq1q-xuk
-c
-      if(ileg.eq.1)then
-         if(1-x.lt.tiny)then
-            zHW6=1-(1-x)*(s*(1-yi)+4*e0sq*(1+yi))/(8*e0sq)
-         elseif(1-yi.lt.tiny)then
-            zHW6=x-(1-yi)*(1-x)*(s*x**2-4*e0sq)/(8*e0sq)
-         else
-            ss=1-(1+xuk/s)/(e0sq/xtk)
-            if(ss.lt.0d0)goto 999
-            zHW6=2*(e0sq/xtk)*(1-sqrt(ss))
-         endif
-c
-      elseif(ileg.eq.2)then
-         if(1-x.lt.tiny)then
-            zHW6=1-(1-x)*(s*(1-yi)+4*e0sq*(1+yi))/(8*e0sq)
-         elseif(1-yi.lt.tiny)then
-            zHW6=x-(1-yi)*(1-x)*(s*x**2-4*e0sq)/(8*e0sq)
-         else
-            ss=1-(1+xtk/s)/(e0sq/xuk)
-            if(ss.lt.0d0)goto 999
-            zHW6=2*(e0sq/xuk)*(1-sqrt(ss))
-         endif
-c
-      elseif(ileg.eq.3)then
-         if(e0sq.le.(w1+xm12))goto 999
-         if(1-x.lt.tiny)then
-            beta=1-xm12/s
-            betae0=sqrt(1-xm12/e0sq)
-            betad=sqrt((1-(xm12-xm22)/s)**2-(4*xm22/s))
-            betas=1+(xm12-xm22)/s
-            zHW6=1+(1-x)*( s*(yj*betad-betas)/(4*e0sq*(1+betae0))-
-     &                     betae0*(xm12-xm22+s*(1+(1+yj)*betad-betas))/
-     &                     (betad*(xm12-xm22+s*(1+betad))) )
-         else
-            tbeta1=sqrt(1-(w1+xm12)/e0sq)
-            zeta1=get_zeta(s,w1,w2,xm12,xm22)
-            zHW6=1-tbeta1*zeta1-w1/(2*(1+tbeta1)*e0sq)
-         endif
-c
-      elseif(ileg.eq.4)then
-         if(e0sq.le.w2)goto 999
-         if(1-x.lt.tiny)then
-            zHW6=1-(1-x)*( (s-xm12)*(1-yj)/(8*e0sq)+
-     &                     s*(1+yj)/(2*(s-xm12)) )
-         elseif(1-yj.lt.tiny)then
-            zHW6=(s*x-xm12)/(s-xm12)+(1-yj)*(1-x)*(s*x-xm12)*
-     &           ( (s-xm12)**2*(s*(1-2*x)+xm12)+
-     &             4*e0sq*s*(s*x-xm12*(2-x)) )/
-     &           ( 8*e0sq*(s-xm12)**3 )
-         else
-            tbeta2=sqrt(1-w2/e0sq)
-            zeta2=get_zeta(s,w2,w1,xm22,xm12)
-            zHW6=1-tbeta2*zeta2-w2/(2*(1+tbeta2)*e0sq)
-         endif
-c
-      else
-         write(*,*)'zHW6: unknown ileg'
-         stop
-      endif
-
-      if(zHW6.lt.0d0.or.zHW6.gt.1d0)goto 999
-
-      return
- 999  continue
-      zHW6=-1d0
-      return
-      end
-
-
-
-      function xiHW6(ileg,e0sq,xm12,xm22,s,x,yi,yj,xtk,xuk,xq1q,xq2q)
-c Shower evolution variable
-      implicit none
-      integer ileg
-      double precision xiHW6,e0sq,xm12,xm22,s,x,yi,yj,xtk,xuk,xq1q,xq2q,tiny,z,
-     &zHW6,w1,w2,beta,betae0,betad,betas
-      parameter (tiny=1d-5)
-
-      z=zHW6(ileg,e0sq,xm12,xm22,s,x,yi,yj,xtk,xuk,xq1q,xq2q)
-      if(z.lt.0d0)goto 999
-      w1=-xq1q+xq2q-xtk
-      w2=-xq2q+xq1q-xuk
-c
-      if(ileg.eq.1)then
-         if(1-x.lt.tiny)then
-            xiHW6=2*s*(1-yi)/(s*(1-yi)+4*e0sq*(1+yi))
-         elseif(1-yi.lt.tiny)then
-            xiHW6=(1-yi)*s*x**2/(4*e0sq)
-         else
-            xiHW6=2*(1+xuk/(s*(1-z)))
-         endif
-c
-      elseif(ileg.eq.2)then
-         if(1-x.lt.tiny)then
-            xiHW6=2*s*(1-yi)/(s*(1-yi)+4*e0sq*(1+yi))
-         elseif(1-yi.lt.tiny)then
-            xiHW6=(1-yi)*s*x**2/(4*e0sq)
-         else
-            xiHW6=2*(1+xtk/(s*(1-z)))
-         endif
-c
-      elseif(ileg.eq.3)then
-         if(e0sq.le.(w1+xm12))goto 999
-         if(1-x.lt.tiny)then
-            beta=1-xm12/s
-            betae0=sqrt(1-xm12/e0sq)
-            betad=sqrt((1-(xm12-xm22)/s)**2-(4*xm22/s))
-            betas=1+(xm12-xm22)/s
-            xiHW6=( s*(1+betae0)*betad*(xm12-xm22+s*(1+betad))*(yj*betad-betas) )/
-     &            ( -4*e0sq*betae0*(1+betae0)*(xm12-xm22+s*(1+(1+yj)*betad-betas))+
-     &              (s*betad*(xm12-xm22+s*(1+betad))*(yj*betad-betas)) )
-         else
-            xiHW6=w1/(2*z*(1-z)*e0sq)
-         endif
-c
-      elseif(ileg.eq.4)then
-         if(e0sq.le.w2)goto 999
-         if(1-x.lt.tiny)then
-            xiHW6=2*(s-xm12)**2*(1-yj)/( (s-xm12)**2*(1-yj)+4*e0sq*s*(1+yj) )
-         elseif(1-yj.lt.tiny)then
-            xiHW6=(s-xm12)**2*(1-yj)/(4*e0sq*s)
-         else
-            xiHW6=w2/(2*z*(1-z)*e0sq)
-         endif
-c
-      else
-         write(*,*)'xiHW6: unknown ileg'
-         stop
-      endif
-
-      if(xiHW6.lt.0d0)goto 999
-
-      return
- 999  continue
-      xiHW6=-1d0
-      return
-      end
-
-
-
-      function xjacHW6_xiztoxy(ileg,e0sq,xm12,xm22,s,x,yi,yj,xtk,xuk,xq1q,xq2q)
-c Returns the jacobian d(z,xi)/d(x,y), where z and xi are the shower 
-c variables, and x and y are FKS variables
-      implicit none
-      integer ileg
-      double precision xjacHW6_xiztoxy,e0sq,xm12,xm22,s,x,yi,yj,xtk,xuk,xq1q,
-     &xq2q,tiny,tmp,z,zHW6,xi,xiHW6,w1,w2,tbeta1,zeta1,dw1dx,dw2dx,dw1dy,dw2dy,
-     &tbeta2,get_zeta,beta,betae0,betad,betas,eps1,eps2,beta1,beta2,zmo
-      parameter (tiny=1d-5)
-
-      tmp=0d0
-      z=zHW6(ileg,e0sq,xm12,xm22,s,x,yi,yj,xtk,xuk,xq1q,xq2q)
-      xi=xiHW6(ileg,e0sq,xm12,xm22,s,x,yi,yj,xtk,xuk,xq1q,xq2q)
-      if(z.lt.0d0.or.xi.lt.0d0)goto 999
-      w1=-xq1q+xq2q-xtk
-      w2=-xq2q+xq1q-xuk
-c
-      if(ileg.eq.1)then
-         if(1-x.lt.tiny)then
-            tmp=-2*s/(s*(1-yi)+4*(1+yi)*e0sq)
-         elseif(1-yi.lt.tiny)then
-            tmp=-s*x**2/(4*e0sq)
-         else
-            tmp=-s*(1-x)*z**3/(4*e0sq*(1-z)*(xi*(1-z)+z))
-         endif
-c
-      elseif(ileg.eq.2)then
-         if(1-x.lt.tiny)then
-            tmp=-2*s/(s*(1-yi)+4*(1+yi)*e0sq)
-         elseif(1-yi.lt.tiny)then
-            tmp=-s*x**2/(4*e0sq)
-         else
-            tmp=-s*(1-x)*z**3/(4*e0sq*(1-z)*(xi*(1-z)+z))
-         endif
-c
-      elseif(ileg.eq.3)then
-         if(e0sq.le.(w1+xm12))goto 999
-         if(1-x.lt.tiny)then
-            beta=1-xm12/s
-            betae0=sqrt(1-xm12/e0sq)
-            betad=sqrt((1-(xm12-xm22)/s)**2-(4*xm22/s))
-            betas=1+(xm12-xm22)/s
-            tmp=( s*betae0*(1+betae0)*betad*(xm12-xm22+s*(1+betad)) )/
-     &          ( (-4*e0sq*(1+betae0)*(xm12-xm22+s*(1+betad*(1+yj)-betas)))+
-     &            (xm12-xm22+s*(1+betad))*(xm12*(4+yj*betad-betas)-
-     &            (xm22-s)*(yj*betad-betas)) )
-         else
-            eps2=1-(xm12-xm22)/(s-w1)
-            beta2=sqrt(eps2**2-4*s*xm22/(s-w1)**2)
-            tbeta1=sqrt(1-(w1+xm12)/e0sq)
-            call dinvariants_dFKS(ileg,s,x,yi,yj,xm12,xm22,dw1dx,dw1dy,dw2dx,dw2dy)
-            tmp=-(dw1dy*dw2dx-dw1dx*dw2dy)*tbeta1/(2*e0sq*z*(1-z)*(s-w1)*beta2)
-         endif
-c
-      elseif(ileg.eq.4)then
-         if(e0sq.le.w2)goto 999
-         if(1-x.lt.tiny)then
-            zmo=(s-xm12)*(1-yj)/(8*e0sq)+s*(1+yj)/(2*(s-xm12))
-            tmp=-s/(4*e0sq*zmo)
-         elseif(1-yj.lt.tiny)then
-            tmp=-(s-xm12)/(4*e0sq)
-         else
-            eps1=1+xm12/(s-w2)
-            beta1=sqrt(eps1**2-4*s*xm12/(s-w2)**2)
-            tbeta2=sqrt(1-w2/e0sq)
-            call dinvariants_dFKS(ileg,s,x,yi,yj,xm12,xm22,dw1dx,dw1dy,dw2dx,dw2dy)
-            tmp=-(dw1dy*dw2dx-dw1dx*dw2dy)*tbeta2/(2*e0sq*z*(1-z)*(s-w2)*beta1)
-         endif
-c
-      else
-         write(*,*)'xjacHW6_xiztoxy: unknown ileg'
-         stop
-      endif
-      xjacHW6_xiztoxy=abs(tmp)
-
-      return
- 999  continue
-      xjacHW6_xiztoxy=0d0
-      return
-      end
-
-
-
-c Hewrig++
-
-      function zHWPP(ileg,xm12,xm22,s,x,yi,yj,xtk,xuk,xq1q,xq2q)
-c Shower energy variable
-      implicit none
-      integer ileg
-      double precision zHWPP,xm12,xm22,s,x,yi,yj,xtk,xuk,xq1q,xq2q,tiny,
-     &w1,w2,zeta1,zeta2,get_zeta,betad,betas
-      parameter (tiny=1d-5)
-
-      w1=-xq1q+xq2q-xtk
-      w2=-xq2q+xq1q-xuk
-c
-      if(ileg.eq.1)then
-         zHWPP=1-(1-x)*(1+yi)/2d0
-c
-      elseif(ileg.eq.2)then
-         zHWPP=1-(1-x)*(1+yi)/2d0
-c
-      elseif(ileg.eq.3)then
-         if(1-x.lt.tiny)then
-            betad=sqrt((1-(xm12-xm22)/s)**2-(4*xm22/s))
-            betas=1+(xm12-xm22)/s
-            zHWPP=1-(1-x)*(1+yj)/(betad+betas)
-         else
-            zeta1=get_zeta(s,w1,w2,xm12,xm22)
-            zHWPP=1-zeta1
-         endif
-c
-      elseif(ileg.eq.4)then
-         if(1-x.lt.tiny)then
-            zHWPP=1-(1-x)*(1+yj)*s/(2*(s-xm12))
-         elseif(1-yj.lt.tiny)then
-            zHWPP=(s*x-xm12)/(s-xm12)+(1-yj)*(1-x)*s*(s*x+xm12*(x-2))*
-     &                                (s*x-xm12)/(2*(s-xm12)**3)
-         else
-            zeta2=get_zeta(s,w2,w1,xm22,xm12)
-            zHWPP=1-zeta2 
-         endif
-c
-      else
-         write(*,*)'zHWPP: unknown ileg'
-         stop
-      endif
-
-      if(zHWPP.lt.0d0.or.zHWPP.gt.1d0)goto 999
-
-      return
- 999  continue
-      zHWPP=-1d0
-      return
-      end
-
-
-
-      function xiHWPP(ileg,xm12,xm22,s,x,yi,yj,xtk,xuk,xq1q,xq2q)
-c Shower evolution variable
-      implicit none
-      integer ileg
-      real*8 xiHWPP,xm12,xm22,s,x,yi,yj,xtk,xuk,xq1q,xq2q,tiny,w1,w2,
-     &betad,betas,z,zHWPP
-      parameter (tiny=1d-5)
-
-      z=zHWPP(ileg,xm12,xm22,s,x,yi,yj,xtk,xuk,xq1q,xq2q)
-      if(z.lt.0d0)goto 999
-      w1=-xq1q+xq2q-xtk
-      w2=-xq2q+xq1q-xuk
-c 
-      if(ileg.eq.1)then
-         xiHWPP=s*(1-yi)/(1+yi)
-c
-      elseif(ileg.eq.2)then
-         xiHWPP=s*(1-yi)/(1+yi)
-c
-      elseif(ileg.eq.3)then
-         if(1-x.lt.tiny)then
-            betad=sqrt((1-(xm12-xm22)/s)**2-(4*xm22/s))
-            betas=1+(xm12-xm22)/s
-            xiHWPP=-s*(betad+betas)*(yj*betad-betas)/(2*(1+yj))
-         else
-            xiHWPP=w1/(z*(1-z))
-         endif
-c
-      elseif(ileg.eq.4)then
-         if(1-x.lt.tiny)then
-            xiHWPP=(1-yj)*(s-xm12)**2/(s*(1+yj))
-         elseif(1-yj.lt.tiny)then
-            xiHWPP=(1-yj)*(s-xm12)**2/(2*s)
-         else
-            xiHWPP=w2/(z*(1-z))
-         endif
-c
-      else
-         write(*,*)'xiHWPP: unknown ileg'
-         stop
-      endif
-
-      if(xiHWPP.lt.0d0)goto 999
-
-      return
- 999  continue
-      xiHWPP=-1d0
-      return
-      end
-
-
-
-      function xjacHWPP_xiztoxy(ileg,xm12,xm22,s,x,yi,yj,xtk,xuk,xq1q,xq2q)
-c Returns the jacobian d(z,xi)/d(x,y), where z and xi are the shower 
-c variables, and x and y are FKS variables
-      implicit none
-      integer ileg
-      double precision xjacHWPP_xiztoxy,xm12,xm22,s,x,yi,yj,xtk,xuk,xq1q,
-     &xq2q,tiny,tmp,z,zHWPP,w1,w2,zeta1,dw1dx,dw2dx,dw1dy,dw2dy,get_zeta,
-     &betad,betas,eps1,eps2,beta1,beta2
-      parameter (tiny=1d-5)
-
-      tmp=0d0
-      z=zHWPP(ileg,xm12,xm22,s,x,yi,yj,xtk,xuk,xq1q,xq2q)
-      if(z.lt.0d0)goto 999
-      w1=-xq1q+xq2q-xtk
-      w2=-xq2q+xq1q-xuk 
-c
-      if(ileg.eq.1)then
-         tmp=-s/(1+yi)
-c
-      elseif(ileg.eq.2)then
-         tmp=-s/(1+yi)
-c
-      elseif(ileg.eq.3)then
-         if(1-x.lt.tiny)then
-            betad=sqrt((1-(xm12-xm22)/s)**2-(4*xm22/s))
-            betas=1+(xm12-xm22)/s
-            tmp=-s*(betad+betas)/(2*(1+yj))
-         else
-            eps2=1-(xm12-xm22)/(s-w1)
-            beta2=sqrt(eps2**2-4*s*xm22/(s-w1)**2)
-            call dinvariants_dFKS(ileg,s,x,yi,yj,xm12,xm22,dw1dx,dw1dy,dw2dx,dw2dy)
-            tmp=-(dw1dy*dw2dx-dw1dx*dw2dy)/(z*(1-z))/((s-w1)*beta2)
-         endif
-c
-      elseif(ileg.eq.4)then
-         if(1-x.lt.tiny)then
-            tmp=-(s-xm12)/(1+yj)
-         elseif(1-yj.lt.tiny)then
-            tmp=-(s-xm12)/2
-         else
-            eps1=1+xm12/(s-w2)
-            beta1=sqrt(eps1**2-4*s*xm12/(s-w2)**2)
-            call dinvariants_dFKS(ileg,s,x,yi,yj,xm12,xm22,dw1dx,dw1dy,dw2dx,dw2dy)
-            tmp=-(dw1dy*dw2dx-dw1dx*dw2dy)/(z*(1-z))/((s-w2)*beta1)
-         endif
-c
-      else
-         write(*,*)'xjacHWPP_xiztoxy: unknown ileg'
-         stop
-      endif
-      xjacHWPP_xiztoxy=abs(tmp)
-
-      return
- 999  continue
-      xjacHWPP_xiztoxy=0d0
-      return
-      end
-
-
-
-c Pythia6Q
-
-      function zPY6Q(ileg,xm12,xm22,s,x,yi,yj,xtk,xuk,xq1q,xq2q)
-c Shower energy variable
-      implicit none
-      integer ileg
-      double precision zPY6Q,xm12,xm22,s,x,yi,yj,xtk,xuk,xq1q,xq2q,tiny,
-     &w1,w2,betad,betas
-      parameter(tiny=1d-5)
-
-      w1=-xq1q+xq2q-xtk
-      w2=-xq2q+xq1q-xuk
-c
-      if(ileg.eq.1)then
-         zPY6Q=x
-c
-      elseif(ileg.eq.2)then
-         zPY6Q=x
-c
-      elseif(ileg.eq.3)then
-         if(1-x.lt.tiny)then
-            betad=sqrt((1-(xm12-xm22)/s)**2-(4*xm22/s))
-            betas=1+(xm12-xm22)/s
-            zPY6Q=1-(2*xm12)/(s*betas*(betas-betad*yj))
-         else
-            zPY6Q=1-s*(1-x)*(xm12+w1)/w1/(s+w1+xm12-xm22)
-c This is equation (3.10) of hep-ph/1102.3795. In the partonic
-c CM frame it is equal to (xk1(0)+xk3(0)*f)/(xk1(0)+xk3(0)),
-c where f = xm12/( s+xm12-xm22-2*sqrt(s)*(xk1(0)+xk3(0)) )
-         endif
-c
-      elseif(ileg.eq.4)then
-         if(1-x.lt.tiny)then
-            zPY6Q=1-s*(1-x)/(s-xm12)
-         elseif(1-yj.lt.tiny)then
-            zPY6Q=(s*x-xm12)/(s-xm12)+(1-yj)*(1-x)**2*s*(s*x-xm12)/
-     &                                ( 2*(s-xm12)**2 )
-         else
-            zPY6Q=1-s*(1-x)/(s+w2-xm12)
-         endif
-c
-      else
-         write(*,*)'zPY6Q: unknown ileg'
-         stop
-      endif
-
-      if(zPY6Q.lt.0d0.or.zPY6Q.gt.1d0)goto 999
-
-      return
- 999  continue
-      zPY6Q=-1d0
-      return
-      end
-
-
-
-      function xiPY6Q(ileg,xm12,xm22,s,x,yi,yj,xtk,xuk,xq1q,xq2q)
-c Shower evolution variable
-      implicit none
-      integer ileg
-      double precision xiPY6Q,xm12,xm22,s,x,yi,yj,xtk,xuk,xq1q,xq2q,tiny,z,
-     &zPY6Q,w1,w2,betad,betas
-      parameter(tiny=1d-5)
-
-      w1=-xq1q+xq2q-xtk
-      w2=-xq2q+xq1q-xuk
-c
-      if(ileg.eq.1)then
-         xiPY6Q=s*(1-x)*(1-yi)/2
-c
-      elseif(ileg.eq.2)then
-         xiPY6Q=s*(1-x)*(1-yi)/2
-c
-      elseif(ileg.eq.3)then
-         if(1-x.lt.tiny)then
-            betad=sqrt((1-(xm12-xm22)/s)**2-(4*xm22/s))
-            betas=1+(xm12-xm22)/s
-            xiPY6Q=s*(1-x)*(betas-betad*yj)/2
-         else
-            xiPY6Q=w1
-         endif
-c
-      elseif(ileg.eq.4)then
-         if(1-x.lt.tiny)then
-            xiPY6Q=(1-yj)*(1-x)*(s-xm12)/2
-         elseif(1-yj.lt.tiny)then
-            xiPY6Q=(1-yj)*(1-x)*(s*x-xm12)/2
-         else
-            xiPY6Q=w2
-         endif
-c
-      else
-        write(*,*)'xiPY6Q: unknown ileg'
-        stop
-      endif
-
-      if(xiPY6Q.lt.0d0)goto 999
-
-      return
- 999  continue
-      xiPY6Q=-1d0
-      return
-      end
-
-
-
-      function xjacPY6Q_xiztoxy(ileg,xm12,xm22,s,x,yi,yj,xtk,xuk,xq1q,xq2q)
-c Returns the jacobian d(z,xi)/d(x,y), where z and xi are the shower 
-c variables, and x and y are FKS variables
-      implicit none
-      integer ileg
-      double precision xjacPY6Q_xiztoxy,xm12,xm22,s,x,yi,yj,xtk,xuk,xq1q,
-     &xq2q,tiny,tmp,z,zPY6Q,w1,w2,dw1dx,dw1dy,dw2dx,dw2dy,betad,betas
-      parameter (tiny=1d-5)
-
-      tmp=0d0
-      z=zPY6Q(ileg,xm12,xm22,s,x,yi,yj,xtk,xuk,xq1q,xq2q)
-      if(z.lt.0d0)goto 999
-      w1=-xq1q+xq2q-xtk
-      w2=-xq2q+xq1q-xuk
-c
-      if(ileg.eq.1)then
-         tmp=-s*(1-x)/2
-c
-      elseif(ileg.eq.2)then
-         tmp=-s*(1-x)/2
-c
-      elseif(ileg.eq.3)then
-         if(1-x.lt.tiny)then
-            betad=sqrt((1-(xm12-xm22)/s)**2-(4*xm22/s))
-            betas=1+(xm12-xm22)/s
-            tmp=xm12*betad/betas/(betas-betad*yj)
-         else
-            call dinvariants_dFKS(ileg,s,x,yi,yj,xm12,xm22,dw1dx,dw1dy,dw2dx,dw2dy)
-            tmp=s*(xm12+w1)/w1/(s+w1+xm12-xm22)*dw1dy
-         endif
-c
-      elseif(ileg.eq.4)then
-         if(1-x.lt.tiny)then
-            tmp=s*(1-x)/2
-         elseif(1-yj.lt.tiny)then
-            tmp=-s*(1-x)*(s*x-xm12)/( 2*(s-xm12) )
-         else
-            call dinvariants_dFKS(ileg,s,x,yi,yj,xm12,xm22,dw1dx,dw1dy,dw2dx,dw2dy) 
-            tmp=s/(s+w2-xm12)*dw2dy
-         endif
-c
-      else
-         write(*,*)'xjacPY6Q_xiztoxy: unknown ileg'
-         stop
-      endif
-      xjacPY6Q_xiztoxy=abs(tmp)
-
-      return
- 999  continue
-      xjacPY6Q_xiztoxy=0d0
-      return
-      end
-
-
-
-c Pythia6PT
-
-      function zPY6PT(ileg,xm12,xm22,s,x,yi,yj,xtk,xuk,xq1q,xq2q)
-c Shower energy variable
-      implicit none
-      integer ileg
-      double precision zPY6PT,xm12,xm22,s,x,yi,yj,xtk,xuk,xq1q,xq2q,tiny
-      parameter(tiny=1d-5)
-
-      if(ileg.eq.1)then
-         zPY6PT=x
-c
-      elseif(ileg.eq.2)then
-         zPY6PT=x
-c
-      elseif(ileg.eq.3)then
-         write(*,*)'PYTHIA6PT not available for FSR'
-         stop
-c
-      elseif(ileg.eq.4)then
-         write(*,*)'PYTHIA6PT not available for FSR'
-         stop
-c
-      else
-         write(*,*)'zPY6PT: unknown ileg'
-         stop
-      endif
-
-      if(zPY6PT.lt.0d0.or.zPY6PT.gt.1d0)goto 999
-
-      return
- 999  continue
-      zPY6PT=-1d0
-      return
-      end
-
-
-
-      function xiPY6PT(ileg,xm12,xm22,s,x,yi,yj,xtk,xuk,xq1q,xq2q)
-c Shower evolution variable
-      implicit none
-      integer ileg
-      double precision xiPY6PT,xm12,xm22,s,x,yi,yj,xtk,xuk,xq1q,xq2q,tiny,z
-      parameter(tiny=1d-5)
-
-      if(ileg.eq.1)then
-         xiPY6PT=s*(1-x)**2*(1-yi)/2
-c
-      elseif(ileg.eq.2)then
-         xiPY6PT=s*(1-x)**2*(1-yi)/2
-c
-      elseif(ileg.eq.3)then
-         write(*,*)'PYTHIA6PT not available for FSR'
-         stop
-c
-      elseif(ileg.eq.4)then
-         write(*,*)'PYTHIA6PT not available for FSR'
-         stop
-c
-      else
-         write(*,*)'xiPY6PT: unknown ileg'
-         stop
-      endif
-
-      if(xiPY6PT.lt.0d0)goto 999
-
-      return
- 999  continue
-      xiPY6PT=-1d0
-      return
-      end
-
-
-
-      function xjacPY6PT_xiztoxy(ileg,xm12,xm22,s,x,yi,yj,xtk,xuk,xq1q,xq2q)
-c Returns the jacobian d(z,xi)/d(x,y), where z and xi are the shower 
-c variables, and x and y are FKS variables
-      implicit none
-      integer ileg
-      double precision xjacPY6PT_xiztoxy,xm12,xm22,s,x,yi,yj,xtk,xuk,xq1q,
-     &xq2q,tiny,tmp
-      parameter(tiny=1d-5)
-
-      if(ileg.eq.1)then
-         tmp=-s*(1-x)**2/2
-c
-      elseif(ileg.eq.2)then
-         tmp=-s*(1-x)**2/2
-c
-      elseif(ileg.eq.3)then
-         write(*,*)'PYTHIA6PT not available for FSR'
-         stop
-c
-      elseif(ileg.eq.4)then
-         write(*,*)'PYTHIA6PT not available for FSR'
-         stop
-c
-      else
-         write(*,*)'xjacPY6PT_xiztoxy: unknown ileg'
-         stop
-      endif
-      xjacPY6PT_xiztoxy=abs(tmp)
-
-      return
- 999  continue
-      xjacPY6PT_xiztoxy=0d0
-      return
-      end
-
-
-
-c Pythia8
-
-      function zPY8(ileg,xm12,xm22,s,x,yi,yj,xtk,xuk,xq1q,xq2q)
-c Shower energy variable
-      implicit none
-      integer ileg
-      double precision zPY8,xm12,xm22,s,x,yi,yj,xtk,xuk,xq1q,xq2q,tiny,
-     &w1,w2,betad,betas
-      parameter(tiny=1d-5)
-
-      w1=-xq1q+xq2q-xtk
-      w2=-xq2q+xq1q-xuk
-c
-      if(ileg.eq.1)then
-         zPY8=x
-c
-      elseif(ileg.eq.2)then
-         zPY8=x
-c
-      elseif(ileg.eq.3)then
-         if(1-x.lt.tiny)then
-            betad=sqrt((1-(xm12-xm22)/s)**2-(4*xm22/s))
-            betas=1+(xm12-xm22)/s
-            zPY8=1-(2*xm12)/(s*betas*(betas-betad*yj))
-         else
-            zPY8=1-s*(1-x)*(xm12+w1)/w1/(s+w1+xm12-xm22)
-c This is equation (3.10) of hep-ph/1102.3795. In the partonic
-c CM frame it is equal to (xk1(0)+xk3(0)*f)/(xk1(0)+xk3(0)),
-c where f = xm12/( s+xm12-xm22-2*sqrt(s)*(xk1(0)+xk3(0)) )
-         endif
-c
-      elseif(ileg.eq.4)then
-         if(1-x.lt.tiny)then
-            zPY8=1-s*(1-x)/(s-xm12)
-         elseif(1-yj.lt.tiny)then
-            zPY8=(s*x-xm12)/(s-xm12)+(1-yj)*(1-x)**2*s*(s*x-xm12)/
-     &                               ( 2*(s-xm12)**2 )
-         else
-            zPY8=1-s*(1-x)/(s+w2-xm12)
-         endif
-c
-      else
-         write(*,*)'zPY8: unknown ileg'
-         stop
-      endif
-
-      if(zPY8.lt.0d0.or.zPY8.gt.1d0)goto 999
-
-      return
- 999  continue
-      zPY8=-1d0
-      return
-      end
-
-
-
-      function xiPY8(ileg,xm12,xm22,s,x,yi,yj,xtk,xuk,xq1q,xq2q)
-c Shower evolution variable
-      implicit none
-      integer ileg
-      double precision xiPY8,xm12,xm22,s,x,yi,yj,xtk,xuk,xq1q,xq2q,tiny,z,
-     &zPY8,w1,w2,betas,betad,z0
-      parameter(tiny=1d-5)
-
-      z=zPY8(ileg,xm12,xm22,s,x,yi,yj,xtk,xuk,xq1q,xq2q)
-      if(z.lt.0d0)goto 999
-      w1=-xq1q+xq2q-xtk
-      w2=-xq2q+xq1q-xuk
-c
-      if(ileg.eq.1)then
-         xiPY8=s*(1-x)**2*(1-yi)/2
-c
-      elseif(ileg.eq.2)then
-         xiPY8=s*(1-x)**2*(1-yi)/2
-c
-      elseif(ileg.eq.3)then
-         if(1-x.lt.tiny)then
-            betad=sqrt((1-(xm12-xm22)/s)**2-(4*xm22/s))
-            betas=1+(xm12-xm22)/s
-            z0=1-(2*xm12)/(s*betas*(betas-betad*yj))
-            xiPY8=s*(1-x)*(betas-betad*yj)*z0*(1-z0)/2
-         else
-            xiPY8=z*(1-z)*w1
-         endif
-c
-      elseif(ileg.eq.4)then
-         if(1-x.lt.tiny)then
-            xiPY8=s*(1-x)**2*(1-yj)/2
-         elseif(1-yj.lt.tiny)then
-            xiPY8=s*(1-x)**2*(1-yj)*(s*x-xm12)**2/(2*(s-xm12)**2)
-         else
-            xiPY8=z*(1-z)*w2
-         endif
-c
-      else
-        write(*,*)'xiPY8: unknown ileg'
-        stop
-      endif
-
-      if(xiPY8.lt.0d0)goto 999
-
-      return
- 999  continue
-      xiPY8=-1d0
-      return
-      end
-
-
-
-      function xjacPY8_xiztoxy(ileg,xm12,xm22,s,x,yi,yj,xtk,xuk,xq1q,xq2q)
-c Returns the jacobian d(z,xi)/d(x,y), where z and xi are the shower 
-c variables, and x and y are FKS variables
-      implicit none
-      integer ileg
-      double precision xjacPY8_xiztoxy,xm12,xm22,s,x,yi,yj,xtk,xuk,xq1q,
-     &xq2q,tiny,tmp,z,zPY8,w1,w2,dw1dx,dw1dy,dw2dx,dw2dy,betad,betas,z0
-      parameter (tiny=1d-5)
-
-      tmp=0d0
-      z=zPY8(ileg,xm12,xm22,s,x,yi,yj,xtk,xuk,xq1q,xq2q)
-      if(z.lt.0d0)goto 999
-      w1=-xq1q+xq2q-xtk
-      w2=-xq2q+xq1q-xuk
-c
-      if(ileg.eq.1)then
-         tmp=-s*(1-x)**2/2
-c
-      elseif(ileg.eq.2)then
-         tmp=-s*(1-x)**2/2
-c
-      elseif(ileg.eq.3)then
-         if(1-x.lt.tiny)then
-            betad=sqrt((1-(xm12-xm22)/s)**2-(4*xm22/s))
-            betas=1+(xm12-xm22)/s
-            z0=1-(2*xm12)/(s*betas*(betas-betad*yj))
-            tmp=xm12*betad/betas/(betas-betad*yj)*z0*(1-z0)
-         else
-            call dinvariants_dFKS(ileg,s,x,yi,yj,xm12,xm22,dw1dx,dw1dy,dw2dx,dw2dy)
-            tmp=s*(xm12+w1)/w1/(s+w1+xm12-xm22)*dw1dy*z*(1-z)
-         endif
-c
-      elseif(ileg.eq.4)then
-         if(1-x.lt.tiny)then
-            tmp=s**2*(1-x)**2/( 2*(s-xm12) )
-         elseif(1-yj.le.tiny)then
-            tmp=4*s**2*(1-x)**2*(s*x-xm12)**2/( 2*(s-xm12) )**3
-         else
-            call dinvariants_dFKS(ileg,s,x,yi,yj,xm12,xm22,dw1dx,dw1dy,dw2dx,dw2dy)
-            tmp=s/(s+w2-xm12)*dw2dy*z*(1-z)
-         endif
-c
-      else
-         write(*,*)'xjacPY8_xiztoxy: unknown ileg'
-         stop
-      endif
-      xjacPY8_xiztoxy=abs(tmp)
-
-      return
- 999  continue
-      xjacPY8_xiztoxy=0d0
-      return
-      end
-
-c End of Monte Carlo functions
-
-
-
-      function get_zeta(xs,xw1,xw2,xxm12,xxm22)
-      implicit none
-      double precision get_zeta,xs,xw1,xw2,xxm12,xxm22
-      double precision eps,beta
-c
-      eps=1-(xxm12-xxm22)/(xs-xw1)
-      beta=sqrt(eps**2-4*xs*xxm22/(xs-xw1)**2)
-      get_zeta=( (2*xs-(xs-xw1)*eps)*xw2+(xs-xw1)*((xw1+xw2)*beta-eps*xw1) )/
-     &         ( (xs-xw1)*beta*(2*xs-(xs-xw1)*eps+(xs-xw1)*beta) )
-c
-      return
-      end
-
-
-
-      function emscafun(x,alpha)
-      implicit none
-      double precision emscafun,x,alpha
-c
-      if(x.lt.0d0.or.x.gt.1d0)then
-         write(*,*)'Fatal error in emscafun'
-         stop
-      endif
-      emscafun=x**(2*alpha)/(x**(2*alpha)+(1-x)**(2*alpha))
-      return
-      end
-
-
-
-      function emscainv(r,alpha)
-c Inverse of emscafun, implemented only for alpha=1 for the moment
-      implicit none
-      double precision emscainv,r,alpha
-c
-      if(r.lt.0d0.or.r.gt.1d0.or.alpha.ne.1d0)then
-         write(*,*)'Fatal error in emscafun'
-         stop
-      endif
-      emscainv=sqrt(r)/(sqrt(r)+sqrt(1d0-r))
-      return
-      end
-
-
-
-      function bogus_probne_fun(qMC)
-      implicit none
-      double precision bogus_probne_fun,qMC
-      double precision x,tmp,emscafun
-      integer itype
-      data itype/2/
-c
-      if(itype.eq.1)then
-c Theta function
-         tmp=1d0
-         if(qMC.le.2d0)tmp=0d0
-      elseif(itype.eq.2)then
-c Smooth function
-        if(qMC.le.0.5d0)then
-          tmp=0d0
-        elseif(qMC.le.1d1)then
-          x=(1d1-qMC)/(1d1-0.5d0)
-          tmp=1-emscafun(x,2d0)
-        else
-          tmp=1d0
-        endif
-      else
-        write(*,*)'Error in bogus_probne_fun: unknown option',itype
-        stop
-      endif
-      bogus_probne_fun=tmp
-      return
-      end
-
-
-
-      function get_angle(p1,p2)
-      implicit none
-      double precision get_angle,p1(0:3),p2(0:3)
-      double precision tiny,mod1,mod2,cosine
-      parameter (tiny=1d-5)
-c
-      mod1=sqrt(p1(1)**2+p1(2)**2+p1(3)**2)
-      mod2=sqrt(p2(1)**2+p2(2)**2+p2(3)**2)
-
-      if(mod1.eq.0d0.or.mod2.eq.0d0)then
-         write(*,*)'Undefined angle in get_angle',mod1,mod2
-         stop
-      endif
-c
-      cosine=p1(1)*p2(1)+p1(2)*p2(2)+p1(3)*p2(3)
-      cosine=cosine/(mod1*mod2)
-c
-      if(abs(cosine).gt.1d0+tiny)then
-         write(*,*)'cosine larger than 1 in get_angle',cosine,p1,p2
-         stop
-      elseif(abs(cosine).ge.1d0)then
-         cosine=sign(1d0,cosine)
-      endif
-c
-      get_angle=acos(cosine)
-
-      return
-      end
-
-
-
-c Shower scale
-
-      subroutine assign_emsca(pp,xi_i_fks,y_ij_fks)
-      implicit none
-      include "nexternal.inc"
-      include "madfks_mcatnlo.inc"
-      include "run.inc"
-
-      double precision pp(0:3,nexternal),xi_i_fks,y_ij_fks
-      double precision shattmp,dot,emsca_bare,ref_scale,scalemin,
-     &scalemax,rrnd,ran2,emscainv,dum(5),xm12,qMC,ptresc
-      integer ileg
-      double precision p_born(0:3,nexternal-1)
-      common/pborn/p_born
-
-      logical emscasharp
-      double precision emsca
-      common/cemsca/emsca,emsca_bare,emscasharp,scalemin,scalemax
-
-      double precision ybst_til_tolab,ybst_til_tocm,sqrtshat,shat
-      common/parton_cms_stuff/ybst_til_tolab,ybst_til_tocm,sqrtshat,shat
-
-c Consistency check
-      shattmp=2d0*dot(pp(0,1),pp(0,2))
-      if(abs(shattmp/shat-1d0).gt.1d-5)then
-         write(*,*)'Error in assign_emsca: inconsistent shat'
-         write(*,*)shattmp,shat
-         stop
-      endif
-
-      call kinematics_driver(xi_i_fks,y_ij_fks,shat,pp,ileg,
-     &                       xm12,dum(1),dum(2),dum(3),dum(4),dum(5),qMC,.true.)
-
-      emsca=2d0*sqrt(ebeam(1)*ebeam(2))
-      call assign_ref_scale(p_born,xi_i_fks,shat,scalemax)
-      if(dampMCsubt)then
-         call assign_scaleminmax(shat,xi_i_fks,scalemin,scalemax,ileg,xm12)
-         emscasharp=(scalemax-scalemin).lt.(1d-3*scalemax)
-         if(emscasharp)then
-            emsca_bare=scalemax
-            emsca=emsca_bare
-         else
-            rrnd=ran2()
-            rrnd=emscainv(rrnd,1d0)
-            emsca_bare=scalemin+rrnd*(scalemax-scalemin)
-            ptresc=(qMC-scalemin)/(scalemax-scalemin)
-            if(ptresc.lt.1d0)emsca=emsca_bare
-            if(ptresc.ge.1d0)emsca=scalemax
-         endif
-      endif
-
-      return
-      end
-
-
-
-      subroutine assign_scaleminmax(shat,xi,xscalemin,xscalemax,ileg,xm12)
-      implicit none
-      include "nexternal.inc"
-      include "run.inc"
-      include "madfks_mcatnlo.inc"
-      integer i,ileg
-      double precision shat,xi,ref_scale,xscalemax,xscalemin,xm12
-      character*4 abrv
-      common/to_abrv/abrv
-      double precision p_born(0:3,nexternal-1)
-      common/pborn/p_born
-
-      call assign_ref_scale(p_born,xi,shat,ref_scale)
-      xscalemin=max(shower_scale_factor*frac_low*ref_scale,scaleMClow)
-      xscalemax=max(shower_scale_factor*frac_upp*ref_scale,
-     &              xscalemin+scaleMCdelta)
-      xscalemax=min(xscalemax,2d0*sqrt(ebeam(1)*ebeam(2)))
-      xscalemin=min(xscalemin,xscalemax)
-c
-      if(abrv.ne.'born'.and.shower_mc(1:7).eq.'PYTHIA6'.and.ileg.eq.3)then
-         xscalemin=max(xscalemin,sqrt(xm12))
-         xscalemax=max(xscalemin,xscalemax)
-      endif
-
-      return
-      end
-
-
-      subroutine assign_ref_scale(p,xii,sh,ref_sc)
-      implicit none
-      include "nexternal.inc"
-      include "madfks_mcatnlo.inc"
-      double precision p(0:3,nexternal-1),xii,sh,ref_sc
-      integer i_scale,i
-      parameter(i_scale=1)
-
-      ref_sc=0d0
-      if(i_scale.eq.0)then
-c Born-level CM energy squared
-         ref_sc=dsqrt(max(0d0,(1-xii)*sh))
-      elseif(i_scale.eq.1)then
-c Sum of final-state transverse masses
-         do i=3,nexternal-1
-            ref_sc=ref_sc+dsqrt(max(0d0,(p(0,i)+p(3,i))*(p(0,i)-p(3,i))))
-         enddo
-         ref_sc=ref_sc/2d0
-      else
-         write(*,*)'Wrong i_scale in assign_ref_scale',i_scale
-         stop
-      endif
-c Safety threshold for the reference scale
-      ref_sc=max(ref_sc,scaleMClow+scaleMCdelta)
-
-      return
-      end
-
-
-      subroutine dinvariants_dFKS(ileg,s,x,yi,yj,xm12,xm22,dw1dx,dw1dy,dw2dx,dw2dy)
-c Returns derivatives of Mandelstam invariants with respect to FKS variables
-      implicit none
-      integer ileg
-      double precision s,x,yi,yj,xm12,xm22,dw1dx,dw2dx,dw1dy,dw2dy
-      double precision afun,bfun,cfun,mom_fks_sister_p,mom_fks_sister_m,
-     &diff_p,diff_m,signfac,dadx,dady,dbdx,dbdy,dcdx,dcdy,mom_fks_sister,
-     &dmomfkssisdx,dmomfkssisdy,en_fks,en_fks_sister,dq1cdx,dq2qdx,dq1cdy,
-     &dq2qdy
-      double precision veckn_ev,veckbarn_ev,xp0jfks
-      common/cgenps_fks/veckn_ev,veckbarn_ev,xp0jfks
-      double precision tiny
-      parameter(tiny=1d-5)
-
-      if(ileg.eq.1)then
-         write(*,*)'dinvariants_dFKS should not be called for ileg = 1'
-         stop
-c
-      elseif(ileg.eq.2)then
-         write(*,*)'dinvariants_dFKS should not be called for ileg = 2'
-         stop
-c
-      elseif(ileg.eq.3)then
-c For ileg = 3, the mother 3-momentum is [afun +- sqrt(bfun) ] / cfun
-         afun=sqrt(s)*(1-x)*(xm12-xm22+s*x)*yj
-         bfun=s*( (1+x)**2*(xm12**2+(xm22-s*x)**2-
-     &        xm12*(2*xm22+s*(1+x**2)))+xm12*s*(1-x**2)**2*yj**2 )
-         cfun=s*(-(1+x)**2+(1-x)**2*yj**2)
-         dadx=sqrt(s)*yj*(xm22-xm12+s*(1-2*x))
-         dady=sqrt(s)*(1-x)*(xm12-xm22+s*x)
-         dbdx=2*s*(1+x)*( xm12**2+(xm22-s*x)*(xm22-s*(1+2*x))
-     &        -xm12*(2*xm22+s*(1+x+2*(x**2)+2*(1-x)*x*(yj**2))) )
-         dbdy=2*xm12*(s**2)*((1-x**2)**2)*yj
-         dcdx=-2*s*(1+x+(yj**2)*(1-x))
-         dcdy=2*s*((1-x)**2)*yj
-c Determine correct sign
-         mom_fks_sister_p=(afun+sqrt(bfun))/cfun
-         mom_fks_sister_m=(afun-sqrt(bfun))/cfun
-         diff_p=abs(mom_fks_sister_p-veckn_ev)
-         diff_m=abs(mom_fks_sister_m-veckn_ev)
-         if(min(diff_p,diff_m)/max(abs(veckn_ev),1d0).ge.1d-3)then
-            write(*,*)'Fatal error 1 in dinvariants_dFKS'
-            write(*,*)mom_fks_sister_p,mom_fks_sister_m,veckn_ev
-            stop
-         elseif(min(diff_p,diff_m)/max(abs(veckn_ev),1d0).ge.tiny)then
-            write(*,*)'Numerical imprecision 1 in dinvariants_dFKS'
-         endif
-         signfac=1d0
-         if(diff_p.ge.diff_m)signfac=-1d0
-         mom_fks_sister=veckn_ev
-         en_fks=sqrt(s)*(1-x)/2
-         en_fks_sister=sqrt(mom_fks_sister**2+xm12)
-         dmomfkssisdx=(dadx+signfac*dbdx/(2*sqrt(bfun))-dcdx*mom_fks_sister)/cfun
-         dmomfkssisdy=(dady+signfac*dbdy/(2*sqrt(bfun))-dcdy*mom_fks_sister)/cfun
-         dw1dx=sqrt(s)*( yj*mom_fks_sister-en_fks_sister+(1-x)*
-     &                   (mom_fks_sister/en_fks_sister-yj)*dmomfkssisdx )
-         dw1dy=-sqrt(s)*(1-x)*( mom_fks_sister+
-     &                   (yj-mom_fks_sister/en_fks_sister)*dmomfkssisdy )
-         dw2dx=-dw1dx-s
-         dw2dy=-dw1dy
-c
-      elseif(ileg.eq.4)then
-         dq1cdx=-(1-yi)*(s*(1+yj)+xm12*(1-yj))/(1+yj+x*(1-yj))**2
-         dq2qdx=-(1+yi)*(s*(1+yj)+xm12*(1-yj))/(1+yj+x*(1-yj))**2
-         dw2dx=(1-yj)*(s*(1+yj-x*(2*(1+yj)+x*(1-yj)))+2*xm12)/(1+yj+x*(1-yj))**2
-         dw1dx=dq1cdx+dq2qdx
-         dq1cdy=(1-x)*(1-yi)*(s*x-xm12)/(1+yj+x*(1-yj))**2
-         dq2qdy=(1-x)*(1+yi)*(s*x-xm12)/(1+yj+x*(1-yj))**2
-         dw2dy=-2*(1-x)*(s*x-xm12)/(1+yj+x*(1-yj))**2
-         dw1dy=dq1cdy+dq2qdy
-c
-      else
-         write(*,*)'Error in dinvariants_dFKS: unknown ileg',ileg
-         stop
-      endif
-
-      return
-      end
-
-
-
-      subroutine get_dead_zone(ileg,z,xi,s,x,yi,xm12,xm22,w1,w2,qMC,
-     &                         scalemax,ip,ifat,lzone,wcc)
-      implicit none
-      include "run.inc"
-      include "nexternal.inc"
-      include 'nFKSconfigs.inc'
-      include "madfks_mcatnlo.inc"
-
-      integer ileg,ip,ifat,i
-      double precision z,xi,s,x,yi,xm12,xm22,w1,w2,qMC,scalemax,wcc
-      logical lzone
-
-      double precision max_scale,upscale,upscale2,xmp2,xmm2,xmr2,ww,Q2,
-     &lambda,dot,e0sq,beta,dum,ycc,mdip,mdip_g,zp1,zm1,zp2,zm2,zp3,zm3
-      external dot
-
-      double precision p_born(0:3,nexternal-1)
-      common/pborn/p_born
-      double precision pip(0:3),pifat(0:3),psum(0:3)
-
-      INTEGER NFKSPROCESS
-      COMMON/C_NFKSPROCESS/NFKSPROCESS
-      double precision shower_S_scale(fks_configs*2)
-     &     ,shower_H_scale(fks_configs*2),ref_H_scale(fks_configs*2)
-     &     ,pt_hardness
-      common /cshowerscale2/shower_S_scale,shower_H_scale,ref_H_scale
-     &     ,pt_hardness
-
-      integer mstj50,mstp67
-      double precision parp67
-      parameter (mstj50=2,mstp67=2,parp67=1d0)
-      double precision get_angle,theta2p
-
-c Stop if wrong ileg
-      if(ileg.lt.1.or.ileg.gt.4)then
-         write(*,*)'Subroutine get_dead_zone: unknown ileg ',ileg
-         stop
-      endif
-
-c Check compatibility among masses and ileg
-      if( (ileg.eq.3.and.xm12.eq.0d0) .or.
-     &    (ileg.eq.4.and.xm22.ne.0d0) .or.
-     &    (ileg.le.2.and.(xm12.ne.0d0.or.xm22.ne.0d0)) )then
-         write(*,*)'Subroutine get_dead_zone: wrong masses '
-         write(*,*)ileg,sqrt(xm12),sqrt(xm22)
-         stop
-      endif
-
-c Skip if unphysical shower variables
-      if(z.lt.0d0.or.xi.lt.0d0)goto 999
-
-c Definition and initialisation of variables
-      lzone=.true.
-      do i=0,3
-         pifat(i)=p_born(i,ifat)
-         pip(i)  =p_born(i,ip)
-         psum(i) =pifat(i)+pip(i) 
-      enddo
-      max_scale=scalemax
-      xmp2=dot(pip,pip)
-      e0sq=dot(pip,pifat)
-      theta2p=get_angle(pip,pifat)
-      theta2p=theta2p**2
-      xmm2=xm12*(4-ileg)
-      xmr2=xm22*(4-ileg)-xm12*(3-ileg)
-      ww=w1*(4-ileg)-w2*(3-ileg)
-      Q2=dot(psum,psum)
-      lambda=sqrt((Q2+xmm2-xmp2)**2-4*Q2*xmm2)
-      beta=sqrt(1-4*s*(xmm2+ww)/(s-xmr2+xmm2+ww)**2)
-      wcc=1d0
-      ycc=1-parp67*x/(1-x)**2/2
-      mdip  =sqrt((sqrt(xmp2+xmm2+2*e0sq)-sqrt(xmp2))**2-xmm2)
-      mdip_g=sqrt((sqrt(s)-sqrt(xmr2))**2-xmm2)
-      zp1=(1+(xmm2+beta*ww)/(xmm2+ww))/2
-      zm1=(1+(xmm2-beta*ww)/(xmm2+ww))/2
-      zp2=(1+beta)/2
-      zm2=(1-beta)/2
-      zp3=(1+sqrt(1-4*xi/mdip_g**2))/2
-      zm3=(1-sqrt(1-4*xi/mdip_g**2))/2
-
-c Dead zones
-c IMPLEMENT QED DZ's!
-      if(shower_mc.eq.'HERWIG6')then
-         lzone=.false.
-         if(ileg.le.2.and.z**2.ge.xi)lzone=.true.
-         if(ileg.gt.2.and.e0sq*xi*z**2.ge.xmm2
-     &               .and.xi.le.1d0)lzone=.true.
-         if(e0sq.eq.0d0)lzone=.false.
-c
-      elseif(shower_mc.eq.'HERWIGPP')then
-         lzone=.false.
-         if(ileg.le.2)upscale2=2*e0sq
-         if(ileg.gt.2)then
-            upscale2=2*e0sq+xmm2
-            if(ip.gt.2)upscale2=(Q2+xmm2-xmp2+lambda)/2
-         endif
-         if(xi.lt.upscale2)lzone=.true.
-c
-      elseif(shower_mc.eq.'PYTHIA6Q')then
-         if(ileg.le.2)then
-            if(mstp67.eq.2.and.ip.gt.2.and.
-     &         4*xi/s/(1-z).ge.theta2p)lzone=.false.
-         elseif(ileg.gt.2)then
-            if(mstj50.eq.2.and.ip.le.2.and.
-c around line 71636 of pythia6428: V(IEP(1),5)=virtuality, P(IM,4)=sqrt(s)
-     &         max(z/(1-z),(1-z)/z)*4*(xi+xmm2)/s.ge.theta2p)lzone=.false.
-            if(z.gt.zp1.or.z.lt.zm1)lzone=.false.
-         endif
-         if(.not.dampMCsubt)then
-            call assign_scaleminmax(s,1-x,dum,upscale,ileg,xmm2)
-            if(ileg.gt.2)upscale=max(upscale,sqrt(xmm2))
-            if(qMC.gt.upscale)lzone=.false.
-         endif
-c
-      elseif(shower_mc.eq.'PYTHIA6PT')then
-         if(mstp67.eq.1.and.yi.lt.ycc)lzone=.false.
-         if(mstp67.eq.2)wcc=min(1d0,(1-ycc)/(1-yi))
-         if(.not.dampMCsubt)then
-            call assign_scaleminmax(s,1-x,dum,upscale,ileg,xmm2)
-            if(qMC.gt.upscale)lzone=.false.
-         endif
-c
-      elseif(shower_mc.eq.'PYTHIA8')then
-         if(ileg.le.2.and.z.gt.1-sqrt(xi/z/s)*
-     &      (sqrt(1+xi/4/z/s)-sqrt(xi/4/z/s)))lzone=.false.
-         if(ileg.gt.2)then
-            max_scale=min(min(scalemax,mdip/2),mdip_g/2)
-            if(z.gt.min(zp2,zp3).or.z.lt.max(zm2,zm3))lzone=.false.
-         endif
-         if(.not.dampMCsubt)then
-            call assign_scaleminmax(s,1-x,dum,upscale,ileg,xmm2)
-            if(qMC.gt.upscale)lzone=.false.
-         endif
-
-      endif
- 
-      max_scale=min(max_scale,shower_S_scale(nFKSprocess*2-1))
-      max_scale=max(max_scale,3d0)
-      if(qMC.gt.max_scale)lzone=.false.
-
-      return
- 999  continue
-      lzone=.false.
-      return
-      end
-
-
-
-      function charge(ipdg)
-c computes the electric charge given the pdg code
-      implicit none
-      integer ipdg
-      double precision charge,tmp,dipdg
-
-      dipdg=dble(ipdg)
-c quarks
-      if(abs(dipdg).eq.1) tmp=-1d0/3d0*sign(1d0,dipdg)
-      if(abs(dipdg).eq.2) tmp= 2d0/3d0*sign(1d0,dipdg)
-      if(abs(dipdg).eq.3) tmp=-1d0/3d0*sign(1d0,dipdg)
-      if(abs(dipdg).eq.4) tmp= 2d0/3d0*sign(1d0,dipdg)
-      if(abs(dipdg).eq.5) tmp=-1d0/3d0*sign(1d0,dipdg)
-      if(abs(dipdg).eq.6) tmp= 2d0/3d0*sign(1d0,dipdg)
-c leptons
-      if(abs(dipdg).eq.11)tmp=-1d0*sign(1d0,dipdg)
-      if(abs(dipdg).eq.12)tmp= 0d0
-      if(abs(dipdg).eq.13)tmp=-1d0*sign(1d0,dipdg)
-      if(abs(dipdg).eq.14)tmp= 0d0
-      if(abs(dipdg).eq.15)tmp=-1d0*sign(1d0,dipdg)
-      if(abs(dipdg).eq.16)tmp= 0d0
-c bosons
-      if(dipdg.eq.21)     tmp= 0d0
-      if(dipdg.eq.22)     tmp= 0d0
-      if(dipdg.eq.23)     tmp= 0d0
-      if(abs(dipdg).eq.24)tmp= 1d0*sign(1d0,dipdg)
-      if(dipdg.eq.25)     tmp= 0d0
-c
-      charge=tmp
-
-      return
-      end
-=======
-      subroutine set_mc_matrices
-      implicit none
-      include "genps.inc"
-      include 'nexternal.inc'
-      include "born_nhel.inc"
-c Nexternal is the number of legs (initial and final) al NLO, while max_bcol
-c is the number of color flows at Born level
-      integer i,j,k,l,k0,mothercol(2),i1(2)
-      integer idup(nexternal-1,maxproc)
-      integer mothup(2,nexternal-1,maxproc)
-      integer icolup(2,nexternal-1,max_bcol)
-      include 'born_leshouche.inc'
-      integer ipartners(0:nexternal-1),colorflow(nexternal-1,0:max_bcol)
-      common /MC_info/ ipartners,colorflow
-      integer i_fks,j_fks
-      common/fks_indices/i_fks,j_fks
-      integer fksfather
-      common/cfksfather/fksfather
-      logical notagluon,found
-      common/cnotagluon/notagluon
-      integer nglu,nsngl
-      logical isspecial(max_bcol)
-      common/cisspecial/isspecial
-      logical spec_case
-
-      include 'orders.inc'
-      logical split_type(nsplitorders) 
-      common /c_split_type/split_type
-      double precision particle_charge(nexternal)
-      common /c_charges/particle_charge
-
-c
-      logical is_leading_cflow(max_bcol)
-      integer num_leading_cflows
-      common/c_leading_cflows/is_leading_cflow,num_leading_cflows
-      include 'born_conf.inc'
-      include 'born_coloramps.inc'
-c
-      ipartners(0)=0
-      do i=1,nexternal-1
-         colorflow(i,0)=0
-      enddo
-
-C What follows is true for QCD-type splittings.
-C For QED-type splittings, ipartner is simply all the charged particles
-C in the event except for FKSfather. In this case, all the born color
-C flows are allowed
-
-c ipartners(0): number of particles that can be colour or anticolour partner 
-c   of the father, the Born-level particle to which i_fks and j_fks are 
-c   attached. If one given particle is the colour/anticolour partner of
-c   the father in more than one colour flow, it is counted only once
-c   in ipartners(0)
-c ipartners(i), 1<=i<=nexternal-1: the label (according to Born-level
-c   labelling) of the i^th colour partner of the father
-c
-c colorflow(i,0), 1<=i<=nexternal-1: number of colour flows in which
-c   the particle ipartners(i) is a colour partner of the father
-c colorflow(i,j): the actual label (according to born_leshouche.inc)
-c   of the j^th colour flow in which the father and ipartners(i) are
-c   colour partners
-c
-c Example: in the process q(1) qbar(2) -> g(3) g(4), the two color flows are
-c
-c j=1    i    icolup(1)    icolup(2)       j=2    i    icolup(1)    icolup(2)
-c        1      500           0                   1      500           0
-c        2       0           501                  2       0           501
-c        3      500          502                  3      502          501
-c        4      502          501                  4      500          502
-c
-c and if one fixes for example fksfather=3, then ipartners = 3
-c while colorflow =  0  0  0                                 1
-c                    1  1  0                                 4
-c                    2  1  2                                 2
-c                    1  2  0
-c
-
-      fksfather=min(i_fks,j_fks)
-
-c isspecial will be set equal to .true. colour flow by colour flow only
-c if the father is a gluon, and another gluon will be found which is
-c connected to it by both colour and anticolour
-      isspecial=.false.
-c
-      if (split_type(qcd_pos)) then
-        ! identify the color partners 
-c consider only leading colour flows
-        num_leading_cflows=0
-        do i=1,max_bcol
-          is_leading_cflow(i)=.false.
-          do j=1,mapconfig(0)
-            if(icolamp(i,j,1))then
-               is_leading_cflow(i)=.true.
-               num_leading_cflows=num_leading_cflows+1
-               exit
-            endif
-          enddo
-        enddo
-c
-        do i=1,max_bcol
-          if(.not.is_leading_cflow(i))cycle
-c Loop over Born-level colour flows
-c nglu and nsngl are the number of gluons (except for the father) and of 
-c colour singlets in the Born process, according to the information 
-c stored in ICOLUP
-          nglu=0
-          nsngl=0
-          mothercol(1)=ICOLUP(1,fksfather,i)
-          mothercol(2)=ICOLUP(2,fksfather,i)
-          notagluon=(mothercol(1).eq.0 .or. mothercol(2).eq.0)
-c
-          do j=1,nexternal-1
-c Loop over Born-level particles; j is the possible colour partner of father,
-c and whether this is the case is determined inside this loop
-            if (j.ne.fksfather) then
-c Skip father (it cannot be its own colour partner)
-               if(ICOLUP(1,j,i).eq.0.and.ICOLUP(2,j,i).eq.0)
-     #           nsngl=nsngl+1
-               if(ICOLUP(1,j,i).ne.0.and.ICOLUP(2,j,i).ne.0)
-     #           nglu=nglu+1
-               if ( (j.le.nincoming.and.fksfather.gt.nincoming) .or.
-     #              (j.gt.nincoming.and.fksfather.le.nincoming) ) then
-c father and j not both in the initial or in the final state -- connect
-c colour (1) with colour (i1(1)), and anticolour (2) with anticolour (i1(2))
-                  i1(1)=1
-                  i1(2)=2
-               else
-c father and j both in the initial or in the final state -- connect
-c colour (1) with anticolour (i1(2)), and anticolour (2) with colour (i1(1))
-                  i1(1)=2
-                  i1(2)=1
-               endif
-               do l=1,2
-c Loop over colour and anticolour of father
-                  found=.false.
-                  if( ICOLUP(i1(l),j,i).eq.mothercol(l) .and.
-     &                ICOLUP(i1(l),j,i).ne.0 ) then
-c When ICOLUP(i1(l),j,i) = mothercol(l), the colour (if i1(l)=1) or
-c the anticolour (if i1(l)=2) of particle j is connected to the
-c colour (if l=1) or the anticolour (if l=2) of the father
-                     k0=-1
-                     do k=1,ipartners(0)
-c Loop over previously-found colour/anticolour partners of father
-                        if(ipartners(k).eq.j)then
-                           if(found)then
-c Safety measure: if this condition is met, it means that there exist
-c k1 and k2 such that ipartners(k1)=ipartners(k2). This is thus a bug,
-c since ipartners() is the list of possible partners of father, where each
-c Born-level particle must appears at most once
-                              write(*,*)'Error #1 in set_matrices'
-                              write(*,*)i,j,l,k
-                              stop
-                           endif
-                           found=.true.
-                           k0=k
-                        endif
-                     enddo
-                     if (.not.found) then
-                        ipartners(0)=ipartners(0)+1
-                        ipartners(ipartners(0))=j
-                        k0=ipartners(0)
-                     endif
-c At this point, k0 is the k0^th colour/anticolour partner of father.
-c Therefore, ipartners(k0)=j
-                     if(k0.le.0.or.ipartners(k0).ne.j)then
-                        write(*,*)'Error #2 in set_matrices'
-                        write(*,*)i,j,l,k0,ipartners(k0)
-                        stop
-                     endif
-                     spec_case=l.eq.2 .and. colorflow(k0,0).ge.1 .and.
-     &                    colorflow(k0,colorflow(k0,0)).eq.i 
-                     if (.not.spec_case)then
-c Increase by one the number of colour flows in which the father is
-c (anti)colour-connected with its k0^th partner (according to the
-c list defined by ipartners)
-                        colorflow(k0,0)=colorflow(k0,0)+1
-c Store the label of the colour flow thus found
-                        colorflow(k0,colorflow(k0,0))=i
-                     elseif (spec_case)then
-c Special case: father and ipartners(k0) are both gluons, connected
-c by colour AND anticolour: the number of colour flows was overcounted
-c by one unit, so decrease it
-                         if( notagluon .or.
-     &                       ICOLUP(i1(1),j,i).eq.0 .or.
-     &                       ICOLUP(i1(2),j,i).eq.0 )then
-                            write(*,*)'Error #3 in set_matrices'
-                            write(*,*)i,j,l,k0,i1(1),i1(2)
-                            stop
-                         endif
-                         colorflow(k0,colorflow(k0,0))=i
-                         isspecial(i)=.true.
-                     endif
-                  endif
-               enddo
-            endif
-         enddo
-         if( ((nglu+nsngl).gt.(nexternal-2)) .or.
-     #       (isspecial(i).and.(nglu+nsngl).ne.(nexternal-2)) )then
-           write(*,*)'Error #4 in set_matrices'
-           write(*,*)isspecial(i),nglu,nsngl
-           stop
-          endif
-        enddo
-
-      else if (split_type(qed_pos)) then
-        ! do nothing, the partner will be assigned at run-time 
-        ! (it is kinematics-dependent)
-        continue
-      endif
-      call check_mc_matrices
-      return
-      end
-
-
-
-      subroutine check_mc_matrices
-      implicit none
-      include "nexternal.inc"
-      include "born_nhel.inc"
-c      include "fks.inc"
-      integer fks_j_from_i(nexternal,0:nexternal)
-     &     ,particle_type(nexternal),pdg_type(nexternal)
-      common /c_fks_inc/fks_j_from_i,particle_type,pdg_type
-      integer ipartners(0:nexternal-1),colorflow(nexternal-1,0:max_bcol)
-      common /MC_info/ ipartners,colorflow
-      integer i,j,ipart,iflow,ntot,ithere(1000)
-      integer fksfather
-      common/cfksfather/fksfather
-      logical notagluon
-      common/cnotagluon/notagluon
-      logical isspecial(max_bcol)
-      common/cisspecial/isspecial
-
-      include 'orders.inc'
-      logical split_type(nsplitorders) 
-      common /c_split_type/split_type
-
-      logical is_leading_cflow(max_bcol)
-      integer num_leading_cflows
-      common/c_leading_cflows/is_leading_cflow,num_leading_cflows
-c
-      if(ipartners(0).gt.nexternal-1)then
-        write(*,*)'Error #1 in check_mc_matrices',ipartners(0)
-        stop
-      endif
-c
-      
-      if (split_type(QCD_pos)) then
-      ! these tests only apply for QCD-type splittings
-        do i=1,ipartners(0)
-          ipart=ipartners(i)
-          if( ipart.eq.fksfather .or.
-     #        ipart.le.0 .or. ipart.gt.nexternal-1 .or.
-     #        ( abs(particle_type(ipart)).ne.3 .and.
-     #          particle_type(ipart).ne.8 ) )then
-            write(*,*)'Error #2 in check_mc_matrices',i,ipart,
-     #  particle_type(ipart)
-            stop
-          endif
-        enddo
-c
-        do i=1,nexternal-1
-          ithere(i)=1
-        enddo
-        do i=1,ipartners(0)
-          ipart=ipartners(i)
-          ithere(ipart)=ithere(ipart)-1
-          if(ithere(ipart).lt.0)then
-            write(*,*)'Error #3 in check_mc_matrices',i,ipart
-            stop
-          endif
-        enddo
-c
-c ntot is the total number of colour plus anticolour partners of father
-        ntot=0
-        do i=1,ipartners(0)
-          ntot=ntot+colorflow(i,0)
-c
-          if( colorflow(i,0).le.0 .or.
-     #        colorflow(i,0).gt.max_bcol )then
-            write(*,*)'Error #4 in check_mc_matrices',i,colorflow(i,0)
-            stop
-          endif
-c
-          do j=1,max_bcol
-            ithere(j)=1
-          enddo
-          do j=1,colorflow(i,0)
-            iflow=colorflow(i,j)
-            ithere(iflow)=ithere(iflow)-1
-            if(ithere(iflow).lt.0)then
-              write(*,*)'Error #5 in check_mc_matrices',i,j,iflow
-              stop
-            endif
-          enddo
-c
-        enddo
-c
-        if( (notagluon.and.ntot.ne.num_leading_cflows) .or.
-     #    ( (.not.notagluon).and.
-     #      ( (.not.isspecial(1)).and.ntot.ne.(2*num_leading_cflows) .or.
-     #        (isspecial(1).and.ntot.ne.num_leading_cflows) ) ) )then
-         write(*,*)'Error #6 in check_mc_matrices',
-     #     notagluon,ntot,num_leading_cflows,max_bcol
-          stop
-        endif
-c
-        if(num_leading_cflows.gt.max_bcol)then
-          write(*,*)'Error #7 in check_mc_matrices',
-     #     num_leading_cflows,max_bcol
-          stop
-        endif
-
-      else if (split_type(QED_pos)) then
-        ! write here possible checks for QED-type splittings
-        continue
-      endif
-      return
-      end
-
-
-      subroutine find_ipartner_QED(pp, nofpartners)
-      implicit none
-      include 'nexternal.inc'
-      double precision pp(0:3, nexternal)
-      integer nofpartners
-
-      integer fks_j_from_i(nexternal,0:nexternal)
-     &     ,particle_type(nexternal),pdg_type(nexternal)
-      common /c_fks_inc/fks_j_from_i,particle_type,pdg_type
-      double precision particle_charge(nexternal)
-      common /c_charges/particle_charge
-
-      integer i_fks,j_fks,fksfather
-      common/fks_indices/i_fks,j_fks
-      double precision pmass(nexternal)
-      double precision zero
-      parameter (zero=0d0)
-
-      include 'genps.inc'
-      include "born_nhel.inc"
-      integer idup(nexternal-1,maxproc)
-      integer mothup(2,nexternal-1,maxproc)
-      integer icolup(2,nexternal-1,max_bcol)
-      include 'born_leshouche.inc'
-      include 'coupl.inc'
-      integer ipartners(0:nexternal-1),colorflow(nexternal-1,0:max_bcol)
-      common /MC_info/ ipartners,colorflow
-c
-c     Shower MonteCarlo
-c     
-      character*10 shower_mc
-      common /cMonteCarloType/shower_mc
-
-      logical found
-      logical same_state
-      double precision ppmin, ppnow
-      integer partner
-      integer i,j
-      double precision chargeprod
-      double precision dot
-
-      include 'pmass.inc'
-      
-      found=.false.
-      ppmin=1d99
-      fksfather=min(i_fks,j_fks)
-
-      if (shower_mc.eq.'PYTHIA8') then
-        ! this should follow what is done in TimeShower::setupQEDdip
-        ! first, look for the lowest-mass same- (opposite-)flavour pair of
-        ! particles in the opposite (same) state of the system
-        do j=1,nexternal
-          if (j.ne.fksfather.and.j.ne.i_fks) then
-            same_state = (j.gt.nincoming.and.fksfather.gt.nincoming).or.
-     $                   (j.le.nincoming.and.fksfather.le.nincoming)
-
-            if ((pdg_type(j).eq.pdg_type(fksfather).and..not.same_state).or. 
-     $          (pdg_type(j).eq.-pdg_type(fksfather).and.same_state)) then
-
-              ppnow=dot(pp(0,fksfather),pp(0,j)) - pmass(fksfather)*pmass(j)
-              if (ppnow.lt.ppmin) then
-                found=.true.
-                partner=j
-              endif
-            endif
-          endif
-        enddo
-        
-        ! if no partner has been found, then look for the
-        ! lowest-mass/chargeprod pair
-        if (.not.found) then
-          do j=1,nexternal
-            if (j.ne.fksfather.and.j.ne.i_fks) then
-              if (particle_charge(fksfather).ne.0d0.and.particle_charge(j).ne.0d0) then
-                ppnow=dot(pp(0,fksfather),pp(0,j)) - pmass(fksfather)*pmass(j) / 
-     $            (particle_charge(fksfather) * particle_charge(j))
-                if (ppnow.lt.ppmin) then
-                  found=.true.
-                  partner=j
-                endif
-              endif
-            endif
-          enddo
-        endif
-
-        ! if no partner has been found, then look for the
-        ! lowest-mass pair
-        if (.not.found) then
-          do j=1,nexternal
-            if (j.ne.fksfather.and.j.ne.i_fks) then
-              ppnow=dot(pp(0,fksfather),pp(0,j)) - pmass(fksfather)*pmass(j) 
-              if (ppnow.lt.ppmin) then
-                found=.true.
-                partner=j
-              endif
-            endif
-          enddo
-        endif
-
-      else
-        ! other showers need to be implemented
-        write(*,*) 'ERROR in find_ipartner_QED, not implemented', shower_mc
-        stop 1
-      endif
-
-      if (.not.found) then
-        write(*,*) 'ERROR in find_ipartner_QED, no parthern found'
-        stop 1
-      endif
-
-      ! now, set ipartners
-      ipartners(0) = 1
-      nofpartners = ipartners(0)
-      ipartners(ipartners(0)) = partner
-      ! all color flows have to be included here
-      colorflow(ipartners(0),0)= max_bcol
-      do i = 1, max_bcol
-        colorflow(ipartners(0),i)=i
-      enddo
-      return
-      end
-
-
-      subroutine xmcsubt_wrap(pp,xi_i_fks,y_ij_fks,wgt)
-      implicit none
-      include "nexternal.inc"
-      double precision pp(0:3,nexternal),wgt
-      double precision xi_i_fks,y_ij_fks
-      double precision xmc,xrealme,gfactsf,gfactcl,probne
-      double precision xmcxsec(nexternal),z(nexternal)
-      integer nofpartners
-      logical lzone(nexternal),flagmc
-
-      ! amp split stuff
-      include 'orders.inc'
-      integer iamp
-      double precision amp_split_mc(amp_split_size)
-      common /to_amp_split_mc/amp_split_mc
-      double precision amp_split_gfunc(amp_split_size)
-      common /to_amp_split_gfunc/amp_split_gfunc
-
-
-c True MC subtraction term
-      ! this fills the amp_split_mc
-      ! no need to set them to zero before the call, they are
-      ! reset inside xmcsubt
-      call xmcsubt(pp,xi_i_fks,y_ij_fks,gfactsf,gfactcl,probne,
-     #                   xmc,nofpartners,lzone,flagmc,z,xmcxsec)
-c G-function matrix element, to recover the real soft limit
-      call xmcsubtME(pp,xi_i_fks,y_ij_fks,gfactsf,gfactcl,xrealme)
-      
-      wgt=xmc+xrealme
-      do iamp=1, amp_split_size
-        amp_split_mc(iamp) = amp_split_mc(iamp) + amp_split_gfunc(iamp)
-      enddo
-
-      return
-      end
-
-
-
-      subroutine xmcsubtME(pp,xi_i_fks,y_ij_fks,gfactsf,gfactcl,wgt)
-      implicit none
-      include "nexternal.inc"
-      include "coupl.inc"
-      double precision pp(0:3,nexternal),gfactsf,gfactcl,wgt,wgts,wgtc,wgtsc
-      double precision xi_i_fks,y_ij_fks
-
-      double precision zero,one
-      parameter (zero=0d0)
-      parameter (one=1d0)
-
-      integer izero,ione,itwo
-      parameter (izero=0)
-      parameter (ione=1)
-      parameter (itwo=2)
-
-      double precision p1_cnt(0:3,nexternal,-2:2)
-      double precision wgt_cnt(-2:2)
-      double precision pswgt_cnt(-2:2)
-      double precision jac_cnt(-2:2)
-      common/counterevnts/p1_cnt,wgt_cnt,pswgt_cnt,jac_cnt
-
-      double precision xi_i_fks_cnt(-2:2)
-      common /cxiifkscnt/xi_i_fks_cnt
-
-      integer i_fks,j_fks
-      common/fks_indices/i_fks,j_fks
-
-c Particle types (=colour) of i_fks, j_fks and fks_mother
-      integer i_type,j_type,m_type
-      double precision ch_i,ch_j,ch_m
-      common/cparticle_types/i_type,j_type,m_type,ch_i,ch_j,ch_m
-
-      double precision pmass(nexternal)
-      logical is_aorg(nexternal)
-      common /c_is_aorg/is_aorg
-
-      ! amp split stuff
-      include 'orders.inc'
-      integer iamp
-      double precision amp_split_gfunc(amp_split_size)
-      common /to_amp_split_gfunc/amp_split_gfunc
-      double precision amp_split_s(amp_split_size), 
-     $                 amp_split_c(amp_split_size), 
-     $                 amp_split_sc(amp_split_size)
-
-      include "pmass.inc"
-c
-      wgt=0d0
-      do iamp=1, amp_split_size
-        amp_split_gfunc(iamp) = 0d0
-      enddo
-      ! this contribution is needed only for i_fks being a gluon/photon
-      ! (soft limit)
-      if (is_aorg(i_fks))then
-c i_fks is gluon/photon
-         call set_cms_stuff(izero)
-         call sreal(p1_cnt(0,1,0),zero,y_ij_fks,wgts)
-         do iamp=1, amp_split_size
-           amp_split_s(iamp) = amp_split(iamp)
-         enddo
-         call set_cms_stuff(ione)
-         call sreal(p1_cnt(0,1,1),xi_i_fks,one,wgtc)
-         do iamp=1, amp_split_size
-           amp_split_c(iamp) = amp_split(iamp)
-         enddo
-         call set_cms_stuff(itwo)
-         call sreal(p1_cnt(0,1,2),zero,one,wgtsc)
-         do iamp=1, amp_split_size
-           amp_split_sc(iamp) = amp_split(iamp)
-         enddo
-         wgt=wgts+(1-gfactcl)*(wgtc-wgtsc)
-         wgt=wgt*(1-gfactsf)
-         do iamp = 1, amp_split_size
-           amp_split_gfunc(iamp) = amp_split_s(iamp)+(1-gfactcl)*(amp_split_c(iamp)-amp_split_sc(iamp))
-           amp_split_gfunc(iamp) = amp_split_gfunc(iamp)*(1-gfactsf)
-         enddo
-      elseif (abs(i_type).ne.3.and.ch_i.eq.0d0)then
-         ! we should never get here
-         write(*,*) 'FATAL ERROR #1 in xmcsubtME',i_type,i_fks
-         stop
-      endif
-c
-      return
-      end
-
-
-
-c Main routine for MC counterterms
-
-      subroutine xmcsubt(pp,xi_i_fks,y_ij_fks,gfactsf,gfactcl,probne,
-     &                   wgt,nofpartners,lzone,flagmc,z,xmcxsec)
-      implicit none
-      include "nexternal.inc"
-      include "coupl.inc"
-      include "born_nhel.inc"
-      include "fks_powers.inc"
-      include "madfks_mcatnlo.inc"
-      include "run.inc"
-      include "../../Source/MODEL/input.inc"
-      include 'nFKSconfigs.inc'
-      include 'orders.inc'
-      logical split_type(nsplitorders) 
-      common /c_split_type/split_type
-      integer fks_j_from_i(nexternal,0:nexternal)
-     &     ,particle_type(nexternal),pdg_type(nexternal)
-      common /c_fks_inc/fks_j_from_i,particle_type,pdg_type
-      double precision particle_charge(nexternal)
-      common /c_charges/particle_charge
-
-      double precision pp(0:3,nexternal),gfactsf,gfactcl,probne,wgt
-      double precision xi_i_fks,y_ij_fks,xm12,xm22
-      double precision xmcxsec(nexternal)
-      integer nofpartners
-      logical lzone(nexternal),flagmc,limit,non_limit
-
-      double precision emsca_bare,ptresc,rrnd,ref_scale,
-     & scalemin,scalemax,wgt1,qMC,emscainv,emscafun,wgt_abs
-      double precision emscwgt(nexternal),emscav(nexternal)
-      integer jpartner,mpartner
-      logical emscasharp
-
-      double precision shattmp,dot,xkern(2),xkernazi(2),
-     & born_red(nsplitorders), born_red_tilde(nsplitorders)
-      double precision bornbars(max_bcol,nsplitorders), 
-     &                 bornbarstilde(max_bcol,nsplitorders)
-
-      integer i,j,npartner,cflows,ileg,N_p,iord
-      double precision tk,uk,q1q,q2q,E0sq(nexternal),x,yi,yj,xij,ap(2),Q(2),
-     & s,w1,w2,beta,xfact,prefact,kn,knbar,kn0,betae0,betad,betas,gfactazi,
-     & gfunction,bogus_probne_fun,
-     & z(nexternal),xi(nexternal),xjac(nexternal),ztmp,xitmp,xjactmp,
-     & zHW6,xiHW6,xjacHW6_xiztoxy,zHWPP,xiHWPP,xjacHWPP_xiztoxy,zPY6Q,
-     & xiPY6Q,xjacPY6Q_xiztoxy,zPY6PT,xiPY6PT,xjacPY6PT_xiztoxy,zPY8,
-     & xiPY8,xjacPY8_xiztoxy,wcc
-
-      common/cscaleminmax/xm12,ileg
-      double precision veckn_ev,veckbarn_ev,xp0jfks
-      common/cgenps_fks/veckn_ev,veckbarn_ev,xp0jfks
-      double precision p_born(0:3,nexternal-1)
-      common/pborn/p_born
-      integer i_fks,j_fks
-      common/fks_indices/i_fks,j_fks
-      double precision ybst_til_tolab,ybst_til_tocm,sqrtshat,shat
-      common/parton_cms_stuff/ybst_til_tolab,ybst_til_tocm,
-     #                        sqrtshat,shat
-
-      integer ipartners(0:nexternal-1),colorflow(nexternal-1,0:max_bcol)
-      common /MC_info/ ipartners,colorflow
-      logical isspecial(max_bcol)
-      common/cisspecial/isspecial
-
-      integer fksfather
-      common/cfksfather/fksfather
-
-      logical softtest,colltest
-      common/sctests/softtest,colltest
-
-      double precision emsca
-      common/cemsca/emsca,emsca_bare,emscasharp,scalemin,scalemax
-
-      double precision ran2,iseed
-      external ran2
-      logical extra
-
-c Stuff to be written (depending on AddInfoLHE) onto the LHE file
-      INTEGER NFKSPROCESS
-      COMMON/C_NFKSPROCESS/NFKSPROCESS
-      integer iSorH_lhe,ifks_lhe(fks_configs) ,jfks_lhe(fks_configs)
-     &     ,fksfather_lhe(fks_configs) ,ipartner_lhe(fks_configs)
-      double precision scale1_lhe(fks_configs),scale2_lhe(fks_configs)
-      common/cto_LHE1/iSorH_lhe,ifks_lhe,jfks_lhe,
-     #                fksfather_lhe,ipartner_lhe
-      common/cto_LHE2/scale1_lhe,scale2_lhe
-
-c Radiation hardness needed (pt_hardness) for the theta function
-c Should be zero if there are no jets at the Born
-      double precision shower_S_scale(fks_configs*2)
-     &     ,shower_H_scale(fks_configs*2),ref_H_scale(fks_configs*2)
-     &     ,pt_hardness
-      common /cshowerscale2/shower_S_scale,shower_H_scale,ref_H_scale
-     &     ,pt_hardness
-
-      double precision becl,delta
-c alsf and besf are the parameters that control gfunsoft
-      double precision alsf,besf
-      common/cgfunsfp/alsf,besf
-c alazi and beazi are the parameters that control gfunazi
-      double precision alazi,beazi
-      common/cgfunazi/alazi,beazi
-
-c Particle types (=color) of i_fks, j_fks and fks_mother
-      integer i_type,j_type,m_type
-      double precision ch_i,ch_j,ch_m
-      common/cparticle_types/i_type,j_type,m_type,ch_i,ch_j,ch_m
-
-C stuff to keep track of the individual orders
-      double precision amp_split_bornbars(amp_split_size,max_bcol,nsplitorders),
-     $                 amp_split_bornbarstilde(amp_split_size,max_bcol,nsplitorders)
-      common /to_amp_split_bornbars/amp_split_bornbars,
-     $                              amp_split_bornbarstilde
-      double precision amp_split_bornred(amp_split_size,nsplitorders),
-     $                 amp_split_bornredtilde(amp_split_size,nsplitorders),
-     &                 amp_split_xmcxsec(amp_split_size,nexternal)
-      common /to_amp_split_xmcxsec/amp_split_xmcxsec
-      integer iamp
-      double precision amp_split_mc(amp_split_size)
-      common /to_amp_split_mc/amp_split_mc
-
-      double precision zero,one,tiny,vtiny,ymin
-      parameter (zero=0d0)
-      parameter (one=1d0)
-      parameter (vtiny=1d-10)
-      parameter (ymin=0.9d0)
-
-      double precision pi
-      parameter(pi=3.1415926535897932384626433d0)
-
-      double precision vcf,vtf,vca
-      parameter (vcf=4d0/3d0)
-      parameter (vtf=1d0/2d0)
-      parameter (vca=3d0)
-
-      double precision pmass(nexternal)
-      include "pmass.inc"
-
-c Initialise
-
-      if (split_type(QED_pos)) then
-        ! QED partners are dynamically found
-        call find_ipartner_QED(pp,nofpartners)
-      endif
-
-      do i = 1,nexternal
-        xmcxsec(i) = 0d0
-        do iamp = 1, amp_split_size
-          amp_split_xmcxsec(iamp,i) = 0d0
-        enddo
-      enddo
-      flagmc   = .false.
-      wgt      = 0d0
-      wgt_abs  = 0d0
-      ztmp     = 0d0
-      xitmp    = 0d0
-      xjactmp  = 0d0
-      gfactazi = 0d0
-      do i = 1,2
-        xkern(i)    = 0d0
-        xkernazi(i) = 0d0
-      enddo
-      do i = 1, nsplitorders
-        born_red(i) = 0d0
-        born_red_tilde(i) = 0d0
-      enddo
-      do iamp = 1, amp_split_size
-        amp_split_mc(iamp)=0d0
-      enddo
-      kn       = veckn_ev
-      knbar    = veckbarn_ev
-      kn0      = xp0jfks
-      nofpartners = ipartners(0)
-      tiny = 1d-6
-      if (softtest.or.colltest)tiny = 1d-12
-c Logical variables to control the IR limits:
-c one can remove any reference to xi_i_fks
-      limit = 1-y_ij_fks.lt.tiny .and. xi_i_fks.ge.tiny
-      non_limit = xi_i_fks.ge.tiny
-
-c Discard if unphysical kinematics
-      if(pp(0,1).le.0d0)return
-
-c Determine invariants, ileg, and MC hardness qMC
-      extra=dampMCsubt.or.AddInfoLHE.or.UseSudakov
-      call kinematics_driver(xi_i_fks,y_ij_fks,shat,pp,ileg,
-     &                       xm12,xm22,tk,uk,q1q,q2q,qMC,extra)
-      w1=-q1q+q2q-tk
-      w2=-q2q+q1q-uk
-      if(extra.and.qMC.lt.0d0)then
-         write(*,*)'Error in xmcsubt: qMC=',qMC
-         stop
-      endif
-
-c Check ileg, and special case for PYTHIA6PT
-      if(ileg.lt.0.or.ileg.gt.4)then
-         write(*,*)'Error in xmcsubt: ileg=',ileg
-         stop
-      endif
-      if(ileg.gt.2.and.shower_mc.eq.'PYTHIA6PT')then
-         write(*,*)'FSR not allowed when matching PY6PT'
-         stop
-      endif
-
-c New or standard MC@NLO formulation
-      probne=bogus_probne_fun(qMC)
-      if(.not.UseSudakov)probne=1.d0
-
-c Call barred Born and assign shower scale
-      call get_mbar(pp,y_ij_fks,ileg,bornbars,bornbarstilde)
-      call assign_emsca(pp,xi_i_fks,y_ij_fks)
-
-c Distinguish ISR and FSR
-      if(ileg.le.2)then
-         delta=min(1d0,deltaI)
-         yj=0d0
-         yi=y_ij_fks
-      elseif(ileg.ge.3)then
-         delta=min(1d0,deltaO)
-         yj=y_ij_fks
-         yi=0d0
-      endif
-      x=1-xi_i_fks
-      s=shat
-      xij=2*(1-xm12/s-(1-x))/(2-(1-x)*(1-yj)) 
-
-c G-function parameters 
-      gfactsf=gfunction(x,alsf,besf,2d0)
-      if(abs(i_type).eq.3)gfactsf=1d0
-      becl=-(1d0-ymin)
-      gfactcl=gfunction(y_ij_fks,alsf,becl,1d0)
-      if(alazi.lt.0d0)gfactazi=1-gfunction(y_ij_fks,-alazi,beazi,delta)
-
-c For processes that have jets at the Born level, we need to include a
-c theta-function: The radiation from the shower should always be softer
-c than the jets at the Born, hence no need to include the MC counter
-c terms when the radiation is hard.
-      if(pt_hardness.gt.shower_S_scale(nFKSprocess*2-1))then
-         emsca=2d0*sqrt(ebeam(1)*ebeam(2))
-         return
-      endif
-
-c Shower variables
-      if(shower_mc.eq.'HERWIGPP')then
-         ztmp=zHWPP(ileg,xm12,xm22,shat,x,yi,yj,tk,uk,q1q,q2q)
-         xitmp=xiHWPP(ileg,xm12,xm22,shat,x,yi,yj,tk,uk,q1q,q2q)
-         xjactmp=xjacHWPP_xiztoxy(ileg,xm12,xm22,shat,x,yi,yj,tk,uk,q1q,q2q)
-      elseif(shower_mc.eq.'PYTHIA6Q')then
-         ztmp=zPY6Q(ileg,xm12,xm22,shat,x,yi,yj,tk,uk,q1q,q2q)
-         xitmp=xiPY6Q(ileg,xm12,xm22,shat,x,yi,yj,tk,uk,q1q,q2q)
-         xjactmp=xjacPY6Q_xiztoxy(ileg,xm12,xm22,shat,x,yi,yj,tk,uk,q1q,q2q)
-      elseif(shower_mc.eq.'PYTHIA6PT')then
-         ztmp=zPY6PT(ileg,xm12,xm22,shat,x,yi,yj,tk,uk,q1q,q2q)
-         xitmp=xiPY6PT(ileg,xm12,xm22,shat,x,yi,yj,tk,uk,q1q,q2q)
-         xjactmp=xjacPY6PT_xiztoxy(ileg,xm12,xm22,shat,x,yi,yj,tk,uk,q1q,q2q)
-      elseif(shower_mc.eq.'PYTHIA8')then
-         ztmp=zPY8(ileg,xm12,xm22,shat,x,yi,yj,tk,uk,q1q,q2q)
-         xitmp=xiPY8(ileg,xm12,xm22,shat,x,yi,yj,tk,uk,q1q,q2q)
-         xjactmp=xjacPY8_xiztoxy(ileg,xm12,xm22,shat,x,yi,yj,tk,uk,q1q,q2q)
-      endif
-
-c Main loop over colour partners
-      do npartner=1,ipartners(0)
-
-         E0sq(npartner)=dot(p_born(0,fksfather),p_born(0,ipartners(npartner)))
-         if(E0sq(npartner).lt.0d0)then
-            write(*,*)'Error in xmcsubt: negative E0sq'
-            write(*,*)E0sq(npartner),ileg,npartner
-            stop
-         endif
-
-         z(npartner)=ztmp
-         xi(npartner)=xitmp
-         xjac(npartner)=xjactmp
-         if(shower_mc.eq.'HERWIG6')then
-            z(npartner)=zHW6(ileg,E0sq(npartner),xm12,xm22,shat,x,yi,yj,tk,uk,q1q,q2q)
-            xi(npartner)=xiHW6(ileg,E0sq(npartner),xm12,xm22,shat,x,yi,yj,tk,uk,q1q,q2q)
-            xjac(npartner)=xjacHW6_xiztoxy(ileg,E0sq(npartner),xm12,xm22,shat,x,yi,yj,
-     &                                                                  tk,uk,q1q,q2q)
-         endif
-
-c Compute dead zones
-         call get_dead_zone(ileg,z(npartner),xi(npartner),s,x,yi,xm12,xm22,w1,w2,qMC,
-     &                      scalemax,ipartners(npartner),fksfather,lzone(npartner),wcc)
-
-c Compute MC subtraction terms
-         if(lzone(npartner))then
-            if(.not.flagmc)flagmc=.true.
-            if( (ileg.ge.3 .and. (m_type.eq.8.or.(m_type.eq.1.and.dabs(ch_m).lt.tiny))) .or.
-     &          (ileg.le.2 .and. (j_type.eq.8.or.(j_type.eq.1.and.dabs(ch_j).lt.tiny))) )then
-               if(i_type.eq.8)then
-c g->gg, go->gog (icode=1)
-                  if(ileg.le.2)then
-                     N_p=2
-                     if(limit)then
-                        xkern(1)=(g**2/N_p)*8*vca*(1-x*(1-x))**2/(s*x**2)
-                        xkernazi(1)=-(g**2/N_p)*16*vca*(1-x)**2/(s*x**2)
-                        xkern(2)=0d0
-                        xkernazi(2)=0d0
-                     elseif(non_limit)then
-                        xfact=(1-yi)*(1-x)/x
-                        prefact=4/(s*N_p)
-                        call AP_reduced(m_type,i_type,ch_m,ch_i,one,z(npartner),ap)
-                        do i=1,2
-                          ap(i)=ap(i)/(1-z(npartner))
-                          xkern(i)=prefact*xfact*xjac(npartner)*ap(i)/xi(npartner)
-                        enddo
-                        call Qterms_reduced_spacelike(m_type,i_type,ch_m,ch_i,one,z(npartner),Q)
-                        do i=1,2
-                          Q(i)=Q(i)/(1-z(npartner))
-                          xkernazi(i)=prefact*xfact*xjac(npartner)*Q(i)/xi(npartner)
-                        enddo
-                        if (xkern(2).ne.0d0 .or.xkernazi(2).ne.0d0) then
-                            write(*,*) 'ERROR#1, g->gg splitting QED'
-     %                        //'contributions should be 0', xkern, xkernazi
-                            stop
-                        endif
-                     endif
-c
-                  elseif(ileg.eq.3)then
-                     N_p=2
-                     if(non_limit)then
-                        xfact=(2-(1-x)*(1-(kn0/kn)*yj))/kn*knbar*(1-x)*(1-yj)
-                        prefact=2/(s*N_p)
-                        call AP_reduced_SUSY(j_type,i_type,ch_j,ch_i,one,z(npartner),ap)
-                        do i=1,2
-                          ap(i)=ap(i)/(1-z(npartner))
-                          xkern(i)=prefact*xfact*xjac(npartner)*ap(i)/xi(npartner)
-                        enddo
-                     endif
-c
-                  elseif(ileg.eq.4)then
-                     N_p=2
-                     if(limit)then
-                        xkern(1)=(g**2/N_p)*( 8*vca*
-     &                       (s**2*(1-(1-x)*x)-s*(1+x)*xm12+xm12**2)**2 )/
-     &                       ( s*(s-xm12)**2*(s*x-xm12)**2 )
-                        xkernazi(1)=-(g**2/N_p)*(16*vca*s*(1-x)**2)/((s-xm12)**2)
-                        xkern(2)=0d0
-                        xkernazi(2)=0d0
-                     elseif(non_limit)then
-                        xfact=(2-(1-x)*(1-yj))/xij*(1-xm12/s)*(1-x)*(1-yj)
-                        prefact=2/(s*N_p)
-                        call AP_reduced(j_type,i_type,ch_j,ch_i,one,z(npartner),ap)
-                        do i=1,2
-                          ap(i)=ap(i)/(1-z(npartner))
-                          xkern(i)=prefact*xfact*xjac(npartner)*ap(i)/xi(npartner)
-                        enddo
-                        call Qterms_reduced_timelike(j_type,i_type,ch_j,ch_i,one,z(npartner),Q)
-                        do i=1,2
-                          Q(i)=Q(i)/(1-z(npartner))
-                          xkernazi(i)=prefact*xfact*xjac(npartner)*Q(i)/xi(npartner)
-                        enddo
-                        if (xkern(2).ne.0d0 .or.xkernazi(2).ne.0d0) then
-                            write(*,*) 'ERROR#1, g->gg splitting QED'
-     %                        //'contributions should be 0', xkern, xkernazi
-                            stop
-                        endif
-                     endif
-                  endif
-               elseif(abs(i_type).eq.3.or.(i_type.eq.1.and.dabs(ch_i).gt.tiny))then
-c g->qq, a->qq, a->ee (icode=2)
-                  if(ileg.le.2)then
-                     N_p=1
-                     if(limit)then
-                        xkern(1)=(g**2/N_p)*4*vtf*(1-x)*((1-x)**2+x**2)/(s*x)
-                        xkern(2)=xkern(1) * dble(gal(1))**2 / g**2 * 
-     &                                       ch_i**2 * abs(i_type) / vtf
-                     elseif(non_limit)then
-                        xfact=(1-yi)*(1-x)/x
-                        prefact=4/(s*N_p)
-                        call AP_reduced(m_type,i_type,ch_m,ch_i,one,z(npartner),ap)
-                        do i=1,2
-                          ap(i)=ap(i)/(1-z(npartner))
-                          xkern(i)=prefact*xfact*xjac(npartner)*ap(i)/xi(npartner)
-                        enddo
-                     endif
-c
-                  elseif(ileg.eq.4)then
-                     N_p=2
-                     if(limit)then
-                        xkern(1)=(g**2/N_p)*( 4*vtf*(1-x)*
-     &                        (s**2*(1-2*(1-x)*x)-2*s*x*xm12+xm12**2) )/
-     &                        ( (s-xm12)**2*(s*x-xm12) )
-                        xkern(2)=xkern(1) * dble(gal(1))**2 / g**2 *
-     &                                      ch_i**2 * abs(i_type) / vtf
-                        xkernazi(1)=(g**2/N_p)*(16*vtf*s*(1-x)**2)/((s-xm12)**2)
-                        xkernazi(2)=xkernazi(1) * dble(gal(1))**2 / g**2 *
-     &                              ch_i**2 * abs(i_type) / vtf
-                     elseif(non_limit)then
-                        xfact=(2-(1-x)*(1-yj))/xij*(1-xm12/s)*(1-x)*(1-yj)
-                        prefact=2/(s*N_p)
-                        call AP_reduced(j_type,i_type,ch_j,ch_i,one,z(npartner),ap)
-                        do i=1,2
-                          ap(i)=ap(i)/(1-z(npartner))
-                          xkern(i)=prefact*xfact*xjac(npartner)*ap(i)/xi(npartner)
-                        enddo
-                        call Qterms_reduced_timelike(j_type,i_type,ch_j,ch_i,one,z(npartner),Q)
-                        do i=1,2
-                          Q(i)=Q(i)/(1-z(npartner))
-                          xkernazi(i)=prefact*xfact*xjac(npartner)*Q(i)/xi(npartner)
-                        enddo
-                     endif
-                  endif
-               else
-                  write(*,*)'Error 1 in xmcsubt: unknown particle type'
-                  write(*,*)i_type
-                  stop
-               endif
-            elseif( (ileg.ge.3 .and. (abs(m_type).eq.3.or.(m_type.eq.1.and.dabs(ch_m).gt.tiny))) .or.
-     &              (ileg.le.2 .and. (abs(j_type).eq.3.or.(j_type.eq.1.and.dabs(ch_j).gt.tiny))) )then
-               if(abs(i_type).eq.3.or.(i_type.eq.1.and.dabs(ch_i).gt.tiny))then
-c q->gq, q->aq, e->ae (icode=3)
-                  if(ileg.le.2)then
-                     N_p=2
-                     if(limit)then
-                        xkern(1)=(g**2/N_p)*4*vcf*(1-x)*((1-x)**2+1)/(s*x**2)
-                        xkern(2)=xkern(1) * (dble(gal(1))**2 / g**2) * 
-     &                                      (ch_i**2 / vcf)
-                        xkernazi(1)=-(g**2/N_p)*16*vcf*(1-x)**2/(s*x**2)
-                        xkernazi(2)=xkernazi(1) * (dble(gal(1))**2 / g**2) *
-     &                                      (ch_i**2 / vcf)
-                     elseif(non_limit)then
-                        xfact=(1-yi)*(1-x)/x
-                        prefact=4/(s*N_p)
-                        call AP_reduced(m_type,i_type,ch_m,ch_i,one,z(npartner),ap)
-                        do i=1,2
-                          ap(i)=ap(i)/(1-z(npartner))
-                          xkern(i)=prefact*xfact*xjac(npartner)*ap(i)/xi(npartner)
-                        enddo
-                        call Qterms_reduced_spacelike(m_type,i_type,ch_m,ch_i,one,z(npartner),Q)
-                        do i=1,2
-                          Q(i)=Q(i)/(1-z(npartner))
-                          xkernazi(i)=prefact*xfact*xjac(npartner)*Q(i)/xi(npartner)
-                        enddo
-                     endif
-c
-                  elseif(ileg.eq.3)then
-                     N_p=1
-                     if(non_limit)then
-                        xfact=(2-(1-x)*(1-(kn0/kn)*yj))/kn*knbar*(1-x)*(1-yj)
-                        prefact=2/(s*N_p)
-                        call AP_reduced(j_type,i_type,ch_j,ch_i,one,z(npartner),ap)
-                        do i=1,2
-                          ap(i)=ap(i)/(1-z(npartner))
-                          xkern(i)=prefact*xfact*xjac(npartner)*ap(i)/xi(npartner)
-                        enddo
-                     endif
-c
-                  elseif(ileg.eq.4)then
-                     N_p=1
-                     if(limit)then
-                        xkern(1)=(g**2/N_p)*
-     &                       ( 4*vcf*(1-x)*(s**2*(1-x)**2+(s-xm12)**2) )/
-     &                       ( (s-xm12)*(s*x-xm12)**2 )
-                        xkern(2)=xkern(1) * (dble(gal(1))**2 / g**2) * 
-     &                                      (ch_i**2 / vcf)
-                     elseif(non_limit)then
-                        xfact=(2-(1-x)*(1-yj))/xij*(1-xm12/s)*(1-x)*(1-yj)
-                        prefact=2/(s*N_p)
-                        call AP_reduced(j_type,i_type,ch_j,ch_i,one,z(npartner),ap)
-                        do i=1,2
-                          ap(i)=ap(i)/(1-z(npartner))
-                          xkern(i)=prefact*xfact*xjac(npartner)*ap(i)/xi(npartner)
-                        enddo
-                     endif
-                  endif
-               elseif(i_type.eq.8.or.(i_type.eq.1.and.dabs(ch_i).lt.tiny))then
-c q->qg, q->qa, sq->sqg, sq->sqa, e->ea (icode=4)
-                  if(ileg.le.2)then
-                     N_p=1
-                     if(limit)then
-                        xkern(1)=(g**2/N_p)*4*vcf*(1+x**2)/(s*x)
-                        xkern(2)=xkern(1) * (dble(gal(1))**2 / g**2) * 
-     &                                      (ch_m**2 / vcf)
-                     elseif(non_limit)then
-                        xfact=(1-yi)*(1-x)/x
-                        prefact=4/(s*N_p)
-                        call AP_reduced(m_type,i_type,ch_m,ch_i,one,z(npartner),ap)
-                        do i=1,2
-                          ap(i)=ap(i)/(1-z(npartner))
-                          xkern(i)=prefact*xfact*xjac(npartner)*ap(i)/xi(npartner)
-                        enddo
-                     endif
-c
-                  elseif(ileg.eq.3)then
-                     N_p=1
-                     if(non_limit)then
-                        xfact=(2-(1-x)*(1-(kn0/kn)*yj))/kn*knbar*(1-x)*(1-yj)
-                        prefact=2/(s*N_p)
-                        if(abs(PDG_type(j_fks)).le.6)then
-                           if(shower_mc.ne.'HERWIGPP')
-     &                     call AP_reduced(j_type,i_type,ch_j,ch_i,one,z(npartner),ap)
-                           if(shower_mc.eq.'HERWIGPP')
-     &                     call AP_reduced_massive(j_type,i_type,ch_j,ch_i,one,z(npartner),
-     &                                                           xi(npartner),xm12,ap)
-                        else
-                           call AP_reduced_SUSY(j_type,i_type,ch_j,ch_i,one,z(npartner),ap)
-                        endif
-                        do i=1,2
-                          ap(i)=ap(i)/(1-z(npartner))
-                          xkern(i)=prefact*xfact*xjac(npartner)*ap(i)/xi(npartner)
-                        enddo
-                     endif
-c
-                  elseif(ileg.eq.4)then
-                     N_p=1
-                     if(limit)then
-                        xkern(1)=(g**2/N_p)*4*vcf*
-     &                        ( s**2*(1+x**2)-2*xm12*(s*(1+x)-xm12) )/
-     &                        ( s*(s-xm12)*(s*x-xm12) )
-                        xkern(2)=xkern(1) * (dble(gal(1))**2 / g**2) * 
-     &                                      (ch_j**2 / vcf)
-                     elseif(non_limit)then
-                        xfact=(2-(1-x)*(1-yj))/xij*(1-xm12/s)*(1-x)*(1-yj)
-                        prefact=2/(s*N_p)
-                        call AP_reduced(j_type,i_type,ch_j,ch_i,one,z(npartner),ap)
-                        do i=1,2
-                          ap(i)=ap(i)/(1-z(npartner))
-                          xkern(i)=prefact*xfact*xjac(npartner)*ap(i)/xi(npartner)
-                        enddo
-                     endif
-                  endif
-               else
-                  write(*,*)'Error 2 in xmcsubt: unknown particle type'
-                  write(*,*)i_type
-                  stop
-               endif
-            else
-               write(*,*)'Error 3 in xmcsubt: unknown particle type'
-               write(*,*)j_type,i_type
-               stop
-            endif
-
-            if(dampMCsubt)then
-               if(emscasharp)then
-                  if(qMC.le.scalemax)then
-                     emscwgt(npartner)=1d0
-                     emscav(npartner)=emsca_bare
-                  else
-                     emscwgt(npartner)=0d0
-                     emscav(npartner)=scalemax
-                  endif
-               else
-                  ptresc=(qMC-scalemin)/(scalemax-scalemin)
-                  if(ptresc.le.0d0)then
-                     emscwgt(npartner)=1d0
-                     emscav(npartner)=emsca_bare
-                  elseif(ptresc.lt.1d0)then
-                     emscwgt(npartner)=1-emscafun(ptresc,one)
-                     emscav(npartner)=emsca_bare
-                  else
-                     emscwgt(npartner)=0d0
-                     emscav(npartner)=scalemax
-                  endif
-               endif
-            endif
-
-        else
-c Dead zone
-          do i = 1,2
-            xkern(i)=0d0
-            xkernazi(i)=0d0
-          enddo   
-          if(dampMCsubt)then
-              emscav(npartner)=2d0*sqrt(ebeam(1)*ebeam(2))
-              emscwgt(npartner)=0d0
-          endif
-        endif
-
-        !
-        ! remember, we are still in the npartner = 1, ipartners(0) loop
-        !
-        do iamp = 1, amp_split_size
-          do i = 1,nsplitorders
-            amp_split_bornred(iamp,i)=0d0
-            amp_split_bornredtilde(iamp,i)=0d0
-          enddo
-        enddo
-        do i = 1,nsplitorders
-          born_red(i)=0d0
-          born_red_tilde(i)=0d0
-        enddo
-
-        do i=1,2
-           xkern(i)=xkern(i)*gfactsf*wcc
-           xkernazi(i)=xkernazi(i)*gfactazi*gfactsf*wcc
-        enddo
-        do cflows=1,colorflow(npartner,0)
-          N_p=1
-          if(isspecial(cflows))N_p=2
-          do iord = 1, nsplitorders
-            born_red(iord)=born_red(iord)+N_p*bornbars(colorflow(npartner,cflows),iord)
-            born_red_tilde(iord)=born_red_tilde(iord)+N_p*bornbarstilde(colorflow(npartner,cflows),iord)
-            do iamp=1,amp_split_size
-              amp_split_bornred(iamp,iord)=amp_split_bornred(iamp,iord)+
-     &           amp_split_bornbars(iamp,colorflow(npartner,cflows),iord)
-              amp_split_bornredtilde(iamp,iord)=amp_split_bornredtilde(iamp,iord)+
-     &           amp_split_bornbarstilde(iamp,colorflow(npartner,cflows),iord)
-            enddo
-          enddo
-        enddo
-
-c check the lines below
-        do iord = 1, nsplitorders
-           if (.not.split_type(iord).or.(iord.ne.qed_pos.and.iord.ne.qcd_pos)) cycle
-           if (iord.eq.qcd_pos) then
-             xmcxsec(npartner) =
-     &          xkern(1)*born_red(iord)+xkernazi(1)*born_red_tilde(iord)
-             do iamp=1,amp_split_size
-               amp_split_xmcxsec(iamp,npartner) =
-     &            xkern(1)*amp_split_bornred(iamp,iord) + 
-     &            xkernazi(1)*amp_split_bornredtilde(iamp,iord)
-             enddo
-           else if(iord.eq.qed_pos) then
-             xmcxsec(npartner) =
-     &          xkern(2)*born_red(iord)+xkernazi(2)*born_red_tilde(iord)
-             do iamp=1,amp_split_size
-               amp_split_xmcxsec(iamp,npartner) =
-     &            xkern(2)*amp_split_bornred(iamp,iord) + 
-     &            xkernazi(2)*amp_split_bornredtilde(iamp,iord)
-             enddo
-           endif
-        enddo
-        if (dampMCsubt) then 
-          xmcxsec(npartner)=xmcxsec(npartner)*emscwgt(npartner)
-          do iamp=1,amp_split_size
-            amp_split_xmcxsec(iamp,npartner) = amp_split_xmcxsec(iamp,npartner)*emscwgt(npartner)
-          enddo
-        endif
-
-        wgt=wgt+xmcxsec(npartner)
-        wgt_abs=wgt_abs+abs(xmcxsec(npartner))
-        do iamp=1,amp_split_size
-          amp_split_mc(iamp)=amp_split_mc(iamp)+amp_split_xmcxsec(iamp,npartner)
-        enddo
-       
-c End of loop over colour partners
-      enddo
-
-c Assign emsca on statistical basis
-      if(dampMCsubt.and.wgt_abs.gt.1d-30)then
-        rrnd=ran2()
-        wgt1=0d0
-        jpartner=0
-        do npartner=1,ipartners(0)
-           if(lzone(npartner).and.jpartner.eq.0)then
-              wgt1=wgt1+abs(xmcxsec(npartner))
-              if(wgt1.ge.rrnd*wgt_abs)then
-                 jpartner=ipartners(npartner)
-                 mpartner=npartner
-              endif
-           endif
-        enddo
-        if(jpartner.eq.0)then
-           write(*,*)'Error in xmcsubt: emsca unweighting failed'
-           stop
-        else
-           emsca=emscav(mpartner)
-        endif
-      endif
-      if(dampMCsubt.and.wgt_abs.lt.1d-30)emsca=scalemax
-
-c Additional information for LHE
-      if(AddInfoLHE)then
-         fksfather_lhe(nFKSprocess)=fksfather
-         if(jpartner.ne.0)then
-            ipartner_lhe(nFKSprocess)=jpartner
-         else
-c min() avoids troubles if ran2()=1
-            ipartner_lhe(nFKSprocess)=min( int(ran2()*ipartners(0))+1,ipartners(0) )
-            ipartner_lhe(nFKSprocess)=ipartners(ipartner_lhe(nFKSprocess))
-         endif
-         scale1_lhe(nFKSprocess)=qMC
-      endif
-
-      if(dampMCsubt)then
-         if(emsca.lt.scalemin)then
-            write(*,*)'Error in xmcsubt: emsca too small'
-            write(*,*)emsca,jpartner,lzone(jpartner)
-            stop
-         endif
-      endif
-
-      do i=1,nexternal
-         if (i.le.ipartners(0)) then 
-           xmcxsec(i)=xmcxsec(i)*probne
-           do iamp = 1, amp_split_size
-             amp_split_xmcxsec(iamp,i)=amp_split_xmcxsec(iamp,i)*probne
-           enddo
-         else
-           xmcxsec(i)=0d0
-           do iamp = 1, amp_split_size
-             amp_split_xmcxsec(iamp,i)=0d0
-           enddo
-         endif
-      enddo
-
-      return
-      end
-
-
-
-      subroutine get_mbar(p,y_ij_fks,ileg,bornbars,bornbarstilde)
-c Computes barred amplitudes (bornbars) squared according
-c to Odagiri's prescription (hep-ph/9806531).
-c Computes barred azimuthal amplitudes (bornbarstilde) with
-c the same method 
-      implicit none
-
-      include "genps.inc"
-      include "nexternal.inc"
-      include "born_nhel.inc"
-      include "orders.inc"
-
-      double precision p(0:3,nexternal)
-      double precision y_ij_fks,bornbars(max_bcol,nsplitorders),
-     &                          bornbarstilde(max_bcol,nsplitorders)
-
-      double precision zero
-      parameter (zero=0.d0)
-      double complex czero
-      parameter (czero=dcmplx(0d0,0d0))
-      double precision p_born_rot(0:3,nexternal-1)
-
-      integer imother_fks,ileg
-
-      double precision p_born(0:3,nexternal-1)
-      common/pborn/p_born
-
-      double Precision amp2(ngraphs), jamp2(0:ncolor)
-      common/to_amps/  amp2,       jamp2
-
-      integer i_fks,j_fks
-      common/fks_indices/i_fks,j_fks
-
-      double precision wgt_born
-      double complex W1(6),W2(6),W3(6),W4(6),Wij_angle,Wij_recta
-      double complex azifact
-
-      double complex xij_aor
-      common/cxij_aor/xij_aor
-
-      double precision sumborn
-      integer i
-
-      double precision vtiny,pi(0:3),pj(0:3),cphi_mother,sphi_mother
-      parameter (vtiny=1d-12)
-      double complex ximag
-      parameter (ximag=(0.d0,1.d0))
-
-      double precision xi_i_fks_ev,y_ij_fks_ev,t
-      double precision p_i_fks_ev(0:3),p_i_fks_cnt(0:3,-2:2)
-      common/fksvariables/xi_i_fks_ev,y_ij_fks_ev,p_i_fks_ev,p_i_fks_cnt
-
-      double precision cthbe,sthbe,cphibe,sphibe
-      common/cbeangles/cthbe,sthbe,cphibe,sphibe
-
-      logical calculatedBorn
-      common/ccalculatedBorn/calculatedBorn
-      double precision iden_comp
-      common /c_iden_comp/iden_comp
-
-c Particle types (=color) of i_fks, j_fks and fks_mother
-      integer i_type,j_type,m_type
-      double precision ch_i,ch_j,ch_m
-      common/cparticle_types/i_type,j_type,m_type,ch_i,ch_j,ch_m
-
-      double precision born(nsplitorders)
-      double complex borntilde(nsplitorders)
-      logical split_type(nsplitorders) 
-      common /c_split_type/split_type
-      complex*16 ans_cnt(2, nsplitorders), wgt1(2)
-      common /c_born_cnt/ ans_cnt
-      double complex ans_extra_cnt(2,nsplitorders)
-      integer iord, iextra_cnt, isplitorder_born, isplitorder_cnt
-      common /c_extra_cnt/iextra_cnt, isplitorder_born, isplitorder_cnt
-
-      integer iamp
-      double precision amp_split_born(amp_split_size,nsplitorders) 
-      double complex amp_split_borntilde(amp_split_size,nsplitorders)
-      double precision amp_split_bornbars(amp_split_size,max_bcol,nsplitorders),
-     $                 amp_split_bornbarstilde(amp_split_size,max_bcol,nsplitorders)
-      common /to_amp_split_bornbars/amp_split_bornbars,
-     $                              amp_split_bornbarstilde
-
-
-c
-      logical is_leading_cflow(max_bcol)
-      integer num_leading_cflows
-      common/c_leading_cflows/is_leading_cflow,num_leading_cflows
-      
-c
-C BORN/BORNTILDE
-
-C check if momenta have to be rotated
-
-      if ((ileg.eq.1.or.ileg.eq.2).and.(j_fks.eq.2 .and. nexternal-1.ne.3)) then
-c Rotation according to innerpin.m. Use rotate_invar() if a more 
-c general rotation is needed.
-c Exclude 2->1 (at the Born level) processes: matrix elements are
-c independent of the PS point, but non-zero helicity configurations
-c might flip when rotating the momenta.
-        do i=1,nexternal-1
-           p_born_rot(0,i)=p_born(0,i)
-           p_born_rot(1,i)=-p_born(1,i)
-           p_born_rot(2,i)=p_born(2,i)
-           p_born_rot(3,i)=-p_born(3,i)
-        enddo
-        calculatedBorn=.false.
-        call sborn(p_born_rot,wgt_born)
-        if (iextra_cnt.gt.0) call extra_cnt(p_born_rot, iextra_cnt, ans_extra_cnt)
-        calculatedBorn=.false.
-      else
-        call sborn(p_born,wgt_born)
-        if (iextra_cnt.gt.0) call extra_cnt(p_born, iextra_cnt, ans_extra_cnt)
-      endif
-
-      do iord = 1, nsplitorders
-        if (.not.split_type(iord).or.(iord.ne.qed_pos.and.iord.ne.qcd_pos)) cycle
-C check if any extra_cnt is needed
-        if (iextra_cnt.gt.0) then
-            write(*,*) 'FIXEXTRACNTMC'
-            stop
-            if (iord.eq.isplitorder_born) then
-            ! this is the contribution from the born ME
-               wgt1(1) = ans_cnt(1,iord)
-               wgt1(2) = ans_cnt(2,iord)
-            else if (iord.eq.isplitorder_cnt) then
-            ! this is the contribution from the extra cnt
-               wgt1(1) = ans_extra_cnt(1,iord)
-               wgt1(2) = ans_extra_cnt(2,iord)
-            else
-               write(*,*) 'ERROR in sborncol_isr', iord
-               stop
-            endif
-        else
-           wgt1(1) = ans_cnt(1,iord)
-           wgt1(2) = ans_cnt(2,iord)
-        endif
-        if (abs(m_type).eq.3.or.dabs(ch_m).gt.0d0) wgt1(2) = czero
-        born(iord) = dble(wgt1(1))
-        borntilde(iord) = wgt1(2)
-        do iamp=1, amp_split_size
-          amp_split_born(iamp,iord) = dble(amp_split_cnt(iamp,1,iord))
-          if (abs(m_type).eq.3.or.dabs(ch_m).gt.0d0) then
-            amp_split_borntilde(iamp,iord) = czero
-          else
-            amp_split_borntilde(iamp,iord) = amp_split_cnt(iamp,2,iord)
-          endif
-        enddo
-      enddo
-
-c BORN TILDE
-      if(ileg.eq.1.or.ileg.eq.2)then
-c Insert <ij>/[ij] which is not included by sborn()
-        if (1d0-y_ij_fks.lt.vtiny)then
-           azifact=xij_aor
-        else
-           do i=0,3
-              pi(i)=p_i_fks_ev(i)
-              pj(i)=p(i,j_fks)
-           enddo
-           if(j_fks.eq.2)then
-c Rotation according to innerpin.m. Use rotate_invar() if a more 
-c general rotation is needed
-              pi(1)=-pi(1)
-              pi(3)=-pi(3)
-              pj(1)=-pj(1)
-              pj(3)=-pj(3)
-           endif
-           CALL IXXXSO(pi ,ZERO ,+1,+1,W1)        
-           CALL OXXXSO(pj ,ZERO ,-1,+1,W2)        
-           CALL IXXXSO(pi ,ZERO ,-1,+1,W3)        
-           CALL OXXXSO(pj ,ZERO ,+1,+1,W4)        
-           Wij_angle=(0d0,0d0)
-           Wij_recta=(0d0,0d0)
-           do i=1,4
-              Wij_angle = Wij_angle + W1(i)*W2(i)
-              Wij_recta = Wij_recta + W3(i)*W4(i)
-           enddo
-           azifact=Wij_angle/Wij_recta
-        endif
-c Insert the extra factor due to Madgraph convention for polarization vectors
-        if(j_fks.eq.2)then
-           cphi_mother=-1.d0
-           sphi_mother=0.d0
-        else
-           cphi_mother=1.d0
-           sphi_mother=0.d0
-        endif
-        do iord=1, nsplitorders
-           borntilde(iord) = -(cphi_mother+ximag*sphi_mother)**2 *
-     #                borntilde(iord) * dconjg(azifact)
-           do iamp=1, amp_split_size
-             amp_split_borntilde(iamp,iord) = -(cphi_mother+ximag*sphi_mother)**2 *
-     #                amp_split_borntilde(iamp,iord) * dconjg(azifact)
-           enddo
-        enddo
-      elseif(ileg.eq.3.or.ileg.eq.4)then
-         if((abs(j_type).eq.3.or.ch_j.ne.0d0).and.
-     &     (i_type.eq.8.or.i_type.eq.1).and.
-     &     ch_i.eq.0d0)then
-            do iord=1, nsplitorders
-               borntilde(iord)=czero
-               do iamp=1, amp_split_size
-                 amp_split_borntilde(iamp,iord) = czero
-               enddo
-            enddo
-         elseif((m_type.eq.8.or.m_type.eq.1).and.ch_m.eq.0d0)then
-c Insert <ij>/[ij] which is not included by sborn()
-            if(1.d0-y_ij_fks.lt.vtiny)then
-               azifact=xij_aor
-            else
-               do i=0,3
-                  pi(i)=p_i_fks_ev(i)
-                  pj(i)=p(i,j_fks)
-               enddo
-               CALL IXXXSO(pi ,ZERO ,+1,+1,W1)        
-               CALL OXXXSO(pj ,ZERO ,-1,+1,W2)        
-               CALL IXXXSO(pi ,ZERO ,-1,+1,W3)        
-               CALL OXXXSO(pj ,ZERO ,+1,+1,W4)        
-               Wij_angle=(0d0,0d0)
-               Wij_recta=(0d0,0d0)
-               do i=1,4
-                  Wij_angle = Wij_angle + W1(i)*W2(i)
-                  Wij_recta = Wij_recta + W3(i)*W4(i)
-               enddo
-               azifact=Wij_angle/Wij_recta
-            endif
-c Insert the extra factor due to Madgraph convention for polarization vectors
-            imother_fks=min(i_fks,j_fks)
-            call getaziangles(p_born(0,imother_fks),
-     #                           cphi_mother,sphi_mother)
-            do iord=1, nsplitorders
-               borntilde(iord) = -(cphi_mother-ximag*sphi_mother)**2 *
-     #                  borntilde(iord) * azifact
-               do iamp=1, amp_split_size
-                 amp_split_borntilde(iamp,iord) = -(cphi_mother-ximag*sphi_mother)**2 *
-     #                amp_split_borntilde(iamp,iord) * azifact
-               enddo
-            enddo
-         else
-            write(*,*)'FATAL ERROR in get_mbar',
-     #           i_type,j_type,i_fks,j_fks
-            stop
-         endif
-      else
-         write(*,*)'unknown ileg in get_mbar'
-         stop
-      endif
-
-CMZ! this has to be all changed according to the correct jamps
-
-c born is the total born amplitude squared
-      sumborn=0.d0
-      do i=1,max_bcol
-         if(is_leading_cflow(i))sumborn=sumborn+jamp2(i)
-c sumborn is the sum of the leading-color amplitudes squared
-      enddo
-      
-
-c BARRED AMPLITUDES
-      do i=1,max_bcol
-        do iord=1,nsplitorders
-          if (sumborn.ne.0d0.and.is_leading_cflow(i)) then
-            bornbars(i,iord)=jamp2(i)/sumborn * born(iord) *iden_comp
-            do iamp=1,amp_split_size
-              amp_split_bornbars(iamp,i,iord)=jamp2(i)/sumborn * 
-     &                              amp_split_born(iamp,iord) *iden_comp
-            enddo
-          elseif (born(iord).eq.0d0 .or. jamp2(i).eq.0d0
-     &           .or..not.is_leading_cflow(i)) then
-            bornbars(i,iord)=0d0
-            do iamp=1,amp_split_size
-              amp_split_bornbars(iamp,i,iord)=0d0
-            enddo
-          else
-            write (*,*) 'ERROR #1, dividing by zero'
-            stop
-          endif
-          if (sumborn.ne.0d0.and.is_leading_cflow(i)) then
-            bornbarstilde(i,iord)=jamp2(i)/sumborn * dble(borntilde(iord)) *iden_comp
-            do iamp=1,amp_split_size
-              amp_split_bornbarstilde(iamp,i,iord)=jamp2(i)/sumborn * 
-     &                      dble(amp_split_borntilde(iamp,iord)) *iden_comp
-            enddo
-          elseif (borntilde(iord).eq.0d0 .or. jamp2(i).eq.0d0
-     &           .or..not.is_leading_cflow(i)) then
-            bornbarstilde(i,iord)=0d0
-            do iamp=1,amp_split_size
-              amp_split_bornbarstilde(iamp,i,iord)=0d0 
-            enddo
-          else
-            write (*,*) 'ERROR #2, dividing by zero'
-            stop
-          endif      
-c bornbars(i) is the i-th leading-color amplitude squared re-weighted
-c in such a way that the sum of bornbars(i) is born rather than sumborn.
-c the same holds for bornbarstilde(i).
-        enddo
-      enddo
-
-      return
-      end
-
-
-
-      function gfunction(w,alpha,beta,delta)
-c Gets smoothly to 0 as w goes to 1.
-c Call with
-c   alpha > 1, or alpha < 0; if alpha < 0, gfunction = 1;
-c   0 < |beta| <= 1;
-c   0 < delta <= 2.
-      implicit none
-      double precision tiny
-      parameter (tiny=1.d-5)
-      double precision gfunction,alpha,beta,delta,w,wmin,wg,tt,tmp
-      logical firsttime
-      save firsttime
-      data firsttime /.true./
-      double precision cutoff,cutoff2
-      parameter(cutoff=1d0)
-      parameter(cutoff2=0.99d0)
-c
-c     set cutoff < 1 and cutoff2 = cutoff in the final version
-c
-      if(firsttime)then
-        firsttime=.false.
-        if(alpha.ge.0d0.and.alpha.lt.1d0)then
-          write(*,*)'Incorrect alpha in gfunction',alpha
-          stop
-        endif
-        if(abs(beta).gt.1d0)then
-          write(*,*)'Incorrect beta in gfunction',beta
-          stop
-        endif
-        if(delta.gt.2d0.or.delta.le.0d0)then
-          write(*,*)'Incorrect delta in gfunction',delta
-          stop
-        endif
-      endif
-c
-      tmp=1d0
-      if(alpha.gt.0d0)then
-        if(beta.lt.0d0)then
-          wmin=0d0
-        else
-          wmin=max(0d0,1d0-delta)
-        endif
-        wg=min(1d0-(1-wmin)*abs(beta),cutoff-tiny)
-        if(abs(w).gt.wg.and.abs(w).lt.cutoff2)then
-          tt=(abs(w)-wg)/(cutoff-wg)
-          if(tt.gt.1d0)then
-            write(*,*)'Fatal error in gfunction',tt
-            stop
-          endif
-          tmp=(1-tt)**(2*alpha)/(tt**(2*alpha)+(1-tt)**(2*alpha))
-        elseif(abs(w).ge.cutoff2)then
-          tmp=0d0
-        endif
-      endif
-      gfunction=tmp
-      return
-      end
-
-
-
-      subroutine kinematics_driver(xi_i_fks,y_ij_fks,sh,pp,ileg,
-     &                             xm12,xm22,xtk,xuk,xq1q,xq2q,qMC,extra)
-c Determines Mandelstam invariants and assigns ileg and shower-damping
-c variable qMC
-      implicit none
-      include "nexternal.inc"
-      include "coupl.inc"
-      include "run.inc"
-      double precision pp(0:3,nexternal),pp_rec(0:3)
-      double precision xi_i_fks,y_ij_fks,xij
-
-      integer ileg,j,i,nfinal
-      double precision xp1(0:3),xp2(0:3),xk1(0:3),xk2(0:3),xk3(0:3)
-      common/cpkmomenta/xp1,xp2,xk1,xk2,xk3
-      double precision sh,xtk,xuk,w1,w2,xq1q,xq2q,xm12,xm22
-      double precision qMC,zPY8,zeta1,zeta2,get_zeta,z,qMCarg,dot
-      logical extra
-      double precision p_born(0:3,nexternal-1)
-      common/pborn/p_born
-      integer fksfather
-      common/cfksfather/fksfather
-      integer i_fks,j_fks
-      common/fks_indices/i_fks,j_fks
-      double precision tiny
-      parameter(tiny=1d-5)
-      double precision zero
-      parameter(zero=0d0)
-
-      integer isqrtneg
-      save isqrtneg
-
-      double precision pmass(nexternal)
-      include "pmass.inc"
-
-c Initialise
-      do i=0,3
-         pp_rec(i)=0d0
-         xp1(i)=0d0
-         xp2(i)=0d0
-         xk1(i)=0d0
-         xk2(i)=0d0
-         xk3(i)=0d0
-      enddo
-      nfinal=nexternal-2
-      xm12=0d0
-      xm22=0d0
-      xq1q=0d0
-      xq2q=0d0
-      qMC=-1d0
-
-c Discard if unphysical FKS variables
-      if(xi_i_fks.lt.0d0.or.xi_i_fks.gt.1d0.or.
-     &   abs(y_ij_fks).gt.1d0)then
-         write(*,*)'Error 0 in kinematics_driver: fks variables'
-         write(*,*)xi_i_fks,y_ij_fks
-         stop
-      endif
-
-c Determine ileg
-c ileg = 1 ==> emission from left     incoming parton
-c ileg = 2 ==> emission from right    incoming parton
-c ileg = 3 ==> emission from massive  outgoing parton
-c ileg = 4 ==> emission from massless outgoing parton
-c Instead of pmass(j_fks), one should use pmass(fksfather), but the
-c kernels where pmass(fksfather) != pmass(j_fks) are non-singular
-      if(fksfather.le.2)then
-        ileg=fksfather
-      elseif(pmass(j_fks).ne.0d0)then
-        ileg=3
-      elseif(pmass(j_fks).eq.0d0)then
-        ileg=4
-      else
-        write(*,*)'Error 1 in kinematics_driver: unknown ileg'
-        write(*,*)ileg,fksfather,pmass(j_fks)
-        stop
-      endif
-
-c Determine and assign momenta:
-c xp1 = incoming left parton  (emitter (recoiler) if ileg = 1 (2))
-c xp2 = incoming right parton (emitter (recoiler) if ileg = 2 (1))
-c xk1 = outgoing parton       (emitter (recoiler) if ileg = 3 (4))
-c xk2 = outgoing parton       (emitter (recoiler) if ileg = 4 (3))
-c xk3 = extra parton          (FKS parton)
-      do j=0,3
-c xk1 and xk2 are never used for ISR
-         xp1(j)=pp(j,1)
-         xp2(j)=pp(j,2)
-         xk3(j)=pp(j,i_fks)
-         if(ileg.gt.2)pp_rec(j)=pp(j,1)+pp(j,2)-pp(j,i_fks)-pp(j,j_fks)
-         if(ileg.eq.3)then
-            xk1(j)=pp(j,j_fks)
-            xk2(j)=pp_rec(j)
-         elseif(ileg.eq.4)then
-            xk1(j)=pp_rec(j)
-            xk2(j)=pp(j,j_fks)
-         endif
-      enddo
-
-c Determine the Mandelstam invariants needed in the MC functions in terms
-c of FKS variables: the argument of MC functions are (p+k)^2, NOT 2 p.k
-c
-c Definitions of invariants in terms of momenta
-c
-c xm12 =     xk1 . xk1
-c xm22 =     xk2 . xk2
-c xtk  = - 2 xp1 . xk3
-c xuk  = - 2 xp2 . xk3
-c xq1q = - 2 xp1 . xk1 + xm12
-c xq2q = - 2 xp2 . xk2 + xm22
-c w1   = + 2 xk1 . xk3        = - xq1q + xq2q - xtk
-c w2   = + 2 xk2 . xk3        = - xq2q + xq1q - xuk
-c xq1c = - 2 xp1 . xk2        = - s - xtk - xq1q + xm12
-c xq2c = - 2 xp2 . xk1        = - s - xuk - xq2q + xm22
-c
-c Parametrisation of invariants in terms of FKS variables
-c
-c ileg = 1
-c xp1  =  sqrt(s)/2 * ( 1 , 0 , 0 , 1 )
-c xp2  =  sqrt(s)/2 * ( 1 , 0 , 0 , -1 )
-c xk3  =  B * ( 1 , 0 , sqrt(1-yi**2) , yi )
-c xk1  =  irrelevant
-c xk2  =  irrelevant
-c yi = y_ij_fks
-c x = 1 - xi_i_fks
-c B = sqrt(s)/2*(1-x)
-c
-c ileg = 2
-c xp1  =  sqrt(s)/2 * ( 1 , 0 , 0 , 1 )
-c xp2  =  sqrt(s)/2 * ( 1 , 0 , 0 , -1 )
-c xk3  =  B * ( 1 , 0 , sqrt(1-yi**2) , -yi )
-c xk1  =  irrelevant
-c xk2  =  irrelevant
-c yi = y_ij_fks
-c x = 1 - xi_i_fks
-c B = sqrt(s)/2*(1-x)
-c
-c ileg = 3
-c xp1  =  sqrt(s)/2 * ( 1 , 0 , sqrt(1-yi**2) , yi )
-c xp2  =  sqrt(s)/2 * ( 1 , 0 , -sqrt(1-yi**2) , -yi )
-c xk1  =  ( sqrt(veckn_ev**2+xm12) , 0 , 0 , veckn_ev )
-c xk2  =  xp1 + xp2 - xk1 - xk3
-c xk3  =  B * ( 1 , 0 , sqrt(1-yj**2) , yj )
-c yj = y_ij_fks
-c yi = irrelevant
-c x = 1 - xi_i_fks
-c veckn_ev is such that xk2**2 = xm22
-c B = sqrt(s)/2*(1-x)
-c azimuth = irrelevant (hence set = 0)
-c
-c ileg = 4
-c xp1  =  sqrt(s)/2 * ( 1 , 0 , sqrt(1-yi**2) , yi )
-c xp2  =  sqrt(s)/2 * ( 1 , 0 , -sqrt(1-yi**2) , -yi )
-c xk1  =  xp1 + xp2 - xk2 - xk3
-c xk2  =  A * ( 1 , 0 , 0 , 1 )
-c xk3  =  B * ( 1 , 0 , sqrt(1-yj**2) , yj )
-c yj = y_ij_fks
-c yi = irrelevant
-c x = 1 - xi_i_fks
-c A = (s*x-xm12)/(sqrt(s)*(2-(1-x)*(1-yj)))
-c B = sqrt(s)/2*(1-x)
-c azimuth = irrelevant (hence set = 0)
-
-      if(ileg.eq.1)then
-         xtk=-sh*xi_i_fks*(1-y_ij_fks)/2
-         xuk=-sh*xi_i_fks*(1+y_ij_fks)/2
-         if(extra)then
-            if(shower_mc.eq.'HERWIG6'  .or.
-     &         shower_mc.eq.'HERWIGPP' )qMC=xi_i_fks/2*sqrt(sh*(1-y_ij_fks**2))
-            if(shower_mc.eq.'PYTHIA6Q' )qMC=sqrt(-xtk)
-            if(shower_mc.eq.'PYTHIA6PT'.or.
-     &         shower_mc.eq.'PYTHIA8'  )qMC=sqrt(-xtk*xi_i_fks)
-         endif
-      elseif(ileg.eq.2)then
-         xtk=-sh*xi_i_fks*(1+y_ij_fks)/2
-         xuk=-sh*xi_i_fks*(1-y_ij_fks)/2
-         if(extra)then
-            if(shower_mc.eq.'HERWIG6'  .or.
-     &         shower_mc.eq.'HERWIGPP' )qMC=xi_i_fks/2*sqrt(sh*(1-y_ij_fks**2))
-            if(shower_mc.eq.'PYTHIA6Q' )qMC=sqrt(-xuk)
-            if(shower_mc.eq.'PYTHIA6PT'.or.
-     &         shower_mc.eq.'PYTHIA8'  )qMC=sqrt(-xuk*xi_i_fks)
-         endif
-      elseif(ileg.eq.3)then
-         xm12=pmass(j_fks)**2
-         xm22=dot(pp_rec,pp_rec)
-         xtk=-2*dot(xp1,xk3)
-         xuk=-2*dot(xp2,xk3)
-         xq1q=-2*dot(xp1,xk1)+xm12
-         xq2q=-2*dot(xp2,xk2)+xm22
-         w1=-xq1q+xq2q-xtk
-         w2=-xq2q+xq1q-xuk
-         if(extra)then
-            if(shower_mc.eq.'HERWIG6'.or.
-     &         shower_mc.eq.'HERWIGPP')then
-               zeta1=get_zeta(sh,w1,w2,xm12,xm22)
-               qMCarg=zeta1*((1-zeta1)*w1-zeta1*xm12)
-               if(qMCarg.lt.0d0.and.qMCarg.ge.-tiny)qMCarg=0d0
-               if(qMCarg.lt.-tiny) then
-                  isqrtneg=isqrtneg+1
-                  write(*,*)'Error 2 in kinematics_driver: negtive sqrt'
-                  write(*,*)qMCarg,isqrtneg
-                  if(isqrtneg.ge.100)stop
-               endif
-               qMC=sqrt(qMCarg)
-            elseif(shower_mc.eq.'PYTHIA6Q')then
-               qMC=sqrt(w1+xm12)
-            elseif(shower_mc.eq.'PYTHIA6PT')then
-               write(*,*)'PYTHIA6PT not available for FSR'
-               stop
-            elseif(shower_mc.eq.'PYTHIA8')then
-               z=zPY8(ileg,xm12,xm22,sh,1d0-xi_i_fks,0d0,y_ij_fks,xtk,xuk,xq1q,xq2q)
-               qMC=sqrt(z*(1-z)*w1)
-            endif
-         endif
-      elseif(ileg.eq.4)then
-         xm12=dot(pp_rec,pp_rec)
-         xm22=0d0
-         xtk=-2*dot(xp1,xk3)
-         xuk=-2*dot(xp2,xk3)
-         xij=2*(1-xm12/sh-xi_i_fks)/(2-xi_i_fks*(1-y_ij_fks))
-         w2=sh*xi_i_fks*xij*(1-y_ij_fks)/2d0
-         xq2q=-sh*xij*(2-dot(xp1,xk2)*4d0/(sh*xij))/2d0
-         xq1q=xuk+xq2q+w2
-         w1=-xq1q+xq2q-xtk
-         if(extra)then
-            if(shower_mc.eq.'HERWIG6'.or.
-     &         shower_mc.eq.'HERWIGPP')then
-               zeta2=get_zeta(sh,w2,w1,xm22,xm12)
-               qMCarg=zeta2*(1-zeta2)*w2
-               if(qMCarg.lt.0d0.and.qMCarg.ge.-tiny)qMCarg=0d0
-               if(qMCarg.lt.-tiny)then
-                  isqrtneg=isqrtneg+1
-                  write(*,*)'Error 3 in kinematics_driver: negtive sqrt'
-                  write(*,*)qMCarg,isqrtneg
-                  if(isqrtneg.ge.100)stop
-               endif
-               qMC=sqrt(qMCarg)
-            elseif(shower_mc.eq.'PYTHIA6Q')then
-               qMC=sqrt(w2)
-            elseif(shower_mc.eq.'PYTHIA6PT')then
-               write(*,*)'PYTHIA6PT not available for FSR'
-               stop
-            elseif(shower_mc.eq.'PYTHIA8')then
-               z=zPY8(ileg,xm12,xm22,sh,1d0-xi_i_fks,0d0,y_ij_fks,xtk,xuk,xq1q,xq2q)
-               qMC=sqrt(z*(1-z)*w2)
-            endif
-         endif
-      else
-         write(*,*)'Error 4 in kinematics_driver: assigned wrong ileg',ileg
-         stop
-      endif
-
-c Checks on invariants
-      call check_invariants(ileg,sh,xtk,xuk,w1,w2,xq1q,xq2q,xm12,xm22)
-
-      return
-      end
-
-
-
-      subroutine check_invariants(ileg,sh,xtk,xuk,w1,w2,xq1q,xq2q,xm12,xm22)
-      implicit none
-      integer ileg
-
-      double precision xp1(0:3),xp2(0:3),xk1(0:3),xk2(0:3),xk3(0:3)
-      common/cpkmomenta/xp1,xp2,xk1,xk2,xk3
-      double precision sh,xtk,xuk,w1,w2,xq1q,xq2q,xm12,xm22
-
-      double precision tiny,dot
-      parameter(tiny=1d-5)
-
-      if(ileg.le.2)then
-         if((abs(xtk+2*dot(xp1,xk3))/sh.ge.tiny).or.
-     &      (abs(xuk+2*dot(xp2,xk3))/sh.ge.tiny))then
-            write(*,*)'Imprecision 1 in check_invariants'
-            write(*,*)abs(xtk+2*dot(xp1,xk3))/sh,
-     &                abs(xuk+2*dot(xp2,xk3))/sh
-            stop
-         endif
-c
-      elseif(ileg.eq.3)then
-         if(sqrt(w1+xm12).ge.sqrt(sh)-sqrt(xm22))then
-            write(*,*)'Imprecision 2a in check_invariants'
-            write(*,*)sqrt(w1),sqrt(sh),xm22
-            stop
-         endif
-         if(((abs(w1-2*dot(xk1,xk3))/sh.ge.tiny)).or.
-     &      ((abs(w2-2*dot(xk2,xk3))/sh.ge.tiny)))then
-            write(*,*)'Imprecision 2b in check_invariants'
-            write(*,*)abs(w1-2*dot(xk1,xk3))/sh,
-     &                abs(w2-2*dot(xk2,xk3))/sh
-            stop
-         endif
-         if(xm12.eq.0d0)then
-            write(*,*)'Error 2c in check_invariants'
-            stop
-         endif
-c
-      elseif(ileg.eq.4)then
-         if(sqrt(w2).ge.sqrt(sh)-sqrt(xm12))then
-            write(*,*)'Imprecision 3a in check_invariants'
-            write(*,*)sqrt(w2),sqrt(sh),xm12
-            stop
-         endif
-         if(((abs(w2-2*dot(xk2,xk3))/sh.ge.tiny)).or.
-     &      ((abs(xq2q+2*dot(xp2,xk2))/sh.ge.tiny)).or.
-     &      ((abs(xq1q+2*dot(xp1,xk1)-xm12)/sh.ge.tiny)))then
-            write(*,*)'Imprecision 3b in check_invariants'
-            write(*,*)abs(w2-2*dot(xk2,xk3))/sh,
-     &                abs(xq2q+2*dot(xp2,xk2))/sh,
-     &                abs(xq1q+2*dot(xp1,xk1)-xm12)/sh
-            stop
-         endif
-         if(xm22.ne.0d0)then
-            write(*,*)'Error 3c in check_invariants'
-            stop
-         endif
-
-      endif
-
-      return
-      end
-
-
-
-c Monte Carlo functions
-c
-c The invariants given in input to these routines follow FNR conventions
-c (i.e., are defined as (p+k)^2, NOT 2 p.k). 
-c The invariants used inside these routines follow MNR conventions
-c (i.e., are defined as -2p.k, NOT (p+k)^2)
-
-c Herwig6
-
-      function zHW6(ileg,e0sq,xm12,xm22,s,x,yi,yj,xtk,xuk,xq1q,xq2q)
-c Shower energy variable
-      implicit none
-      integer ileg
-      double precision zHW6,e0sq,xm12,xm22,s,x,yi,yj,xtk,xuk,xq1q,xq2q,tiny,
-     &ss,w1,w2,tbeta1,zeta1,tbeta2,zeta2,get_zeta,beta,betae0,betad,betas
-      parameter (tiny=1d-5)
-
-      w1=-xq1q+xq2q-xtk
-      w2=-xq2q+xq1q-xuk
-c
-      if(ileg.eq.1)then
-         if(1-x.lt.tiny)then
-            zHW6=1-(1-x)*(s*(1-yi)+4*e0sq*(1+yi))/(8*e0sq)
-         elseif(1-yi.lt.tiny)then
-            zHW6=x-(1-yi)*(1-x)*(s*x**2-4*e0sq)/(8*e0sq)
-         else
-            ss=1-(1+xuk/s)/(e0sq/xtk)
-            if(ss.lt.0d0)goto 999
-            zHW6=2*(e0sq/xtk)*(1-sqrt(ss))
-         endif
-c
-      elseif(ileg.eq.2)then
-         if(1-x.lt.tiny)then
-            zHW6=1-(1-x)*(s*(1-yi)+4*e0sq*(1+yi))/(8*e0sq)
-         elseif(1-yi.lt.tiny)then
-            zHW6=x-(1-yi)*(1-x)*(s*x**2-4*e0sq)/(8*e0sq)
-         else
-            ss=1-(1+xtk/s)/(e0sq/xuk)
-            if(ss.lt.0d0)goto 999
-            zHW6=2*(e0sq/xuk)*(1-sqrt(ss))
-         endif
-c
-      elseif(ileg.eq.3)then
-         if(e0sq.le.(w1+xm12))goto 999
-         if(1-x.lt.tiny)then
-            beta=1-xm12/s
-            betae0=sqrt(1-xm12/e0sq)
-            betad=sqrt((1-(xm12-xm22)/s)**2-(4*xm22/s))
-            betas=1+(xm12-xm22)/s
-            zHW6=1+(1-x)*( s*(yj*betad-betas)/(4*e0sq*(1+betae0))-
-     &                     betae0*(xm12-xm22+s*(1+(1+yj)*betad-betas))/
-     &                     (betad*(xm12-xm22+s*(1+betad))) )
-         else
-            tbeta1=sqrt(1-(w1+xm12)/e0sq)
-            zeta1=get_zeta(s,w1,w2,xm12,xm22)
-            zHW6=1-tbeta1*zeta1-w1/(2*(1+tbeta1)*e0sq)
-         endif
-c
-      elseif(ileg.eq.4)then
-         if(e0sq.le.w2)goto 999
-         if(1-x.lt.tiny)then
-            zHW6=1-(1-x)*( (s-xm12)*(1-yj)/(8*e0sq)+
-     &                     s*(1+yj)/(2*(s-xm12)) )
-         elseif(1-yj.lt.tiny)then
-            zHW6=(s*x-xm12)/(s-xm12)+(1-yj)*(1-x)*(s*x-xm12)*
-     &           ( (s-xm12)**2*(s*(1-2*x)+xm12)+
-     &             4*e0sq*s*(s*x-xm12*(2-x)) )/
-     &           ( 8*e0sq*(s-xm12)**3 )
-         else
-            tbeta2=sqrt(1-w2/e0sq)
-            zeta2=get_zeta(s,w2,w1,xm22,xm12)
-            zHW6=1-tbeta2*zeta2-w2/(2*(1+tbeta2)*e0sq)
-         endif
-c
-      else
-         write(*,*)'zHW6: unknown ileg'
-         stop
-      endif
-
-      if(zHW6.lt.0d0.or.zHW6.gt.1d0)goto 999
-
-      return
- 999  continue
-      zHW6=-1d0
-      return
-      end
-
-
-
-      function xiHW6(ileg,e0sq,xm12,xm22,s,x,yi,yj,xtk,xuk,xq1q,xq2q)
-c Shower evolution variable
-      implicit none
-      integer ileg
-      double precision xiHW6,e0sq,xm12,xm22,s,x,yi,yj,xtk,xuk,xq1q,xq2q,tiny,z,
-     &zHW6,w1,w2,beta,betae0,betad,betas
-      parameter (tiny=1d-5)
-
-      z=zHW6(ileg,e0sq,xm12,xm22,s,x,yi,yj,xtk,xuk,xq1q,xq2q)
-      if(z.lt.0d0)goto 999
-      w1=-xq1q+xq2q-xtk
-      w2=-xq2q+xq1q-xuk
-c
-      if(ileg.eq.1)then
-         if(1-x.lt.tiny)then
-            xiHW6=2*s*(1-yi)/(s*(1-yi)+4*e0sq*(1+yi))
-         elseif(1-yi.lt.tiny)then
-            xiHW6=(1-yi)*s*x**2/(4*e0sq)
-         else
-            xiHW6=2*(1+xuk/(s*(1-z)))
-         endif
-c
-      elseif(ileg.eq.2)then
-         if(1-x.lt.tiny)then
-            xiHW6=2*s*(1-yi)/(s*(1-yi)+4*e0sq*(1+yi))
-         elseif(1-yi.lt.tiny)then
-            xiHW6=(1-yi)*s*x**2/(4*e0sq)
-         else
-            xiHW6=2*(1+xtk/(s*(1-z)))
-         endif
-c
-      elseif(ileg.eq.3)then
-         if(e0sq.le.(w1+xm12))goto 999
-         if(1-x.lt.tiny)then
-            beta=1-xm12/s
-            betae0=sqrt(1-xm12/e0sq)
-            betad=sqrt((1-(xm12-xm22)/s)**2-(4*xm22/s))
-            betas=1+(xm12-xm22)/s
-            xiHW6=( s*(1+betae0)*betad*(xm12-xm22+s*(1+betad))*(yj*betad-betas) )/
-     &            ( -4*e0sq*betae0*(1+betae0)*(xm12-xm22+s*(1+(1+yj)*betad-betas))+
-     &              (s*betad*(xm12-xm22+s*(1+betad))*(yj*betad-betas)) )
-         else
-            xiHW6=w1/(2*z*(1-z)*e0sq)
-         endif
-c
-      elseif(ileg.eq.4)then
-         if(e0sq.le.w2)goto 999
-         if(1-x.lt.tiny)then
-            xiHW6=2*(s-xm12)**2*(1-yj)/( (s-xm12)**2*(1-yj)+4*e0sq*s*(1+yj) )
-         elseif(1-yj.lt.tiny)then
-            xiHW6=(s-xm12)**2*(1-yj)/(4*e0sq*s)
-         else
-            xiHW6=w2/(2*z*(1-z)*e0sq)
-         endif
-c
-      else
-         write(*,*)'xiHW6: unknown ileg'
-         stop
-      endif
-
-      if(xiHW6.lt.0d0)goto 999
-
-      return
- 999  continue
-      xiHW6=-1d0
-      return
-      end
-
-
-
-      function xjacHW6_xiztoxy(ileg,e0sq,xm12,xm22,s,x,yi,yj,xtk,xuk,xq1q,xq2q)
-c Returns the jacobian d(z,xi)/d(x,y), where z and xi are the shower 
-c variables, and x and y are FKS variables
-      implicit none
-      integer ileg
-      double precision xjacHW6_xiztoxy,e0sq,xm12,xm22,s,x,yi,yj,xtk,xuk,xq1q,
-     &xq2q,tiny,tmp,z,zHW6,xi,xiHW6,w1,w2,tbeta1,zeta1,dw1dx,dw2dx,dw1dy,dw2dy,
-     &tbeta2,get_zeta,beta,betae0,betad,betas,eps1,eps2,beta1,beta2,zmo
-      parameter (tiny=1d-5)
-
-      tmp=0d0
-      z=zHW6(ileg,e0sq,xm12,xm22,s,x,yi,yj,xtk,xuk,xq1q,xq2q)
-      xi=xiHW6(ileg,e0sq,xm12,xm22,s,x,yi,yj,xtk,xuk,xq1q,xq2q)
-      if(z.lt.0d0.or.xi.lt.0d0)goto 999
-      w1=-xq1q+xq2q-xtk
-      w2=-xq2q+xq1q-xuk
-c
-      if(ileg.eq.1)then
-         if(1-x.lt.tiny)then
-            tmp=-2*s/(s*(1-yi)+4*(1+yi)*e0sq)
-         elseif(1-yi.lt.tiny)then
-            tmp=-s*x**2/(4*e0sq)
-         else
-            tmp=-s*(1-x)*z**3/(4*e0sq*(1-z)*(xi*(1-z)+z))
-         endif
-c
-      elseif(ileg.eq.2)then
-         if(1-x.lt.tiny)then
-            tmp=-2*s/(s*(1-yi)+4*(1+yi)*e0sq)
-         elseif(1-yi.lt.tiny)then
-            tmp=-s*x**2/(4*e0sq)
-         else
-            tmp=-s*(1-x)*z**3/(4*e0sq*(1-z)*(xi*(1-z)+z))
-         endif
-c
-      elseif(ileg.eq.3)then
-         if(e0sq.le.(w1+xm12))goto 999
-         if(1-x.lt.tiny)then
-            beta=1-xm12/s
-            betae0=sqrt(1-xm12/e0sq)
-            betad=sqrt((1-(xm12-xm22)/s)**2-(4*xm22/s))
-            betas=1+(xm12-xm22)/s
-            tmp=( s*betae0*(1+betae0)*betad*(xm12-xm22+s*(1+betad)) )/
-     &          ( (-4*e0sq*(1+betae0)*(xm12-xm22+s*(1+betad*(1+yj)-betas)))+
-     &            (xm12-xm22+s*(1+betad))*(xm12*(4+yj*betad-betas)-
-     &            (xm22-s)*(yj*betad-betas)) )
-         else
-            eps2=1-(xm12-xm22)/(s-w1)
-            beta2=sqrt(eps2**2-4*s*xm22/(s-w1)**2)
-            tbeta1=sqrt(1-(w1+xm12)/e0sq)
-            call dinvariants_dFKS(ileg,s,x,yi,yj,xm12,xm22,dw1dx,dw1dy,dw2dx,dw2dy)
-            tmp=-(dw1dy*dw2dx-dw1dx*dw2dy)*tbeta1/(2*e0sq*z*(1-z)*(s-w1)*beta2)
-         endif
-c
-      elseif(ileg.eq.4)then
-         if(e0sq.le.w2)goto 999
-         if(1-x.lt.tiny)then
-            zmo=(s-xm12)*(1-yj)/(8*e0sq)+s*(1+yj)/(2*(s-xm12))
-            tmp=-s/(4*e0sq*zmo)
-         elseif(1-yj.lt.tiny)then
-            tmp=-(s-xm12)/(4*e0sq)
-         else
-            eps1=1+xm12/(s-w2)
-            beta1=sqrt(eps1**2-4*s*xm12/(s-w2)**2)
-            tbeta2=sqrt(1-w2/e0sq)
-            call dinvariants_dFKS(ileg,s,x,yi,yj,xm12,xm22,dw1dx,dw1dy,dw2dx,dw2dy)
-            tmp=-(dw1dy*dw2dx-dw1dx*dw2dy)*tbeta2/(2*e0sq*z*(1-z)*(s-w2)*beta1)
-         endif
-c
-      else
-         write(*,*)'xjacHW6_xiztoxy: unknown ileg'
-         stop
-      endif
-      xjacHW6_xiztoxy=abs(tmp)
-
-      return
- 999  continue
-      xjacHW6_xiztoxy=0d0
-      return
-      end
-
-
-
-c Hewrig++
-
-      function zHWPP(ileg,xm12,xm22,s,x,yi,yj,xtk,xuk,xq1q,xq2q)
-c Shower energy variable
-      implicit none
-      integer ileg
-      double precision zHWPP,xm12,xm22,s,x,yi,yj,xtk,xuk,xq1q,xq2q,tiny,
-     &w1,w2,zeta1,zeta2,get_zeta,betad,betas
-      parameter (tiny=1d-5)
-
-      w1=-xq1q+xq2q-xtk
-      w2=-xq2q+xq1q-xuk
-c
-      if(ileg.eq.1)then
-         zHWPP=1-(1-x)*(1+yi)/2d0
-c
-      elseif(ileg.eq.2)then
-         zHWPP=1-(1-x)*(1+yi)/2d0
-c
-      elseif(ileg.eq.3)then
-         if(1-x.lt.tiny)then
-            betad=sqrt((1-(xm12-xm22)/s)**2-(4*xm22/s))
-            betas=1+(xm12-xm22)/s
-            zHWPP=1-(1-x)*(1+yj)/(betad+betas)
-         else
-            zeta1=get_zeta(s,w1,w2,xm12,xm22)
-            zHWPP=1-zeta1
-         endif
-c
-      elseif(ileg.eq.4)then
-         if(1-x.lt.tiny)then
-            zHWPP=1-(1-x)*(1+yj)*s/(2*(s-xm12))
-         elseif(1-yj.lt.tiny)then
-            zHWPP=(s*x-xm12)/(s-xm12)+(1-yj)*(1-x)*s*(s*x+xm12*(x-2))*
-     &                                (s*x-xm12)/(2*(s-xm12)**3)
-         else
-            zeta2=get_zeta(s,w2,w1,xm22,xm12)
-            zHWPP=1-zeta2 
-         endif
-c
-      else
-         write(*,*)'zHWPP: unknown ileg'
-         stop
-      endif
-
-      if(zHWPP.lt.0d0.or.zHWPP.gt.1d0)goto 999
-
-      return
- 999  continue
-      zHWPP=-1d0
-      return
-      end
-
-
-
-      function xiHWPP(ileg,xm12,xm22,s,x,yi,yj,xtk,xuk,xq1q,xq2q)
-c Shower evolution variable
-      implicit none
-      integer ileg
-      real*8 xiHWPP,xm12,xm22,s,x,yi,yj,xtk,xuk,xq1q,xq2q,tiny,w1,w2,
-     &betad,betas,z,zHWPP
-      parameter (tiny=1d-5)
-
-      z=zHWPP(ileg,xm12,xm22,s,x,yi,yj,xtk,xuk,xq1q,xq2q)
-      if(z.lt.0d0)goto 999
-      w1=-xq1q+xq2q-xtk
-      w2=-xq2q+xq1q-xuk
-c 
-      if(ileg.eq.1)then
-         xiHWPP=s*(1-yi)/(1+yi)
-c
-      elseif(ileg.eq.2)then
-         xiHWPP=s*(1-yi)/(1+yi)
-c
-      elseif(ileg.eq.3)then
-         if(1-x.lt.tiny)then
-            betad=sqrt((1-(xm12-xm22)/s)**2-(4*xm22/s))
-            betas=1+(xm12-xm22)/s
-            xiHWPP=-s*(betad+betas)*(yj*betad-betas)/(2*(1+yj))
-         else
-            xiHWPP=w1/(z*(1-z))
-         endif
-c
-      elseif(ileg.eq.4)then
-         if(1-x.lt.tiny)then
-            xiHWPP=(1-yj)*(s-xm12)**2/(s*(1+yj))
-         elseif(1-yj.lt.tiny)then
-            xiHWPP=(1-yj)*(s-xm12)**2/(2*s)
-         else
-            xiHWPP=w2/(z*(1-z))
-         endif
-c
-      else
-         write(*,*)'xiHWPP: unknown ileg'
-         stop
-      endif
-
-      if(xiHWPP.lt.0d0)goto 999
-
-      return
- 999  continue
-      xiHWPP=-1d0
-      return
-      end
-
-
-
-      function xjacHWPP_xiztoxy(ileg,xm12,xm22,s,x,yi,yj,xtk,xuk,xq1q,xq2q)
-c Returns the jacobian d(z,xi)/d(x,y), where z and xi are the shower 
-c variables, and x and y are FKS variables
-      implicit none
-      integer ileg
-      double precision xjacHWPP_xiztoxy,xm12,xm22,s,x,yi,yj,xtk,xuk,xq1q,
-     &xq2q,tiny,tmp,z,zHWPP,w1,w2,zeta1,dw1dx,dw2dx,dw1dy,dw2dy,get_zeta,
-     &betad,betas,eps1,eps2,beta1,beta2
-      parameter (tiny=1d-5)
-
-      tmp=0d0
-      z=zHWPP(ileg,xm12,xm22,s,x,yi,yj,xtk,xuk,xq1q,xq2q)
-      if(z.lt.0d0)goto 999
-      w1=-xq1q+xq2q-xtk
-      w2=-xq2q+xq1q-xuk 
-c
-      if(ileg.eq.1)then
-         tmp=-s/(1+yi)
-c
-      elseif(ileg.eq.2)then
-         tmp=-s/(1+yi)
-c
-      elseif(ileg.eq.3)then
-         if(1-x.lt.tiny)then
-            betad=sqrt((1-(xm12-xm22)/s)**2-(4*xm22/s))
-            betas=1+(xm12-xm22)/s
-            tmp=-s*(betad+betas)/(2*(1+yj))
-         else
-            eps2=1-(xm12-xm22)/(s-w1)
-            beta2=sqrt(eps2**2-4*s*xm22/(s-w1)**2)
-            call dinvariants_dFKS(ileg,s,x,yi,yj,xm12,xm22,dw1dx,dw1dy,dw2dx,dw2dy)
-            tmp=-(dw1dy*dw2dx-dw1dx*dw2dy)/(z*(1-z))/((s-w1)*beta2)
-         endif
-c
-      elseif(ileg.eq.4)then
-         if(1-x.lt.tiny)then
-            tmp=-(s-xm12)/(1+yj)
-         elseif(1-yj.lt.tiny)then
-            tmp=-(s-xm12)/2
-         else
-            eps1=1+xm12/(s-w2)
-            beta1=sqrt(eps1**2-4*s*xm12/(s-w2)**2)
-            call dinvariants_dFKS(ileg,s,x,yi,yj,xm12,xm22,dw1dx,dw1dy,dw2dx,dw2dy)
-            tmp=-(dw1dy*dw2dx-dw1dx*dw2dy)/(z*(1-z))/((s-w2)*beta1)
-         endif
-c
-      else
-         write(*,*)'xjacHWPP_xiztoxy: unknown ileg'
-         stop
-      endif
-      xjacHWPP_xiztoxy=abs(tmp)
-
-      return
- 999  continue
-      xjacHWPP_xiztoxy=0d0
-      return
-      end
-
-
-
-c Pythia6Q
-
-      function zPY6Q(ileg,xm12,xm22,s,x,yi,yj,xtk,xuk,xq1q,xq2q)
-c Shower energy variable
-      implicit none
-      integer ileg
-      double precision zPY6Q,xm12,xm22,s,x,yi,yj,xtk,xuk,xq1q,xq2q,tiny,
-     &w1,w2,betad,betas
-      parameter(tiny=1d-5)
-
-      w1=-xq1q+xq2q-xtk
-      w2=-xq2q+xq1q-xuk
-c
-      if(ileg.eq.1)then
-         zPY6Q=x
-c
-      elseif(ileg.eq.2)then
-         zPY6Q=x
-c
-      elseif(ileg.eq.3)then
-         if(1-x.lt.tiny)then
-            betad=sqrt((1-(xm12-xm22)/s)**2-(4*xm22/s))
-            betas=1+(xm12-xm22)/s
-            zPY6Q=1-(2*xm12)/(s*betas*(betas-betad*yj))
-         else
-            zPY6Q=1-s*(1-x)*(xm12+w1)/w1/(s+w1+xm12-xm22)
-c This is equation (3.10) of hep-ph/1102.3795. In the partonic
-c CM frame it is equal to (xk1(0)+xk3(0)*f)/(xk1(0)+xk3(0)),
-c where f = xm12/( s+xm12-xm22-2*sqrt(s)*(xk1(0)+xk3(0)) )
-         endif
-c
-      elseif(ileg.eq.4)then
-         if(1-x.lt.tiny)then
-            zPY6Q=1-s*(1-x)/(s-xm12)
-         elseif(1-yj.lt.tiny)then
-            zPY6Q=(s*x-xm12)/(s-xm12)+(1-yj)*(1-x)**2*s*(s*x-xm12)/
-     &                                ( 2*(s-xm12)**2 )
-         else
-            zPY6Q=1-s*(1-x)/(s+w2-xm12)
-         endif
-c
-      else
-         write(*,*)'zPY6Q: unknown ileg'
-         stop
-      endif
-
-      if(zPY6Q.lt.0d0.or.zPY6Q.gt.1d0)goto 999
-
-      return
- 999  continue
-      zPY6Q=-1d0
-      return
-      end
-
-
-
-      function xiPY6Q(ileg,xm12,xm22,s,x,yi,yj,xtk,xuk,xq1q,xq2q)
-c Shower evolution variable
-      implicit none
-      integer ileg
-      double precision xiPY6Q,xm12,xm22,s,x,yi,yj,xtk,xuk,xq1q,xq2q,tiny,z,
-     &zPY6Q,w1,w2,betad,betas
-      parameter(tiny=1d-5)
-
-      w1=-xq1q+xq2q-xtk
-      w2=-xq2q+xq1q-xuk
-c
-      if(ileg.eq.1)then
-         xiPY6Q=s*(1-x)*(1-yi)/2
-c
-      elseif(ileg.eq.2)then
-         xiPY6Q=s*(1-x)*(1-yi)/2
-c
-      elseif(ileg.eq.3)then
-         if(1-x.lt.tiny)then
-            betad=sqrt((1-(xm12-xm22)/s)**2-(4*xm22/s))
-            betas=1+(xm12-xm22)/s
-            xiPY6Q=s*(1-x)*(betas-betad*yj)/2
-         else
-            xiPY6Q=w1
-         endif
-c
-      elseif(ileg.eq.4)then
-         if(1-x.lt.tiny)then
-            xiPY6Q=(1-yj)*(1-x)*(s-xm12)/2
-         elseif(1-yj.lt.tiny)then
-            xiPY6Q=(1-yj)*(1-x)*(s*x-xm12)/2
-         else
-            xiPY6Q=w2
-         endif
-c
-      else
-        write(*,*)'xiPY6Q: unknown ileg'
-        stop
-      endif
-
-      if(xiPY6Q.lt.0d0)goto 999
-
-      return
- 999  continue
-      xiPY6Q=-1d0
-      return
-      end
-
-
-
-      function xjacPY6Q_xiztoxy(ileg,xm12,xm22,s,x,yi,yj,xtk,xuk,xq1q,xq2q)
-c Returns the jacobian d(z,xi)/d(x,y), where z and xi are the shower 
-c variables, and x and y are FKS variables
-      implicit none
-      integer ileg
-      double precision xjacPY6Q_xiztoxy,xm12,xm22,s,x,yi,yj,xtk,xuk,xq1q,
-     &xq2q,tiny,tmp,z,zPY6Q,w1,w2,dw1dx,dw1dy,dw2dx,dw2dy,betad,betas
-      parameter (tiny=1d-5)
-
-      tmp=0d0
-      z=zPY6Q(ileg,xm12,xm22,s,x,yi,yj,xtk,xuk,xq1q,xq2q)
-      if(z.lt.0d0)goto 999
-      w1=-xq1q+xq2q-xtk
-      w2=-xq2q+xq1q-xuk
-c
-      if(ileg.eq.1)then
-         tmp=-s*(1-x)/2
-c
-      elseif(ileg.eq.2)then
-         tmp=-s*(1-x)/2
-c
-      elseif(ileg.eq.3)then
-         if(1-x.lt.tiny)then
-            betad=sqrt((1-(xm12-xm22)/s)**2-(4*xm22/s))
-            betas=1+(xm12-xm22)/s
-            tmp=xm12*betad/betas/(betas-betad*yj)
-         else
-            call dinvariants_dFKS(ileg,s,x,yi,yj,xm12,xm22,dw1dx,dw1dy,dw2dx,dw2dy)
-            tmp=s*(xm12+w1)/w1/(s+w1+xm12-xm22)*dw1dy
-         endif
-c
-      elseif(ileg.eq.4)then
-         if(1-x.lt.tiny)then
-            tmp=s*(1-x)/2
-         elseif(1-yj.lt.tiny)then
-            tmp=-s*(1-x)*(s*x-xm12)/( 2*(s-xm12) )
-         else
-            call dinvariants_dFKS(ileg,s,x,yi,yj,xm12,xm22,dw1dx,dw1dy,dw2dx,dw2dy) 
-            tmp=s/(s+w2-xm12)*dw2dy
-         endif
-c
-      else
-         write(*,*)'xjacPY6Q_xiztoxy: unknown ileg'
-         stop
-      endif
-      xjacPY6Q_xiztoxy=abs(tmp)
-
-      return
- 999  continue
-      xjacPY6Q_xiztoxy=0d0
-      return
-      end
-
-
-
-c Pythia6PT
-
-      function zPY6PT(ileg,xm12,xm22,s,x,yi,yj,xtk,xuk,xq1q,xq2q)
-c Shower energy variable
-      implicit none
-      integer ileg
-      double precision zPY6PT,xm12,xm22,s,x,yi,yj,xtk,xuk,xq1q,xq2q,tiny
-      parameter(tiny=1d-5)
-
-      if(ileg.eq.1)then
-         zPY6PT=x
-c
-      elseif(ileg.eq.2)then
-         zPY6PT=x
-c
-      elseif(ileg.eq.3)then
-         write(*,*)'PYTHIA6PT not available for FSR'
-         stop
-c
-      elseif(ileg.eq.4)then
-         write(*,*)'PYTHIA6PT not available for FSR'
-         stop
-c
-      else
-         write(*,*)'zPY6PT: unknown ileg'
-         stop
-      endif
-
-      if(zPY6PT.lt.0d0.or.zPY6PT.gt.1d0)goto 999
-
-      return
- 999  continue
-      zPY6PT=-1d0
-      return
-      end
-
-
-
-      function xiPY6PT(ileg,xm12,xm22,s,x,yi,yj,xtk,xuk,xq1q,xq2q)
-c Shower evolution variable
-      implicit none
-      integer ileg
-      double precision xiPY6PT,xm12,xm22,s,x,yi,yj,xtk,xuk,xq1q,xq2q,tiny,z
-      parameter(tiny=1d-5)
-
-      if(ileg.eq.1)then
-         xiPY6PT=s*(1-x)**2*(1-yi)/2
-c
-      elseif(ileg.eq.2)then
-         xiPY6PT=s*(1-x)**2*(1-yi)/2
-c
-      elseif(ileg.eq.3)then
-         write(*,*)'PYTHIA6PT not available for FSR'
-         stop
-c
-      elseif(ileg.eq.4)then
-         write(*,*)'PYTHIA6PT not available for FSR'
-         stop
-c
-      else
-         write(*,*)'xiPY6PT: unknown ileg'
-         stop
-      endif
-
-      if(xiPY6PT.lt.0d0)goto 999
-
-      return
- 999  continue
-      xiPY6PT=-1d0
-      return
-      end
-
-
-
-      function xjacPY6PT_xiztoxy(ileg,xm12,xm22,s,x,yi,yj,xtk,xuk,xq1q,xq2q)
-c Returns the jacobian d(z,xi)/d(x,y), where z and xi are the shower 
-c variables, and x and y are FKS variables
-      implicit none
-      integer ileg
-      double precision xjacPY6PT_xiztoxy,xm12,xm22,s,x,yi,yj,xtk,xuk,xq1q,
-     &xq2q,tiny,tmp
-      parameter(tiny=1d-5)
-
-      if(ileg.eq.1)then
-         tmp=-s*(1-x)**2/2
-c
-      elseif(ileg.eq.2)then
-         tmp=-s*(1-x)**2/2
-c
-      elseif(ileg.eq.3)then
-         write(*,*)'PYTHIA6PT not available for FSR'
-         stop
-c
-      elseif(ileg.eq.4)then
-         write(*,*)'PYTHIA6PT not available for FSR'
-         stop
-c
-      else
-         write(*,*)'xjacPY6PT_xiztoxy: unknown ileg'
-         stop
-      endif
-      xjacPY6PT_xiztoxy=abs(tmp)
-
-      return
- 999  continue
-      xjacPY6PT_xiztoxy=0d0
-      return
-      end
-
-
-
-c Pythia8
-
-      function zPY8(ileg,xm12,xm22,s,x,yi,yj,xtk,xuk,xq1q,xq2q)
-c Shower energy variable
-      implicit none
-      integer ileg
-      double precision zPY8,xm12,xm22,s,x,yi,yj,xtk,xuk,xq1q,xq2q,tiny,
-     &w1,w2,betad,betas
-      parameter(tiny=1d-5)
-
-      w1=-xq1q+xq2q-xtk
-      w2=-xq2q+xq1q-xuk
-c
-      if(ileg.eq.1)then
-         zPY8=x
-c
-      elseif(ileg.eq.2)then
-         zPY8=x
-c
-      elseif(ileg.eq.3)then
-         if(1-x.lt.tiny)then
-            betad=sqrt((1-(xm12-xm22)/s)**2-(4*xm22/s))
-            betas=1+(xm12-xm22)/s
-            zPY8=1-(2*xm12)/(s*betas*(betas-betad*yj))
-         else
-            zPY8=1-s*(1-x)*(xm12+w1)/w1/(s+w1+xm12-xm22)
-c This is equation (3.10) of hep-ph/1102.3795. In the partonic
-c CM frame it is equal to (xk1(0)+xk3(0)*f)/(xk1(0)+xk3(0)),
-c where f = xm12/( s+xm12-xm22-2*sqrt(s)*(xk1(0)+xk3(0)) )
-         endif
-c
-      elseif(ileg.eq.4)then
-         if(1-x.lt.tiny)then
-            zPY8=1-s*(1-x)/(s-xm12)
-         elseif(1-yj.lt.tiny)then
-            zPY8=(s*x-xm12)/(s-xm12)+(1-yj)*(1-x)**2*s*(s*x-xm12)/
-     &                               ( 2*(s-xm12)**2 )
-         else
-            zPY8=1-s*(1-x)/(s+w2-xm12)
-         endif
-c
-      else
-         write(*,*)'zPY8: unknown ileg'
-         stop
-      endif
-
-      if(zPY8.lt.0d0.or.zPY8.gt.1d0)goto 999
-
-      return
- 999  continue
-      zPY8=-1d0
-      return
-      end
-
-
-
-      function xiPY8(ileg,xm12,xm22,s,x,yi,yj,xtk,xuk,xq1q,xq2q)
-c Shower evolution variable
-      implicit none
-      integer ileg
-      double precision xiPY8,xm12,xm22,s,x,yi,yj,xtk,xuk,xq1q,xq2q,tiny,z,
-     &zPY8,w1,w2,betas,betad,z0
-      parameter(tiny=1d-5)
-
-      z=zPY8(ileg,xm12,xm22,s,x,yi,yj,xtk,xuk,xq1q,xq2q)
-      if(z.lt.0d0)goto 999
-      w1=-xq1q+xq2q-xtk
-      w2=-xq2q+xq1q-xuk
-c
-      if(ileg.eq.1)then
-         xiPY8=s*(1-x)**2*(1-yi)/2
-c
-      elseif(ileg.eq.2)then
-         xiPY8=s*(1-x)**2*(1-yi)/2
-c
-      elseif(ileg.eq.3)then
-         if(1-x.lt.tiny)then
-            betad=sqrt((1-(xm12-xm22)/s)**2-(4*xm22/s))
-            betas=1+(xm12-xm22)/s
-            z0=1-(2*xm12)/(s*betas*(betas-betad*yj))
-            xiPY8=s*(1-x)*(betas-betad*yj)*z0*(1-z0)/2
-         else
-            xiPY8=z*(1-z)*w1
-         endif
-c
-      elseif(ileg.eq.4)then
-         if(1-x.lt.tiny)then
-            xiPY8=s*(1-x)**2*(1-yj)/2
-         elseif(1-yj.lt.tiny)then
-            xiPY8=s*(1-x)**2*(1-yj)*(s*x-xm12)**2/(2*(s-xm12)**2)
-         else
-            xiPY8=z*(1-z)*w2
-         endif
-c
-      else
-        write(*,*)'xiPY8: unknown ileg'
-        stop
-      endif
-
-      if(xiPY8.lt.0d0)goto 999
-
-      return
- 999  continue
-      xiPY8=-1d0
-      return
-      end
-
-
-
-      function xjacPY8_xiztoxy(ileg,xm12,xm22,s,x,yi,yj,xtk,xuk,xq1q,xq2q)
-c Returns the jacobian d(z,xi)/d(x,y), where z and xi are the shower 
-c variables, and x and y are FKS variables
-      implicit none
-      integer ileg
-      double precision xjacPY8_xiztoxy,xm12,xm22,s,x,yi,yj,xtk,xuk,xq1q,
-     &xq2q,tiny,tmp,z,zPY8,w1,w2,dw1dx,dw1dy,dw2dx,dw2dy,betad,betas,z0
-      parameter (tiny=1d-5)
-
-      tmp=0d0
-      z=zPY8(ileg,xm12,xm22,s,x,yi,yj,xtk,xuk,xq1q,xq2q)
-      if(z.lt.0d0)goto 999
-      w1=-xq1q+xq2q-xtk
-      w2=-xq2q+xq1q-xuk
-c
-      if(ileg.eq.1)then
-         tmp=-s*(1-x)**2/2
-c
-      elseif(ileg.eq.2)then
-         tmp=-s*(1-x)**2/2
-c
-      elseif(ileg.eq.3)then
-         if(1-x.lt.tiny)then
-            betad=sqrt((1-(xm12-xm22)/s)**2-(4*xm22/s))
-            betas=1+(xm12-xm22)/s
-            z0=1-(2*xm12)/(s*betas*(betas-betad*yj))
-            tmp=xm12*betad/betas/(betas-betad*yj)*z0*(1-z0)
-         else
-            call dinvariants_dFKS(ileg,s,x,yi,yj,xm12,xm22,dw1dx,dw1dy,dw2dx,dw2dy)
-            tmp=s*(xm12+w1)/w1/(s+w1+xm12-xm22)*dw1dy*z*(1-z)
-         endif
-c
-      elseif(ileg.eq.4)then
-         if(1-x.lt.tiny)then
-            tmp=s**2*(1-x)**2/( 2*(s-xm12) )
-         elseif(1-yj.le.tiny)then
-            tmp=4*s**2*(1-x)**2*(s*x-xm12)**2/( 2*(s-xm12) )**3
-         else
-            call dinvariants_dFKS(ileg,s,x,yi,yj,xm12,xm22,dw1dx,dw1dy,dw2dx,dw2dy)
-            tmp=s/(s+w2-xm12)*dw2dy*z*(1-z)
-         endif
-c
-      else
-         write(*,*)'xjacPY8_xiztoxy: unknown ileg'
-         stop
-      endif
-      xjacPY8_xiztoxy=abs(tmp)
-
-      return
- 999  continue
-      xjacPY8_xiztoxy=0d0
-      return
-      end
-
-c End of Monte Carlo functions
-
-
-
-      function get_zeta(xs,xw1,xw2,xxm12,xxm22)
-      implicit none
-      double precision get_zeta,xs,xw1,xw2,xxm12,xxm22
-      double precision eps,beta
-c
-      eps=1-(xxm12-xxm22)/(xs-xw1)
-      beta=sqrt(eps**2-4*xs*xxm22/(xs-xw1)**2)
-      get_zeta=( (2*xs-(xs-xw1)*eps)*xw2+(xs-xw1)*((xw1+xw2)*beta-eps*xw1) )/
-     &         ( (xs-xw1)*beta*(2*xs-(xs-xw1)*eps+(xs-xw1)*beta) )
-c
-      return
-      end
-
-
-
-      function emscafun(x,alpha)
-      implicit none
-      double precision emscafun,x,alpha
-c
-      if(x.lt.0d0.or.x.gt.1d0)then
-         write(*,*)'Fatal error in emscafun'
-         stop
-      endif
-      emscafun=x**(2*alpha)/(x**(2*alpha)+(1-x)**(2*alpha))
-      return
-      end
-
-
-
-      function emscainv(r,alpha)
-c Inverse of emscafun, implemented only for alpha=1 for the moment
-      implicit none
-      double precision emscainv,r,alpha
-c
-      if(r.lt.0d0.or.r.gt.1d0.or.alpha.ne.1d0)then
-         write(*,*)'Fatal error in emscafun'
-         stop
-      endif
-      emscainv=sqrt(r)/(sqrt(r)+sqrt(1d0-r))
-      return
-      end
-
-
-
-      function bogus_probne_fun(qMC)
-      implicit none
-      double precision bogus_probne_fun,qMC
-      double precision x,tmp,emscafun
-      integer itype
-      data itype/2/
-c
-      if(itype.eq.1)then
-c Theta function
-         tmp=1d0
-         if(qMC.le.2d0)tmp=0d0
-      elseif(itype.eq.2)then
-c Smooth function
-        if(qMC.le.0.5d0)then
-          tmp=0d0
-        elseif(qMC.le.1d1)then
-          x=(1d1-qMC)/(1d1-0.5d0)
-          tmp=1-emscafun(x,2d0)
-        else
-          tmp=1d0
-        endif
-      else
-        write(*,*)'Error in bogus_probne_fun: unknown option',itype
-        stop
-      endif
-      bogus_probne_fun=tmp
-      return
-      end
-
-
-
-      function get_angle(p1,p2)
-      implicit none
-      double precision get_angle,p1(0:3),p2(0:3)
-      double precision tiny,mod1,mod2,cosine
-      parameter (tiny=1d-5)
-c
-      mod1=sqrt(p1(1)**2+p1(2)**2+p1(3)**2)
-      mod2=sqrt(p2(1)**2+p2(2)**2+p2(3)**2)
-
-      if(mod1.eq.0d0.or.mod2.eq.0d0)then
-         write(*,*)'Undefined angle in get_angle',mod1,mod2
-         stop
-      endif
-c
-      cosine=p1(1)*p2(1)+p1(2)*p2(2)+p1(3)*p2(3)
-      cosine=cosine/(mod1*mod2)
-c
-      if(abs(cosine).gt.1d0+tiny)then
-         write(*,*)'cosine larger than 1 in get_angle',cosine,p1,p2
-         stop
-      elseif(abs(cosine).ge.1d0)then
-         cosine=sign(1d0,cosine)
-      endif
-c
-      get_angle=acos(cosine)
-
-      return
-      end
-
-
-
-c Shower scale
-
-      subroutine assign_emsca(pp,xi_i_fks,y_ij_fks)
-      implicit none
-      include "nexternal.inc"
-      include "madfks_mcatnlo.inc"
-      include "run.inc"
-
-      double precision pp(0:3,nexternal),xi_i_fks,y_ij_fks
-      double precision shattmp,dot,emsca_bare,ref_scale,scalemin,
-     &scalemax,rrnd,ran2,emscainv,dum(5),xm12,qMC,ptresc
-      integer ileg
-      double precision p_born(0:3,nexternal-1)
-      common/pborn/p_born
-
-      logical emscasharp
-      double precision emsca
-      common/cemsca/emsca,emsca_bare,emscasharp,scalemin,scalemax
-
-      double precision ybst_til_tolab,ybst_til_tocm,sqrtshat,shat
-      common/parton_cms_stuff/ybst_til_tolab,ybst_til_tocm,sqrtshat,shat
-
-c Consistency check
-      shattmp=2d0*dot(pp(0,1),pp(0,2))
-      if(abs(shattmp/shat-1d0).gt.1d-5)then
-         write(*,*)'Error in assign_emsca: inconsistent shat'
-         write(*,*)shattmp,shat
-         stop
-      endif
-
-      call kinematics_driver(xi_i_fks,y_ij_fks,shat,pp,ileg,
-     &                       xm12,dum(1),dum(2),dum(3),dum(4),dum(5),qMC,.true.)
-
-      emsca=2d0*sqrt(ebeam(1)*ebeam(2))
-      call assign_ref_scale(p_born,xi_i_fks,shat,scalemax)
-      if(dampMCsubt)then
-         call assign_scaleminmax(shat,xi_i_fks,scalemin,scalemax,ileg,xm12)
-         emscasharp=(scalemax-scalemin).lt.(1d-3*scalemax)
-         if(emscasharp)then
-            emsca_bare=scalemax
-            emsca=emsca_bare
-         else
-            rrnd=ran2()
-            rrnd=emscainv(rrnd,1d0)
-            emsca_bare=scalemin+rrnd*(scalemax-scalemin)
-            ptresc=(qMC-scalemin)/(scalemax-scalemin)
-            if(ptresc.lt.1d0)emsca=emsca_bare
-            if(ptresc.ge.1d0)emsca=scalemax
-         endif
-      endif
-
-      return
-      end
-
-
-
-      subroutine assign_scaleminmax(shat,xi,xscalemin,xscalemax,ileg,xm12)
-      implicit none
-      include "nexternal.inc"
-      include "run.inc"
-      include "madfks_mcatnlo.inc"
-      integer i,ileg
-      double precision shat,xi,ref_scale,xscalemax,xscalemin,xm12
-      character*4 abrv
-      common/to_abrv/abrv
-      double precision p_born(0:3,nexternal-1)
-      common/pborn/p_born
-
-      call assign_ref_scale(p_born,xi,shat,ref_scale)
-      xscalemin=max(shower_scale_factor*frac_low*ref_scale,scaleMClow)
-      xscalemax=max(shower_scale_factor*frac_upp*ref_scale,
-     &              xscalemin+scaleMCdelta)
-      xscalemax=min(xscalemax,2d0*sqrt(ebeam(1)*ebeam(2)))
-      xscalemin=min(xscalemin,xscalemax)
-c
-      if(abrv.ne.'born'.and.shower_mc(1:7).eq.'PYTHIA6'.and.ileg.eq.3)then
-         xscalemin=max(xscalemin,sqrt(xm12))
-         xscalemax=max(xscalemin,xscalemax)
-      endif
-
-      return
-      end
-
-
-      subroutine assign_ref_scale(p,xii,sh,ref_sc)
-      implicit none
-      include "nexternal.inc"
-      include "madfks_mcatnlo.inc"
-      double precision p(0:3,nexternal-1),xii,sh,ref_sc
-      integer i_scale,i
-      parameter(i_scale=1)
-
-      ref_sc=0d0
-      if(i_scale.eq.0)then
-c Born-level CM energy squared
-         ref_sc=dsqrt(max(0d0,(1-xii)*sh))
-      elseif(i_scale.eq.1)then
-c Sum of final-state transverse masses
-         do i=3,nexternal-1
-            ref_sc=ref_sc+dsqrt(max(0d0,(p(0,i)+p(3,i))*(p(0,i)-p(3,i))))
-         enddo
-         ref_sc=ref_sc/2d0
-      else
-         write(*,*)'Wrong i_scale in assign_ref_scale',i_scale
-         stop
-      endif
-c Safety threshold for the reference scale
-      ref_sc=max(ref_sc,scaleMClow+scaleMCdelta)
-
-      return
-      end
-
-
-      subroutine dinvariants_dFKS(ileg,s,x,yi,yj,xm12,xm22,dw1dx,dw1dy,dw2dx,dw2dy)
-c Returns derivatives of Mandelstam invariants with respect to FKS variables
-      implicit none
-      integer ileg
-      double precision s,x,yi,yj,xm12,xm22,dw1dx,dw2dx,dw1dy,dw2dy
-      double precision afun,bfun,cfun,mom_fks_sister_p,mom_fks_sister_m,
-     &diff_p,diff_m,signfac,dadx,dady,dbdx,dbdy,dcdx,dcdy,mom_fks_sister,
-     &dmomfkssisdx,dmomfkssisdy,en_fks,en_fks_sister,dq1cdx,dq2qdx,dq1cdy,
-     &dq2qdy
-      double precision veckn_ev,veckbarn_ev,xp0jfks
-      common/cgenps_fks/veckn_ev,veckbarn_ev,xp0jfks
-      double precision tiny
-      parameter(tiny=1d-5)
-
-      if(ileg.eq.1)then
-         write(*,*)'dinvariants_dFKS should not be called for ileg = 1'
-         stop
-c
-      elseif(ileg.eq.2)then
-         write(*,*)'dinvariants_dFKS should not be called for ileg = 2'
-         stop
-c
-      elseif(ileg.eq.3)then
-c For ileg = 3, the mother 3-momentum is [afun +- sqrt(bfun) ] / cfun
-         afun=sqrt(s)*(1-x)*(xm12-xm22+s*x)*yj
-         bfun=s*( (1+x)**2*(xm12**2+(xm22-s*x)**2-
-     &        xm12*(2*xm22+s*(1+x**2)))+xm12*s*(1-x**2)**2*yj**2 )
-         cfun=s*(-(1+x)**2+(1-x)**2*yj**2)
-         dadx=sqrt(s)*yj*(xm22-xm12+s*(1-2*x))
-         dady=sqrt(s)*(1-x)*(xm12-xm22+s*x)
-         dbdx=2*s*(1+x)*( xm12**2+(xm22-s*x)*(xm22-s*(1+2*x))
-     &        -xm12*(2*xm22+s*(1+x+2*(x**2)+2*(1-x)*x*(yj**2))) )
-         dbdy=2*xm12*(s**2)*((1-x**2)**2)*yj
-         dcdx=-2*s*(1+x+(yj**2)*(1-x))
-         dcdy=2*s*((1-x)**2)*yj
-c Determine correct sign
-         mom_fks_sister_p=(afun+sqrt(bfun))/cfun
-         mom_fks_sister_m=(afun-sqrt(bfun))/cfun
-         diff_p=abs(mom_fks_sister_p-veckn_ev)
-         diff_m=abs(mom_fks_sister_m-veckn_ev)
-         if(min(diff_p,diff_m)/max(abs(veckn_ev),1d0).ge.1d-3)then
-            write(*,*)'Fatal error 1 in dinvariants_dFKS'
-            write(*,*)mom_fks_sister_p,mom_fks_sister_m,veckn_ev
-            stop
-         elseif(min(diff_p,diff_m)/max(abs(veckn_ev),1d0).ge.tiny)then
-            write(*,*)'Numerical imprecision 1 in dinvariants_dFKS'
-         endif
-         signfac=1d0
-         if(diff_p.ge.diff_m)signfac=-1d0
-         mom_fks_sister=veckn_ev
-         en_fks=sqrt(s)*(1-x)/2
-         en_fks_sister=sqrt(mom_fks_sister**2+xm12)
-         dmomfkssisdx=(dadx+signfac*dbdx/(2*sqrt(bfun))-dcdx*mom_fks_sister)/cfun
-         dmomfkssisdy=(dady+signfac*dbdy/(2*sqrt(bfun))-dcdy*mom_fks_sister)/cfun
-         dw1dx=sqrt(s)*( yj*mom_fks_sister-en_fks_sister+(1-x)*
-     &                   (mom_fks_sister/en_fks_sister-yj)*dmomfkssisdx )
-         dw1dy=-sqrt(s)*(1-x)*( mom_fks_sister+
-     &                   (yj-mom_fks_sister/en_fks_sister)*dmomfkssisdy )
-         dw2dx=-dw1dx-s
-         dw2dy=-dw1dy
-c
-      elseif(ileg.eq.4)then
-         dq1cdx=-(1-yi)*(s*(1+yj)+xm12*(1-yj))/(1+yj+x*(1-yj))**2
-         dq2qdx=-(1+yi)*(s*(1+yj)+xm12*(1-yj))/(1+yj+x*(1-yj))**2
-         dw2dx=(1-yj)*(s*(1+yj-x*(2*(1+yj)+x*(1-yj)))+2*xm12)/(1+yj+x*(1-yj))**2
-         dw1dx=dq1cdx+dq2qdx
-         dq1cdy=(1-x)*(1-yi)*(s*x-xm12)/(1+yj+x*(1-yj))**2
-         dq2qdy=(1-x)*(1+yi)*(s*x-xm12)/(1+yj+x*(1-yj))**2
-         dw2dy=-2*(1-x)*(s*x-xm12)/(1+yj+x*(1-yj))**2
-         dw1dy=dq1cdy+dq2qdy
-c
-      else
-         write(*,*)'Error in dinvariants_dFKS: unknown ileg',ileg
-         stop
-      endif
-
-      return
-      end
-
-
-
-      subroutine get_dead_zone(ileg,z,xi,s,x,yi,xm12,xm22,w1,w2,qMC,
-     &                         scalemax,ip,ifat,lzone,wcc)
-      implicit none
-      include "run.inc"
-      include "nexternal.inc"
-      include 'nFKSconfigs.inc'
-      include "madfks_mcatnlo.inc"
-
-      integer ileg,ip,ifat,i
-      double precision z,xi,s,x,yi,xm12,xm22,w1,w2,qMC,scalemax,wcc
-      logical lzone
-
-      double precision max_scale,upscale,upscale2,xmp2,xmm2,xmr2,ww,Q2,
-     &lambda,dot,e0sq,beta,dum,ycc,mdip,mdip_g,zp1,zm1,zp2,zm2,zp3,zm3
-      external dot
-
-      double precision p_born(0:3,nexternal-1)
-      common/pborn/p_born
-      double precision pip(0:3),pifat(0:3),psum(0:3)
-
-      INTEGER NFKSPROCESS
-      COMMON/C_NFKSPROCESS/NFKSPROCESS
-      double precision shower_S_scale(fks_configs*2)
-     &     ,shower_H_scale(fks_configs*2),ref_H_scale(fks_configs*2)
-     &     ,pt_hardness
-      common /cshowerscale2/shower_S_scale,shower_H_scale,ref_H_scale
-     &     ,pt_hardness
-
-      integer mstj50,mstp67
-      double precision parp67
-      parameter (mstj50=2,mstp67=2,parp67=1d0)
-      double precision get_angle,theta2p
-
-c Stop if wrong ileg
-      if(ileg.lt.1.or.ileg.gt.4)then
-         write(*,*)'Subroutine get_dead_zone: unknown ileg ',ileg
-         stop
-      endif
-
-c Check compatibility among masses and ileg
-      if( (ileg.eq.3.and.xm12.eq.0d0) .or.
-     &    (ileg.eq.4.and.xm22.ne.0d0) .or.
-     &    (ileg.le.2.and.(xm12.ne.0d0.or.xm22.ne.0d0)) )then
-         write(*,*)'Subroutine get_dead_zone: wrong masses '
-         write(*,*)ileg,sqrt(xm12),sqrt(xm22)
-         stop
-      endif
-
-c Skip if unphysical shower variables
-      if(z.lt.0d0.or.xi.lt.0d0)goto 999
-
-c Definition and initialisation of variables
-      lzone=.true.
-      do i=0,3
-         pifat(i)=p_born(i,ifat)
-         pip(i)  =p_born(i,ip)
-         psum(i) =pifat(i)+pip(i) 
-      enddo
-      max_scale=scalemax
-      xmp2=dot(pip,pip)
-      e0sq=dot(pip,pifat)
-      theta2p=get_angle(pip,pifat)
-      theta2p=theta2p**2
-      xmm2=xm12*(4-ileg)
-      xmr2=xm22*(4-ileg)-xm12*(3-ileg)
-      ww=w1*(4-ileg)-w2*(3-ileg)
-      Q2=dot(psum,psum)
-      lambda=sqrt((Q2+xmm2-xmp2)**2-4*Q2*xmm2)
-      beta=sqrt(1-4*s*(xmm2+ww)/(s-xmr2+xmm2+ww)**2)
-      wcc=1d0
-      ycc=1-parp67*x/(1-x)**2/2
-      mdip  =sqrt((sqrt(xmp2+xmm2+2*e0sq)-sqrt(xmp2))**2-xmm2)
-      mdip_g=sqrt((sqrt(s)-sqrt(xmr2))**2-xmm2)
-      zp1=(1+(xmm2+beta*ww)/(xmm2+ww))/2
-      zm1=(1+(xmm2-beta*ww)/(xmm2+ww))/2
-      zp2=(1+beta)/2
-      zm2=(1-beta)/2
-      zp3=(1+sqrt(1-4*xi/mdip_g**2))/2
-      zm3=(1-sqrt(1-4*xi/mdip_g**2))/2
-
-c Dead zones
-c IMPLEMENT QED DZ's!
-      if(shower_mc.eq.'HERWIG6')then
-         lzone=.false.
-         if(ileg.le.2.and.z**2.ge.xi)lzone=.true.
-         if(ileg.gt.2.and.e0sq*xi*z**2.ge.xmm2
-     &               .and.xi.le.1d0)lzone=.true.
-         if(e0sq.eq.0d0)lzone=.false.
-c
-      elseif(shower_mc.eq.'HERWIGPP')then
-         lzone=.false.
-         if(ileg.le.2)upscale2=2*e0sq
-         if(ileg.gt.2)then
-            upscale2=2*e0sq+xmm2
-            if(ip.gt.2)upscale2=(Q2+xmm2-xmp2+lambda)/2
-         endif
-         if(xi.lt.upscale2)lzone=.true.
-c
-      elseif(shower_mc.eq.'PYTHIA6Q')then
-         if(ileg.le.2)then
-            if(mstp67.eq.2.and.ip.gt.2.and.
-     &         4*xi/s/(1-z).ge.theta2p)lzone=.false.
-         elseif(ileg.gt.2)then
-            if(mstj50.eq.2.and.ip.le.2.and.
-c around line 71636 of pythia6428: V(IEP(1),5)=virtuality, P(IM,4)=sqrt(s)
-     &         max(z/(1-z),(1-z)/z)*4*(xi+xmm2)/s.ge.theta2p)lzone=.false.
-            if(z.gt.zp1.or.z.lt.zm1)lzone=.false.
-         endif
-         if(.not.dampMCsubt)then
-            call assign_scaleminmax(s,1-x,dum,upscale,ileg,xmm2)
-            if(ileg.gt.2)upscale=max(upscale,sqrt(xmm2))
-            if(qMC.gt.upscale)lzone=.false.
-         endif
-c
-      elseif(shower_mc.eq.'PYTHIA6PT')then
-         if(mstp67.eq.1.and.yi.lt.ycc)lzone=.false.
-         if(mstp67.eq.2)wcc=min(1d0,(1-ycc)/(1-yi))
-         if(.not.dampMCsubt)then
-            call assign_scaleminmax(s,1-x,dum,upscale,ileg,xmm2)
-            if(qMC.gt.upscale)lzone=.false.
-         endif
-c
-      elseif(shower_mc.eq.'PYTHIA8')then
-         if(ileg.le.2.and.z.gt.1-sqrt(xi/z/s)*
-     &      (sqrt(1+xi/4/z/s)-sqrt(xi/4/z/s)))lzone=.false.
-         if(ileg.gt.2)then
-            max_scale=min(min(scalemax,mdip/2),mdip_g/2)
-            if(z.gt.min(zp2,zp3).or.z.lt.max(zm2,zm3))lzone=.false.
-         endif
-         if(.not.dampMCsubt)then
-            call assign_scaleminmax(s,1-x,dum,upscale,ileg,xmm2)
-            if(qMC.gt.upscale)lzone=.false.
-         endif
-
-      endif
- 
-      max_scale=min(max_scale,shower_S_scale(nFKSprocess*2-1))
-      max_scale=max(max_scale,3d0)
-      if(qMC.gt.max_scale)lzone=.false.
-
-      return
- 999  continue
-      lzone=.false.
-      return
-      end
->>>>>>> de35a48f
+      subroutine set_mc_matrices
+      implicit none
+      include "genps.inc"
+      include 'nexternal.inc'
+      include "born_nhel.inc"
+      include 'nFKSconfigs.inc'
+c Nexternal is the number of legs (initial and final) al NLO, while max_bcol
+c is the number of color flows at Born level
+      integer i,j,k,l,k0,mothercol(2),i1(2)
+      integer idup(nexternal-1,maxproc)
+      integer mothup(2,nexternal-1,maxproc)
+      integer icolup(2,nexternal-1,max_bcol)
+      include 'born_leshouche.inc'
+      integer ipartners(0:nexternal-1),colorflow(nexternal-1,0:max_bcol)
+      common /MC_info/ ipartners,colorflow
+      integer i_fks,j_fks
+      common/fks_indices/i_fks,j_fks
+      integer fksfather
+      common/cfksfather/fksfather
+      logical notagluon,found
+      common/cnotagluon/notagluon
+      integer nglu,nsngl
+      logical isspecial(max_bcol)
+      common/cisspecial/isspecial
+      logical spec_case
+
+      include 'orders.inc'
+      logical split_type(nsplitorders) 
+      common /c_split_type/split_type
+      double precision particle_charge(nexternal)
+      common /c_charges/particle_charge
+
+c
+      logical is_leading_cflow(max_bcol)
+      integer num_leading_cflows
+      common/c_leading_cflows/is_leading_cflow,num_leading_cflows
+      double precision pmass(-nexternal:0,lmaxconfigs,0:fks_configs)
+      double precision pwidth(-nexternal:0,lmaxconfigs,0:fks_configs)
+      integer iforest(2,-max_branch:-1,lmaxconfigs,0:fks_configs)
+      integer sprop(-max_branch:-1,lmaxconfigs,0:fks_configs)
+      integer tprid(-max_branch:-1,lmaxconfigs,0:fks_configs)
+      integer mapconfig(0:lmaxconfigs,0:fks_configs)
+      common /c_configurations/pmass,pwidth,iforest,sprop,tprid
+     $     ,mapconfig
+      include 'born_coloramps.inc'
+c
+      ipartners(0)=0
+      do i=1,nexternal-1
+         colorflow(i,0)=0
+      enddo
+
+C What follows is true for QCD-type splittings.
+C For QED-type splittings, ipartner is simply all the charged particles
+C in the event except for FKSfather. In this case, all the born color
+C flows are allowed
+
+c ipartners(0): number of particles that can be colour or anticolour partner 
+c   of the father, the Born-level particle to which i_fks and j_fks are 
+c   attached. If one given particle is the colour/anticolour partner of
+c   the father in more than one colour flow, it is counted only once
+c   in ipartners(0)
+c ipartners(i), 1<=i<=nexternal-1: the label (according to Born-level
+c   labelling) of the i^th colour partner of the father
+c
+c colorflow(i,0), 1<=i<=nexternal-1: number of colour flows in which
+c   the particle ipartners(i) is a colour partner of the father
+c colorflow(i,j): the actual label (according to born_leshouche.inc)
+c   of the j^th colour flow in which the father and ipartners(i) are
+c   colour partners
+c
+c Example: in the process q(1) qbar(2) -> g(3) g(4), the two color flows are
+c
+c j=1    i    icolup(1)    icolup(2)       j=2    i    icolup(1)    icolup(2)
+c        1      500           0                   1      500           0
+c        2       0           501                  2       0           501
+c        3      500          502                  3      502          501
+c        4      502          501                  4      500          502
+c
+c and if one fixes for example fksfather=3, then ipartners = 3
+c while colorflow =  0  0  0                                 1
+c                    1  1  0                                 4
+c                    2  1  2                                 2
+c                    1  2  0
+c
+
+      fksfather=min(i_fks,j_fks)
+
+c isspecial will be set equal to .true. colour flow by colour flow only
+c if the father is a gluon, and another gluon will be found which is
+c connected to it by both colour and anticolour
+      isspecial=.false.
+c
+      if (split_type(qcd_pos)) then
+        ! identify the color partners 
+c consider only leading colour flows
+        num_leading_cflows=0
+        do i=1,max_bcol
+          is_leading_cflow(i)=.false.
+          do j=1,mapconfig(0,0)
+            if(icolamp(i,j,1))then
+               is_leading_cflow(i)=.true.
+               num_leading_cflows=num_leading_cflows+1
+               exit
+            endif
+          enddo
+        enddo
+c
+        do i=1,max_bcol
+          if(.not.is_leading_cflow(i))cycle
+c Loop over Born-level colour flows
+c nglu and nsngl are the number of gluons (except for the father) and of 
+c colour singlets in the Born process, according to the information 
+c stored in ICOLUP
+          nglu=0
+          nsngl=0
+          mothercol(1)=ICOLUP(1,fksfather,i)
+          mothercol(2)=ICOLUP(2,fksfather,i)
+          notagluon=(mothercol(1).eq.0 .or. mothercol(2).eq.0)
+c
+          do j=1,nexternal-1
+c Loop over Born-level particles; j is the possible colour partner of father,
+c and whether this is the case is determined inside this loop
+            if (j.ne.fksfather) then
+c Skip father (it cannot be its own colour partner)
+               if(ICOLUP(1,j,i).eq.0.and.ICOLUP(2,j,i).eq.0)
+     #           nsngl=nsngl+1
+               if(ICOLUP(1,j,i).ne.0.and.ICOLUP(2,j,i).ne.0)
+     #           nglu=nglu+1
+               if ( (j.le.nincoming.and.fksfather.gt.nincoming) .or.
+     #              (j.gt.nincoming.and.fksfather.le.nincoming) ) then
+c father and j not both in the initial or in the final state -- connect
+c colour (1) with colour (i1(1)), and anticolour (2) with anticolour (i1(2))
+                  i1(1)=1
+                  i1(2)=2
+               else
+c father and j both in the initial or in the final state -- connect
+c colour (1) with anticolour (i1(2)), and anticolour (2) with colour (i1(1))
+                  i1(1)=2
+                  i1(2)=1
+               endif
+               do l=1,2
+c Loop over colour and anticolour of father
+                  found=.false.
+                  if( ICOLUP(i1(l),j,i).eq.mothercol(l) .and.
+     &                ICOLUP(i1(l),j,i).ne.0 ) then
+c When ICOLUP(i1(l),j,i) = mothercol(l), the colour (if i1(l)=1) or
+c the anticolour (if i1(l)=2) of particle j is connected to the
+c colour (if l=1) or the anticolour (if l=2) of the father
+                     k0=-1
+                     do k=1,ipartners(0)
+c Loop over previously-found colour/anticolour partners of father
+                        if(ipartners(k).eq.j)then
+                           if(found)then
+c Safety measure: if this condition is met, it means that there exist
+c k1 and k2 such that ipartners(k1)=ipartners(k2). This is thus a bug,
+c since ipartners() is the list of possible partners of father, where each
+c Born-level particle must appears at most once
+                              write(*,*)'Error #1 in set_matrices'
+                              write(*,*)i,j,l,k
+                              stop
+                           endif
+                           found=.true.
+                           k0=k
+                        endif
+                     enddo
+                     if (.not.found) then
+                        ipartners(0)=ipartners(0)+1
+                        ipartners(ipartners(0))=j
+                        k0=ipartners(0)
+                     endif
+c At this point, k0 is the k0^th colour/anticolour partner of father.
+c Therefore, ipartners(k0)=j
+                     if(k0.le.0.or.ipartners(k0).ne.j)then
+                        write(*,*)'Error #2 in set_matrices'
+                        write(*,*)i,j,l,k0,ipartners(k0)
+                        stop
+                     endif
+                     spec_case=l.eq.2 .and. colorflow(k0,0).ge.1 .and.
+     &                    colorflow(k0,colorflow(k0,0)).eq.i 
+                     if (.not.spec_case)then
+c Increase by one the number of colour flows in which the father is
+c (anti)colour-connected with its k0^th partner (according to the
+c list defined by ipartners)
+                        colorflow(k0,0)=colorflow(k0,0)+1
+c Store the label of the colour flow thus found
+                        colorflow(k0,colorflow(k0,0))=i
+                     elseif (spec_case)then
+c Special case: father and ipartners(k0) are both gluons, connected
+c by colour AND anticolour: the number of colour flows was overcounted
+c by one unit, so decrease it
+                         if( notagluon .or.
+     &                       ICOLUP(i1(1),j,i).eq.0 .or.
+     &                       ICOLUP(i1(2),j,i).eq.0 )then
+                            write(*,*)'Error #3 in set_matrices'
+                            write(*,*)i,j,l,k0,i1(1),i1(2)
+                            stop
+                         endif
+                         colorflow(k0,colorflow(k0,0))=i
+                         isspecial(i)=.true.
+                     endif
+                  endif
+               enddo
+            endif
+         enddo
+         if( ((nglu+nsngl).gt.(nexternal-2)) .or.
+     #       (isspecial(i).and.(nglu+nsngl).ne.(nexternal-2)) )then
+           write(*,*)'Error #4 in set_matrices'
+           write(*,*)isspecial(i),nglu,nsngl
+           stop
+          endif
+        enddo
+
+      else if (split_type(qed_pos)) then
+        ! do nothing, the partner will be assigned at run-time 
+        ! (it is kinematics-dependent)
+        continue
+      endif
+      call check_mc_matrices
+      return
+      end
+
+
+
+      subroutine check_mc_matrices
+      implicit none
+      include "nexternal.inc"
+      include "born_nhel.inc"
+c      include "fks.inc"
+      integer fks_j_from_i(nexternal,0:nexternal)
+     &     ,particle_type(nexternal),pdg_type(nexternal)
+      common /c_fks_inc/fks_j_from_i,particle_type,pdg_type
+      integer ipartners(0:nexternal-1),colorflow(nexternal-1,0:max_bcol)
+      common /MC_info/ ipartners,colorflow
+      integer i,j,ipart,iflow,ntot,ithere(1000)
+      integer fksfather
+      common/cfksfather/fksfather
+      logical notagluon
+      common/cnotagluon/notagluon
+      logical isspecial(max_bcol)
+      common/cisspecial/isspecial
+
+      include 'orders.inc'
+      logical split_type(nsplitorders) 
+      common /c_split_type/split_type
+
+      logical is_leading_cflow(max_bcol)
+      integer num_leading_cflows
+      common/c_leading_cflows/is_leading_cflow,num_leading_cflows
+c
+      if(ipartners(0).gt.nexternal-1)then
+        write(*,*)'Error #1 in check_mc_matrices',ipartners(0)
+        stop
+      endif
+c
+      
+      if (split_type(QCD_pos)) then
+      ! these tests only apply for QCD-type splittings
+        do i=1,ipartners(0)
+          ipart=ipartners(i)
+          if( ipart.eq.fksfather .or.
+     #        ipart.le.0 .or. ipart.gt.nexternal-1 .or.
+     #        ( abs(particle_type(ipart)).ne.3 .and.
+     #          particle_type(ipart).ne.8 ) )then
+            write(*,*)'Error #2 in check_mc_matrices',i,ipart,
+     #  particle_type(ipart)
+            stop
+          endif
+        enddo
+c
+        do i=1,nexternal-1
+          ithere(i)=1
+        enddo
+        do i=1,ipartners(0)
+          ipart=ipartners(i)
+          ithere(ipart)=ithere(ipart)-1
+          if(ithere(ipart).lt.0)then
+            write(*,*)'Error #3 in check_mc_matrices',i,ipart
+            stop
+          endif
+        enddo
+c
+c ntot is the total number of colour plus anticolour partners of father
+        ntot=0
+        do i=1,ipartners(0)
+          ntot=ntot+colorflow(i,0)
+c
+          if( colorflow(i,0).le.0 .or.
+     #        colorflow(i,0).gt.max_bcol )then
+            write(*,*)'Error #4 in check_mc_matrices',i,colorflow(i,0)
+            stop
+          endif
+c
+          do j=1,max_bcol
+            ithere(j)=1
+          enddo
+          do j=1,colorflow(i,0)
+            iflow=colorflow(i,j)
+            ithere(iflow)=ithere(iflow)-1
+            if(ithere(iflow).lt.0)then
+              write(*,*)'Error #5 in check_mc_matrices',i,j,iflow
+              stop
+            endif
+          enddo
+c
+        enddo
+c
+        if( (notagluon.and.ntot.ne.num_leading_cflows) .or.
+     #    ( (.not.notagluon).and.
+     #      ( (.not.isspecial(1)).and.ntot.ne.(2*num_leading_cflows) .or.
+     #        (isspecial(1).and.ntot.ne.num_leading_cflows) ) ) )then
+         write(*,*)'Error #6 in check_mc_matrices',
+     #     notagluon,ntot,num_leading_cflows,max_bcol
+          stop
+        endif
+c
+        if(num_leading_cflows.gt.max_bcol)then
+          write(*,*)'Error #7 in check_mc_matrices',
+     #     num_leading_cflows,max_bcol
+          stop
+        endif
+
+      else if (split_type(QED_pos)) then
+        ! write here possible checks for QED-type splittings
+        continue
+      endif
+      return
+      end
+
+
+      subroutine find_ipartner_QED(pp, nofpartners)
+      implicit none
+      include 'nexternal.inc'
+      double precision pp(0:3, nexternal)
+      integer nofpartners
+
+      integer fks_j_from_i(nexternal,0:nexternal)
+     &     ,particle_type(nexternal),pdg_type(nexternal)
+      common /c_fks_inc/fks_j_from_i,particle_type,pdg_type
+      double precision particle_charge(nexternal)
+      common /c_charges/particle_charge
+
+      integer i_fks,j_fks,fksfather
+      common/fks_indices/i_fks,j_fks
+      double precision pmass(nexternal)
+      double precision zero
+      parameter (zero=0d0)
+
+      include 'genps.inc'
+      include "born_nhel.inc"
+      integer idup(nexternal-1,maxproc)
+      integer mothup(2,nexternal-1,maxproc)
+      integer icolup(2,nexternal-1,max_bcol)
+      include 'born_leshouche.inc'
+      include 'coupl.inc'
+      integer ipartners(0:nexternal-1),colorflow(nexternal-1,0:max_bcol)
+      common /MC_info/ ipartners,colorflow
+c
+c     Shower MonteCarlo
+c     
+      character*10 shower_mc
+      common /cMonteCarloType/shower_mc
+
+      logical found
+      logical same_state
+      double precision ppmin, ppnow
+      integer partner
+      integer i,j
+      double precision chargeprod
+      double precision dot
+
+      include 'pmass.inc'
+      
+      found=.false.
+      ppmin=1d99
+      fksfather=min(i_fks,j_fks)
+
+      if (shower_mc.eq.'PYTHIA8') then
+        ! this should follow what is done in TimeShower::setupQEDdip
+        ! first, look for the lowest-mass same- (opposite-)flavour pair of
+        ! particles in the opposite (same) state of the system
+        do j=1,nexternal
+          if (j.ne.fksfather.and.j.ne.i_fks) then
+            same_state = (j.gt.nincoming.and.fksfather.gt.nincoming).or.
+     $                   (j.le.nincoming.and.fksfather.le.nincoming)
+
+            if ((pdg_type(j).eq.pdg_type(fksfather).and..not.same_state).or. 
+     $          (pdg_type(j).eq.-pdg_type(fksfather).and.same_state)) then
+
+              ppnow=dot(pp(0,fksfather),pp(0,j)) - pmass(fksfather)*pmass(j)
+              if (ppnow.lt.ppmin) then
+                found=.true.
+                partner=j
+              endif
+            endif
+          endif
+        enddo
+        
+        ! if no partner has been found, then look for the
+        ! lowest-mass/chargeprod pair
+        if (.not.found) then
+          do j=1,nexternal
+            if (j.ne.fksfather.and.j.ne.i_fks) then
+              if (particle_charge(fksfather).ne.0d0.and.particle_charge(j).ne.0d0) then
+                ppnow=dot(pp(0,fksfather),pp(0,j)) - pmass(fksfather)*pmass(j) / 
+     $            (particle_charge(fksfather) * particle_charge(j))
+                if (ppnow.lt.ppmin) then
+                  found=.true.
+                  partner=j
+                endif
+              endif
+            endif
+          enddo
+        endif
+
+        ! if no partner has been found, then look for the
+        ! lowest-mass pair
+        if (.not.found) then
+          do j=1,nexternal
+            if (j.ne.fksfather.and.j.ne.i_fks) then
+              ppnow=dot(pp(0,fksfather),pp(0,j)) - pmass(fksfather)*pmass(j) 
+              if (ppnow.lt.ppmin) then
+                found=.true.
+                partner=j
+              endif
+            endif
+          enddo
+        endif
+
+      else
+        ! other showers need to be implemented
+        write(*,*) 'ERROR in find_ipartner_QED, not implemented', shower_mc
+        stop 1
+      endif
+
+      if (.not.found) then
+        write(*,*) 'ERROR in find_ipartner_QED, no parthern found'
+        stop 1
+      endif
+
+      ! now, set ipartners
+      ipartners(0) = 1
+      nofpartners = ipartners(0)
+      ipartners(ipartners(0)) = partner
+      ! all color flows have to be included here
+      colorflow(ipartners(0),0)= max_bcol
+      do i = 1, max_bcol
+        colorflow(ipartners(0),i)=i
+      enddo
+      return
+      end
+
+
+      subroutine xmcsubt_wrap(pp,xi_i_fks,y_ij_fks,wgt)
+      implicit none
+      include "nexternal.inc"
+      double precision pp(0:3,nexternal),wgt
+      double precision xi_i_fks,y_ij_fks
+      double precision xmc,xrealme,gfactsf,gfactcl,probne
+      double precision xmcxsec(nexternal),z(nexternal)
+      integer nofpartners
+      logical lzone(nexternal),flagmc
+
+      ! amp split stuff
+      include 'orders.inc'
+      integer iamp
+      double precision amp_split_mc(amp_split_size)
+      common /to_amp_split_mc/amp_split_mc
+      double precision amp_split_gfunc(amp_split_size)
+      common /to_amp_split_gfunc/amp_split_gfunc
+
+
+c True MC subtraction term
+      ! this fills the amp_split_mc
+      ! no need to set them to zero before the call, they are
+      ! reset inside xmcsubt
+      call xmcsubt(pp,xi_i_fks,y_ij_fks,gfactsf,gfactcl,probne,
+     #                   xmc,nofpartners,lzone,flagmc,z,xmcxsec)
+c G-function matrix element, to recover the real soft limit
+      call xmcsubtME(pp,xi_i_fks,y_ij_fks,gfactsf,gfactcl,xrealme)
+      
+      wgt=xmc+xrealme
+      do iamp=1, amp_split_size
+        amp_split_mc(iamp) = amp_split_mc(iamp) + amp_split_gfunc(iamp)
+      enddo
+
+      return
+      end
+
+
+
+      subroutine xmcsubtME(pp,xi_i_fks,y_ij_fks,gfactsf,gfactcl,wgt)
+      implicit none
+      include "nexternal.inc"
+      include "coupl.inc"
+      double precision pp(0:3,nexternal),gfactsf,gfactcl,wgt,wgts,wgtc,wgtsc
+      double precision xi_i_fks,y_ij_fks
+
+      double precision zero,one
+      parameter (zero=0d0)
+      parameter (one=1d0)
+
+      integer izero,ione,itwo
+      parameter (izero=0)
+      parameter (ione=1)
+      parameter (itwo=2)
+
+      double precision p1_cnt(0:3,nexternal,-2:2)
+      double precision wgt_cnt(-2:2)
+      double precision pswgt_cnt(-2:2)
+      double precision jac_cnt(-2:2)
+      common/counterevnts/p1_cnt,wgt_cnt,pswgt_cnt,jac_cnt
+
+      double precision xi_i_fks_cnt(-2:2)
+      common /cxiifkscnt/xi_i_fks_cnt
+
+      integer i_fks,j_fks
+      common/fks_indices/i_fks,j_fks
+
+c Particle types (=colour) of i_fks, j_fks and fks_mother
+      integer i_type,j_type,m_type
+      double precision ch_i,ch_j,ch_m
+      common/cparticle_types/i_type,j_type,m_type,ch_i,ch_j,ch_m
+
+      double precision pmass(nexternal)
+      logical is_aorg(nexternal)
+      common /c_is_aorg/is_aorg
+
+      ! amp split stuff
+      include 'orders.inc'
+      integer iamp
+      double precision amp_split_gfunc(amp_split_size)
+      common /to_amp_split_gfunc/amp_split_gfunc
+      double precision amp_split_s(amp_split_size), 
+     $                 amp_split_c(amp_split_size), 
+     $                 amp_split_sc(amp_split_size)
+
+      include "pmass.inc"
+c
+      wgt=0d0
+      do iamp=1, amp_split_size
+        amp_split_gfunc(iamp) = 0d0
+      enddo
+      ! this contribution is needed only for i_fks being a gluon/photon
+      ! (soft limit)
+      if (is_aorg(i_fks))then
+c i_fks is gluon/photon
+         call set_cms_stuff(izero)
+         call sreal(p1_cnt(0,1,0),zero,y_ij_fks,wgts)
+         do iamp=1, amp_split_size
+           amp_split_s(iamp) = amp_split(iamp)
+         enddo
+         call set_cms_stuff(ione)
+         call sreal(p1_cnt(0,1,1),xi_i_fks,one,wgtc)
+         do iamp=1, amp_split_size
+           amp_split_c(iamp) = amp_split(iamp)
+         enddo
+         call set_cms_stuff(itwo)
+         call sreal(p1_cnt(0,1,2),zero,one,wgtsc)
+         do iamp=1, amp_split_size
+           amp_split_sc(iamp) = amp_split(iamp)
+         enddo
+         wgt=wgts+(1-gfactcl)*(wgtc-wgtsc)
+         wgt=wgt*(1-gfactsf)
+         do iamp = 1, amp_split_size
+           amp_split_gfunc(iamp) = amp_split_s(iamp)+(1-gfactcl)*(amp_split_c(iamp)-amp_split_sc(iamp))
+           amp_split_gfunc(iamp) = amp_split_gfunc(iamp)*(1-gfactsf)
+         enddo
+      elseif (abs(i_type).ne.3.and.ch_i.eq.0d0)then
+         ! we should never get here
+         write(*,*) 'FATAL ERROR #1 in xmcsubtME',i_type,i_fks
+         stop
+      endif
+c
+      return
+      end
+
+
+
+c Main routine for MC counterterms
+
+      subroutine xmcsubt(pp,xi_i_fks,y_ij_fks,gfactsf,gfactcl,probne,
+     &                   wgt,nofpartners,lzone,flagmc,z,xmcxsec)
+      implicit none
+      include "nexternal.inc"
+      include "coupl.inc"
+      include "born_nhel.inc"
+      include "fks_powers.inc"
+      include "madfks_mcatnlo.inc"
+      include "run.inc"
+      include "../../Source/MODEL/input.inc"
+      include 'nFKSconfigs.inc'
+      include 'orders.inc'
+      logical split_type(nsplitorders) 
+      common /c_split_type/split_type
+      integer fks_j_from_i(nexternal,0:nexternal)
+     &     ,particle_type(nexternal),pdg_type(nexternal)
+      common /c_fks_inc/fks_j_from_i,particle_type,pdg_type
+      double precision particle_charge(nexternal)
+      common /c_charges/particle_charge
+
+      double precision pp(0:3,nexternal),gfactsf,gfactcl,probne,wgt
+      double precision xi_i_fks,y_ij_fks,xm12,xm22
+      double precision xmcxsec(nexternal)
+      integer nofpartners
+      logical lzone(nexternal),flagmc,limit,non_limit
+
+      double precision emsca_bare,ptresc,rrnd,ref_scale,
+     & scalemin,scalemax,wgt1,qMC,emscainv,emscafun,wgt_abs
+      double precision emscwgt(nexternal),emscav(nexternal)
+      integer jpartner,mpartner
+      logical emscasharp
+
+      double precision shattmp,dot,xkern(2),xkernazi(2),
+     & born_red(nsplitorders), born_red_tilde(nsplitorders)
+      double precision bornbars(max_bcol,nsplitorders), 
+     &                 bornbarstilde(max_bcol,nsplitorders)
+
+      integer i,j,npartner,cflows,ileg,N_p,iord
+      double precision tk,uk,q1q,q2q,E0sq(nexternal),x,yi,yj,xij,ap(2),Q(2),
+     & s,w1,w2,beta,xfact,prefact,kn,knbar,kn0,betae0,betad,betas,gfactazi,
+     & gfunction,bogus_probne_fun,
+     & z(nexternal),xi(nexternal),xjac(nexternal),ztmp,xitmp,xjactmp,
+     & zHW6,xiHW6,xjacHW6_xiztoxy,zHWPP,xiHWPP,xjacHWPP_xiztoxy,zPY6Q,
+     & xiPY6Q,xjacPY6Q_xiztoxy,zPY6PT,xiPY6PT,xjacPY6PT_xiztoxy,zPY8,
+     & xiPY8,xjacPY8_xiztoxy,wcc
+
+      common/cscaleminmax/xm12,ileg
+      double precision veckn_ev,veckbarn_ev,xp0jfks
+      common/cgenps_fks/veckn_ev,veckbarn_ev,xp0jfks
+      double precision p_born(0:3,nexternal-1)
+      common/pborn/p_born
+      integer i_fks,j_fks
+      common/fks_indices/i_fks,j_fks
+      double precision ybst_til_tolab,ybst_til_tocm,sqrtshat,shat
+      common/parton_cms_stuff/ybst_til_tolab,ybst_til_tocm,
+     #                        sqrtshat,shat
+
+      integer ipartners(0:nexternal-1),colorflow(nexternal-1,0:max_bcol)
+      common /MC_info/ ipartners,colorflow
+      logical isspecial(max_bcol)
+      common/cisspecial/isspecial
+
+      integer fksfather
+      common/cfksfather/fksfather
+
+      logical softtest,colltest
+      common/sctests/softtest,colltest
+
+      double precision emsca
+      common/cemsca/emsca,emsca_bare,emscasharp,scalemin,scalemax
+
+      double precision ran2,iseed
+      external ran2
+      logical extra
+
+c Stuff to be written (depending on AddInfoLHE) onto the LHE file
+      INTEGER NFKSPROCESS
+      COMMON/C_NFKSPROCESS/NFKSPROCESS
+      integer iSorH_lhe,ifks_lhe(fks_configs) ,jfks_lhe(fks_configs)
+     &     ,fksfather_lhe(fks_configs) ,ipartner_lhe(fks_configs)
+      double precision scale1_lhe(fks_configs),scale2_lhe(fks_configs)
+      common/cto_LHE1/iSorH_lhe,ifks_lhe,jfks_lhe,
+     #                fksfather_lhe,ipartner_lhe
+      common/cto_LHE2/scale1_lhe,scale2_lhe
+
+c Radiation hardness needed (pt_hardness) for the theta function
+c Should be zero if there are no jets at the Born
+      double precision shower_S_scale(fks_configs*2)
+     &     ,shower_H_scale(fks_configs*2),ref_H_scale(fks_configs*2)
+     &     ,pt_hardness
+      common /cshowerscale2/shower_S_scale,shower_H_scale,ref_H_scale
+     &     ,pt_hardness
+
+      double precision becl,delta
+c alsf and besf are the parameters that control gfunsoft
+      double precision alsf,besf
+      common/cgfunsfp/alsf,besf
+c alazi and beazi are the parameters that control gfunazi
+      double precision alazi,beazi
+      common/cgfunazi/alazi,beazi
+
+c Particle types (=color) of i_fks, j_fks and fks_mother
+      integer i_type,j_type,m_type
+      double precision ch_i,ch_j,ch_m
+      common/cparticle_types/i_type,j_type,m_type,ch_i,ch_j,ch_m
+
+C stuff to keep track of the individual orders
+      double precision amp_split_bornbars(amp_split_size,max_bcol,nsplitorders),
+     $                 amp_split_bornbarstilde(amp_split_size,max_bcol,nsplitorders)
+      common /to_amp_split_bornbars/amp_split_bornbars,
+     $                              amp_split_bornbarstilde
+      double precision amp_split_bornred(amp_split_size,nsplitorders),
+     $                 amp_split_bornredtilde(amp_split_size,nsplitorders),
+     &                 amp_split_xmcxsec(amp_split_size,nexternal)
+      common /to_amp_split_xmcxsec/amp_split_xmcxsec
+      integer iamp
+      double precision amp_split_mc(amp_split_size)
+      common /to_amp_split_mc/amp_split_mc
+
+      double precision zero,one,tiny,vtiny,ymin
+      parameter (zero=0d0)
+      parameter (one=1d0)
+      parameter (vtiny=1d-10)
+      parameter (ymin=0.9d0)
+
+      double precision pi
+      parameter(pi=3.1415926535897932384626433d0)
+
+      double precision vcf,vtf,vca
+      parameter (vcf=4d0/3d0)
+      parameter (vtf=1d0/2d0)
+      parameter (vca=3d0)
+
+      double precision pmass(nexternal)
+      include "pmass.inc"
+
+c Initialise
+
+      if (split_type(QED_pos)) then
+        ! QED partners are dynamically found
+        call find_ipartner_QED(pp,nofpartners)
+      endif
+
+      do i = 1,nexternal
+        xmcxsec(i) = 0d0
+        do iamp = 1, amp_split_size
+          amp_split_xmcxsec(iamp,i) = 0d0
+        enddo
+      enddo
+      flagmc   = .false.
+      wgt      = 0d0
+      wgt_abs  = 0d0
+      ztmp     = 0d0
+      xitmp    = 0d0
+      xjactmp  = 0d0
+      gfactazi = 0d0
+      do i = 1,2
+        xkern(i)    = 0d0
+        xkernazi(i) = 0d0
+      enddo
+      do i = 1, nsplitorders
+        born_red(i) = 0d0
+        born_red_tilde(i) = 0d0
+      enddo
+      do iamp = 1, amp_split_size
+        amp_split_mc(iamp)=0d0
+      enddo
+      kn       = veckn_ev
+      knbar    = veckbarn_ev
+      kn0      = xp0jfks
+      nofpartners = ipartners(0)
+      tiny = 1d-6
+      if (softtest.or.colltest)tiny = 1d-12
+c Logical variables to control the IR limits:
+c one can remove any reference to xi_i_fks
+      limit = 1-y_ij_fks.lt.tiny .and. xi_i_fks.ge.tiny
+      non_limit = xi_i_fks.ge.tiny
+
+c Discard if unphysical kinematics
+      if(pp(0,1).le.0d0)return
+
+c Determine invariants, ileg, and MC hardness qMC
+      extra=dampMCsubt.or.AddInfoLHE.or.UseSudakov
+      call kinematics_driver(xi_i_fks,y_ij_fks,shat,pp,ileg,
+     &                       xm12,xm22,tk,uk,q1q,q2q,qMC,extra)
+      w1=-q1q+q2q-tk
+      w2=-q2q+q1q-uk
+      if(extra.and.qMC.lt.0d0)then
+         write(*,*)'Error in xmcsubt: qMC=',qMC
+         stop
+      endif
+
+c Check ileg, and special case for PYTHIA6PT
+      if(ileg.lt.0.or.ileg.gt.4)then
+         write(*,*)'Error in xmcsubt: ileg=',ileg
+         stop
+      endif
+      if(ileg.gt.2.and.shower_mc.eq.'PYTHIA6PT')then
+         write(*,*)'FSR not allowed when matching PY6PT'
+         stop
+      endif
+
+c New or standard MC@NLO formulation
+      probne=bogus_probne_fun(qMC)
+      if(.not.UseSudakov)probne=1.d0
+
+c Call barred Born and assign shower scale
+      call get_mbar(pp,y_ij_fks,ileg,bornbars,bornbarstilde)
+      call assign_emsca(pp,xi_i_fks,y_ij_fks)
+
+c Distinguish ISR and FSR
+      if(ileg.le.2)then
+         delta=min(1d0,deltaI)
+         yj=0d0
+         yi=y_ij_fks
+      elseif(ileg.ge.3)then
+         delta=min(1d0,deltaO)
+         yj=y_ij_fks
+         yi=0d0
+      endif
+      x=1-xi_i_fks
+      s=shat
+      xij=2*(1-xm12/s-(1-x))/(2-(1-x)*(1-yj)) 
+
+c G-function parameters 
+      gfactsf=gfunction(x,alsf,besf,2d0)
+      if(abs(i_type).eq.3)gfactsf=1d0
+      becl=-(1d0-ymin)
+      gfactcl=gfunction(y_ij_fks,alsf,becl,1d0)
+      if(alazi.lt.0d0)gfactazi=1-gfunction(y_ij_fks,-alazi,beazi,delta)
+
+c For processes that have jets at the Born level, we need to include a
+c theta-function: The radiation from the shower should always be softer
+c than the jets at the Born, hence no need to include the MC counter
+c terms when the radiation is hard.
+      if(pt_hardness.gt.shower_S_scale(nFKSprocess*2-1))then
+         emsca=2d0*sqrt(ebeam(1)*ebeam(2))
+         return
+      endif
+
+c Shower variables
+      if(shower_mc.eq.'HERWIGPP')then
+         ztmp=zHWPP(ileg,xm12,xm22,shat,x,yi,yj,tk,uk,q1q,q2q)
+         xitmp=xiHWPP(ileg,xm12,xm22,shat,x,yi,yj,tk,uk,q1q,q2q)
+         xjactmp=xjacHWPP_xiztoxy(ileg,xm12,xm22,shat,x,yi,yj,tk,uk,q1q,q2q)
+      elseif(shower_mc.eq.'PYTHIA6Q')then
+         ztmp=zPY6Q(ileg,xm12,xm22,shat,x,yi,yj,tk,uk,q1q,q2q)
+         xitmp=xiPY6Q(ileg,xm12,xm22,shat,x,yi,yj,tk,uk,q1q,q2q)
+         xjactmp=xjacPY6Q_xiztoxy(ileg,xm12,xm22,shat,x,yi,yj,tk,uk,q1q,q2q)
+      elseif(shower_mc.eq.'PYTHIA6PT')then
+         ztmp=zPY6PT(ileg,xm12,xm22,shat,x,yi,yj,tk,uk,q1q,q2q)
+         xitmp=xiPY6PT(ileg,xm12,xm22,shat,x,yi,yj,tk,uk,q1q,q2q)
+         xjactmp=xjacPY6PT_xiztoxy(ileg,xm12,xm22,shat,x,yi,yj,tk,uk,q1q,q2q)
+      elseif(shower_mc.eq.'PYTHIA8')then
+         ztmp=zPY8(ileg,xm12,xm22,shat,x,yi,yj,tk,uk,q1q,q2q)
+         xitmp=xiPY8(ileg,xm12,xm22,shat,x,yi,yj,tk,uk,q1q,q2q)
+         xjactmp=xjacPY8_xiztoxy(ileg,xm12,xm22,shat,x,yi,yj,tk,uk,q1q,q2q)
+      endif
+
+c Main loop over colour partners
+      do npartner=1,ipartners(0)
+
+         E0sq(npartner)=dot(p_born(0,fksfather),p_born(0,ipartners(npartner)))
+         if(E0sq(npartner).lt.0d0)then
+            write(*,*)'Error in xmcsubt: negative E0sq'
+            write(*,*)E0sq(npartner),ileg,npartner
+            stop
+         endif
+
+         z(npartner)=ztmp
+         xi(npartner)=xitmp
+         xjac(npartner)=xjactmp
+         if(shower_mc.eq.'HERWIG6')then
+            z(npartner)=zHW6(ileg,E0sq(npartner),xm12,xm22,shat,x,yi,yj,tk,uk,q1q,q2q)
+            xi(npartner)=xiHW6(ileg,E0sq(npartner),xm12,xm22,shat,x,yi,yj,tk,uk,q1q,q2q)
+            xjac(npartner)=xjacHW6_xiztoxy(ileg,E0sq(npartner),xm12,xm22,shat,x,yi,yj,
+     &                                                                  tk,uk,q1q,q2q)
+         endif
+
+c Compute dead zones
+         call get_dead_zone(ileg,z(npartner),xi(npartner),s,x,yi,xm12,xm22,w1,w2,qMC,
+     &                      scalemax,ipartners(npartner),fksfather,lzone(npartner),wcc)
+
+c Compute MC subtraction terms
+         if(lzone(npartner))then
+            if(.not.flagmc)flagmc=.true.
+            if( (ileg.ge.3 .and. (m_type.eq.8.or.(m_type.eq.1.and.dabs(ch_m).lt.tiny))) .or.
+     &          (ileg.le.2 .and. (j_type.eq.8.or.(j_type.eq.1.and.dabs(ch_j).lt.tiny))) )then
+               if(i_type.eq.8)then
+c g->gg, go->gog (icode=1)
+                  if(ileg.le.2)then
+                     N_p=2
+                     if(limit)then
+                        xkern(1)=(g**2/N_p)*8*vca*(1-x*(1-x))**2/(s*x**2)
+                        xkernazi(1)=-(g**2/N_p)*16*vca*(1-x)**2/(s*x**2)
+                        xkern(2)=0d0
+                        xkernazi(2)=0d0
+                     elseif(non_limit)then
+                        xfact=(1-yi)*(1-x)/x
+                        prefact=4/(s*N_p)
+                        call AP_reduced(m_type,i_type,ch_m,ch_i,one,z(npartner),ap)
+                        do i=1,2
+                          ap(i)=ap(i)/(1-z(npartner))
+                          xkern(i)=prefact*xfact*xjac(npartner)*ap(i)/xi(npartner)
+                        enddo
+                        call Qterms_reduced_spacelike(m_type,i_type,ch_m,ch_i,one,z(npartner),Q)
+                        do i=1,2
+                          Q(i)=Q(i)/(1-z(npartner))
+                          xkernazi(i)=prefact*xfact*xjac(npartner)*Q(i)/xi(npartner)
+                        enddo
+                        if (xkern(2).ne.0d0 .or.xkernazi(2).ne.0d0) then
+                            write(*,*) 'ERROR#1, g->gg splitting QED'
+     %                        //'contributions should be 0', xkern, xkernazi
+                            stop
+                        endif
+                     endif
+c
+                  elseif(ileg.eq.3)then
+                     N_p=2
+                     if(non_limit)then
+                        xfact=(2-(1-x)*(1-(kn0/kn)*yj))/kn*knbar*(1-x)*(1-yj)
+                        prefact=2/(s*N_p)
+                        call AP_reduced_SUSY(j_type,i_type,ch_j,ch_i,one,z(npartner),ap)
+                        do i=1,2
+                          ap(i)=ap(i)/(1-z(npartner))
+                          xkern(i)=prefact*xfact*xjac(npartner)*ap(i)/xi(npartner)
+                        enddo
+                     endif
+c
+                  elseif(ileg.eq.4)then
+                     N_p=2
+                     if(limit)then
+                        xkern(1)=(g**2/N_p)*( 8*vca*
+     &                       (s**2*(1-(1-x)*x)-s*(1+x)*xm12+xm12**2)**2 )/
+     &                       ( s*(s-xm12)**2*(s*x-xm12)**2 )
+                        xkernazi(1)=-(g**2/N_p)*(16*vca*s*(1-x)**2)/((s-xm12)**2)
+                        xkern(2)=0d0
+                        xkernazi(2)=0d0
+                     elseif(non_limit)then
+                        xfact=(2-(1-x)*(1-yj))/xij*(1-xm12/s)*(1-x)*(1-yj)
+                        prefact=2/(s*N_p)
+                        call AP_reduced(j_type,i_type,ch_j,ch_i,one,z(npartner),ap)
+                        do i=1,2
+                          ap(i)=ap(i)/(1-z(npartner))
+                          xkern(i)=prefact*xfact*xjac(npartner)*ap(i)/xi(npartner)
+                        enddo
+                        call Qterms_reduced_timelike(j_type,i_type,ch_j,ch_i,one,z(npartner),Q)
+                        do i=1,2
+                          Q(i)=Q(i)/(1-z(npartner))
+                          xkernazi(i)=prefact*xfact*xjac(npartner)*Q(i)/xi(npartner)
+                        enddo
+                        if (xkern(2).ne.0d0 .or.xkernazi(2).ne.0d0) then
+                            write(*,*) 'ERROR#1, g->gg splitting QED'
+     %                        //'contributions should be 0', xkern, xkernazi
+                            stop
+                        endif
+                     endif
+                  endif
+               elseif(abs(i_type).eq.3.or.(i_type.eq.1.and.dabs(ch_i).gt.tiny))then
+c g->qq, a->qq, a->ee (icode=2)
+                  if(ileg.le.2)then
+                     N_p=1
+                     if(limit)then
+                        xkern(1)=(g**2/N_p)*4*vtf*(1-x)*((1-x)**2+x**2)/(s*x)
+                        xkern(2)=xkern(1) * dble(gal(1))**2 / g**2 * 
+     &                                       ch_i**2 * abs(i_type) / vtf
+                     elseif(non_limit)then
+                        xfact=(1-yi)*(1-x)/x
+                        prefact=4/(s*N_p)
+                        call AP_reduced(m_type,i_type,ch_m,ch_i,one,z(npartner),ap)
+                        do i=1,2
+                          ap(i)=ap(i)/(1-z(npartner))
+                          xkern(i)=prefact*xfact*xjac(npartner)*ap(i)/xi(npartner)
+                        enddo
+                     endif
+c
+                  elseif(ileg.eq.4)then
+                     N_p=2
+                     if(limit)then
+                        xkern(1)=(g**2/N_p)*( 4*vtf*(1-x)*
+     &                        (s**2*(1-2*(1-x)*x)-2*s*x*xm12+xm12**2) )/
+     &                        ( (s-xm12)**2*(s*x-xm12) )
+                        xkern(2)=xkern(1) * dble(gal(1))**2 / g**2 *
+     &                                      ch_i**2 * abs(i_type) / vtf
+                        xkernazi(1)=(g**2/N_p)*(16*vtf*s*(1-x)**2)/((s-xm12)**2)
+                        xkernazi(2)=xkernazi(1) * dble(gal(1))**2 / g**2 *
+     &                              ch_i**2 * abs(i_type) / vtf
+                     elseif(non_limit)then
+                        xfact=(2-(1-x)*(1-yj))/xij*(1-xm12/s)*(1-x)*(1-yj)
+                        prefact=2/(s*N_p)
+                        call AP_reduced(j_type,i_type,ch_j,ch_i,one,z(npartner),ap)
+                        do i=1,2
+                          ap(i)=ap(i)/(1-z(npartner))
+                          xkern(i)=prefact*xfact*xjac(npartner)*ap(i)/xi(npartner)
+                        enddo
+                        call Qterms_reduced_timelike(j_type,i_type,ch_j,ch_i,one,z(npartner),Q)
+                        do i=1,2
+                          Q(i)=Q(i)/(1-z(npartner))
+                          xkernazi(i)=prefact*xfact*xjac(npartner)*Q(i)/xi(npartner)
+                        enddo
+                     endif
+                  endif
+               else
+                  write(*,*)'Error 1 in xmcsubt: unknown particle type'
+                  write(*,*)i_type
+                  stop
+               endif
+            elseif( (ileg.ge.3 .and. (abs(m_type).eq.3.or.(m_type.eq.1.and.dabs(ch_m).gt.tiny))) .or.
+     &              (ileg.le.2 .and. (abs(j_type).eq.3.or.(j_type.eq.1.and.dabs(ch_j).gt.tiny))) )then
+               if(abs(i_type).eq.3.or.(i_type.eq.1.and.dabs(ch_i).gt.tiny))then
+c q->gq, q->aq, e->ae (icode=3)
+                  if(ileg.le.2)then
+                     N_p=2
+                     if(limit)then
+                        xkern(1)=(g**2/N_p)*4*vcf*(1-x)*((1-x)**2+1)/(s*x**2)
+                        xkern(2)=xkern(1) * (dble(gal(1))**2 / g**2) * 
+     &                                      (ch_i**2 / vcf)
+                        xkernazi(1)=-(g**2/N_p)*16*vcf*(1-x)**2/(s*x**2)
+                        xkernazi(2)=xkernazi(1) * (dble(gal(1))**2 / g**2) *
+     &                                      (ch_i**2 / vcf)
+                     elseif(non_limit)then
+                        xfact=(1-yi)*(1-x)/x
+                        prefact=4/(s*N_p)
+                        call AP_reduced(m_type,i_type,ch_m,ch_i,one,z(npartner),ap)
+                        do i=1,2
+                          ap(i)=ap(i)/(1-z(npartner))
+                          xkern(i)=prefact*xfact*xjac(npartner)*ap(i)/xi(npartner)
+                        enddo
+                        call Qterms_reduced_spacelike(m_type,i_type,ch_m,ch_i,one,z(npartner),Q)
+                        do i=1,2
+                          Q(i)=Q(i)/(1-z(npartner))
+                          xkernazi(i)=prefact*xfact*xjac(npartner)*Q(i)/xi(npartner)
+                        enddo
+                     endif
+c
+                  elseif(ileg.eq.3)then
+                     N_p=1
+                     if(non_limit)then
+                        xfact=(2-(1-x)*(1-(kn0/kn)*yj))/kn*knbar*(1-x)*(1-yj)
+                        prefact=2/(s*N_p)
+                        call AP_reduced(j_type,i_type,ch_j,ch_i,one,z(npartner),ap)
+                        do i=1,2
+                          ap(i)=ap(i)/(1-z(npartner))
+                          xkern(i)=prefact*xfact*xjac(npartner)*ap(i)/xi(npartner)
+                        enddo
+                     endif
+c
+                  elseif(ileg.eq.4)then
+                     N_p=1
+                     if(limit)then
+                        xkern(1)=(g**2/N_p)*
+     &                       ( 4*vcf*(1-x)*(s**2*(1-x)**2+(s-xm12)**2) )/
+     &                       ( (s-xm12)*(s*x-xm12)**2 )
+                        xkern(2)=xkern(1) * (dble(gal(1))**2 / g**2) * 
+     &                                      (ch_i**2 / vcf)
+                     elseif(non_limit)then
+                        xfact=(2-(1-x)*(1-yj))/xij*(1-xm12/s)*(1-x)*(1-yj)
+                        prefact=2/(s*N_p)
+                        call AP_reduced(j_type,i_type,ch_j,ch_i,one,z(npartner),ap)
+                        do i=1,2
+                          ap(i)=ap(i)/(1-z(npartner))
+                          xkern(i)=prefact*xfact*xjac(npartner)*ap(i)/xi(npartner)
+                        enddo
+                     endif
+                  endif
+               elseif(i_type.eq.8.or.(i_type.eq.1.and.dabs(ch_i).lt.tiny))then
+c q->qg, q->qa, sq->sqg, sq->sqa, e->ea (icode=4)
+                  if(ileg.le.2)then
+                     N_p=1
+                     if(limit)then
+                        xkern(1)=(g**2/N_p)*4*vcf*(1+x**2)/(s*x)
+                        xkern(2)=xkern(1) * (dble(gal(1))**2 / g**2) * 
+     &                                      (ch_m**2 / vcf)
+                     elseif(non_limit)then
+                        xfact=(1-yi)*(1-x)/x
+                        prefact=4/(s*N_p)
+                        call AP_reduced(m_type,i_type,ch_m,ch_i,one,z(npartner),ap)
+                        do i=1,2
+                          ap(i)=ap(i)/(1-z(npartner))
+                          xkern(i)=prefact*xfact*xjac(npartner)*ap(i)/xi(npartner)
+                        enddo
+                     endif
+c
+                  elseif(ileg.eq.3)then
+                     N_p=1
+                     if(non_limit)then
+                        xfact=(2-(1-x)*(1-(kn0/kn)*yj))/kn*knbar*(1-x)*(1-yj)
+                        prefact=2/(s*N_p)
+                        if(abs(PDG_type(j_fks)).le.6)then
+                           if(shower_mc.ne.'HERWIGPP')
+     &                     call AP_reduced(j_type,i_type,ch_j,ch_i,one,z(npartner),ap)
+                           if(shower_mc.eq.'HERWIGPP')
+     &                     call AP_reduced_massive(j_type,i_type,ch_j,ch_i,one,z(npartner),
+     &                                                           xi(npartner),xm12,ap)
+                        else
+                           call AP_reduced_SUSY(j_type,i_type,ch_j,ch_i,one,z(npartner),ap)
+                        endif
+                        do i=1,2
+                          ap(i)=ap(i)/(1-z(npartner))
+                          xkern(i)=prefact*xfact*xjac(npartner)*ap(i)/xi(npartner)
+                        enddo
+                     endif
+c
+                  elseif(ileg.eq.4)then
+                     N_p=1
+                     if(limit)then
+                        xkern(1)=(g**2/N_p)*4*vcf*
+     &                        ( s**2*(1+x**2)-2*xm12*(s*(1+x)-xm12) )/
+     &                        ( s*(s-xm12)*(s*x-xm12) )
+                        xkern(2)=xkern(1) * (dble(gal(1))**2 / g**2) * 
+     &                                      (ch_j**2 / vcf)
+                     elseif(non_limit)then
+                        xfact=(2-(1-x)*(1-yj))/xij*(1-xm12/s)*(1-x)*(1-yj)
+                        prefact=2/(s*N_p)
+                        call AP_reduced(j_type,i_type,ch_j,ch_i,one,z(npartner),ap)
+                        do i=1,2
+                          ap(i)=ap(i)/(1-z(npartner))
+                          xkern(i)=prefact*xfact*xjac(npartner)*ap(i)/xi(npartner)
+                        enddo
+                     endif
+                  endif
+               else
+                  write(*,*)'Error 2 in xmcsubt: unknown particle type'
+                  write(*,*)i_type
+                  stop
+               endif
+            else
+               write(*,*)'Error 3 in xmcsubt: unknown particle type'
+               write(*,*)j_type,i_type
+               stop
+            endif
+
+            if(dampMCsubt)then
+               if(emscasharp)then
+                  if(qMC.le.scalemax)then
+                     emscwgt(npartner)=1d0
+                     emscav(npartner)=emsca_bare
+                  else
+                     emscwgt(npartner)=0d0
+                     emscav(npartner)=scalemax
+                  endif
+               else
+                  ptresc=(qMC-scalemin)/(scalemax-scalemin)
+                  if(ptresc.le.0d0)then
+                     emscwgt(npartner)=1d0
+                     emscav(npartner)=emsca_bare
+                  elseif(ptresc.lt.1d0)then
+                     emscwgt(npartner)=1-emscafun(ptresc,one)
+                     emscav(npartner)=emsca_bare
+                  else
+                     emscwgt(npartner)=0d0
+                     emscav(npartner)=scalemax
+                  endif
+               endif
+            endif
+
+        else
+c Dead zone
+          do i = 1,2
+            xkern(i)=0d0
+            xkernazi(i)=0d0
+          enddo   
+          if(dampMCsubt)then
+              emscav(npartner)=2d0*sqrt(ebeam(1)*ebeam(2))
+              emscwgt(npartner)=0d0
+          endif
+        endif
+
+        !
+        ! remember, we are still in the npartner = 1, ipartners(0) loop
+        !
+        do iamp = 1, amp_split_size
+          do i = 1,nsplitorders
+            amp_split_bornred(iamp,i)=0d0
+            amp_split_bornredtilde(iamp,i)=0d0
+          enddo
+        enddo
+        do i = 1,nsplitorders
+          born_red(i)=0d0
+          born_red_tilde(i)=0d0
+        enddo
+
+        do i=1,2
+           xkern(i)=xkern(i)*gfactsf*wcc
+           xkernazi(i)=xkernazi(i)*gfactazi*gfactsf*wcc
+        enddo
+        do cflows=1,colorflow(npartner,0)
+          N_p=1
+          if(isspecial(cflows))N_p=2
+          do iord = 1, nsplitorders
+            born_red(iord)=born_red(iord)+N_p*bornbars(colorflow(npartner,cflows),iord)
+            born_red_tilde(iord)=born_red_tilde(iord)+N_p*bornbarstilde(colorflow(npartner,cflows),iord)
+            do iamp=1,amp_split_size
+              amp_split_bornred(iamp,iord)=amp_split_bornred(iamp,iord)+
+     &           amp_split_bornbars(iamp,colorflow(npartner,cflows),iord)
+              amp_split_bornredtilde(iamp,iord)=amp_split_bornredtilde(iamp,iord)+
+     &           amp_split_bornbarstilde(iamp,colorflow(npartner,cflows),iord)
+            enddo
+          enddo
+        enddo
+
+c check the lines below
+        do iord = 1, nsplitorders
+           if (.not.split_type(iord).or.(iord.ne.qed_pos.and.iord.ne.qcd_pos)) cycle
+           if (iord.eq.qcd_pos) then
+             xmcxsec(npartner) =
+     &          xkern(1)*born_red(iord)+xkernazi(1)*born_red_tilde(iord)
+             do iamp=1,amp_split_size
+               amp_split_xmcxsec(iamp,npartner) =
+     &            xkern(1)*amp_split_bornred(iamp,iord) + 
+     &            xkernazi(1)*amp_split_bornredtilde(iamp,iord)
+             enddo
+           else if(iord.eq.qed_pos) then
+             xmcxsec(npartner) =
+     &          xkern(2)*born_red(iord)+xkernazi(2)*born_red_tilde(iord)
+             do iamp=1,amp_split_size
+               amp_split_xmcxsec(iamp,npartner) =
+     &            xkern(2)*amp_split_bornred(iamp,iord) + 
+     &            xkernazi(2)*amp_split_bornredtilde(iamp,iord)
+             enddo
+           endif
+        enddo
+        if (dampMCsubt) then 
+          xmcxsec(npartner)=xmcxsec(npartner)*emscwgt(npartner)
+          do iamp=1,amp_split_size
+            amp_split_xmcxsec(iamp,npartner) = amp_split_xmcxsec(iamp,npartner)*emscwgt(npartner)
+          enddo
+        endif
+
+        wgt=wgt+xmcxsec(npartner)
+        wgt_abs=wgt_abs+abs(xmcxsec(npartner))
+        do iamp=1,amp_split_size
+          amp_split_mc(iamp)=amp_split_mc(iamp)+amp_split_xmcxsec(iamp,npartner)
+        enddo
+       
+c End of loop over colour partners
+      enddo
+
+c Assign emsca on statistical basis
+      if(dampMCsubt.and.wgt_abs.gt.1d-30)then
+        rrnd=ran2()
+        wgt1=0d0
+        jpartner=0
+        do npartner=1,ipartners(0)
+           if(lzone(npartner).and.jpartner.eq.0)then
+              wgt1=wgt1+abs(xmcxsec(npartner))
+              if(wgt1.ge.rrnd*wgt_abs)then
+                 jpartner=ipartners(npartner)
+                 mpartner=npartner
+              endif
+           endif
+        enddo
+        if(jpartner.eq.0)then
+           write(*,*)'Error in xmcsubt: emsca unweighting failed'
+           stop
+        else
+           emsca=emscav(mpartner)
+        endif
+      endif
+      if(dampMCsubt.and.wgt_abs.lt.1d-30)emsca=scalemax
+
+c Additional information for LHE
+      if(AddInfoLHE)then
+         fksfather_lhe(nFKSprocess)=fksfather
+         if(jpartner.ne.0)then
+            ipartner_lhe(nFKSprocess)=jpartner
+         else
+c min() avoids troubles if ran2()=1
+            ipartner_lhe(nFKSprocess)=min( int(ran2()*ipartners(0))+1,ipartners(0) )
+            ipartner_lhe(nFKSprocess)=ipartners(ipartner_lhe(nFKSprocess))
+         endif
+         scale1_lhe(nFKSprocess)=qMC
+      endif
+
+      if(dampMCsubt)then
+         if(emsca.lt.scalemin)then
+            write(*,*)'Error in xmcsubt: emsca too small'
+            write(*,*)emsca,jpartner,lzone(jpartner)
+            stop
+         endif
+      endif
+
+      do i=1,nexternal
+         if (i.le.ipartners(0)) then 
+           xmcxsec(i)=xmcxsec(i)*probne
+           do iamp = 1, amp_split_size
+             amp_split_xmcxsec(iamp,i)=amp_split_xmcxsec(iamp,i)*probne
+           enddo
+         else
+           xmcxsec(i)=0d0
+           do iamp = 1, amp_split_size
+             amp_split_xmcxsec(iamp,i)=0d0
+           enddo
+         endif
+      enddo
+
+      return
+      end
+
+
+
+      subroutine get_mbar(p,y_ij_fks,ileg,bornbars,bornbarstilde)
+c Computes barred amplitudes (bornbars) squared according
+c to Odagiri's prescription (hep-ph/9806531).
+c Computes barred azimuthal amplitudes (bornbarstilde) with
+c the same method 
+      implicit none
+
+      include "genps.inc"
+      include "nexternal.inc"
+      include "born_nhel.inc"
+      include "orders.inc"
+
+      double precision p(0:3,nexternal)
+      double precision y_ij_fks,bornbars(max_bcol,nsplitorders),
+     &                          bornbarstilde(max_bcol,nsplitorders)
+
+      double precision zero
+      parameter (zero=0.d0)
+      double complex czero
+      parameter (czero=dcmplx(0d0,0d0))
+      double precision p_born_rot(0:3,nexternal-1)
+
+      integer imother_fks,ileg
+
+      double precision p_born(0:3,nexternal-1)
+      common/pborn/p_born
+
+      double Precision amp2(ngraphs), jamp2(0:ncolor)
+      common/to_amps/  amp2,       jamp2
+
+      integer i_fks,j_fks
+      common/fks_indices/i_fks,j_fks
+
+      double precision wgt_born
+      double complex W1(6),W2(6),W3(6),W4(6),Wij_angle,Wij_recta
+      double complex azifact
+
+      double complex xij_aor
+      common/cxij_aor/xij_aor
+
+      double precision sumborn
+      integer i
+
+      double precision vtiny,pi(0:3),pj(0:3),cphi_mother,sphi_mother
+      parameter (vtiny=1d-12)
+      double complex ximag
+      parameter (ximag=(0.d0,1.d0))
+
+      double precision xi_i_fks_ev,y_ij_fks_ev,t
+      double precision p_i_fks_ev(0:3),p_i_fks_cnt(0:3,-2:2)
+      common/fksvariables/xi_i_fks_ev,y_ij_fks_ev,p_i_fks_ev,p_i_fks_cnt
+
+      double precision cthbe,sthbe,cphibe,sphibe
+      common/cbeangles/cthbe,sthbe,cphibe,sphibe
+
+      logical calculatedBorn
+      common/ccalculatedBorn/calculatedBorn
+      double precision iden_comp
+      common /c_iden_comp/iden_comp
+
+c Particle types (=color) of i_fks, j_fks and fks_mother
+      integer i_type,j_type,m_type
+      double precision ch_i,ch_j,ch_m
+      common/cparticle_types/i_type,j_type,m_type,ch_i,ch_j,ch_m
+
+      double precision born(nsplitorders)
+      double complex borntilde(nsplitorders)
+      logical split_type(nsplitorders) 
+      common /c_split_type/split_type
+      complex*16 ans_cnt(2, nsplitorders), wgt1(2)
+      common /c_born_cnt/ ans_cnt
+      double complex ans_extra_cnt(2,nsplitorders)
+      integer iord, iextra_cnt, isplitorder_born, isplitorder_cnt
+      common /c_extra_cnt/iextra_cnt, isplitorder_born, isplitorder_cnt
+
+      integer iamp
+      double precision amp_split_born(amp_split_size,nsplitorders) 
+      double complex amp_split_borntilde(amp_split_size,nsplitorders)
+      double precision amp_split_bornbars(amp_split_size,max_bcol,nsplitorders),
+     $                 amp_split_bornbarstilde(amp_split_size,max_bcol,nsplitorders)
+      common /to_amp_split_bornbars/amp_split_bornbars,
+     $                              amp_split_bornbarstilde
+
+
+c
+      logical is_leading_cflow(max_bcol)
+      integer num_leading_cflows
+      common/c_leading_cflows/is_leading_cflow,num_leading_cflows
+      
+c
+C BORN/BORNTILDE
+
+C check if momenta have to be rotated
+
+      if ((ileg.eq.1.or.ileg.eq.2).and.(j_fks.eq.2 .and. nexternal-1.ne.3)) then
+c Rotation according to innerpin.m. Use rotate_invar() if a more 
+c general rotation is needed.
+c Exclude 2->1 (at the Born level) processes: matrix elements are
+c independent of the PS point, but non-zero helicity configurations
+c might flip when rotating the momenta.
+        do i=1,nexternal-1
+           p_born_rot(0,i)=p_born(0,i)
+           p_born_rot(1,i)=-p_born(1,i)
+           p_born_rot(2,i)=p_born(2,i)
+           p_born_rot(3,i)=-p_born(3,i)
+        enddo
+        calculatedBorn=.false.
+        call sborn(p_born_rot,wgt_born)
+        if (iextra_cnt.gt.0) call extra_cnt(p_born_rot, iextra_cnt, ans_extra_cnt)
+        calculatedBorn=.false.
+      else
+        call sborn(p_born,wgt_born)
+        if (iextra_cnt.gt.0) call extra_cnt(p_born, iextra_cnt, ans_extra_cnt)
+      endif
+
+      do iord = 1, nsplitorders
+        if (.not.split_type(iord).or.(iord.ne.qed_pos.and.iord.ne.qcd_pos)) cycle
+C check if any extra_cnt is needed
+        if (iextra_cnt.gt.0) then
+            write(*,*) 'FIXEXTRACNTMC'
+            stop
+            if (iord.eq.isplitorder_born) then
+            ! this is the contribution from the born ME
+               wgt1(1) = ans_cnt(1,iord)
+               wgt1(2) = ans_cnt(2,iord)
+            else if (iord.eq.isplitorder_cnt) then
+            ! this is the contribution from the extra cnt
+               wgt1(1) = ans_extra_cnt(1,iord)
+               wgt1(2) = ans_extra_cnt(2,iord)
+            else
+               write(*,*) 'ERROR in sborncol_isr', iord
+               stop
+            endif
+        else
+           wgt1(1) = ans_cnt(1,iord)
+           wgt1(2) = ans_cnt(2,iord)
+        endif
+        if (abs(m_type).eq.3.or.dabs(ch_m).gt.0d0) wgt1(2) = czero
+        born(iord) = dble(wgt1(1))
+        borntilde(iord) = wgt1(2)
+        do iamp=1, amp_split_size
+          amp_split_born(iamp,iord) = dble(amp_split_cnt(iamp,1,iord))
+          if (abs(m_type).eq.3.or.dabs(ch_m).gt.0d0) then
+            amp_split_borntilde(iamp,iord) = czero
+          else
+            amp_split_borntilde(iamp,iord) = amp_split_cnt(iamp,2,iord)
+          endif
+        enddo
+      enddo
+
+c BORN TILDE
+      if(ileg.eq.1.or.ileg.eq.2)then
+c Insert <ij>/[ij] which is not included by sborn()
+        if (1d0-y_ij_fks.lt.vtiny)then
+           azifact=xij_aor
+        else
+           do i=0,3
+              pi(i)=p_i_fks_ev(i)
+              pj(i)=p(i,j_fks)
+           enddo
+           if(j_fks.eq.2)then
+c Rotation according to innerpin.m. Use rotate_invar() if a more 
+c general rotation is needed
+              pi(1)=-pi(1)
+              pi(3)=-pi(3)
+              pj(1)=-pj(1)
+              pj(3)=-pj(3)
+           endif
+           CALL IXXXSO(pi ,ZERO ,+1,+1,W1)        
+           CALL OXXXSO(pj ,ZERO ,-1,+1,W2)        
+           CALL IXXXSO(pi ,ZERO ,-1,+1,W3)        
+           CALL OXXXSO(pj ,ZERO ,+1,+1,W4)        
+           Wij_angle=(0d0,0d0)
+           Wij_recta=(0d0,0d0)
+           do i=1,4
+              Wij_angle = Wij_angle + W1(i)*W2(i)
+              Wij_recta = Wij_recta + W3(i)*W4(i)
+           enddo
+           azifact=Wij_angle/Wij_recta
+        endif
+c Insert the extra factor due to Madgraph convention for polarization vectors
+        if(j_fks.eq.2)then
+           cphi_mother=-1.d0
+           sphi_mother=0.d0
+        else
+           cphi_mother=1.d0
+           sphi_mother=0.d0
+        endif
+        do iord=1, nsplitorders
+           borntilde(iord) = -(cphi_mother+ximag*sphi_mother)**2 *
+     #                borntilde(iord) * dconjg(azifact)
+           do iamp=1, amp_split_size
+             amp_split_borntilde(iamp,iord) = -(cphi_mother+ximag*sphi_mother)**2 *
+     #                amp_split_borntilde(iamp,iord) * dconjg(azifact)
+           enddo
+        enddo
+      elseif(ileg.eq.3.or.ileg.eq.4)then
+         if((abs(j_type).eq.3.or.ch_j.ne.0d0).and.
+     &     (i_type.eq.8.or.i_type.eq.1).and.
+     &     ch_i.eq.0d0)then
+            do iord=1, nsplitorders
+               borntilde(iord)=czero
+               do iamp=1, amp_split_size
+                 amp_split_borntilde(iamp,iord) = czero
+               enddo
+            enddo
+         elseif((m_type.eq.8.or.m_type.eq.1).and.ch_m.eq.0d0)then
+c Insert <ij>/[ij] which is not included by sborn()
+            if(1.d0-y_ij_fks.lt.vtiny)then
+               azifact=xij_aor
+            else
+               do i=0,3
+                  pi(i)=p_i_fks_ev(i)
+                  pj(i)=p(i,j_fks)
+               enddo
+               CALL IXXXSO(pi ,ZERO ,+1,+1,W1)        
+               CALL OXXXSO(pj ,ZERO ,-1,+1,W2)        
+               CALL IXXXSO(pi ,ZERO ,-1,+1,W3)        
+               CALL OXXXSO(pj ,ZERO ,+1,+1,W4)        
+               Wij_angle=(0d0,0d0)
+               Wij_recta=(0d0,0d0)
+               do i=1,4
+                  Wij_angle = Wij_angle + W1(i)*W2(i)
+                  Wij_recta = Wij_recta + W3(i)*W4(i)
+               enddo
+               azifact=Wij_angle/Wij_recta
+            endif
+c Insert the extra factor due to Madgraph convention for polarization vectors
+            imother_fks=min(i_fks,j_fks)
+            call getaziangles(p_born(0,imother_fks),
+     #                           cphi_mother,sphi_mother)
+            do iord=1, nsplitorders
+               borntilde(iord) = -(cphi_mother-ximag*sphi_mother)**2 *
+     #                  borntilde(iord) * azifact
+               do iamp=1, amp_split_size
+                 amp_split_borntilde(iamp,iord) = -(cphi_mother-ximag*sphi_mother)**2 *
+     #                amp_split_borntilde(iamp,iord) * azifact
+               enddo
+            enddo
+         else
+            write(*,*)'FATAL ERROR in get_mbar',
+     #           i_type,j_type,i_fks,j_fks
+            stop
+         endif
+      else
+         write(*,*)'unknown ileg in get_mbar'
+         stop
+      endif
+
+CMZ! this has to be all changed according to the correct jamps
+
+c born is the total born amplitude squared
+      sumborn=0.d0
+      do i=1,max_bcol
+         if(is_leading_cflow(i))sumborn=sumborn+jamp2(i)
+c sumborn is the sum of the leading-color amplitudes squared
+      enddo
+      
+
+c BARRED AMPLITUDES
+      do i=1,max_bcol
+        do iord=1,nsplitorders
+          if (sumborn.ne.0d0.and.is_leading_cflow(i)) then
+            bornbars(i,iord)=jamp2(i)/sumborn * born(iord) *iden_comp
+            do iamp=1,amp_split_size
+              amp_split_bornbars(iamp,i,iord)=jamp2(i)/sumborn * 
+     &                              amp_split_born(iamp,iord) *iden_comp
+            enddo
+          elseif (born(iord).eq.0d0 .or. jamp2(i).eq.0d0
+     &           .or..not.is_leading_cflow(i)) then
+            bornbars(i,iord)=0d0
+            do iamp=1,amp_split_size
+              amp_split_bornbars(iamp,i,iord)=0d0
+            enddo
+          else
+            write (*,*) 'ERROR #1, dividing by zero'
+            stop
+          endif
+          if (sumborn.ne.0d0.and.is_leading_cflow(i)) then
+            bornbarstilde(i,iord)=jamp2(i)/sumborn * dble(borntilde(iord)) *iden_comp
+            do iamp=1,amp_split_size
+              amp_split_bornbarstilde(iamp,i,iord)=jamp2(i)/sumborn * 
+     &                      dble(amp_split_borntilde(iamp,iord)) *iden_comp
+            enddo
+          elseif (borntilde(iord).eq.0d0 .or. jamp2(i).eq.0d0
+     &           .or..not.is_leading_cflow(i)) then
+            bornbarstilde(i,iord)=0d0
+            do iamp=1,amp_split_size
+              amp_split_bornbarstilde(iamp,i,iord)=0d0 
+            enddo
+          else
+            write (*,*) 'ERROR #2, dividing by zero'
+            stop
+          endif      
+c bornbars(i) is the i-th leading-color amplitude squared re-weighted
+c in such a way that the sum of bornbars(i) is born rather than sumborn.
+c the same holds for bornbarstilde(i).
+        enddo
+      enddo
+
+      return
+      end
+
+
+
+      function gfunction(w,alpha,beta,delta)
+c Gets smoothly to 0 as w goes to 1.
+c Call with
+c   alpha > 1, or alpha < 0; if alpha < 0, gfunction = 1;
+c   0 < |beta| <= 1;
+c   0 < delta <= 2.
+      implicit none
+      double precision tiny
+      parameter (tiny=1.d-5)
+      double precision gfunction,alpha,beta,delta,w,wmin,wg,tt,tmp
+      logical firsttime
+      save firsttime
+      data firsttime /.true./
+      double precision cutoff,cutoff2
+      parameter(cutoff=1d0)
+      parameter(cutoff2=0.99d0)
+c
+c     set cutoff < 1 and cutoff2 = cutoff in the final version
+c
+      if(firsttime)then
+        firsttime=.false.
+        if(alpha.ge.0d0.and.alpha.lt.1d0)then
+          write(*,*)'Incorrect alpha in gfunction',alpha
+          stop
+        endif
+        if(abs(beta).gt.1d0)then
+          write(*,*)'Incorrect beta in gfunction',beta
+          stop
+        endif
+        if(delta.gt.2d0.or.delta.le.0d0)then
+          write(*,*)'Incorrect delta in gfunction',delta
+          stop
+        endif
+      endif
+c
+      tmp=1d0
+      if(alpha.gt.0d0)then
+        if(beta.lt.0d0)then
+          wmin=0d0
+        else
+          wmin=max(0d0,1d0-delta)
+        endif
+        wg=min(1d0-(1-wmin)*abs(beta),cutoff-tiny)
+        if(abs(w).gt.wg.and.abs(w).lt.cutoff2)then
+          tt=(abs(w)-wg)/(cutoff-wg)
+          if(tt.gt.1d0)then
+            write(*,*)'Fatal error in gfunction',tt
+            stop
+          endif
+          tmp=(1-tt)**(2*alpha)/(tt**(2*alpha)+(1-tt)**(2*alpha))
+        elseif(abs(w).ge.cutoff2)then
+          tmp=0d0
+        endif
+      endif
+      gfunction=tmp
+      return
+      end
+
+
+
+      subroutine kinematics_driver(xi_i_fks,y_ij_fks,sh,pp,ileg,
+     &                             xm12,xm22,xtk,xuk,xq1q,xq2q,qMC,extra)
+c Determines Mandelstam invariants and assigns ileg and shower-damping
+c variable qMC
+      implicit none
+      include "nexternal.inc"
+      include "coupl.inc"
+      include "run.inc"
+      double precision pp(0:3,nexternal),pp_rec(0:3)
+      double precision xi_i_fks,y_ij_fks,xij
+
+      integer ileg,j,i,nfinal
+      double precision xp1(0:3),xp2(0:3),xk1(0:3),xk2(0:3),xk3(0:3)
+      common/cpkmomenta/xp1,xp2,xk1,xk2,xk3
+      double precision sh,xtk,xuk,w1,w2,xq1q,xq2q,xm12,xm22
+      double precision qMC,zPY8,zeta1,zeta2,get_zeta,z,qMCarg,dot
+      logical extra
+      double precision p_born(0:3,nexternal-1)
+      common/pborn/p_born
+      integer fksfather
+      common/cfksfather/fksfather
+      integer i_fks,j_fks
+      common/fks_indices/i_fks,j_fks
+      double precision tiny
+      parameter(tiny=1d-5)
+      double precision zero
+      parameter(zero=0d0)
+
+      integer isqrtneg
+      save isqrtneg
+
+      double precision pmass(nexternal)
+      include "pmass.inc"
+
+c Initialise
+      do i=0,3
+         pp_rec(i)=0d0
+         xp1(i)=0d0
+         xp2(i)=0d0
+         xk1(i)=0d0
+         xk2(i)=0d0
+         xk3(i)=0d0
+      enddo
+      nfinal=nexternal-2
+      xm12=0d0
+      xm22=0d0
+      xq1q=0d0
+      xq2q=0d0
+      qMC=-1d0
+
+c Discard if unphysical FKS variables
+      if(xi_i_fks.lt.0d0.or.xi_i_fks.gt.1d0.or.
+     &   abs(y_ij_fks).gt.1d0)then
+         write(*,*)'Error 0 in kinematics_driver: fks variables'
+         write(*,*)xi_i_fks,y_ij_fks
+         stop
+      endif
+
+c Determine ileg
+c ileg = 1 ==> emission from left     incoming parton
+c ileg = 2 ==> emission from right    incoming parton
+c ileg = 3 ==> emission from massive  outgoing parton
+c ileg = 4 ==> emission from massless outgoing parton
+c Instead of pmass(j_fks), one should use pmass(fksfather), but the
+c kernels where pmass(fksfather) != pmass(j_fks) are non-singular
+      if(fksfather.le.2)then
+        ileg=fksfather
+      elseif(pmass(j_fks).ne.0d0)then
+        ileg=3
+      elseif(pmass(j_fks).eq.0d0)then
+        ileg=4
+      else
+        write(*,*)'Error 1 in kinematics_driver: unknown ileg'
+        write(*,*)ileg,fksfather,pmass(j_fks)
+        stop
+      endif
+
+c Determine and assign momenta:
+c xp1 = incoming left parton  (emitter (recoiler) if ileg = 1 (2))
+c xp2 = incoming right parton (emitter (recoiler) if ileg = 2 (1))
+c xk1 = outgoing parton       (emitter (recoiler) if ileg = 3 (4))
+c xk2 = outgoing parton       (emitter (recoiler) if ileg = 4 (3))
+c xk3 = extra parton          (FKS parton)
+      do j=0,3
+c xk1 and xk2 are never used for ISR
+         xp1(j)=pp(j,1)
+         xp2(j)=pp(j,2)
+         xk3(j)=pp(j,i_fks)
+         if(ileg.gt.2)pp_rec(j)=pp(j,1)+pp(j,2)-pp(j,i_fks)-pp(j,j_fks)
+         if(ileg.eq.3)then
+            xk1(j)=pp(j,j_fks)
+            xk2(j)=pp_rec(j)
+         elseif(ileg.eq.4)then
+            xk1(j)=pp_rec(j)
+            xk2(j)=pp(j,j_fks)
+         endif
+      enddo
+
+c Determine the Mandelstam invariants needed in the MC functions in terms
+c of FKS variables: the argument of MC functions are (p+k)^2, NOT 2 p.k
+c
+c Definitions of invariants in terms of momenta
+c
+c xm12 =     xk1 . xk1
+c xm22 =     xk2 . xk2
+c xtk  = - 2 xp1 . xk3
+c xuk  = - 2 xp2 . xk3
+c xq1q = - 2 xp1 . xk1 + xm12
+c xq2q = - 2 xp2 . xk2 + xm22
+c w1   = + 2 xk1 . xk3        = - xq1q + xq2q - xtk
+c w2   = + 2 xk2 . xk3        = - xq2q + xq1q - xuk
+c xq1c = - 2 xp1 . xk2        = - s - xtk - xq1q + xm12
+c xq2c = - 2 xp2 . xk1        = - s - xuk - xq2q + xm22
+c
+c Parametrisation of invariants in terms of FKS variables
+c
+c ileg = 1
+c xp1  =  sqrt(s)/2 * ( 1 , 0 , 0 , 1 )
+c xp2  =  sqrt(s)/2 * ( 1 , 0 , 0 , -1 )
+c xk3  =  B * ( 1 , 0 , sqrt(1-yi**2) , yi )
+c xk1  =  irrelevant
+c xk2  =  irrelevant
+c yi = y_ij_fks
+c x = 1 - xi_i_fks
+c B = sqrt(s)/2*(1-x)
+c
+c ileg = 2
+c xp1  =  sqrt(s)/2 * ( 1 , 0 , 0 , 1 )
+c xp2  =  sqrt(s)/2 * ( 1 , 0 , 0 , -1 )
+c xk3  =  B * ( 1 , 0 , sqrt(1-yi**2) , -yi )
+c xk1  =  irrelevant
+c xk2  =  irrelevant
+c yi = y_ij_fks
+c x = 1 - xi_i_fks
+c B = sqrt(s)/2*(1-x)
+c
+c ileg = 3
+c xp1  =  sqrt(s)/2 * ( 1 , 0 , sqrt(1-yi**2) , yi )
+c xp2  =  sqrt(s)/2 * ( 1 , 0 , -sqrt(1-yi**2) , -yi )
+c xk1  =  ( sqrt(veckn_ev**2+xm12) , 0 , 0 , veckn_ev )
+c xk2  =  xp1 + xp2 - xk1 - xk3
+c xk3  =  B * ( 1 , 0 , sqrt(1-yj**2) , yj )
+c yj = y_ij_fks
+c yi = irrelevant
+c x = 1 - xi_i_fks
+c veckn_ev is such that xk2**2 = xm22
+c B = sqrt(s)/2*(1-x)
+c azimuth = irrelevant (hence set = 0)
+c
+c ileg = 4
+c xp1  =  sqrt(s)/2 * ( 1 , 0 , sqrt(1-yi**2) , yi )
+c xp2  =  sqrt(s)/2 * ( 1 , 0 , -sqrt(1-yi**2) , -yi )
+c xk1  =  xp1 + xp2 - xk2 - xk3
+c xk2  =  A * ( 1 , 0 , 0 , 1 )
+c xk3  =  B * ( 1 , 0 , sqrt(1-yj**2) , yj )
+c yj = y_ij_fks
+c yi = irrelevant
+c x = 1 - xi_i_fks
+c A = (s*x-xm12)/(sqrt(s)*(2-(1-x)*(1-yj)))
+c B = sqrt(s)/2*(1-x)
+c azimuth = irrelevant (hence set = 0)
+
+      if(ileg.eq.1)then
+         xtk=-sh*xi_i_fks*(1-y_ij_fks)/2
+         xuk=-sh*xi_i_fks*(1+y_ij_fks)/2
+         if(extra)then
+            if(shower_mc.eq.'HERWIG6'  .or.
+     &         shower_mc.eq.'HERWIGPP' )qMC=xi_i_fks/2*sqrt(sh*(1-y_ij_fks**2))
+            if(shower_mc.eq.'PYTHIA6Q' )qMC=sqrt(-xtk)
+            if(shower_mc.eq.'PYTHIA6PT'.or.
+     &         shower_mc.eq.'PYTHIA8'  )qMC=sqrt(-xtk*xi_i_fks)
+         endif
+      elseif(ileg.eq.2)then
+         xtk=-sh*xi_i_fks*(1+y_ij_fks)/2
+         xuk=-sh*xi_i_fks*(1-y_ij_fks)/2
+         if(extra)then
+            if(shower_mc.eq.'HERWIG6'  .or.
+     &         shower_mc.eq.'HERWIGPP' )qMC=xi_i_fks/2*sqrt(sh*(1-y_ij_fks**2))
+            if(shower_mc.eq.'PYTHIA6Q' )qMC=sqrt(-xuk)
+            if(shower_mc.eq.'PYTHIA6PT'.or.
+     &         shower_mc.eq.'PYTHIA8'  )qMC=sqrt(-xuk*xi_i_fks)
+         endif
+      elseif(ileg.eq.3)then
+         xm12=pmass(j_fks)**2
+         xm22=dot(pp_rec,pp_rec)
+         xtk=-2*dot(xp1,xk3)
+         xuk=-2*dot(xp2,xk3)
+         xq1q=-2*dot(xp1,xk1)+xm12
+         xq2q=-2*dot(xp2,xk2)+xm22
+         w1=-xq1q+xq2q-xtk
+         w2=-xq2q+xq1q-xuk
+         if(extra)then
+            if(shower_mc.eq.'HERWIG6'.or.
+     &         shower_mc.eq.'HERWIGPP')then
+               zeta1=get_zeta(sh,w1,w2,xm12,xm22)
+               qMCarg=zeta1*((1-zeta1)*w1-zeta1*xm12)
+               if(qMCarg.lt.0d0.and.qMCarg.ge.-tiny)qMCarg=0d0
+               if(qMCarg.lt.-tiny) then
+                  isqrtneg=isqrtneg+1
+                  write(*,*)'Error 2 in kinematics_driver: negtive sqrt'
+                  write(*,*)qMCarg,isqrtneg
+                  if(isqrtneg.ge.100)stop
+               endif
+               qMC=sqrt(qMCarg)
+            elseif(shower_mc.eq.'PYTHIA6Q')then
+               qMC=sqrt(w1+xm12)
+            elseif(shower_mc.eq.'PYTHIA6PT')then
+               write(*,*)'PYTHIA6PT not available for FSR'
+               stop
+            elseif(shower_mc.eq.'PYTHIA8')then
+               z=zPY8(ileg,xm12,xm22,sh,1d0-xi_i_fks,0d0,y_ij_fks,xtk,xuk,xq1q,xq2q)
+               qMC=sqrt(z*(1-z)*w1)
+            endif
+         endif
+      elseif(ileg.eq.4)then
+         xm12=dot(pp_rec,pp_rec)
+         xm22=0d0
+         xtk=-2*dot(xp1,xk3)
+         xuk=-2*dot(xp2,xk3)
+         xij=2*(1-xm12/sh-xi_i_fks)/(2-xi_i_fks*(1-y_ij_fks))
+         w2=sh*xi_i_fks*xij*(1-y_ij_fks)/2d0
+         xq2q=-sh*xij*(2-dot(xp1,xk2)*4d0/(sh*xij))/2d0
+         xq1q=xuk+xq2q+w2
+         w1=-xq1q+xq2q-xtk
+         if(extra)then
+            if(shower_mc.eq.'HERWIG6'.or.
+     &         shower_mc.eq.'HERWIGPP')then
+               zeta2=get_zeta(sh,w2,w1,xm22,xm12)
+               qMCarg=zeta2*(1-zeta2)*w2
+               if(qMCarg.lt.0d0.and.qMCarg.ge.-tiny)qMCarg=0d0
+               if(qMCarg.lt.-tiny)then
+                  isqrtneg=isqrtneg+1
+                  write(*,*)'Error 3 in kinematics_driver: negtive sqrt'
+                  write(*,*)qMCarg,isqrtneg
+                  if(isqrtneg.ge.100)stop
+               endif
+               qMC=sqrt(qMCarg)
+            elseif(shower_mc.eq.'PYTHIA6Q')then
+               qMC=sqrt(w2)
+            elseif(shower_mc.eq.'PYTHIA6PT')then
+               write(*,*)'PYTHIA6PT not available for FSR'
+               stop
+            elseif(shower_mc.eq.'PYTHIA8')then
+               z=zPY8(ileg,xm12,xm22,sh,1d0-xi_i_fks,0d0,y_ij_fks,xtk,xuk,xq1q,xq2q)
+               qMC=sqrt(z*(1-z)*w2)
+            endif
+         endif
+      else
+         write(*,*)'Error 4 in kinematics_driver: assigned wrong ileg',ileg
+         stop
+      endif
+
+c Checks on invariants
+      call check_invariants(ileg,sh,xtk,xuk,w1,w2,xq1q,xq2q,xm12,xm22)
+
+      return
+      end
+
+
+
+      subroutine check_invariants(ileg,sh,xtk,xuk,w1,w2,xq1q,xq2q,xm12,xm22)
+      implicit none
+      integer ileg
+
+      double precision xp1(0:3),xp2(0:3),xk1(0:3),xk2(0:3),xk3(0:3)
+      common/cpkmomenta/xp1,xp2,xk1,xk2,xk3
+      double precision sh,xtk,xuk,w1,w2,xq1q,xq2q,xm12,xm22
+
+      double precision tiny,dot
+      parameter(tiny=1d-5)
+
+      if(ileg.le.2)then
+         if((abs(xtk+2*dot(xp1,xk3))/sh.ge.tiny).or.
+     &      (abs(xuk+2*dot(xp2,xk3))/sh.ge.tiny))then
+            write(*,*)'Imprecision 1 in check_invariants'
+            write(*,*)abs(xtk+2*dot(xp1,xk3))/sh,
+     &                abs(xuk+2*dot(xp2,xk3))/sh
+            stop
+         endif
+c
+      elseif(ileg.eq.3)then
+         if(sqrt(w1+xm12).ge.sqrt(sh)-sqrt(xm22))then
+            write(*,*)'Imprecision 2a in check_invariants'
+            write(*,*)sqrt(w1),sqrt(sh),xm22
+            stop
+         endif
+         if(((abs(w1-2*dot(xk1,xk3))/sh.ge.tiny)).or.
+     &      ((abs(w2-2*dot(xk2,xk3))/sh.ge.tiny)))then
+            write(*,*)'Imprecision 2b in check_invariants'
+            write(*,*)abs(w1-2*dot(xk1,xk3))/sh,
+     &                abs(w2-2*dot(xk2,xk3))/sh
+            stop
+         endif
+         if(xm12.eq.0d0)then
+            write(*,*)'Error 2c in check_invariants'
+            stop
+         endif
+c
+      elseif(ileg.eq.4)then
+         if(sqrt(w2).ge.sqrt(sh)-sqrt(xm12))then
+            write(*,*)'Imprecision 3a in check_invariants'
+            write(*,*)sqrt(w2),sqrt(sh),xm12
+            stop
+         endif
+         if(((abs(w2-2*dot(xk2,xk3))/sh.ge.tiny)).or.
+     &      ((abs(xq2q+2*dot(xp2,xk2))/sh.ge.tiny)).or.
+     &      ((abs(xq1q+2*dot(xp1,xk1)-xm12)/sh.ge.tiny)))then
+            write(*,*)'Imprecision 3b in check_invariants'
+            write(*,*)abs(w2-2*dot(xk2,xk3))/sh,
+     &                abs(xq2q+2*dot(xp2,xk2))/sh,
+     &                abs(xq1q+2*dot(xp1,xk1)-xm12)/sh
+            stop
+         endif
+         if(xm22.ne.0d0)then
+            write(*,*)'Error 3c in check_invariants'
+            stop
+         endif
+
+      endif
+
+      return
+      end
+
+
+
+c Monte Carlo functions
+c
+c The invariants given in input to these routines follow FNR conventions
+c (i.e., are defined as (p+k)^2, NOT 2 p.k). 
+c The invariants used inside these routines follow MNR conventions
+c (i.e., are defined as -2p.k, NOT (p+k)^2)
+
+c Herwig6
+
+      function zHW6(ileg,e0sq,xm12,xm22,s,x,yi,yj,xtk,xuk,xq1q,xq2q)
+c Shower energy variable
+      implicit none
+      integer ileg
+      double precision zHW6,e0sq,xm12,xm22,s,x,yi,yj,xtk,xuk,xq1q,xq2q,tiny,
+     &ss,w1,w2,tbeta1,zeta1,tbeta2,zeta2,get_zeta,beta,betae0,betad,betas
+      parameter (tiny=1d-5)
+
+      w1=-xq1q+xq2q-xtk
+      w2=-xq2q+xq1q-xuk
+c
+      if(ileg.eq.1)then
+         if(1-x.lt.tiny)then
+            zHW6=1-(1-x)*(s*(1-yi)+4*e0sq*(1+yi))/(8*e0sq)
+         elseif(1-yi.lt.tiny)then
+            zHW6=x-(1-yi)*(1-x)*(s*x**2-4*e0sq)/(8*e0sq)
+         else
+            ss=1-(1+xuk/s)/(e0sq/xtk)
+            if(ss.lt.0d0)goto 999
+            zHW6=2*(e0sq/xtk)*(1-sqrt(ss))
+         endif
+c
+      elseif(ileg.eq.2)then
+         if(1-x.lt.tiny)then
+            zHW6=1-(1-x)*(s*(1-yi)+4*e0sq*(1+yi))/(8*e0sq)
+         elseif(1-yi.lt.tiny)then
+            zHW6=x-(1-yi)*(1-x)*(s*x**2-4*e0sq)/(8*e0sq)
+         else
+            ss=1-(1+xtk/s)/(e0sq/xuk)
+            if(ss.lt.0d0)goto 999
+            zHW6=2*(e0sq/xuk)*(1-sqrt(ss))
+         endif
+c
+      elseif(ileg.eq.3)then
+         if(e0sq.le.(w1+xm12))goto 999
+         if(1-x.lt.tiny)then
+            beta=1-xm12/s
+            betae0=sqrt(1-xm12/e0sq)
+            betad=sqrt((1-(xm12-xm22)/s)**2-(4*xm22/s))
+            betas=1+(xm12-xm22)/s
+            zHW6=1+(1-x)*( s*(yj*betad-betas)/(4*e0sq*(1+betae0))-
+     &                     betae0*(xm12-xm22+s*(1+(1+yj)*betad-betas))/
+     &                     (betad*(xm12-xm22+s*(1+betad))) )
+         else
+            tbeta1=sqrt(1-(w1+xm12)/e0sq)
+            zeta1=get_zeta(s,w1,w2,xm12,xm22)
+            zHW6=1-tbeta1*zeta1-w1/(2*(1+tbeta1)*e0sq)
+         endif
+c
+      elseif(ileg.eq.4)then
+         if(e0sq.le.w2)goto 999
+         if(1-x.lt.tiny)then
+            zHW6=1-(1-x)*( (s-xm12)*(1-yj)/(8*e0sq)+
+     &                     s*(1+yj)/(2*(s-xm12)) )
+         elseif(1-yj.lt.tiny)then
+            zHW6=(s*x-xm12)/(s-xm12)+(1-yj)*(1-x)*(s*x-xm12)*
+     &           ( (s-xm12)**2*(s*(1-2*x)+xm12)+
+     &             4*e0sq*s*(s*x-xm12*(2-x)) )/
+     &           ( 8*e0sq*(s-xm12)**3 )
+         else
+            tbeta2=sqrt(1-w2/e0sq)
+            zeta2=get_zeta(s,w2,w1,xm22,xm12)
+            zHW6=1-tbeta2*zeta2-w2/(2*(1+tbeta2)*e0sq)
+         endif
+c
+      else
+         write(*,*)'zHW6: unknown ileg'
+         stop
+      endif
+
+      if(zHW6.lt.0d0.or.zHW6.gt.1d0)goto 999
+
+      return
+ 999  continue
+      zHW6=-1d0
+      return
+      end
+
+
+
+      function xiHW6(ileg,e0sq,xm12,xm22,s,x,yi,yj,xtk,xuk,xq1q,xq2q)
+c Shower evolution variable
+      implicit none
+      integer ileg
+      double precision xiHW6,e0sq,xm12,xm22,s,x,yi,yj,xtk,xuk,xq1q,xq2q,tiny,z,
+     &zHW6,w1,w2,beta,betae0,betad,betas
+      parameter (tiny=1d-5)
+
+      z=zHW6(ileg,e0sq,xm12,xm22,s,x,yi,yj,xtk,xuk,xq1q,xq2q)
+      if(z.lt.0d0)goto 999
+      w1=-xq1q+xq2q-xtk
+      w2=-xq2q+xq1q-xuk
+c
+      if(ileg.eq.1)then
+         if(1-x.lt.tiny)then
+            xiHW6=2*s*(1-yi)/(s*(1-yi)+4*e0sq*(1+yi))
+         elseif(1-yi.lt.tiny)then
+            xiHW6=(1-yi)*s*x**2/(4*e0sq)
+         else
+            xiHW6=2*(1+xuk/(s*(1-z)))
+         endif
+c
+      elseif(ileg.eq.2)then
+         if(1-x.lt.tiny)then
+            xiHW6=2*s*(1-yi)/(s*(1-yi)+4*e0sq*(1+yi))
+         elseif(1-yi.lt.tiny)then
+            xiHW6=(1-yi)*s*x**2/(4*e0sq)
+         else
+            xiHW6=2*(1+xtk/(s*(1-z)))
+         endif
+c
+      elseif(ileg.eq.3)then
+         if(e0sq.le.(w1+xm12))goto 999
+         if(1-x.lt.tiny)then
+            beta=1-xm12/s
+            betae0=sqrt(1-xm12/e0sq)
+            betad=sqrt((1-(xm12-xm22)/s)**2-(4*xm22/s))
+            betas=1+(xm12-xm22)/s
+            xiHW6=( s*(1+betae0)*betad*(xm12-xm22+s*(1+betad))*(yj*betad-betas) )/
+     &            ( -4*e0sq*betae0*(1+betae0)*(xm12-xm22+s*(1+(1+yj)*betad-betas))+
+     &              (s*betad*(xm12-xm22+s*(1+betad))*(yj*betad-betas)) )
+         else
+            xiHW6=w1/(2*z*(1-z)*e0sq)
+         endif
+c
+      elseif(ileg.eq.4)then
+         if(e0sq.le.w2)goto 999
+         if(1-x.lt.tiny)then
+            xiHW6=2*(s-xm12)**2*(1-yj)/( (s-xm12)**2*(1-yj)+4*e0sq*s*(1+yj) )
+         elseif(1-yj.lt.tiny)then
+            xiHW6=(s-xm12)**2*(1-yj)/(4*e0sq*s)
+         else
+            xiHW6=w2/(2*z*(1-z)*e0sq)
+         endif
+c
+      else
+         write(*,*)'xiHW6: unknown ileg'
+         stop
+      endif
+
+      if(xiHW6.lt.0d0)goto 999
+
+      return
+ 999  continue
+      xiHW6=-1d0
+      return
+      end
+
+
+
+      function xjacHW6_xiztoxy(ileg,e0sq,xm12,xm22,s,x,yi,yj,xtk,xuk,xq1q,xq2q)
+c Returns the jacobian d(z,xi)/d(x,y), where z and xi are the shower 
+c variables, and x and y are FKS variables
+      implicit none
+      integer ileg
+      double precision xjacHW6_xiztoxy,e0sq,xm12,xm22,s,x,yi,yj,xtk,xuk,xq1q,
+     &xq2q,tiny,tmp,z,zHW6,xi,xiHW6,w1,w2,tbeta1,zeta1,dw1dx,dw2dx,dw1dy,dw2dy,
+     &tbeta2,get_zeta,beta,betae0,betad,betas,eps1,eps2,beta1,beta2,zmo
+      parameter (tiny=1d-5)
+
+      tmp=0d0
+      z=zHW6(ileg,e0sq,xm12,xm22,s,x,yi,yj,xtk,xuk,xq1q,xq2q)
+      xi=xiHW6(ileg,e0sq,xm12,xm22,s,x,yi,yj,xtk,xuk,xq1q,xq2q)
+      if(z.lt.0d0.or.xi.lt.0d0)goto 999
+      w1=-xq1q+xq2q-xtk
+      w2=-xq2q+xq1q-xuk
+c
+      if(ileg.eq.1)then
+         if(1-x.lt.tiny)then
+            tmp=-2*s/(s*(1-yi)+4*(1+yi)*e0sq)
+         elseif(1-yi.lt.tiny)then
+            tmp=-s*x**2/(4*e0sq)
+         else
+            tmp=-s*(1-x)*z**3/(4*e0sq*(1-z)*(xi*(1-z)+z))
+         endif
+c
+      elseif(ileg.eq.2)then
+         if(1-x.lt.tiny)then
+            tmp=-2*s/(s*(1-yi)+4*(1+yi)*e0sq)
+         elseif(1-yi.lt.tiny)then
+            tmp=-s*x**2/(4*e0sq)
+         else
+            tmp=-s*(1-x)*z**3/(4*e0sq*(1-z)*(xi*(1-z)+z))
+         endif
+c
+      elseif(ileg.eq.3)then
+         if(e0sq.le.(w1+xm12))goto 999
+         if(1-x.lt.tiny)then
+            beta=1-xm12/s
+            betae0=sqrt(1-xm12/e0sq)
+            betad=sqrt((1-(xm12-xm22)/s)**2-(4*xm22/s))
+            betas=1+(xm12-xm22)/s
+            tmp=( s*betae0*(1+betae0)*betad*(xm12-xm22+s*(1+betad)) )/
+     &          ( (-4*e0sq*(1+betae0)*(xm12-xm22+s*(1+betad*(1+yj)-betas)))+
+     &            (xm12-xm22+s*(1+betad))*(xm12*(4+yj*betad-betas)-
+     &            (xm22-s)*(yj*betad-betas)) )
+         else
+            eps2=1-(xm12-xm22)/(s-w1)
+            beta2=sqrt(eps2**2-4*s*xm22/(s-w1)**2)
+            tbeta1=sqrt(1-(w1+xm12)/e0sq)
+            call dinvariants_dFKS(ileg,s,x,yi,yj,xm12,xm22,dw1dx,dw1dy,dw2dx,dw2dy)
+            tmp=-(dw1dy*dw2dx-dw1dx*dw2dy)*tbeta1/(2*e0sq*z*(1-z)*(s-w1)*beta2)
+         endif
+c
+      elseif(ileg.eq.4)then
+         if(e0sq.le.w2)goto 999
+         if(1-x.lt.tiny)then
+            zmo=(s-xm12)*(1-yj)/(8*e0sq)+s*(1+yj)/(2*(s-xm12))
+            tmp=-s/(4*e0sq*zmo)
+         elseif(1-yj.lt.tiny)then
+            tmp=-(s-xm12)/(4*e0sq)
+         else
+            eps1=1+xm12/(s-w2)
+            beta1=sqrt(eps1**2-4*s*xm12/(s-w2)**2)
+            tbeta2=sqrt(1-w2/e0sq)
+            call dinvariants_dFKS(ileg,s,x,yi,yj,xm12,xm22,dw1dx,dw1dy,dw2dx,dw2dy)
+            tmp=-(dw1dy*dw2dx-dw1dx*dw2dy)*tbeta2/(2*e0sq*z*(1-z)*(s-w2)*beta1)
+         endif
+c
+      else
+         write(*,*)'xjacHW6_xiztoxy: unknown ileg'
+         stop
+      endif
+      xjacHW6_xiztoxy=abs(tmp)
+
+      return
+ 999  continue
+      xjacHW6_xiztoxy=0d0
+      return
+      end
+
+
+
+c Hewrig++
+
+      function zHWPP(ileg,xm12,xm22,s,x,yi,yj,xtk,xuk,xq1q,xq2q)
+c Shower energy variable
+      implicit none
+      integer ileg
+      double precision zHWPP,xm12,xm22,s,x,yi,yj,xtk,xuk,xq1q,xq2q,tiny,
+     &w1,w2,zeta1,zeta2,get_zeta,betad,betas
+      parameter (tiny=1d-5)
+
+      w1=-xq1q+xq2q-xtk
+      w2=-xq2q+xq1q-xuk
+c
+      if(ileg.eq.1)then
+         zHWPP=1-(1-x)*(1+yi)/2d0
+c
+      elseif(ileg.eq.2)then
+         zHWPP=1-(1-x)*(1+yi)/2d0
+c
+      elseif(ileg.eq.3)then
+         if(1-x.lt.tiny)then
+            betad=sqrt((1-(xm12-xm22)/s)**2-(4*xm22/s))
+            betas=1+(xm12-xm22)/s
+            zHWPP=1-(1-x)*(1+yj)/(betad+betas)
+         else
+            zeta1=get_zeta(s,w1,w2,xm12,xm22)
+            zHWPP=1-zeta1
+         endif
+c
+      elseif(ileg.eq.4)then
+         if(1-x.lt.tiny)then
+            zHWPP=1-(1-x)*(1+yj)*s/(2*(s-xm12))
+         elseif(1-yj.lt.tiny)then
+            zHWPP=(s*x-xm12)/(s-xm12)+(1-yj)*(1-x)*s*(s*x+xm12*(x-2))*
+     &                                (s*x-xm12)/(2*(s-xm12)**3)
+         else
+            zeta2=get_zeta(s,w2,w1,xm22,xm12)
+            zHWPP=1-zeta2 
+         endif
+c
+      else
+         write(*,*)'zHWPP: unknown ileg'
+         stop
+      endif
+
+      if(zHWPP.lt.0d0.or.zHWPP.gt.1d0)goto 999
+
+      return
+ 999  continue
+      zHWPP=-1d0
+      return
+      end
+
+
+
+      function xiHWPP(ileg,xm12,xm22,s,x,yi,yj,xtk,xuk,xq1q,xq2q)
+c Shower evolution variable
+      implicit none
+      integer ileg
+      real*8 xiHWPP,xm12,xm22,s,x,yi,yj,xtk,xuk,xq1q,xq2q,tiny,w1,w2,
+     &betad,betas,z,zHWPP
+      parameter (tiny=1d-5)
+
+      z=zHWPP(ileg,xm12,xm22,s,x,yi,yj,xtk,xuk,xq1q,xq2q)
+      if(z.lt.0d0)goto 999
+      w1=-xq1q+xq2q-xtk
+      w2=-xq2q+xq1q-xuk
+c 
+      if(ileg.eq.1)then
+         xiHWPP=s*(1-yi)/(1+yi)
+c
+      elseif(ileg.eq.2)then
+         xiHWPP=s*(1-yi)/(1+yi)
+c
+      elseif(ileg.eq.3)then
+         if(1-x.lt.tiny)then
+            betad=sqrt((1-(xm12-xm22)/s)**2-(4*xm22/s))
+            betas=1+(xm12-xm22)/s
+            xiHWPP=-s*(betad+betas)*(yj*betad-betas)/(2*(1+yj))
+         else
+            xiHWPP=w1/(z*(1-z))
+         endif
+c
+      elseif(ileg.eq.4)then
+         if(1-x.lt.tiny)then
+            xiHWPP=(1-yj)*(s-xm12)**2/(s*(1+yj))
+         elseif(1-yj.lt.tiny)then
+            xiHWPP=(1-yj)*(s-xm12)**2/(2*s)
+         else
+            xiHWPP=w2/(z*(1-z))
+         endif
+c
+      else
+         write(*,*)'xiHWPP: unknown ileg'
+         stop
+      endif
+
+      if(xiHWPP.lt.0d0)goto 999
+
+      return
+ 999  continue
+      xiHWPP=-1d0
+      return
+      end
+
+
+
+      function xjacHWPP_xiztoxy(ileg,xm12,xm22,s,x,yi,yj,xtk,xuk,xq1q,xq2q)
+c Returns the jacobian d(z,xi)/d(x,y), where z and xi are the shower 
+c variables, and x and y are FKS variables
+      implicit none
+      integer ileg
+      double precision xjacHWPP_xiztoxy,xm12,xm22,s,x,yi,yj,xtk,xuk,xq1q,
+     &xq2q,tiny,tmp,z,zHWPP,w1,w2,zeta1,dw1dx,dw2dx,dw1dy,dw2dy,get_zeta,
+     &betad,betas,eps1,eps2,beta1,beta2
+      parameter (tiny=1d-5)
+
+      tmp=0d0
+      z=zHWPP(ileg,xm12,xm22,s,x,yi,yj,xtk,xuk,xq1q,xq2q)
+      if(z.lt.0d0)goto 999
+      w1=-xq1q+xq2q-xtk
+      w2=-xq2q+xq1q-xuk 
+c
+      if(ileg.eq.1)then
+         tmp=-s/(1+yi)
+c
+      elseif(ileg.eq.2)then
+         tmp=-s/(1+yi)
+c
+      elseif(ileg.eq.3)then
+         if(1-x.lt.tiny)then
+            betad=sqrt((1-(xm12-xm22)/s)**2-(4*xm22/s))
+            betas=1+(xm12-xm22)/s
+            tmp=-s*(betad+betas)/(2*(1+yj))
+         else
+            eps2=1-(xm12-xm22)/(s-w1)
+            beta2=sqrt(eps2**2-4*s*xm22/(s-w1)**2)
+            call dinvariants_dFKS(ileg,s,x,yi,yj,xm12,xm22,dw1dx,dw1dy,dw2dx,dw2dy)
+            tmp=-(dw1dy*dw2dx-dw1dx*dw2dy)/(z*(1-z))/((s-w1)*beta2)
+         endif
+c
+      elseif(ileg.eq.4)then
+         if(1-x.lt.tiny)then
+            tmp=-(s-xm12)/(1+yj)
+         elseif(1-yj.lt.tiny)then
+            tmp=-(s-xm12)/2
+         else
+            eps1=1+xm12/(s-w2)
+            beta1=sqrt(eps1**2-4*s*xm12/(s-w2)**2)
+            call dinvariants_dFKS(ileg,s,x,yi,yj,xm12,xm22,dw1dx,dw1dy,dw2dx,dw2dy)
+            tmp=-(dw1dy*dw2dx-dw1dx*dw2dy)/(z*(1-z))/((s-w2)*beta1)
+         endif
+c
+      else
+         write(*,*)'xjacHWPP_xiztoxy: unknown ileg'
+         stop
+      endif
+      xjacHWPP_xiztoxy=abs(tmp)
+
+      return
+ 999  continue
+      xjacHWPP_xiztoxy=0d0
+      return
+      end
+
+
+
+c Pythia6Q
+
+      function zPY6Q(ileg,xm12,xm22,s,x,yi,yj,xtk,xuk,xq1q,xq2q)
+c Shower energy variable
+      implicit none
+      integer ileg
+      double precision zPY6Q,xm12,xm22,s,x,yi,yj,xtk,xuk,xq1q,xq2q,tiny,
+     &w1,w2,betad,betas
+      parameter(tiny=1d-5)
+
+      w1=-xq1q+xq2q-xtk
+      w2=-xq2q+xq1q-xuk
+c
+      if(ileg.eq.1)then
+         zPY6Q=x
+c
+      elseif(ileg.eq.2)then
+         zPY6Q=x
+c
+      elseif(ileg.eq.3)then
+         if(1-x.lt.tiny)then
+            betad=sqrt((1-(xm12-xm22)/s)**2-(4*xm22/s))
+            betas=1+(xm12-xm22)/s
+            zPY6Q=1-(2*xm12)/(s*betas*(betas-betad*yj))
+         else
+            zPY6Q=1-s*(1-x)*(xm12+w1)/w1/(s+w1+xm12-xm22)
+c This is equation (3.10) of hep-ph/1102.3795. In the partonic
+c CM frame it is equal to (xk1(0)+xk3(0)*f)/(xk1(0)+xk3(0)),
+c where f = xm12/( s+xm12-xm22-2*sqrt(s)*(xk1(0)+xk3(0)) )
+         endif
+c
+      elseif(ileg.eq.4)then
+         if(1-x.lt.tiny)then
+            zPY6Q=1-s*(1-x)/(s-xm12)
+         elseif(1-yj.lt.tiny)then
+            zPY6Q=(s*x-xm12)/(s-xm12)+(1-yj)*(1-x)**2*s*(s*x-xm12)/
+     &                                ( 2*(s-xm12)**2 )
+         else
+            zPY6Q=1-s*(1-x)/(s+w2-xm12)
+         endif
+c
+      else
+         write(*,*)'zPY6Q: unknown ileg'
+         stop
+      endif
+
+      if(zPY6Q.lt.0d0.or.zPY6Q.gt.1d0)goto 999
+
+      return
+ 999  continue
+      zPY6Q=-1d0
+      return
+      end
+
+
+
+      function xiPY6Q(ileg,xm12,xm22,s,x,yi,yj,xtk,xuk,xq1q,xq2q)
+c Shower evolution variable
+      implicit none
+      integer ileg
+      double precision xiPY6Q,xm12,xm22,s,x,yi,yj,xtk,xuk,xq1q,xq2q,tiny,z,
+     &zPY6Q,w1,w2,betad,betas
+      parameter(tiny=1d-5)
+
+      w1=-xq1q+xq2q-xtk
+      w2=-xq2q+xq1q-xuk
+c
+      if(ileg.eq.1)then
+         xiPY6Q=s*(1-x)*(1-yi)/2
+c
+      elseif(ileg.eq.2)then
+         xiPY6Q=s*(1-x)*(1-yi)/2
+c
+      elseif(ileg.eq.3)then
+         if(1-x.lt.tiny)then
+            betad=sqrt((1-(xm12-xm22)/s)**2-(4*xm22/s))
+            betas=1+(xm12-xm22)/s
+            xiPY6Q=s*(1-x)*(betas-betad*yj)/2
+         else
+            xiPY6Q=w1
+         endif
+c
+      elseif(ileg.eq.4)then
+         if(1-x.lt.tiny)then
+            xiPY6Q=(1-yj)*(1-x)*(s-xm12)/2
+         elseif(1-yj.lt.tiny)then
+            xiPY6Q=(1-yj)*(1-x)*(s*x-xm12)/2
+         else
+            xiPY6Q=w2
+         endif
+c
+      else
+        write(*,*)'xiPY6Q: unknown ileg'
+        stop
+      endif
+
+      if(xiPY6Q.lt.0d0)goto 999
+
+      return
+ 999  continue
+      xiPY6Q=-1d0
+      return
+      end
+
+
+
+      function xjacPY6Q_xiztoxy(ileg,xm12,xm22,s,x,yi,yj,xtk,xuk,xq1q,xq2q)
+c Returns the jacobian d(z,xi)/d(x,y), where z and xi are the shower 
+c variables, and x and y are FKS variables
+      implicit none
+      integer ileg
+      double precision xjacPY6Q_xiztoxy,xm12,xm22,s,x,yi,yj,xtk,xuk,xq1q,
+     &xq2q,tiny,tmp,z,zPY6Q,w1,w2,dw1dx,dw1dy,dw2dx,dw2dy,betad,betas
+      parameter (tiny=1d-5)
+
+      tmp=0d0
+      z=zPY6Q(ileg,xm12,xm22,s,x,yi,yj,xtk,xuk,xq1q,xq2q)
+      if(z.lt.0d0)goto 999
+      w1=-xq1q+xq2q-xtk
+      w2=-xq2q+xq1q-xuk
+c
+      if(ileg.eq.1)then
+         tmp=-s*(1-x)/2
+c
+      elseif(ileg.eq.2)then
+         tmp=-s*(1-x)/2
+c
+      elseif(ileg.eq.3)then
+         if(1-x.lt.tiny)then
+            betad=sqrt((1-(xm12-xm22)/s)**2-(4*xm22/s))
+            betas=1+(xm12-xm22)/s
+            tmp=xm12*betad/betas/(betas-betad*yj)
+         else
+            call dinvariants_dFKS(ileg,s,x,yi,yj,xm12,xm22,dw1dx,dw1dy,dw2dx,dw2dy)
+            tmp=s*(xm12+w1)/w1/(s+w1+xm12-xm22)*dw1dy
+         endif
+c
+      elseif(ileg.eq.4)then
+         if(1-x.lt.tiny)then
+            tmp=s*(1-x)/2
+         elseif(1-yj.lt.tiny)then
+            tmp=-s*(1-x)*(s*x-xm12)/( 2*(s-xm12) )
+         else
+            call dinvariants_dFKS(ileg,s,x,yi,yj,xm12,xm22,dw1dx,dw1dy,dw2dx,dw2dy) 
+            tmp=s/(s+w2-xm12)*dw2dy
+         endif
+c
+      else
+         write(*,*)'xjacPY6Q_xiztoxy: unknown ileg'
+         stop
+      endif
+      xjacPY6Q_xiztoxy=abs(tmp)
+
+      return
+ 999  continue
+      xjacPY6Q_xiztoxy=0d0
+      return
+      end
+
+
+
+c Pythia6PT
+
+      function zPY6PT(ileg,xm12,xm22,s,x,yi,yj,xtk,xuk,xq1q,xq2q)
+c Shower energy variable
+      implicit none
+      integer ileg
+      double precision zPY6PT,xm12,xm22,s,x,yi,yj,xtk,xuk,xq1q,xq2q,tiny
+      parameter(tiny=1d-5)
+
+      if(ileg.eq.1)then
+         zPY6PT=x
+c
+      elseif(ileg.eq.2)then
+         zPY6PT=x
+c
+      elseif(ileg.eq.3)then
+         write(*,*)'PYTHIA6PT not available for FSR'
+         stop
+c
+      elseif(ileg.eq.4)then
+         write(*,*)'PYTHIA6PT not available for FSR'
+         stop
+c
+      else
+         write(*,*)'zPY6PT: unknown ileg'
+         stop
+      endif
+
+      if(zPY6PT.lt.0d0.or.zPY6PT.gt.1d0)goto 999
+
+      return
+ 999  continue
+      zPY6PT=-1d0
+      return
+      end
+
+
+
+      function xiPY6PT(ileg,xm12,xm22,s,x,yi,yj,xtk,xuk,xq1q,xq2q)
+c Shower evolution variable
+      implicit none
+      integer ileg
+      double precision xiPY6PT,xm12,xm22,s,x,yi,yj,xtk,xuk,xq1q,xq2q,tiny,z
+      parameter(tiny=1d-5)
+
+      if(ileg.eq.1)then
+         xiPY6PT=s*(1-x)**2*(1-yi)/2
+c
+      elseif(ileg.eq.2)then
+         xiPY6PT=s*(1-x)**2*(1-yi)/2
+c
+      elseif(ileg.eq.3)then
+         write(*,*)'PYTHIA6PT not available for FSR'
+         stop
+c
+      elseif(ileg.eq.4)then
+         write(*,*)'PYTHIA6PT not available for FSR'
+         stop
+c
+      else
+         write(*,*)'xiPY6PT: unknown ileg'
+         stop
+      endif
+
+      if(xiPY6PT.lt.0d0)goto 999
+
+      return
+ 999  continue
+      xiPY6PT=-1d0
+      return
+      end
+
+
+
+      function xjacPY6PT_xiztoxy(ileg,xm12,xm22,s,x,yi,yj,xtk,xuk,xq1q,xq2q)
+c Returns the jacobian d(z,xi)/d(x,y), where z and xi are the shower 
+c variables, and x and y are FKS variables
+      implicit none
+      integer ileg
+      double precision xjacPY6PT_xiztoxy,xm12,xm22,s,x,yi,yj,xtk,xuk,xq1q,
+     &xq2q,tiny,tmp
+      parameter(tiny=1d-5)
+
+      if(ileg.eq.1)then
+         tmp=-s*(1-x)**2/2
+c
+      elseif(ileg.eq.2)then
+         tmp=-s*(1-x)**2/2
+c
+      elseif(ileg.eq.3)then
+         write(*,*)'PYTHIA6PT not available for FSR'
+         stop
+c
+      elseif(ileg.eq.4)then
+         write(*,*)'PYTHIA6PT not available for FSR'
+         stop
+c
+      else
+         write(*,*)'xjacPY6PT_xiztoxy: unknown ileg'
+         stop
+      endif
+      xjacPY6PT_xiztoxy=abs(tmp)
+
+      return
+ 999  continue
+      xjacPY6PT_xiztoxy=0d0
+      return
+      end
+
+
+
+c Pythia8
+
+      function zPY8(ileg,xm12,xm22,s,x,yi,yj,xtk,xuk,xq1q,xq2q)
+c Shower energy variable
+      implicit none
+      integer ileg
+      double precision zPY8,xm12,xm22,s,x,yi,yj,xtk,xuk,xq1q,xq2q,tiny,
+     &w1,w2,betad,betas
+      parameter(tiny=1d-5)
+
+      w1=-xq1q+xq2q-xtk
+      w2=-xq2q+xq1q-xuk
+c
+      if(ileg.eq.1)then
+         zPY8=x
+c
+      elseif(ileg.eq.2)then
+         zPY8=x
+c
+      elseif(ileg.eq.3)then
+         if(1-x.lt.tiny)then
+            betad=sqrt((1-(xm12-xm22)/s)**2-(4*xm22/s))
+            betas=1+(xm12-xm22)/s
+            zPY8=1-(2*xm12)/(s*betas*(betas-betad*yj))
+         else
+            zPY8=1-s*(1-x)*(xm12+w1)/w1/(s+w1+xm12-xm22)
+c This is equation (3.10) of hep-ph/1102.3795. In the partonic
+c CM frame it is equal to (xk1(0)+xk3(0)*f)/(xk1(0)+xk3(0)),
+c where f = xm12/( s+xm12-xm22-2*sqrt(s)*(xk1(0)+xk3(0)) )
+         endif
+c
+      elseif(ileg.eq.4)then
+         if(1-x.lt.tiny)then
+            zPY8=1-s*(1-x)/(s-xm12)
+         elseif(1-yj.lt.tiny)then
+            zPY8=(s*x-xm12)/(s-xm12)+(1-yj)*(1-x)**2*s*(s*x-xm12)/
+     &                               ( 2*(s-xm12)**2 )
+         else
+            zPY8=1-s*(1-x)/(s+w2-xm12)
+         endif
+c
+      else
+         write(*,*)'zPY8: unknown ileg'
+         stop
+      endif
+
+      if(zPY8.lt.0d0.or.zPY8.gt.1d0)goto 999
+
+      return
+ 999  continue
+      zPY8=-1d0
+      return
+      end
+
+
+
+      function xiPY8(ileg,xm12,xm22,s,x,yi,yj,xtk,xuk,xq1q,xq2q)
+c Shower evolution variable
+      implicit none
+      integer ileg
+      double precision xiPY8,xm12,xm22,s,x,yi,yj,xtk,xuk,xq1q,xq2q,tiny,z,
+     &zPY8,w1,w2,betas,betad,z0
+      parameter(tiny=1d-5)
+
+      z=zPY8(ileg,xm12,xm22,s,x,yi,yj,xtk,xuk,xq1q,xq2q)
+      if(z.lt.0d0)goto 999
+      w1=-xq1q+xq2q-xtk
+      w2=-xq2q+xq1q-xuk
+c
+      if(ileg.eq.1)then
+         xiPY8=s*(1-x)**2*(1-yi)/2
+c
+      elseif(ileg.eq.2)then
+         xiPY8=s*(1-x)**2*(1-yi)/2
+c
+      elseif(ileg.eq.3)then
+         if(1-x.lt.tiny)then
+            betad=sqrt((1-(xm12-xm22)/s)**2-(4*xm22/s))
+            betas=1+(xm12-xm22)/s
+            z0=1-(2*xm12)/(s*betas*(betas-betad*yj))
+            xiPY8=s*(1-x)*(betas-betad*yj)*z0*(1-z0)/2
+         else
+            xiPY8=z*(1-z)*w1
+         endif
+c
+      elseif(ileg.eq.4)then
+         if(1-x.lt.tiny)then
+            xiPY8=s*(1-x)**2*(1-yj)/2
+         elseif(1-yj.lt.tiny)then
+            xiPY8=s*(1-x)**2*(1-yj)*(s*x-xm12)**2/(2*(s-xm12)**2)
+         else
+            xiPY8=z*(1-z)*w2
+         endif
+c
+      else
+        write(*,*)'xiPY8: unknown ileg'
+        stop
+      endif
+
+      if(xiPY8.lt.0d0)goto 999
+
+      return
+ 999  continue
+      xiPY8=-1d0
+      return
+      end
+
+
+
+      function xjacPY8_xiztoxy(ileg,xm12,xm22,s,x,yi,yj,xtk,xuk,xq1q,xq2q)
+c Returns the jacobian d(z,xi)/d(x,y), where z and xi are the shower 
+c variables, and x and y are FKS variables
+      implicit none
+      integer ileg
+      double precision xjacPY8_xiztoxy,xm12,xm22,s,x,yi,yj,xtk,xuk,xq1q,
+     &xq2q,tiny,tmp,z,zPY8,w1,w2,dw1dx,dw1dy,dw2dx,dw2dy,betad,betas,z0
+      parameter (tiny=1d-5)
+
+      tmp=0d0
+      z=zPY8(ileg,xm12,xm22,s,x,yi,yj,xtk,xuk,xq1q,xq2q)
+      if(z.lt.0d0)goto 999
+      w1=-xq1q+xq2q-xtk
+      w2=-xq2q+xq1q-xuk
+c
+      if(ileg.eq.1)then
+         tmp=-s*(1-x)**2/2
+c
+      elseif(ileg.eq.2)then
+         tmp=-s*(1-x)**2/2
+c
+      elseif(ileg.eq.3)then
+         if(1-x.lt.tiny)then
+            betad=sqrt((1-(xm12-xm22)/s)**2-(4*xm22/s))
+            betas=1+(xm12-xm22)/s
+            z0=1-(2*xm12)/(s*betas*(betas-betad*yj))
+            tmp=xm12*betad/betas/(betas-betad*yj)*z0*(1-z0)
+         else
+            call dinvariants_dFKS(ileg,s,x,yi,yj,xm12,xm22,dw1dx,dw1dy,dw2dx,dw2dy)
+            tmp=s*(xm12+w1)/w1/(s+w1+xm12-xm22)*dw1dy*z*(1-z)
+         endif
+c
+      elseif(ileg.eq.4)then
+         if(1-x.lt.tiny)then
+            tmp=s**2*(1-x)**2/( 2*(s-xm12) )
+         elseif(1-yj.le.tiny)then
+            tmp=4*s**2*(1-x)**2*(s*x-xm12)**2/( 2*(s-xm12) )**3
+         else
+            call dinvariants_dFKS(ileg,s,x,yi,yj,xm12,xm22,dw1dx,dw1dy,dw2dx,dw2dy)
+            tmp=s/(s+w2-xm12)*dw2dy*z*(1-z)
+         endif
+c
+      else
+         write(*,*)'xjacPY8_xiztoxy: unknown ileg'
+         stop
+      endif
+      xjacPY8_xiztoxy=abs(tmp)
+
+      return
+ 999  continue
+      xjacPY8_xiztoxy=0d0
+      return
+      end
+
+c End of Monte Carlo functions
+
+
+
+      function get_zeta(xs,xw1,xw2,xxm12,xxm22)
+      implicit none
+      double precision get_zeta,xs,xw1,xw2,xxm12,xxm22
+      double precision eps,beta
+c
+      eps=1-(xxm12-xxm22)/(xs-xw1)
+      beta=sqrt(eps**2-4*xs*xxm22/(xs-xw1)**2)
+      get_zeta=( (2*xs-(xs-xw1)*eps)*xw2+(xs-xw1)*((xw1+xw2)*beta-eps*xw1) )/
+     &         ( (xs-xw1)*beta*(2*xs-(xs-xw1)*eps+(xs-xw1)*beta) )
+c
+      return
+      end
+
+
+
+      function emscafun(x,alpha)
+      implicit none
+      double precision emscafun,x,alpha
+c
+      if(x.lt.0d0.or.x.gt.1d0)then
+         write(*,*)'Fatal error in emscafun'
+         stop
+      endif
+      emscafun=x**(2*alpha)/(x**(2*alpha)+(1-x)**(2*alpha))
+      return
+      end
+
+
+
+      function emscainv(r,alpha)
+c Inverse of emscafun, implemented only for alpha=1 for the moment
+      implicit none
+      double precision emscainv,r,alpha
+c
+      if(r.lt.0d0.or.r.gt.1d0.or.alpha.ne.1d0)then
+         write(*,*)'Fatal error in emscafun'
+         stop
+      endif
+      emscainv=sqrt(r)/(sqrt(r)+sqrt(1d0-r))
+      return
+      end
+
+
+
+      function bogus_probne_fun(qMC)
+      implicit none
+      double precision bogus_probne_fun,qMC
+      double precision x,tmp,emscafun
+      integer itype
+      data itype/2/
+c
+      if(itype.eq.1)then
+c Theta function
+         tmp=1d0
+         if(qMC.le.2d0)tmp=0d0
+      elseif(itype.eq.2)then
+c Smooth function
+        if(qMC.le.0.5d0)then
+          tmp=0d0
+        elseif(qMC.le.1d1)then
+          x=(1d1-qMC)/(1d1-0.5d0)
+          tmp=1-emscafun(x,2d0)
+        else
+          tmp=1d0
+        endif
+      else
+        write(*,*)'Error in bogus_probne_fun: unknown option',itype
+        stop
+      endif
+      bogus_probne_fun=tmp
+      return
+      end
+
+
+
+      function get_angle(p1,p2)
+      implicit none
+      double precision get_angle,p1(0:3),p2(0:3)
+      double precision tiny,mod1,mod2,cosine
+      parameter (tiny=1d-5)
+c
+      mod1=sqrt(p1(1)**2+p1(2)**2+p1(3)**2)
+      mod2=sqrt(p2(1)**2+p2(2)**2+p2(3)**2)
+
+      if(mod1.eq.0d0.or.mod2.eq.0d0)then
+         write(*,*)'Undefined angle in get_angle',mod1,mod2
+         stop
+      endif
+c
+      cosine=p1(1)*p2(1)+p1(2)*p2(2)+p1(3)*p2(3)
+      cosine=cosine/(mod1*mod2)
+c
+      if(abs(cosine).gt.1d0+tiny)then
+         write(*,*)'cosine larger than 1 in get_angle',cosine,p1,p2
+         stop
+      elseif(abs(cosine).ge.1d0)then
+         cosine=sign(1d0,cosine)
+      endif
+c
+      get_angle=acos(cosine)
+
+      return
+      end
+
+
+
+c Shower scale
+
+      subroutine assign_emsca(pp,xi_i_fks,y_ij_fks)
+      implicit none
+      include "nexternal.inc"
+      include "madfks_mcatnlo.inc"
+      include "run.inc"
+
+      double precision pp(0:3,nexternal),xi_i_fks,y_ij_fks
+      double precision shattmp,dot,emsca_bare,ref_scale,scalemin,
+     &scalemax,rrnd,ran2,emscainv,dum(5),xm12,qMC,ptresc
+      integer ileg
+      double precision p_born(0:3,nexternal-1)
+      common/pborn/p_born
+
+      logical emscasharp
+      double precision emsca
+      common/cemsca/emsca,emsca_bare,emscasharp,scalemin,scalemax
+
+      double precision ybst_til_tolab,ybst_til_tocm,sqrtshat,shat
+      common/parton_cms_stuff/ybst_til_tolab,ybst_til_tocm,sqrtshat,shat
+
+c Consistency check
+      shattmp=2d0*dot(pp(0,1),pp(0,2))
+      if(abs(shattmp/shat-1d0).gt.1d-5)then
+         write(*,*)'Error in assign_emsca: inconsistent shat'
+         write(*,*)shattmp,shat
+         stop
+      endif
+
+      call kinematics_driver(xi_i_fks,y_ij_fks,shat,pp,ileg,
+     &                       xm12,dum(1),dum(2),dum(3),dum(4),dum(5),qMC,.true.)
+
+      emsca=2d0*sqrt(ebeam(1)*ebeam(2))
+      call assign_ref_scale(p_born,xi_i_fks,shat,scalemax)
+      if(dampMCsubt)then
+         call assign_scaleminmax(shat,xi_i_fks,scalemin,scalemax,ileg,xm12)
+         emscasharp=(scalemax-scalemin).lt.(1d-3*scalemax)
+         if(emscasharp)then
+            emsca_bare=scalemax
+            emsca=emsca_bare
+         else
+            rrnd=ran2()
+            rrnd=emscainv(rrnd,1d0)
+            emsca_bare=scalemin+rrnd*(scalemax-scalemin)
+            ptresc=(qMC-scalemin)/(scalemax-scalemin)
+            if(ptresc.lt.1d0)emsca=emsca_bare
+            if(ptresc.ge.1d0)emsca=scalemax
+         endif
+      endif
+
+      return
+      end
+
+
+
+      subroutine assign_scaleminmax(shat,xi,xscalemin,xscalemax,ileg,xm12)
+      implicit none
+      include "nexternal.inc"
+      include "run.inc"
+      include "madfks_mcatnlo.inc"
+      integer i,ileg
+      double precision shat,xi,ref_scale,xscalemax,xscalemin,xm12
+      character*4 abrv
+      common/to_abrv/abrv
+      double precision p_born(0:3,nexternal-1)
+      common/pborn/p_born
+
+      call assign_ref_scale(p_born,xi,shat,ref_scale)
+      xscalemin=max(shower_scale_factor*frac_low*ref_scale,scaleMClow)
+      xscalemax=max(shower_scale_factor*frac_upp*ref_scale,
+     &              xscalemin+scaleMCdelta)
+      xscalemax=min(xscalemax,2d0*sqrt(ebeam(1)*ebeam(2)))
+      xscalemin=min(xscalemin,xscalemax)
+c
+      if(abrv.ne.'born'.and.shower_mc(1:7).eq.'PYTHIA6'.and.ileg.eq.3)then
+         xscalemin=max(xscalemin,sqrt(xm12))
+         xscalemax=max(xscalemin,xscalemax)
+      endif
+
+      return
+      end
+
+
+      subroutine assign_ref_scale(p,xii,sh,ref_sc)
+      implicit none
+      include "nexternal.inc"
+      include "madfks_mcatnlo.inc"
+      double precision p(0:3,nexternal-1),xii,sh,ref_sc
+      integer i_scale,i
+      parameter(i_scale=1)
+
+      ref_sc=0d0
+      if(i_scale.eq.0)then
+c Born-level CM energy squared
+         ref_sc=dsqrt(max(0d0,(1-xii)*sh))
+      elseif(i_scale.eq.1)then
+c Sum of final-state transverse masses
+         do i=3,nexternal-1
+            ref_sc=ref_sc+dsqrt(max(0d0,(p(0,i)+p(3,i))*(p(0,i)-p(3,i))))
+         enddo
+         ref_sc=ref_sc/2d0
+      else
+         write(*,*)'Wrong i_scale in assign_ref_scale',i_scale
+         stop
+      endif
+c Safety threshold for the reference scale
+      ref_sc=max(ref_sc,scaleMClow+scaleMCdelta)
+
+      return
+      end
+
+
+      subroutine dinvariants_dFKS(ileg,s,x,yi,yj,xm12,xm22,dw1dx,dw1dy,dw2dx,dw2dy)
+c Returns derivatives of Mandelstam invariants with respect to FKS variables
+      implicit none
+      integer ileg
+      double precision s,x,yi,yj,xm12,xm22,dw1dx,dw2dx,dw1dy,dw2dy
+      double precision afun,bfun,cfun,mom_fks_sister_p,mom_fks_sister_m,
+     &diff_p,diff_m,signfac,dadx,dady,dbdx,dbdy,dcdx,dcdy,mom_fks_sister,
+     &dmomfkssisdx,dmomfkssisdy,en_fks,en_fks_sister,dq1cdx,dq2qdx,dq1cdy,
+     &dq2qdy
+      double precision veckn_ev,veckbarn_ev,xp0jfks
+      common/cgenps_fks/veckn_ev,veckbarn_ev,xp0jfks
+      double precision tiny
+      parameter(tiny=1d-5)
+
+      if(ileg.eq.1)then
+         write(*,*)'dinvariants_dFKS should not be called for ileg = 1'
+         stop
+c
+      elseif(ileg.eq.2)then
+         write(*,*)'dinvariants_dFKS should not be called for ileg = 2'
+         stop
+c
+      elseif(ileg.eq.3)then
+c For ileg = 3, the mother 3-momentum is [afun +- sqrt(bfun) ] / cfun
+         afun=sqrt(s)*(1-x)*(xm12-xm22+s*x)*yj
+         bfun=s*( (1+x)**2*(xm12**2+(xm22-s*x)**2-
+     &        xm12*(2*xm22+s*(1+x**2)))+xm12*s*(1-x**2)**2*yj**2 )
+         cfun=s*(-(1+x)**2+(1-x)**2*yj**2)
+         dadx=sqrt(s)*yj*(xm22-xm12+s*(1-2*x))
+         dady=sqrt(s)*(1-x)*(xm12-xm22+s*x)
+         dbdx=2*s*(1+x)*( xm12**2+(xm22-s*x)*(xm22-s*(1+2*x))
+     &        -xm12*(2*xm22+s*(1+x+2*(x**2)+2*(1-x)*x*(yj**2))) )
+         dbdy=2*xm12*(s**2)*((1-x**2)**2)*yj
+         dcdx=-2*s*(1+x+(yj**2)*(1-x))
+         dcdy=2*s*((1-x)**2)*yj
+c Determine correct sign
+         mom_fks_sister_p=(afun+sqrt(bfun))/cfun
+         mom_fks_sister_m=(afun-sqrt(bfun))/cfun
+         diff_p=abs(mom_fks_sister_p-veckn_ev)
+         diff_m=abs(mom_fks_sister_m-veckn_ev)
+         if(min(diff_p,diff_m)/max(abs(veckn_ev),1d0).ge.1d-3)then
+            write(*,*)'Fatal error 1 in dinvariants_dFKS'
+            write(*,*)mom_fks_sister_p,mom_fks_sister_m,veckn_ev
+            stop
+         elseif(min(diff_p,diff_m)/max(abs(veckn_ev),1d0).ge.tiny)then
+            write(*,*)'Numerical imprecision 1 in dinvariants_dFKS'
+         endif
+         signfac=1d0
+         if(diff_p.ge.diff_m)signfac=-1d0
+         mom_fks_sister=veckn_ev
+         en_fks=sqrt(s)*(1-x)/2
+         en_fks_sister=sqrt(mom_fks_sister**2+xm12)
+         dmomfkssisdx=(dadx+signfac*dbdx/(2*sqrt(bfun))-dcdx*mom_fks_sister)/cfun
+         dmomfkssisdy=(dady+signfac*dbdy/(2*sqrt(bfun))-dcdy*mom_fks_sister)/cfun
+         dw1dx=sqrt(s)*( yj*mom_fks_sister-en_fks_sister+(1-x)*
+     &                   (mom_fks_sister/en_fks_sister-yj)*dmomfkssisdx )
+         dw1dy=-sqrt(s)*(1-x)*( mom_fks_sister+
+     &                   (yj-mom_fks_sister/en_fks_sister)*dmomfkssisdy )
+         dw2dx=-dw1dx-s
+         dw2dy=-dw1dy
+c
+      elseif(ileg.eq.4)then
+         dq1cdx=-(1-yi)*(s*(1+yj)+xm12*(1-yj))/(1+yj+x*(1-yj))**2
+         dq2qdx=-(1+yi)*(s*(1+yj)+xm12*(1-yj))/(1+yj+x*(1-yj))**2
+         dw2dx=(1-yj)*(s*(1+yj-x*(2*(1+yj)+x*(1-yj)))+2*xm12)/(1+yj+x*(1-yj))**2
+         dw1dx=dq1cdx+dq2qdx
+         dq1cdy=(1-x)*(1-yi)*(s*x-xm12)/(1+yj+x*(1-yj))**2
+         dq2qdy=(1-x)*(1+yi)*(s*x-xm12)/(1+yj+x*(1-yj))**2
+         dw2dy=-2*(1-x)*(s*x-xm12)/(1+yj+x*(1-yj))**2
+         dw1dy=dq1cdy+dq2qdy
+c
+      else
+         write(*,*)'Error in dinvariants_dFKS: unknown ileg',ileg
+         stop
+      endif
+
+      return
+      end
+
+
+
+      subroutine get_dead_zone(ileg,z,xi,s,x,yi,xm12,xm22,w1,w2,qMC,
+     &                         scalemax,ip,ifat,lzone,wcc)
+      implicit none
+      include "run.inc"
+      include "nexternal.inc"
+      include 'nFKSconfigs.inc'
+      include "madfks_mcatnlo.inc"
+
+      integer ileg,ip,ifat,i
+      double precision z,xi,s,x,yi,xm12,xm22,w1,w2,qMC,scalemax,wcc
+      logical lzone
+
+      double precision max_scale,upscale,upscale2,xmp2,xmm2,xmr2,ww,Q2,
+     &lambda,dot,e0sq,beta,dum,ycc,mdip,mdip_g,zp1,zm1,zp2,zm2,zp3,zm3
+      external dot
+
+      double precision p_born(0:3,nexternal-1)
+      common/pborn/p_born
+      double precision pip(0:3),pifat(0:3),psum(0:3)
+
+      INTEGER NFKSPROCESS
+      COMMON/C_NFKSPROCESS/NFKSPROCESS
+      double precision shower_S_scale(fks_configs*2)
+     &     ,shower_H_scale(fks_configs*2),ref_H_scale(fks_configs*2)
+     &     ,pt_hardness
+      common /cshowerscale2/shower_S_scale,shower_H_scale,ref_H_scale
+     &     ,pt_hardness
+
+      integer mstj50,mstp67
+      double precision parp67
+      parameter (mstj50=2,mstp67=2,parp67=1d0)
+      double precision get_angle,theta2p
+
+c Stop if wrong ileg
+      if(ileg.lt.1.or.ileg.gt.4)then
+         write(*,*)'Subroutine get_dead_zone: unknown ileg ',ileg
+         stop
+      endif
+
+c Check compatibility among masses and ileg
+      if( (ileg.eq.3.and.xm12.eq.0d0) .or.
+     &    (ileg.eq.4.and.xm22.ne.0d0) .or.
+     &    (ileg.le.2.and.(xm12.ne.0d0.or.xm22.ne.0d0)) )then
+         write(*,*)'Subroutine get_dead_zone: wrong masses '
+         write(*,*)ileg,sqrt(xm12),sqrt(xm22)
+         stop
+      endif
+
+c Skip if unphysical shower variables
+      if(z.lt.0d0.or.xi.lt.0d0)goto 999
+
+c Definition and initialisation of variables
+      lzone=.true.
+      do i=0,3
+         pifat(i)=p_born(i,ifat)
+         pip(i)  =p_born(i,ip)
+         psum(i) =pifat(i)+pip(i) 
+      enddo
+      max_scale=scalemax
+      xmp2=dot(pip,pip)
+      e0sq=dot(pip,pifat)
+      theta2p=get_angle(pip,pifat)
+      theta2p=theta2p**2
+      xmm2=xm12*(4-ileg)
+      xmr2=xm22*(4-ileg)-xm12*(3-ileg)
+      ww=w1*(4-ileg)-w2*(3-ileg)
+      Q2=dot(psum,psum)
+      lambda=sqrt((Q2+xmm2-xmp2)**2-4*Q2*xmm2)
+      beta=sqrt(1-4*s*(xmm2+ww)/(s-xmr2+xmm2+ww)**2)
+      wcc=1d0
+      ycc=1-parp67*x/(1-x)**2/2
+      mdip  =sqrt((sqrt(xmp2+xmm2+2*e0sq)-sqrt(xmp2))**2-xmm2)
+      mdip_g=sqrt((sqrt(s)-sqrt(xmr2))**2-xmm2)
+      zp1=(1+(xmm2+beta*ww)/(xmm2+ww))/2
+      zm1=(1+(xmm2-beta*ww)/(xmm2+ww))/2
+      zp2=(1+beta)/2
+      zm2=(1-beta)/2
+      zp3=(1+sqrt(1-4*xi/mdip_g**2))/2
+      zm3=(1-sqrt(1-4*xi/mdip_g**2))/2
+
+c Dead zones
+c IMPLEMENT QED DZ's!
+      if(shower_mc.eq.'HERWIG6')then
+         lzone=.false.
+         if(ileg.le.2.and.z**2.ge.xi)lzone=.true.
+         if(ileg.gt.2.and.e0sq*xi*z**2.ge.xmm2
+     &               .and.xi.le.1d0)lzone=.true.
+         if(e0sq.eq.0d0)lzone=.false.
+c
+      elseif(shower_mc.eq.'HERWIGPP')then
+         lzone=.false.
+         if(ileg.le.2)upscale2=2*e0sq
+         if(ileg.gt.2)then
+            upscale2=2*e0sq+xmm2
+            if(ip.gt.2)upscale2=(Q2+xmm2-xmp2+lambda)/2
+         endif
+         if(xi.lt.upscale2)lzone=.true.
+c
+      elseif(shower_mc.eq.'PYTHIA6Q')then
+         if(ileg.le.2)then
+            if(mstp67.eq.2.and.ip.gt.2.and.
+     &         4*xi/s/(1-z).ge.theta2p)lzone=.false.
+         elseif(ileg.gt.2)then
+            if(mstj50.eq.2.and.ip.le.2.and.
+c around line 71636 of pythia6428: V(IEP(1),5)=virtuality, P(IM,4)=sqrt(s)
+     &         max(z/(1-z),(1-z)/z)*4*(xi+xmm2)/s.ge.theta2p)lzone=.false.
+            if(z.gt.zp1.or.z.lt.zm1)lzone=.false.
+         endif
+         if(.not.dampMCsubt)then
+            call assign_scaleminmax(s,1-x,dum,upscale,ileg,xmm2)
+            if(ileg.gt.2)upscale=max(upscale,sqrt(xmm2))
+            if(qMC.gt.upscale)lzone=.false.
+         endif
+c
+      elseif(shower_mc.eq.'PYTHIA6PT')then
+         if(mstp67.eq.1.and.yi.lt.ycc)lzone=.false.
+         if(mstp67.eq.2)wcc=min(1d0,(1-ycc)/(1-yi))
+         if(.not.dampMCsubt)then
+            call assign_scaleminmax(s,1-x,dum,upscale,ileg,xmm2)
+            if(qMC.gt.upscale)lzone=.false.
+         endif
+c
+      elseif(shower_mc.eq.'PYTHIA8')then
+         if(ileg.le.2.and.z.gt.1-sqrt(xi/z/s)*
+     &      (sqrt(1+xi/4/z/s)-sqrt(xi/4/z/s)))lzone=.false.
+         if(ileg.gt.2)then
+            max_scale=min(min(scalemax,mdip/2),mdip_g/2)
+            if(z.gt.min(zp2,zp3).or.z.lt.max(zm2,zm3))lzone=.false.
+         endif
+         if(.not.dampMCsubt)then
+            call assign_scaleminmax(s,1-x,dum,upscale,ileg,xmm2)
+            if(qMC.gt.upscale)lzone=.false.
+         endif
+
+      endif
+ 
+      max_scale=min(max_scale,shower_S_scale(nFKSprocess*2-1))
+      max_scale=max(max_scale,3d0)
+      if(qMC.gt.max_scale)lzone=.false.
+
+      return
+ 999  continue
+      lzone=.false.
+      return
+      end
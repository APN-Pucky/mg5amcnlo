      subroutine set_mc_matrices
      implicit none
      include "genps.inc"
      include 'nexternal.inc'
      include "born_nhel.inc"
c Nexternal is the number of legs (initial and final) al NLO, while max_bcol
c is the number of color flows at Born level
      integer i,j,k,l,k0,mothercol(2),i1(2)
      integer maxflow
      parameter (maxflow=999)
      include 'born_leshouche.inc'
      integer ipartners(0:nexternal-1),colorflow(nexternal-1,0:max_bcol)
      common /MC_info/ ipartners,colorflow
      integer i_fks,j_fks
      common/fks_indices/i_fks,j_fks
      integer fksfather
      common/cfksfather/fksfather
      logical notagluon,found
      common/cnotagluon/notagluon
      integer nglu,nsngl
      logical isspecial,isspecial0
      common/cisspecial/isspecial

      ipartners(0)=0
      do i=1,nexternal-1
         colorflow(i,0)=0
      enddo
c ipartners(0): number of particles that can be colour or anticolour partner 
c   of the father, the Born-level particle to which i_fks and j_fks are 
c   attached. If one given particle is the colour/anticolour partner of
c   the father in more than one colour flow, it is counted only once
c   in ipartners(0)
c ipartners(i), 1<=i<=nexternal-1: the label (according to Born-level
c   labelling) of the i^th colour partner of the father
c
c colorflow(i,0), 1<=i<=nexternal-1: number of colour flows in which
c   the particle ipartners(i) is a colour partner of the father
c colorflow(i,j): the actual label (according to born_leshouche.inc)
c   of the j^th colour flow in which the father and ipartners(i) are
c   colour partners
c
c Example: in the process q(1) qbar(2) -> g(3) g(4), the two color flows are
c
c j=1    i    icolup(1)    icolup(2)       j=2    i    icolup(1)    icolup(2)
c        1      500           0                   1      500           0
c        2       0           501                  2       0           501
c        3      500          502                  3      502          501
c        4      502          501                  4      500          502
c
c and if one fixes for example fksfather=3, then ipartners = 3
c while colorflow =  0  0  0                                 1
c                    1  1  0                                 4
c                    2  1  2                                 2
c                    1  2  0
c

      fksfather=min(i_fks,j_fks)

c isspecial will be set equal to .true. only if the father is a gluon,
c and another gluon will be found which is connected to it by both
c colour and anticolour
      isspecial=.false.
c
      do i=1,max_bcol
c Loop over Born-level colour flows
         isspecial0=.false.
c nglu and nsngl are the number of gluons (except for the father) and of 
c colour singlets in the Born process, according to the information 
c stored in ICOLUP
         nglu=0
         nsngl=0
         mothercol(1)=ICOLUP(1,fksfather,i)
         mothercol(2)=ICOLUP(2,fksfather,i)
         notagluon=(mothercol(1).eq.0 .or. mothercol(2).eq.0)
c
         do j=1,nexternal-1
c Loop over Born-level particles; j is the possible colour partner of father,
c and whether this is the case is determined inside this loop
            if (j.ne.fksfather) then
c Skip father (it cannot be its own colour partner)
               if(ICOLUP(1,j,i).eq.0.and.ICOLUP(2,j,i).eq.0)
     #           nsngl=nsngl+1
               if(ICOLUP(1,j,i).ne.0.and.ICOLUP(2,j,i).ne.0)
     #           nglu=nglu+1
               if ( (j.le.nincoming.and.fksfather.gt.nincoming) .or.
     #              (j.gt.nincoming.and.fksfather.le.nincoming) ) then
c father and j not both in the initial or in the final state -- connect
c colour (1) with colour (i1(1)), and anticolour (2) with anticolour (i1(2))
                  i1(1)=1
                  i1(2)=2
               else
c father and j both in the initial or in the final state -- connect
c colour (1) with anticolour (i1(2)), and anticolour (2) with colour (i1(1))
                  i1(1)=2
                  i1(2)=1
               endif
               do l=1,2
c Loop over colour and anticolour of father
                  found=.false.
                  if( ICOLUP(i1(l),j,i).eq.mothercol(l) .and.
     &                ICOLUP(i1(l),j,i).ne.0 ) then
c When ICOLUP(i1(l),j,i) = mothercol(l), the colour (if i1(l)=1) or
c the anticolour (if i1(l)=2) of particle j is connected to the
c colour (if l=1) or the anticolour (if l=2) of the father
                     k0=-1
                     do k=1,ipartners(0)
c Loop over previously-found colour/anticolour partners of father
                        if(ipartners(k).eq.j)then
                           if(found)then
c Safety measure: if this condition is met, it means that there exist
c k1 and k2 such that ipartners(k1)=ipartners(k2). This is thus a bug,
c since ipartners() is the list of possible partners of father, where each
c Born-level particle must appears at most once
                              write(*,*)'Error #1 in set_matrices'
                              write(*,*)i,j,l,k
                              stop
                           endif
                           found=.true.
                           k0=k
                        endif
                     enddo
                     if (.not.found) then
                        ipartners(0)=ipartners(0)+1
                        ipartners(ipartners(0))=j
                        k0=ipartners(0)
                     endif
c At this point, k0 is the k0^th colour/anticolour partner of father.
c Therefore, ipartners(k0)=j
                     if(k0.le.0.or.ipartners(k0).ne.j)then
                        write(*,*)'Error #2 in set_matrices'
                        write(*,*)i,j,l,k0,ipartners(k0)
                        stop
                     endif
c Increase by one the number of colour flows in which the father is
c (anti)colour-connected with its k0^th partner (according to the
c list defined by ipartners)
                     colorflow(k0,0)=colorflow(k0,0)+1
c Store the label of the colour flow thus found
                     colorflow(k0,colorflow(k0,0))=i
                     if (l.eq.2 .and. colorflow(k0,0).gt.1 .and.
     &                    colorflow(k0,colorflow(k0,0)-1).eq.i )then
c Special case: father and ipartners(k0) are both gluons, connected
c by colour AND anticolour: the number of colour flows was overcounted
c by one unit, so decrease it
                         if( notagluon .or.
     &                       ICOLUP(i1(1),j,i).eq.0 .or.
     &                       ICOLUP(i1(2),j,i).eq.0 )then
                            write(*,*)'Error #3 in set_matrices'
                            write(*,*)i,j,l,k0,i1(1),i1(2)
                            stop
                         endif
                         colorflow(k0,0)=colorflow(k0,0)-1
                         isspecial0=.true.
                     endif
                  endif
               enddo
            endif
         enddo
         if( ((nglu+nsngl).gt.(nexternal-2)) .or.
     #       (isspecial0.and.(nglu+nsngl).ne.(nexternal-2)) )then
           write(*,*)'Error #4 in set_matrices'
           write(*,*)isspecial0,nglu,nsngl
           stop
         endif
         isspecial=isspecial.or.isspecial0
      enddo
      call check_mc_matrices
      return
      end



      subroutine check_mc_matrices
      implicit none
      include "nexternal.inc"
      include "born_nhel.inc"
c      include "fks.inc"
      integer fks_j_from_i(nexternal,0:nexternal)
     &     ,particle_type(nexternal),pdg_type(nexternal)
      common /c_fks_inc/fks_j_from_i,particle_type,pdg_type
      integer ipartners(0:nexternal-1),colorflow(nexternal-1,0:max_bcol)
      common /MC_info/ ipartners,colorflow
      integer i,j,ipart,iflow,ntot,ithere(1000)
      integer fksfather
      common/cfksfather/fksfather
      logical notagluon
      common/cnotagluon/notagluon
      logical isspecial
      common/cisspecial/isspecial
c
      if(ipartners(0).gt.nexternal-1)then
        write(*,*)'Error #1 in check_mc_matrices',ipartners(0)
        stop
      endif
c
      do i=1,ipartners(0)
        ipart=ipartners(i)
        if( ipart.eq.fksfather .or.
     #      ipart.le.0 .or. ipart.gt.nexternal-1 .or.
     #      ( abs(particle_type(ipart)).ne.3 .and.
     #        particle_type(ipart).ne.8 ) )then
          write(*,*)'Error #2 in check_mc_matrices',i,ipart,
     #              particle_type(ipart)
          stop
        endif
      enddo
c
      do i=1,nexternal-1
        ithere(i)=1
      enddo
      do i=1,ipartners(0)
        ipart=ipartners(i)
        ithere(ipart)=ithere(ipart)-1
        if(ithere(ipart).lt.0)then
          write(*,*)'Error #3 in check_mc_matrices',i,ipart
          stop
        endif
      enddo
c
c ntot is the total number of colour plus anticolour partners of father
      ntot=0
      do i=1,ipartners(0)
        ntot=ntot+colorflow(i,0)
c
        if( colorflow(i,0).le.0 .or.
     #      colorflow(i,0).gt.max_bcol )then
          write(*,*)'Error #4 in check_mc_matrices',i,colorflow(i,0)
          stop
        endif
c
        do j=1,max_bcol
          ithere(j)=1
        enddo
        do j=1,colorflow(i,0)
          iflow=colorflow(i,j)
          ithere(iflow)=ithere(iflow)-1
          if(ithere(iflow).lt.0)then
            write(*,*)'Error #5 in check_mc_matrices',i,j,iflow
            stop
          endif
        enddo
c
      enddo
c
      if( (notagluon.and.ntot.ne.max_bcol) .or.
     #    ( (.not.notagluon).and.
     #      ( (.not.isspecial).and.ntot.ne.(2*max_bcol) .or.
     #        (isspecial.and.ntot.ne.max_bcol) ) ) )then
         write(*,*)'Error #6 in check_mc_matrices',
     #     notagluon,ntot,max_bcol
         stop
      endif
c
      return
      end



      subroutine xmcsubt_wrap(pp,xi_i_fks,y_ij_fks,wgt)
      implicit none
      include "nexternal.inc"
      double precision pp(0:3,nexternal),wgt
      double precision xi_i_fks,y_ij_fks
      double precision xmc,xrealme,gfactsf,gfactcl,probne
      double precision xmcxsec(nexternal),z(nexternal)
      integer nofpartners
      logical lzone(nexternal),flagmc

c True MC subtraction term
      call xmcsubt(pp,xi_i_fks,y_ij_fks,gfactsf,gfactcl,probne,
     #                   xmc,nofpartners,lzone,flagmc,z,xmcxsec)
c G-function matrix element, to recover the real soft limit
      call xmcsubtME(pp,xi_i_fks,y_ij_fks,gfactsf,gfactcl,xrealme)

      wgt=xmc+xrealme

      return
      end



      subroutine xmcsubtME(pp,xi_i_fks,y_ij_fks,gfactsf,gfactcl,wgt)
      implicit none
      include "nexternal.inc"
      include "coupl.inc"
      double precision pp(0:3,nexternal),gfactsf,gfactcl,wgt,wgts,wgtc,wgtsc
      double precision xi_i_fks,y_ij_fks

      double precision zero,one
      parameter (zero=0d0)
      parameter (one=1d0)

      integer izero,ione,itwo
      parameter (izero=0)
      parameter (ione=1)
      parameter (itwo=2)

      double precision p1_cnt(0:3,nexternal,-2:2)
      double precision wgt_cnt(-2:2)
      double precision pswgt_cnt(-2:2)
      double precision jac_cnt(-2:2)
      common/counterevnts/p1_cnt,wgt_cnt,pswgt_cnt,jac_cnt

      double precision xi_i_fks_cnt(-2:2)
      common /cxiifkscnt/xi_i_fks_cnt

      integer i_fks,j_fks
      common/fks_indices/i_fks,j_fks

c Particle types (=colour) of i_fks, j_fks and fks_mother
      integer i_type,j_type,m_type
      double precision ch_i,ch_j,ch_m
      common/cparticle_types/i_type,j_type,m_type,ch_i,ch_j,ch_m

      double precision pmass(nexternal)
      include "pmass.inc"
c
      if (i_type.eq.8 .and. pmass(i_fks).eq.0d0)then
c i_fks is gluon
         call set_cms_stuff(izero)
         call sreal(p1_cnt(0,1,0),zero,y_ij_fks,wgts)
         call set_cms_stuff(ione)
         call sreal(p1_cnt(0,1,1),xi_i_fks,one,wgtc)
         call set_cms_stuff(itwo)
         call sreal(p1_cnt(0,1,2),zero,one,wgtsc)
         wgt=wgts+(1-gfactcl)*(wgtc-wgtsc)
         wgt=wgt*(1-gfactsf)
      elseif (abs(i_type).eq.3)then
c i_fks is (anti-)quark
         wgt=0d0
      else
         write(*,*) 'FATAL ERROR #1 in xmcsubtME',i_type,i_fks
         stop
      endif
c
      return
      end



c Main routine for MC counterterms

      subroutine xmcsubt(pp,xi_i_fks,y_ij_fks,gfactsf,gfactcl,probne,
     &                   wgt,nofpartners,lzone,flagmc,z,xmcxsec)
      implicit none
      include "nexternal.inc"
      include "coupl.inc"
      include "born_nhel.inc"
      include "fks_powers.inc"
      include "madfks_mcatnlo.inc"
      include "run.inc"
      include "../../Source/MODEL/input.inc"
      include 'nFKSconfigs.inc'
      integer fks_j_from_i(nexternal,0:nexternal)
     &     ,particle_type(nexternal),pdg_type(nexternal)
      common /c_fks_inc/fks_j_from_i,particle_type,pdg_type

      double precision pp(0:3,nexternal),gfactsf,gfactcl,probne,wgt
      double precision xi_i_fks,y_ij_fks,xm12,xm22
      double precision xmcxsec(nexternal)
      integer nofpartners
      logical lzone(nexternal),flagmc,limit,non_limit

      double precision emsca_bare,ptresc,rrnd,ref_scale,
     & scalemin,scalemax,wgt1,qMC,emscainv,emscafun
      double precision emscwgt(nexternal),emscav(nexternal)
      integer jpartner,mpartner
      logical emscasharp

      double precision shattmp,dot,xkern(2),xkernazi(2),born_red,
     & born_red_tilde
      double precision bornbars(max_bcol), bornbarstilde(max_bcol)

      integer i,j,npartner,cflows,ileg,N_p
      double precision tk,uk,q1q,q2q,E0sq(nexternal),x,yi,yj,xij,ap,Q,
     & s,w1,w2,beta,xfact,prefact,kn,knbar,kn0,betae0,betad,betas,gfactazi,
     & gfunction,bogus_probne_fun,
     & z(nexternal),xi(nexternal),xjac(nexternal),ztmp,xitmp,xjactmp,
     & zHW6,xiHW6,xjacHW6_xiztoxy,zHWPP,xiHWPP,xjacHWPP_xiztoxy,zPY6Q,
     & xiPY6Q,xjacPY6Q_xiztoxy,zPY6PT,xiPY6PT,xjacPY6PT_xiztoxy,zPY8,
     & xiPY8,xjacPY8_xiztoxy,wcc

      common/cscaleminmax/xm12,ileg
      double precision veckn_ev,veckbarn_ev,xp0jfks
      common/cgenps_fks/veckn_ev,veckbarn_ev,xp0jfks
      double precision p_born(0:3,nexternal-1)
      common/pborn/p_born
      integer i_fks,j_fks
      common/fks_indices/i_fks,j_fks
      double precision ybst_til_tolab,ybst_til_tocm,sqrtshat,shat
      common/parton_cms_stuff/ybst_til_tolab,ybst_til_tocm,
     #                        sqrtshat,shat

      integer ipartners(0:nexternal-1),colorflow(nexternal-1,0:max_bcol)
      common /MC_info/ ipartners,colorflow
      logical isspecial
      common/cisspecial/isspecial

      integer fksfather
      common/cfksfather/fksfather

      logical softtest,colltest
      common/sctests/softtest,colltest

      double precision emsca
      common/cemsca/emsca,emsca_bare,emscasharp,scalemin,scalemax

      double precision ran2,iseed
      external ran2
      logical extra

c Stuff to be written (depending on AddInfoLHE) onto the LHE file
      INTEGER NFKSPROCESS
      COMMON/C_NFKSPROCESS/NFKSPROCESS
      integer iSorH_lhe,ifks_lhe(fks_configs) ,jfks_lhe(fks_configs)
     &     ,fksfather_lhe(fks_configs) ,ipartner_lhe(fks_configs)
      double precision scale1_lhe(fks_configs),scale2_lhe(fks_configs)
      common/cto_LHE1/iSorH_lhe,ifks_lhe,jfks_lhe,
     #                fksfather_lhe,ipartner_lhe
      common/cto_LHE2/scale1_lhe,scale2_lhe

c Radiation hardness needed (pt_hardness) for the theta function
c Should be zero if there are no jets at the Born
      double precision shower_S_scale(fks_configs*2)
     &     ,shower_H_scale(fks_configs*2),ref_H_scale(fks_configs*2)
     &     ,pt_hardness
      common /cshowerscale2/shower_S_scale,shower_H_scale,ref_H_scale
     &     ,pt_hardness

      double precision becl,delta
c alsf and besf are the parameters that control gfunsoft
      double precision alsf,besf
      common/cgfunsfp/alsf,besf
c alazi and beazi are the parameters that control gfunazi
      double precision alazi,beazi
      common/cgfunazi/alazi,beazi

c Particle types (=color) of i_fks, j_fks and fks_mother
      integer i_type,j_type,m_type
      double precision ch_i,ch_j,ch_m
      common/cparticle_types/i_type,j_type,m_type,ch_i,ch_j,ch_m

      double precision zero,one,tiny,vtiny,ymin
      parameter (zero=0d0)
      parameter (one=1d0)
      parameter (vtiny=1d-10)
      parameter (ymin=0.9d0)

      double precision pi
      parameter(pi=3.1415926535897932384626433d0)

      double precision vcf,vtf,vca
      parameter (vcf=4d0/3d0)
      parameter (vtf=1d0/2d0)
      parameter (vca=3d0)

      double precision g_ew,charge,qi2,qj2
      double precision pmass(nexternal)
      include "pmass.inc"

c Initialise
      flagmc   = .false.
      wgt      = 0d0
      ztmp     = 0d0
      xitmp    = 0d0
      xjactmp  = 0d0
      gfactazi = 0d0
      xkern    = 0d0
      xkernazi = 0d0
      born_red = 0d0
      born_red_tilde = 0d0
      kn       = veckn_ev
      knbar    = veckbarn_ev
      kn0      = xp0jfks
      nofpartners = ipartners(0)
      g_ew=sqrt(4.d0*pi/aewm1)
      qi2=charge(pdg_type(i_fks))**2
      qj2=charge(pdg_type(j_fks))**2
      tiny = 1d-4
      if (softtest.or.colltest)tiny = 1d-6
c Logical variables to control the IR limits:
c one can remove any reference to xi_i_fks
      limit = 1-y_ij_fks.lt.tiny .and. xi_i_fks.ge.tiny
      non_limit = xi_i_fks.ge.tiny

c Discard if unphysical kinematics
      if(pp(0,1).le.0d0)return

c Determine invariants, ileg, and MC hardness qMC
      extra=dampMCsubt.or.AddInfoLHE.or.UseSudakov
      call kinematics_driver(xi_i_fks,y_ij_fks,shat,pp,ileg,
     &                       xm12,xm22,tk,uk,q1q,q2q,qMC,extra)
      w1=-q1q+q2q-tk
      w2=-q2q+q1q-uk
      if(extra.and.qMC.lt.0d0)then
         write(*,*)'Error in xmcsubt: qMC=',qMC
         stop
      endif

c Check ileg, and special case for PYTHIA6PT
      if(ileg.lt.0.or.ileg.gt.4)then
         write(*,*)'Error in xmcsubt: ileg=',ileg
         stop
      endif
      if(ileg.gt.2.and.shower_mc.eq.'PYTHIA6PT')then
         write(*,*)'FSR not allowed when matching PY6PT'
         stop
      endif

c New or standard MC@NLO formulation
      probne=bogus_probne_fun(qMC)
      if(.not.UseSudakov)probne=1.d0

c Call barred Born and assign shower scale
      call get_mbar(pp,y_ij_fks,ileg,bornbars,bornbarstilde)
      call assign_emsca(pp,xi_i_fks,y_ij_fks)

c Distinguish ISR and FSR
      if(ileg.le.2)then
         delta=min(1d0,deltaI)
         yj=0d0
         yi=y_ij_fks
      elseif(ileg.ge.3)then
         delta=min(1d0,deltaO)
         yj=y_ij_fks
         yi=0d0
      endif
      x=1-xi_i_fks
      s=shat
      xij=2*(1-xm12/s-(1-x))/(2-(1-x)*(1-yj)) 

c G-function parameters 
      gfactsf=gfunction(x,alsf,besf,2d0)
      if(abs(i_type).eq.3)gfactsf=1d0
      becl=-(1d0-ymin)
      gfactcl=gfunction(y_ij_fks,alsf,becl,1d0)
      if(alazi.lt.0d0)gfactazi=1-gfunction(y_ij_fks,-alazi,beazi,delta)

c For processes that have jets at the Born level, we need to include a
c theta-function: The radiation from the shower should always be softer
c than the jets at the Born, hence no need to include the MC counter
c terms when the radiation is hard.
      if(pt_hardness.gt.shower_S_scale(nFKSprocess*2-1))then
         emsca=2d0*sqrt(ebeam(1)*ebeam(2))
         return
      endif

c Shower variables
      if(shower_mc.eq.'HERWIGPP')then
         ztmp=zHWPP(ileg,xm12,xm22,shat,x,yi,yj,tk,uk,q1q,q2q)
         xitmp=xiHWPP(ileg,xm12,xm22,shat,x,yi,yj,tk,uk,q1q,q2q)
         xjactmp=xjacHWPP_xiztoxy(ileg,xm12,xm22,shat,x,yi,yj,tk,uk,q1q,q2q)
      elseif(shower_mc.eq.'PYTHIA6Q')then
         ztmp=zPY6Q(ileg,xm12,xm22,shat,x,yi,yj,tk,uk,q1q,q2q)
         xitmp=xiPY6Q(ileg,xm12,xm22,shat,x,yi,yj,tk,uk,q1q,q2q)
         xjactmp=xjacPY6Q_xiztoxy(ileg,xm12,xm22,shat,x,yi,yj,tk,uk,q1q,q2q)
      elseif(shower_mc.eq.'PYTHIA6PT')then
         ztmp=zPY6PT(ileg,xm12,xm22,shat,x,yi,yj,tk,uk,q1q,q2q)
         xitmp=xiPY6PT(ileg,xm12,xm22,shat,x,yi,yj,tk,uk,q1q,q2q)
         xjactmp=xjacPY6PT_xiztoxy(ileg,xm12,xm22,shat,x,yi,yj,tk,uk,q1q,q2q)
      elseif(shower_mc.eq.'PYTHIA8')then
         ztmp=zPY8(ileg,xm12,xm22,shat,x,yi,yj,tk,uk,q1q,q2q)
         xitmp=xiPY8(ileg,xm12,xm22,shat,x,yi,yj,tk,uk,q1q,q2q)
         xjactmp=xjacPY8_xiztoxy(ileg,xm12,xm22,shat,x,yi,yj,tk,uk,q1q,q2q)
      endif

c Main loop over colour partners
      do npartner=1,ipartners(0)

         E0sq(npartner)=dot(p_born(0,fksfather),p_born(0,ipartners(npartner)))
         if(E0sq(npartner).lt.0d0)then
            write(*,*)'Error in xmcsubt: negative E0sq'
            write(*,*)E0sq(npartner),ileg,npartner
            stop
         endif

         z(npartner)=ztmp
         xi(npartner)=xitmp
         xjac(npartner)=xjactmp
         if(shower_mc.eq.'HERWIG6')then
            z(npartner)=zHW6(ileg,E0sq(npartner),xm12,xm22,shat,x,yi,yj,tk,uk,q1q,q2q)
            xi(npartner)=xiHW6(ileg,E0sq(npartner),xm12,xm22,shat,x,yi,yj,tk,uk,q1q,q2q)
            xjac(npartner)=xjacHW6_xiztoxy(ileg,E0sq(npartner),xm12,xm22,shat,x,yi,yj,
     &                                                                  tk,uk,q1q,q2q)
         endif

c Compute dead zones
         call get_dead_zone(ileg,z(npartner),xi(npartner),s,x,yi,xm12,xm22,w1,w2,qMC,
     &                      scalemax,ipartners(npartner),fksfather,lzone(npartner),wcc)

c Compute MC subtraction terms
         if(lzone(npartner))then
            if(.not.flagmc)flagmc=.true.
            if( (ileg.ge.3 .and. (m_type.eq.8.or.m_type.eq.0)) .or.
     &          (ileg.le.2 .and. (j_type.eq.8.or.j_type.eq.0)) )then
               if(i_type.eq.8)then
c g  --> g  g ( icode = 1 )
c go --> go g
                  if(ileg.le.2)then
                     N_p=2
                     if(isspecial)N_p=1
                     if(limit)then
                        xkern(1)=(g**2/N_p)*8*vca*(1-x*(1-x))**2/(s*x**2)
                        xkernazi(1)=-(g**2/N_p)*16*vca*(1-x)**2/(s*x**2)
                     elseif(non_limit)then
                        xfact=(1-yi)*(1-x)/x
                        prefact=4/(s*N_p)
                        call AP_reduced(m_type,i_type,one,z(npartner),ap)
                        ap=ap/(1-z(npartner))
                        xkern(1)=prefact*xfact*xjac(npartner)*ap/xi(npartner)
                        call Qterms_reduced_spacelike(m_type,i_type,one,z(npartner),Q)
                        Q=Q/(1-z(npartner))
                        xkernazi(1)=prefact*xfact*xjac(npartner)*Q/xi(npartner)
                     endif
c
                  elseif(ileg.eq.3)then
                     N_p=2
                     if(isspecial)N_p=1
                     if(non_limit)then
                        xfact=(2-(1-x)*(1-(kn0/kn)*yj))/kn*knbar*(1-x)*(1-yj)
                        prefact=2/(s*N_p)
                        call AP_reduced_SUSY(j_type,i_type,one,z(npartner),ap)
                        ap=ap/(1-z(npartner))
                        xkern(1)=prefact*xfact*xjac(npartner)*ap/xi(npartner)
                     endif
c
                  elseif(ileg.eq.4)then
                     N_p=2
                     if(isspecial)N_p=1
                     if(limit)then
                        xkern(1)=(g**2/N_p)*( 8*vca*
     &                       (s**2*(1-(1-x)*x)-s*(1+x)*xm12+xm12**2)**2 )/
     &                       ( s*(s-xm12)**2*(s*x-xm12)**2 )
                        xkernazi(1)=-(g**2/N_p)*(16*vca*s*(1-x)**2)/((s-xm12)**2)
                     elseif(non_limit)then
                        xfact=(2-(1-x)*(1-yj))/xij*(1-xm12/s)*(1-x)*(1-yj)
                        prefact=2/(s*N_p)
                        call AP_reduced(j_type,i_type,one,z(npartner),ap)
                        ap=ap/(1-z(npartner))
                        xkern(1)=prefact*xfact*xjac(npartner)*ap/xi(npartner)
                        call Qterms_reduced_timelike(j_type,i_type,one,z(npartner),Q)
                        Q=Q/(1-z(npartner))
                        xkernazi(1)=prefact*xfact*xjac(npartner)*Q/xi(npartner)
                     endif
                  endif
               elseif(abs(i_type).eq.3)then
c g --> q q~ ( icode = 2 )
c a --> q q~
                  if(ileg.le.2)then
                     N_p=1
                     if(limit)then
                        xkern(1)=(g**2/N_p)*4*vtf*(1-x)*((1-x)**2+x**2)/(s*x)
                        xkern(2)=xkern(1)*(g_ew**2/g**2)*(qi2*vca/vtf)
                     elseif(non_limit)then
                        xfact=(1-yi)*(1-x)/x
                        prefact=4/(s*N_p)
                        call AP_reduced(m_type,i_type,one,z(npartner),ap)
                        ap=ap/(1-z(npartner))
                        xkern(1)=prefact*xfact*xjac(npartner)*ap/xi(npartner)
                        xkern(2)=xkern(1)*(g_ew**2/g**2)*(qi2*vca/vtf)
                     endif
c
                  elseif(ileg.eq.4)then
                     N_p=2
                     if(isspecial)N_p=1
                     if(limit)then
                        xkern(1)=(g**2/N_p)*( 4*vtf*(1-x)*
     &                        (s**2*(1-2*(1-x)*x)-2*s*x*xm12+xm12**2) )/
     &                        ( (s-xm12)**2*(s*x-xm12) )
                        xkern(2)=xkern(1)*(g_ew**2/g**2)*(qi2*vca/vtf)
                        xkernazi(1)=(g**2/N_p)*(16*vtf*s*(1-x)**2)/((s-xm12)**2)
                        xkernazi(2)=xkernazi(1)*(g_ew**2/g**2)*(qi2*vca/vtf)
                     elseif(non_limit)then
                        xfact=(2-(1-x)*(1-yj))/xij*(1-xm12/s)*(1-x)*(1-yj)
                        prefact=2/(s*N_p)
                        call AP_reduced(j_type,i_type,one,z(npartner),ap)
                        ap=ap/(1-z(npartner))
                        xkern(1)=prefact*xfact*xjac(npartner)*ap/xi(npartner)
                        xkern(2)=xkern(1)*(g_ew**2/g**2)*(qi2*vca/vtf)
                        call Qterms_reduced_timelike(j_type,i_type,one,z(npartner),Q)
                        Q=Q/(1-z(npartner))
                        xkernazi(1)=prefact*xfact*xjac(npartner)*Q/xi(npartner)
                        xkernazi(2)=xkernazi(1)*(g_ew**2/g**2)*(qi2*vca/vtf)
                     endif
                  endif
               else
                  write(*,*)'Error 1 in xmcsubt: unknown particle type'
                  write(*,*)i_type
                  stop
               endif
            elseif( (ileg.ge.3 .and. abs(m_type).eq.3) .or.
     &              (ileg.le.2 .and. abs(j_type).eq.3) )then
               if(abs(i_type).eq.3)then
c q --> g q ( icode = 3 )
c a --> a q
                  if(ileg.le.2)then
                     N_p=2
                     if(isspecial)N_p=1
                     if(limit)then
                        xkern(1)=(g**2/N_p)*4*vcf*(1-x)*((1-x)**2+1)/(s*x**2)
                        xkern(2)=xkern(1)*(g_ew**2/g**2)*(qi2/vcf)
                        xkernazi(1)=-(g**2/N_p)*16*vcf*(1-x)**2/(s*x**2)
                        xkernazi(2)=xkernazi(1)*(g_ew**2/g**2)*(qi2/vcf)
                     elseif(non_limit)then
                        xfact=(1-yi)*(1-x)/x
                        prefact=4/(s*N_p)
                        call AP_reduced(m_type,i_type,one,z(npartner),ap)
                        ap=ap/(1-z(npartner))
                        xkern(1)=prefact*xfact*xjac(npartner)*ap/xi(npartner)
                        xkern(2)=xkern(1)*(g_ew**2/g**2)*(qi2/vcf)
                        call Qterms_reduced_spacelike(m_type,i_type,one,z(npartner),Q)
                        Q=Q/(1-z(npartner))
                        xkernazi(1)=prefact*xfact*xjac(npartner)*Q/xi(npartner)
                        xkernazi(2)=xkernazi(1)*(g_ew**2/g**2)*(qi2/vcf)
                     endif
c
                  elseif(ileg.eq.3)then
                     N_p=1
                     if(non_limit)then
                        xfact=(2-(1-x)*(1-(kn0/kn)*yj))/kn*knbar*(1-x)*(1-yj)
                        prefact=2/(s*N_p)
                        call AP_reduced(j_type,i_type,one,z(npartner),ap)
                        ap=ap/(1-z(npartner))
                        xkern(1)=prefact*xfact*xjac(npartner)*ap/xi(npartner)
                        xkern(2)=xkern(1)*(g_ew**2/g**2)*(qi2/vcf)
                     endif
c
                  elseif(ileg.eq.4)then
                     N_p=1
                     if(limit)then
                        xkern(1)=(g**2/N_p)*
     &                       ( 4*vcf*(1-x)*(s**2*(1-x)**2+(s-xm12)**2) )/
     &                       ( (s-xm12)*(s*x-xm12)**2 )
                        xkern(2)=xkern(1)*(g_ew**2/g**2)*(qi2/vcf)
                     elseif(non_limit)then
                        xfact=(2-(1-x)*(1-yj))/xij*(1-xm12/s)*(1-x)*(1-yj)
                        prefact=2/(s*N_p)
                        call AP_reduced(j_type,i_type,one,z(npartner),ap)
                        ap=ap/(1-z(npartner))
                        xkern(1)=prefact*xfact*xjac(npartner)*ap/xi(npartner)
                        xkern(2)=xkern(1)*(g_ew**2/g**2)*(qi2/vcf)
                     endif
                  endif
               elseif(i_type.eq.8)then
c q  --> q  g ( icode = 4 )
c sq --> sq g
                  if(ileg.le.2)then
                     N_p=1
                     if(limit)then
                        xkern(1)=(g**2/N_p)*4*vcf*(1+x**2)/(s*x)
                     elseif(non_limit)then
                        xfact=(1-yi)*(1-x)/x
                        prefact=4/(s*N_p)
                        call AP_reduced(m_type,i_type,one,z(npartner),ap)
                        ap=ap/(1-z(npartner))
                        xkern(1)=prefact*xfact*xjac(npartner)*ap/xi(npartner)
                     endif
c
                  elseif(ileg.eq.3)then
                     N_p=1
                     if(non_limit)then
                        xfact=(2-(1-x)*(1-(kn0/kn)*yj))/kn*knbar*(1-x)*(1-yj)
                        prefact=2/(s*N_p)
                        if(abs(PDG_type(j_fks)).le.6)then
                           if(shower_mc.ne.'HERWIGPP')
     &                     call AP_reduced(j_type,i_type,one,z(npartner),ap)
                           if(shower_mc.eq.'HERWIGPP')
     &                     call AP_reduced_massive(j_type,i_type,one,z(npartner),
     &                                                 xi(npartner),xm12,ap)
                        else
                           call AP_reduced_SUSY(j_type,i_type,one,z(npartner),ap)
                        endif
                        ap=ap/(1-z(npartner))
                        xkern(1)=prefact*xfact*xjac(npartner)*ap/xi(npartner)
                     endif
c
                  elseif(ileg.eq.4)then
                     N_p=1
                     if(limit)then
                        xkern(1)=(g**2/N_p)*4*vcf*
     &                        ( s**2*(1+x**2)-2*xm12*(s*(1+x)-xm12) )/
     &                        ( s*(s-xm12)*(s*x-xm12) )
                     elseif(non_limit)then
                        xfact=(2-(1-x)*(1-yj))/xij*(1-xm12/s)*(1-x)*(1-yj)
                        prefact=2/(s*N_p)
                        call AP_reduced(j_type,i_type,one,z(npartner),ap)
                        ap=ap/(1-z(npartner))
                        xkern(1)=prefact*xfact*xjac(npartner)*ap/xi(npartner)
                     endif
                  endif
               elseif(i_type.eq.0)then
c q  --> q  a ( icode = 4 )
c sq --> sq a
                  if(ileg.le.2)then
                     N_p=1
                     if(limit)then
                        xkern(2)=(g_ew**2/N_p)*4*qj2*(1+x**2)/(s*x)
                     else
                        xfact=(1-yi)*(1-x)/x
                        prefact=4/(s*N_p)
                        call AP_reduced(m_type,i_type,one,z(npartner),ap)
                        ap=ap/(1-z(npartner))
                        xkern(2)=prefact*xfact*xjac(npartner)*ap/xi(npartner)
                        xkern(2)=xkern(2)*(g_ew**2/g**2)*(qj2/vcf)
                     endif
c
                  elseif(ileg.eq.3)then
                     N_p=1
                     if(non_limit)then
                        xfact=(2-(1-x)*(1-(kn0/kn)*yj))/kn*knbar*(1-x)*(1-yj)
                        prefact=2/(s*N_p)
                        if(abs(PDG_type(j_fks)).le.6)then
                           if(shower_mc.ne.'HERWIGPP')
     &                     call AP_reduced(j_type,i_type,one,z(npartner),ap)
                           if(shower_mc.eq.'HERWIGPP')
     &                     call AP_reduced_massive(j_type,i_type,one,z(npartner),
     &                                                 xi(npartner),xm12,ap)
                        else
                           call AP_reduced_SUSY(j_type,i_type,one,z(npartner),ap)
                        endif
                        ap=ap/(1-z(npartner))
                        xkern(2)=prefact*xfact*xjac(npartner)*ap/xi(npartner)
                        xkern(2)=xkern(2)*(g_ew**2/g**2)*(qj2/vcf)
                     endif
c
                  elseif(ileg.eq.4)then
                     N_p=1
                     if(limit)then
                        xkern(2)=(g_ew**2/N_p)*4*qj2*
     &                       ( s**2*(1+x**2)-2*xm12*(s*(1+x)-xm12) )/
     &                       ( s*(s-xm12)*(s*x-xm12) )
                     else
                        xfact=(2-(1-x)*(1-yj))/xij*(1-xm12/s)*(1-x)*(1-yj)
                        prefact=2/(s*N_p)
                        call AP_reduced(j_type,i_type,one,z(npartner),ap)
                        ap=ap/(1-z(npartner))
                        xkern(2)=prefact*xfact*xjac(npartner)*ap/xi(npartner)
                        xkern(2)=xkern(2)*(g_ew**2/g**2)*(qj2/vcf)
                     endif
                  endif
               else
                  write(*,*)'Error 2 in xmcsubt: unknown particle type'
                  write(*,*)i_type
                  stop
               endif
            else
               write(*,*)'Error 3 in xmcsubt: unknown particle type'
               write(*,*)j_type,i_type
               stop
            endif

            if(dampMCsubt)then
               if(emscasharp)then
                  if(qMC.le.scalemax)then
                     emscwgt(npartner)=1d0
                     emscav(npartner)=emsca_bare
                  else
                     emscwgt(npartner)=0d0
                     emscav(npartner)=scalemax
                  endif
               else
                  ptresc=(qMC-scalemin)/(scalemax-scalemin)
                  if(ptresc.le.0d0)then
                     emscwgt(npartner)=1d0
                     emscav(npartner)=emsca_bare
                  elseif(ptresc.lt.1d0)then
                     emscwgt(npartner)=1-emscafun(ptresc,one)
                     emscav(npartner)=emsca_bare
                  else
                     emscwgt(npartner)=0d0
                     emscav(npartner)=scalemax
                  endif
               endif
            endif

        else
c Dead zone
          xkern=0d0
          xkernazi=0d0
           if(dampMCsubt)then
              emscav(npartner)=2d0*sqrt(ebeam(1)*ebeam(2))
              emscwgt(npartner)=0d0
           endif
        endif

        born_red=0d0
        born_red_tilde=0d0
        do i=1,2
           xkern(i)=xkern(i)*gfactsf*wcc
           xkernazi(i)=xkernazi(i)*gfactazi*gfactsf*wcc
        enddo
        do cflows=1,colorflow(npartner,0)
           born_red=born_red+bornbars(colorflow(npartner,cflows))
           born_red_tilde=born_red_tilde+bornbarstilde(colorflow(npartner,cflows))
        enddo
c Change here, to include also xkern(2)!
        xmcxsec(npartner)=xkern(1)*born_red+xkernazi(1)*born_red_tilde
        if(dampMCsubt)xmcxsec(npartner)=xmcxsec(npartner)*emscwgt(npartner)
        wgt=wgt+xmcxsec(npartner)

        if(xmcxsec(npartner).lt.0d0)then
           write(*,*)'Fatal error in xmcsubt'
           write(*,*)npartner,xmcxsec(npartner)
           stop
        endif
c End of loop over colour partners
      enddo

c Assign emsca on statistical basis
      if(dampMCsubt.and.wgt.gt.1d-30)then
        rrnd=ran2()
        wgt1=0d0
        jpartner=0
        do npartner=1,ipartners(0)
           if(lzone(npartner).and.jpartner.eq.0)then
              wgt1=wgt1+xmcxsec(npartner)
              if(wgt1.ge.rrnd*wgt)then
                 jpartner=ipartners(npartner)
                 mpartner=npartner
              endif
           endif
        enddo
        if(jpartner.eq.0)then
           write(*,*)'Error in xmcsubt: emsca unweighting failed'
           stop
        else
           emsca=emscav(mpartner)
        endif
      endif
      if(dampMCsubt.and.wgt.lt.1d-30)emsca=scalemax

c Additional information for LHE
      if(AddInfoLHE)then
         fksfather_lhe(nFKSprocess)=fksfather
         if(jpartner.ne.0)then
            ipartner_lhe(nFKSprocess)=jpartner
         else
c min() avoids troubles if ran2()=1
            ipartner_lhe(nFKSprocess)=min( int(ran2()*ipartners(0))+1,ipartners(0) )
            ipartner_lhe(nFKSprocess)=ipartners(ipartner_lhe(nFKSprocess))
         endif
         scale1_lhe(nFKSprocess)=qMC
      endif

      if(dampMCsubt)then
         if(emsca.lt.scalemin)then
            write(*,*)'Error in xmcsubt: emsca too small'
            write(*,*)emsca,jpartner,lzone(jpartner)
            stop
         endif
      endif

      do i=1,nexternal
         if(i.le.ipartners(0))xmcxsec(i)=xmcxsec(i)*probne
         if(i.gt.ipartners(0))xmcxsec(i)=0d0
      enddo

      return
      end



      subroutine get_mbar(p,y_ij_fks,ileg,bornbars,bornbarstilde)
c Computes barred amplitudes (bornbars) squared according
c to Odagiri's prescription (hep-ph/9806531).
c Computes barred azimuthal amplitudes (bornbarstilde) with
c the same method 
      implicit none

      include "genps.inc"
      include 'nexternal.inc'
      include "born_nhel.inc"

      double precision p(0:3,nexternal)
      double precision y_ij_fks,bornbars(max_bcol),bornbarstilde(max_bcol)

      double precision zero
      parameter (zero=0.d0)
      double precision p_born_rot(0:3,nexternal-1)

      integer imother_fks,ileg

      double precision p_born(0:3,nexternal-1)
      common/pborn/p_born

      double Precision amp2(maxamps), jamp2(0:maxamps)
      common/to_amps/  amp2,       jamp2

      integer i_fks,j_fks
      common/fks_indices/i_fks,j_fks

      double complex wgt1(2),W1(6),W2(6),W3(6),W4(6),Wij_angle,Wij_recta
      double complex azifact

      double complex xij_aor
      common/cxij_aor/xij_aor

      double precision born,sumborn,borntilde
      integer i

      double precision vtiny,pi(0:3),pj(0:3),cphi_mother,sphi_mother
      parameter (vtiny=1d-8)
      double complex ximag
      parameter (ximag=(0.d0,1.d0))

      double precision xi_i_fks_ev,y_ij_fks_ev,t
      double precision p_i_fks_ev(0:3),p_i_fks_cnt(0:3,-2:2)
      common/fksvariables/xi_i_fks_ev,y_ij_fks_ev,p_i_fks_ev,p_i_fks_cnt

      logical rotategranny
      common/crotategranny/rotategranny

<<<<<<< HEAD
      logical isr,fsr
      logical extra

c Stuff to be written (depending on AddInfoLHE) onto the LHE file
      include 'nFKSconfigs.inc'
      INTEGER NFKSPROCESS
      COMMON/C_NFKSPROCESS/NFKSPROCESS
      integer iSorH_lhe,ifks_lhe(fks_configs) ,jfks_lhe(fks_configs)
     &     ,fksfather_lhe(fks_configs) ,ipartner_lhe(fks_configs)
      double precision scale1_lhe(fks_configs),scale2_lhe(fks_configs)
      common/cto_LHE1/iSorH_lhe,ifks_lhe,jfks_lhe,
     #                fksfather_lhe,ipartner_lhe
      common/cto_LHE2/scale1_lhe,scale2_lhe

c Radiation hardness needed (pt_hardness) for the theta function
c Should be zero if there are no jets at the Born
      double precision shower_S_scale(fks_configs*2)
     &     ,shower_H_scale(fks_configs*2),ref_H_scale(fks_configs*2)
     &     ,pt_hardness
      common /cshowerscale2/shower_S_scale,shower_H_scale,ref_H_scale
     &     ,pt_hardness

      double precision becl,delta
c alsf and besf are the parameters that control gfunsoft
      double precision alsf,besf
      common/cgfunsfp/alsf,besf
c alazi and beazi are the parameters that control gfunazi
      double precision alazi,beazi
      common/cgfunazi/alazi,beazi

c Particle types (=color) of i_fks, j_fks and fks_mother
      integer i_type,j_type,m_type
      double precision ch_i,ch_j,ch_m
      common/cparticle_types/i_type,j_type,m_type,ch_i,ch_j,ch_m

      double precision zero,one,tiny,vtiny,ymin
      parameter (zero=0d0)
      parameter (one=1d0)
      parameter (vtiny=1.d-10)
      parameter (ymin=0.9d0)

      double precision pi
      parameter(pi=3.1415926535897932384626433d0)

      real*8 vcf,vtf,vca
      parameter (vcf=4.d0/3.d0)
      parameter (vtf=1.d0/2.d0)
      parameter (vca=3.d0)

      double precision g_ew,charge,qi2,qj2
      double precision pmass(nexternal)
      include "../../Source/MODEL/input.inc"
      include "pmass.inc"
c
c g_ew is the electron charge
      g_ew=sqrt(4.d0*pi/aewm1)
      qi2=charge(pdg_type(i_fks))**2
      qj2=charge(pdg_type(j_fks))**2
c
      if (softtest.or.colltest) then
         tiny=1d-6
      else
         tiny=1d-4
      endif

      if(pp(0,1).le.0.d0)then
c Unphysical kinematics: set matrix elements equal to zero
        wgt=0.d0
        flagmc=.false.
        return
      endif

c Consistency check -- call to set_cms_stuff() must be done prior to
c entering this function
      shattmp=2d0*dot(pp(0,1),pp(0,2))
      if(abs(shattmp/shat-1.d0).gt.1.d-5)then
        write(*,*)'Error in xmcsubt_HWPP: inconsistent shat'
        write(*,*)shattmp,shat
        stop
      endif

c May remove UseSudakov from the definition below if ptHWPP (or similar
c variable, not yet defined) will not be needed in the computation of probne
      extra=dampMCsubt.or.AddInfoLHE.or.UseSudakov
      call xiz_driver(xi_i_fks,y_ij_fks,shat,pp,ileg,
     #                xm12,xm22,tk,uk,q1q,q2q,ptHWPP,extra)
      if(extra.and.ptHWPP.lt.0.d0)then
        write(*,*)'Error in xmcsubt_HWPP: ptHWPP=',ptHWPP
        stop
      endif
      call get_mbar(pp,y_ij_fks,ileg,bornbars,bornbarstilde)

      etot=2d0*sqrt( ebeam(1)*ebeam(2) )
      emsca=etot
      if(dampMCsubt)then
        emsca=0.d0
        ref_scale=sqrt( (1-xi_i_fks)*shat )
        scalemin=max(frac_low*ref_scale,scaleMClow)
        scalemax=max(frac_upp*ref_scale,scalemin+scaleMCdelta)
        if(scalemax.ge.etot)scalemax=etot
        if(scalemin.ge.scalemax)scalemin=scalemax
        emscasharp=(scalemax-scalemin).lt.(0.001d0*scalemax)
        if(emscasharp)then
          emsca_bare=scalemax
        else
          rrnd=ran2()
          rrnd=emscainv(rrnd,one)
          emsca_bare=scalemin+rrnd*(scalemax-scalemin)
        endif
      endif

c Distinguish initial or final state radiation
      isr=.false.
      fsr=.false.
      if(ileg.le.2)then
        isr=.true.
        delta=min(1.d0,deltaI)
      elseif(ileg.eq.3.or.ileg.eq.4)then
        fsr=.true.
        delta=min(1.d0,deltaO)
      else
        write(*,*)'Error in xmcsubt_HWPP: unknown ileg'
        write(*,*)ileg
        stop
      endif

c Assign fks variables
      x=1-xi_i_fks
      if(isr)then
         yj=0.d0
         yi=y_ij_fks
      elseif(fsr)then
         yj=y_ij_fks
         yi=0.d0
      else
         write(*,*)'Error in xmcsubt_HWPP: isr and fsr both false'
         stop
      endif

      s = shat
      xij=2*(1-xm12/shat-(1-x))/(2-(1-x)*(1-yj)) 
c
      if (abs(i_type).eq.3) then
         gfactsf=1d0
      else
         gfactsf=gfunsoft(x,s,zero,alsf,besf)
      endif
      becl=-(1.d0-ymin)
      gfactcl=gfuncoll(y_ij_fks,alsf,becl,one)
      gfactazi=gfunazi(y_ij_fks,alazi,beazi,delta)
c
c Non-emission probability. When UseSudakov=.true., the definition of
c probne may be moved later if necessary
      if(.not.UseSudakov)then
c this is standard MC@NLO
        probne=1.d0
      else
        probne=bogus_probne_fun(ptHWPP)
      endif
c
C
C For processes that have jets at the Born level, we need to include a
C theta-function: The radiation from the shower should always be softer
C than the jets at the Born, hence no need to include the MC counter
C terms when the radiation is hard.
C
      if(pt_hardness.gt.shower_S_scale(nFKSprocess*2-1))then
         emsca=etot
         wgt=0.d0
         flagmc=.false.
         return
      endif
C
      wgt=0.d0
      nofpartners=ipartners(0)
      flagmc=.false.
c
      ztmp=zHWPP(ileg,xm12,xm22,shat,x,yi,yj,tk,uk,q1q,q2q)
      xitmp=xiHWPP(ileg,xm12,xm22,shat,x,yi,yj,tk,uk,q1q,q2q)
      xjactmp=xjacHWPP_xiztoxy(ileg,xm12,xm22,shat,x,yi,yj,tk,uk,
     &                       q1q,q2q)
c
      do npartner=1,ipartners(0)
c This loop corresponds to the sum over colour lines l in the
c xmcsubt note
         z(npartner)=ztmp
         xi(npartner)=xitmp
         xjac(npartner)=xjactmp
c
c Compute deadzones
         lzone(npartner)=.false.
         if(ileg.le.2)then
            upper_scale2=2*dot(p_born(0,fksfather),p_born(0,ipartners(npartner)))
         elseif(ileg.eq.3)then
            if(ipartners(npartner).le.2)then
               upper_scale2=2*dot(p_born(0,fksfather),p_born(0,ipartners(npartner)))+xm12
            else
               xmp2=dot(p_born(0,ipartners(npartner)),p_born(0,ipartners(npartner)))
               lambda=sqrt((s+xm12-xmp2)**2-4*s*xm12)
               upper_scale2=(s+xm12-xmp2+lambda)/2
            endif
         elseif(ileg.eq.4)then
            if(ipartners(npartner).le.2)then
               upper_scale2=2*dot(p_born(0,fksfather),p_born(0,ipartners(npartner)))
            else
               xmp2=dot(p_born(0,ipartners(npartner)),p_born(0,ipartners(npartner)))
               upper_scale2=s-xmp2
            endif
         else
           write(*,*)'Error 1 in xmcsubt_HWPP: unknown ileg'
           write(*,*)ileg
           stop
         endif
         if(xi(npartner).lt.upper_scale2)lzone(npartner)=.true.
         max_scale(npartner)=scalemax
         max_scale(npartner)=
     &        min(max_scale(npartner),shower_S_scale(nFKSprocess*2-1))
         max_scale(npartner)=max(max_scale(npartner),3d0)
c         if(xi(npartner).gt.max_scale(npartner)**2)lzone(npartner)=.false.
         if(ptHWPP.gt.max_scale(npartner))lzone(npartner)=.false.
         
c EW deadzone (QED branching when either the mother or a daughter is a photon)
c to be updated !!!!!!
        if(i_type.eq.0.or.j_type.eq.0.or.m_type.eq.0)lzone(npartner)=.true.
c
c Compute MC subtraction terms
        if(lzone(npartner))then
          if(.not.flagmc)flagmc=.true.
          if( (fsr .and. (m_type.eq.8 .or. m_type.eq.0)) .or.
     #        (isr .and. (j_type.eq.8 .or. j_type.eq.0)) )then
            if(i_type.eq.8)then
c g --> g g (icode=1) and go --> go g (SUSY) splitting 
              if(ileg.eq.1.or.ileg.eq.2)then
                 N_p=2
                 if(isspecial)N_p=1
                 if(1-x.lt.tiny)then
                    xkern(1)=(g**2/N_p)*16*vca/(s*(1+yi))
                    xkern(2)=0.d0
                    xkernazi(1)=0.d0
                    xkernazi(2)=0.d0
                 elseif(1-yi.lt.tiny)then
                    xkern(1)=(g**2/N_p)*8*vca*(1-x*(1-x))**2/(s*x**2)
                    xkern(2)=0.d0
                    xkernazi(1)=-(g**2/N_p)*16*vca*(1-x)**2/(s*x**2)
                    xkernazi(2)=0.d0
                 else
                    xfact=(1-yi)*(1-x)/x
                    prefact=4/(s*N_p)
                    call AP_reduced(m_type,i_type,one,z(npartner),ap)
                    ap=ap/(1-z(npartner))
                    xkern(1)=prefact*xfact*xjac(npartner)*ap/xi(npartner)
                    xkern(2)=0.d0
                    call Qterms_reduced_spacelike(m_type,i_type,one,
     #                                            z(npartner),Q)
                    Q=Q/(1-z(npartner))
                    xkernazi(1)=prefact*xfact*xjac(npartner)*Q/xi(npartner)
                    xkernazi(2)=0.d0
                 endif
              elseif(ileg.eq.3)then
c Works only for SUSY
                N_p=2
                if(isspecial)N_p=1
c ileg = 3: xm12 = squared FKS-mother and FKS-sister mass
c           xm22 = squared recoil mass
                w1=-q1q+q2q-tk
                w2=-q2q+q1q-uk
                if(1-x.lt.tiny)then
                  xkern(1)=0.d0
                  xkern(2)=0.d0
                  xkernazi(1)=0.d0
                  xkernazi(2)=0.d0
                else
                  kn=veckn_ev
                  knbar=veckbarn_ev
                  kn0=xp0jfks
                  xfact=(2-(1-x)*(1-(kn0/kn)*yj))/kn*knbar*(1-x)*(1-yj)
                  prefact=2/(s*N_p)
                  call AP_reduced_SUSY(j_type,i_type,one,z(npartner),ap)
                  ap=ap/(1-z(npartner))
                  xkern(1)=prefact*xfact*xjac(npartner)*ap/xi(npartner)
                  xkern(2)=0.d0
                  xkernazi(1)=0.d0
                  xkernazi(2)=0.d0
                endif
              elseif(ileg.eq.4)then
c ileg = 4: xm12 = squared recoil mass
c           xm22 = 0 = squared FKS-mother and FKS-sister mass
                N_p=2
                if(isspecial)N_p=1
                if(1-x.lt.tiny)then
                  xkern(1)=(g**2/N_p)*16*vca/(s*(1+yj))
                  xkern(2)=0.d0
                  xkernazi(1)=0.d0
                  xkernazi(2)=0.d0
                elseif(1-yj.lt.tiny)then
                  xkern(1)=(g**2/N_p)*( 8*vca*
     &                  (s**2*(1-(1-x)*x)-s*(1+x)*xm12+xm12**2)**2 )/
     &                  ( s*(s-xm12)**2*(s*x-xm12)**2 )
                  xkern(2)=0.d0
                  xkernazi(1)=-(g**2/N_p)*(16*vca*s*(1-x)**2)/((s-xm12)**2)
                  xkernazi(2)=0.d0
                else
                  beta=1-xm12/s
                  xfact=(2-(1-x)*(1-yj))/xij*beta*(1-x)*(1-yj)
                  prefact=2/(s*N_p)
                  call AP_reduced(j_type,i_type,one,z(npartner),ap)
                  ap=ap/(1-z(npartner))
                  xkern(1)=prefact*xfact*xjac(npartner)*ap/xi(npartner)
                  xkern(2)=0.d0
                  call Qterms_reduced_timelike(j_type,i_type,one,z(npartner),Q)
                  Q=Q/(1-z(npartner))
                  xkernazi(1)=prefact*xfact*xjac(npartner)*Q/xi(npartner)
                  xkernazi(2)=0.d0
                endif
              else
                write(*,*)'Error 4 in xmcsubt_HWPP: forbidden ileg'
                write(*,*)ileg
                stop
              endif
            elseif(abs(i_type).eq.3)then
c g --> q qbar (or gamma --> q qbar) splitting (icode=2)
              if(ileg.eq.1.or.ileg.eq.2)then
                 N_p=1
                 if(1-x.lt.tiny)then
                    xkern(1)=0.d0
                    xkern(2)=0.d0
                    xkernazi(1)=0.d0
                    xkernazi(2)=0.d0
                 elseif(1-yi.lt.tiny)then
                    xkern(1)=(g**2/N_p)*4*vtf*(1-x)*((1-x)**2+x**2)/(s*x)
                    xkern(2)=xkern(1)*(g_ew**2/g**2)*(qi2*vca/vtf)
                    xkernazi(1)=0.d0
                    xkernazi(2)=0.d0
                 else
                    xfact=(1-yi)*(1-x)/x
                    prefact=4/(s*N_p)
                    call AP_reduced(m_type,i_type,one,z(npartner),ap)
                    ap=ap/(1-z(npartner))
                    xkern(1)=prefact*xfact*xjac(npartner)*ap/xi(npartner)
                    xkern(2)=xkern(1)*(g_ew**2/g**2)*(qi2*vca/vtf)
                    xkernazi(2)=0.d0
                    xkernazi(2)=0.d0
                 endif
              elseif(ileg.eq.4)then
c ileg = 4: xm12 = squared recoil mass
c           xm22 = 0 = squared FKS-mother and FKS-sister mass
                N_p=2
                if(isspecial)N_p=1
                if(1-x.lt.tiny)then
                  xkern(1)=0.d0
                  xkern(2)=0.d0
                  xkernazi(1)=0.d0
                  xkernazi(2)=0.d0
                elseif(1-yj.lt.tiny)then
                  xkern(1)=(g**2/N_p)*( 4*vtf*(1-x)*
     &                  (s**2*(1-2*(1-x)*x)-2*s*x*xm12+xm12**2) )/
     &                  ( (s-xm12)**2*(s*x-xm12) )
                  xkern(2)=xkern(1)*(g_ew**2/g**2)*(qi2*vca/vtf)
                  xkernazi(1)=(g**2/N_p)*(16*vtf*s*(1-x)**2)/((s-xm12)**2)
                  xkernazi(2)=xkernazi(1)*(g_ew**2/g**2)*(qi2*vca/vtf)
                else
                  beta=1-xm12/s
                  xfact=(2-(1-x)*(1-yj))/xij*beta*(1-x)*(1-yj)
                  prefact=2/(s*N_p)
                  call AP_reduced(j_type,i_type,one,z(npartner),ap)
                  ap=ap/(1-z(npartner))
                  xkern(1)=prefact*xfact*xjac(npartner)*ap/xi(npartner)
                  xkern(2)=xkern(1)*(g_ew**2/g**2)*(qi2*vca/vtf)
                  call Qterms_reduced_timelike(j_type,i_type,one,z(npartner),Q)
                  Q=Q/(1-z(npartner))
                  xkernazi(1)=prefact*xfact*xjac(npartner)*Q/xi(npartner)
                  xkernazi(2)=xkernazi(1)*(g_ew**2/g**2)*(qi2*vca/vtf)
                endif
              else
                write(*,*)'Error 5 in xmcsubt_HWPP: forbidden ileg'
                write(*,*)ileg
                stop
              endif
            else
              write(*,*)'Error 3 in xmcsubt_HWPP: unknown particle type'
              write(*,*)i_type
              stop
            endif
          elseif( (fsr .and. abs(m_type).eq.3) .or.
     #            (isr .and. abs(j_type).eq.3) )then
            if(abs(i_type).eq.3)then
c q --> g q (or q --> gamma q) splitting (icode=3)
c the fks parton is the one associated with 1 - z: this is because its
c rescaled energy is 1 - x and in the soft limit, where x --> z --> 1,
c it has to coincide with the fraction appearing in the AP kernel
              if(ileg.eq.1.or.ileg.eq.2)then
                 N_p=2
                 if(isspecial)N_p=1
                 if(1-x.lt.tiny)then
                    xkern(1)=0.d0
                    xkern(2)=0.d0
                    xkernazi(1)=0.d0
                    xkernazi(2)=0.d0
                 elseif(1-yi.lt.tiny)then
                    xkern(1)=(g**2/N_p)*4*vcf*(1-x)*((1-x)**2+1)/(s*x**2)
                    xkern(2)=xkern(1)*(g_ew**2/g**2)*(qi2/vcf)
                    xkernazi(1)=-(g**2/N_p)*16*vcf*(1-x)**2/(s*x**2)
                    xkernazi(2)=xkernazi(1)*(g_ew**2/g**2)*(qi2/vcf)
                 else
                    xfact=(1-yi)*(1-x)/x
                    prefact=4/(s*N_p)
                    call AP_reduced(m_type,i_type,one,z(npartner),ap)
                    ap=ap/(1-z(npartner))
                    xkern(1)=prefact*xfact*xjac(npartner)*ap/xi(npartner)
                    xkern(2)=xkern(1)*(g_ew**2/g**2)*(qi2/vcf)
                    call Qterms_reduced_spacelike(m_type,i_type,one,
     #                                            z(npartner),Q)
                    Q=Q/(1-z(npartner))
                    xkernazi(1)=prefact*xfact*xjac(npartner)*Q/xi(npartner)
                    xkernazi(2)=xkernazi(1)*(g_ew**2/g**2)*(qi2/vcf)
                 endif
              elseif(ileg.eq.3)then
                N_p=1
c ileg = 3: xm12 = squared FKS-mother and FKS-sister mass
c           xm22 = squared recoil mass
                w1=-q1q+q2q-tk
                w2=-q2q+q1q-uk
                if(1-x.lt.tiny)then
                  xkern(1)=0.d0
                  xkern(2)=0.d0
                  xkernazi(1)=0.d0
                  xkernazi(2)=0.d0
                else
                  kn=veckn_ev
                  knbar=veckbarn_ev
                  kn0=xp0jfks
                  xfact=(2-(1-x)*(1-(kn0/kn)*yj))/kn*knbar*(1-x)*(1-yj)
                  prefact=2/(s*N_p)
                  call AP_reduced(j_type,i_type,one,z(npartner),ap)
                  ap=ap/(1-z(npartner))
                  xkern(1)=prefact*xfact*xjac(npartner)*ap/xi(npartner)
                  xkern(2)=xkern(1)*(g_ew**2/g**2)*(qi2/vcf)
                  xkernazi(1)=0.d0
                  xkernazi(2)=0.d0
                endif
              elseif(ileg.eq.4)then
                N_p=1
c ileg = 4: xm12 = squared recoil mass
c           xm22 = 0 = squared FKS-mother and FKS-sister mass
                if(1-x.lt.tiny)then
                  xkern(1)=0.d0
                  xkern(2)=0.d0
                  xkernazi(1)=0.d0
                  xkernazi(2)=0.d0
                elseif(1-yj.lt.tiny)then
                  xkern(1)=(g**2/N_p)*
     &                  ( 4*vcf*(1-x)*(s**2*(1-x)**2+(s-xm12)**2) )/
     &                  ( (s-xm12)*(s*x-xm12)**2 )
                  xkern(2)=xkern(1)*(g_ew**2/g**2)*(qi2/vcf)
                  xkernazi(1)=0.d0
                  xkernazi(2)=0.d0
                else
                  beta=1-xm12/s
                  xfact=(2-(1-x)*(1-yj))/xij*beta*(1-x)*(1-yj)
                  prefact=2/(s*N_p)
                  call AP_reduced(j_type,i_type,one,z(npartner),ap)
                  ap=ap/(1-z(npartner))
                  xkern(1)=prefact*xfact*xjac(npartner)*ap/xi(npartner)
                  xkern(2)=xkern(1)*(g_ew**2/g**2)*(qi2/vcf)
                  xkernazi(1)=0.d0
                  xkernazi(2)=0.d0
                endif
              else
                write(*,*)'Error 6 in xmcsubt_HWPP: unknown ileg'
                write(*,*)ileg
                stop              
              endif
            elseif(i_type.eq.8)then
c q --> q g splitting (icode=4) and sq --> sq g (SUSY) splitting
              if(ileg.eq.1.or.ileg.eq.2)then
                 N_p=1
                 if(1-x.lt.tiny)then
                    xkern(1)=(g**2/N_p)*16*vcf/(s*(1+yi))
                    xkern(2)=0.d0
                    xkernazi(1)=0.d0
                    xkernazi(2)=0.d0
                 elseif(1-yi.lt.tiny)then
                    xkern(1)=(g**2/N_p)*4*vcf*(1+x**2)/(s*x)
                    xkern(2)=0.d0
                    xkernazi(1)=0.d0
                    xkernazi(2)=0.d0
                 else
                    xfact=(1-yi)*(1-x)/x
                    prefact=4/(s*N_p)
                    call AP_reduced(m_type,i_type,one,z(npartner),ap)
                    ap=ap/(1-z(npartner))
                    xkern(1)=prefact*xfact*xjac(npartner)*ap/xi(npartner)
                    xkern(2)=0.d0
                    xkernazi(1)=0.d0
                    xkernazi(2)=0.d0
                 endif
              elseif(ileg.eq.3)then
                N_p=1
c ileg = 3: xm12 = squared FKS-mother and FKS-sister mass
c           xm22 = squared recoil mass
                w1=-q1q+q2q-tk
                w2=-q2q+q1q-uk
                if(1-x.lt.tiny)then
                  betad=sqrt((1-(xm12-xm22)/s)**2-(4*xm22/s))
                  betas=1+(xm12-xm22)/s
                  xkern(1)=(g**2/N_p)*16*vcf*(1-yj)*(betad+betas)/
     &                        (s*(betas-yj*betad)*(1+yj))
                  xkern(2)=0.d0
                  xkernazi(1)=0.d0
                  xkernazi(2)=0.d0
                else
                  kn=veckn_ev
                  knbar=veckbarn_ev
                  kn0=xp0jfks
                  xfact=(2-(1-x)*(1-(kn0/kn)*yj))/kn*knbar*(1-x)*(1-yj)
                  prefact=2/(s*N_p)
                  if(abs(PDG_type(j_fks)).le.6)then
c QCD branching
                    call AP_reduced_massive(j_type,i_type,one,
     #                             z(npartner),xi(npartner),xm12,ap)
                  else
c Non-QCD branching, here taken to be squark->squark gluon 
                    call AP_reduced_SUSY(j_type,i_type,one,z(npartner),ap)
                  endif
                  ap=ap/(1-z(npartner))
                  xkern(1)=prefact*xfact*xjac(npartner)*ap/xi(npartner)
                  xkern(2)=0.d0
                  xkernazi(1)=0.d0
                  xkernazi(2)=0.d0
                endif
              elseif(ileg.eq.4)then
                N_p=1
c ileg = 4: xm12 = squared recoil mass
c           xm22 = 0 = squared FKS-mother and FKS-sister mass
                if(1-x.lt.tiny)then
                  xkern(1)=(g**2/N_p)*16*vcf/(s*(1+yj))
                  xkern(2)=0.d0
                  xkernazi(1)=0.d0
                  xkernazi(2)=0.d0
                elseif(1-yj.lt.tiny)then
                  xkern(1)=(g**2/N_p)*4*vcf*
     &                  ( s**2*(1+x**2)-2*xm12*(s*(1+x)-xm12) )/
     &                  ( s*(s-xm12)*(s*x-xm12) )
                  xkern(2)=0.d0
                  xkernazi(1)=0.d0
                  xkernazi(2)=0.d0
                else
                  beta=1-xm12/s
                  xfact=(2-(1-x)*(1-yj))/xij*beta*(1-x)*(1-yj)
                  prefact=2/(s*N_p)
                  call AP_reduced(j_type,i_type,one,z(npartner),ap)
                  ap=ap/(1-z(npartner))
                  xkern(1)=prefact*xfact*xjac(npartner)*ap/xi(npartner)
                  xkern(2)=0.d0
                  xkernazi(1)=0.d0
                  xkernazi(2)=0.d0
                endif
              else
                write(*,*)'Error 7 in xmcsubt_HWPP: unknown ileg'
                write(*,*)ileg
                stop
              endif
            elseif(i_type.eq.0)then
c q --> q gamma splitting (icode=4) and sq --> sq gamma (SUSY) splitting
              if(ileg.eq.1.or.ileg.eq.2)then
                 N_p=1
                 if(1-x.lt.tiny)then
                    xkern(1)=0.d0
                    xkern(2)=(g_ew**2/N_p)*16*qj2/(s*(1+yi))
                    xkernazi(1)=0.d0
                    xkernazi(2)=0.d0
                 elseif(1-yi.lt.tiny)then
                    xkern(1)=0.d0
                    xkern(2)=(g_ew**2/N_p)*4*qj2*(1+x**2)/(s*x)
                    xkernazi(1)=0.d0
                    xkernazi(2)=0.d0
                 else
                    xfact=(1-yi)*(1-x)/x
                    prefact=4/(s*N_p)
                    call AP_reduced(m_type,i_type,one,z(npartner),ap)
                    ap=ap/(1-z(npartner))
                    xkern(1)=0.d0
                    xkern(2)=prefact*xfact*xjac(npartner)*ap/xi(npartner)
                    xkern(2)=xkern(2)*(g_ew**2/g**2)*(qj2/vcf)
                    xkernazi(1)=0.d0
                    xkernazi(2)=0.d0
                 endif
              elseif(ileg.eq.3)then
                N_p=1
c ileg = 3: xm12 = squared FKS-mother and FKS-sister mass
c           xm22 = squared recoil mass
                w1=-q1q+q2q-tk
                w2=-q2q+q1q-uk
                if(1-x.lt.tiny)then
                  betad=sqrt((1-(xm12-xm22)/s)**2-(4*xm22/s))
                  betas=1+(xm12-xm22)/s
                  xkern(1)=0.d0
                  xkern(2)=(g_ew**2/N_p)*16*qj2*(1-yj)*(betad+betas)/
     &                        (s*(betas-yj*betad)*(1+yj))
                  xkernazi(1)=0.d0
                  xkernazi(2)=0.d0
                else
                  kn=veckn_ev
                  knbar=veckbarn_ev
                  kn0=xp0jfks
                  xfact=(2-(1-x)*(1-(kn0/kn)*yj))/kn*knbar*(1-x)*(1-yj)
                  prefact=2/(s*N_p)
                  if(abs(PDG_type(j_fks)).le.6)then
c QCD branching
                    call AP_reduced_massive(j_type,i_type,one,z(npartner),ap)
                  else
c Non-QCD branching, here taken to be squark->squark gluon 
                    call AP_reduced_SUSY(j_type,i_type,one,z(npartner),ap)
                  endif
                  ap=ap/(1-z(npartner))
                  xkern(1)=0.d0
                  xkern(2)=prefact*xfact*xjac(npartner)*ap/xi(npartner)
                  xkern(2)=xkern(2)*(g_ew**2/g**2)*(qj2/vcf)
                  xkernazi(1)=0.d0
                  xkernazi(2)=0.d0
                endif
              elseif(ileg.eq.4)then
                N_p=1
c ileg = 4: xm12 = squared recoil mass
c           xm22 = 0 = squared FKS-mother and FKS-sister mass
                if(1-x.lt.tiny)then
                  xkern(1)=0.d0
                  xkern(2)=(g_ew**2/N_p)*16*qj2/(s*(1+yj))
                  xkernazi(1)=0.d0
                  xkernazi(2)=0.d0
                elseif(1-yj.lt.tiny)then
                  xkern(1)=0.d0
                  xkern(2)=(g_ew**2/N_p)*4*qj2*
     &                  ( s**2*(1+x**2)-2*xm12*(s*(1+x)-xm12) )/
     &                  ( s*(s-xm12)*(s*x-xm12) )
                  xkernazi(1)=0.d0
                  xkernazi(2)=0.d0
                else
                  beta=1-xm12/s
                  xfact=(2-(1-x)*(1-yj))/xij*beta*(1-x)*(1-yj)
                  prefact=2/(s*N_p)
                  call AP_reduced(j_type,i_type,one,z(npartner),ap)
                  ap=ap/(1-z(npartner))
                  xkern(1)=0.d0
                  xkern(2)=prefact*xfact*xjac(npartner)*ap/xi(npartner)
                  xkern(2)=xkern(2)*(g_ew**2/g**2)*(qj2/vcf)
                  xkernazi(1)=0.d0
                  xkernazi(2)=0.d0
                endif
              else
                write(*,*)'Error 7b in xmcsubt_HWPP: unknown ileg'
                write(*,*)ileg
                stop
              endif
            else
              write(*,*)'Error 8 in xmcsubt_HWPP: unknown particle type'
              write(*,*)i_type
              stop
            endif
          else
            write(*,*)'Error 2 in xmcsubt_HWPP: unknown particle type'
            write(*,*)j_type,i_type
            stop
          endif
c
          if(dampMCsubt)then
            if(emscasharp)then
              if(ptHWPP.le.scalemax)then
                emscwgt(npartner)=1.d0
                emscav(npartner)=emsca_bare
              else
                emscwgt(npartner)=0.d0
                emscav(npartner)=scalemax
              endif
            else
              ptresc=(ptHWPP-scalemin)/(scalemax-scalemin)
              if(ptresc.le.0.d0)then
                emscwgt(npartner)=1.d0
                emscav(npartner)=emsca_bare
              elseif(ptresc.lt.1.d0)then
                emscwgt(npartner)=1-emscafun(ptresc,one)
                emscav(npartner)=emsca_bare
              else
                emscwgt(npartner)=0.d0
                emscav(npartner)=scalemax
              endif
            endif
          endif
c
        else
c Dead zone
          xkern(1)=0.d0
          xkern(2)=0.d0
          xkernazi(1)=0.d0
          xkernazi(2)=0.d0
          if(dampMCsubt)then
            emscav(npartner)=etot
            emscwgt(npartner)=0.d0
          endif
        endif
        xkern(1)=xkern(1)*gfactsf
        xkern(2)=xkern(2)*gfactsf
        xkernazi(1)=xkernazi(1)*gfactazi*gfactsf
        xkernazi(2)=xkernazi(2)*gfactazi*gfactsf
        born_red=0.d0
        born_red_tilde=0.d0
        do cflows=1,colorflow(npartner,0)
c In the case of MC over colour flows, cflows will be passed from outside
          born_red=born_red+
     #             bornbars(colorflow(npartner,cflows))
          born_red_tilde=born_red_tilde+
     #                   bornbarstilde(colorflow(npartner,cflows))
        enddo
c change here, to include also xkern(2)!!!!!!!!
        xmcxsec(npartner) = xkern(1)*born_red + xkernazi(1)*born_red_tilde
        if(dampMCsubt)
     #    xmcxsec(npartner)=xmcxsec(npartner)*emscwgt(npartner)
        wgt = wgt + xmcxsec(npartner)
c
        if(xmcxsec(npartner).lt.0.d0)then
           write(*,*) 'Fatal error in xmcsubt_HWPP',
     #                npartner,xmcxsec(npartner)
           do i=1,nexternal
              write(*,*) 'particle ',i,', ',(pp(j,i),j=0,3)
           enddo
           stop
        endif
c End of loop over colour partners
      enddo
c Assign emsca on statistical basis
c$$$      if(extra.and.wgt.gt.1.d-30)then
      if(dampMCsubt.and.wgt.gt.1.d-30)then
        rrnd=ran2()
        wgt1=0.d0
        jpartner=0
        do npartner=1,ipartners(0)
          if(lzone(npartner).and.jpartner.eq.0)then
            if (xmcxsec(npartner).lt.0d0) then
              write (*,*) 'ERROR in montecarlocounter. '/
     &            /'This number should be positive',
     &            xmcxsec(npartner)
              write (*,*)
     &             'Should use absolute values for assignment of emsca'
              stop
            endif
            wgt1 = wgt1 + xmcxsec(npartner)
            if(wgt1.ge.rrnd*wgt)then
              jpartner=ipartners(npartner)
              mpartner=npartner
            endif
          endif
        enddo
c
        if(jpartner.eq.0)then
          write(*,*)'Error in xmcsubt_HWPP: emsca unweighting failed'
          stop
        else
          emsca=emscav(mpartner)
        endif
      endif
c Where in the dead zone, so we can set emsca to shat or scalemax 
c$$$      if(dampMCsubt.and.wgt.lt.1.d-30)emsca=etot
      if(dampMCsubt.and.wgt.lt.1.d-30)emsca=scalemax
c Additional information for LHE
      if(AddInfoLHE)then
        fksfather_lhe(nFKSprocess)=fksfather
        if(jpartner.ne.0)then
          ipartner_lhe(nFKSprocess)=jpartner
        else
c min() avoids troubles if ran2()=1
          ipartner_lhe(nFKSprocess)=min( int(ran2()*ipartners(0))+1,ipartners(0) )
          ipartner_lhe(nFKSprocess)=ipartners(ipartner_lhe(nFKSprocess))
        endif
        scale1_lhe(nFKSprocess)=ptHWPP
      endif
c
      if(dampMCsubt)then
        if(emsca.lt.scalemin)then
          write(*,*)'Error in xmcsubt_HWPP: emsca too small',
     #      emsca,jpartner,lzone(jpartner)
          stop
        endif
      endif
c
      do npartner=1,ipartners(0)
        xmcxsec(npartner) = xmcxsec(npartner) * probne
      enddo
      do npartner=ipartners(0)+1,nexternal
        xmcxsec(npartner) = 0.d0
      enddo
c No need to multiply this weight by probne, because it is ignored in 
c normal running. When doing the testing (test_MC), also the other
c pieces are not multiplied by probne.
c$$$      wgt=wgt*probne
c
      return
      end


      subroutine xmcsubt_PY6Q(pp,xi_i_fks,y_ij_fks,gfactsf,gfactcl,probne,
     #                   wgt,nofpartners,lzone,flagmc,z,xmcxsec)
c Main routine for MC counterterms
      implicit none
      include "nexternal.inc"
c      include "fks.inc"
      integer fks_j_from_i(nexternal,0:nexternal)
     &     ,particle_type(nexternal),pdg_type(nexternal)
      common /c_fks_inc/fks_j_from_i,particle_type,pdg_type
      include "coupl.inc"
      include "born_nhel.inc"
      include "fks_powers.inc"
      include "madfks_mcatnlo.inc"
      include "run.inc"

      double precision pp(0:3,nexternal),gfactsf,gfactcl,probne,wgt
      double precision xi_i_fks,y_ij_fks,xm12,xm22
      double precision xmcxsec(nexternal)
      integer nofpartners
      logical lzone(nexternal),flagmc

      double precision emsca_bare,etot,ptresc,rrnd,ref_scale,
     & scalemin,scalemax,wgt1,tPY6Q,emscainv,emscafun
      double precision emscwgt(nexternal),emscav(nexternal)
      integer jpartner,mpartner
      logical emscasharp

      double precision shattmp,dot,xkern(2),xkernazi(2),born_red,
     & born_red_tilde
      double precision bornbars(max_bcol), bornbarstilde(max_bcol)

      integer i,j,npartner,cflows,ileg,N_p
      common/cileg/ileg
      common/cxm12/xm12
      double precision tk,uk,q1q,q2q,E0sq(nexternal),dE0sqdx(nexternal),
     # dE0sqdc(nexternal),x,yi,yj,xij,z(nexternal),xi(nexternal),
     # xjac(nexternal),xifake(nexternal),zPY6Q,xiPY6Q,xjacPY6Q_xiztoxy,
     # ap,Q,beta,xfact,prefact,kn,knbar,kn0,betad,betas,
     # gfactazi,s,gfunsoft,gfuncoll,gfunazi,bogus_probne_fun,
     # ztmp,xitmp,xjactmp,get_angle,w1,w2,z0,dz0dy,
     # p_born_partner(0:3),p_born_fksfather(0:3),
     # ma,mbeff,mceff,betaa,lambdaabc,zminus,zplus,xmm2,
     # xmrec2,www,massmax,massmin,ma2,xma2,max_scale(nexternal-1)

      double precision veckn_ev,veckbarn_ev,xp0jfks
      common/cgenps_fks/veckn_ev,veckbarn_ev,xp0jfks

      double precision p_born(0:3,nexternal-1)
      common/pborn/p_born

      integer i_fks,j_fks
      common/fks_indices/i_fks,j_fks

      double precision ybst_til_tolab,ybst_til_tocm,sqrtshat,shat
      common/parton_cms_stuff/ybst_til_tolab,ybst_til_tocm,
     #                        sqrtshat,shat

      integer ipartners(0:nexternal-1),colorflow(nexternal-1,0:max_bcol)
      common /MC_info/ ipartners,colorflow
      logical isspecial
      common/cisspecial/isspecial

      integer fksfather
      common/cfksfather/fksfather

      logical softtest,colltest
      common/sctests/softtest,colltest

      double precision emsca
      common/cemsca/emsca,scalemax
      common/cetot/etot

      double precision ran2,iseed
      external ran2

      logical isr,fsr
      logical extra

c Stuff to be written (depending on AddInfoLHE) onto the LHE file
      include 'nFKSconfigs.inc'
      INTEGER NFKSPROCESS
      COMMON/C_NFKSPROCESS/NFKSPROCESS
      integer iSorH_lhe,ifks_lhe(fks_configs) ,jfks_lhe(fks_configs)
     &     ,fksfather_lhe(fks_configs) ,ipartner_lhe(fks_configs)
      double precision scale1_lhe(fks_configs),scale2_lhe(fks_configs)
      common/cto_LHE1/iSorH_lhe,ifks_lhe,jfks_lhe,
     #                fksfather_lhe,ipartner_lhe
      common/cto_LHE2/scale1_lhe,scale2_lhe

c Radiation hardness needed (pt_hardness) for the theta function
c Should be zero if there are no jets at the Born
      double precision shower_S_scale(fks_configs*2)
     &     ,shower_H_scale(fks_configs*2),ref_H_scale(fks_configs*2)
     &     ,pt_hardness
      common /cshowerscale2/shower_S_scale,shower_H_scale,ref_H_scale
     &     ,pt_hardness

      double precision becl,delta
c alsf and besf are the parameters that control gfunsoft
      double precision alsf,besf
      common/cgfunsfp/alsf,besf
c alazi and beazi are the parameters that control gfunazi
      double precision alazi,beazi
      common/cgfunazi/alazi,beazi

c Particle types (=color) of i_fks, j_fks and fks_mother
      integer i_type,j_type,m_type
      double precision ch_i,ch_j,ch_m
      common/cparticle_types/i_type,j_type,m_type,ch_i,ch_j,ch_m

      double precision zero,one,tiny,vtiny,ymin
      parameter (zero=0d0)
      parameter (one=1d0)
      parameter (vtiny=1.d-10)
      parameter (ymin=0.9d0)

      double precision pi
      parameter(pi=3.1415926535897932384626433d0)

      real*8 vcf,vtf,vca
      parameter (vcf=4.d0/3.d0)
      parameter (vtf=1.d0/2.d0)
      parameter (vca=3.d0)

      integer mstj50,mstp67
      double precision en_fks,en_mother,theta2,theta2_cc
      double precision upper_scale
      common/cupscale/upper_scale

      double precision g_ew,charge,qi2,qj2
      double precision pmass(nexternal)
      include "../../Source/MODEL/input.inc"
      include "pmass.inc"
c
c g_ew is the electron charge
      g_ew=sqrt(4.d0*pi/aewm1)
      qi2=charge(pdg_type(i_fks))**2
      qj2=charge(pdg_type(j_fks))**2
c
      if (softtest.or.colltest) then
         tiny=1d-6
      else
         tiny=1d-4
      endif

      if(pp(0,1).le.0.d0)then
c Unphysical kinematics: set matrix elements equal to zero
        wgt=0.d0
        flagmc=.false.
        return
      endif

c Consistency check -- call to set_cms_stuff() must be done prior to
c entering this function
      shattmp=2d0*dot(pp(0,1),pp(0,2))
      if(abs(shattmp/shat-1.d0).gt.1.d-5)then
        write(*,*)'Error in xmcsubt_PY6Q: inconsistent shat'
        write(*,*)shattmp,shat
        stop
      endif

c May remove UseSudakov from the definition below if tPY6Q (or similar
c variable, not yet defined) will not be needed in the computation of probne
      extra=dampMCsubt.or.AddInfoLHE.or.UseSudakov
      call xiz_driver(xi_i_fks,y_ij_fks,shat,pp,ileg,
     &                   xm12,xm22,tk,uk,q1q,q2q,tPY6Q,extra)
      if(extra.and.tPY6Q.lt.0.d0)then
        write(*,*)'Error in xmcsubt_PY6Q: tPY6Q=',tPY6Q
        stop
      endif
      call get_mbar(pp,y_ij_fks,ileg,bornbars,bornbarstilde)

      etot=2d0*sqrt( ebeam(1)*ebeam(2) )
      emsca=etot
      if(dampMCsubt)then
        emsca=0.d0
        ref_scale=sqrt( (1-xi_i_fks)*shat )
        scalemin=max(frac_low*ref_scale,scaleMClow)
        scalemax=max(frac_upp*ref_scale,scalemin+scaleMCdelta)
        scalemax=min(scalemax,ref_scale)
        if(scalemax.ge.etot)scalemax=etot
        if(scalemin.ge.scalemax)scalemin=scalemax
        if(ileg.eq.3)then
           scalemin=max(scalemin,sqrt(xm12))
           scalemax=max(scalemin,scalemax)
        endif

        emscasharp=(scalemax-scalemin).lt.(0.001d0*scalemax)
        if(emscasharp)then
          emsca_bare=scalemax
        else
          rrnd=ran2()
          rrnd=emscainv(rrnd,one)
          emsca_bare=scalemin+rrnd*(scalemax-scalemin)
        endif
      endif

c Distinguish initial or final state radiation
      isr=.false.
      fsr=.false.
      if(ileg.le.2)then
        isr=.true.
        delta=min(1.d0,deltaI)
      elseif(ileg.eq.3.or.ileg.eq.4)then
        fsr=.true.
        delta=min(1.d0,deltaO)
      else
        write(*,*)'Error in xmcsubt_PY6Q: unknown ileg'
        write(*,*)ileg
        stop
      endif

c Assign fks variables
      x=1-xi_i_fks
      if(isr)then
         yj=0.d0
         yi=y_ij_fks
      elseif(fsr)then
         yj=y_ij_fks
         yi=0.d0
      else
         write(*,*)'Error in xmcsubt_PY6Q: isr and fsr both false'
         stop
      endif

      s = shat
      xij=2*(1-xm12/shat-(1-x))/(2-(1-x)*(1-yj)) 
c
      if (abs(i_type).eq.3) then
         gfactsf=1d0
      else
         gfactsf=gfunsoft(x,s,zero,alsf,besf)
      endif
      becl=-(1.d0-ymin)
      gfactcl=gfuncoll(y_ij_fks,alsf,becl,one)
      gfactazi=gfunazi(y_ij_fks,alazi,beazi,delta)
c
c Non-emission probability. When UseSudakov=.true., the definition of
c probne may be moved later if necessary
      if(.not.UseSudakov)then
c this is standard MC@NLO
        probne=1.d0
      else
        probne=bogus_probne_fun(tPY6Q)
      endif
c
C
C For processes that have jets at the Born level, we need to include a
C theta-function: The radiation from the shower should always be softer
C than the jets at the Born, hence no need to include the MC counter
C terms when the radiation is hard.
C
      if(pt_hardness.gt.shower_S_scale(nFKSprocess*2-1))then
         emsca=etot
         wgt=0.d0
         flagmc=.false.
         return
      endif
C
      wgt=0.d0
      nofpartners=ipartners(0)
      flagmc=.false.
c
      ztmp=zPY6Q(ileg,xm12,xm22,shat,x,yi,yj,tk,uk,q1q,q2q)
      xitmp=xiPY6Q(ileg,xm12,xm22,shat,x,yi,yj,tk,uk,q1q,q2q)
      xjactmp=xjacPY6Q_xiztoxy(ileg,xm12,xm22,shat,x,yi,yj,tk,uk,
     &                       q1q,q2q)
c
      do npartner=1,ipartners(0)
c This loop corresponds to the sum over colour lines l in the
c xmcsubt note
         z(npartner)=ztmp
         xi(npartner)=xitmp
         xjac(npartner)=xjactmp
c
c Compute deadzones
         lzone(npartner)=.true.
         mstj50=2
         mstp67=2
         if(mstp67.eq.2)then
            if(ileg.le.2.and.ipartners(npartner).gt.2)then
               do i=0,3
                  p_born_partner(i)=p_born(i,ipartners(npartner))
                  p_born_fksfather(i)=p_born(i,fksfather)
               enddo
               theta2_cc=get_angle(p_born_partner,p_born_fksfather)
               theta2_cc=theta2_cc**2
               theta2=4.d0*xi(npartner)/(s*(1-z(npartner)))
               if(theta2.ge.theta2_cc)lzone(npartner)=.false.
            endif
         endif
         if(mstj50.eq.2)then
            if(ileg.gt.2.and.ipartners(npartner).le.2)then
c$$$            if(ileg.eq.4.and.ipartners(npartner).le.2)then
c$$$ uncomment the line above if one can establish angular constraints
c$$$ do not apply to resonance branchings (for sure it does not to t->bW,
c$$$ but to t->tg I'm not yet sure). If this is the case then xma2 below
c$$$ is useless
               do i=0,3
                  p_born_partner(i)=p_born(i,ipartners(npartner))
                  p_born_fksfather(i)=p_born(i,fksfather)
               enddo
               theta2_cc=get_angle(p_born_partner,p_born_fksfather)
               theta2_cc=theta2_cc**2
               en_fks=sqrt(s)*(1-x)/2.d0
               en_mother=en_fks/(1-z(npartner))
               xma2=xm12*(4-ileg)
               theta2=max(z(npartner)/(1-z(npartner)),(1-z(npartner))/z(npartner))*
     &                (xi(npartner)+xma2)/en_mother**2
               if(theta2.ge.theta2_cc)lzone(npartner)=.false.
            endif
         endif
         max_scale(npartner)=scalemax
         max_scale(npartner)=
     &        min(max_scale(npartner),shower_S_scale(nFKSprocess*2-1))
         max_scale(npartner)=max(max_scale(npartner),3d0)
         xifake(npartner)=xi(npartner)
         if(ileg.eq.3)xifake(npartner)=xi(npartner)+xm12
         if(xifake(npartner).gt.max_scale(npartner)**2)lzone(npartner)=.false.
c Implementation of a maximum scale for the shower if the shape is not active.
         if(.not.dampMCsubt)then
            call assign_scalemax(shat,xi_i_fks,upper_scale)
            xifake(npartner)=xi(npartner)
            if(ileg.eq.3)then
               xifake(npartner)=xi(npartner)+xm12
               upper_scale=max(upper_scale,sqrt(xm12))
            endif
            if(sqrt(xifake(npartner)).gt.upper_scale)lzone(npartner)=.false.
         endif
c z limits for the 'constrained' definition, following
c strictly page 354 of hep-ph/0603175
         if(ileg.gt.2)then
            if(ileg.eq.3)then
               xmm2=xm12
               xmrec2=xm22
               www=-q1q+q2q-tk
            elseif(ileg.eq.4)then
               xmm2=0d0
               xmrec2=xm12
               www=-q2q+q1q-uk
            endif
c
            if(www.lt.-tiny)then
               write(*,*)'error A in xmcsubt_PY6Q'
               stop
            elseif(www.lt.0d0)then
               www=0d0
            endif
            ma2=xmm2+www
            if(ma2/s.lt.-tiny)then
               write(*,*)'error B in xmcsubt_PY6Q'
               stop
            elseif(ma2/s.lt.0d0)then
               ma2=0d0
            endif
            ma=sqrt(ma2)
            mbeff=sqrt(xmm2)
            mceff=0d0
            en_fks=sqrt(s)*(1-x)/2.d0
            en_mother=en_fks+sqrt(xmm2+veckn_ev**2)
c The following constraint is deduced by imposing (p1+p2-kmother)**2=krecoil**2 and
c isolating mother's energy. Recall that krecoil**2=xmrec2 and that kmother**2=ma**2
            if(abs(en_mother-(s-xmrec2+ma2)/(2*sqrt(s)))/max(en_mother,1d0).ge.tiny)then
               write(*,*)'error C in xmcsubt_PY6Q'
               write(*,*)en_mother,(s-xmrec2+ma2)/(2*sqrt(s))
               stop
            endif
            if(ma.le.en_mother)then
               betaa=sqrt(1-ma2/en_mother**2)
            elseif(ma.le.en_mother*(1+tiny))then
               betaa=1d0
            else
               write(*,*)'inconsistent betaa'
               write(*,*)ma,en_mother
               stop
            endif
            lambdaabc=sqrt((ma2-mbeff**2-mceff**2)**2-4*mbeff**2*mceff**2)
            if(ma.ne.0d0)then
               zplus =(1+(mbeff**2-mceff**2+betaa*lambdaabc)/ma2)/2
               zminus=(1+(mbeff**2-mceff**2-betaa*lambdaabc)/ma2)/2
            else
               zplus =1d0
               zminus=0d0
            endif
            if(z(npartner).lt.zminus.or.
     &         z(npartner).gt.zplus)lzone(npartner)=.false.
         endif
c EW deadzone (QED branching when either the mother or a daughter is a photon)
c to be updated !!!!!!
        if(i_type.eq.0.or.j_type.eq.0.or.m_type.eq.0)lzone(npartner)=.true.
c
c Compute MC subtraction terms
        if(lzone(npartner))then
          if(.not.flagmc)flagmc=.true.
          if( (fsr .and. (m_type.eq.8 .or. m_type.eq.0)) .or.
     #        (isr .and. (j_type.eq.8 .or. j_type.eq.0)) )then
            if(i_type.eq.8)then
c g --> g g (icode=1) and go --> go g (SUSY) splitting 
              if(ileg.eq.1.or.ileg.eq.2)then
                 N_p=2
                 if(isspecial)N_p=1
                 if(1-x.lt.tiny)then
                    xkern(1)=(g**2/N_p)*8*vca/s
                    xkern(2)=0.d0
                    xkernazi(1)=0.d0
                    xkernazi(2)=0.d0
                 elseif(1-yi.lt.tiny)then
                    xkern(1)=(g**2/N_p)*8*vca*(1-x*(1-x))**2/(s*x**2)
                    xkern(2)=0.d0
                    xkernazi(1)=-(g**2/N_p)*16*vca*(1-x)**2/(s*x**2)
                    xkernazi(2)=0.d0
                 else
                    xfact=(1-yi)*(1-x)/x
                    prefact=4/(s*N_p)
                    call AP_reduced(m_type,i_type,one,z(npartner),ap)
                    ap=ap/(1-z(npartner))
                    xkern(1)=prefact*xfact*xjac(npartner)*ap/xi(npartner)
                    xkern(2)=0.d0
                    call Qterms_reduced_spacelike(m_type,i_type,one,
     #                                            z(npartner),Q)
                    Q=Q/(1-z(npartner))
                    xkernazi(1)=prefact*xfact*xjac(npartner)*Q/xi(npartner)
                    xkernazi(2)=0.d0
                 endif
              elseif(ileg.eq.3)then
c Works only for SUSY
                N_p=2
                if(isspecial)N_p=1
c ileg = 3: xm12 = squared FKS-mother and FKS-sister mass
c           xm22 = squared recoil mass
                w1=-q1q+q2q-tk
                w2=-q2q+q1q-uk
                if(1-x.lt.tiny)then
                  xkern(1)=0.d0
                  xkern(2)=0.d0
                  xkernazi(1)=0.d0
                  xkernazi(2)=0.d0
                else
                  kn=veckn_ev
                  knbar=veckbarn_ev
                  kn0=xp0jfks
                  xfact=(2-(1-x)*(1-(kn0/kn)*yj))/kn*knbar*(1-x)*(1-yj)
                  prefact=2/(s*N_p)
                  call AP_reduced_SUSY(j_type,i_type,one,z(npartner),ap)
                  ap=ap/(1-z(npartner))
                  xkern(1)=prefact*xfact*xjac(npartner)*ap/xi(npartner)
                  xkern(2)=0.d0
                  xkernazi(1)=0.d0
                  xkernazi(2)=0.d0
                endif
              elseif(ileg.eq.4)then
c ileg = 4: xm12 = squared recoil mass
c           xm22 = 0 = squared FKS-mother and FKS-sister mass
                N_p=2
                if(isspecial)N_p=1
                if(1-x.lt.tiny)then
                  xkern(1)=(g**2/N_p)*8*vca/s
                  xkern(2)=0.d0
                  xkernazi(1)=0.d0
                  xkernazi(2)=0.d0
                elseif(1-yj.lt.tiny)then
                  xkern(1)=(g**2/N_p)*( 8*vca*
     &                  (s**2*(1-(1-x)*x)-s*(1+x)*xm12+xm12**2)**2 )/
     &                  ( s*(s-xm12)**2*(s*x-xm12)**2 )
                  xkern(2)=0.d0
                  xkernazi(1)=-(g**2/N_p)*(16*vca*s*(1-x)**2)/((s-xm12)**2)
                  xkernazi(2)=0.d0
                else
                  beta=1-xm12/s
                  xfact=(2-(1-x)*(1-yj))/xij*beta*(1-x)*(1-yj)
                  prefact=2/(s*N_p)
                  call AP_reduced(j_type,i_type,one,z(npartner),ap)
                  ap=ap/(1-z(npartner))
                  xkern(1)=prefact*xfact*xjac(npartner)*ap/xi(npartner)
                  xkern(2)=0.d0
                  call Qterms_reduced_timelike(j_type,i_type,one,z(npartner),Q)
                  Q=Q/(1-z(npartner))
                  xkernazi(1)=prefact*xfact*xjac(npartner)*Q/xi(npartner)
                  xkernazi(2)=0.d0
                endif
              else
                write(*,*)'Error 4 in xmcsubt_PY6Q: forbidden ileg'
                write(*,*)ileg
                stop
              endif
            elseif(abs(i_type).eq.3)then
c g --> q qbar (or gamma --> q qbar) splitting (icode=2)
              if(ileg.eq.1.or.ileg.eq.2)then
                 N_p=1
                 if(1-x.lt.tiny)then
                    xkern(1)=0.d0
                    xkern(2)=0.d0
                    xkernazi(1)=0.d0
                    xkernazi(2)=0.d0
                 elseif(1-yi.lt.tiny)then
                    xkern(1)=(g**2/N_p)*4*vtf*(1-x)*((1-x)**2+x**2)/(s*x)
                    xkern(2)=xkern(1)*(g_ew**2/g**2)*(qi2*vca/vtf)
                    xkernazi(1)=0.d0
                    xkernazi(2)=0.d0
                 else
                    xfact=(1-yi)*(1-x)/x
                    prefact=4/(s*N_p)
                    call AP_reduced(m_type,i_type,one,z(npartner),ap)
                    ap=ap/(1-z(npartner))
                    xkern(1)=prefact*xfact*xjac(npartner)*ap/xi(npartner)
                    xkern(2)=xkern(1)*(g_ew**2/g**2)*(qi2*vca/vtf)
                    xkernazi(2)=0.d0
                    xkernazi(2)=0.d0
                 endif
              elseif(ileg.eq.4)then
c ileg = 4: xm12 = squared recoil mass
c           xm22 = 0 = squared FKS-mother and FKS-sister mass
                N_p=2
                if(isspecial)N_p=1
                if(1-x.lt.tiny)then
                  xkern(1)=0.d0
                  xkern(2)=0.d0
                  xkernazi(1)=0.d0
                  xkernazi(2)=0.d0
                elseif(1-yj.lt.tiny)then
                  xkern(1)=(g**2/N_p)*( 4*vtf*(1-x)*
     &                  (s**2*(1-2*(1-x)*x)-2*s*x*xm12+xm12**2) )/
     &                  ( (s-xm12)**2*(s*x-xm12) )
                  xkern(2)=xkern(1)*(g_ew**2/g**2)*(qi2*vca/vtf)
                  xkernazi(1)=(g**2/N_p)*(16*vtf*s*(1-x)**2)/((s-xm12)**2)
                  xkernazi(2)=xkernazi(1)*(g_ew**2/g**2)*(qi2*vca/vtf)
                else
                  beta=1-xm12/s
                  xfact=(2-(1-x)*(1-yj))/xij*beta*(1-x)*(1-yj)
                  prefact=2/(s*N_p)
                  call AP_reduced(j_type,i_type,one,z(npartner),ap)
                  ap=ap/(1-z(npartner))
                  xkern(1)=prefact*xfact*xjac(npartner)*ap/xi(npartner)
                  xkern(2)=xkern(1)*(g_ew**2/g**2)*(qi2*vca/vtf)
                  call Qterms_reduced_timelike(j_type,i_type,one,z(npartner),Q)
                  Q=Q/(1-z(npartner))
                  xkernazi(1)=prefact*xfact*xjac(npartner)*Q/xi(npartner)
                  xkernazi(2)=xkernazi(1)*(g_ew**2/g**2)*(qi2*vca/vtf)
                endif
              else
                write(*,*)'Error 5 in xmcsubt_PY6Q: forbidden ileg'
                write(*,*)ileg
                stop
              endif
            else
              write(*,*)'Error 3 in xmcsubt_PY6Q: unknown particle type'
              write(*,*)i_type
              stop
            endif
          elseif( (fsr .and. abs(m_type).eq.3) .or.
     #            (isr .and. abs(j_type).eq.3) )then
            if(abs(i_type).eq.3)then
c q --> g q (or q --> gamma q) splitting (icode=3)
c the fks parton is the one associated with 1 - z: this is because its
c rescaled energy is 1 - x and in the soft limit, where x --> z --> 1,
c it has to coincide with the fraction appearing in the AP kernel.
c The definition of z here does tend to 1 only in the massless case
              if(ileg.eq.1.or.ileg.eq.2)then
                 N_p=2
                 if(isspecial)N_p=1
                 if(1-x.lt.tiny)then
                    xkern(1)=0.d0
                    xkern(2)=0.d0
                    xkernazi(1)=0.d0
                    xkernazi(2)=0.d0
                 elseif(1-yi.lt.tiny)then
                    xkern(1)=(g**2/N_p)*4*vcf*(1-x)*((1-x)**2+1)/(s*x**2)
                    xkern(2)=xkern(1)*(g_ew**2/g**2)*(qi2/vcf)
                    xkernazi(1)=-(g**2/N_p)*16*vcf*(1-x)**2/(s*x**2)
                    xkernazi(2)=xkernazi(1)*(g_ew**2/g**2)*(qi2/vcf)
                 else
                    xfact=(1-yi)*(1-x)/x
                    prefact=4/(s*N_p)
                    call AP_reduced(m_type,i_type,one,z(npartner),ap)
                    ap=ap/(1-z(npartner))
                    xkern(1)=prefact*xfact*xjac(npartner)*ap/xi(npartner)
                    xkern(2)=xkern(1)*(g_ew**2/g**2)*(qi2/vcf)
                    call Qterms_reduced_spacelike(m_type,i_type,one,
     #                                            z(npartner),Q)
                    Q=Q/(1-z(npartner))
                    xkernazi(1)=prefact*xfact*xjac(npartner)*Q/xi(npartner)
                    xkernazi(2)=xkernazi(1)*(g_ew**2/g**2)*(qi2/vcf)
                 endif
              elseif(ileg.eq.3)then
                N_p=1
c ileg = 3: xm12 = squared FKS-mother and FKS-sister mass
c           xm22 = squared recoil mass
                w1=-q1q+q2q-tk
                w2=-q2q+q1q-uk
                if(1-x.lt.tiny)then
                  betad=sqrt((1-(xm12-xm22)/s)**2-(4*xm22/s))
                  betas=1+(xm12-xm22)/s
                  z0=1-(2*xm12)/(s*betas*(betas-betad*yj))
                  dz0dy=-2*xm12*betad/(s*betas*(betas-betad*yj)**2)
                  xkern(1)=-(g**2/N_p)*4*vcf*(1-yj)*dz0dy*(1+(1-z0)**2)/(z0*s)
                  xkern(2)=xkern(1)*(g_ew**2/g**2)*(qi2/vcf)
                  xkernazi(1)=0.d0
                  xkernazi(2)=0.d0
                else
                  kn=veckn_ev
                  knbar=veckbarn_ev
                  kn0=xp0jfks
                  xfact=(2-(1-x)*(1-(kn0/kn)*yj))/kn*knbar*(1-x)*(1-yj)
                  prefact=2/(s*N_p)
                  call AP_reduced(j_type,i_type,one,z(npartner),ap)
                  ap=ap/(1-z(npartner))
                  xkern(1)=prefact*xfact*xjac(npartner)*ap/xi(npartner)
                  xkern(2)=xkern(1)*(g_ew**2/g**2)*(qi2/vcf)
                  xkernazi(1)=0.d0
                  xkernazi(2)=0.d0
                endif
              elseif(ileg.eq.4)then
                N_p=1
c ileg = 4: xm12 = squared recoil mass
c           xm22 = 0 = squared FKS-mother and FKS-sister mass
                if(1-x.lt.tiny)then
                  xkern(1)=0.d0
                  xkern(2)=0.d0
                  xkernazi(1)=0.d0
                  xkernazi(2)=0.d0
                elseif(1-yj.lt.tiny)then
                  xkern(1)=(g**2/N_p)*
     &                  ( 4*vcf*(1-x)*(s**2*(1-x)**2+(s-xm12)**2) )/
     &                  ( (s-xm12)*(s*x-xm12)**2 )
                  xkern(2)=xkern(1)*(g_ew**2/g**2)*(qi2/vcf)
                  xkernazi(1)=0.d0
                  xkernazi(2)=0.d0
                else
                  beta=1-xm12/s
                  xfact=(2-(1-x)*(1-yj))/xij*beta*(1-x)*(1-yj)
                  prefact=2/(s*N_p)
                  call AP_reduced(j_type,i_type,one,z(npartner),ap)
                  ap=ap/(1-z(npartner))
                  xkern(1)=prefact*xfact*xjac(npartner)*ap/xi(npartner)
                  xkern(2)=xkern(1)*(g_ew**2/g**2)*(qi2/vcf)
                  xkernazi(1)=0.d0
                  xkernazi(2)=0.d0
                endif
              else
                write(*,*)'Error 6 in xmcsubt_PY6Q: unknown ileg'
                write(*,*)ileg
                stop              
              endif
            elseif(i_type.eq.8)then
c q --> q g splitting (icode=4) and sq --> sq g (SUSY) splitting
              if(ileg.eq.1.or.ileg.eq.2)then
                 N_p=1
                 if(1-x.lt.tiny)then
                    xkern(1)=(g**2/N_p)*8*vcf/s
                    xkern(2)=0.d0
                    xkernazi(1)=0.d0
                    xkernazi(2)=0.d0
                 elseif(1-yi.lt.tiny)then
                    xkern(1)=(g**2/N_p)*4*vcf*(1+x**2)/(s*x)
                    xkern(2)=0.d0
                    xkernazi(1)=0.d0
                    xkernazi(2)=0.d0
                 else
                    xfact=(1-yi)*(1-x)/x
                    prefact=4/(s*N_p)
                    call AP_reduced(m_type,i_type,one,z(npartner),ap)
                    ap=ap/(1-z(npartner))
                    xkern(1)=prefact*xfact*xjac(npartner)*ap/xi(npartner)
                    xkern(2)=0.d0
                    xkernazi(1)=0.d0
                    xkernazi(2)=0.d0
                 endif
              elseif(ileg.eq.3)then
                N_p=1
c ileg = 3: xm12 = squared FKS-mother and FKS-sister mass
c           xm22 = squared recoil mass
                w1=-q1q+q2q-tk
                w2=-q2q+q1q-uk
                if(1-x.lt.tiny)then
                  betad=sqrt((1-(xm12-xm22)/s)**2-(4*xm22/s))
                  betas=1+(xm12-xm22)/s
                  z0=1-(2*xm12)/(s*betas*(betas-betad*yj))
                  dz0dy=-2*xm12*betad/(s*betas*(betas-betad*yj)**2)
                  xkern(1)=-(g**2/N_p)*4*vcf*(1-yj)*dz0dy*(1+z0**2)/((1-z0)*s)
                  xkern(2)=0.d0
                  xkernazi(1)=0.d0
                  xkernazi(2)=0.d0
                else
                  kn=veckn_ev
                  knbar=veckbarn_ev
                  kn0=xp0jfks
                  xfact=(2-(1-x)*(1-(kn0/kn)*yj))/kn*knbar*(1-x)*(1-yj)
                  prefact=2/(s*N_p)
                  if(abs(PDG_type(j_fks)).le.6)then
c QCD branching
                    call AP_reduced(j_type,i_type,one,z(npartner),ap)
                  else
c Non-QCD branching, here taken to be squark->squark gluon 
                    call AP_reduced_SUSY(j_type,i_type,one,z(npartner),ap)
                  endif
                  ap=ap/(1-z(npartner))
                  xkern(1)=prefact*xfact*xjac(npartner)*ap/xi(npartner)
                  xkern(2)=0.d0
                  xkernazi(1)=0.d0
                  xkernazi(2)=0.d0
                endif
              elseif(ileg.eq.4)then
                N_p=1
c ileg = 4: xm12 = squared recoil mass
c           xm22 = 0 = squared FKS-mother and FKS-sister mass
                if(1-x.lt.tiny)then
                  xkern(1)=(g**2/N_p)*8*vcf/s
                  xkern(2)=0.d0
                  xkernazi(1)=0.d0
                  xkernazi(2)=0.d0
                elseif(1-yj.lt.tiny)then
                  xkern(1)=(g**2/N_p)*4*vcf*
     &                  ( s**2*(1+x**2)-2*xm12*(s*(1+x)-xm12) )/
     &                  ( s*(s-xm12)*(s*x-xm12) )
                  xkern(2)=0.d0
                  xkernazi(1)=0.d0
                  xkernazi(2)=0.d0
                else
                  beta=1-xm12/s
                  xfact=(2-(1-x)*(1-yj))/xij*beta*(1-x)*(1-yj)
                  prefact=2/(s*N_p)
                  call AP_reduced(j_type,i_type,one,z(npartner),ap)
                  ap=ap/(1-z(npartner))
                  xkern(1)=prefact*xfact*xjac(npartner)*ap/xi(npartner)
                  xkern(2)=0.d0
                  xkernazi(1)=0.d0
                  xkernazi(2)=0.d0
                endif
              else
                write(*,*)'Error 7 in xmcsubt_PY6Q: unknown ileg'
                write(*,*)ileg
                stop
              endif
            elseif(i_type.eq.0)then
c q --> q gamma splitting (icode=4) and sq --> sq gamma (SUSY) splitting
              if(ileg.eq.1.or.ileg.eq.2)then
                 N_p=1
                 if(1-x.lt.tiny)then
                    xkern(1)=0.d0
                    xkern(2)=(g_ew**2/N_p)*8*qj2/s
                    xkernazi(1)=0.d0
                    xkernazi(2)=0.d0
                 elseif(1-yi.lt.tiny)then
                    xkern(1)=0.d0
                    xkern(2)=(g_ew**2/N_p)*4*qj2*(1+x**2)/(s*x)
                    xkernazi(1)=0.d0
                    xkernazi(2)=0.d0
                 else
                    xfact=(1-yi)*(1-x)/x
                    prefact=4/(s*N_p)
                    call AP_reduced(m_type,i_type,one,z(npartner),ap)
                    ap=ap/(1-z(npartner))
                    xkern(1)=0.d0
                    xkern(2)=prefact*xfact*xjac(npartner)*ap/xi(npartner)
                    xkern(2)=xkern(2)*(g_ew**2/g**2)*(qj2/vcf)
                    xkernazi(1)=0.d0
                    xkernazi(2)=0.d0
                 endif
              elseif(ileg.eq.3)then
                N_p=1
c ileg = 3: xm12 = squared FKS-mother and FKS-sister mass
c           xm22 = squared recoil mass
                w1=-q1q+q2q-tk
                w2=-q2q+q1q-uk
                if(1-x.lt.tiny)then
                  betad=sqrt((1-(xm12-xm22)/s)**2-(4*xm22/s))
                  betas=1+(xm12-xm22)/s
                  z0=1-(2*xm12)/(s*betas*(betas-betad*yj))
                  dz0dy=-2*xm12*betad/(s*betas*(betas-betad*yj)**2)
                  xkern(1)=0.d0
                  xkern(2)=-(g_ew**2/N_p)*4*qj2*(1-yj)*dz0dy*(1+z0**2)/((1-z0)*s)
                  xkernazi(1)=0.d0
                  xkernazi(2)=0.d0
                else
                  kn=veckn_ev
                  knbar=veckbarn_ev
                  kn0=xp0jfks
                  xfact=(2-(1-x)*(1-(kn0/kn)*yj))/kn*knbar*(1-x)*(1-yj)
                  prefact=2/(s*N_p)
                  if(abs(PDG_type(j_fks)).le.6)then
c QCD branching
                    call AP_reduced(j_type,i_type,one,z(npartner),ap)
                  else
c Non-QCD branching, here taken to be squark->squark gluon 
                    call AP_reduced_SUSY(j_type,i_type,one,z(npartner),ap)
                  endif
                  ap=ap/(1-z(npartner))
                  xkern(1)=0.d0
                  xkern(2)=prefact*xfact*xjac(npartner)*ap/xi(npartner)
                  xkern(2)=xkern(2)*(g_ew**2/g**2)*(qj2/vcf)
                  xkernazi(1)=0.d0
                  xkernazi(2)=0.d0
                endif
              elseif(ileg.eq.4)then
                N_p=1
c ileg = 4: xm12 = squared recoil mass
c           xm22 = 0 = squared FKS-mother and FKS-sister mass
                if(1-x.lt.tiny)then
                  xkern(1)=0.d0
                  xkern(2)=(g_ew**2/N_p)*8*qj2/s
                  xkernazi(1)=0.d0
                  xkernazi(2)=0.d0
                elseif(1-yj.lt.tiny)then
                  xkern(1)=0.d0
                  xkern(2)=(g_ew**2/N_p)*4*qj2*
     &                  ( s**2*(1+x**2)-2*xm12*(s*(1+x)-xm12) )/
     &                  ( s*(s-xm12)*(s*x-xm12) )
                  xkernazi(1)=0.d0
                  xkernazi(2)=0.d0
                else
                  beta=1-xm12/s
                  xfact=(2-(1-x)*(1-yj))/xij*beta*(1-x)*(1-yj)
                  prefact=2/(s*N_p)
                  call AP_reduced(j_type,i_type,one,z(npartner),ap)
                  ap=ap/(1-z(npartner))
                  xkern(1)=0.d0
                  xkern(2)=prefact*xfact*xjac(npartner)*ap/xi(npartner)
                  xkern(2)=xkern(2)*(g_ew**2/g**2)*(qj2/vcf)
                  xkernazi(1)=0.d0
                  xkernazi(2)=0.d0
                endif
              else
                write(*,*)'Error 7b in xmcsubt_PY6Q: unknown ileg'
                write(*,*)ileg
                stop
              endif
            else
              write(*,*)'Error 8 in xmcsubt_PY6Q: unknown particle type'
              write(*,*)i_type
              stop
            endif
          else
            write(*,*)'Error 2 in xmcsubt_PY6Q: unknown particle type'
            write(*,*)j_type,i_type
            stop
          endif
c
          if(dampMCsubt)then
            if(emscasharp)then
              if(tPY6Q.le.scalemax)then
                emscwgt(npartner)=1.d0
                emscav(npartner)=emsca_bare
              else
                emscwgt(npartner)=0.d0
                emscav(npartner)=scalemax
              endif
            else
              ptresc=(tPY6Q-scalemin)/(scalemax-scalemin)
              if(ptresc.le.0.d0)then
                emscwgt(npartner)=1.d0
                emscav(npartner)=emsca_bare
              elseif(ptresc.lt.1.d0)then
                emscwgt(npartner)=1-emscafun(ptresc,one)
                emscav(npartner)=emsca_bare
              else
                emscwgt(npartner)=0.d0
                emscav(npartner)=scalemax
              endif
            endif
          endif
c
        else
c Dead zone
          xkern(1)=0.d0
          xkern(2)=0.d0
          xkernazi(1)=0.d0
          xkernazi(2)=0.d0
          if(dampMCsubt)then
            emscav(npartner)=etot
            emscwgt(npartner)=0.d0
          endif
        endif
        xkern(1)=xkern(1)*gfactsf
        xkern(2)=xkern(2)*gfactsf
        xkernazi(1)=xkernazi(1)*gfactazi*gfactsf
        xkernazi(2)=xkernazi(2)*gfactazi*gfactsf
        born_red=0.d0
        born_red_tilde=0.d0
        do cflows=1,colorflow(npartner,0)
c In the case of MC over colour flows, cflows will be passed from outside
          born_red=born_red+
     #             bornbars(colorflow(npartner,cflows))
          born_red_tilde=born_red_tilde+
     #                   bornbarstilde(colorflow(npartner,cflows))
        enddo
c change here, to include also xkern(2)!!!!!!!!
        xmcxsec(npartner) = xkern(1)*born_red + xkernazi(1)*born_red_tilde
        if(dampMCsubt)
     #    xmcxsec(npartner)=xmcxsec(npartner)*emscwgt(npartner)
        wgt = wgt + xmcxsec(npartner)
c
        if(xmcxsec(npartner).lt.0.d0)then
           write(*,*) 'Fatal error in xmcsubt_PY6Q',
     #                npartner,xmcxsec(npartner)
           do i=1,nexternal
              write(*,*) 'particle ',i,', ',(pp(j,i),j=0,3)
           enddo
           stop
        endif
c End of loop over colour partners
      enddo
c Assign emsca on statistical basis
c$$$      if(extra.and.wgt.gt.1.d-30)then
      if(dampMCsubt.and.wgt.gt.1.d-30)then
        rrnd=ran2()
        wgt1=0.d0
        jpartner=0
        do npartner=1,ipartners(0)
          if(lzone(npartner).and.jpartner.eq.0)then
            if (xmcxsec(npartner).lt.0d0) then
              write (*,*) 'ERROR in montecarlocounter. '/
     &            /'This number should be positive',
     &            xmcxsec(npartner)
              write (*,*)
     &             'Should use absolute values for assignment of emsca'
              stop
            endif
            wgt1 = wgt1 + xmcxsec(npartner)
            if(wgt1.ge.rrnd*wgt)then
              jpartner=ipartners(npartner)
              mpartner=npartner
            endif
          endif
        enddo
c
        if(jpartner.eq.0)then
          write(*,*)'Error in xmcsubt_PY6Q: emsca unweighting failed'
          stop
        else
          emsca=emscav(mpartner)
        endif
      endif
c Where in the dead zone, so we can set emsca to shat or scalemax 
c$$$      if(dampMCsubt.and.wgt.lt.1.d-30)emsca=etot
      if(dampMCsubt.and.wgt.lt.1.d-30)emsca=scalemax
c Additional information for LHE
      if(AddInfoLHE)then
        fksfather_lhe(nFKSprocess)=fksfather
        if(jpartner.ne.0)then
          ipartner_lhe(nFKSprocess)=jpartner
        else
c min() avoids troubles if ran2()=1
          ipartner_lhe(nFKSprocess)=min( int(ran2()*ipartners(0))+1,ipartners(0) )
          ipartner_lhe(nFKSprocess)=ipartners(ipartner_lhe(nFKSprocess))
        endif
        scale1_lhe(nFKSprocess)=tPY6Q
      endif
c
      if(dampMCsubt)then
        if(emsca.lt.scalemin)then
          write(*,*)'Error in xmcsubt_PY6Q: emsca too small',
     #      emsca,jpartner,lzone(jpartner)
          stop
        endif
      endif
c
      do npartner=1,ipartners(0)
        xmcxsec(npartner) = xmcxsec(npartner) * probne
      enddo
      do npartner=ipartners(0)+1,nexternal
        xmcxsec(npartner) = 0.d0
      enddo
c No need to multiply this weight by probne, because it is ignored in 
c normal running. When doing the testing (test_MC), also the other
c pieces are not multiplied by probne.
c$$$      wgt=wgt*probne
c
      return
      end


      subroutine xmcsubt_PY6PT(pp,xi_i_fks,y_ij_fks,gfactsf,gfactcl,probne,
     #                   wgt,nofpartners,lzone,flagmc,z,xmcxsec)
c Main routine for MC counterterms
      implicit none
      include "nexternal.inc"
c      include "fks.inc"
      integer fks_j_from_i(nexternal,0:nexternal)
     &     ,particle_type(nexternal),pdg_type(nexternal)
      common /c_fks_inc/fks_j_from_i,particle_type,pdg_type
      include "coupl.inc"
      include "born_nhel.inc"
      include "fks_powers.inc"
      include "madfks_mcatnlo.inc"
      include "run.inc"

      double precision pp(0:3,nexternal),gfactsf,gfactcl,probne,wgt
      double precision xi_i_fks,y_ij_fks,xm12,xm22
      double precision xmcxsec(nexternal)
      integer nofpartners
      logical lzone(nexternal),flagmc

      double precision emsca_bare,etot,ptresc,rrnd,ref_scale,
     & scalemin,scalemax,wgt1,ptPY6PT,emscainv,emscafun
      double precision emscwgt(nexternal),emscav(nexternal)
      integer jpartner,mpartner
      logical emscasharp

      double precision shattmp,dot,xkern(2),xkernazi(2),born_red,
     & born_red_tilde
      double precision bornbars(max_bcol), bornbarstilde(max_bcol)

      integer i,j,npartner,cflows,ileg,N_p
      common/cileg/ileg
      double precision tk,uk,q1q,q2q,E0sq(nexternal),dE0sqdx(nexternal),
     # dE0sqdc(nexternal),x,yi,yj,xij,z(nexternal),xi(nexternal),
     # xjac(nexternal),xifake(nexternal),zPY6PT,xiPY6PT,xjacPY6PT_xiztoxy,ap,Q,
     # beta,xfact,prefact,kn,knbar,kn0,betad,betas,parp67,
     # gfactazi,s,gfunsoft,gfuncoll,gfunazi,bogus_probne_fun,
     # ztmp,xitmp,xjactmp,get_angle,w1,w2,z0,dz0dy,thetac,ycc,
     # p_born_partner(0:3),p_born_fksfather(0:3),max_scale(nexternal-1)
      logical lzcc

      double precision veckn_ev,veckbarn_ev,xp0jfks
      common/cgenps_fks/veckn_ev,veckbarn_ev,xp0jfks

      double precision p_born(0:3,nexternal-1)
      common/pborn/p_born

      integer i_fks,j_fks
      common/fks_indices/i_fks,j_fks

      double precision ybst_til_tolab,ybst_til_tocm,sqrtshat,shat
      common/parton_cms_stuff/ybst_til_tolab,ybst_til_tocm,
     #                        sqrtshat,shat

      integer ipartners(0:nexternal-1),colorflow(nexternal-1,0:max_bcol)
      common /MC_info/ ipartners,colorflow
      logical isspecial
      common/cisspecial/isspecial

      integer fksfather
      common/cfksfather/fksfather

      logical softtest,colltest
      common/sctests/softtest,colltest

      double precision emsca
      common/cemsca/emsca,scalemax
      common/cetot/etot

      double precision ran2,iseed
      external ran2

      logical isr,fsr
      logical extra

c Stuff to be written (depending on AddInfoLHE) onto the LHE file
      include 'nFKSconfigs.inc'
      INTEGER NFKSPROCESS
      COMMON/C_NFKSPROCESS/NFKSPROCESS
      integer iSorH_lhe,ifks_lhe(fks_configs) ,jfks_lhe(fks_configs)
     &     ,fksfather_lhe(fks_configs) ,ipartner_lhe(fks_configs)
      double precision scale1_lhe(fks_configs),scale2_lhe(fks_configs)
      common/cto_LHE1/iSorH_lhe,ifks_lhe,jfks_lhe,
     #                fksfather_lhe,ipartner_lhe
      common/cto_LHE2/scale1_lhe,scale2_lhe

c Radiation hardness needed (pt_hardness) for the theta function
c Should be zero if there are no jets at the Born
      double precision shower_S_scale(fks_configs*2)
     &     ,shower_H_scale(fks_configs*2),ref_H_scale(fks_configs*2)
     &     ,pt_hardness
      common /cshowerscale2/shower_S_scale,shower_H_scale,ref_H_scale
     &     ,pt_hardness

      double precision becl,delta
c alsf and besf are the parameters that control gfunsoft
      double precision alsf,besf
      common/cgfunsfp/alsf,besf
c alazi and beazi are the parameters that control gfunazi
      double precision alazi,beazi
      common/cgfunazi/alazi,beazi

c Particle types (=color) of i_fks, j_fks and fks_mother
      integer i_type,j_type,m_type
      double precision ch_i,ch_j,ch_m
      common/cparticle_types/i_type,j_type,m_type,ch_i,ch_j,ch_m

      double precision zero,one,tiny,vtiny,ymin
      parameter (zero=0d0)
      parameter (one=1d0)
      parameter (vtiny=1.d-10)
      parameter (ymin=0.9d0)

      double precision pi
      parameter(pi=3.1415926535897932384626433d0)

      real*8 vcf,vtf,vca
      parameter (vcf=4.d0/3.d0)
      parameter (vtf=1.d0/2.d0)
      parameter (vca=3.d0)

      integer mstj50,mstp67
      double precision en_fks,en_mother,theta2,theta2_cc
      double precision upper_scale
      common/cupscale/upper_scale

      double precision g_ew,charge,qi2,qj2
      double precision pmass(nexternal)
      include "../../Source/MODEL/input.inc"
      include "pmass.inc"
c
c g_ew is the electron charge
      g_ew=sqrt(4.d0*pi/aewm1)
      qi2=charge(pdg_type(i_fks))**2
      qj2=charge(pdg_type(j_fks))**2
c
      if (softtest.or.colltest) then
         tiny=1d-6
      else
         tiny=1d-4
      endif

      if(pp(0,1).le.0.d0)then
c Unphysical kinematics: set matrix elements equal to zero
        wgt=0.d0
        flagmc=.false.
        return
      endif

c Consistency check -- call to set_cms_stuff() must be done prior to
c entering this function
      shattmp=2d0*dot(pp(0,1),pp(0,2))
      if(abs(shattmp/shat-1.d0).gt.1.d-5)then
        write(*,*)'Error in xmcsubt:_PY6PT inconsistent shat'
        write(*,*)shattmp,shat
        stop
      endif

c May remove UseSudakov from the definition below if ptPY6PT (or similar
c variable, not yet defined) will not be needed in the computation of probne
      extra=dampMCsubt.or.AddInfoLHE.or.UseSudakov
      call xiz_driver(xi_i_fks,y_ij_fks,shat,pp,ileg,
     &                   xm12,xm22,tk,uk,q1q,q2q,ptPY6PT,extra)
      if(extra.and.ptPY6PT.lt.0.d0)then
        write(*,*)'Error in xmcsubt_PY6PT: ptPY6PT=',ptPY6PT
        stop
      endif
      call get_mbar(pp,y_ij_fks,ileg,bornbars,bornbarstilde)

      etot=2d0*sqrt( ebeam(1)*ebeam(2) )
      emsca=etot
      if(dampMCsubt)then
        emsca=0.d0
        ref_scale=sqrt( (1-xi_i_fks)*shat )
        scalemin=max(frac_low*ref_scale,scaleMClow)
        scalemax=max(frac_upp*ref_scale,scalemin+scaleMCdelta)
        scalemax=min(scalemax,ref_scale)
        if(scalemax.ge.etot)scalemax=etot
        if(scalemin.ge.scalemax)scalemin=scalemax
        emscasharp=(scalemax-scalemin).lt.(0.001d0*scalemax)
        if(emscasharp)then
          emsca_bare=scalemax
        else
          rrnd=ran2()
          rrnd=emscainv(rrnd,one)
          emsca_bare=scalemin+rrnd*(scalemax-scalemin)
        endif
      endif

c Distinguish initial or final state radiation
      isr=.false.
      fsr=.false.
      if(ileg.le.2)then
        isr=.true.
        delta=min(1.d0,deltaI)
      elseif(ileg.eq.3.or.ileg.eq.4)then
        write(*,*)'FSR not available for PYTHIA6PT !!!!'
        write(*,*)'FSR not available for PYTHIA6PT !!!!'
        write(*,*)'FSR not available for PYTHIA6PT !!!!'
        stop
        fsr=.true.
        delta=min(1.d0,deltaO)
      else
        write(*,*)'Error in xmcsubt_PY6PT: unknown ileg'
        write(*,*)ileg
        stop
      endif

c Assign fks variables
      x=1-xi_i_fks
      if(isr)then
         yj=0.d0
         yi=y_ij_fks
      elseif(fsr)then
         yj=y_ij_fks
         yi=0.d0
      else
         write(*,*)'Error in xmcsubt_PY6PT: isr and fsr both false'
         stop
      endif

      s = shat
      xij=2*(1-xm12/shat-(1-x))/(2-(1-x)*(1-yj)) 
c
      if (abs(i_type).eq.3) then
         gfactsf=1d0
      else
         gfactsf=gfunsoft(x,s,zero,alsf,besf)
      endif
      becl=-(1.d0-ymin)
      gfactcl=gfuncoll(y_ij_fks,alsf,becl,one)
      gfactazi=gfunazi(y_ij_fks,alazi,beazi,delta)
c
c Non-emission probability. When UseSudakov=.true., the definition of
c probne may be moved later if necessary
      if(.not.UseSudakov)then
c this is standard MC@NLO
        probne=1.d0
      else
        probne=bogus_probne_fun(ptPY6PT)
      endif
c
C
C For processes that have jets at the Born level, we need to include a
C theta-function: The radiation from the shower should always be softer
C than the jets at the Born, hence no need to include the MC counter
C terms when the radiation is hard.
C
      if(pt_hardness.gt.shower_S_scale(nFKSprocess*2-1))then
         emsca=etot
         wgt=0.d0
         flagmc=.false.
         return
      endif
C
      wgt=0.d0
      nofpartners=ipartners(0)
      flagmc=.false.
c
      ztmp=zPY6PT(ileg,xm12,xm22,shat,x,yi,yj,tk,uk,q1q,q2q)
      xitmp=xiPY6PT(ileg,xm12,xm22,shat,x,yi,yj,tk,uk,q1q,q2q)
      xjactmp=xjacPY6PT_xiztoxy(ileg,xm12,xm22,shat,x,yi,yj,tk,uk,
     &                       q1q,q2q)
c
      do npartner=1,ipartners(0)
c This loop corresponds to the sum over colour lines l in the
c xmcsubt note
         z(npartner)=ztmp
         xi(npartner)=xitmp
         xjac(npartner)=xjactmp

c Compute deadzones
         lzone(npartner)=.true.
         parp67=1d0
         mstp67=2
         if(ileg.le.2)then
            lzcc=.false.
            thetac=0d0
            ycc=1-parp67*x/(2*(1-x)**2)
            if(mstp67.eq.0)then
               lzcc=.true.
               thetac=1d0
            elseif(mstp67.eq.1)then
               if(yi.ge.ycc)then
                  lzcc=.true.
                  thetac=1d0
               endif
            elseif(mstp67.eq.2)then
               lzcc=.true.
               thetac=min(1d0,(1d0-ycc)/(1d0-yi))
            else
               write(*,*)'Unknown mstp67 ',mstp67
               stop
            endif
            if(.not.lzcc)lzone(npartner)=.false.
         else
            write(*,*)'No way'
            stop
         endif
         max_scale(npartner)=scalemax
         max_scale(npartner)=
     &        min(max_scale(npartner),shower_S_scale(nFKSprocess*2-1))
         max_scale(npartner)=max(max_scale(npartner),3d0)
         if(xi(npartner).gt.max_scale(npartner)**2)lzone(npartner)=.false.
c Implementation of a maximum scale for the shower if the shape is not active.
         if(.not.dampMCsubt)then
            call assign_scalemax(shat,xi_i_fks,upper_scale)
            xifake(npartner)=xi(npartner)
            if(ileg.eq.3)xifake(npartner)=xi(npartner)+xm12
            if(sqrt(xifake(npartner)).gt.upper_scale)lzone(npartner)=.false.
         endif
c EW deadzone (QED branching when either the mother or a daughter is a photon)
c to be updated !!!!!!
        if(i_type.eq.0.or.j_type.eq.0.or.m_type.eq.0)lzone(npartner)=.true.
c
c Compute MC subtraction terms
        if(lzone(npartner))then
          if(.not.flagmc)flagmc=.true.
          if( (fsr .and. (m_type.eq.8 .or. m_type.eq.0)) .or.
     #        (isr .and. (j_type.eq.8 .or. j_type.eq.0)) )then
            if(i_type.eq.8)then
c g --> g g (icode=1) and go --> go g (SUSY) splitting 
              if(ileg.eq.1.or.ileg.eq.2)then
                 N_p=2
                 if(isspecial)N_p=1
                 if(1-x.lt.tiny)then
                    xkern(1)=(g**2/N_p)*8*vca/s
                    xkern(2)=0.d0
                    xkernazi(1)=0.d0
                    xkernazi(2)=0.d0
                 elseif(1-yi.lt.tiny)then
                    xkern(1)=(g**2/N_p)*8*vca*(1-x*(1-x))**2/(s*x**2)
                    xkern(2)=0.d0
                    xkernazi(1)=-(g**2/N_p)*16*vca*(1-x)**2/(s*x**2)
                    xkernazi(2)=0.d0
                 else
                    xfact=(1-yi)*(1-x)/x
                    prefact=4/(s*N_p)
                    call AP_reduced(m_type,i_type,one,z(npartner),ap)
                    ap=ap/(1-z(npartner))
                    xkern(1)=prefact*xfact*xjac(npartner)*ap/xi(npartner)
                    xkern(2)=0.d0
                    call Qterms_reduced_spacelike(m_type,i_type,one,
     #                                            z(npartner),Q)
                    Q=Q/(1-z(npartner))
                    xkernazi(1)=prefact*xfact*xjac(npartner)*Q/xi(npartner)
                    xkernazi(2)=0.d0
                 endif
              elseif(ileg.eq.3)then
c Works only for SUSY
                N_p=2
                if(isspecial)N_p=1
c ileg = 3: xm12 = squared FKS-mother and FKS-sister mass
c           xm22 = squared recoil mass
                w1=-q1q+q2q-tk
                w2=-q2q+q1q-uk
                if(1-x.lt.tiny)then
                  xkern(1)=0.d0
                  xkern(2)=0.d0
                  xkernazi(1)=0.d0
                  xkernazi(2)=0.d0
                else
                  kn=veckn_ev
                  knbar=veckbarn_ev
                  kn0=xp0jfks
                  xfact=(2-(1-x)*(1-(kn0/kn)*yj))/kn*knbar*(1-x)*(1-yj)
                  prefact=2/(s*N_p)
                  call AP_reduced_SUSY(j_type,i_type,one,z(npartner),ap)
                  ap=ap/(1-z(npartner))
                  xkern(1)=prefact*xfact*xjac(npartner)*ap/xi(npartner)
                  xkern(2)=0.d0
                  xkernazi(1)=0.d0
                  xkernazi(2)=0.d0
                endif
              elseif(ileg.eq.4)then
c ileg = 4: xm12 = squared recoil mass
c           xm22 = 0 = squared FKS-mother and FKS-sister mass
                N_p=2
                if(isspecial)N_p=1
                if(1-x.lt.tiny)then
                  xkern(1)=(g**2/N_p)*8*vca/s
                  xkern(2)=0.d0
                  xkernazi(1)=0.d0
                  xkernazi(2)=0.d0
                elseif(1-yj.lt.tiny)then
                  xkern(1)=(g**2/N_p)*( 8*vca*
     &                  (s**2*(1-(1-x)*x)-s*(1+x)*xm12+xm12**2)**2 )/
     &                  ( s*(s-xm12)**2*(s*x-xm12)**2 )
                  xkern(2)=0.d0
                  xkernazi(1)=-(g**2/N_p)*(16*vca*s*(1-x)**2)/((s-xm12)**2)
                  xkernazi(2)=0.d0
                else
                  beta=1-xm12/s
                  xfact=(2-(1-x)*(1-yj))/xij*beta*(1-x)*(1-yj)
                  prefact=2/(s*N_p)
                  call AP_reduced(j_type,i_type,one,z(npartner),ap)
                  ap=ap/(1-z(npartner))
                  xkern(1)=prefact*xfact*xjac(npartner)*ap/xi(npartner)
                  xkern(2)=0.d0
                  call Qterms_reduced_timelike(j_type,i_type,one,z(npartner),Q)
                  Q=Q/(1-z(npartner))
                  xkernazi(1)=prefact*xfact*xjac(npartner)*Q/xi(npartner)
                  xkernazi(2)=0.d0
                endif
              else
                write(*,*)'Error 4 in xmcsubt_PY6PT: forbidden ileg'
                write(*,*)ileg
                stop
              endif
            elseif(abs(i_type).eq.3)then
c g --> q qbar (or gamma --> q qbar) splitting (icode=2)
              if(ileg.eq.1.or.ileg.eq.2)then
                 N_p=1
                 if(1-x.lt.tiny)then
                    xkern(1)=0.d0
                    xkern(2)=0.d0
                    xkernazi(1)=0.d0
                    xkernazi(2)=0.d0
                 elseif(1-yi.lt.tiny)then
                    xkern(1)=(g**2/N_p)*4*vtf*(1-x)*((1-x)**2+x**2)/(s*x)
                    xkern(2)=xkern(1)*(g_ew**2/g**2)*(qi2*vca/vtf)
                    xkernazi(1)=0.d0
                    xkernazi(2)=0.d0
                 else
                    xfact=(1-yi)*(1-x)/x
                    prefact=4/(s*N_p)
                    call AP_reduced(m_type,i_type,one,z(npartner),ap)
                    ap=ap/(1-z(npartner))
                    xkern(1)=prefact*xfact*xjac(npartner)*ap/xi(npartner)
                    xkern(2)=xkern(1)*(g_ew**2/g**2)*(qi2*vca/vtf)
                    xkernazi(2)=0.d0
                    xkernazi(2)=0.d0
                 endif
              elseif(ileg.eq.4)then
c ileg = 4: xm12 = squared recoil mass
c           xm22 = 0 = squared FKS-mother and FKS-sister mass
                N_p=2
                if(isspecial)N_p=1
                if(1-x.lt.tiny)then
                  xkern(1)=0.d0
                  xkern(2)=0.d0
                  xkernazi(1)=0.d0
                  xkernazi(2)=0.d0
                elseif(1-yj.lt.tiny)then
                  xkern(1)=(g**2/N_p)*( 4*vtf*(1-x)*
     &                  (s**2*(1-2*(1-x)*x)-2*s*x*xm12+xm12**2) )/
     &                  ( (s-xm12)**2*(s*x-xm12) )
                  xkern(2)=xkern(1)*(g_ew**2/g**2)*(qi2*vca/vtf)
                  xkernazi(1)=(g**2/N_p)*(16*vtf*s*(1-x)**2)/((s-xm12)**2)
                  xkernazi(2)=xkernazi(1)*(g_ew**2/g**2)*(qi2*vca/vtf)
                else
                  beta=1-xm12/s
                  xfact=(2-(1-x)*(1-yj))/xij*beta*(1-x)*(1-yj)
                  prefact=2/(s*N_p)
                  call AP_reduced(j_type,i_type,one,z(npartner),ap)
                  ap=ap/(1-z(npartner))
                  xkern(1)=prefact*xfact*xjac(npartner)*ap/xi(npartner)
                  xkern(2)=xkern(1)*(g_ew**2/g**2)*(qi2*vca/vtf)
                  call Qterms_reduced_timelike(j_type,i_type,one,z(npartner),Q)
                  Q=Q/(1-z(npartner))
                  xkernazi(1)=prefact*xfact*xjac(npartner)*Q/xi(npartner)
                  xkernazi(2)=xkernazi(1)*(g_ew**2/g**2)*(qi2*vca/vtf)
                endif
              else
                write(*,*)'Error 5 in xmcsubt_PY6PT: forbidden ileg'
                write(*,*)ileg
                stop
              endif
            else
             write(*,*)'Error 3 in xmcsubt_PY6PT: unknown particle type'
             write(*,*)i_type
             stop
            endif
          elseif( (fsr .and. abs(m_type).eq.3) .or.
     #            (isr .and. abs(j_type).eq.3) )then
            if(abs(i_type).eq.3)then
c q --> g q (or q --> gamma q) splitting (icode=3)
c the fks parton is the one associated with 1 - z: this is because its
c rescaled energy is 1 - x and in the soft limit, where x --> z --> 1,
c it has to coincide with the fraction appearing in the AP kernel.
c The definition of z here does tend to 1 only in the massless case
              if(ileg.eq.1.or.ileg.eq.2)then
                 N_p=2
                 if(isspecial)N_p=1
                 if(1-x.lt.tiny)then
                    xkern(1)=0.d0
                    xkern(2)=0.d0
                    xkernazi(1)=0.d0
                    xkernazi(2)=0.d0
                 elseif(1-yi.lt.tiny)then
                    xkern(1)=(g**2/N_p)*4*vcf*(1-x)*((1-x)**2+1)/(s*x**2)
                    xkern(2)=xkern(1)*(g_ew**2/g**2)*(qi2/vcf)
                    xkernazi(1)=-(g**2/N_p)*16*vcf*(1-x)**2/(s*x**2)
                    xkernazi(2)=xkernazi(1)*(g_ew**2/g**2)*(qi2/vcf)
                 else
                    xfact=(1-yi)*(1-x)/x
                    prefact=4/(s*N_p)
                    call AP_reduced(m_type,i_type,one,z(npartner),ap)
                    ap=ap/(1-z(npartner))
                    xkern(1)=prefact*xfact*xjac(npartner)*ap/xi(npartner)
                    xkern(2)=xkern(1)*(g_ew**2/g**2)*(qi2/vcf)
                    call Qterms_reduced_spacelike(m_type,i_type,one,
     #                                            z(npartner),Q)
                    Q=Q/(1-z(npartner))
                    xkernazi(1)=prefact*xfact*xjac(npartner)*Q/xi(npartner)
                    xkernazi(2)=xkernazi(1)*(g_ew**2/g**2)*(qi2/vcf)
                 endif
              elseif(ileg.eq.3)then
                N_p=1
c ileg = 3: xm12 = squared FKS-mother and FKS-sister mass
c           xm22 = squared recoil mass
                w1=-q1q+q2q-tk
                w2=-q2q+q1q-uk
                if(1-x.lt.tiny)then
                  betad=sqrt((1-(xm12-xm22)/s)**2-(4*xm22/s))
                  betas=1+(xm12-xm22)/s
                  z0=1-(2*xm12)/(s*betas*(betas-betad*yj))
                  dz0dy=-2*xm12*betad/(s*betas*(betas-betad*yj)**2)
                  xkern(1)=-(g**2/N_p)*4*vcf*(1-yj)*dz0dy*(1+(1-z0)**2)/(z0*s)
                  xkern(2)=xkern(1)*(g_ew**2/g**2)*(qi2/vcf)
                  xkernazi(1)=0.d0
                  xkernazi(2)=0.d0
                else
                  kn=veckn_ev
                  knbar=veckbarn_ev
                  kn0=xp0jfks
                  xfact=(2-(1-x)*(1-(kn0/kn)*yj))/kn*knbar*(1-x)*(1-yj)
                  prefact=2/(s*N_p)
                  call AP_reduced(j_type,i_type,one,z(npartner),ap)
                  ap=ap/(1-z(npartner))
                  xkern(1)=prefact*xfact*xjac(npartner)*ap/xi(npartner)
                  xkern(2)=xkern(1)*(g_ew**2/g**2)*(qi2/vcf)
                  xkernazi(1)=0.d0
                  xkernazi(2)=0.d0
                endif
              elseif(ileg.eq.4)then
                N_p=1
c ileg = 4: xm12 = squared recoil mass
c           xm22 = 0 = squared FKS-mother and FKS-sister mass
                if(1-x.lt.tiny)then
                  xkern(1)=0.d0
                  xkern(2)=0.d0
                  xkernazi(1)=0.d0
                  xkernazi(2)=0.d0
                elseif(1-yj.lt.tiny)then
                  xkern(1)=(g**2/N_p)*
     &                  ( 4*vcf*(1-x)*(s**2*(1-x)**2+(s-xm12)**2) )/
     &                  ( (s-xm12)*(s*x-xm12)**2 )
                  xkern(2)=xkern(1)*(g_ew**2/g**2)*(qi2/vcf)
                  xkernazi(1)=0.d0
                  xkernazi(2)=0.d0
                else
                  beta=1-xm12/s
                  xfact=(2-(1-x)*(1-yj))/xij*beta*(1-x)*(1-yj)
                  prefact=2/(s*N_p)
                  call AP_reduced(j_type,i_type,one,z(npartner),ap)
                  ap=ap/(1-z(npartner))
                  xkern(1)=prefact*xfact*xjac(npartner)*ap/xi(npartner)
                  xkern(2)=xkern(1)*(g_ew**2/g**2)*(qi2/vcf)
                  xkernazi(1)=0.d0
                  xkernazi(2)=0.d0
                endif
              else
                write(*,*)'Error 6 in xmcsubt_PY6PT: unknown ileg'
                write(*,*)ileg
                stop              
              endif
            elseif(i_type.eq.8)then
c q --> q g splitting (icode=4) and sq --> sq g (SUSY) splitting
              if(ileg.eq.1.or.ileg.eq.2)then
                 N_p=1
                 if(1-x.lt.tiny)then
                    xkern(1)=(g**2/N_p)*8*vcf/s
                    xkern(2)=0.d0
                    xkernazi(1)=0.d0
                    xkernazi(2)=0.d0
                 elseif(1-yi.lt.tiny)then
                    xkern(1)=(g**2/N_p)*4*vcf*(1+x**2)/(s*x)
                    xkern(2)=0.d0
                    xkernazi(1)=0.d0
                    xkernazi(2)=0.d0
                 else
                    xfact=(1-yi)*(1-x)/x
                    prefact=4/(s*N_p)
                    call AP_reduced(m_type,i_type,one,z(npartner),ap)
                    ap=ap/(1-z(npartner))
                    xkern(1)=prefact*xfact*xjac(npartner)*ap/xi(npartner)
                    xkern(2)=0.d0
                    xkernazi(1)=0.d0
                    xkernazi(2)=0.d0
                 endif
              elseif(ileg.eq.3)then
                N_p=1
c ileg = 3: xm12 = squared FKS-mother and FKS-sister mass
c           xm22 = squared recoil mass
                w1=-q1q+q2q-tk
                w2=-q2q+q1q-uk
                if(1-x.lt.tiny)then
                  betad=sqrt((1-(xm12-xm22)/s)**2-(4*xm22/s))
                  betas=1+(xm12-xm22)/s
                  z0=1-(2*xm12)/(s*betas*(betas-betad*yj))
                  dz0dy=-2*xm12*betad/(s*betas*(betas-betad*yj)**2)
                  xkern(1)=-(g**2/N_p)*4*vcf*(1-yj)*dz0dy*(1+z0**2)/((1-z0)*s)
                  xkern(2)=0.d0
                  xkernazi(1)=0.d0
                  xkernazi(2)=0.d0
                else
                  kn=veckn_ev
                  knbar=veckbarn_ev
                  kn0=xp0jfks
                  xfact=(2-(1-x)*(1-(kn0/kn)*yj))/kn*knbar*(1-x)*(1-yj)
                  prefact=2/(s*N_p)
                  if(abs(PDG_type(j_fks)).le.6)then
c QCD branching
                    call AP_reduced(j_type,i_type,one,z(npartner),ap)
                  else
c Non-QCD branching, here taken to be squark->squark gluon 
                    call AP_reduced_SUSY(j_type,i_type,one,z(npartner),ap)
                  endif
                  ap=ap/(1-z(npartner))
                  xkern(1)=prefact*xfact*xjac(npartner)*ap/xi(npartner)
                  xkern(2)=0.d0
                  xkernazi(1)=0.d0
                  xkernazi(2)=0.d0
                endif
              elseif(ileg.eq.4)then
                N_p=1
c ileg = 4: xm12 = squared recoil mass
c           xm22 = 0 = squared FKS-mother and FKS-sister mass
                if(1-x.lt.tiny)then
                  xkern(1)=(g**2/N_p)*8*vcf/s
                  xkern(2)=0.d0
                  xkernazi(1)=0.d0
                  xkernazi(2)=0.d0
                elseif(1-yj.lt.tiny)then
                  xkern(1)=(g**2/N_p)*4*vcf*
     &                  ( s**2*(1+x**2)-2*xm12*(s*(1+x)-xm12) )/
     &                  ( s*(s-xm12)*(s*x-xm12) )
                  xkern(2)=0.d0
                  xkernazi(1)=0.d0
                  xkernazi(2)=0.d0
                else
                  beta=1-xm12/s
                  xfact=(2-(1-x)*(1-yj))/xij*beta*(1-x)*(1-yj)
                  prefact=2/(s*N_p)
                  call AP_reduced(j_type,i_type,one,z(npartner),ap)
                  ap=ap/(1-z(npartner))
                  xkern(1)=prefact*xfact*xjac(npartner)*ap/xi(npartner)
                  xkern(2)=0.d0
                  xkernazi(1)=0.d0
                  xkernazi(2)=0.d0
                endif
              else
                write(*,*)'Error 7 in xmcsubt_PY6PT: unknown ileg'
                write(*,*)ileg
                stop
              endif
            elseif(i_type.eq.0)then
c q --> q gamma splitting (icode=4) and sq --> sq gamma (SUSY) splitting
              if(ileg.eq.1.or.ileg.eq.2)then
                 N_p=1
                 if(1-x.lt.tiny)then
                    xkern(1)=0.d0
                    xkern(2)=(g_ew**2/N_p)*8*qj2/s
                    xkernazi(1)=0.d0
                    xkernazi(2)=0.d0
                 elseif(1-yi.lt.tiny)then
                    xkern(1)=0.d0
                    xkern(2)=(g_ew**2/N_p)*4*qj2*(1+x**2)/(s*x)
                    xkernazi(1)=0.d0
                    xkernazi(2)=0.d0
                 else
                    xfact=(1-yi)*(1-x)/x
                    prefact=4/(s*N_p)
                    call AP_reduced(m_type,i_type,one,z(npartner),ap)
                    ap=ap/(1-z(npartner))
                    xkern(1)=0.d0
                    xkern(2)=prefact*xfact*xjac(npartner)*ap/xi(npartner)
                    xkern(2)=xkern(2)*(g_ew**2/g**2)*(qj2/vcf)
                    xkernazi(1)=0.d0
                    xkernazi(2)=0.d0
                 endif
              elseif(ileg.eq.3)then
                N_p=1
c ileg = 3: xm12 = squared FKS-mother and FKS-sister mass
c           xm22 = squared recoil mass
                w1=-q1q+q2q-tk
                w2=-q2q+q1q-uk
                if(1-x.lt.tiny)then
                  betad=sqrt((1-(xm12-xm22)/s)**2-(4*xm22/s))
                  betas=1+(xm12-xm22)/s
                  z0=1-(2*xm12)/(s*betas*(betas-betad*yj))
                  dz0dy=-2*xm12*betad/(s*betas*(betas-betad*yj)**2)
                  xkern(1)=0.d0
                  xkern(2)=-(g_ew**2/N_p)*4*qj2*(1-yj)*dz0dy*(1+z0**2)/((1-z0)*s)
                  xkernazi(1)=0.d0
                  xkernazi(2)=0.d0
                else
                  kn=veckn_ev
                  knbar=veckbarn_ev
                  kn0=xp0jfks
                  xfact=(2-(1-x)*(1-(kn0/kn)*yj))/kn*knbar*(1-x)*(1-yj)
                  prefact=2/(s*N_p)
                  if(abs(PDG_type(j_fks)).le.6)then
c QCD branching
                    call AP_reduced(j_type,i_type,one,z(npartner),ap)
                  else
c Non-QCD branching, here taken to be squark->squark gluon 
                    call AP_reduced_SUSY(j_type,i_type,one,z(npartner),ap)
                  endif
                  ap=ap/(1-z(npartner))
                  xkern(1)=0.d0
                  xkern(2)=prefact*xfact*xjac(npartner)*ap/xi(npartner)
                  xkern(2)=xkern(2)*(g_ew**2/g**2)*(qj2/vcf)
                  xkernazi(1)=0.d0
                  xkernazi(2)=0.d0
                endif
              elseif(ileg.eq.4)then
                N_p=1
c ileg = 4: xm12 = squared recoil mass
c           xm22 = 0 = squared FKS-mother and FKS-sister mass
                if(1-x.lt.tiny)then
                  xkern(1)=0.d0
                  xkern(2)=(g_ew**2/N_p)*8*qj2/s
                  xkernazi(1)=0.d0
                  xkernazi(2)=0.d0
                elseif(1-yj.lt.tiny)then
                  xkern(1)=0.d0
                  xkern(2)=(g_ew**2/N_p)*4*qj2*
     &                  ( s**2*(1+x**2)-2*xm12*(s*(1+x)-xm12) )/
     &                  ( s*(s-xm12)*(s*x-xm12) )
                  xkernazi(1)=0.d0
                  xkernazi(2)=0.d0
                else
                  beta=1-xm12/s
                  xfact=(2-(1-x)*(1-yj))/xij*beta*(1-x)*(1-yj)
                  prefact=2/(s*N_p)
                  call AP_reduced(j_type,i_type,one,z(npartner),ap)
                  ap=ap/(1-z(npartner))
                  xkern(1)=0.d0
                  xkern(2)=prefact*xfact*xjac(npartner)*ap/xi(npartner)
                  xkern(2)=xkern(2)*(g_ew**2/g**2)*(qj2/vcf)
                  xkernazi(1)=0.d0
                  xkernazi(2)=0.d0
                endif
              else
                write(*,*)'Error 7b in xmcsubt_PY6PT: unknown ileg'
                write(*,*)ileg
                stop
              endif
            else
             write(*,*)'Error 8 in xmcsubt_PY6PT: unknown particle type'
             write(*,*)i_type
             stop
            endif
          else
            write(*,*)'Error 2 in xmcsubt_PY6PT: unknown particle type'
            write(*,*)j_type,i_type
            stop
          endif
c
          if(dampMCsubt)then
            if(emscasharp)then
              if(ptPY6PT.le.scalemax)then
                emscwgt(npartner)=1.d0
                emscav(npartner)=emsca_bare
              else
                emscwgt(npartner)=0.d0
                emscav(npartner)=scalemax
              endif
            else
              ptresc=(ptPY6PT-scalemin)/(scalemax-scalemin)
              if(ptresc.le.0.d0)then
                emscwgt(npartner)=1.d0
                emscav(npartner)=emsca_bare
              elseif(ptresc.lt.1.d0)then
                emscwgt(npartner)=1-emscafun(ptresc,one)
                emscav(npartner)=emsca_bare
              else
                emscwgt(npartner)=0.d0
                emscav(npartner)=scalemax
              endif
            endif
          endif
c
        else
c Dead zone
          xkern(1)=0.d0
          xkern(2)=0.d0
          xkernazi(1)=0.d0
          xkernazi(2)=0.d0
          if(dampMCsubt)then
            emscav(npartner)=etot
            emscwgt(npartner)=0.d0
          endif
        endif
        xkern(1)=xkern(1)*gfactsf*thetac
        xkern(2)=xkern(2)*gfactsf*thetac
        xkernazi(1)=xkernazi(1)*gfactazi*gfactsf*thetac
        xkernazi(2)=xkernazi(2)*gfactazi*gfactsf*thetac
        born_red=0.d0
        born_red_tilde=0.d0
        do cflows=1,colorflow(npartner,0)
c In the case of MC over colour flows, cflows will be passed from outside
          born_red=born_red+
     #             bornbars(colorflow(npartner,cflows))
          born_red_tilde=born_red_tilde+
     #                   bornbarstilde(colorflow(npartner,cflows))
        enddo
c change here, to include also xkern(2)!!!!!!!!
        xmcxsec(npartner) = xkern(1)*born_red + xkernazi(1)*born_red_tilde
        if(dampMCsubt)
     #    xmcxsec(npartner)=xmcxsec(npartner)*emscwgt(npartner)
        wgt = wgt + xmcxsec(npartner)
c
        if(xmcxsec(npartner).lt.0.d0)then
           write(*,*) 'Fatal error in xmcsubt_PY6PT',
     #                npartner,xmcxsec(npartner)
           do i=1,nexternal
              write(*,*) 'particle ',i,', ',(pp(j,i),j=0,3)
           enddo
           stop
        endif
c End of loop over colour partners
      enddo
c Assign emsca on statistical basis
c$$$      if(extra.and.wgt.gt.1.d-30)then
      if(dampMCsubt.and.wgt.gt.1.d-30)then
        rrnd=ran2()
        wgt1=0.d0
        jpartner=0
        do npartner=1,ipartners(0)
          if(lzone(npartner).and.jpartner.eq.0)then
            if (xmcxsec(npartner).lt.0d0) then
              write (*,*) 'ERROR in montecarlocounter. '/
     &            /'This number should be positive',
     &            xmcxsec(npartner)
              write (*,*)
     &             'Should use absolute values for assignment of emsca'
              stop
            endif
            wgt1 = wgt1 + xmcxsec(npartner)
            if(wgt1.ge.rrnd*wgt)then
              jpartner=ipartners(npartner)
              mpartner=npartner
            endif
          endif
        enddo
c
        if(jpartner.eq.0)then
          write(*,*)'Error in xmcsubt_PY6PT: emsca unweighting failed'
          stop
        else
          emsca=emscav(mpartner)
        endif
      endif
c Where in the dead zone, so we can set emsca to shat or scalemax 
c$$$      if(dampMCsubt.and.wgt.lt.1.d-30)emsca=etot
      if(dampMCsubt.and.wgt.lt.1.d-30)emsca=scalemax
c Additional information for LHE
      if(AddInfoLHE)then
        fksfather_lhe(nFKSprocess)=fksfather
        if(jpartner.ne.0)then
          ipartner_lhe(nFKSprocess)=jpartner
        else
c min() avoids troubles if ran2()=1
          ipartner_lhe(nFKSprocess)=min( int(ran2()*ipartners(0))+1,ipartners(0) )
          ipartner_lhe(nFKSprocess)=ipartners(ipartner_lhe(nFKSprocess))
        endif
        scale1_lhe(nFKSprocess)=ptPY6PT
      endif
c
      if(dampMCsubt)then
        if(emsca.lt.scalemin)then
          write(*,*)'Error in xmcsubt_PY6PT: emsca too small',
     #      emsca,jpartner,lzone(jpartner)
          stop
        endif
      endif
c
      do npartner=1,ipartners(0)
        xmcxsec(npartner) = xmcxsec(npartner) * probne
      enddo
      do npartner=ipartners(0)+1,nexternal
        xmcxsec(npartner) = 0.d0
      enddo
c No need to multiply this weight by probne, because it is ignored in 
c normal running. When doing the testing (test_MC), also the other
c pieces are not multiplied by probne.
c$$$      wgt=wgt*probne
c
      return
      end




      subroutine xmcsubt_PY8(pp,xi_i_fks,y_ij_fks,gfactsf,gfactcl,probne,
     #                   wgt,nofpartners,lzone,flagmc,z,xmcxsec)
c Main routine for MC counterterms
      implicit none
      include "nexternal.inc"
c      include "fks.inc"
      integer fks_j_from_i(nexternal,0:nexternal)
     &     ,particle_type(nexternal),pdg_type(nexternal)
      common /c_fks_inc/fks_j_from_i,particle_type,pdg_type
      include "coupl.inc"
      include "born_nhel.inc"
      include "fks_powers.inc"
      include "madfks_mcatnlo.inc"
      include "run.inc"

      double precision pp(0:3,nexternal),gfactsf,gfactcl,probne,wgt
      double precision xi_i_fks,y_ij_fks,xm12,xm22
      double precision xmcxsec(nexternal)
      integer nofpartners
      logical lzone(nexternal),flagmc

      double precision emsca_bare,etot,ptresc,rrnd,ref_scale,
     & scalemin,scalemax,wgt1,ptPY8,emscainv,emscafun
      double precision emscwgt(nexternal),emscav(nexternal)
      integer jpartner,mpartner
      logical emscasharp

      double precision shattmp,dot,xkern(2),xkernazi(2),born_red,
     & born_red_tilde
      double precision bornbars(max_bcol), bornbarstilde(max_bcol)

      integer i,j,npartner,cflows,ileg,N_p
      common/cileg/ileg
      double precision tk,uk,q1q,q2q,E0sq(nexternal),dE0sqdx(nexternal),
     # dE0sqdc(nexternal),x,yi,yj,xij,z(nexternal),xi(nexternal),
     # xjac(nexternal),xifake(nexternal),zPY8,xiPY8,xjacPY8_xiztoxy,
     # ap,Q,beta,xfact,prefact,kn,knbar,kn0,betad,betas,
     # gfactazi,s,gfunsoft,gfuncoll,gfunazi,bogus_probne_fun,
     # ztmp,xitmp,xjactmp,get_angle,w1,w2,z0,dz0dy,
     # p_born_partner(0:3),p_born_fksfather(0:3),
     # ma,mbeff,mceff,betaa,lambdaabc,zminus,zplus,xmm2,
     # xmrec2,www,massmax,massmin,ma2,p_mum(0:3),p_partner(0:3,nexternal-1),
     # p_dip(0:3,nexternal-1),m_dip(nexternal-1),m_partner(nexternal-1),m_mum,
     # m2_dipole(nexternal-1),m_dipole(nexternal-1),max_scale(nexternal-1)

      double precision veckn_ev,veckbarn_ev,xp0jfks
      common/cgenps_fks/veckn_ev,veckbarn_ev,xp0jfks

      double precision p_born(0:3,nexternal-1)
      common/pborn/p_born

      integer i_fks,j_fks
      common/fks_indices/i_fks,j_fks

      double precision ybst_til_tolab,ybst_til_tocm,sqrtshat,shat
      common/parton_cms_stuff/ybst_til_tolab,ybst_til_tocm,
     #                        sqrtshat,shat

      integer ipartners(0:nexternal-1),colorflow(nexternal-1,0:max_bcol)
      common /MC_info/ ipartners,colorflow
      logical isspecial
      common/cisspecial/isspecial

      integer fksfather
      common/cfksfather/fksfather

      logical softtest,colltest
      common/sctests/softtest,colltest

      double precision emsca
      common/cemsca/emsca,scalemax
      common/cetot/etot

      double precision ran2,iseed
      external ran2

      logical isr,fsr
      logical extra

c Stuff to be written (depending on AddInfoLHE) onto the LHE file
      include 'nFKSconfigs.inc'
      INTEGER NFKSPROCESS
      COMMON/C_NFKSPROCESS/NFKSPROCESS
      integer iSorH_lhe,ifks_lhe(fks_configs) ,jfks_lhe(fks_configs)
     &     ,fksfather_lhe(fks_configs) ,ipartner_lhe(fks_configs)
      double precision scale1_lhe(fks_configs),scale2_lhe(fks_configs)
      common/cto_LHE1/iSorH_lhe,ifks_lhe,jfks_lhe,
     #                fksfather_lhe,ipartner_lhe
      common/cto_LHE2/scale1_lhe,scale2_lhe

c Radiation hardness needed (pt_hardness) for the theta function
c Should be zero if there are no jets at the Born
      double precision shower_S_scale(fks_configs*2)
     &     ,shower_H_scale(fks_configs*2),ref_H_scale(fks_configs*2)
     &     ,pt_hardness
      common /cshowerscale2/shower_S_scale,shower_H_scale,ref_H_scale
     &     ,pt_hardness

      double precision becl,delta
c alsf and besf are the parameters that control gfunsoft
      double precision alsf,besf
      common/cgfunsfp/alsf,besf
c alazi and beazi are the parameters that control gfunazi
      double precision alazi,beazi
      common/cgfunazi/alazi,beazi

c Particle types (=color) of i_fks, j_fks and fks_mother
      integer i_type,j_type,m_type
      double precision ch_i,ch_j,ch_m
      common/cparticle_types/i_type,j_type,m_type,ch_i,ch_j,ch_m

      double precision zero,one,tiny,vtiny,ymin
      parameter (zero=0d0)
      parameter (one=1d0)
      parameter (vtiny=1.d-10)
      parameter (ymin=0.9d0)

      double precision pi
      parameter(pi=3.1415926535897932384626433d0)

      real*8 vcf,vtf,vca
      parameter (vcf=4.d0/3.d0)
      parameter (vtf=1.d0/2.d0)
      parameter (vca=3.d0)

      integer mstj50,mstp67
      double precision en_fks,en_mother,theta2,theta2_cc
      double precision upper_scale
      common/cupscale/upper_scale

      double precision g_ew,charge,qi2,qj2
      double precision pmass(nexternal)
      include "../../Source/MODEL/input.inc"
      include "pmass.inc"
c
c g_ew is the electron charge
      g_ew=sqrt(4.d0*pi/aewm1)
      qi2=charge(pdg_type(i_fks))**2
      qj2=charge(pdg_type(j_fks))**2
c
      if (softtest.or.colltest) then
         tiny=1d-6
      else
         tiny=1d-4
      endif

      if(pp(0,1).le.0.d0)then
c Unphysical kinematics: set matrix elements equal to zero
        wgt=0.d0
        flagmc=.false.
        return
      endif

c Consistency check -- call to set_cms_stuff() must be done prior to
c entering this function
      shattmp=2d0*dot(pp(0,1),pp(0,2))
      if(abs(shattmp/shat-1.d0).gt.1.d-5)then
        write(*,*)'Error in xmcsubt_PY8: inconsistent shat'
        write(*,*)shattmp,shat
        stop
      endif

c May remove UseSudakov from the definition below if ptPY8 (or similar
c variable, not yet defined) will not be needed in the computation of probne
      extra=dampMCsubt.or.AddInfoLHE.or.UseSudakov
      call xiz_driver(xi_i_fks,y_ij_fks,shat,pp,ileg,
     &                   xm12,xm22,tk,uk,q1q,q2q,ptPY8,extra)
      if(extra.and.ptPY8.lt.0.d0)then
        write(*,*)'Error in xmcsubt_PY8: ptPY8=',ptPY8
        stop
      endif
      call get_mbar(pp,y_ij_fks,ileg,bornbars,bornbarstilde)

      etot=2d0*sqrt( ebeam(1)*ebeam(2) )
      emsca=etot
      if(dampMCsubt)then
        emsca=0.d0
        ref_scale=sqrt( (1-xi_i_fks)*shat )
        scalemin=max(frac_low*ref_scale,scaleMClow)
        scalemax=max(frac_upp*ref_scale,scalemin+scaleMCdelta)
        scalemax=min(scalemax,ref_scale)
        if(scalemax.ge.etot)scalemax=etot
        if(scalemin.ge.scalemax)scalemin=scalemax
        emscasharp=(scalemax-scalemin).lt.(0.001d0*scalemax)
        if(emscasharp)then
          emsca_bare=scalemax
        else
          rrnd=ran2()
          rrnd=emscainv(rrnd,one)
          emsca_bare=scalemin+rrnd*(scalemax-scalemin)
        endif
      endif

c Distinguish initial or final state radiation
      isr=.false.
      fsr=.false.
      if(ileg.le.2)then
        isr=.true.
        delta=min(1.d0,deltaI)
      elseif(ileg.eq.3.or.ileg.eq.4)then
        fsr=.true.
        delta=min(1.d0,deltaO)
      else
        write(*,*)'Error in xmcsubt_PY8: unknown ileg'
        write(*,*)ileg
        stop
      endif

c Assign fks variables
      x=1-xi_i_fks
      if(isr)then
         yj=0.d0
         yi=y_ij_fks
      elseif(fsr)then
         yj=y_ij_fks
         yi=0.d0
      else
         write(*,*)'Error in xmcsubt_PY8: isr and fsr both false'
         stop
      endif

      s = shat
      xij=2*(1-xm12/shat-(1-x))/(2-(1-x)*(1-yj)) 
c
      if (abs(i_type).eq.3) then
         gfactsf=1d0
      else
         gfactsf=gfunsoft(x,s,zero,alsf,besf)
      endif
      becl=-(1.d0-ymin)
      gfactcl=gfuncoll(y_ij_fks,alsf,becl,one)
      gfactazi=gfunazi(y_ij_fks,alazi,beazi,delta)
c
c Non-emission probability. When UseSudakov=.true., the definition of
c probne may be moved later if necessary
      if(.not.UseSudakov)then
c this is standard MC@NLO
        probne=1.d0
      else
        probne=bogus_probne_fun(ptPY8)
      endif
c
C
C For processes that have jets at the Born level, we need to include a
C theta-function: The radiation from the shower should always be softer
C than the jets at the Born, hence no need to include the MC counter
C terms when the radiation is hard.
C
      if(pt_hardness.gt.shower_S_scale(nFKSprocess*2-1))then
         emsca=etot
         wgt=0.d0
         flagmc=.false.
         return
      endif
C
      wgt=0.d0
      nofpartners=ipartners(0)
      flagmc=.false.
c
      ztmp=zPY8(ileg,xm12,xm22,shat,x,yi,yj,tk,uk,q1q,q2q)
      xitmp=xiPY8(ileg,xm12,xm22,shat,x,yi,yj,tk,uk,q1q,q2q)
      xjactmp=xjacPY8_xiztoxy(ileg,xm12,xm22,shat,x,yi,yj,tk,uk,
     &                       q1q,q2q)
c
      do npartner=1,ipartners(0)
c This loop corresponds to the sum over colour lines l in the
c xmcsubt note
         z(npartner)=ztmp
         xi(npartner)=xitmp
         xjac(npartner)=xjactmp
c
c Compute deadzones
         lzone(npartner)=.true.
c impose pT < min(scalup,mDipole/2) for FSR
         if(ileg.gt.2)then
            do i=0,3
               p_mum(i)=p_born(i,fksfather)
               p_partner(i,npartner)=p_born(i,ipartners(npartner))
               p_dip(i,npartner)=p_mum(i)+p_partner(i,npartner)
            enddo
            m_dip(npartner)=sqrt(dot(p_dip(0,npartner),p_dip(0,npartner)))
            m_partner(npartner)=sqrt(dot(p_partner(0,npartner),p_partner(0,npartner)))
            m_mum=0d0
            if(ileg.eq.3)m_mum=sqrt(xm12)
            m2_dipole(npartner)=(m_dip(npartner)-m_partner(npartner))**2-m_mum**2
            m_dipole(npartner)=sqrt(m2_dipole(npartner))
            max_scale(npartner)=min(scalemax,m_dipole(npartner)/2d0)
         else
            max_scale(npartner)=scalemax
         endif
         max_scale(npartner)=
     &        min(max_scale(npartner),shower_S_scale(nFKSprocess*2-1))
         max_scale(npartner)=max(max_scale(npartner),3d0)
         if(xi(npartner).gt.max_scale(npartner)**2)lzone(npartner)=.false.
c Implementation of a maximum scale for the shower if the shape is not active.
         if(.not.dampMCsubt)then
            call assign_scalemax(shat,xi_i_fks,upper_scale)
            if(sqrt(xi(npartner)).gt.upper_scale)lzone(npartner)=.false.
         endif
c z limits, following pages 11 and 14-16 of hep-ph/0408302
         if(ileg.le.2)then
            zplus=1-sqrt(xi(npartner)/z(npartner)/shat)*
     &           (sqrt(1+xi(npartner)/(4*z(npartner)*shat))-sqrt(xi(npartner)/(4*z(npartner)*shat)))
            if(z(npartner).gt.zplus)lzone(npartner)=.false.
         endif
c
         if(ileg.gt.2)then
            if(ileg.eq.3)then
               xmm2=xm12
               xmrec2=xm22
               www=-q1q+q2q-tk
            elseif(ileg.eq.4)then
               xmm2=0d0
               xmrec2=xm12
               www=-q2q+q1q-uk
            endif
c
            if(www.lt.-tiny)then
               write(*,*)'error A in xmcsubt_PY8'
               stop
            elseif(www.lt.0d0)then
               www=0d0
            endif
            ma2=xmm2+www
            if(ma2/s.lt.-tiny)then
               write(*,*)'error B in xmcsubt_PY8'
               stop
            elseif(ma2/s.lt.0d0)then
               ma2=0d0
            endif
            ma=sqrt(ma2)
            mbeff=0d0
            mceff=0d0
            en_fks=sqrt(s)*(1-x)/2.d0
            en_mother=en_fks+sqrt(xmm2+veckn_ev**2)
c The following constraint is deduced by imposing (p1+p2-kmother)**2=krecoil**2 and
c isolating mother's energy. Recall that krecoil**2=xmrec2 and that kmother**2=ma**2
            if(abs(en_mother-(s-xmrec2+ma2)/(2*sqrt(s)))/en_mother.ge.tiny)then
               write(*,*)'error C in xmcsubt_PY8'
               write(*,*)en_mother,(s-xmrec2+ma2)/(2*sqrt(s))
               stop
            endif
            if(ma.le.en_mother)then
               betaa=sqrt(1-ma2/en_mother**2)
            elseif(ma.le.en_mother*(1+tiny))then
               betaa=1d0
            else
               write(*,*)'inconsistent betaa'
               write(*,*)ma,en_mother
               stop
            endif
            lambdaabc=sqrt((ma2-mbeff**2-mceff**2)**2-4*mbeff**2*mceff**2)
            if(ma.ne.0d0)then
               zplus =(1+(mbeff**2-mceff**2+betaa*lambdaabc)/ma2)/2
               zminus=(1+(mbeff**2-mceff**2-betaa*lambdaabc)/ma2)/2
            else
               zplus =1d0
               zminus=0d0
            endif
            if(z(npartner).lt.zminus.or.
     &         z(npartner).gt.zplus)lzone(npartner)=.false.
         endif
c EW deadzone (QED branching when either the mother or a daughter is a photon)
c to be updated !!!!!!
        if(i_type.eq.0.or.j_type.eq.0.or.m_type.eq.0)lzone(npartner)=.true.
c
c Compute MC subtraction terms
        if(lzone(npartner))then
          if(.not.flagmc)flagmc=.true.
          if( (fsr .and. (m_type.eq.8 .or. m_type.eq.0)) .or.
     #        (isr .and. (j_type.eq.8 .or. j_type.eq.0)) )then
            if(i_type.eq.8)then
c g --> g g (icode=1) and go --> go g (SUSY) splitting 
              if(ileg.eq.1.or.ileg.eq.2)then
                 N_p=2
                 if(isspecial)N_p=1
                 if(1-x.lt.tiny)then
                    xkern(1)=(g**2/N_p)*8*vca/s
                    xkern(2)=0.d0
                    xkernazi(1)=0.d0
                    xkernazi(2)=0.d0
                 elseif(1-yi.lt.tiny)then
                    xkern(1)=(g**2/N_p)*8*vca*(1-x*(1-x))**2/(s*x**2)
                    xkern(2)=0.d0
                    xkernazi(1)=-(g**2/N_p)*16*vca*(1-x)**2/(s*x**2)
                    xkernazi(2)=0.d0
                 else
                    xfact=(1-yi)*(1-x)/x
                    prefact=4/(s*N_p)
                    call AP_reduced(m_type,i_type,one,z(npartner),ap)
                    ap=ap/(1-z(npartner))
                    xkern(1)=prefact*xfact*xjac(npartner)*ap/xi(npartner)
                    xkern(2)=0.d0
                    call Qterms_reduced_spacelike(m_type,i_type,one,
     #                                            z(npartner),Q)
                    Q=Q/(1-z(npartner))
                    xkernazi(1)=prefact*xfact*xjac(npartner)*Q/xi(npartner)
                    xkernazi(2)=0.d0
                 endif
              elseif(ileg.eq.3)then
c Works only for SUSY
                N_p=2
                if(isspecial)N_p=1
c ileg = 3: xm12 = squared FKS-mother and FKS-sister mass
c           xm22 = squared recoil mass
                w1=-q1q+q2q-tk
                w2=-q2q+q1q-uk
                if(1-x.lt.tiny)then
                  xkern(1)=0.d0
                  xkern(2)=0.d0
                  xkernazi(1)=0.d0
                  xkernazi(2)=0.d0
                else
                  kn=veckn_ev
                  knbar=veckbarn_ev
                  kn0=xp0jfks
                  xfact=(2-(1-x)*(1-(kn0/kn)*yj))/kn*knbar*(1-x)*(1-yj)
                  prefact=2/(s*N_p)
                  call AP_reduced_SUSY(j_type,i_type,one,z(npartner),ap)
                  ap=ap/(1-z(npartner))
                  xkern(1)=prefact*xfact*xjac(npartner)*ap/xi(npartner)
                  xkern(2)=0.d0
                  xkernazi(1)=0.d0
                  xkernazi(2)=0.d0
                endif
              elseif(ileg.eq.4)then
c ileg = 4: xm12 = squared recoil mass
c           xm22 = 0 = squared FKS-mother and FKS-sister mass
                N_p=2
                if(isspecial)N_p=1
                if(1-x.lt.tiny)then
                  xkern(1)=(g**2/N_p)*8*vca/s
                  xkern(2)=0.d0
                  xkernazi(1)=0.d0
                  xkernazi(2)=0.d0
                elseif(1-yj.lt.tiny)then
                  xkern(1)=(g**2/N_p)*( 8*vca*
     &                  (s**2*(1-(1-x)*x)-s*(1+x)*xm12+xm12**2)**2 )/
     &                  ( s*(s-xm12)**2*(s*x-xm12)**2 )
                  xkern(2)=0.d0
                  xkernazi(1)=-(g**2/N_p)*(16*vca*s*(1-x)**2)/((s-xm12)**2)
                  xkernazi(2)=0.d0
                else
                  beta=1-xm12/s
                  xfact=(2-(1-x)*(1-yj))/xij*beta*(1-x)*(1-yj)
                  prefact=2/(s*N_p)
                  call AP_reduced(j_type,i_type,one,z(npartner),ap)
                  ap=ap/(1-z(npartner))
                  xkern(1)=prefact*xfact*xjac(npartner)*ap/xi(npartner)
                  xkern(2)=0.d0
                  call Qterms_reduced_timelike(j_type,i_type,one,z(npartner),Q)
                  Q=Q/(1-z(npartner))
                  xkernazi(1)=prefact*xfact*xjac(npartner)*Q/xi(npartner)
                  xkernazi(2)=0.d0
                endif
              else
                write(*,*)'Error 4 in xmcsubt_PY8: forbidden ileg'
                write(*,*)ileg
                stop
              endif
            elseif(abs(i_type).eq.3)then
c g --> q qbar (or gamma --> q qbar) splitting (icode=2)
              if(ileg.eq.1.or.ileg.eq.2)then
                 N_p=1
                 if(1-x.lt.tiny)then
                    xkern(1)=0.d0
                    xkern(2)=0.d0
                    xkernazi(1)=0.d0
                    xkernazi(2)=0.d0
                 elseif(1-yi.lt.tiny)then
                    xkern(1)=(g**2/N_p)*4*vtf*(1-x)*((1-x)**2+x**2)/(s*x)
                    xkern(2)=xkern(1)*(g_ew**2/g**2)*(qi2*vca/vtf)
                    xkernazi(1)=0.d0
                    xkernazi(2)=0.d0
                 else
                    xfact=(1-yi)*(1-x)/x
                    prefact=4/(s*N_p)
                    call AP_reduced(m_type,i_type,one,z(npartner),ap)
                    ap=ap/(1-z(npartner))
                    xkern(1)=prefact*xfact*xjac(npartner)*ap/xi(npartner)
                    xkern(2)=xkern(1)*(g_ew**2/g**2)*(qi2*vca/vtf)
                    xkernazi(2)=0.d0
                    xkernazi(2)=0.d0
                 endif
              elseif(ileg.eq.4)then
c ileg = 4: xm12 = squared recoil mass
c           xm22 = 0 = squared FKS-mother and FKS-sister mass
                N_p=2
                if(isspecial)N_p=1
                if(1-x.lt.tiny)then
                  xkern(1)=0.d0
                  xkern(2)=0.d0
                  xkernazi(1)=0.d0
                  xkernazi(2)=0.d0
                elseif(1-yj.lt.tiny)then
                  xkern(1)=(g**2/N_p)*( 4*vtf*(1-x)*
     &                  (s**2*(1-2*(1-x)*x)-2*s*x*xm12+xm12**2) )/
     &                  ( (s-xm12)**2*(s*x-xm12) )
                  xkern(2)=xkern(1)*(g_ew**2/g**2)*(qi2*vca/vtf)
                  xkernazi(1)=(g**2/N_p)*(16*vtf*s*(1-x)**2)/((s-xm12)**2)
                  xkernazi(2)=xkernazi(1)*(g_ew**2/g**2)*(qi2*vca/vtf)
                else
                  beta=1-xm12/s
                  xfact=(2-(1-x)*(1-yj))/xij*beta*(1-x)*(1-yj)
                  prefact=2/(s*N_p)
                  call AP_reduced(j_type,i_type,one,z(npartner),ap)
                  ap=ap/(1-z(npartner))
                  xkern(1)=prefact*xfact*xjac(npartner)*ap/xi(npartner)
                  xkern(2)=xkern(1)*(g_ew**2/g**2)*(qi2*vca/vtf)
                  call Qterms_reduced_timelike(j_type,i_type,one,z(npartner),Q)
                  Q=Q/(1-z(npartner))
                  xkernazi(1)=prefact*xfact*xjac(npartner)*Q/xi(npartner)
                  xkernazi(2)=xkernazi(1)*(g_ew**2/g**2)*(qi2*vca/vtf)
                endif
              else
                write(*,*)'Error 5 in xmcsubt_PY8: forbidden ileg'
                write(*,*)ileg
                stop
              endif
            else
              write(*,*)'Error 3 in xmcsubt_PY8: unknown particle type'
              write(*,*)i_type
              stop
            endif
          elseif( (fsr .and. abs(m_type).eq.3) .or.
     #            (isr .and. abs(j_type).eq.3) )then
            if(abs(i_type).eq.3)then
c q --> g q (or q --> gamma q) splitting (icode=3)
c the fks parton is the one associated with 1 - z: this is because its
c rescaled energy is 1 - x and in the soft limit, where x --> z --> 1,
c it has to coincide with the fraction appearing in the AP kernel.
c The definition of z here does tend to 1 only in the massless case
              if(ileg.eq.1.or.ileg.eq.2)then
                 N_p=2
                 if(isspecial)N_p=1
                 if(1-x.lt.tiny)then
                    xkern(1)=0.d0
                    xkern(2)=0.d0
                    xkernazi(1)=0.d0
                    xkernazi(2)=0.d0
                 elseif(1-yi.lt.tiny)then
                    xkern(1)=(g**2/N_p)*4*vcf*(1-x)*((1-x)**2+1)/(s*x**2)
                    xkern(2)=xkern(1)*(g_ew**2/g**2)*(qi2/vcf)
                    xkernazi(1)=-(g**2/N_p)*16*vcf*(1-x)**2/(s*x**2)
                    xkernazi(2)=xkernazi(1)*(g_ew**2/g**2)*(qi2/vcf)
                 else
                    xfact=(1-yi)*(1-x)/x
                    prefact=4/(s*N_p)
                    call AP_reduced(m_type,i_type,one,z(npartner),ap)
                    ap=ap/(1-z(npartner))
                    xkern(1)=prefact*xfact*xjac(npartner)*ap/xi(npartner)
                    xkern(2)=xkern(1)*(g_ew**2/g**2)*(qi2/vcf)
                    call Qterms_reduced_spacelike(m_type,i_type,one,
     #                                            z(npartner),Q)
                    Q=Q/(1-z(npartner))
                    xkernazi(1)=prefact*xfact*xjac(npartner)*Q/xi(npartner)
                    xkernazi(2)=xkernazi(1)*(g_ew**2/g**2)*(qi2/vcf)
                 endif
              elseif(ileg.eq.3)then
                N_p=1
c ileg = 3: xm12 = squared FKS-mother and FKS-sister mass
c           xm22 = squared recoil mass
                w1=-q1q+q2q-tk
                w2=-q2q+q1q-uk
                if(1-x.lt.tiny)then
                  betad=sqrt((1-(xm12-xm22)/s)**2-(4*xm22/s))
                  betas=1+(xm12-xm22)/s
                  z0=1-(2*xm12)/(s*betas*(betas-betad*yj))
                  dz0dy=-2*xm12*betad/(s*betas*(betas-betad*yj)**2)
                  xkern(1)=-(g**2/N_p)*4*vcf*(1-yj)*dz0dy*(1+(1-z0)**2)/(z0*s)
                  xkern(2)=xkern(1)*(g_ew**2/g**2)*(qi2/vcf)
                  xkernazi(1)=0.d0
                  xkernazi(2)=0.d0
                else
                  kn=veckn_ev
                  knbar=veckbarn_ev
                  kn0=xp0jfks
                  xfact=(2-(1-x)*(1-(kn0/kn)*yj))/kn*knbar*(1-x)*(1-yj)
                  prefact=2/(s*N_p)
                  call AP_reduced(j_type,i_type,one,z(npartner),ap)
                  ap=ap/(1-z(npartner))
                  xkern(1)=prefact*xfact*xjac(npartner)*ap/xi(npartner)
                  xkern(2)=xkern(1)*(g_ew**2/g**2)*(qi2/vcf)
                  xkernazi(1)=0.d0
                  xkernazi(2)=0.d0
                endif
              elseif(ileg.eq.4)then
                N_p=1
c ileg = 4: xm12 = squared recoil mass
c           xm22 = 0 = squared FKS-mother and FKS-sister mass
                if(1-x.lt.tiny)then
                  xkern(1)=0.d0
                  xkern(2)=0.d0
                  xkernazi(1)=0.d0
                  xkernazi(2)=0.d0
                elseif(1-yj.lt.tiny)then
                  xkern(1)=(g**2/N_p)*
     &                  ( 4*vcf*(1-x)*(s**2*(1-x)**2+(s-xm12)**2) )/
     &                  ( (s-xm12)*(s*x-xm12)**2 )
                  xkern(2)=xkern(1)*(g_ew**2/g**2)*(qi2/vcf)
                  xkernazi(1)=0.d0
                  xkernazi(2)=0.d0
                else
                  beta=1-xm12/s
                  xfact=(2-(1-x)*(1-yj))/xij*beta*(1-x)*(1-yj)
                  prefact=2/(s*N_p)
                  call AP_reduced(j_type,i_type,one,z(npartner),ap)
                  ap=ap/(1-z(npartner))
                  xkern(1)=prefact*xfact*xjac(npartner)*ap/xi(npartner)
                  xkern(2)=xkern(1)*(g_ew**2/g**2)*(qi2/vcf)
                  xkernazi(1)=0.d0
                  xkernazi(2)=0.d0
                endif
              else
                write(*,*)'Error 6 in xmcsubt_PY8: unknown ileg'
                write(*,*)ileg
                stop              
              endif
            elseif(i_type.eq.8)then
c q --> q g splitting (icode=4) and sq --> sq g (SUSY) splitting
              if(ileg.eq.1.or.ileg.eq.2)then
                 N_p=1
                 if(1-x.lt.tiny)then
                    xkern(1)=(g**2/N_p)*8*vcf/s
                    xkern(2)=0.d0
                    xkernazi(1)=0.d0
                    xkernazi(2)=0.d0
                 elseif(1-yi.lt.tiny)then
                    xkern(1)=(g**2/N_p)*4*vcf*(1+x**2)/(s*x)
                    xkern(2)=0.d0
                    xkernazi(1)=0.d0
                    xkernazi(2)=0.d0
                 else
                    xfact=(1-yi)*(1-x)/x
                    prefact=4/(s*N_p)
                    call AP_reduced(m_type,i_type,one,z(npartner),ap)
                    ap=ap/(1-z(npartner))
                    xkern(1)=prefact*xfact*xjac(npartner)*ap/xi(npartner)
                    xkern(2)=0.d0
                    xkernazi(1)=0.d0
                    xkernazi(2)=0.d0
                 endif
              elseif(ileg.eq.3)then
                N_p=1
c ileg = 3: xm12 = squared FKS-mother and FKS-sister mass
c           xm22 = squared recoil mass
                w1=-q1q+q2q-tk
                w2=-q2q+q1q-uk
                if(1-x.lt.tiny)then
                  betad=sqrt((1-(xm12-xm22)/s)**2-(4*xm22/s))
                  betas=1+(xm12-xm22)/s
                  z0=1-(2*xm12)/(s*betas*(betas-betad*yj))
                  dz0dy=-2*xm12*betad/(s*betas*(betas-betad*yj)**2)
                  xkern(1)=-(g**2/N_p)*4*vcf*(1-yj)*dz0dy*(1+z0**2)/((1-z0)*s)
                  xkern(2)=0.d0
                  xkernazi(1)=0.d0
                  xkernazi(2)=0.d0
                else
                  kn=veckn_ev
                  knbar=veckbarn_ev
                  kn0=xp0jfks
                  xfact=(2-(1-x)*(1-(kn0/kn)*yj))/kn*knbar*(1-x)*(1-yj)
                  prefact=2/(s*N_p)
                  if(abs(PDG_type(j_fks)).le.6)then
c QCD branching
                    call AP_reduced(j_type,i_type,one,z(npartner),ap)
                  else
c Non-QCD branching, here taken to be squark->squark gluon 
                    call AP_reduced_SUSY(j_type,i_type,one,z(npartner),ap)
                  endif
                  ap=ap/(1-z(npartner))
                  xkern(1)=prefact*xfact*xjac(npartner)*ap/xi(npartner)
                  xkern(2)=0.d0
                  xkernazi(1)=0.d0
                  xkernazi(2)=0.d0
                endif
              elseif(ileg.eq.4)then
                N_p=1
c ileg = 4: xm12 = squared recoil mass
c           xm22 = 0 = squared FKS-mother and FKS-sister mass
                if(1-x.lt.tiny)then
                  xkern(1)=(g**2/N_p)*8*vcf/s
                  xkern(2)=0.d0
                  xkernazi(1)=0.d0
                  xkernazi(2)=0.d0
                elseif(1-yj.lt.tiny)then
                  xkern(1)=(g**2/N_p)*4*vcf*
     &                  ( s**2*(1+x**2)-2*xm12*(s*(1+x)-xm12) )/
     &                  ( s*(s-xm12)*(s*x-xm12) )
                  xkern(2)=0.d0
                  xkernazi(1)=0.d0
                  xkernazi(2)=0.d0
                else
                  beta=1-xm12/s
                  xfact=(2-(1-x)*(1-yj))/xij*beta*(1-x)*(1-yj)
                  prefact=2/(s*N_p)
                  call AP_reduced(j_type,i_type,one,z(npartner),ap)
                  ap=ap/(1-z(npartner))
                  xkern(1)=prefact*xfact*xjac(npartner)*ap/xi(npartner)
                  xkern(2)=0.d0
                  xkernazi(1)=0.d0
                  xkernazi(2)=0.d0
                endif
              else
                write(*,*)'Error 7 in xmcsubt_PY8: unknown ileg'
                write(*,*)ileg
                stop
              endif
            elseif(i_type.eq.0)then
c q --> q gamma splitting (icode=4) and sq --> sq gamma (SUSY) splitting
              if(ileg.eq.1.or.ileg.eq.2)then
                 N_p=1
                 if(1-x.lt.tiny)then
                    xkern(1)=0.d0
                    xkern(2)=(g_ew**2/N_p)*8*qj2/s
                    xkernazi(1)=0.d0
                    xkernazi(2)=0.d0
                 elseif(1-yi.lt.tiny)then
                    xkern(1)=0.d0
                    xkern(2)=(g_ew**2/N_p)*4*qj2*(1+x**2)/(s*x)
                    xkernazi(1)=0.d0
                    xkernazi(2)=0.d0
                 else
                    xfact=(1-yi)*(1-x)/x
                    prefact=4/(s*N_p)
                    call AP_reduced(m_type,i_type,one,z(npartner),ap)
                    ap=ap/(1-z(npartner))
                    xkern(1)=0.d0
                    xkern(2)=prefact*xfact*xjac(npartner)*ap/xi(npartner)
                    xkern(2)=xkern(2)*(g_ew**2/g**2)*(qj2/vcf)
                    xkernazi(1)=0.d0
                    xkernazi(2)=0.d0
                 endif
              elseif(ileg.eq.3)then
                N_p=1
c ileg = 3: xm12 = squared FKS-mother and FKS-sister mass
c           xm22 = squared recoil mass
                w1=-q1q+q2q-tk
                w2=-q2q+q1q-uk
                if(1-x.lt.tiny)then
                  betad=sqrt((1-(xm12-xm22)/s)**2-(4*xm22/s))
                  betas=1+(xm12-xm22)/s
                  z0=1-(2*xm12)/(s*betas*(betas-betad*yj))
                  dz0dy=-2*xm12*betad/(s*betas*(betas-betad*yj)**2)
                  xkern(1)=0.d0
                  xkern(2)=-(g_ew**2/N_p)*4*qj2*(1-yj)*dz0dy*(1+z0**2)/((1-z0)*s)
                  xkernazi(1)=0.d0
                  xkernazi(2)=0.d0
                else
                  kn=veckn_ev
                  knbar=veckbarn_ev
                  kn0=xp0jfks
                  xfact=(2-(1-x)*(1-(kn0/kn)*yj))/kn*knbar*(1-x)*(1-yj)
                  prefact=2/(s*N_p)
                  if(abs(PDG_type(j_fks)).le.6)then
c QCD branching
                    call AP_reduced(j_type,i_type,one,z(npartner),ap)
                  else
c Non-QCD branching, here taken to be squark->squark gluon 
                    call AP_reduced_SUSY(j_type,i_type,one,z(npartner),ap)
                  endif
                  ap=ap/(1-z(npartner))
                  xkern(1)=0.d0
                  xkern(2)=prefact*xfact*xjac(npartner)*ap/xi(npartner)
                  xkern(2)=xkern(2)*(g_ew**2/g**2)*(qj2/vcf)
                  xkernazi(1)=0.d0
                  xkernazi(2)=0.d0
                endif
              elseif(ileg.eq.4)then
                N_p=1
c ileg = 4: xm12 = squared recoil mass
c           xm22 = 0 = squared FKS-mother and FKS-sister mass
                if(1-x.lt.tiny)then
                  xkern(1)=0.d0
                  xkern(2)=(g_ew**2/N_p)*8*qj2/s
                  xkernazi(1)=0.d0
                  xkernazi(2)=0.d0
                elseif(1-yj.lt.tiny)then
                  xkern(1)=0.d0
                  xkern(2)=(g_ew**2/N_p)*4*qj2*
     &                  ( s**2*(1+x**2)-2*xm12*(s*(1+x)-xm12) )/
     &                  ( s*(s-xm12)*(s*x-xm12) )
                  xkernazi(1)=0.d0
                  xkernazi(2)=0.d0
                else
                  beta=1-xm12/s
                  xfact=(2-(1-x)*(1-yj))/xij*beta*(1-x)*(1-yj)
                  prefact=2/(s*N_p)
                  call AP_reduced(j_type,i_type,one,z(npartner),ap)
                  ap=ap/(1-z(npartner))
                  xkern(1)=0.d0
                  xkern(2)=prefact*xfact*xjac(npartner)*ap/xi(npartner)
                  xkern(2)=xkern(2)*(g_ew**2/g**2)*(qj2/vcf)
                  xkernazi(1)=0.d0
                  xkernazi(2)=0.d0
                endif
              else
                write(*,*)'Error 7b in xmcsubt_PY8: unknown ileg'
                write(*,*)ileg
                stop
              endif
            else
              write(*,*)'Error 8 in xmcsubt_PY8: unknown particle type'
              write(*,*)i_type
              stop
            endif
          else
            write(*,*)'Error 2 in xmcsubt_PY8: unknown particle type'
            write(*,*)j_type,i_type
            stop
          endif
c
          if(dampMCsubt)then
            if(emscasharp)then
              if(ptPY8.le.scalemax)then
                emscwgt(npartner)=1.d0
                emscav(npartner)=emsca_bare
              else
                emscwgt(npartner)=0.d0
                emscav(npartner)=scalemax
              endif
            else
              ptresc=(ptPY8-scalemin)/(scalemax-scalemin)
              if(ptresc.le.0.d0)then
                emscwgt(npartner)=1.d0
                emscav(npartner)=emsca_bare
              elseif(ptresc.lt.1.d0)then
                emscwgt(npartner)=1-emscafun(ptresc,one)
                emscav(npartner)=emsca_bare
              else
                emscwgt(npartner)=0.d0
                emscav(npartner)=scalemax
              endif
            endif
          endif
c
        else
c Dead zone
          xkern(1)=0.d0
          xkern(2)=0.d0
          xkernazi(1)=0.d0
          xkernazi(2)=0.d0
          if(dampMCsubt)then
            emscav(npartner)=etot
            emscwgt(npartner)=0.d0
          endif
        endif
        xkern(1)=xkern(1)*gfactsf
        xkern(2)=xkern(2)*gfactsf
        xkernazi(1)=xkernazi(1)*gfactazi*gfactsf
        xkernazi(2)=xkernazi(2)*gfactazi*gfactsf
        born_red=0.d0
        born_red_tilde=0.d0
        do cflows=1,colorflow(npartner,0)
c In the case of MC over colour flows, cflows will be passed from outside
          born_red=born_red+
     #             bornbars(colorflow(npartner,cflows))
          born_red_tilde=born_red_tilde+
     #                   bornbarstilde(colorflow(npartner,cflows))
        enddo
c change here, to include also xkern(2)!!!!!!!!
        xmcxsec(npartner) = xkern(1)*born_red + xkernazi(1)*born_red_tilde
        if(dampMCsubt)
     #    xmcxsec(npartner)=xmcxsec(npartner)*emscwgt(npartner)
        wgt = wgt + xmcxsec(npartner)
c
        if(xmcxsec(npartner).lt.0.d0)then
           write(*,*) 'Fatal error in xmcsubt_PY8',
     #                npartner,xmcxsec(npartner)
           do i=1,nexternal
              write(*,*) 'particle ',i,', ',(pp(j,i),j=0,3)
           enddo
           stop
        endif
c End of loop over colour partners
      enddo
c Assign emsca on statistical basis
c$$$      if(extra.and.wgt.gt.1.d-30)then
      if(dampMCsubt.and.wgt.gt.1.d-30)then
        rrnd=ran2()
        wgt1=0.d0
        jpartner=0
        do npartner=1,ipartners(0)
          if(lzone(npartner).and.jpartner.eq.0)then
            if (xmcxsec(npartner).lt.0d0) then
              write (*,*) 'ERROR in montecarlocounter. '/
     &            /'This number should be positive',
     &            xmcxsec(npartner)
              write (*,*)
     &             'Should use absolute values for assignment of emsca'
              stop
            endif
            wgt1 = wgt1 + xmcxsec(npartner)
            if(wgt1.ge.rrnd*wgt)then
              jpartner=ipartners(npartner)
              mpartner=npartner
            endif
          endif
        enddo
c
        if(jpartner.eq.0)then
          write(*,*)'Error in xmcsubt_PY8: emsca unweighting failed'
          stop
        else
          emsca=emscav(mpartner)
        endif
      endif
c Where in the dead zone, so we can set emsca to shat or scalemax 
c$$$      if(dampMCsubt.and.wgt.lt.1.d-30)emsca=etot
      if(dampMCsubt.and.wgt.lt.1.d-30)emsca=scalemax
c Additional information for LHE
      if(AddInfoLHE)then
        fksfather_lhe(nFKSprocess)=fksfather
        if(jpartner.ne.0)then
          ipartner_lhe(nFKSprocess)=jpartner
        else
c min() avoids troubles if ran2()=1
          ipartner_lhe(nFKSprocess)=min( int(ran2()*ipartners(0))+1,ipartners(0) )
          ipartner_lhe(nFKSprocess)=ipartners(ipartner_lhe(nFKSprocess))
        endif
        scale1_lhe(nFKSprocess)=ptPY8
      endif
c
      if(dampMCsubt)then
        if(emsca.lt.scalemin)then
          write(*,*)'Error in xmcsubt_PY8: emsca too small',
     #      emsca,jpartner,lzone(jpartner)
          stop
        endif
      endif
c
      do npartner=1,ipartners(0)
        xmcxsec(npartner) = xmcxsec(npartner) * probne
      enddo
      do npartner=ipartners(0)+1,nexternal
        xmcxsec(npartner) = 0.d0
      enddo
c No need to multiply this weight by probne, because it is ignored in 
c normal running. When doing the testing (test_MC), also the other
c pieces are not multiplied by probne.
c$$$      wgt=wgt*probne
c
      return
      end






      subroutine get_mbar(p,y_ij_fks,ileg,bornbars,bornbarstilde)
c Computes barred amplitudes (bornbars) squared according
c to Odagiri's prescription (hep-ph/9806531).
c Computes barred azimuthal amplitudes (bornbarstilde) with
c the same method 
      implicit none

      include "genps.inc"
      include 'nexternal.inc'
      include "born_nhel.inc"

      double precision p(0:3,nexternal)
      double precision y_ij_fks,bornbars(max_bcol),bornbarstilde(max_bcol)

      double precision zero
      parameter (zero=0.d0)
      double precision p_born_rot(0:3,nexternal-1)

      integer imother_fks,ileg

      double precision p_born(0:3,nexternal-1)
      common/pborn/p_born

      double Precision amp2(maxamps), jamp2(0:maxamps)
      common/to_amps/  amp2,       jamp2

      integer i_fks,j_fks
      common/fks_indices/i_fks,j_fks

      double complex wgt1(2),W1(6),W2(6),W3(6),W4(6),Wij_angle,Wij_recta
      double complex azifact

      double complex xij_aor
      common/cxij_aor/xij_aor

      double precision born,sumborn,borntilde
      integer i

      double precision vtiny,pi(0:3),pj(0:3),cphi_mother,sphi_mother
      parameter (vtiny=1d-8)
      double complex ximag
      parameter (ximag=(0.d0,1.d0))

      double precision xi_i_fks_ev,y_ij_fks_ev,t
      double precision p_i_fks_ev(0:3),p_i_fks_cnt(0:3,-2:2)
      common/fksvariables/xi_i_fks_ev,y_ij_fks_ev,p_i_fks_ev,p_i_fks_cnt

      logical rotategranny
      common/crotategranny/rotategranny

=======
>>>>>>> 93e1112e
      double precision cthbe,sthbe,cphibe,sphibe
      common/cbeangles/cthbe,sthbe,cphibe,sphibe

      logical calculatedBorn
      common/ccalculatedBorn/calculatedBorn

c Particle types (=color) of i_fks, j_fks and fks_mother
      integer i_type,j_type,m_type
      double precision ch_i,ch_j,ch_m
      common/cparticle_types/i_type,j_type,m_type,ch_i,ch_j,ch_m

c
c BORN
      call sborn(p_born,wgt1)
      born=dble(wgt1(1))

c born is the total born amplitude squared
      sumborn=0.d0
      do i=1,max_bcol
        sumborn=sumborn+jamp2(i)
c sumborn is the sum of the leading-color amplitudes squared
      enddo
      

c BORN TILDE
      if(ileg.eq.1.or.ileg.eq.2)then
         if(j_fks.eq.2 .and. nexternal-1.ne.3)then
c Rotation according to innerpin.m. Use rotate_invar() if a more 
c general rotation is needed.
c Exclude 2->1 (at the Born level) processes: matrix elements are
c independent of the PS point, but non-zero helicity configurations
c might flip when rotating the momenta.
            do i=1,nexternal-1
               p_born_rot(0,i)=p_born(0,i)
               p_born_rot(1,i)=-p_born(1,i)
               p_born_rot(2,i)=p_born(2,i)
               p_born_rot(3,i)=-p_born(3,i)
            enddo
            calculatedBorn=.false.
            call sborn(p_born_rot,wgt1)
            calculatedBorn=.false.
         else
            call sborn(p_born,wgt1)
         endif
         if (abs(m_type).eq.3) then
            wgt1(2)=0d0
         else
c Insert <ij>/[ij] which is not included by sborn()
            if (1d0-y_ij_fks.lt.vtiny)then
               azifact=xij_aor
            else
               do i=0,3
                  pi(i)=p_i_fks_ev(i)
                  pj(i)=p(i,j_fks)
               enddo
               if(j_fks.eq.2)then
c Rotation according to innerpin.m. Use rotate_invar() if a more 
c general rotation is needed
                  pi(1)=-pi(1)
                  pi(3)=-pi(3)
                  pj(1)=-pj(1)
                  pj(3)=-pj(3)
               endif
               CALL IXXXSO(pi ,ZERO ,+1,+1,W1)        
               CALL OXXXSO(pj ,ZERO ,-1,+1,W2)        
               CALL IXXXSO(pi ,ZERO ,-1,+1,W3)        
               CALL OXXXSO(pj ,ZERO ,+1,+1,W4)        
               Wij_angle=(0d0,0d0)
               Wij_recta=(0d0,0d0)
               do i=1,4
                  Wij_angle = Wij_angle + W1(i)*W2(i)
                  Wij_recta = Wij_recta + W3(i)*W4(i)
               enddo
               azifact=Wij_angle/Wij_recta
            endif
c Insert the extra factor due to Madgraph convention for polarization vectors
            if(j_fks.eq.2)then
               cphi_mother=-1.d0
               sphi_mother=0.d0
            else
               cphi_mother=1.d0
               sphi_mother=0.d0
            endif
            wgt1(2) = -(cphi_mother+ximag*sphi_mother)**2 *
     #                wgt1(2) * dconjg(azifact)
         endif
      elseif(ileg.eq.3.or.ileg.eq.4)then
         if(abs(j_type).eq.3.and.i_type.eq.8)then
            wgt1(2)=0.d0
         elseif(m_type.eq.8)then
c Insert <ij>/[ij] which is not included by sborn()
            if(1.d0-y_ij_fks.lt.vtiny)then
               azifact=xij_aor
            else
               do i=0,3
                  pi(i)=p_i_fks_ev(i)
                  pj(i)=p(i,j_fks)
               enddo
               if(rotategranny)then
                  call trp_rotate_invar(pi,pi,cthbe,sthbe,cphibe,sphibe)
                  call trp_rotate_invar(pj,pj,cthbe,sthbe,cphibe,sphibe)
               endif
               CALL IXXXSO(pi ,ZERO ,+1,+1,W1)        
               CALL OXXXSO(pj ,ZERO ,-1,+1,W2)        
               CALL IXXXSO(pi ,ZERO ,-1,+1,W3)        
               CALL OXXXSO(pj ,ZERO ,+1,+1,W4)        
               Wij_angle=(0d0,0d0)
               Wij_recta=(0d0,0d0)
               do i=1,4
                  Wij_angle = Wij_angle + W1(i)*W2(i)
                  Wij_recta = Wij_recta + W3(i)*W4(i)
               enddo
               azifact=Wij_angle/Wij_recta
            endif
c Insert the extra factor due to Madgraph convention for polarization vectors
            imother_fks=min(i_fks,j_fks)
            if(rotategranny)then
               call getaziangles(p_born_rot(0,imother_fks),
     #                           cphi_mother,sphi_mother)
            else
               call getaziangles(p_born(0,imother_fks),
     #                           cphi_mother,sphi_mother)
            endif
            wgt1(2) = -(cphi_mother-ximag*sphi_mother)**2 *
     #                  wgt1(2) * azifact
         else
            write(*,*)'FATAL ERROR in get_mbar',
     #           i_type,j_type,i_fks,j_fks
            stop
         endif
      else
         write(*,*)'unknown ileg in get_mbar'
         stop
      endif

      borntilde=dble(wgt1(2))


c BARRED AMPLITUDES
      do i=1,max_bcol
         if (sumborn.ne.0d0) then
            bornbars(i)=jamp2(i)/sumborn * born
         elseif (born.eq.0d0 .or. jamp2(i).eq.0d0) then
            bornbars(i)=0d0
         else
            write (*,*) 'ERROR #1, dividing by zero'
            stop
         endif
         if (sumborn.ne.0d0) then
            bornbarstilde(i)=jamp2(i)/sumborn * borntilde
         elseif (borntilde.eq.0d0 .or. jamp2(i).eq.0d0) then
            bornbarstilde(i)=0d0
         else
            write (*,*) 'ERROR #2, dividing by zero'
            stop
         endif      
c bornbars(i) is the i-th leading-color amplitude squared re-weighted
c in such a way that the sum of bornbars(i) is born rather than sumborn.
c the same holds for bornbarstilde(i).
      enddo

      return
      end



      function gfunction(w,alpha,beta,delta)
c Gets smoothly to 0 as w goes to 1
      implicit none
      double precision gfunction,alpha,beta,delta,w,wmin,wg,tt,tmp

      if(beta.lt.0d0)then
         wmin=0d0
      else
         wmin=max(0d0,1d0-delta)
      endif
      wg=min(1d0-(1-wmin)*abs(beta),0.99d0)
      tt=(abs(w)-wg)/(1d0-wg)
      if(tt.gt.1d0)then
         write(*,*)'Fatal error in gfunction',tt
         stop
      endif
      tmp=1d0
      if(alpha.gt.0d0)then
         if(tt.gt.0d0.and.abs(w).lt.0.99d0)
     &   tmp=(1-tt)**(2*alpha)/(tt**(2*alpha)+(1-tt)**(2*alpha))
         if(abs(w).ge.0.99d0)tmp=0d0
      endif
      gfunction=tmp
      return
      end



      subroutine kinematics_driver(xi_i_fks,y_ij_fks,sh,pp,ileg,
     &                             xm12,xm22,xtk,xuk,xq1q,xq2q,qMC,extra)
c Determines Mandelstam invariants and assigns ileg and shower-damping
c variable qMC
      implicit none
      include "nexternal.inc"
      include "coupl.inc"
      include "run.inc"
      double precision pp(0:3,nexternal),pp_rec(0:3)
      double precision xi_i_fks,y_ij_fks,xij

      integer ileg,j,i,nfinal
      double precision xp1(0:3),xp2(0:3),xk1(0:3),xk2(0:3),xk3(0:3)
      common/cpkmomenta/xp1,xp2,xk1,xk2,xk3
      double precision sh,xtk,xuk,w1,w2,xq1q,xq2q,xm12,xm22
      double precision qMC,zPY8,zeta1,zeta2,get_zeta,z,qMCarg,dot
      logical extra
      double precision p_born(0:3,nexternal-1)
      common/pborn/p_born
      integer fksfather
      common/cfksfather/fksfather
      integer i_fks,j_fks
      common/fks_indices/i_fks,j_fks
      double precision tiny
      parameter(tiny=1d-5)
      double precision zero
      parameter(zero=0d0)

      integer isqrtneg
      save isqrtneg

      double precision pmass(nexternal)
      include "pmass.inc"

c Initialise
      do i=0,3
         pp_rec(i)=0d0
         xp1(i)=0d0
         xp2(i)=0d0
         xk1(i)=0d0
         xk2(i)=0d0
         xk3(i)=0d0
      enddo
      nfinal=nexternal-2
      xm12=0d0
      xm22=0d0
      xq1q=0d0
      xq2q=0d0
      qMC=-1d0

c Discard if unphysical FKS variables
      if(xi_i_fks.lt.0d0.or.xi_i_fks.gt.1d0.or.
     &   abs(y_ij_fks).gt.1d0)then
         write(*,*)'Error 0 in kinematics_driver: fks variables'
         write(*,*)xi_i_fks,y_ij_fks
         stop
      endif

c Determine ileg
c ileg = 1 ==> emission from left     incoming parton
c ileg = 2 ==> emission from right    incoming parton
c ileg = 3 ==> emission from massive  outgoing parton
c ileg = 4 ==> emission from massless outgoing parton
c Instead of pmass(j_fks), one should use pmass(fksfather), but the
c kernels where pmass(fksfather) != pmass(j_fks) are non-singular
      if(fksfather.le.2)then
        ileg=fksfather
      elseif(pmass(j_fks).ne.0d0)then
        ileg=3
      elseif(pmass(j_fks).eq.0d0)then
        ileg=4
      else
        write(*,*)'Error 1 in kinematics_driver: unknown ileg'
        write(*,*)ileg,fksfather,pmass(j_fks)
        stop
      endif

c Determine and assign momenta:
c xp1 = incoming left parton  (emitter (recoiler) if ileg = 1 (2))
c xp2 = incoming right parton (emitter (recoiler) if ileg = 2 (1))
c xk1 = outgoing parton       (emitter (recoiler) if ileg = 3 (4))
c xk2 = outgoing parton       (emitter (recoiler) if ileg = 4 (3))
c xk3 = extra parton          (FKS parton)
      do j=0,3
c xk1 and xk2 are never used for ISR
         xp1(j)=pp(j,1)
         xp2(j)=pp(j,2)
         xk3(j)=pp(j,i_fks)
         if(ileg.gt.2)pp_rec(j)=pp(j,1)+pp(j,2)-pp(j,i_fks)-pp(j,j_fks)
         if(ileg.eq.3)then
            xk1(j)=pp(j,j_fks)
            xk2(j)=pp_rec(j)
         elseif(ileg.eq.4)then
            xk1(j)=pp_rec(j)
            xk2(j)=pp(j,j_fks)
         endif
      enddo

c Determine the Mandelstam invariants needed in the MC functions in terms
c of FKS variables: the argument of MC functions are (p+k)^2, NOT 2 p.k
c
c Definitions of invariants in terms of momenta
c
c xm12 =     xk1 . xk1
c xm22 =     xk2 . xk2
c xtk  = - 2 xp1 . xk3
c xuk  = - 2 xp2 . xk3
c xq1q = - 2 xp1 . xk1 + xm12
c xq2q = - 2 xp2 . xk2 + xm22
c w1   = + 2 xk1 . xk3        = - xq1q + xq2q - xtk
c w2   = + 2 xk2 . xk3        = - xq2q + xq1q - xuk
c xq1c = - 2 xp1 . xk2        = - s - xtk - xq1q + xm12
c xq2c = - 2 xp2 . xk1        = - s - xuk - xq2q + xm22
c
c Parametrisation of invariants in terms of FKS variables
c
c ileg = 1
c xp1  =  sqrt(s)/2 * ( 1 , 0 , 0 , 1 )
c xp2  =  sqrt(s)/2 * ( 1 , 0 , 0 , -1 )
c xk3  =  B * ( 1 , 0 , sqrt(1-yi**2) , yi )
c xk1  =  irrelevant
c xk2  =  irrelevant
c yi = y_ij_fks
c x = 1 - xi_i_fks
c B = sqrt(s)/2*(1-x)
c
c ileg = 2
c xp1  =  sqrt(s)/2 * ( 1 , 0 , 0 , 1 )
c xp2  =  sqrt(s)/2 * ( 1 , 0 , 0 , -1 )
c xk3  =  B * ( 1 , 0 , sqrt(1-yi**2) , -yi )
c xk1  =  irrelevant
c xk2  =  irrelevant
c yi = y_ij_fks
c x = 1 - xi_i_fks
c B = sqrt(s)/2*(1-x)
c
c ileg = 3
c xp1  =  sqrt(s)/2 * ( 1 , 0 , sqrt(1-yi**2) , yi )
c xp2  =  sqrt(s)/2 * ( 1 , 0 , -sqrt(1-yi**2) , -yi )
c xk1  =  ( sqrt(veckn_ev**2+xm12) , 0 , 0 , veckn_ev )
c xk2  =  xp1 + xp2 - xk1 - xk3
c xk3  =  B * ( 1 , 0 , sqrt(1-yj**2) , yj )
c yj = y_ij_fks
c yi = irrelevant
c x = 1 - xi_i_fks
c veckn_ev is such that xk2**2 = xm22
c B = sqrt(s)/2*(1-x)
c azimuth = irrelevant (hence set = 0)
c
c ileg = 4
c xp1  =  sqrt(s)/2 * ( 1 , 0 , sqrt(1-yi**2) , yi )
c xp2  =  sqrt(s)/2 * ( 1 , 0 , -sqrt(1-yi**2) , -yi )
c xk1  =  xp1 + xp2 - xk2 - xk3
c xk2  =  A * ( 1 , 0 , 0 , 1 )
c xk3  =  B * ( 1 , 0 , sqrt(1-yj**2) , yj )
c yj = y_ij_fks
c yi = irrelevant
c x = 1 - xi_i_fks
c A = (s*x-xm12)/(sqrt(s)*(2-(1-x)*(1-yj)))
c B = sqrt(s)/2*(1-x)
c azimuth = irrelevant (hence set = 0)

      if(ileg.eq.1)then
         xtk=-sh*xi_i_fks*(1-y_ij_fks)/2
         xuk=-sh*xi_i_fks*(1+y_ij_fks)/2
         if(extra)then
            if(shower_mc.eq.'HERWIG6'  .or.
     &         shower_mc.eq.'HERWIGPP' )qMC=xi_i_fks/2*sqrt(sh*(1-y_ij_fks**2))
            if(shower_mc.eq.'PYTHIA6Q' )qMC=sqrt(-xtk)
            if(shower_mc.eq.'PYTHIA6PT'.or.
     &         shower_mc.eq.'PYTHIA8'  )qMC=sqrt(-xtk*xi_i_fks)
         endif
      elseif(ileg.eq.2)then
         xtk=-sh*xi_i_fks*(1+y_ij_fks)/2
         xuk=-sh*xi_i_fks*(1-y_ij_fks)/2
         if(extra)then
            if(shower_mc.eq.'HERWIG6'  .or.
     &         shower_mc.eq.'HERWIGPP' )qMC=xi_i_fks/2*sqrt(sh*(1-y_ij_fks**2))
            if(shower_mc.eq.'PYTHIA6Q' )qMC=sqrt(-xuk)
            if(shower_mc.eq.'PYTHIA6PT'.or.
     &         shower_mc.eq.'PYTHIA8'  )qMC=sqrt(-xuk*xi_i_fks)
         endif
      elseif(ileg.eq.3)then
         xm12=pmass(j_fks)**2
         xm22=dot(pp_rec,pp_rec)
         xtk=-2*dot(xp1,xk3)
         xuk=-2*dot(xp2,xk3)
         xq1q=-2*dot(xp1,xk1)+xm12
         xq2q=-2*dot(xp2,xk2)+xm22
         w1=-xq1q+xq2q-xtk
         w2=-xq2q+xq1q-xuk
         if(extra)then
            if(shower_mc.eq.'HERWIG6'.or.
     &         shower_mc.eq.'HERWIGPP')then
               zeta1=get_zeta(sh,w1,w2,xm12,xm22)
               qMCarg=zeta1*((1-zeta1)*w1-zeta1*xm12)
               if(qMCarg.lt.0d0.and.qMCarg.ge.-tiny)qMCarg=0d0
               if(qMCarg.lt.-tiny) then
                  isqrtneg=isqrtneg+1
                  write(*,*)'Error 2 in kinematics_driver: negtive sqrt'
                  write(*,*)qMCarg,isqrtneg
                  if(isqrtneg.ge.100)stop
               endif
               qMC=sqrt(qMCarg)
            elseif(shower_mc.eq.'PYTHIA6Q')then
               qMC=sqrt(w1+xm12)
            elseif(shower_mc.eq.'PYTHIA6PT')then
               write(*,*)'PYTHIA6PT not available for FSR'
               stop
            elseif(shower_mc.eq.'PYTHIA8')then
               z=zPY8(ileg,xm12,xm22,sh,1d0-xi_i_fks,0d0,y_ij_fks,xtk,xuk,xq1q,xq2q)
               qMC=sqrt(z*(1-z)*w1)
            endif
         endif
      elseif(ileg.eq.4)then
         xm12=dot(pp_rec,pp_rec)
         xm22=0d0
         xtk=-2*dot(xp1,xk3)
         xuk=-2*dot(xp2,xk3)
         xij=2*(1-xm12/sh-xi_i_fks)/(2-xi_i_fks*(1-y_ij_fks))
         w2=sh*xi_i_fks*xij*(1-y_ij_fks)/2d0
         xq2q=-sh*xij*(2-dot(xp1,xk2)*4d0/(sh*xij))/2d0
         xq1q=xuk+xq2q+w2
         w1=-xq1q+xq2q-xtk
         if(extra)then
            if(shower_mc.eq.'HERWIG6'.or.
     &         shower_mc.eq.'HERWIGPP')then
               zeta2=get_zeta(sh,w2,w1,xm22,xm12)
               qMCarg=zeta2*(1-zeta2)*w2
               if(qMCarg.lt.0d0.and.qMCarg.ge.-tiny)qMCarg=0d0
               if(qMCarg.lt.-tiny)then
                  isqrtneg=isqrtneg+1
                  write(*,*)'Error 3 in kinematics_driver: negtive sqrt'
                  write(*,*)qMCarg,isqrtneg
                  if(isqrtneg.ge.100)stop
               endif
               qMC=sqrt(qMCarg)
            elseif(shower_mc.eq.'PYTHIA6Q')then
               qMC=sqrt(w2)
            elseif(shower_mc.eq.'PYTHIA6PT')then
               write(*,*)'PYTHIA6PT not available for FSR'
               stop
            elseif(shower_mc.eq.'PYTHIA8')then
               z=zPY8(ileg,xm12,xm22,sh,1d0-xi_i_fks,0d0,y_ij_fks,xtk,xuk,xq1q,xq2q)
               qMC=sqrt(z*(1-z)*w2)
            endif
         endif
      else
         write(*,*)'Error 4 in kinematics_driver: assigned wrong ileg'
         stop
      endif

c Checks on invariants
      call check_invariants(ileg,sh,xtk,xuk,w1,w2,xq1q,xq2q,xm12,xm22)

      return
      end



      subroutine check_invariants(ileg,sh,xtk,xuk,w1,w2,xq1q,xq2q,xm12,xm22)
      implicit none
      integer ileg

      double precision xp1(0:3),xp2(0:3),xk1(0:3),xk2(0:3),xk3(0:3)
      common/cpkmomenta/xp1,xp2,xk1,xk2,xk3
      double precision sh,xtk,xuk,w1,w2,xq1q,xq2q,xm12,xm22

      double precision tiny,dot
      parameter(tiny=1d-5)

      if(ileg.le.2)then
         if((abs(xtk+2*dot(xp1,xk3))/sh.ge.tiny).or.
     &      (abs(xuk+2*dot(xp2,xk3))/sh.ge.tiny))then
            write(*,*)'Imprecision 1 in check_invariants'
            write(*,*)abs(xtk+2*dot(xp1,xk3))/sh,
     &                abs(xuk+2*dot(xp2,xk3))/sh
            stop
         endif
c
      elseif(ileg.eq.3)then
         if(sqrt(w1+xm12).ge.sqrt(sh)-sqrt(xm22))then
            write(*,*)'Imprecision 2a in check_invariants'
            write(*,*)sqrt(w1),sqrt(sh),xm22
            stop
         endif
         if(((abs(w1-2*dot(xk1,xk3))/sh.ge.tiny)).or.
     &      ((abs(w2-2*dot(xk2,xk3))/sh.ge.tiny)))then
            write(*,*)'Imprecision 2b in check_invariants'
            write(*,*)abs(w1-2*dot(xk1,xk3))/sh,
     &                abs(w2-2*dot(xk2,xk3))/sh
            stop
         endif
         if(xm12.eq.0d0)then
            write(*,*)'Error 2c in check_invariants'
            stop
         endif
c
      elseif(ileg.eq.4)then
         if(sqrt(w2).ge.sqrt(sh)-sqrt(xm12))then
            write(*,*)'Imprecision 3a in check_invariants'
            write(*,*)sqrt(w2),sqrt(sh),xm12
            stop
         endif
         if(((abs(w2-2*dot(xk2,xk3))/sh.ge.tiny)).or.
     &      ((abs(xq2q+2*dot(xp2,xk2))/sh.ge.tiny)).or.
     &      ((abs(xq1q+2*dot(xp1,xk1)-xm12)/sh.ge.tiny)))then
            write(*,*)'Imprecision 3b in check_invariants'
            write(*,*)abs(w2-2*dot(xk2,xk3))/sh,
     &                abs(xq2q+2*dot(xp2,xk2))/sh,
     &                abs(xq1q+2*dot(xp1,xk1)-xm12)/sh
            stop
         endif
         if(xm22.ne.0d0)then
            write(*,*)'Error 3c in check_invariants'
            stop
         endif

      endif

      return
      end



c Monte Carlo functions
c
c The invariants given in input to these routines follow FNR conventions
c (i.e., are defined as (p+k)^2, NOT 2 p.k). 
c The invariants used inside these routines follow MNR conventions
c (i.e., are defined as -2p.k, NOT (p+k)^2)

c Herwig6

      function zHW6(ileg,e0sq,xm12,xm22,s,x,yi,yj,xtk,xuk,xq1q,xq2q)
c Shower energy variable
      implicit none
      integer ileg
      double precision zHW6,e0sq,xm12,xm22,s,x,yi,yj,xtk,xuk,xq1q,xq2q,tiny,
     &ss,w1,w2,tbeta1,zeta1,tbeta2,zeta2,get_zeta,beta,betae0,betad,betas
      parameter (tiny=1d-5)

      w1=-xq1q+xq2q-xtk
      w2=-xq2q+xq1q-xuk
c
      if(ileg.eq.1)then
         if(1-x.lt.tiny)then
            zHW6=1-(1-x)*(s*(1-yi)+4*e0sq*(1+yi))/(8*e0sq)
         elseif(1-yi.lt.tiny)then
            zHW6=x-(1-yi)*(1-x)*(s*x**2-4*e0sq)/(8*e0sq)
         else
            ss=1-(1+xuk/s)/(e0sq/xtk)
            if(ss.lt.0d0)goto 999
            zHW6=2*(e0sq/xtk)*(1-sqrt(ss))
         endif
c
      elseif(ileg.eq.2)then
         if(1-x.lt.tiny)then
            zHW6=1-(1-x)*(s*(1-yi)+4*e0sq*(1+yi))/(8*e0sq)
         elseif(1-yi.lt.tiny)then
            zHW6=x-(1-yi)*(1-x)*(s*x**2-4*e0sq)/(8*e0sq)
         else
            ss=1-(1+xtk/s)/(e0sq/xuk)
            if(ss.lt.0d0)goto 999
            zHW6=2*(e0sq/xuk)*(1-sqrt(ss))
         endif
c
      elseif(ileg.eq.3)then
         if(e0sq.le.(w1+xm12))goto 999
         if(1-x.lt.tiny)then
            beta=1-xm12/s
            betae0=sqrt(1-xm12/e0sq)
            betad=sqrt((1-(xm12-xm22)/s)**2-(4*xm22/s))
            betas=1+(xm12-xm22)/s
            zHW6=1+(1-x)*( s*(yj*betad-betas)/(4*e0sq*(1+betae0))-
     &                     betae0*(xm12-xm22+s*(1+(1+yj)*betad-betas))/
     &                     (betad*(xm12-xm22+s*(1+betad))) )
         else
            tbeta1=sqrt(1-(w1+xm12)/e0sq)
            zeta1=get_zeta(s,w1,w2,xm12,xm22)
            zHW6=1-tbeta1*zeta1-w1/(2*(1+tbeta1)*e0sq)
         endif
c
      elseif(ileg.eq.4)then
         if(e0sq.le.w2)goto 999
         if(1-x.lt.tiny)then
            zHW6=1-(1-x)*( (s-xm12)*(1-yj)/(8*e0sq)+
     &                     s*(1+yj)/(2*(s-xm12)) )
         elseif(1-yj.lt.tiny)then
            zHW6=(s*x-xm12)/(s-xm12)+(1-yj)*(1-x)*(s*x-xm12)*
     &           ( (s-xm12)**2*(s*(1-2*x)+xm12)+
     &             4*e0sq*s*(s*x-xm12*(2-x)) )/
     &           ( 8*e0sq*(s-xm12)**3 )
         else
            tbeta2=sqrt(1-w2/e0sq)
            zeta2=get_zeta(s,w2,w1,xm22,xm12)
            zHW6=1-tbeta2*zeta2-w2/(2*(1+tbeta2)*e0sq)
         endif
c
      else
         write(*,*)'zHW6: unknown ileg'
         stop
      endif

      if(zHW6.lt.0d0.or.zHW6.gt.1d0)goto 999

      return
 999  continue
      zHW6=-1d0
      return
      end



      function xiHW6(ileg,e0sq,xm12,xm22,s,x,yi,yj,xtk,xuk,xq1q,xq2q)
c Shower evolution variable
      implicit none
      integer ileg
      double precision xiHW6,e0sq,xm12,xm22,s,x,yi,yj,xtk,xuk,xq1q,xq2q,tiny,z,
     &zHW6,w1,w2,beta,betae0,betad,betas
      parameter (tiny=1d-5)

      z=zHW6(ileg,e0sq,xm12,xm22,s,x,yi,yj,xtk,xuk,xq1q,xq2q)
      if(z.lt.0d0)goto 999
      w1=-xq1q+xq2q-xtk
      w2=-xq2q+xq1q-xuk
c
      if(ileg.eq.1)then
         if(1-x.lt.tiny)then
            xiHW6=2*s*(1-yi)/(s*(1-yi)+4*e0sq*(1+yi))
         elseif(1-yi.lt.tiny)then
            xiHW6=(1-yi)*s*x**2/(4*e0sq)
         else
            xiHW6=2*(1+xuk/(s*(1-z)))
         endif
c
      elseif(ileg.eq.2)then
         if(1-x.lt.tiny)then
            xiHW6=2*s*(1-yi)/(s*(1-yi)+4*e0sq*(1+yi))
         elseif(1-yi.lt.tiny)then
            xiHW6=(1-yi)*s*x**2/(4*e0sq)
         else
            xiHW6=2*(1+xtk/(s*(1-z)))
         endif
c
      elseif(ileg.eq.3)then
         if(e0sq.le.(w1+xm12))goto 999
         if(1-x.lt.tiny)then
            beta=1-xm12/s
            betae0=sqrt(1-xm12/e0sq)
            betad=sqrt((1-(xm12-xm22)/s)**2-(4*xm22/s))
            betas=1+(xm12-xm22)/s
            xiHW6=( s*(1+betae0)*betad*(xm12-xm22+s*(1+betad))*(yj*betad-betas) )/
     &            ( -4*e0sq*betae0*(1+betae0)*(xm12-xm22+s*(1+(1+yj)*betad-betas))+
     &              (s*betad*(xm12-xm22+s*(1+betad))*(yj*betad-betas)) )
         else
            xiHW6=w1/(2*z*(1-z)*e0sq)
         endif
c
      elseif(ileg.eq.4)then
         if(e0sq.le.w2)goto 999
         if(1-x.lt.tiny)then
            xiHW6=2*(s-xm12)**2*(1-yj)/( (s-xm12)**2*(1-yj)+4*e0sq*s*(1+yj) )
         elseif(1-yj.lt.tiny)then
            xiHW6=(s-xm12)**2*(1-yj)/(4*e0sq*s)
         else
            xiHW6=w2/(2*z*(1-z)*e0sq)
         endif
c
      else
         write(*,*)'xiHW6: unknown ileg'
         stop
      endif

      if(xiHW6.lt.0d0)goto 999

      return
 999  continue
      xiHW6=-1d0
      return
      end



      function xjacHW6_xiztoxy(ileg,e0sq,xm12,xm22,s,x,yi,yj,xtk,xuk,xq1q,xq2q)
c Returns the jacobian d(z,xi)/d(x,y), where z and xi are the shower 
c variables, and x and y are FKS variables
      implicit none
      integer ileg
      double precision xjacHW6_xiztoxy,e0sq,xm12,xm22,s,x,yi,yj,xtk,xuk,xq1q,
     &xq2q,tiny,tmp,z,zHW6,xi,xiHW6,w1,w2,tbeta1,zeta1,dw1dx,dw2dx,dw1dy,dw2dy,
     &tbeta2,get_zeta,beta,betae0,betad,betas,eps1,eps2,beta1,beta2,zmo
      parameter (tiny=1d-5)

      tmp=0d0
      z=zHW6(ileg,e0sq,xm12,xm22,s,x,yi,yj,xtk,xuk,xq1q,xq2q)
      xi=xiHW6(ileg,e0sq,xm12,xm22,s,x,yi,yj,xtk,xuk,xq1q,xq2q)
      if(z.lt.0d0.or.xi.lt.0d0)goto 999
      w1=-xq1q+xq2q-xtk
      w2=-xq2q+xq1q-xuk
c
      if(ileg.eq.1)then
         if(1-x.lt.tiny)then
            tmp=-2*s/(s*(1-yi)+4*(1+yi)*e0sq)
         elseif(1-yi.lt.tiny)then
            tmp=-s*x**2/(4*e0sq)
         else
            tmp=-s*(1-x)*z**3/(4*e0sq*(1-z)*(xi*(1-z)+z))
         endif
c
      elseif(ileg.eq.2)then
         if(1-x.lt.tiny)then
            tmp=-2*s/(s*(1-yi)+4*(1+yi)*e0sq)
         elseif(1-yi.lt.tiny)then
            tmp=-s*x**2/(4*e0sq)
         else
            tmp=-s*(1-x)*z**3/(4*e0sq*(1-z)*(xi*(1-z)+z))
         endif
c
      elseif(ileg.eq.3)then
         if(e0sq.le.(w1+xm12))goto 999
         if(1-x.lt.tiny)then
            beta=1-xm12/s
            betae0=sqrt(1-xm12/e0sq)
            betad=sqrt((1-(xm12-xm22)/s)**2-(4*xm22/s))
            betas=1+(xm12-xm22)/s
            tmp=( s*betae0*(1+betae0)*betad*(xm12-xm22+s*(1+betad)) )/
     &          ( (-4*e0sq*(1+betae0)*(xm12-xm22+s*(1+betad*(1+yj)-betas)))+
     &            (xm12-xm22+s*(1+betad))*(xm12*(4+yj*betad-betas)-
     &            (xm22-s)*(yj*betad-betas)) )
         else
            eps2=1-(xm12-xm22)/(s-w1)
            beta2=sqrt(eps2**2-4*s*xm22/(s-w1)**2)
            tbeta1=sqrt(1-(w1+xm12)/e0sq)
            call dinvariants_dFKS(ileg,s,x,yi,yj,xm12,xm22,dw1dx,dw1dy,dw2dx,dw2dy)
            tmp=-(dw1dy*dw2dx-dw1dx*dw2dy)*tbeta1/(2*e0sq*z*(1-z)*(s-w1)*beta2)
         endif
c
      elseif(ileg.eq.4)then
         if(e0sq.le.w2)goto 999
         if(1-x.lt.tiny)then
            zmo=(s-xm12)*(1-yj)/(8*e0sq)+s*(1+yj)/(2*(s-xm12))
            tmp=-s/(4*e0sq*zmo)
         elseif(1-yj.lt.tiny)then
            tmp=-(s-xm12)/(4*e0sq)
         else
            eps1=1+xm12/(s-w2)
            beta1=sqrt(eps1**2-4*s*xm12/(s-w2)**2)
            tbeta2=sqrt(1-w2/e0sq)
            call dinvariants_dFKS(ileg,s,x,yi,yj,xm12,xm22,dw1dx,dw1dy,dw2dx,dw2dy)
            tmp=-(dw1dy*dw2dx-dw1dx*dw2dy)*tbeta2/(2*e0sq*z*(1-z)*(s-w2)*beta1)
         endif
c
      else
         write(*,*)'xjacHW6_xiztoxy: unknown ileg'
         stop
      endif
      xjacHW6_xiztoxy=abs(tmp)

      return
 999  continue
      xjacHW6_xiztoxy=0d0
      return
      end



c Hewrig++

      function zHWPP(ileg,xm12,xm22,s,x,yi,yj,xtk,xuk,xq1q,xq2q)
c Shower energy variable
      implicit none
      integer ileg
      double precision zHWPP,xm12,xm22,s,x,yi,yj,xtk,xuk,xq1q,xq2q,tiny,
     &w1,w2,zeta1,zeta2,get_zeta,betad,betas
      parameter (tiny=1d-5)

      w1=-xq1q+xq2q-xtk
      w2=-xq2q+xq1q-xuk
c
      if(ileg.eq.1)then
         zHWPP=1-(1-x)*(1+yi)/2d0
c
      elseif(ileg.eq.2)then
         zHWPP=1-(1-x)*(1+yi)/2d0
c
      elseif(ileg.eq.3)then
         if(1-x.lt.tiny)then
            betad=sqrt((1-(xm12-xm22)/s)**2-(4*xm22/s))
            betas=1+(xm12-xm22)/s
            zHWPP=1-(1-x)*(1+yj)/(betad+betas)
         else
            zeta1=get_zeta(s,w1,w2,xm12,xm22)
            zHWPP=1-zeta1
         endif
c
      elseif(ileg.eq.4)then
         if(1-x.lt.tiny)then
            zHWPP=1-(1-x)*(1+yj)*s/(2*(s-xm12))
         elseif(1-yj.lt.tiny)then
            zHWPP=(s*x-xm12)/(s-xm12)+(1-yj)*(1-x)*s*(s*x+xm12*(x-2))*
     &                                (s*x-xm12)/(2*(s-xm12)**3)
         else
            zeta2=get_zeta(s,w2,w1,xm22,xm12)
            zHWPP=1-zeta2 
         endif
c
      else
         write(*,*)'zHWPP: unknown ileg'
         stop
      endif

      if(zHWPP.lt.0d0.or.zHWPP.gt.1d0)goto 999

      return
 999  continue
      zHWPP=-1d0
      return
      end



      function xiHWPP(ileg,xm12,xm22,s,x,yi,yj,xtk,xuk,xq1q,xq2q)
c Shower evolution variable
      implicit none
      integer ileg
      real*8 xiHWPP,xm12,xm22,s,x,yi,yj,xtk,xuk,xq1q,xq2q,tiny,w1,w2,
     &betad,betas,z,zHWPP
      parameter (tiny=1d-5)

      z=zHWPP(ileg,xm12,xm22,s,x,yi,yj,xtk,xuk,xq1q,xq2q)
      if(z.lt.0d0)goto 999
      w1=-xq1q+xq2q-xtk
      w2=-xq2q+xq1q-xuk
c 
      if(ileg.eq.1)then
         xiHWPP=s*(1-yi)/(1+yi)
c
      elseif(ileg.eq.2)then
         xiHWPP=s*(1-yi)/(1+yi)
c
      elseif(ileg.eq.3)then
         if(1-x.lt.tiny)then
            betad=sqrt((1-(xm12-xm22)/s)**2-(4*xm22/s))
            betas=1+(xm12-xm22)/s
            xiHWPP=-s*(betad+betas)*(yj*betad-betas)/(2*(1+yj))
         else
            xiHWPP=w1/(z*(1-z))
         endif
c
      elseif(ileg.eq.4)then
         if(1-x.lt.tiny)then
            xiHWPP=(1-yj)*(s-xm12)**2/(s*(1+yj))
         elseif(1-yj.lt.tiny)then
            xiHWPP=(1-yj)*(s-xm12)**2/(2*s)
         else
            xiHWPP=w2/(z*(1-z))
         endif
c
      else
         write(*,*)'xiHWPP: unknown ileg'
         stop
      endif

      if(xiHWPP.lt.0d0)goto 999

      return
 999  continue
      xiHWPP=-1d0
      return
      end



      function xjacHWPP_xiztoxy(ileg,xm12,xm22,s,x,yi,yj,xtk,xuk,xq1q,xq2q)
c Returns the jacobian d(z,xi)/d(x,y), where z and xi are the shower 
c variables, and x and y are FKS variables
      implicit none
      integer ileg
      double precision xjacHWPP_xiztoxy,xm12,xm22,s,x,yi,yj,xtk,xuk,xq1q,
     &xq2q,tiny,tmp,z,zHWPP,w1,w2,zeta1,dw1dx,dw2dx,dw1dy,dw2dy,get_zeta,
     &betad,betas,eps1,eps2,beta1,beta2
      parameter (tiny=1d-5)

      tmp=0d0
      z=zHWPP(ileg,xm12,xm22,s,x,yi,yj,xtk,xuk,xq1q,xq2q)
      if(z.lt.0d0)goto 999
      w1=-xq1q+xq2q-xtk
      w2=-xq2q+xq1q-xuk 
c
      if(ileg.eq.1)then
         tmp=-s/(1+yi)
c
      elseif(ileg.eq.2)then
         tmp=-s/(1+yi)
c
      elseif(ileg.eq.3)then
         if(1-x.lt.tiny)then
            betad=sqrt((1-(xm12-xm22)/s)**2-(4*xm22/s))
            betas=1+(xm12-xm22)/s
            tmp=-s*(betad+betas)/(2*(1+yj))
         else
            eps2=1-(xm12-xm22)/(s-w1)
            beta2=sqrt(eps2**2-4*s*xm22/(s-w1)**2)
            call dinvariants_dFKS(ileg,s,x,yi,yj,xm12,xm22,dw1dx,dw1dy,dw2dx,dw2dy)
            tmp=-(dw1dy*dw2dx-dw1dx*dw2dy)/(z*(1-z))/((s-w1)*beta2)
         endif
c
      elseif(ileg.eq.4)then
         if(1-x.lt.tiny)then
            tmp=-(s-xm12)/(1+yj)
         elseif(1-yj.lt.tiny)then
            tmp=-(s-xm12)/2
         else
            eps1=1+xm12/(s-w2)
            beta1=sqrt(eps1**2-4*s*xm12/(s-w2)**2)
            call dinvariants_dFKS(ileg,s,x,yi,yj,xm12,xm22,dw1dx,dw1dy,dw2dx,dw2dy)
            tmp=-(dw1dy*dw2dx-dw1dx*dw2dy)/(z*(1-z))/((s-w2)*beta1)
         endif
c
      else
         write(*,*)'xjacHWPP_xiztoxy: unknown ileg'
         stop
      endif
      xjacHWPP_xiztoxy=abs(tmp)

      return
 999  continue
      xjacHWPP_xiztoxy=0d0
      return
      end



c Pythia6Q

      function zPY6Q(ileg,xm12,xm22,s,x,yi,yj,xtk,xuk,xq1q,xq2q)
c Shower energy variable
      implicit none
      integer ileg
      double precision zPY6Q,xm12,xm22,s,x,yi,yj,xtk,xuk,xq1q,xq2q,tiny,
     &w1,w2,betad,betas
      parameter(tiny=1d-5)

      w1=-xq1q+xq2q-xtk
      w2=-xq2q+xq1q-xuk
c
      if(ileg.eq.1)then
         zPY6Q=x
c
      elseif(ileg.eq.2)then
         zPY6Q=x
c
      elseif(ileg.eq.3)then
         if(1-x.lt.tiny)then
            betad=sqrt((1-(xm12-xm22)/s)**2-(4*xm22/s))
            betas=1+(xm12-xm22)/s
            zPY6Q=1-(2*xm12)/(s*betas*(betas-betad*yj))
         else
            zPY6Q=1-s*(1-x)*(xm12+w1)/w1/(s+w1+xm12-xm22)
c This is equation (3.10) of hep-ph/1102.3795. In the partonic
c CM frame it is equal to (xk1(0)+xk3(0)*f)/(xk1(0)+xk3(0)),
c where f = xm12/( s+xm12-xm22-2*sqrt(s)*(xk1(0)+xk3(0)) )
         endif
c
      elseif(ileg.eq.4)then
         if(1-x.lt.tiny)then
            zPY6Q=1-s*(1-x)/(s-xm12)
         elseif(1-yj.lt.tiny)then
            zPY6Q=(s*x-xm12)/(s-xm12)+(1-yj)*(1-x)**2*s*(s*x-xm12)/
     &                                ( 2*(s-xm12)**2 )
         else
            zPY6Q=1-s*(1-x)/(s+w2-xm12)
         endif
c
      else
         write(*,*)'zPY6Q: unknown ileg'
         stop
      endif

      if(zPY6Q.lt.0d0.or.zPY6Q.gt.1d0)goto 999

      return
 999  continue
      zPY6Q=-1d0
      return
      end



      function xiPY6Q(ileg,xm12,xm22,s,x,yi,yj,xtk,xuk,xq1q,xq2q)
c Shower evolution variable
      implicit none
      integer ileg
      double precision xiPY6Q,xm12,xm22,s,x,yi,yj,xtk,xuk,xq1q,xq2q,tiny,z,
     &zPY6Q,w1,w2,betad,betas
      parameter(tiny=1d-5)

      w1=-xq1q+xq2q-xtk
      w2=-xq2q+xq1q-xuk
c
      if(ileg.eq.1)then
         xiPY6Q=s*(1-x)*(1-yi)/2
c
      elseif(ileg.eq.2)then
         xiPY6Q=s*(1-x)*(1-yi)/2
c
      elseif(ileg.eq.3)then
         if(1-x.lt.tiny)then
            betad=sqrt((1-(xm12-xm22)/s)**2-(4*xm22/s))
            betas=1+(xm12-xm22)/s
            xiPY6Q=s*(1-x)*(betas-betad*yj)/2
         else
            xiPY6Q=w1
         endif
c
      elseif(ileg.eq.4)then
         if(1-x.lt.tiny)then
            xiPY6Q=(1-yj)*(1-x)*(s-xm12)/2
         elseif(1-yj.lt.tiny)then
            xiPY6Q=(1-yj)*(1-x)*(s*x-xm12)/2
         else
            xiPY6Q=w2
         endif
c
      else
        write(*,*)'xiPY6Q: unknown ileg'
        stop
      endif

      if(xiPY6Q.lt.0d0)goto 999

      return
 999  continue
      xiPY6Q=-1d0
      return
      end



      function xjacPY6Q_xiztoxy(ileg,xm12,xm22,s,x,yi,yj,xtk,xuk,xq1q,xq2q)
c Returns the jacobian d(z,xi)/d(x,y), where z and xi are the shower 
c variables, and x and y are FKS variables
      implicit none
      integer ileg
      double precision xjacPY6Q_xiztoxy,xm12,xm22,s,x,yi,yj,xtk,xuk,xq1q,
     &xq2q,tiny,tmp,z,zPY6Q,w1,w2,dw1dx,dw1dy,dw2dx,dw2dy,betad,betas
      parameter (tiny=1d-5)

      tmp=0d0
      z=zPY6Q(ileg,xm12,xm22,s,x,yi,yj,xtk,xuk,xq1q,xq2q)
      if(z.lt.0d0)goto 999
      w1=-xq1q+xq2q-xtk
      w2=-xq2q+xq1q-xuk
c
      if(ileg.eq.1)then
         tmp=-s*(1-x)/2
c
      elseif(ileg.eq.2)then
         tmp=-s*(1-x)/2
c
      elseif(ileg.eq.3)then
         if(1-x.lt.tiny)then
            betad=sqrt((1-(xm12-xm22)/s)**2-(4*xm22/s))
            betas=1+(xm12-xm22)/s
            tmp=xm12*betad/betas/(betas-betad*yj)
         else
            call dinvariants_dFKS(ileg,s,x,yi,yj,xm12,xm22,dw1dx,dw1dy,dw2dx,dw2dy)
            tmp=s*(xm12+w1)/w1/(s+w1+xm12-xm22)*dw1dy
         endif
c
      elseif(ileg.eq.4)then
         if(1-x.lt.tiny)then
            tmp=s*(1-x)/2
         elseif(1-yj.lt.tiny)then
            tmp=-s*(1-x)*(s*x-xm12)/( 2*(s-xm12) )
         else
            call dinvariants_dFKS(ileg,s,x,yi,yj,xm12,xm22,dw1dx,dw1dy,dw2dx,dw2dy) 
            tmp=s/(s+w2-xm12)*dw2dy
         endif
c
      else
         write(*,*)'xjacPY6Q_xiztoxy: unknown ileg'
         stop
      endif
      xjacPY6Q_xiztoxy=abs(tmp)

      return
 999  continue
      xjacPY6Q_xiztoxy=0d0
      return
      end



c Pythia6PT

      function zPY6PT(ileg,xm12,xm22,s,x,yi,yj,xtk,xuk,xq1q,xq2q)
c Shower energy variable
      implicit none
      integer ileg
      double precision zPY6PT,xm12,xm22,s,x,yi,yj,xtk,xuk,xq1q,xq2q,tiny
      parameter(tiny=1d-5)

      if(ileg.eq.1)then
         zPY6PT=x
c
      elseif(ileg.eq.2)then
         zPY6PT=x
c
      elseif(ileg.eq.3)then
         write(*,*)'PYTHIA6PT not available for FSR'
         stop
c
      elseif(ileg.eq.4)then
         write(*,*)'PYTHIA6PT not available for FSR'
         stop
c
      else
         write(*,*)'zPY6PT: unknown ileg'
         stop
      endif

      if(zPY6PT.lt.0d0.or.zPY6PT.gt.1d0)goto 999

      return
 999  continue
      zPY6PT=-1d0
      return
      end



      function xiPY6PT(ileg,xm12,xm22,s,x,yi,yj,xtk,xuk,xq1q,xq2q)
c Shower evolution variable
      implicit none
      integer ileg
      double precision xiPY6PT,xm12,xm22,s,x,yi,yj,xtk,xuk,xq1q,xq2q,tiny,z
      parameter(tiny=1d-5)

      if(ileg.eq.1)then
         xiPY6PT=s*(1-x)**2*(1-yi)/2
c
      elseif(ileg.eq.2)then
         xiPY6PT=s*(1-x)**2*(1-yi)/2
c
      elseif(ileg.eq.3)then
         write(*,*)'PYTHIA6PT not available for FSR'
         stop
c
      elseif(ileg.eq.4)then
         write(*,*)'PYTHIA6PT not available for FSR'
         stop
c
      else
         write(*,*)'xiPY6PT: unknown ileg'
         stop
      endif

      if(xiPY6PT.lt.0d0)goto 999

      return
 999  continue
      xiPY6PT=-1d0
      return
      end



      function xjacPY6PT_xiztoxy(ileg,xm12,xm22,s,x,yi,yj,xtk,xuk,xq1q,xq2q)
c Returns the jacobian d(z,xi)/d(x,y), where z and xi are the shower 
c variables, and x and y are FKS variables
      implicit none
      integer ileg
      double precision xjacPY6PT_xiztoxy,xm12,xm22,s,x,yi,yj,xtk,xuk,xq1q,
     &xq2q,tiny,tmp
      parameter(tiny=1d-5)

      if(ileg.eq.1)then
         tmp=-s*(1-x)**2/2
c
      elseif(ileg.eq.2)then
         tmp=-s*(1-x)**2/2
c
      elseif(ileg.eq.3)then
         write(*,*)'PYTHIA6PT not available for FSR'
         stop
c
      elseif(ileg.eq.4)then
         write(*,*)'PYTHIA6PT not available for FSR'
         stop
c
      else
         write(*,*)'xjacPY6PT_xiztoxy: unknown ileg'
         stop
      endif
      xjacPY6PT_xiztoxy=abs(tmp)

      return
 999  continue
      xjacPY6PT_xiztoxy=0d0
      return
      end



c Pythia8

      function zPY8(ileg,xm12,xm22,s,x,yi,yj,xtk,xuk,xq1q,xq2q)
c Shower energy variable
      implicit none
      integer ileg
      double precision zPY8,xm12,xm22,s,x,yi,yj,xtk,xuk,xq1q,xq2q,tiny,
     &w1,w2,betad,betas
      parameter(tiny=1d-5)

      w1=-xq1q+xq2q-xtk
      w2=-xq2q+xq1q-xuk
c
      if(ileg.eq.1)then
         zPY8=x
c
      elseif(ileg.eq.2)then
         zPY8=x
c
      elseif(ileg.eq.3)then
         if(1-x.lt.tiny)then
            betad=sqrt((1-(xm12-xm22)/s)**2-(4*xm22/s))
            betas=1+(xm12-xm22)/s
            zPY8=1-(2*xm12)/(s*betas*(betas-betad*yj))
         else
            zPY8=1-s*(1-x)*(xm12+w1)/w1/(s+w1+xm12-xm22)
c This is equation (3.10) of hep-ph/1102.3795. In the partonic
c CM frame it is equal to (xk1(0)+xk3(0)*f)/(xk1(0)+xk3(0)),
c where f = xm12/( s+xm12-xm22-2*sqrt(s)*(xk1(0)+xk3(0)) )
         endif
c
      elseif(ileg.eq.4)then
         if(1-x.lt.tiny)then
            zPY8=1-s*(1-x)/(s-xm12)
         elseif(1-yj.lt.tiny)then
            zPY8=(s*x-xm12)/(s-xm12)+(1-yj)*(1-x)**2*s*(s*x-xm12)/
     &                               ( 2*(s-xm12)**2 )
         else
            zPY8=1-s*(1-x)/(s+w2-xm12)
         endif
c
      else
         write(*,*)'zPY8: unknown ileg'
         stop
      endif

      if(zPY8.lt.0d0.or.zPY8.gt.1d0)goto 999

      return
 999  continue
      zPY8=-1d0
      return
      end



      function xiPY8(ileg,xm12,xm22,s,x,yi,yj,xtk,xuk,xq1q,xq2q)
c Shower evolution variable
      implicit none
      integer ileg
      double precision xiPY8,xm12,xm22,s,x,yi,yj,xtk,xuk,xq1q,xq2q,tiny,z,
     &zPY8,w1,w2,betas,betad,z0
      parameter(tiny=1d-5)

      z=zPY8(ileg,xm12,xm22,s,x,yi,yj,xtk,xuk,xq1q,xq2q)
      if(z.lt.0d0)goto 999
      w1=-xq1q+xq2q-xtk
      w2=-xq2q+xq1q-xuk
c
      if(ileg.eq.1)then
         xiPY8=s*(1-x)**2*(1-yi)/2
c
      elseif(ileg.eq.2)then
         xiPY8=s*(1-x)**2*(1-yi)/2
c
      elseif(ileg.eq.3)then
         if(1-x.lt.tiny)then
            betad=sqrt((1-(xm12-xm22)/s)**2-(4*xm22/s))
            betas=1+(xm12-xm22)/s
            z0=1-(2*xm12)/(s*betas*(betas-betad*yj))
            xiPY8=s*(1-x)*(betas-betad*yj)*z0*(1-z0)/2
         else
            xiPY8=z*(1-z)*w1
         endif
c
      elseif(ileg.eq.4)then
         if(1-x.lt.tiny)then
            xiPY8=s*(1-x)**2*(1-yj)/2
         elseif(1-yj.lt.tiny)then
            xiPY8=s*(1-x)**2*(1-yj)*(s*x-xm12)**2/(2*(s-xm12)**2)
         else
            xiPY8=z*(1-z)*w2
         endif
c
      else
        write(*,*)'xiPY8: unknown ileg'
        stop
      endif

      if(xiPY8.lt.0d0)goto 999

      return
 999  continue
      xiPY8=-1d0
      return
      end



      function xjacPY8_xiztoxy(ileg,xm12,xm22,s,x,yi,yj,xtk,xuk,xq1q,xq2q)
c Returns the jacobian d(z,xi)/d(x,y), where z and xi are the shower 
c variables, and x and y are FKS variables
      implicit none
      integer ileg
      double precision xjacPY8_xiztoxy,xm12,xm22,s,x,yi,yj,xtk,xuk,xq1q,
     &xq2q,tiny,tmp,z,zPY8,w1,w2,dw1dx,dw1dy,dw2dx,dw2dy,betad,betas,z0
      parameter (tiny=1d-5)

      tmp=0d0
      z=zPY8(ileg,xm12,xm22,s,x,yi,yj,xtk,xuk,xq1q,xq2q)
      if(z.lt.0d0)goto 999
      w1=-xq1q+xq2q-xtk
      w2=-xq2q+xq1q-xuk
c
      if(ileg.eq.1)then
         tmp=-s*(1-x)**2/2
c
      elseif(ileg.eq.2)then
         tmp=-s*(1-x)**2/2
c
      elseif(ileg.eq.3)then
         if(1-x.lt.tiny)then
            betad=sqrt((1-(xm12-xm22)/s)**2-(4*xm22/s))
            betas=1+(xm12-xm22)/s
            z0=1-(2*xm12)/(s*betas*(betas-betad*yj))
            tmp=xm12*betad/betas/(betas-betad*yj)*z0*(1-z0)
         else
            call dinvariants_dFKS(ileg,s,x,yi,yj,xm12,xm22,dw1dx,dw1dy,dw2dx,dw2dy)
            tmp=s*(xm12+w1)/w1/(s+w1+xm12-xm22)*dw1dy*z*(1-z)
         endif
c
      elseif(ileg.eq.4)then
         if(1-x.lt.tiny)then
            tmp=s**2*(1-x)**2/( 2*(s-xm12) )
         elseif(1-yj.le.tiny)then
            tmp=4*s**2*(1-x)**2*(s*x-xm12)**2/( 2*(s-xm12) )**3
         else
            call dinvariants_dFKS(ileg,s,x,yi,yj,xm12,xm22,dw1dx,dw1dy,dw2dx,dw2dy)
            tmp=s/(s+w2-xm12)*dw2dy*z*(1-z)
         endif
c
      else
         write(*,*)'xjacPY8_xiztoxy: unknown ileg'
         stop
      endif
      xjacPY8_xiztoxy=abs(tmp)

      return
 999  continue
      xjacPY8_xiztoxy=0d0
      return
      end

c End of Monte Carlo functions



      function get_zeta(xs,xw1,xw2,xxm12,xxm22)
      implicit none
      double precision get_zeta,xs,xw1,xw2,xxm12,xxm22
      double precision eps,beta
c
      eps=1-(xxm12-xxm22)/(xs-xw1)
      beta=sqrt(eps**2-4*xs*xxm22/(xs-xw1)**2)
      get_zeta=( (2*xs-(xs-xw1)*eps)*xw2+(xs-xw1)*((xw1+xw2)*beta-eps*xw1) )/
     &         ( (xs-xw1)*beta*(2*xs-(xs-xw1)*eps+(xs-xw1)*beta) )
c
      return
      end



      function emscafun(x,alpha)
      implicit none
      double precision emscafun,x,alpha
c
      if(x.lt.0d0.or.x.gt.1d0)then
         write(*,*)'Fatal error in emscafun'
         stop
      endif
      emscafun=x**(2*alpha)/(x**(2*alpha)+(1-x)**(2*alpha))
      return
      end



      function emscainv(r,alpha)
c Inverse of emscafun, implemented only for alpha=1 for the moment
      implicit none
      double precision emscainv,r,alpha
c
      if(r.lt.0d0.or.r.gt.1d0.or.alpha.ne.1d0)then
         write(*,*)'Fatal error in emscafun'
         stop
      endif
      if(r.ne.0.5d0)then
         emscainv=(r-sqrt(r-r**2))/(2*r-1)
      else
         emscainv=0.5d0
      endif
      return
      end



      function bogus_probne_fun(qMC)
      implicit none
      double precision bogus_probne_fun,qMC
      double precision x,tmp,emscafun
      integer itype
      data itype/2/
c
      if(itype.eq.1)then
c Theta function
         tmp=1d0
         if(qMC.le.2d0)tmp=0d0
      elseif(itype.eq.2)then
c Smooth function
        if(qMC.le.0.5d0)then
          tmp=0d0
        elseif(qMC.le.1d1)then
          x=(1d1-qMC)/(1d1-0.5d0)
          tmp=1-emscafun(x,2d0)
        else
          tmp=1d0
        endif
      else
        write(*,*)'Error in bogus_probne_fun: unknown option',itype
        stop
      endif
      bogus_probne_fun=tmp
      return
      end



      function get_angle(p1,p2)
      implicit none
      double precision get_angle,p1(0:3),p2(0:3)
      double precision tiny,mod1,mod2,cosine
      parameter (tiny=1d-5)
c
      mod1=sqrt(p1(1)**2+p1(2)**2+p1(3)**2)
      mod2=sqrt(p2(1)**2+p2(2)**2+p2(3)**2)

      if(mod1.eq.0d0.or.mod2.eq.0d0)then
         write(*,*)'Undefined angle in get_angle',mod1,mod2
         stop
      endif
c
      cosine=p1(1)*p2(1)+p1(2)*p2(2)+p1(3)*p2(3)
      cosine=cosine/(mod1*mod2)
c
      if(abs(cosine).gt.1d0+tiny)then
         write(*,*)'cosine larger than 1 in get_angle',cosine,p1,p2
         stop
      elseif(abs(cosine).ge.1d0)then
         cosine=sign(1d0,cosine)
      endif
c
      get_angle=acos(cosine)

      return
      end



c Shower scale

      subroutine assign_emsca(pp,xi_i_fks,y_ij_fks)
      implicit none
      include "nexternal.inc"
      include "madfks_mcatnlo.inc"
      include "run.inc"

      double precision pp(0:3,nexternal),xi_i_fks,y_ij_fks
      double precision shattmp,dot,emsca_bare,ref_scale,scalemin,
     &scalemax,rrnd,ran2,emscainv,dum(5),xm12,qMC,ptresc
      integer ileg

      logical emscasharp
      double precision emsca
      common/cemsca/emsca,emsca_bare,emscasharp,scalemin,scalemax

      double precision ybst_til_tolab,ybst_til_tocm,sqrtshat,shat
      common/parton_cms_stuff/ybst_til_tolab,ybst_til_tocm,sqrtshat,shat

c Consistency check
      shattmp=2d0*dot(pp(0,1),pp(0,2))
      if(abs(shattmp/shat-1d0).gt.1d-5)then
         write(*,*)'Error in assign_emsca: inconsistent shat'
         write(*,*)shattmp,shat
         stop
      endif

      call kinematics_driver(xi_i_fks,y_ij_fks,shat,pp,ileg,
     &                       xm12,dum(1),dum(2),dum(3),dum(4),dum(5),qMC,.true.)

      emsca=2d0*sqrt(ebeam(1)*ebeam(2))
      if(dampMCsubt)then
         call assign_scaleminmax(shat,xi_i_fks,scalemin,scalemax,ileg,xm12)
         emscasharp=(scalemax-scalemin).lt.(1d-3*scalemax)
         if(emscasharp)then
            emsca_bare=scalemax
            emsca=emsca_bare
         else
            rrnd=ran2()
            rrnd=emscainv(rrnd,1d0)
            emsca_bare=scalemin+rrnd*(scalemax-scalemin)
            ptresc=(qMC-scalemin)/(scalemax-scalemin)
            if(ptresc.lt.1d0)emsca=emsca_bare
            if(ptresc.ge.1d0)emsca=scalemax
         endif
      endif

      return
      end



      subroutine assign_scaleminmax(shat,xi,xscalemin,xscalemax,ileg,xm12)
      implicit none
      include "run.inc"
      include "madfks_mcatnlo.inc"
      integer i,ileg
      double precision shat,xi,ref_scale,xscalemax,xscalemin,xm12
      character*4 abrv
      common/to_abrv/abrv

      ref_scale=sqrt((1-xi)*shat)
      xscalemin=max(frac_low*ref_scale,scaleMClow)
      xscalemax=max(frac_upp*ref_scale,xscalemin+scaleMCdelta)
      xscalemax=min(xscalemax,2d0*sqrt(ebeam(1)*ebeam(2)))
      xscalemin=min(xscalemin,xscalemax)
c
      if(abrv.ne.'born'.and.shower_mc(1:7).eq.'PYTHIA6'.and.ileg.eq.3)then
         xscalemin=max(xscalemin,sqrt(xm12))
         xscalemax=max(xscalemin,xscalemax)
      endif

      return
      end



      subroutine dinvariants_dFKS(ileg,s,x,yi,yj,xm12,xm22,dw1dx,dw1dy,dw2dx,dw2dy)
c Returns derivatives of Mandelstam invariants with respect to FKS variables
      implicit none
      integer ileg
      double precision s,x,yi,yj,xm12,xm22,dw1dx,dw2dx,dw1dy,dw2dy
      double precision afun,bfun,cfun,mom_fks_sister_p,mom_fks_sister_m,
     &diff_p,diff_m,signfac,dadx,dady,dbdx,dbdy,dcdx,dcdy,mom_fks_sister,
     &dmomfkssisdx,dmomfkssisdy,en_fks,en_fks_sister,dq1cdx,dq2qdx,dq1cdy,
     &dq2qdy
      double precision veckn_ev,veckbarn_ev,xp0jfks
      common/cgenps_fks/veckn_ev,veckbarn_ev,xp0jfks
      double precision tiny
      parameter(tiny=1d-5)

      if(ileg.eq.1)then
         write(*,*)'dinvariants_dFKS should not be called for ileg = 1'
         stop
c
      elseif(ileg.eq.2)then
         write(*,*)'dinvariants_dFKS should not be called for ileg = 2'
         stop
c
      elseif(ileg.eq.3)then
c For ileg = 3, the mother 3-momentum is [afun +- sqrt(bfun) ] / cfun
         afun=sqrt(s)*(1-x)*(xm12-xm22+s*x)*yj
         bfun=s*( (1+x)**2*(xm12**2+(xm22-s*x)**2-
     &        xm12*(2*xm22+s*(1+x**2)))+xm12*s*(1-x**2)**2*yj**2 )
         cfun=s*(-(1+x)**2+(1-x)**2*yj**2)
         dadx=sqrt(s)*yj*(xm22-xm12+s*(1-2*x))
         dady=sqrt(s)*(1-x)*(xm12-xm22+s*x)
         dbdx=2*s*(1+x)*( xm12**2+(xm22-s*x)*(xm22-s*(1+2*x))
     &        -xm12*(2*xm22+s*(1+x+2*(x**2)+2*(1-x)*x*(yj**2))) )
         dbdy=2*xm12*(s**2)*((1-x**2)**2)*yj
         dcdx=-2*s*(1+x+(yj**2)*(1-x))
         dcdy=2*s*((1-x)**2)*yj
c Determine correct sign
         mom_fks_sister_p=(afun+sqrt(bfun))/cfun
         mom_fks_sister_m=(afun-sqrt(bfun))/cfun
         diff_p=abs(mom_fks_sister_p-veckn_ev)
         diff_m=abs(mom_fks_sister_m-veckn_ev)
         if(min(diff_p,diff_m)/max(abs(veckn_ev),1d0).ge.1d-3)then
            write(*,*)'Fatal error 1 in dinvariants_dFKS'
            write(*,*)mom_fks_sister_p,mom_fks_sister_m,veckn_ev
            stop
         elseif(min(diff_p,diff_m)/max(abs(veckn_ev),1d0).ge.tiny)then
            write(*,*)'Numerical imprecision 1 in dinvariants_dFKS'
         endif
         signfac=1d0
         if(diff_p.ge.diff_m)signfac=-1d0
         mom_fks_sister=veckn_ev
         en_fks=sqrt(s)*(1-x)/2
         en_fks_sister=sqrt(mom_fks_sister**2+xm12)
         dmomfkssisdx=(dadx+signfac*dbdx/(2*sqrt(bfun))-dcdx*mom_fks_sister)/cfun
         dmomfkssisdy=(dady+signfac*dbdy/(2*sqrt(bfun))-dcdy*mom_fks_sister)/cfun
         dw1dx=sqrt(s)*( yj*mom_fks_sister-en_fks_sister+(1-x)*
     &                   (mom_fks_sister/en_fks_sister-yj)*dmomfkssisdx )
         dw1dy=-sqrt(s)*(1-x)*( mom_fks_sister+
     &                   (yj-mom_fks_sister/en_fks_sister)*dmomfkssisdy )
         dw2dx=-dw1dx-s
         dw2dy=-dw1dy
c
      elseif(ileg.eq.4)then
         dq1cdx=-(1-yi)*(s*(1+yj)+xm12*(1-yj))/(1+yj+x*(1-yj))**2
         dq2qdx=-(1+yi)*(s*(1+yj)+xm12*(1-yj))/(1+yj+x*(1-yj))**2
         dw2dx=(1-yj)*(s*(1+yj-x*(2*(1+yj)+x*(1-yj)))+2*xm12)/(1+yj+x*(1-yj))**2
         dw1dx=dq1cdx+dq2qdx
         dq1cdy=(1-x)*(1-yi)*(s*x-xm12)/(1+yj+x*(1-yj))**2
         dq2qdy=(1-x)*(1+yi)*(s*x-xm12)/(1+yj+x*(1-yj))**2
         dw2dy=-2*(1-x)*(s*x-xm12)/(1+yj+x*(1-yj))**2
         dw1dy=dq1cdy+dq2qdy
c
      else
         write(*,*)'Error in dinvariants_dFKS: unknown ileg',ileg
         stop
      endif

      return
      end



      subroutine get_dead_zone(ileg,z,xi,s,x,yi,xm12,xm22,w1,w2,qMC,
     &                         scalemax,ip,ifat,lzone,wcc)
      implicit none
      include "run.inc"
      include "nexternal.inc"
      include 'nFKSconfigs.inc'
      include "madfks_mcatnlo.inc"

      integer ileg,ip,ifat,i
      double precision z,xi,s,x,yi,xm12,xm22,w1,w2,qMC,scalemax,wcc
      logical lzone

      double precision max_scale,upscale,upscale2,xmp2,xmm2,xmr2,ww,
     &lambda,dot,e0sq,beta,dum,ycc,mdip,mdip_g,zp1,zm1,zp2,zm2,zp3,zm3
      external dot

      double precision p_born(0:3,nexternal-1)
      common/pborn/p_born
      double precision pip(0:3),pifat(0:3)

      INTEGER NFKSPROCESS
      COMMON/C_NFKSPROCESS/NFKSPROCESS
      double precision shower_S_scale(fks_configs*2)
     &     ,shower_H_scale(fks_configs*2),ref_H_scale(fks_configs*2)
     &     ,pt_hardness
      common /cshowerscale2/shower_S_scale,shower_H_scale,ref_H_scale
     &     ,pt_hardness

      integer mstj50,mstp67
      double precision parp67
      parameter (mstj50=2,mstp67=2,parp67=1d0)
      double precision get_angle,theta2p

c Stop if wrong ileg
      if(ileg.lt.1.or.ileg.gt.4)then
         write(*,*)'Subroutine get_dead_zone: unknown ileg ',ileg
         stop
      endif

c Check compatibility among masses and ileg
      if( (ileg.eq.3.and.xm12.eq.0d0) .or.
     &    (ileg.eq.4.and.xm22.ne.0d0) .or.
     &    (ileg.le.2.and.(xm12.ne.0d0.or.xm22.ne.0d0)) )then
         write(*,*)'Subroutine get_dead_zone: wrong masses '
         write(*,*)ileg,sqrt(xm12),sqrt(xm22)
         stop
      endif

c Skip if unphysical shower variables
      if(z.lt.0d0.or.xi.lt.0d0)goto 999

c Definition and initialisation of variables
      lzone=.true.
      do i=0,3
         pifat(i)=p_born(i,ifat)
         pip(i)  =p_born(i,ip)
      enddo
      max_scale=scalemax
      xmp2=dot(pip,pip)
      e0sq=dot(pip,pifat)
      theta2p=get_angle(pip,pifat)
      theta2p=theta2p**2
      xmm2=xm12*(4-ileg)
      xmr2=xm22*(4-ileg)-xm12*(3-ileg)
      ww=w1*(4-ileg)-w2*(3-ileg)
      lambda=sqrt((s+xmm2-xmp2)**2-4*s*xmm2)
      beta=sqrt(1-4*s*(xmm2+ww)/(s-xmr2+xmm2+ww)**2)
      wcc=1d0
      ycc=1-parp67*x/(1-x)**2/2
      mdip  =sqrt((sqrt(xmp2+xmm2+2*e0sq)-sqrt(xmp2))**2-xmm2)
      mdip_g=sqrt((sqrt(s)-sqrt(xmr2))**2-xmm2)
      zp1=(1+(xmm2+beta*ww)/(xmm2+ww))/2
      zm1=(1+(xmm2-beta*ww)/(xmm2+ww))/2
      zp2=(1+beta)/2
      zm2=(1-beta)/2
      zp3=(1+sqrt(1-4*xi/mdip_g**2))/2
      zm3=(1-sqrt(1-4*xi/mdip_g**2))/2

c Dead zones
c IMPLEMENT QED DZ's!
      if(shower_mc.eq.'HERWIG6')then
         lzone=.false.
         if(ileg.le.2.and.z**2.ge.xi)lzone=.true.
         if(ileg.gt.2.and.e0sq*xi*z**2.ge.xmm2
     &               .and.xi.le.1d0)lzone=.true.
         if(e0sq.eq.0d0)lzone=.false.
c
      elseif(shower_mc.eq.'HERWIGPP')then
         lzone=.false.
         if(ileg.le.2)upscale2=2*e0sq
         if(ileg.gt.2)then
            upscale2=2*e0sq+xmm2
            if(ip.gt.2)upscale2=(s+xmm2-xmp2+lambda)/2
         endif
         if(xi.lt.upscale2)lzone=.true.
c
      elseif(shower_mc.eq.'PYTHIA6Q')then
         if(ileg.le.2)then
            if(mstp67.eq.2.and.ip.gt.2.and.
     &         4*xi/s/(1-z).ge.theta2p)lzone=.false.
         elseif(ileg.gt.2)then
            if(mstj50.eq.2.and.ip.le.2.and.
c around line 71636 of pythia6428: V(IEP(1),5)=virtuality, P(IM,4)=sqrt(s)
     &         max(z/(1-z),(1-z)/z)*4*(xi+xmm2)/s.ge.theta2p)lzone=.false.
            if(z.gt.zp1.or.z.lt.zm1)lzone=.false.
         endif
         if(.not.dampMCsubt)then
            call assign_scaleminmax(s,1-x,dum,upscale,ileg,xmm2)
            if(ileg.gt.2)upscale=max(upscale,sqrt(xmm2))
            if(qMC.gt.upscale)lzone=.false.
         endif
c
      elseif(shower_mc.eq.'PYTHIA6PT')then
         if(mstp67.eq.1.and.yi.lt.ycc)lzone=.false.
         if(mstp67.eq.2)wcc=min(1d0,(1-ycc)/(1-yi))
         if(.not.dampMCsubt)then
            call assign_scaleminmax(s,1-x,dum,upscale,ileg,xmm2)
            if(qMC.gt.upscale)lzone=.false.
         endif
c
      elseif(shower_mc.eq.'PYTHIA8')then
         if(ileg.le.2.and.z.gt.1-sqrt(xi/z/s)*
     &      (sqrt(1+xi/4/z/s)-sqrt(xi/4/z/s)))lzone=.false.
         if(ileg.gt.2)then
            max_scale=min(min(scalemax,mdip/2),mdip_g/2)
            if(z.gt.min(zp2,zp3).or.z.lt.max(zm2,zm3))lzone=.false.
         endif
         if(.not.dampMCsubt)then
            call assign_scaleminmax(s,1-x,dum,upscale,ileg,xmm2)
            if(qMC.gt.upscale)lzone=.false.
         endif

      endif
 
      max_scale=min(max_scale,shower_S_scale(nFKSprocess*2-1))
      max_scale=max(max_scale,3d0)
      if(qMC.gt.max_scale)lzone=.false.

      return
 999  continue
      lzone=.false.
      return
      end



      function charge(ipdg)
c computes the electric charge given the pdg code
      implicit none
      integer ipdg
      double precision charge,tmp,dipdg

      dipdg=dble(ipdg)
c quarks
      if(abs(dipdg).eq.1) tmp=-1d0/3d0*sign(1d0,dipdg)
      if(abs(dipdg).eq.2) tmp= 2d0/3d0*sign(1d0,dipdg)
      if(abs(dipdg).eq.3) tmp=-1d0/3d0*sign(1d0,dipdg)
      if(abs(dipdg).eq.4) tmp= 2d0/3d0*sign(1d0,dipdg)
      if(abs(dipdg).eq.5) tmp=-1d0/3d0*sign(1d0,dipdg)
      if(abs(dipdg).eq.6) tmp= 2d0/3d0*sign(1d0,dipdg)
c leptons
      if(abs(dipdg).eq.11)tmp=-1d0*sign(1d0,dipdg)
      if(abs(dipdg).eq.12)tmp= 0d0
      if(abs(dipdg).eq.13)tmp=-1d0*sign(1d0,dipdg)
      if(abs(dipdg).eq.14)tmp= 0d0
      if(abs(dipdg).eq.15)tmp=-1d0*sign(1d0,dipdg)
      if(abs(dipdg).eq.16)tmp= 0d0
c bosons
      if(dipdg.eq.21)     tmp= 0d0
      if(dipdg.eq.22)     tmp= 0d0
      if(dipdg.eq.23)     tmp= 0d0
      if(abs(dipdg).eq.24)tmp= 1d0*sign(1d0,dipdg)
      if(dipdg.eq.25)     tmp= 0d0
c
      charge=tmp

      return
      end<|MERGE_RESOLUTION|>--- conflicted
+++ resolved
@@ -1010,3677 +1010,6 @@
       logical rotategranny
       common/crotategranny/rotategranny
 
-<<<<<<< HEAD
-      logical isr,fsr
-      logical extra
-
-c Stuff to be written (depending on AddInfoLHE) onto the LHE file
-      include 'nFKSconfigs.inc'
-      INTEGER NFKSPROCESS
-      COMMON/C_NFKSPROCESS/NFKSPROCESS
-      integer iSorH_lhe,ifks_lhe(fks_configs) ,jfks_lhe(fks_configs)
-     &     ,fksfather_lhe(fks_configs) ,ipartner_lhe(fks_configs)
-      double precision scale1_lhe(fks_configs),scale2_lhe(fks_configs)
-      common/cto_LHE1/iSorH_lhe,ifks_lhe,jfks_lhe,
-     #                fksfather_lhe,ipartner_lhe
-      common/cto_LHE2/scale1_lhe,scale2_lhe
-
-c Radiation hardness needed (pt_hardness) for the theta function
-c Should be zero if there are no jets at the Born
-      double precision shower_S_scale(fks_configs*2)
-     &     ,shower_H_scale(fks_configs*2),ref_H_scale(fks_configs*2)
-     &     ,pt_hardness
-      common /cshowerscale2/shower_S_scale,shower_H_scale,ref_H_scale
-     &     ,pt_hardness
-
-      double precision becl,delta
-c alsf and besf are the parameters that control gfunsoft
-      double precision alsf,besf
-      common/cgfunsfp/alsf,besf
-c alazi and beazi are the parameters that control gfunazi
-      double precision alazi,beazi
-      common/cgfunazi/alazi,beazi
-
-c Particle types (=color) of i_fks, j_fks and fks_mother
-      integer i_type,j_type,m_type
-      double precision ch_i,ch_j,ch_m
-      common/cparticle_types/i_type,j_type,m_type,ch_i,ch_j,ch_m
-
-      double precision zero,one,tiny,vtiny,ymin
-      parameter (zero=0d0)
-      parameter (one=1d0)
-      parameter (vtiny=1.d-10)
-      parameter (ymin=0.9d0)
-
-      double precision pi
-      parameter(pi=3.1415926535897932384626433d0)
-
-      real*8 vcf,vtf,vca
-      parameter (vcf=4.d0/3.d0)
-      parameter (vtf=1.d0/2.d0)
-      parameter (vca=3.d0)
-
-      double precision g_ew,charge,qi2,qj2
-      double precision pmass(nexternal)
-      include "../../Source/MODEL/input.inc"
-      include "pmass.inc"
-c
-c g_ew is the electron charge
-      g_ew=sqrt(4.d0*pi/aewm1)
-      qi2=charge(pdg_type(i_fks))**2
-      qj2=charge(pdg_type(j_fks))**2
-c
-      if (softtest.or.colltest) then
-         tiny=1d-6
-      else
-         tiny=1d-4
-      endif
-
-      if(pp(0,1).le.0.d0)then
-c Unphysical kinematics: set matrix elements equal to zero
-        wgt=0.d0
-        flagmc=.false.
-        return
-      endif
-
-c Consistency check -- call to set_cms_stuff() must be done prior to
-c entering this function
-      shattmp=2d0*dot(pp(0,1),pp(0,2))
-      if(abs(shattmp/shat-1.d0).gt.1.d-5)then
-        write(*,*)'Error in xmcsubt_HWPP: inconsistent shat'
-        write(*,*)shattmp,shat
-        stop
-      endif
-
-c May remove UseSudakov from the definition below if ptHWPP (or similar
-c variable, not yet defined) will not be needed in the computation of probne
-      extra=dampMCsubt.or.AddInfoLHE.or.UseSudakov
-      call xiz_driver(xi_i_fks,y_ij_fks,shat,pp,ileg,
-     #                xm12,xm22,tk,uk,q1q,q2q,ptHWPP,extra)
-      if(extra.and.ptHWPP.lt.0.d0)then
-        write(*,*)'Error in xmcsubt_HWPP: ptHWPP=',ptHWPP
-        stop
-      endif
-      call get_mbar(pp,y_ij_fks,ileg,bornbars,bornbarstilde)
-
-      etot=2d0*sqrt( ebeam(1)*ebeam(2) )
-      emsca=etot
-      if(dampMCsubt)then
-        emsca=0.d0
-        ref_scale=sqrt( (1-xi_i_fks)*shat )
-        scalemin=max(frac_low*ref_scale,scaleMClow)
-        scalemax=max(frac_upp*ref_scale,scalemin+scaleMCdelta)
-        if(scalemax.ge.etot)scalemax=etot
-        if(scalemin.ge.scalemax)scalemin=scalemax
-        emscasharp=(scalemax-scalemin).lt.(0.001d0*scalemax)
-        if(emscasharp)then
-          emsca_bare=scalemax
-        else
-          rrnd=ran2()
-          rrnd=emscainv(rrnd,one)
-          emsca_bare=scalemin+rrnd*(scalemax-scalemin)
-        endif
-      endif
-
-c Distinguish initial or final state radiation
-      isr=.false.
-      fsr=.false.
-      if(ileg.le.2)then
-        isr=.true.
-        delta=min(1.d0,deltaI)
-      elseif(ileg.eq.3.or.ileg.eq.4)then
-        fsr=.true.
-        delta=min(1.d0,deltaO)
-      else
-        write(*,*)'Error in xmcsubt_HWPP: unknown ileg'
-        write(*,*)ileg
-        stop
-      endif
-
-c Assign fks variables
-      x=1-xi_i_fks
-      if(isr)then
-         yj=0.d0
-         yi=y_ij_fks
-      elseif(fsr)then
-         yj=y_ij_fks
-         yi=0.d0
-      else
-         write(*,*)'Error in xmcsubt_HWPP: isr and fsr both false'
-         stop
-      endif
-
-      s = shat
-      xij=2*(1-xm12/shat-(1-x))/(2-(1-x)*(1-yj)) 
-c
-      if (abs(i_type).eq.3) then
-         gfactsf=1d0
-      else
-         gfactsf=gfunsoft(x,s,zero,alsf,besf)
-      endif
-      becl=-(1.d0-ymin)
-      gfactcl=gfuncoll(y_ij_fks,alsf,becl,one)
-      gfactazi=gfunazi(y_ij_fks,alazi,beazi,delta)
-c
-c Non-emission probability. When UseSudakov=.true., the definition of
-c probne may be moved later if necessary
-      if(.not.UseSudakov)then
-c this is standard MC@NLO
-        probne=1.d0
-      else
-        probne=bogus_probne_fun(ptHWPP)
-      endif
-c
-C
-C For processes that have jets at the Born level, we need to include a
-C theta-function: The radiation from the shower should always be softer
-C than the jets at the Born, hence no need to include the MC counter
-C terms when the radiation is hard.
-C
-      if(pt_hardness.gt.shower_S_scale(nFKSprocess*2-1))then
-         emsca=etot
-         wgt=0.d0
-         flagmc=.false.
-         return
-      endif
-C
-      wgt=0.d0
-      nofpartners=ipartners(0)
-      flagmc=.false.
-c
-      ztmp=zHWPP(ileg,xm12,xm22,shat,x,yi,yj,tk,uk,q1q,q2q)
-      xitmp=xiHWPP(ileg,xm12,xm22,shat,x,yi,yj,tk,uk,q1q,q2q)
-      xjactmp=xjacHWPP_xiztoxy(ileg,xm12,xm22,shat,x,yi,yj,tk,uk,
-     &                       q1q,q2q)
-c
-      do npartner=1,ipartners(0)
-c This loop corresponds to the sum over colour lines l in the
-c xmcsubt note
-         z(npartner)=ztmp
-         xi(npartner)=xitmp
-         xjac(npartner)=xjactmp
-c
-c Compute deadzones
-         lzone(npartner)=.false.
-         if(ileg.le.2)then
-            upper_scale2=2*dot(p_born(0,fksfather),p_born(0,ipartners(npartner)))
-         elseif(ileg.eq.3)then
-            if(ipartners(npartner).le.2)then
-               upper_scale2=2*dot(p_born(0,fksfather),p_born(0,ipartners(npartner)))+xm12
-            else
-               xmp2=dot(p_born(0,ipartners(npartner)),p_born(0,ipartners(npartner)))
-               lambda=sqrt((s+xm12-xmp2)**2-4*s*xm12)
-               upper_scale2=(s+xm12-xmp2+lambda)/2
-            endif
-         elseif(ileg.eq.4)then
-            if(ipartners(npartner).le.2)then
-               upper_scale2=2*dot(p_born(0,fksfather),p_born(0,ipartners(npartner)))
-            else
-               xmp2=dot(p_born(0,ipartners(npartner)),p_born(0,ipartners(npartner)))
-               upper_scale2=s-xmp2
-            endif
-         else
-           write(*,*)'Error 1 in xmcsubt_HWPP: unknown ileg'
-           write(*,*)ileg
-           stop
-         endif
-         if(xi(npartner).lt.upper_scale2)lzone(npartner)=.true.
-         max_scale(npartner)=scalemax
-         max_scale(npartner)=
-     &        min(max_scale(npartner),shower_S_scale(nFKSprocess*2-1))
-         max_scale(npartner)=max(max_scale(npartner),3d0)
-c         if(xi(npartner).gt.max_scale(npartner)**2)lzone(npartner)=.false.
-         if(ptHWPP.gt.max_scale(npartner))lzone(npartner)=.false.
-         
-c EW deadzone (QED branching when either the mother or a daughter is a photon)
-c to be updated !!!!!!
-        if(i_type.eq.0.or.j_type.eq.0.or.m_type.eq.0)lzone(npartner)=.true.
-c
-c Compute MC subtraction terms
-        if(lzone(npartner))then
-          if(.not.flagmc)flagmc=.true.
-          if( (fsr .and. (m_type.eq.8 .or. m_type.eq.0)) .or.
-     #        (isr .and. (j_type.eq.8 .or. j_type.eq.0)) )then
-            if(i_type.eq.8)then
-c g --> g g (icode=1) and go --> go g (SUSY) splitting 
-              if(ileg.eq.1.or.ileg.eq.2)then
-                 N_p=2
-                 if(isspecial)N_p=1
-                 if(1-x.lt.tiny)then
-                    xkern(1)=(g**2/N_p)*16*vca/(s*(1+yi))
-                    xkern(2)=0.d0
-                    xkernazi(1)=0.d0
-                    xkernazi(2)=0.d0
-                 elseif(1-yi.lt.tiny)then
-                    xkern(1)=(g**2/N_p)*8*vca*(1-x*(1-x))**2/(s*x**2)
-                    xkern(2)=0.d0
-                    xkernazi(1)=-(g**2/N_p)*16*vca*(1-x)**2/(s*x**2)
-                    xkernazi(2)=0.d0
-                 else
-                    xfact=(1-yi)*(1-x)/x
-                    prefact=4/(s*N_p)
-                    call AP_reduced(m_type,i_type,one,z(npartner),ap)
-                    ap=ap/(1-z(npartner))
-                    xkern(1)=prefact*xfact*xjac(npartner)*ap/xi(npartner)
-                    xkern(2)=0.d0
-                    call Qterms_reduced_spacelike(m_type,i_type,one,
-     #                                            z(npartner),Q)
-                    Q=Q/(1-z(npartner))
-                    xkernazi(1)=prefact*xfact*xjac(npartner)*Q/xi(npartner)
-                    xkernazi(2)=0.d0
-                 endif
-              elseif(ileg.eq.3)then
-c Works only for SUSY
-                N_p=2
-                if(isspecial)N_p=1
-c ileg = 3: xm12 = squared FKS-mother and FKS-sister mass
-c           xm22 = squared recoil mass
-                w1=-q1q+q2q-tk
-                w2=-q2q+q1q-uk
-                if(1-x.lt.tiny)then
-                  xkern(1)=0.d0
-                  xkern(2)=0.d0
-                  xkernazi(1)=0.d0
-                  xkernazi(2)=0.d0
-                else
-                  kn=veckn_ev
-                  knbar=veckbarn_ev
-                  kn0=xp0jfks
-                  xfact=(2-(1-x)*(1-(kn0/kn)*yj))/kn*knbar*(1-x)*(1-yj)
-                  prefact=2/(s*N_p)
-                  call AP_reduced_SUSY(j_type,i_type,one,z(npartner),ap)
-                  ap=ap/(1-z(npartner))
-                  xkern(1)=prefact*xfact*xjac(npartner)*ap/xi(npartner)
-                  xkern(2)=0.d0
-                  xkernazi(1)=0.d0
-                  xkernazi(2)=0.d0
-                endif
-              elseif(ileg.eq.4)then
-c ileg = 4: xm12 = squared recoil mass
-c           xm22 = 0 = squared FKS-mother and FKS-sister mass
-                N_p=2
-                if(isspecial)N_p=1
-                if(1-x.lt.tiny)then
-                  xkern(1)=(g**2/N_p)*16*vca/(s*(1+yj))
-                  xkern(2)=0.d0
-                  xkernazi(1)=0.d0
-                  xkernazi(2)=0.d0
-                elseif(1-yj.lt.tiny)then
-                  xkern(1)=(g**2/N_p)*( 8*vca*
-     &                  (s**2*(1-(1-x)*x)-s*(1+x)*xm12+xm12**2)**2 )/
-     &                  ( s*(s-xm12)**2*(s*x-xm12)**2 )
-                  xkern(2)=0.d0
-                  xkernazi(1)=-(g**2/N_p)*(16*vca*s*(1-x)**2)/((s-xm12)**2)
-                  xkernazi(2)=0.d0
-                else
-                  beta=1-xm12/s
-                  xfact=(2-(1-x)*(1-yj))/xij*beta*(1-x)*(1-yj)
-                  prefact=2/(s*N_p)
-                  call AP_reduced(j_type,i_type,one,z(npartner),ap)
-                  ap=ap/(1-z(npartner))
-                  xkern(1)=prefact*xfact*xjac(npartner)*ap/xi(npartner)
-                  xkern(2)=0.d0
-                  call Qterms_reduced_timelike(j_type,i_type,one,z(npartner),Q)
-                  Q=Q/(1-z(npartner))
-                  xkernazi(1)=prefact*xfact*xjac(npartner)*Q/xi(npartner)
-                  xkernazi(2)=0.d0
-                endif
-              else
-                write(*,*)'Error 4 in xmcsubt_HWPP: forbidden ileg'
-                write(*,*)ileg
-                stop
-              endif
-            elseif(abs(i_type).eq.3)then
-c g --> q qbar (or gamma --> q qbar) splitting (icode=2)
-              if(ileg.eq.1.or.ileg.eq.2)then
-                 N_p=1
-                 if(1-x.lt.tiny)then
-                    xkern(1)=0.d0
-                    xkern(2)=0.d0
-                    xkernazi(1)=0.d0
-                    xkernazi(2)=0.d0
-                 elseif(1-yi.lt.tiny)then
-                    xkern(1)=(g**2/N_p)*4*vtf*(1-x)*((1-x)**2+x**2)/(s*x)
-                    xkern(2)=xkern(1)*(g_ew**2/g**2)*(qi2*vca/vtf)
-                    xkernazi(1)=0.d0
-                    xkernazi(2)=0.d0
-                 else
-                    xfact=(1-yi)*(1-x)/x
-                    prefact=4/(s*N_p)
-                    call AP_reduced(m_type,i_type,one,z(npartner),ap)
-                    ap=ap/(1-z(npartner))
-                    xkern(1)=prefact*xfact*xjac(npartner)*ap/xi(npartner)
-                    xkern(2)=xkern(1)*(g_ew**2/g**2)*(qi2*vca/vtf)
-                    xkernazi(2)=0.d0
-                    xkernazi(2)=0.d0
-                 endif
-              elseif(ileg.eq.4)then
-c ileg = 4: xm12 = squared recoil mass
-c           xm22 = 0 = squared FKS-mother and FKS-sister mass
-                N_p=2
-                if(isspecial)N_p=1
-                if(1-x.lt.tiny)then
-                  xkern(1)=0.d0
-                  xkern(2)=0.d0
-                  xkernazi(1)=0.d0
-                  xkernazi(2)=0.d0
-                elseif(1-yj.lt.tiny)then
-                  xkern(1)=(g**2/N_p)*( 4*vtf*(1-x)*
-     &                  (s**2*(1-2*(1-x)*x)-2*s*x*xm12+xm12**2) )/
-     &                  ( (s-xm12)**2*(s*x-xm12) )
-                  xkern(2)=xkern(1)*(g_ew**2/g**2)*(qi2*vca/vtf)
-                  xkernazi(1)=(g**2/N_p)*(16*vtf*s*(1-x)**2)/((s-xm12)**2)
-                  xkernazi(2)=xkernazi(1)*(g_ew**2/g**2)*(qi2*vca/vtf)
-                else
-                  beta=1-xm12/s
-                  xfact=(2-(1-x)*(1-yj))/xij*beta*(1-x)*(1-yj)
-                  prefact=2/(s*N_p)
-                  call AP_reduced(j_type,i_type,one,z(npartner),ap)
-                  ap=ap/(1-z(npartner))
-                  xkern(1)=prefact*xfact*xjac(npartner)*ap/xi(npartner)
-                  xkern(2)=xkern(1)*(g_ew**2/g**2)*(qi2*vca/vtf)
-                  call Qterms_reduced_timelike(j_type,i_type,one,z(npartner),Q)
-                  Q=Q/(1-z(npartner))
-                  xkernazi(1)=prefact*xfact*xjac(npartner)*Q/xi(npartner)
-                  xkernazi(2)=xkernazi(1)*(g_ew**2/g**2)*(qi2*vca/vtf)
-                endif
-              else
-                write(*,*)'Error 5 in xmcsubt_HWPP: forbidden ileg'
-                write(*,*)ileg
-                stop
-              endif
-            else
-              write(*,*)'Error 3 in xmcsubt_HWPP: unknown particle type'
-              write(*,*)i_type
-              stop
-            endif
-          elseif( (fsr .and. abs(m_type).eq.3) .or.
-     #            (isr .and. abs(j_type).eq.3) )then
-            if(abs(i_type).eq.3)then
-c q --> g q (or q --> gamma q) splitting (icode=3)
-c the fks parton is the one associated with 1 - z: this is because its
-c rescaled energy is 1 - x and in the soft limit, where x --> z --> 1,
-c it has to coincide with the fraction appearing in the AP kernel
-              if(ileg.eq.1.or.ileg.eq.2)then
-                 N_p=2
-                 if(isspecial)N_p=1
-                 if(1-x.lt.tiny)then
-                    xkern(1)=0.d0
-                    xkern(2)=0.d0
-                    xkernazi(1)=0.d0
-                    xkernazi(2)=0.d0
-                 elseif(1-yi.lt.tiny)then
-                    xkern(1)=(g**2/N_p)*4*vcf*(1-x)*((1-x)**2+1)/(s*x**2)
-                    xkern(2)=xkern(1)*(g_ew**2/g**2)*(qi2/vcf)
-                    xkernazi(1)=-(g**2/N_p)*16*vcf*(1-x)**2/(s*x**2)
-                    xkernazi(2)=xkernazi(1)*(g_ew**2/g**2)*(qi2/vcf)
-                 else
-                    xfact=(1-yi)*(1-x)/x
-                    prefact=4/(s*N_p)
-                    call AP_reduced(m_type,i_type,one,z(npartner),ap)
-                    ap=ap/(1-z(npartner))
-                    xkern(1)=prefact*xfact*xjac(npartner)*ap/xi(npartner)
-                    xkern(2)=xkern(1)*(g_ew**2/g**2)*(qi2/vcf)
-                    call Qterms_reduced_spacelike(m_type,i_type,one,
-     #                                            z(npartner),Q)
-                    Q=Q/(1-z(npartner))
-                    xkernazi(1)=prefact*xfact*xjac(npartner)*Q/xi(npartner)
-                    xkernazi(2)=xkernazi(1)*(g_ew**2/g**2)*(qi2/vcf)
-                 endif
-              elseif(ileg.eq.3)then
-                N_p=1
-c ileg = 3: xm12 = squared FKS-mother and FKS-sister mass
-c           xm22 = squared recoil mass
-                w1=-q1q+q2q-tk
-                w2=-q2q+q1q-uk
-                if(1-x.lt.tiny)then
-                  xkern(1)=0.d0
-                  xkern(2)=0.d0
-                  xkernazi(1)=0.d0
-                  xkernazi(2)=0.d0
-                else
-                  kn=veckn_ev
-                  knbar=veckbarn_ev
-                  kn0=xp0jfks
-                  xfact=(2-(1-x)*(1-(kn0/kn)*yj))/kn*knbar*(1-x)*(1-yj)
-                  prefact=2/(s*N_p)
-                  call AP_reduced(j_type,i_type,one,z(npartner),ap)
-                  ap=ap/(1-z(npartner))
-                  xkern(1)=prefact*xfact*xjac(npartner)*ap/xi(npartner)
-                  xkern(2)=xkern(1)*(g_ew**2/g**2)*(qi2/vcf)
-                  xkernazi(1)=0.d0
-                  xkernazi(2)=0.d0
-                endif
-              elseif(ileg.eq.4)then
-                N_p=1
-c ileg = 4: xm12 = squared recoil mass
-c           xm22 = 0 = squared FKS-mother and FKS-sister mass
-                if(1-x.lt.tiny)then
-                  xkern(1)=0.d0
-                  xkern(2)=0.d0
-                  xkernazi(1)=0.d0
-                  xkernazi(2)=0.d0
-                elseif(1-yj.lt.tiny)then
-                  xkern(1)=(g**2/N_p)*
-     &                  ( 4*vcf*(1-x)*(s**2*(1-x)**2+(s-xm12)**2) )/
-     &                  ( (s-xm12)*(s*x-xm12)**2 )
-                  xkern(2)=xkern(1)*(g_ew**2/g**2)*(qi2/vcf)
-                  xkernazi(1)=0.d0
-                  xkernazi(2)=0.d0
-                else
-                  beta=1-xm12/s
-                  xfact=(2-(1-x)*(1-yj))/xij*beta*(1-x)*(1-yj)
-                  prefact=2/(s*N_p)
-                  call AP_reduced(j_type,i_type,one,z(npartner),ap)
-                  ap=ap/(1-z(npartner))
-                  xkern(1)=prefact*xfact*xjac(npartner)*ap/xi(npartner)
-                  xkern(2)=xkern(1)*(g_ew**2/g**2)*(qi2/vcf)
-                  xkernazi(1)=0.d0
-                  xkernazi(2)=0.d0
-                endif
-              else
-                write(*,*)'Error 6 in xmcsubt_HWPP: unknown ileg'
-                write(*,*)ileg
-                stop              
-              endif
-            elseif(i_type.eq.8)then
-c q --> q g splitting (icode=4) and sq --> sq g (SUSY) splitting
-              if(ileg.eq.1.or.ileg.eq.2)then
-                 N_p=1
-                 if(1-x.lt.tiny)then
-                    xkern(1)=(g**2/N_p)*16*vcf/(s*(1+yi))
-                    xkern(2)=0.d0
-                    xkernazi(1)=0.d0
-                    xkernazi(2)=0.d0
-                 elseif(1-yi.lt.tiny)then
-                    xkern(1)=(g**2/N_p)*4*vcf*(1+x**2)/(s*x)
-                    xkern(2)=0.d0
-                    xkernazi(1)=0.d0
-                    xkernazi(2)=0.d0
-                 else
-                    xfact=(1-yi)*(1-x)/x
-                    prefact=4/(s*N_p)
-                    call AP_reduced(m_type,i_type,one,z(npartner),ap)
-                    ap=ap/(1-z(npartner))
-                    xkern(1)=prefact*xfact*xjac(npartner)*ap/xi(npartner)
-                    xkern(2)=0.d0
-                    xkernazi(1)=0.d0
-                    xkernazi(2)=0.d0
-                 endif
-              elseif(ileg.eq.3)then
-                N_p=1
-c ileg = 3: xm12 = squared FKS-mother and FKS-sister mass
-c           xm22 = squared recoil mass
-                w1=-q1q+q2q-tk
-                w2=-q2q+q1q-uk
-                if(1-x.lt.tiny)then
-                  betad=sqrt((1-(xm12-xm22)/s)**2-(4*xm22/s))
-                  betas=1+(xm12-xm22)/s
-                  xkern(1)=(g**2/N_p)*16*vcf*(1-yj)*(betad+betas)/
-     &                        (s*(betas-yj*betad)*(1+yj))
-                  xkern(2)=0.d0
-                  xkernazi(1)=0.d0
-                  xkernazi(2)=0.d0
-                else
-                  kn=veckn_ev
-                  knbar=veckbarn_ev
-                  kn0=xp0jfks
-                  xfact=(2-(1-x)*(1-(kn0/kn)*yj))/kn*knbar*(1-x)*(1-yj)
-                  prefact=2/(s*N_p)
-                  if(abs(PDG_type(j_fks)).le.6)then
-c QCD branching
-                    call AP_reduced_massive(j_type,i_type,one,
-     #                             z(npartner),xi(npartner),xm12,ap)
-                  else
-c Non-QCD branching, here taken to be squark->squark gluon 
-                    call AP_reduced_SUSY(j_type,i_type,one,z(npartner),ap)
-                  endif
-                  ap=ap/(1-z(npartner))
-                  xkern(1)=prefact*xfact*xjac(npartner)*ap/xi(npartner)
-                  xkern(2)=0.d0
-                  xkernazi(1)=0.d0
-                  xkernazi(2)=0.d0
-                endif
-              elseif(ileg.eq.4)then
-                N_p=1
-c ileg = 4: xm12 = squared recoil mass
-c           xm22 = 0 = squared FKS-mother and FKS-sister mass
-                if(1-x.lt.tiny)then
-                  xkern(1)=(g**2/N_p)*16*vcf/(s*(1+yj))
-                  xkern(2)=0.d0
-                  xkernazi(1)=0.d0
-                  xkernazi(2)=0.d0
-                elseif(1-yj.lt.tiny)then
-                  xkern(1)=(g**2/N_p)*4*vcf*
-     &                  ( s**2*(1+x**2)-2*xm12*(s*(1+x)-xm12) )/
-     &                  ( s*(s-xm12)*(s*x-xm12) )
-                  xkern(2)=0.d0
-                  xkernazi(1)=0.d0
-                  xkernazi(2)=0.d0
-                else
-                  beta=1-xm12/s
-                  xfact=(2-(1-x)*(1-yj))/xij*beta*(1-x)*(1-yj)
-                  prefact=2/(s*N_p)
-                  call AP_reduced(j_type,i_type,one,z(npartner),ap)
-                  ap=ap/(1-z(npartner))
-                  xkern(1)=prefact*xfact*xjac(npartner)*ap/xi(npartner)
-                  xkern(2)=0.d0
-                  xkernazi(1)=0.d0
-                  xkernazi(2)=0.d0
-                endif
-              else
-                write(*,*)'Error 7 in xmcsubt_HWPP: unknown ileg'
-                write(*,*)ileg
-                stop
-              endif
-            elseif(i_type.eq.0)then
-c q --> q gamma splitting (icode=4) and sq --> sq gamma (SUSY) splitting
-              if(ileg.eq.1.or.ileg.eq.2)then
-                 N_p=1
-                 if(1-x.lt.tiny)then
-                    xkern(1)=0.d0
-                    xkern(2)=(g_ew**2/N_p)*16*qj2/(s*(1+yi))
-                    xkernazi(1)=0.d0
-                    xkernazi(2)=0.d0
-                 elseif(1-yi.lt.tiny)then
-                    xkern(1)=0.d0
-                    xkern(2)=(g_ew**2/N_p)*4*qj2*(1+x**2)/(s*x)
-                    xkernazi(1)=0.d0
-                    xkernazi(2)=0.d0
-                 else
-                    xfact=(1-yi)*(1-x)/x
-                    prefact=4/(s*N_p)
-                    call AP_reduced(m_type,i_type,one,z(npartner),ap)
-                    ap=ap/(1-z(npartner))
-                    xkern(1)=0.d0
-                    xkern(2)=prefact*xfact*xjac(npartner)*ap/xi(npartner)
-                    xkern(2)=xkern(2)*(g_ew**2/g**2)*(qj2/vcf)
-                    xkernazi(1)=0.d0
-                    xkernazi(2)=0.d0
-                 endif
-              elseif(ileg.eq.3)then
-                N_p=1
-c ileg = 3: xm12 = squared FKS-mother and FKS-sister mass
-c           xm22 = squared recoil mass
-                w1=-q1q+q2q-tk
-                w2=-q2q+q1q-uk
-                if(1-x.lt.tiny)then
-                  betad=sqrt((1-(xm12-xm22)/s)**2-(4*xm22/s))
-                  betas=1+(xm12-xm22)/s
-                  xkern(1)=0.d0
-                  xkern(2)=(g_ew**2/N_p)*16*qj2*(1-yj)*(betad+betas)/
-     &                        (s*(betas-yj*betad)*(1+yj))
-                  xkernazi(1)=0.d0
-                  xkernazi(2)=0.d0
-                else
-                  kn=veckn_ev
-                  knbar=veckbarn_ev
-                  kn0=xp0jfks
-                  xfact=(2-(1-x)*(1-(kn0/kn)*yj))/kn*knbar*(1-x)*(1-yj)
-                  prefact=2/(s*N_p)
-                  if(abs(PDG_type(j_fks)).le.6)then
-c QCD branching
-                    call AP_reduced_massive(j_type,i_type,one,z(npartner),ap)
-                  else
-c Non-QCD branching, here taken to be squark->squark gluon 
-                    call AP_reduced_SUSY(j_type,i_type,one,z(npartner),ap)
-                  endif
-                  ap=ap/(1-z(npartner))
-                  xkern(1)=0.d0
-                  xkern(2)=prefact*xfact*xjac(npartner)*ap/xi(npartner)
-                  xkern(2)=xkern(2)*(g_ew**2/g**2)*(qj2/vcf)
-                  xkernazi(1)=0.d0
-                  xkernazi(2)=0.d0
-                endif
-              elseif(ileg.eq.4)then
-                N_p=1
-c ileg = 4: xm12 = squared recoil mass
-c           xm22 = 0 = squared FKS-mother and FKS-sister mass
-                if(1-x.lt.tiny)then
-                  xkern(1)=0.d0
-                  xkern(2)=(g_ew**2/N_p)*16*qj2/(s*(1+yj))
-                  xkernazi(1)=0.d0
-                  xkernazi(2)=0.d0
-                elseif(1-yj.lt.tiny)then
-                  xkern(1)=0.d0
-                  xkern(2)=(g_ew**2/N_p)*4*qj2*
-     &                  ( s**2*(1+x**2)-2*xm12*(s*(1+x)-xm12) )/
-     &                  ( s*(s-xm12)*(s*x-xm12) )
-                  xkernazi(1)=0.d0
-                  xkernazi(2)=0.d0
-                else
-                  beta=1-xm12/s
-                  xfact=(2-(1-x)*(1-yj))/xij*beta*(1-x)*(1-yj)
-                  prefact=2/(s*N_p)
-                  call AP_reduced(j_type,i_type,one,z(npartner),ap)
-                  ap=ap/(1-z(npartner))
-                  xkern(1)=0.d0
-                  xkern(2)=prefact*xfact*xjac(npartner)*ap/xi(npartner)
-                  xkern(2)=xkern(2)*(g_ew**2/g**2)*(qj2/vcf)
-                  xkernazi(1)=0.d0
-                  xkernazi(2)=0.d0
-                endif
-              else
-                write(*,*)'Error 7b in xmcsubt_HWPP: unknown ileg'
-                write(*,*)ileg
-                stop
-              endif
-            else
-              write(*,*)'Error 8 in xmcsubt_HWPP: unknown particle type'
-              write(*,*)i_type
-              stop
-            endif
-          else
-            write(*,*)'Error 2 in xmcsubt_HWPP: unknown particle type'
-            write(*,*)j_type,i_type
-            stop
-          endif
-c
-          if(dampMCsubt)then
-            if(emscasharp)then
-              if(ptHWPP.le.scalemax)then
-                emscwgt(npartner)=1.d0
-                emscav(npartner)=emsca_bare
-              else
-                emscwgt(npartner)=0.d0
-                emscav(npartner)=scalemax
-              endif
-            else
-              ptresc=(ptHWPP-scalemin)/(scalemax-scalemin)
-              if(ptresc.le.0.d0)then
-                emscwgt(npartner)=1.d0
-                emscav(npartner)=emsca_bare
-              elseif(ptresc.lt.1.d0)then
-                emscwgt(npartner)=1-emscafun(ptresc,one)
-                emscav(npartner)=emsca_bare
-              else
-                emscwgt(npartner)=0.d0
-                emscav(npartner)=scalemax
-              endif
-            endif
-          endif
-c
-        else
-c Dead zone
-          xkern(1)=0.d0
-          xkern(2)=0.d0
-          xkernazi(1)=0.d0
-          xkernazi(2)=0.d0
-          if(dampMCsubt)then
-            emscav(npartner)=etot
-            emscwgt(npartner)=0.d0
-          endif
-        endif
-        xkern(1)=xkern(1)*gfactsf
-        xkern(2)=xkern(2)*gfactsf
-        xkernazi(1)=xkernazi(1)*gfactazi*gfactsf
-        xkernazi(2)=xkernazi(2)*gfactazi*gfactsf
-        born_red=0.d0
-        born_red_tilde=0.d0
-        do cflows=1,colorflow(npartner,0)
-c In the case of MC over colour flows, cflows will be passed from outside
-          born_red=born_red+
-     #             bornbars(colorflow(npartner,cflows))
-          born_red_tilde=born_red_tilde+
-     #                   bornbarstilde(colorflow(npartner,cflows))
-        enddo
-c change here, to include also xkern(2)!!!!!!!!
-        xmcxsec(npartner) = xkern(1)*born_red + xkernazi(1)*born_red_tilde
-        if(dampMCsubt)
-     #    xmcxsec(npartner)=xmcxsec(npartner)*emscwgt(npartner)
-        wgt = wgt + xmcxsec(npartner)
-c
-        if(xmcxsec(npartner).lt.0.d0)then
-           write(*,*) 'Fatal error in xmcsubt_HWPP',
-     #                npartner,xmcxsec(npartner)
-           do i=1,nexternal
-              write(*,*) 'particle ',i,', ',(pp(j,i),j=0,3)
-           enddo
-           stop
-        endif
-c End of loop over colour partners
-      enddo
-c Assign emsca on statistical basis
-c$$$      if(extra.and.wgt.gt.1.d-30)then
-      if(dampMCsubt.and.wgt.gt.1.d-30)then
-        rrnd=ran2()
-        wgt1=0.d0
-        jpartner=0
-        do npartner=1,ipartners(0)
-          if(lzone(npartner).and.jpartner.eq.0)then
-            if (xmcxsec(npartner).lt.0d0) then
-              write (*,*) 'ERROR in montecarlocounter. '/
-     &            /'This number should be positive',
-     &            xmcxsec(npartner)
-              write (*,*)
-     &             'Should use absolute values for assignment of emsca'
-              stop
-            endif
-            wgt1 = wgt1 + xmcxsec(npartner)
-            if(wgt1.ge.rrnd*wgt)then
-              jpartner=ipartners(npartner)
-              mpartner=npartner
-            endif
-          endif
-        enddo
-c
-        if(jpartner.eq.0)then
-          write(*,*)'Error in xmcsubt_HWPP: emsca unweighting failed'
-          stop
-        else
-          emsca=emscav(mpartner)
-        endif
-      endif
-c Where in the dead zone, so we can set emsca to shat or scalemax 
-c$$$      if(dampMCsubt.and.wgt.lt.1.d-30)emsca=etot
-      if(dampMCsubt.and.wgt.lt.1.d-30)emsca=scalemax
-c Additional information for LHE
-      if(AddInfoLHE)then
-        fksfather_lhe(nFKSprocess)=fksfather
-        if(jpartner.ne.0)then
-          ipartner_lhe(nFKSprocess)=jpartner
-        else
-c min() avoids troubles if ran2()=1
-          ipartner_lhe(nFKSprocess)=min( int(ran2()*ipartners(0))+1,ipartners(0) )
-          ipartner_lhe(nFKSprocess)=ipartners(ipartner_lhe(nFKSprocess))
-        endif
-        scale1_lhe(nFKSprocess)=ptHWPP
-      endif
-c
-      if(dampMCsubt)then
-        if(emsca.lt.scalemin)then
-          write(*,*)'Error in xmcsubt_HWPP: emsca too small',
-     #      emsca,jpartner,lzone(jpartner)
-          stop
-        endif
-      endif
-c
-      do npartner=1,ipartners(0)
-        xmcxsec(npartner) = xmcxsec(npartner) * probne
-      enddo
-      do npartner=ipartners(0)+1,nexternal
-        xmcxsec(npartner) = 0.d0
-      enddo
-c No need to multiply this weight by probne, because it is ignored in 
-c normal running. When doing the testing (test_MC), also the other
-c pieces are not multiplied by probne.
-c$$$      wgt=wgt*probne
-c
-      return
-      end
-
-
-      subroutine xmcsubt_PY6Q(pp,xi_i_fks,y_ij_fks,gfactsf,gfactcl,probne,
-     #                   wgt,nofpartners,lzone,flagmc,z,xmcxsec)
-c Main routine for MC counterterms
-      implicit none
-      include "nexternal.inc"
-c      include "fks.inc"
-      integer fks_j_from_i(nexternal,0:nexternal)
-     &     ,particle_type(nexternal),pdg_type(nexternal)
-      common /c_fks_inc/fks_j_from_i,particle_type,pdg_type
-      include "coupl.inc"
-      include "born_nhel.inc"
-      include "fks_powers.inc"
-      include "madfks_mcatnlo.inc"
-      include "run.inc"
-
-      double precision pp(0:3,nexternal),gfactsf,gfactcl,probne,wgt
-      double precision xi_i_fks,y_ij_fks,xm12,xm22
-      double precision xmcxsec(nexternal)
-      integer nofpartners
-      logical lzone(nexternal),flagmc
-
-      double precision emsca_bare,etot,ptresc,rrnd,ref_scale,
-     & scalemin,scalemax,wgt1,tPY6Q,emscainv,emscafun
-      double precision emscwgt(nexternal),emscav(nexternal)
-      integer jpartner,mpartner
-      logical emscasharp
-
-      double precision shattmp,dot,xkern(2),xkernazi(2),born_red,
-     & born_red_tilde
-      double precision bornbars(max_bcol), bornbarstilde(max_bcol)
-
-      integer i,j,npartner,cflows,ileg,N_p
-      common/cileg/ileg
-      common/cxm12/xm12
-      double precision tk,uk,q1q,q2q,E0sq(nexternal),dE0sqdx(nexternal),
-     # dE0sqdc(nexternal),x,yi,yj,xij,z(nexternal),xi(nexternal),
-     # xjac(nexternal),xifake(nexternal),zPY6Q,xiPY6Q,xjacPY6Q_xiztoxy,
-     # ap,Q,beta,xfact,prefact,kn,knbar,kn0,betad,betas,
-     # gfactazi,s,gfunsoft,gfuncoll,gfunazi,bogus_probne_fun,
-     # ztmp,xitmp,xjactmp,get_angle,w1,w2,z0,dz0dy,
-     # p_born_partner(0:3),p_born_fksfather(0:3),
-     # ma,mbeff,mceff,betaa,lambdaabc,zminus,zplus,xmm2,
-     # xmrec2,www,massmax,massmin,ma2,xma2,max_scale(nexternal-1)
-
-      double precision veckn_ev,veckbarn_ev,xp0jfks
-      common/cgenps_fks/veckn_ev,veckbarn_ev,xp0jfks
-
-      double precision p_born(0:3,nexternal-1)
-      common/pborn/p_born
-
-      integer i_fks,j_fks
-      common/fks_indices/i_fks,j_fks
-
-      double precision ybst_til_tolab,ybst_til_tocm,sqrtshat,shat
-      common/parton_cms_stuff/ybst_til_tolab,ybst_til_tocm,
-     #                        sqrtshat,shat
-
-      integer ipartners(0:nexternal-1),colorflow(nexternal-1,0:max_bcol)
-      common /MC_info/ ipartners,colorflow
-      logical isspecial
-      common/cisspecial/isspecial
-
-      integer fksfather
-      common/cfksfather/fksfather
-
-      logical softtest,colltest
-      common/sctests/softtest,colltest
-
-      double precision emsca
-      common/cemsca/emsca,scalemax
-      common/cetot/etot
-
-      double precision ran2,iseed
-      external ran2
-
-      logical isr,fsr
-      logical extra
-
-c Stuff to be written (depending on AddInfoLHE) onto the LHE file
-      include 'nFKSconfigs.inc'
-      INTEGER NFKSPROCESS
-      COMMON/C_NFKSPROCESS/NFKSPROCESS
-      integer iSorH_lhe,ifks_lhe(fks_configs) ,jfks_lhe(fks_configs)
-     &     ,fksfather_lhe(fks_configs) ,ipartner_lhe(fks_configs)
-      double precision scale1_lhe(fks_configs),scale2_lhe(fks_configs)
-      common/cto_LHE1/iSorH_lhe,ifks_lhe,jfks_lhe,
-     #                fksfather_lhe,ipartner_lhe
-      common/cto_LHE2/scale1_lhe,scale2_lhe
-
-c Radiation hardness needed (pt_hardness) for the theta function
-c Should be zero if there are no jets at the Born
-      double precision shower_S_scale(fks_configs*2)
-     &     ,shower_H_scale(fks_configs*2),ref_H_scale(fks_configs*2)
-     &     ,pt_hardness
-      common /cshowerscale2/shower_S_scale,shower_H_scale,ref_H_scale
-     &     ,pt_hardness
-
-      double precision becl,delta
-c alsf and besf are the parameters that control gfunsoft
-      double precision alsf,besf
-      common/cgfunsfp/alsf,besf
-c alazi and beazi are the parameters that control gfunazi
-      double precision alazi,beazi
-      common/cgfunazi/alazi,beazi
-
-c Particle types (=color) of i_fks, j_fks and fks_mother
-      integer i_type,j_type,m_type
-      double precision ch_i,ch_j,ch_m
-      common/cparticle_types/i_type,j_type,m_type,ch_i,ch_j,ch_m
-
-      double precision zero,one,tiny,vtiny,ymin
-      parameter (zero=0d0)
-      parameter (one=1d0)
-      parameter (vtiny=1.d-10)
-      parameter (ymin=0.9d0)
-
-      double precision pi
-      parameter(pi=3.1415926535897932384626433d0)
-
-      real*8 vcf,vtf,vca
-      parameter (vcf=4.d0/3.d0)
-      parameter (vtf=1.d0/2.d0)
-      parameter (vca=3.d0)
-
-      integer mstj50,mstp67
-      double precision en_fks,en_mother,theta2,theta2_cc
-      double precision upper_scale
-      common/cupscale/upper_scale
-
-      double precision g_ew,charge,qi2,qj2
-      double precision pmass(nexternal)
-      include "../../Source/MODEL/input.inc"
-      include "pmass.inc"
-c
-c g_ew is the electron charge
-      g_ew=sqrt(4.d0*pi/aewm1)
-      qi2=charge(pdg_type(i_fks))**2
-      qj2=charge(pdg_type(j_fks))**2
-c
-      if (softtest.or.colltest) then
-         tiny=1d-6
-      else
-         tiny=1d-4
-      endif
-
-      if(pp(0,1).le.0.d0)then
-c Unphysical kinematics: set matrix elements equal to zero
-        wgt=0.d0
-        flagmc=.false.
-        return
-      endif
-
-c Consistency check -- call to set_cms_stuff() must be done prior to
-c entering this function
-      shattmp=2d0*dot(pp(0,1),pp(0,2))
-      if(abs(shattmp/shat-1.d0).gt.1.d-5)then
-        write(*,*)'Error in xmcsubt_PY6Q: inconsistent shat'
-        write(*,*)shattmp,shat
-        stop
-      endif
-
-c May remove UseSudakov from the definition below if tPY6Q (or similar
-c variable, not yet defined) will not be needed in the computation of probne
-      extra=dampMCsubt.or.AddInfoLHE.or.UseSudakov
-      call xiz_driver(xi_i_fks,y_ij_fks,shat,pp,ileg,
-     &                   xm12,xm22,tk,uk,q1q,q2q,tPY6Q,extra)
-      if(extra.and.tPY6Q.lt.0.d0)then
-        write(*,*)'Error in xmcsubt_PY6Q: tPY6Q=',tPY6Q
-        stop
-      endif
-      call get_mbar(pp,y_ij_fks,ileg,bornbars,bornbarstilde)
-
-      etot=2d0*sqrt( ebeam(1)*ebeam(2) )
-      emsca=etot
-      if(dampMCsubt)then
-        emsca=0.d0
-        ref_scale=sqrt( (1-xi_i_fks)*shat )
-        scalemin=max(frac_low*ref_scale,scaleMClow)
-        scalemax=max(frac_upp*ref_scale,scalemin+scaleMCdelta)
-        scalemax=min(scalemax,ref_scale)
-        if(scalemax.ge.etot)scalemax=etot
-        if(scalemin.ge.scalemax)scalemin=scalemax
-        if(ileg.eq.3)then
-           scalemin=max(scalemin,sqrt(xm12))
-           scalemax=max(scalemin,scalemax)
-        endif
-
-        emscasharp=(scalemax-scalemin).lt.(0.001d0*scalemax)
-        if(emscasharp)then
-          emsca_bare=scalemax
-        else
-          rrnd=ran2()
-          rrnd=emscainv(rrnd,one)
-          emsca_bare=scalemin+rrnd*(scalemax-scalemin)
-        endif
-      endif
-
-c Distinguish initial or final state radiation
-      isr=.false.
-      fsr=.false.
-      if(ileg.le.2)then
-        isr=.true.
-        delta=min(1.d0,deltaI)
-      elseif(ileg.eq.3.or.ileg.eq.4)then
-        fsr=.true.
-        delta=min(1.d0,deltaO)
-      else
-        write(*,*)'Error in xmcsubt_PY6Q: unknown ileg'
-        write(*,*)ileg
-        stop
-      endif
-
-c Assign fks variables
-      x=1-xi_i_fks
-      if(isr)then
-         yj=0.d0
-         yi=y_ij_fks
-      elseif(fsr)then
-         yj=y_ij_fks
-         yi=0.d0
-      else
-         write(*,*)'Error in xmcsubt_PY6Q: isr and fsr both false'
-         stop
-      endif
-
-      s = shat
-      xij=2*(1-xm12/shat-(1-x))/(2-(1-x)*(1-yj)) 
-c
-      if (abs(i_type).eq.3) then
-         gfactsf=1d0
-      else
-         gfactsf=gfunsoft(x,s,zero,alsf,besf)
-      endif
-      becl=-(1.d0-ymin)
-      gfactcl=gfuncoll(y_ij_fks,alsf,becl,one)
-      gfactazi=gfunazi(y_ij_fks,alazi,beazi,delta)
-c
-c Non-emission probability. When UseSudakov=.true., the definition of
-c probne may be moved later if necessary
-      if(.not.UseSudakov)then
-c this is standard MC@NLO
-        probne=1.d0
-      else
-        probne=bogus_probne_fun(tPY6Q)
-      endif
-c
-C
-C For processes that have jets at the Born level, we need to include a
-C theta-function: The radiation from the shower should always be softer
-C than the jets at the Born, hence no need to include the MC counter
-C terms when the radiation is hard.
-C
-      if(pt_hardness.gt.shower_S_scale(nFKSprocess*2-1))then
-         emsca=etot
-         wgt=0.d0
-         flagmc=.false.
-         return
-      endif
-C
-      wgt=0.d0
-      nofpartners=ipartners(0)
-      flagmc=.false.
-c
-      ztmp=zPY6Q(ileg,xm12,xm22,shat,x,yi,yj,tk,uk,q1q,q2q)
-      xitmp=xiPY6Q(ileg,xm12,xm22,shat,x,yi,yj,tk,uk,q1q,q2q)
-      xjactmp=xjacPY6Q_xiztoxy(ileg,xm12,xm22,shat,x,yi,yj,tk,uk,
-     &                       q1q,q2q)
-c
-      do npartner=1,ipartners(0)
-c This loop corresponds to the sum over colour lines l in the
-c xmcsubt note
-         z(npartner)=ztmp
-         xi(npartner)=xitmp
-         xjac(npartner)=xjactmp
-c
-c Compute deadzones
-         lzone(npartner)=.true.
-         mstj50=2
-         mstp67=2
-         if(mstp67.eq.2)then
-            if(ileg.le.2.and.ipartners(npartner).gt.2)then
-               do i=0,3
-                  p_born_partner(i)=p_born(i,ipartners(npartner))
-                  p_born_fksfather(i)=p_born(i,fksfather)
-               enddo
-               theta2_cc=get_angle(p_born_partner,p_born_fksfather)
-               theta2_cc=theta2_cc**2
-               theta2=4.d0*xi(npartner)/(s*(1-z(npartner)))
-               if(theta2.ge.theta2_cc)lzone(npartner)=.false.
-            endif
-         endif
-         if(mstj50.eq.2)then
-            if(ileg.gt.2.and.ipartners(npartner).le.2)then
-c$$$            if(ileg.eq.4.and.ipartners(npartner).le.2)then
-c$$$ uncomment the line above if one can establish angular constraints
-c$$$ do not apply to resonance branchings (for sure it does not to t->bW,
-c$$$ but to t->tg I'm not yet sure). If this is the case then xma2 below
-c$$$ is useless
-               do i=0,3
-                  p_born_partner(i)=p_born(i,ipartners(npartner))
-                  p_born_fksfather(i)=p_born(i,fksfather)
-               enddo
-               theta2_cc=get_angle(p_born_partner,p_born_fksfather)
-               theta2_cc=theta2_cc**2
-               en_fks=sqrt(s)*(1-x)/2.d0
-               en_mother=en_fks/(1-z(npartner))
-               xma2=xm12*(4-ileg)
-               theta2=max(z(npartner)/(1-z(npartner)),(1-z(npartner))/z(npartner))*
-     &                (xi(npartner)+xma2)/en_mother**2
-               if(theta2.ge.theta2_cc)lzone(npartner)=.false.
-            endif
-         endif
-         max_scale(npartner)=scalemax
-         max_scale(npartner)=
-     &        min(max_scale(npartner),shower_S_scale(nFKSprocess*2-1))
-         max_scale(npartner)=max(max_scale(npartner),3d0)
-         xifake(npartner)=xi(npartner)
-         if(ileg.eq.3)xifake(npartner)=xi(npartner)+xm12
-         if(xifake(npartner).gt.max_scale(npartner)**2)lzone(npartner)=.false.
-c Implementation of a maximum scale for the shower if the shape is not active.
-         if(.not.dampMCsubt)then
-            call assign_scalemax(shat,xi_i_fks,upper_scale)
-            xifake(npartner)=xi(npartner)
-            if(ileg.eq.3)then
-               xifake(npartner)=xi(npartner)+xm12
-               upper_scale=max(upper_scale,sqrt(xm12))
-            endif
-            if(sqrt(xifake(npartner)).gt.upper_scale)lzone(npartner)=.false.
-         endif
-c z limits for the 'constrained' definition, following
-c strictly page 354 of hep-ph/0603175
-         if(ileg.gt.2)then
-            if(ileg.eq.3)then
-               xmm2=xm12
-               xmrec2=xm22
-               www=-q1q+q2q-tk
-            elseif(ileg.eq.4)then
-               xmm2=0d0
-               xmrec2=xm12
-               www=-q2q+q1q-uk
-            endif
-c
-            if(www.lt.-tiny)then
-               write(*,*)'error A in xmcsubt_PY6Q'
-               stop
-            elseif(www.lt.0d0)then
-               www=0d0
-            endif
-            ma2=xmm2+www
-            if(ma2/s.lt.-tiny)then
-               write(*,*)'error B in xmcsubt_PY6Q'
-               stop
-            elseif(ma2/s.lt.0d0)then
-               ma2=0d0
-            endif
-            ma=sqrt(ma2)
-            mbeff=sqrt(xmm2)
-            mceff=0d0
-            en_fks=sqrt(s)*(1-x)/2.d0
-            en_mother=en_fks+sqrt(xmm2+veckn_ev**2)
-c The following constraint is deduced by imposing (p1+p2-kmother)**2=krecoil**2 and
-c isolating mother's energy. Recall that krecoil**2=xmrec2 and that kmother**2=ma**2
-            if(abs(en_mother-(s-xmrec2+ma2)/(2*sqrt(s)))/max(en_mother,1d0).ge.tiny)then
-               write(*,*)'error C in xmcsubt_PY6Q'
-               write(*,*)en_mother,(s-xmrec2+ma2)/(2*sqrt(s))
-               stop
-            endif
-            if(ma.le.en_mother)then
-               betaa=sqrt(1-ma2/en_mother**2)
-            elseif(ma.le.en_mother*(1+tiny))then
-               betaa=1d0
-            else
-               write(*,*)'inconsistent betaa'
-               write(*,*)ma,en_mother
-               stop
-            endif
-            lambdaabc=sqrt((ma2-mbeff**2-mceff**2)**2-4*mbeff**2*mceff**2)
-            if(ma.ne.0d0)then
-               zplus =(1+(mbeff**2-mceff**2+betaa*lambdaabc)/ma2)/2
-               zminus=(1+(mbeff**2-mceff**2-betaa*lambdaabc)/ma2)/2
-            else
-               zplus =1d0
-               zminus=0d0
-            endif
-            if(z(npartner).lt.zminus.or.
-     &         z(npartner).gt.zplus)lzone(npartner)=.false.
-         endif
-c EW deadzone (QED branching when either the mother or a daughter is a photon)
-c to be updated !!!!!!
-        if(i_type.eq.0.or.j_type.eq.0.or.m_type.eq.0)lzone(npartner)=.true.
-c
-c Compute MC subtraction terms
-        if(lzone(npartner))then
-          if(.not.flagmc)flagmc=.true.
-          if( (fsr .and. (m_type.eq.8 .or. m_type.eq.0)) .or.
-     #        (isr .and. (j_type.eq.8 .or. j_type.eq.0)) )then
-            if(i_type.eq.8)then
-c g --> g g (icode=1) and go --> go g (SUSY) splitting 
-              if(ileg.eq.1.or.ileg.eq.2)then
-                 N_p=2
-                 if(isspecial)N_p=1
-                 if(1-x.lt.tiny)then
-                    xkern(1)=(g**2/N_p)*8*vca/s
-                    xkern(2)=0.d0
-                    xkernazi(1)=0.d0
-                    xkernazi(2)=0.d0
-                 elseif(1-yi.lt.tiny)then
-                    xkern(1)=(g**2/N_p)*8*vca*(1-x*(1-x))**2/(s*x**2)
-                    xkern(2)=0.d0
-                    xkernazi(1)=-(g**2/N_p)*16*vca*(1-x)**2/(s*x**2)
-                    xkernazi(2)=0.d0
-                 else
-                    xfact=(1-yi)*(1-x)/x
-                    prefact=4/(s*N_p)
-                    call AP_reduced(m_type,i_type,one,z(npartner),ap)
-                    ap=ap/(1-z(npartner))
-                    xkern(1)=prefact*xfact*xjac(npartner)*ap/xi(npartner)
-                    xkern(2)=0.d0
-                    call Qterms_reduced_spacelike(m_type,i_type,one,
-     #                                            z(npartner),Q)
-                    Q=Q/(1-z(npartner))
-                    xkernazi(1)=prefact*xfact*xjac(npartner)*Q/xi(npartner)
-                    xkernazi(2)=0.d0
-                 endif
-              elseif(ileg.eq.3)then
-c Works only for SUSY
-                N_p=2
-                if(isspecial)N_p=1
-c ileg = 3: xm12 = squared FKS-mother and FKS-sister mass
-c           xm22 = squared recoil mass
-                w1=-q1q+q2q-tk
-                w2=-q2q+q1q-uk
-                if(1-x.lt.tiny)then
-                  xkern(1)=0.d0
-                  xkern(2)=0.d0
-                  xkernazi(1)=0.d0
-                  xkernazi(2)=0.d0
-                else
-                  kn=veckn_ev
-                  knbar=veckbarn_ev
-                  kn0=xp0jfks
-                  xfact=(2-(1-x)*(1-(kn0/kn)*yj))/kn*knbar*(1-x)*(1-yj)
-                  prefact=2/(s*N_p)
-                  call AP_reduced_SUSY(j_type,i_type,one,z(npartner),ap)
-                  ap=ap/(1-z(npartner))
-                  xkern(1)=prefact*xfact*xjac(npartner)*ap/xi(npartner)
-                  xkern(2)=0.d0
-                  xkernazi(1)=0.d0
-                  xkernazi(2)=0.d0
-                endif
-              elseif(ileg.eq.4)then
-c ileg = 4: xm12 = squared recoil mass
-c           xm22 = 0 = squared FKS-mother and FKS-sister mass
-                N_p=2
-                if(isspecial)N_p=1
-                if(1-x.lt.tiny)then
-                  xkern(1)=(g**2/N_p)*8*vca/s
-                  xkern(2)=0.d0
-                  xkernazi(1)=0.d0
-                  xkernazi(2)=0.d0
-                elseif(1-yj.lt.tiny)then
-                  xkern(1)=(g**2/N_p)*( 8*vca*
-     &                  (s**2*(1-(1-x)*x)-s*(1+x)*xm12+xm12**2)**2 )/
-     &                  ( s*(s-xm12)**2*(s*x-xm12)**2 )
-                  xkern(2)=0.d0
-                  xkernazi(1)=-(g**2/N_p)*(16*vca*s*(1-x)**2)/((s-xm12)**2)
-                  xkernazi(2)=0.d0
-                else
-                  beta=1-xm12/s
-                  xfact=(2-(1-x)*(1-yj))/xij*beta*(1-x)*(1-yj)
-                  prefact=2/(s*N_p)
-                  call AP_reduced(j_type,i_type,one,z(npartner),ap)
-                  ap=ap/(1-z(npartner))
-                  xkern(1)=prefact*xfact*xjac(npartner)*ap/xi(npartner)
-                  xkern(2)=0.d0
-                  call Qterms_reduced_timelike(j_type,i_type,one,z(npartner),Q)
-                  Q=Q/(1-z(npartner))
-                  xkernazi(1)=prefact*xfact*xjac(npartner)*Q/xi(npartner)
-                  xkernazi(2)=0.d0
-                endif
-              else
-                write(*,*)'Error 4 in xmcsubt_PY6Q: forbidden ileg'
-                write(*,*)ileg
-                stop
-              endif
-            elseif(abs(i_type).eq.3)then
-c g --> q qbar (or gamma --> q qbar) splitting (icode=2)
-              if(ileg.eq.1.or.ileg.eq.2)then
-                 N_p=1
-                 if(1-x.lt.tiny)then
-                    xkern(1)=0.d0
-                    xkern(2)=0.d0
-                    xkernazi(1)=0.d0
-                    xkernazi(2)=0.d0
-                 elseif(1-yi.lt.tiny)then
-                    xkern(1)=(g**2/N_p)*4*vtf*(1-x)*((1-x)**2+x**2)/(s*x)
-                    xkern(2)=xkern(1)*(g_ew**2/g**2)*(qi2*vca/vtf)
-                    xkernazi(1)=0.d0
-                    xkernazi(2)=0.d0
-                 else
-                    xfact=(1-yi)*(1-x)/x
-                    prefact=4/(s*N_p)
-                    call AP_reduced(m_type,i_type,one,z(npartner),ap)
-                    ap=ap/(1-z(npartner))
-                    xkern(1)=prefact*xfact*xjac(npartner)*ap/xi(npartner)
-                    xkern(2)=xkern(1)*(g_ew**2/g**2)*(qi2*vca/vtf)
-                    xkernazi(2)=0.d0
-                    xkernazi(2)=0.d0
-                 endif
-              elseif(ileg.eq.4)then
-c ileg = 4: xm12 = squared recoil mass
-c           xm22 = 0 = squared FKS-mother and FKS-sister mass
-                N_p=2
-                if(isspecial)N_p=1
-                if(1-x.lt.tiny)then
-                  xkern(1)=0.d0
-                  xkern(2)=0.d0
-                  xkernazi(1)=0.d0
-                  xkernazi(2)=0.d0
-                elseif(1-yj.lt.tiny)then
-                  xkern(1)=(g**2/N_p)*( 4*vtf*(1-x)*
-     &                  (s**2*(1-2*(1-x)*x)-2*s*x*xm12+xm12**2) )/
-     &                  ( (s-xm12)**2*(s*x-xm12) )
-                  xkern(2)=xkern(1)*(g_ew**2/g**2)*(qi2*vca/vtf)
-                  xkernazi(1)=(g**2/N_p)*(16*vtf*s*(1-x)**2)/((s-xm12)**2)
-                  xkernazi(2)=xkernazi(1)*(g_ew**2/g**2)*(qi2*vca/vtf)
-                else
-                  beta=1-xm12/s
-                  xfact=(2-(1-x)*(1-yj))/xij*beta*(1-x)*(1-yj)
-                  prefact=2/(s*N_p)
-                  call AP_reduced(j_type,i_type,one,z(npartner),ap)
-                  ap=ap/(1-z(npartner))
-                  xkern(1)=prefact*xfact*xjac(npartner)*ap/xi(npartner)
-                  xkern(2)=xkern(1)*(g_ew**2/g**2)*(qi2*vca/vtf)
-                  call Qterms_reduced_timelike(j_type,i_type,one,z(npartner),Q)
-                  Q=Q/(1-z(npartner))
-                  xkernazi(1)=prefact*xfact*xjac(npartner)*Q/xi(npartner)
-                  xkernazi(2)=xkernazi(1)*(g_ew**2/g**2)*(qi2*vca/vtf)
-                endif
-              else
-                write(*,*)'Error 5 in xmcsubt_PY6Q: forbidden ileg'
-                write(*,*)ileg
-                stop
-              endif
-            else
-              write(*,*)'Error 3 in xmcsubt_PY6Q: unknown particle type'
-              write(*,*)i_type
-              stop
-            endif
-          elseif( (fsr .and. abs(m_type).eq.3) .or.
-     #            (isr .and. abs(j_type).eq.3) )then
-            if(abs(i_type).eq.3)then
-c q --> g q (or q --> gamma q) splitting (icode=3)
-c the fks parton is the one associated with 1 - z: this is because its
-c rescaled energy is 1 - x and in the soft limit, where x --> z --> 1,
-c it has to coincide with the fraction appearing in the AP kernel.
-c The definition of z here does tend to 1 only in the massless case
-              if(ileg.eq.1.or.ileg.eq.2)then
-                 N_p=2
-                 if(isspecial)N_p=1
-                 if(1-x.lt.tiny)then
-                    xkern(1)=0.d0
-                    xkern(2)=0.d0
-                    xkernazi(1)=0.d0
-                    xkernazi(2)=0.d0
-                 elseif(1-yi.lt.tiny)then
-                    xkern(1)=(g**2/N_p)*4*vcf*(1-x)*((1-x)**2+1)/(s*x**2)
-                    xkern(2)=xkern(1)*(g_ew**2/g**2)*(qi2/vcf)
-                    xkernazi(1)=-(g**2/N_p)*16*vcf*(1-x)**2/(s*x**2)
-                    xkernazi(2)=xkernazi(1)*(g_ew**2/g**2)*(qi2/vcf)
-                 else
-                    xfact=(1-yi)*(1-x)/x
-                    prefact=4/(s*N_p)
-                    call AP_reduced(m_type,i_type,one,z(npartner),ap)
-                    ap=ap/(1-z(npartner))
-                    xkern(1)=prefact*xfact*xjac(npartner)*ap/xi(npartner)
-                    xkern(2)=xkern(1)*(g_ew**2/g**2)*(qi2/vcf)
-                    call Qterms_reduced_spacelike(m_type,i_type,one,
-     #                                            z(npartner),Q)
-                    Q=Q/(1-z(npartner))
-                    xkernazi(1)=prefact*xfact*xjac(npartner)*Q/xi(npartner)
-                    xkernazi(2)=xkernazi(1)*(g_ew**2/g**2)*(qi2/vcf)
-                 endif
-              elseif(ileg.eq.3)then
-                N_p=1
-c ileg = 3: xm12 = squared FKS-mother and FKS-sister mass
-c           xm22 = squared recoil mass
-                w1=-q1q+q2q-tk
-                w2=-q2q+q1q-uk
-                if(1-x.lt.tiny)then
-                  betad=sqrt((1-(xm12-xm22)/s)**2-(4*xm22/s))
-                  betas=1+(xm12-xm22)/s
-                  z0=1-(2*xm12)/(s*betas*(betas-betad*yj))
-                  dz0dy=-2*xm12*betad/(s*betas*(betas-betad*yj)**2)
-                  xkern(1)=-(g**2/N_p)*4*vcf*(1-yj)*dz0dy*(1+(1-z0)**2)/(z0*s)
-                  xkern(2)=xkern(1)*(g_ew**2/g**2)*(qi2/vcf)
-                  xkernazi(1)=0.d0
-                  xkernazi(2)=0.d0
-                else
-                  kn=veckn_ev
-                  knbar=veckbarn_ev
-                  kn0=xp0jfks
-                  xfact=(2-(1-x)*(1-(kn0/kn)*yj))/kn*knbar*(1-x)*(1-yj)
-                  prefact=2/(s*N_p)
-                  call AP_reduced(j_type,i_type,one,z(npartner),ap)
-                  ap=ap/(1-z(npartner))
-                  xkern(1)=prefact*xfact*xjac(npartner)*ap/xi(npartner)
-                  xkern(2)=xkern(1)*(g_ew**2/g**2)*(qi2/vcf)
-                  xkernazi(1)=0.d0
-                  xkernazi(2)=0.d0
-                endif
-              elseif(ileg.eq.4)then
-                N_p=1
-c ileg = 4: xm12 = squared recoil mass
-c           xm22 = 0 = squared FKS-mother and FKS-sister mass
-                if(1-x.lt.tiny)then
-                  xkern(1)=0.d0
-                  xkern(2)=0.d0
-                  xkernazi(1)=0.d0
-                  xkernazi(2)=0.d0
-                elseif(1-yj.lt.tiny)then
-                  xkern(1)=(g**2/N_p)*
-     &                  ( 4*vcf*(1-x)*(s**2*(1-x)**2+(s-xm12)**2) )/
-     &                  ( (s-xm12)*(s*x-xm12)**2 )
-                  xkern(2)=xkern(1)*(g_ew**2/g**2)*(qi2/vcf)
-                  xkernazi(1)=0.d0
-                  xkernazi(2)=0.d0
-                else
-                  beta=1-xm12/s
-                  xfact=(2-(1-x)*(1-yj))/xij*beta*(1-x)*(1-yj)
-                  prefact=2/(s*N_p)
-                  call AP_reduced(j_type,i_type,one,z(npartner),ap)
-                  ap=ap/(1-z(npartner))
-                  xkern(1)=prefact*xfact*xjac(npartner)*ap/xi(npartner)
-                  xkern(2)=xkern(1)*(g_ew**2/g**2)*(qi2/vcf)
-                  xkernazi(1)=0.d0
-                  xkernazi(2)=0.d0
-                endif
-              else
-                write(*,*)'Error 6 in xmcsubt_PY6Q: unknown ileg'
-                write(*,*)ileg
-                stop              
-              endif
-            elseif(i_type.eq.8)then
-c q --> q g splitting (icode=4) and sq --> sq g (SUSY) splitting
-              if(ileg.eq.1.or.ileg.eq.2)then
-                 N_p=1
-                 if(1-x.lt.tiny)then
-                    xkern(1)=(g**2/N_p)*8*vcf/s
-                    xkern(2)=0.d0
-                    xkernazi(1)=0.d0
-                    xkernazi(2)=0.d0
-                 elseif(1-yi.lt.tiny)then
-                    xkern(1)=(g**2/N_p)*4*vcf*(1+x**2)/(s*x)
-                    xkern(2)=0.d0
-                    xkernazi(1)=0.d0
-                    xkernazi(2)=0.d0
-                 else
-                    xfact=(1-yi)*(1-x)/x
-                    prefact=4/(s*N_p)
-                    call AP_reduced(m_type,i_type,one,z(npartner),ap)
-                    ap=ap/(1-z(npartner))
-                    xkern(1)=prefact*xfact*xjac(npartner)*ap/xi(npartner)
-                    xkern(2)=0.d0
-                    xkernazi(1)=0.d0
-                    xkernazi(2)=0.d0
-                 endif
-              elseif(ileg.eq.3)then
-                N_p=1
-c ileg = 3: xm12 = squared FKS-mother and FKS-sister mass
-c           xm22 = squared recoil mass
-                w1=-q1q+q2q-tk
-                w2=-q2q+q1q-uk
-                if(1-x.lt.tiny)then
-                  betad=sqrt((1-(xm12-xm22)/s)**2-(4*xm22/s))
-                  betas=1+(xm12-xm22)/s
-                  z0=1-(2*xm12)/(s*betas*(betas-betad*yj))
-                  dz0dy=-2*xm12*betad/(s*betas*(betas-betad*yj)**2)
-                  xkern(1)=-(g**2/N_p)*4*vcf*(1-yj)*dz0dy*(1+z0**2)/((1-z0)*s)
-                  xkern(2)=0.d0
-                  xkernazi(1)=0.d0
-                  xkernazi(2)=0.d0
-                else
-                  kn=veckn_ev
-                  knbar=veckbarn_ev
-                  kn0=xp0jfks
-                  xfact=(2-(1-x)*(1-(kn0/kn)*yj))/kn*knbar*(1-x)*(1-yj)
-                  prefact=2/(s*N_p)
-                  if(abs(PDG_type(j_fks)).le.6)then
-c QCD branching
-                    call AP_reduced(j_type,i_type,one,z(npartner),ap)
-                  else
-c Non-QCD branching, here taken to be squark->squark gluon 
-                    call AP_reduced_SUSY(j_type,i_type,one,z(npartner),ap)
-                  endif
-                  ap=ap/(1-z(npartner))
-                  xkern(1)=prefact*xfact*xjac(npartner)*ap/xi(npartner)
-                  xkern(2)=0.d0
-                  xkernazi(1)=0.d0
-                  xkernazi(2)=0.d0
-                endif
-              elseif(ileg.eq.4)then
-                N_p=1
-c ileg = 4: xm12 = squared recoil mass
-c           xm22 = 0 = squared FKS-mother and FKS-sister mass
-                if(1-x.lt.tiny)then
-                  xkern(1)=(g**2/N_p)*8*vcf/s
-                  xkern(2)=0.d0
-                  xkernazi(1)=0.d0
-                  xkernazi(2)=0.d0
-                elseif(1-yj.lt.tiny)then
-                  xkern(1)=(g**2/N_p)*4*vcf*
-     &                  ( s**2*(1+x**2)-2*xm12*(s*(1+x)-xm12) )/
-     &                  ( s*(s-xm12)*(s*x-xm12) )
-                  xkern(2)=0.d0
-                  xkernazi(1)=0.d0
-                  xkernazi(2)=0.d0
-                else
-                  beta=1-xm12/s
-                  xfact=(2-(1-x)*(1-yj))/xij*beta*(1-x)*(1-yj)
-                  prefact=2/(s*N_p)
-                  call AP_reduced(j_type,i_type,one,z(npartner),ap)
-                  ap=ap/(1-z(npartner))
-                  xkern(1)=prefact*xfact*xjac(npartner)*ap/xi(npartner)
-                  xkern(2)=0.d0
-                  xkernazi(1)=0.d0
-                  xkernazi(2)=0.d0
-                endif
-              else
-                write(*,*)'Error 7 in xmcsubt_PY6Q: unknown ileg'
-                write(*,*)ileg
-                stop
-              endif
-            elseif(i_type.eq.0)then
-c q --> q gamma splitting (icode=4) and sq --> sq gamma (SUSY) splitting
-              if(ileg.eq.1.or.ileg.eq.2)then
-                 N_p=1
-                 if(1-x.lt.tiny)then
-                    xkern(1)=0.d0
-                    xkern(2)=(g_ew**2/N_p)*8*qj2/s
-                    xkernazi(1)=0.d0
-                    xkernazi(2)=0.d0
-                 elseif(1-yi.lt.tiny)then
-                    xkern(1)=0.d0
-                    xkern(2)=(g_ew**2/N_p)*4*qj2*(1+x**2)/(s*x)
-                    xkernazi(1)=0.d0
-                    xkernazi(2)=0.d0
-                 else
-                    xfact=(1-yi)*(1-x)/x
-                    prefact=4/(s*N_p)
-                    call AP_reduced(m_type,i_type,one,z(npartner),ap)
-                    ap=ap/(1-z(npartner))
-                    xkern(1)=0.d0
-                    xkern(2)=prefact*xfact*xjac(npartner)*ap/xi(npartner)
-                    xkern(2)=xkern(2)*(g_ew**2/g**2)*(qj2/vcf)
-                    xkernazi(1)=0.d0
-                    xkernazi(2)=0.d0
-                 endif
-              elseif(ileg.eq.3)then
-                N_p=1
-c ileg = 3: xm12 = squared FKS-mother and FKS-sister mass
-c           xm22 = squared recoil mass
-                w1=-q1q+q2q-tk
-                w2=-q2q+q1q-uk
-                if(1-x.lt.tiny)then
-                  betad=sqrt((1-(xm12-xm22)/s)**2-(4*xm22/s))
-                  betas=1+(xm12-xm22)/s
-                  z0=1-(2*xm12)/(s*betas*(betas-betad*yj))
-                  dz0dy=-2*xm12*betad/(s*betas*(betas-betad*yj)**2)
-                  xkern(1)=0.d0
-                  xkern(2)=-(g_ew**2/N_p)*4*qj2*(1-yj)*dz0dy*(1+z0**2)/((1-z0)*s)
-                  xkernazi(1)=0.d0
-                  xkernazi(2)=0.d0
-                else
-                  kn=veckn_ev
-                  knbar=veckbarn_ev
-                  kn0=xp0jfks
-                  xfact=(2-(1-x)*(1-(kn0/kn)*yj))/kn*knbar*(1-x)*(1-yj)
-                  prefact=2/(s*N_p)
-                  if(abs(PDG_type(j_fks)).le.6)then
-c QCD branching
-                    call AP_reduced(j_type,i_type,one,z(npartner),ap)
-                  else
-c Non-QCD branching, here taken to be squark->squark gluon 
-                    call AP_reduced_SUSY(j_type,i_type,one,z(npartner),ap)
-                  endif
-                  ap=ap/(1-z(npartner))
-                  xkern(1)=0.d0
-                  xkern(2)=prefact*xfact*xjac(npartner)*ap/xi(npartner)
-                  xkern(2)=xkern(2)*(g_ew**2/g**2)*(qj2/vcf)
-                  xkernazi(1)=0.d0
-                  xkernazi(2)=0.d0
-                endif
-              elseif(ileg.eq.4)then
-                N_p=1
-c ileg = 4: xm12 = squared recoil mass
-c           xm22 = 0 = squared FKS-mother and FKS-sister mass
-                if(1-x.lt.tiny)then
-                  xkern(1)=0.d0
-                  xkern(2)=(g_ew**2/N_p)*8*qj2/s
-                  xkernazi(1)=0.d0
-                  xkernazi(2)=0.d0
-                elseif(1-yj.lt.tiny)then
-                  xkern(1)=0.d0
-                  xkern(2)=(g_ew**2/N_p)*4*qj2*
-     &                  ( s**2*(1+x**2)-2*xm12*(s*(1+x)-xm12) )/
-     &                  ( s*(s-xm12)*(s*x-xm12) )
-                  xkernazi(1)=0.d0
-                  xkernazi(2)=0.d0
-                else
-                  beta=1-xm12/s
-                  xfact=(2-(1-x)*(1-yj))/xij*beta*(1-x)*(1-yj)
-                  prefact=2/(s*N_p)
-                  call AP_reduced(j_type,i_type,one,z(npartner),ap)
-                  ap=ap/(1-z(npartner))
-                  xkern(1)=0.d0
-                  xkern(2)=prefact*xfact*xjac(npartner)*ap/xi(npartner)
-                  xkern(2)=xkern(2)*(g_ew**2/g**2)*(qj2/vcf)
-                  xkernazi(1)=0.d0
-                  xkernazi(2)=0.d0
-                endif
-              else
-                write(*,*)'Error 7b in xmcsubt_PY6Q: unknown ileg'
-                write(*,*)ileg
-                stop
-              endif
-            else
-              write(*,*)'Error 8 in xmcsubt_PY6Q: unknown particle type'
-              write(*,*)i_type
-              stop
-            endif
-          else
-            write(*,*)'Error 2 in xmcsubt_PY6Q: unknown particle type'
-            write(*,*)j_type,i_type
-            stop
-          endif
-c
-          if(dampMCsubt)then
-            if(emscasharp)then
-              if(tPY6Q.le.scalemax)then
-                emscwgt(npartner)=1.d0
-                emscav(npartner)=emsca_bare
-              else
-                emscwgt(npartner)=0.d0
-                emscav(npartner)=scalemax
-              endif
-            else
-              ptresc=(tPY6Q-scalemin)/(scalemax-scalemin)
-              if(ptresc.le.0.d0)then
-                emscwgt(npartner)=1.d0
-                emscav(npartner)=emsca_bare
-              elseif(ptresc.lt.1.d0)then
-                emscwgt(npartner)=1-emscafun(ptresc,one)
-                emscav(npartner)=emsca_bare
-              else
-                emscwgt(npartner)=0.d0
-                emscav(npartner)=scalemax
-              endif
-            endif
-          endif
-c
-        else
-c Dead zone
-          xkern(1)=0.d0
-          xkern(2)=0.d0
-          xkernazi(1)=0.d0
-          xkernazi(2)=0.d0
-          if(dampMCsubt)then
-            emscav(npartner)=etot
-            emscwgt(npartner)=0.d0
-          endif
-        endif
-        xkern(1)=xkern(1)*gfactsf
-        xkern(2)=xkern(2)*gfactsf
-        xkernazi(1)=xkernazi(1)*gfactazi*gfactsf
-        xkernazi(2)=xkernazi(2)*gfactazi*gfactsf
-        born_red=0.d0
-        born_red_tilde=0.d0
-        do cflows=1,colorflow(npartner,0)
-c In the case of MC over colour flows, cflows will be passed from outside
-          born_red=born_red+
-     #             bornbars(colorflow(npartner,cflows))
-          born_red_tilde=born_red_tilde+
-     #                   bornbarstilde(colorflow(npartner,cflows))
-        enddo
-c change here, to include also xkern(2)!!!!!!!!
-        xmcxsec(npartner) = xkern(1)*born_red + xkernazi(1)*born_red_tilde
-        if(dampMCsubt)
-     #    xmcxsec(npartner)=xmcxsec(npartner)*emscwgt(npartner)
-        wgt = wgt + xmcxsec(npartner)
-c
-        if(xmcxsec(npartner).lt.0.d0)then
-           write(*,*) 'Fatal error in xmcsubt_PY6Q',
-     #                npartner,xmcxsec(npartner)
-           do i=1,nexternal
-              write(*,*) 'particle ',i,', ',(pp(j,i),j=0,3)
-           enddo
-           stop
-        endif
-c End of loop over colour partners
-      enddo
-c Assign emsca on statistical basis
-c$$$      if(extra.and.wgt.gt.1.d-30)then
-      if(dampMCsubt.and.wgt.gt.1.d-30)then
-        rrnd=ran2()
-        wgt1=0.d0
-        jpartner=0
-        do npartner=1,ipartners(0)
-          if(lzone(npartner).and.jpartner.eq.0)then
-            if (xmcxsec(npartner).lt.0d0) then
-              write (*,*) 'ERROR in montecarlocounter. '/
-     &            /'This number should be positive',
-     &            xmcxsec(npartner)
-              write (*,*)
-     &             'Should use absolute values for assignment of emsca'
-              stop
-            endif
-            wgt1 = wgt1 + xmcxsec(npartner)
-            if(wgt1.ge.rrnd*wgt)then
-              jpartner=ipartners(npartner)
-              mpartner=npartner
-            endif
-          endif
-        enddo
-c
-        if(jpartner.eq.0)then
-          write(*,*)'Error in xmcsubt_PY6Q: emsca unweighting failed'
-          stop
-        else
-          emsca=emscav(mpartner)
-        endif
-      endif
-c Where in the dead zone, so we can set emsca to shat or scalemax 
-c$$$      if(dampMCsubt.and.wgt.lt.1.d-30)emsca=etot
-      if(dampMCsubt.and.wgt.lt.1.d-30)emsca=scalemax
-c Additional information for LHE
-      if(AddInfoLHE)then
-        fksfather_lhe(nFKSprocess)=fksfather
-        if(jpartner.ne.0)then
-          ipartner_lhe(nFKSprocess)=jpartner
-        else
-c min() avoids troubles if ran2()=1
-          ipartner_lhe(nFKSprocess)=min( int(ran2()*ipartners(0))+1,ipartners(0) )
-          ipartner_lhe(nFKSprocess)=ipartners(ipartner_lhe(nFKSprocess))
-        endif
-        scale1_lhe(nFKSprocess)=tPY6Q
-      endif
-c
-      if(dampMCsubt)then
-        if(emsca.lt.scalemin)then
-          write(*,*)'Error in xmcsubt_PY6Q: emsca too small',
-     #      emsca,jpartner,lzone(jpartner)
-          stop
-        endif
-      endif
-c
-      do npartner=1,ipartners(0)
-        xmcxsec(npartner) = xmcxsec(npartner) * probne
-      enddo
-      do npartner=ipartners(0)+1,nexternal
-        xmcxsec(npartner) = 0.d0
-      enddo
-c No need to multiply this weight by probne, because it is ignored in 
-c normal running. When doing the testing (test_MC), also the other
-c pieces are not multiplied by probne.
-c$$$      wgt=wgt*probne
-c
-      return
-      end
-
-
-      subroutine xmcsubt_PY6PT(pp,xi_i_fks,y_ij_fks,gfactsf,gfactcl,probne,
-     #                   wgt,nofpartners,lzone,flagmc,z,xmcxsec)
-c Main routine for MC counterterms
-      implicit none
-      include "nexternal.inc"
-c      include "fks.inc"
-      integer fks_j_from_i(nexternal,0:nexternal)
-     &     ,particle_type(nexternal),pdg_type(nexternal)
-      common /c_fks_inc/fks_j_from_i,particle_type,pdg_type
-      include "coupl.inc"
-      include "born_nhel.inc"
-      include "fks_powers.inc"
-      include "madfks_mcatnlo.inc"
-      include "run.inc"
-
-      double precision pp(0:3,nexternal),gfactsf,gfactcl,probne,wgt
-      double precision xi_i_fks,y_ij_fks,xm12,xm22
-      double precision xmcxsec(nexternal)
-      integer nofpartners
-      logical lzone(nexternal),flagmc
-
-      double precision emsca_bare,etot,ptresc,rrnd,ref_scale,
-     & scalemin,scalemax,wgt1,ptPY6PT,emscainv,emscafun
-      double precision emscwgt(nexternal),emscav(nexternal)
-      integer jpartner,mpartner
-      logical emscasharp
-
-      double precision shattmp,dot,xkern(2),xkernazi(2),born_red,
-     & born_red_tilde
-      double precision bornbars(max_bcol), bornbarstilde(max_bcol)
-
-      integer i,j,npartner,cflows,ileg,N_p
-      common/cileg/ileg
-      double precision tk,uk,q1q,q2q,E0sq(nexternal),dE0sqdx(nexternal),
-     # dE0sqdc(nexternal),x,yi,yj,xij,z(nexternal),xi(nexternal),
-     # xjac(nexternal),xifake(nexternal),zPY6PT,xiPY6PT,xjacPY6PT_xiztoxy,ap,Q,
-     # beta,xfact,prefact,kn,knbar,kn0,betad,betas,parp67,
-     # gfactazi,s,gfunsoft,gfuncoll,gfunazi,bogus_probne_fun,
-     # ztmp,xitmp,xjactmp,get_angle,w1,w2,z0,dz0dy,thetac,ycc,
-     # p_born_partner(0:3),p_born_fksfather(0:3),max_scale(nexternal-1)
-      logical lzcc
-
-      double precision veckn_ev,veckbarn_ev,xp0jfks
-      common/cgenps_fks/veckn_ev,veckbarn_ev,xp0jfks
-
-      double precision p_born(0:3,nexternal-1)
-      common/pborn/p_born
-
-      integer i_fks,j_fks
-      common/fks_indices/i_fks,j_fks
-
-      double precision ybst_til_tolab,ybst_til_tocm,sqrtshat,shat
-      common/parton_cms_stuff/ybst_til_tolab,ybst_til_tocm,
-     #                        sqrtshat,shat
-
-      integer ipartners(0:nexternal-1),colorflow(nexternal-1,0:max_bcol)
-      common /MC_info/ ipartners,colorflow
-      logical isspecial
-      common/cisspecial/isspecial
-
-      integer fksfather
-      common/cfksfather/fksfather
-
-      logical softtest,colltest
-      common/sctests/softtest,colltest
-
-      double precision emsca
-      common/cemsca/emsca,scalemax
-      common/cetot/etot
-
-      double precision ran2,iseed
-      external ran2
-
-      logical isr,fsr
-      logical extra
-
-c Stuff to be written (depending on AddInfoLHE) onto the LHE file
-      include 'nFKSconfigs.inc'
-      INTEGER NFKSPROCESS
-      COMMON/C_NFKSPROCESS/NFKSPROCESS
-      integer iSorH_lhe,ifks_lhe(fks_configs) ,jfks_lhe(fks_configs)
-     &     ,fksfather_lhe(fks_configs) ,ipartner_lhe(fks_configs)
-      double precision scale1_lhe(fks_configs),scale2_lhe(fks_configs)
-      common/cto_LHE1/iSorH_lhe,ifks_lhe,jfks_lhe,
-     #                fksfather_lhe,ipartner_lhe
-      common/cto_LHE2/scale1_lhe,scale2_lhe
-
-c Radiation hardness needed (pt_hardness) for the theta function
-c Should be zero if there are no jets at the Born
-      double precision shower_S_scale(fks_configs*2)
-     &     ,shower_H_scale(fks_configs*2),ref_H_scale(fks_configs*2)
-     &     ,pt_hardness
-      common /cshowerscale2/shower_S_scale,shower_H_scale,ref_H_scale
-     &     ,pt_hardness
-
-      double precision becl,delta
-c alsf and besf are the parameters that control gfunsoft
-      double precision alsf,besf
-      common/cgfunsfp/alsf,besf
-c alazi and beazi are the parameters that control gfunazi
-      double precision alazi,beazi
-      common/cgfunazi/alazi,beazi
-
-c Particle types (=color) of i_fks, j_fks and fks_mother
-      integer i_type,j_type,m_type
-      double precision ch_i,ch_j,ch_m
-      common/cparticle_types/i_type,j_type,m_type,ch_i,ch_j,ch_m
-
-      double precision zero,one,tiny,vtiny,ymin
-      parameter (zero=0d0)
-      parameter (one=1d0)
-      parameter (vtiny=1.d-10)
-      parameter (ymin=0.9d0)
-
-      double precision pi
-      parameter(pi=3.1415926535897932384626433d0)
-
-      real*8 vcf,vtf,vca
-      parameter (vcf=4.d0/3.d0)
-      parameter (vtf=1.d0/2.d0)
-      parameter (vca=3.d0)
-
-      integer mstj50,mstp67
-      double precision en_fks,en_mother,theta2,theta2_cc
-      double precision upper_scale
-      common/cupscale/upper_scale
-
-      double precision g_ew,charge,qi2,qj2
-      double precision pmass(nexternal)
-      include "../../Source/MODEL/input.inc"
-      include "pmass.inc"
-c
-c g_ew is the electron charge
-      g_ew=sqrt(4.d0*pi/aewm1)
-      qi2=charge(pdg_type(i_fks))**2
-      qj2=charge(pdg_type(j_fks))**2
-c
-      if (softtest.or.colltest) then
-         tiny=1d-6
-      else
-         tiny=1d-4
-      endif
-
-      if(pp(0,1).le.0.d0)then
-c Unphysical kinematics: set matrix elements equal to zero
-        wgt=0.d0
-        flagmc=.false.
-        return
-      endif
-
-c Consistency check -- call to set_cms_stuff() must be done prior to
-c entering this function
-      shattmp=2d0*dot(pp(0,1),pp(0,2))
-      if(abs(shattmp/shat-1.d0).gt.1.d-5)then
-        write(*,*)'Error in xmcsubt:_PY6PT inconsistent shat'
-        write(*,*)shattmp,shat
-        stop
-      endif
-
-c May remove UseSudakov from the definition below if ptPY6PT (or similar
-c variable, not yet defined) will not be needed in the computation of probne
-      extra=dampMCsubt.or.AddInfoLHE.or.UseSudakov
-      call xiz_driver(xi_i_fks,y_ij_fks,shat,pp,ileg,
-     &                   xm12,xm22,tk,uk,q1q,q2q,ptPY6PT,extra)
-      if(extra.and.ptPY6PT.lt.0.d0)then
-        write(*,*)'Error in xmcsubt_PY6PT: ptPY6PT=',ptPY6PT
-        stop
-      endif
-      call get_mbar(pp,y_ij_fks,ileg,bornbars,bornbarstilde)
-
-      etot=2d0*sqrt( ebeam(1)*ebeam(2) )
-      emsca=etot
-      if(dampMCsubt)then
-        emsca=0.d0
-        ref_scale=sqrt( (1-xi_i_fks)*shat )
-        scalemin=max(frac_low*ref_scale,scaleMClow)
-        scalemax=max(frac_upp*ref_scale,scalemin+scaleMCdelta)
-        scalemax=min(scalemax,ref_scale)
-        if(scalemax.ge.etot)scalemax=etot
-        if(scalemin.ge.scalemax)scalemin=scalemax
-        emscasharp=(scalemax-scalemin).lt.(0.001d0*scalemax)
-        if(emscasharp)then
-          emsca_bare=scalemax
-        else
-          rrnd=ran2()
-          rrnd=emscainv(rrnd,one)
-          emsca_bare=scalemin+rrnd*(scalemax-scalemin)
-        endif
-      endif
-
-c Distinguish initial or final state radiation
-      isr=.false.
-      fsr=.false.
-      if(ileg.le.2)then
-        isr=.true.
-        delta=min(1.d0,deltaI)
-      elseif(ileg.eq.3.or.ileg.eq.4)then
-        write(*,*)'FSR not available for PYTHIA6PT !!!!'
-        write(*,*)'FSR not available for PYTHIA6PT !!!!'
-        write(*,*)'FSR not available for PYTHIA6PT !!!!'
-        stop
-        fsr=.true.
-        delta=min(1.d0,deltaO)
-      else
-        write(*,*)'Error in xmcsubt_PY6PT: unknown ileg'
-        write(*,*)ileg
-        stop
-      endif
-
-c Assign fks variables
-      x=1-xi_i_fks
-      if(isr)then
-         yj=0.d0
-         yi=y_ij_fks
-      elseif(fsr)then
-         yj=y_ij_fks
-         yi=0.d0
-      else
-         write(*,*)'Error in xmcsubt_PY6PT: isr and fsr both false'
-         stop
-      endif
-
-      s = shat
-      xij=2*(1-xm12/shat-(1-x))/(2-(1-x)*(1-yj)) 
-c
-      if (abs(i_type).eq.3) then
-         gfactsf=1d0
-      else
-         gfactsf=gfunsoft(x,s,zero,alsf,besf)
-      endif
-      becl=-(1.d0-ymin)
-      gfactcl=gfuncoll(y_ij_fks,alsf,becl,one)
-      gfactazi=gfunazi(y_ij_fks,alazi,beazi,delta)
-c
-c Non-emission probability. When UseSudakov=.true., the definition of
-c probne may be moved later if necessary
-      if(.not.UseSudakov)then
-c this is standard MC@NLO
-        probne=1.d0
-      else
-        probne=bogus_probne_fun(ptPY6PT)
-      endif
-c
-C
-C For processes that have jets at the Born level, we need to include a
-C theta-function: The radiation from the shower should always be softer
-C than the jets at the Born, hence no need to include the MC counter
-C terms when the radiation is hard.
-C
-      if(pt_hardness.gt.shower_S_scale(nFKSprocess*2-1))then
-         emsca=etot
-         wgt=0.d0
-         flagmc=.false.
-         return
-      endif
-C
-      wgt=0.d0
-      nofpartners=ipartners(0)
-      flagmc=.false.
-c
-      ztmp=zPY6PT(ileg,xm12,xm22,shat,x,yi,yj,tk,uk,q1q,q2q)
-      xitmp=xiPY6PT(ileg,xm12,xm22,shat,x,yi,yj,tk,uk,q1q,q2q)
-      xjactmp=xjacPY6PT_xiztoxy(ileg,xm12,xm22,shat,x,yi,yj,tk,uk,
-     &                       q1q,q2q)
-c
-      do npartner=1,ipartners(0)
-c This loop corresponds to the sum over colour lines l in the
-c xmcsubt note
-         z(npartner)=ztmp
-         xi(npartner)=xitmp
-         xjac(npartner)=xjactmp
-
-c Compute deadzones
-         lzone(npartner)=.true.
-         parp67=1d0
-         mstp67=2
-         if(ileg.le.2)then
-            lzcc=.false.
-            thetac=0d0
-            ycc=1-parp67*x/(2*(1-x)**2)
-            if(mstp67.eq.0)then
-               lzcc=.true.
-               thetac=1d0
-            elseif(mstp67.eq.1)then
-               if(yi.ge.ycc)then
-                  lzcc=.true.
-                  thetac=1d0
-               endif
-            elseif(mstp67.eq.2)then
-               lzcc=.true.
-               thetac=min(1d0,(1d0-ycc)/(1d0-yi))
-            else
-               write(*,*)'Unknown mstp67 ',mstp67
-               stop
-            endif
-            if(.not.lzcc)lzone(npartner)=.false.
-         else
-            write(*,*)'No way'
-            stop
-         endif
-         max_scale(npartner)=scalemax
-         max_scale(npartner)=
-     &        min(max_scale(npartner),shower_S_scale(nFKSprocess*2-1))
-         max_scale(npartner)=max(max_scale(npartner),3d0)
-         if(xi(npartner).gt.max_scale(npartner)**2)lzone(npartner)=.false.
-c Implementation of a maximum scale for the shower if the shape is not active.
-         if(.not.dampMCsubt)then
-            call assign_scalemax(shat,xi_i_fks,upper_scale)
-            xifake(npartner)=xi(npartner)
-            if(ileg.eq.3)xifake(npartner)=xi(npartner)+xm12
-            if(sqrt(xifake(npartner)).gt.upper_scale)lzone(npartner)=.false.
-         endif
-c EW deadzone (QED branching when either the mother or a daughter is a photon)
-c to be updated !!!!!!
-        if(i_type.eq.0.or.j_type.eq.0.or.m_type.eq.0)lzone(npartner)=.true.
-c
-c Compute MC subtraction terms
-        if(lzone(npartner))then
-          if(.not.flagmc)flagmc=.true.
-          if( (fsr .and. (m_type.eq.8 .or. m_type.eq.0)) .or.
-     #        (isr .and. (j_type.eq.8 .or. j_type.eq.0)) )then
-            if(i_type.eq.8)then
-c g --> g g (icode=1) and go --> go g (SUSY) splitting 
-              if(ileg.eq.1.or.ileg.eq.2)then
-                 N_p=2
-                 if(isspecial)N_p=1
-                 if(1-x.lt.tiny)then
-                    xkern(1)=(g**2/N_p)*8*vca/s
-                    xkern(2)=0.d0
-                    xkernazi(1)=0.d0
-                    xkernazi(2)=0.d0
-                 elseif(1-yi.lt.tiny)then
-                    xkern(1)=(g**2/N_p)*8*vca*(1-x*(1-x))**2/(s*x**2)
-                    xkern(2)=0.d0
-                    xkernazi(1)=-(g**2/N_p)*16*vca*(1-x)**2/(s*x**2)
-                    xkernazi(2)=0.d0
-                 else
-                    xfact=(1-yi)*(1-x)/x
-                    prefact=4/(s*N_p)
-                    call AP_reduced(m_type,i_type,one,z(npartner),ap)
-                    ap=ap/(1-z(npartner))
-                    xkern(1)=prefact*xfact*xjac(npartner)*ap/xi(npartner)
-                    xkern(2)=0.d0
-                    call Qterms_reduced_spacelike(m_type,i_type,one,
-     #                                            z(npartner),Q)
-                    Q=Q/(1-z(npartner))
-                    xkernazi(1)=prefact*xfact*xjac(npartner)*Q/xi(npartner)
-                    xkernazi(2)=0.d0
-                 endif
-              elseif(ileg.eq.3)then
-c Works only for SUSY
-                N_p=2
-                if(isspecial)N_p=1
-c ileg = 3: xm12 = squared FKS-mother and FKS-sister mass
-c           xm22 = squared recoil mass
-                w1=-q1q+q2q-tk
-                w2=-q2q+q1q-uk
-                if(1-x.lt.tiny)then
-                  xkern(1)=0.d0
-                  xkern(2)=0.d0
-                  xkernazi(1)=0.d0
-                  xkernazi(2)=0.d0
-                else
-                  kn=veckn_ev
-                  knbar=veckbarn_ev
-                  kn0=xp0jfks
-                  xfact=(2-(1-x)*(1-(kn0/kn)*yj))/kn*knbar*(1-x)*(1-yj)
-                  prefact=2/(s*N_p)
-                  call AP_reduced_SUSY(j_type,i_type,one,z(npartner),ap)
-                  ap=ap/(1-z(npartner))
-                  xkern(1)=prefact*xfact*xjac(npartner)*ap/xi(npartner)
-                  xkern(2)=0.d0
-                  xkernazi(1)=0.d0
-                  xkernazi(2)=0.d0
-                endif
-              elseif(ileg.eq.4)then
-c ileg = 4: xm12 = squared recoil mass
-c           xm22 = 0 = squared FKS-mother and FKS-sister mass
-                N_p=2
-                if(isspecial)N_p=1
-                if(1-x.lt.tiny)then
-                  xkern(1)=(g**2/N_p)*8*vca/s
-                  xkern(2)=0.d0
-                  xkernazi(1)=0.d0
-                  xkernazi(2)=0.d0
-                elseif(1-yj.lt.tiny)then
-                  xkern(1)=(g**2/N_p)*( 8*vca*
-     &                  (s**2*(1-(1-x)*x)-s*(1+x)*xm12+xm12**2)**2 )/
-     &                  ( s*(s-xm12)**2*(s*x-xm12)**2 )
-                  xkern(2)=0.d0
-                  xkernazi(1)=-(g**2/N_p)*(16*vca*s*(1-x)**2)/((s-xm12)**2)
-                  xkernazi(2)=0.d0
-                else
-                  beta=1-xm12/s
-                  xfact=(2-(1-x)*(1-yj))/xij*beta*(1-x)*(1-yj)
-                  prefact=2/(s*N_p)
-                  call AP_reduced(j_type,i_type,one,z(npartner),ap)
-                  ap=ap/(1-z(npartner))
-                  xkern(1)=prefact*xfact*xjac(npartner)*ap/xi(npartner)
-                  xkern(2)=0.d0
-                  call Qterms_reduced_timelike(j_type,i_type,one,z(npartner),Q)
-                  Q=Q/(1-z(npartner))
-                  xkernazi(1)=prefact*xfact*xjac(npartner)*Q/xi(npartner)
-                  xkernazi(2)=0.d0
-                endif
-              else
-                write(*,*)'Error 4 in xmcsubt_PY6PT: forbidden ileg'
-                write(*,*)ileg
-                stop
-              endif
-            elseif(abs(i_type).eq.3)then
-c g --> q qbar (or gamma --> q qbar) splitting (icode=2)
-              if(ileg.eq.1.or.ileg.eq.2)then
-                 N_p=1
-                 if(1-x.lt.tiny)then
-                    xkern(1)=0.d0
-                    xkern(2)=0.d0
-                    xkernazi(1)=0.d0
-                    xkernazi(2)=0.d0
-                 elseif(1-yi.lt.tiny)then
-                    xkern(1)=(g**2/N_p)*4*vtf*(1-x)*((1-x)**2+x**2)/(s*x)
-                    xkern(2)=xkern(1)*(g_ew**2/g**2)*(qi2*vca/vtf)
-                    xkernazi(1)=0.d0
-                    xkernazi(2)=0.d0
-                 else
-                    xfact=(1-yi)*(1-x)/x
-                    prefact=4/(s*N_p)
-                    call AP_reduced(m_type,i_type,one,z(npartner),ap)
-                    ap=ap/(1-z(npartner))
-                    xkern(1)=prefact*xfact*xjac(npartner)*ap/xi(npartner)
-                    xkern(2)=xkern(1)*(g_ew**2/g**2)*(qi2*vca/vtf)
-                    xkernazi(2)=0.d0
-                    xkernazi(2)=0.d0
-                 endif
-              elseif(ileg.eq.4)then
-c ileg = 4: xm12 = squared recoil mass
-c           xm22 = 0 = squared FKS-mother and FKS-sister mass
-                N_p=2
-                if(isspecial)N_p=1
-                if(1-x.lt.tiny)then
-                  xkern(1)=0.d0
-                  xkern(2)=0.d0
-                  xkernazi(1)=0.d0
-                  xkernazi(2)=0.d0
-                elseif(1-yj.lt.tiny)then
-                  xkern(1)=(g**2/N_p)*( 4*vtf*(1-x)*
-     &                  (s**2*(1-2*(1-x)*x)-2*s*x*xm12+xm12**2) )/
-     &                  ( (s-xm12)**2*(s*x-xm12) )
-                  xkern(2)=xkern(1)*(g_ew**2/g**2)*(qi2*vca/vtf)
-                  xkernazi(1)=(g**2/N_p)*(16*vtf*s*(1-x)**2)/((s-xm12)**2)
-                  xkernazi(2)=xkernazi(1)*(g_ew**2/g**2)*(qi2*vca/vtf)
-                else
-                  beta=1-xm12/s
-                  xfact=(2-(1-x)*(1-yj))/xij*beta*(1-x)*(1-yj)
-                  prefact=2/(s*N_p)
-                  call AP_reduced(j_type,i_type,one,z(npartner),ap)
-                  ap=ap/(1-z(npartner))
-                  xkern(1)=prefact*xfact*xjac(npartner)*ap/xi(npartner)
-                  xkern(2)=xkern(1)*(g_ew**2/g**2)*(qi2*vca/vtf)
-                  call Qterms_reduced_timelike(j_type,i_type,one,z(npartner),Q)
-                  Q=Q/(1-z(npartner))
-                  xkernazi(1)=prefact*xfact*xjac(npartner)*Q/xi(npartner)
-                  xkernazi(2)=xkernazi(1)*(g_ew**2/g**2)*(qi2*vca/vtf)
-                endif
-              else
-                write(*,*)'Error 5 in xmcsubt_PY6PT: forbidden ileg'
-                write(*,*)ileg
-                stop
-              endif
-            else
-             write(*,*)'Error 3 in xmcsubt_PY6PT: unknown particle type'
-             write(*,*)i_type
-             stop
-            endif
-          elseif( (fsr .and. abs(m_type).eq.3) .or.
-     #            (isr .and. abs(j_type).eq.3) )then
-            if(abs(i_type).eq.3)then
-c q --> g q (or q --> gamma q) splitting (icode=3)
-c the fks parton is the one associated with 1 - z: this is because its
-c rescaled energy is 1 - x and in the soft limit, where x --> z --> 1,
-c it has to coincide with the fraction appearing in the AP kernel.
-c The definition of z here does tend to 1 only in the massless case
-              if(ileg.eq.1.or.ileg.eq.2)then
-                 N_p=2
-                 if(isspecial)N_p=1
-                 if(1-x.lt.tiny)then
-                    xkern(1)=0.d0
-                    xkern(2)=0.d0
-                    xkernazi(1)=0.d0
-                    xkernazi(2)=0.d0
-                 elseif(1-yi.lt.tiny)then
-                    xkern(1)=(g**2/N_p)*4*vcf*(1-x)*((1-x)**2+1)/(s*x**2)
-                    xkern(2)=xkern(1)*(g_ew**2/g**2)*(qi2/vcf)
-                    xkernazi(1)=-(g**2/N_p)*16*vcf*(1-x)**2/(s*x**2)
-                    xkernazi(2)=xkernazi(1)*(g_ew**2/g**2)*(qi2/vcf)
-                 else
-                    xfact=(1-yi)*(1-x)/x
-                    prefact=4/(s*N_p)
-                    call AP_reduced(m_type,i_type,one,z(npartner),ap)
-                    ap=ap/(1-z(npartner))
-                    xkern(1)=prefact*xfact*xjac(npartner)*ap/xi(npartner)
-                    xkern(2)=xkern(1)*(g_ew**2/g**2)*(qi2/vcf)
-                    call Qterms_reduced_spacelike(m_type,i_type,one,
-     #                                            z(npartner),Q)
-                    Q=Q/(1-z(npartner))
-                    xkernazi(1)=prefact*xfact*xjac(npartner)*Q/xi(npartner)
-                    xkernazi(2)=xkernazi(1)*(g_ew**2/g**2)*(qi2/vcf)
-                 endif
-              elseif(ileg.eq.3)then
-                N_p=1
-c ileg = 3: xm12 = squared FKS-mother and FKS-sister mass
-c           xm22 = squared recoil mass
-                w1=-q1q+q2q-tk
-                w2=-q2q+q1q-uk
-                if(1-x.lt.tiny)then
-                  betad=sqrt((1-(xm12-xm22)/s)**2-(4*xm22/s))
-                  betas=1+(xm12-xm22)/s
-                  z0=1-(2*xm12)/(s*betas*(betas-betad*yj))
-                  dz0dy=-2*xm12*betad/(s*betas*(betas-betad*yj)**2)
-                  xkern(1)=-(g**2/N_p)*4*vcf*(1-yj)*dz0dy*(1+(1-z0)**2)/(z0*s)
-                  xkern(2)=xkern(1)*(g_ew**2/g**2)*(qi2/vcf)
-                  xkernazi(1)=0.d0
-                  xkernazi(2)=0.d0
-                else
-                  kn=veckn_ev
-                  knbar=veckbarn_ev
-                  kn0=xp0jfks
-                  xfact=(2-(1-x)*(1-(kn0/kn)*yj))/kn*knbar*(1-x)*(1-yj)
-                  prefact=2/(s*N_p)
-                  call AP_reduced(j_type,i_type,one,z(npartner),ap)
-                  ap=ap/(1-z(npartner))
-                  xkern(1)=prefact*xfact*xjac(npartner)*ap/xi(npartner)
-                  xkern(2)=xkern(1)*(g_ew**2/g**2)*(qi2/vcf)
-                  xkernazi(1)=0.d0
-                  xkernazi(2)=0.d0
-                endif
-              elseif(ileg.eq.4)then
-                N_p=1
-c ileg = 4: xm12 = squared recoil mass
-c           xm22 = 0 = squared FKS-mother and FKS-sister mass
-                if(1-x.lt.tiny)then
-                  xkern(1)=0.d0
-                  xkern(2)=0.d0
-                  xkernazi(1)=0.d0
-                  xkernazi(2)=0.d0
-                elseif(1-yj.lt.tiny)then
-                  xkern(1)=(g**2/N_p)*
-     &                  ( 4*vcf*(1-x)*(s**2*(1-x)**2+(s-xm12)**2) )/
-     &                  ( (s-xm12)*(s*x-xm12)**2 )
-                  xkern(2)=xkern(1)*(g_ew**2/g**2)*(qi2/vcf)
-                  xkernazi(1)=0.d0
-                  xkernazi(2)=0.d0
-                else
-                  beta=1-xm12/s
-                  xfact=(2-(1-x)*(1-yj))/xij*beta*(1-x)*(1-yj)
-                  prefact=2/(s*N_p)
-                  call AP_reduced(j_type,i_type,one,z(npartner),ap)
-                  ap=ap/(1-z(npartner))
-                  xkern(1)=prefact*xfact*xjac(npartner)*ap/xi(npartner)
-                  xkern(2)=xkern(1)*(g_ew**2/g**2)*(qi2/vcf)
-                  xkernazi(1)=0.d0
-                  xkernazi(2)=0.d0
-                endif
-              else
-                write(*,*)'Error 6 in xmcsubt_PY6PT: unknown ileg'
-                write(*,*)ileg
-                stop              
-              endif
-            elseif(i_type.eq.8)then
-c q --> q g splitting (icode=4) and sq --> sq g (SUSY) splitting
-              if(ileg.eq.1.or.ileg.eq.2)then
-                 N_p=1
-                 if(1-x.lt.tiny)then
-                    xkern(1)=(g**2/N_p)*8*vcf/s
-                    xkern(2)=0.d0
-                    xkernazi(1)=0.d0
-                    xkernazi(2)=0.d0
-                 elseif(1-yi.lt.tiny)then
-                    xkern(1)=(g**2/N_p)*4*vcf*(1+x**2)/(s*x)
-                    xkern(2)=0.d0
-                    xkernazi(1)=0.d0
-                    xkernazi(2)=0.d0
-                 else
-                    xfact=(1-yi)*(1-x)/x
-                    prefact=4/(s*N_p)
-                    call AP_reduced(m_type,i_type,one,z(npartner),ap)
-                    ap=ap/(1-z(npartner))
-                    xkern(1)=prefact*xfact*xjac(npartner)*ap/xi(npartner)
-                    xkern(2)=0.d0
-                    xkernazi(1)=0.d0
-                    xkernazi(2)=0.d0
-                 endif
-              elseif(ileg.eq.3)then
-                N_p=1
-c ileg = 3: xm12 = squared FKS-mother and FKS-sister mass
-c           xm22 = squared recoil mass
-                w1=-q1q+q2q-tk
-                w2=-q2q+q1q-uk
-                if(1-x.lt.tiny)then
-                  betad=sqrt((1-(xm12-xm22)/s)**2-(4*xm22/s))
-                  betas=1+(xm12-xm22)/s
-                  z0=1-(2*xm12)/(s*betas*(betas-betad*yj))
-                  dz0dy=-2*xm12*betad/(s*betas*(betas-betad*yj)**2)
-                  xkern(1)=-(g**2/N_p)*4*vcf*(1-yj)*dz0dy*(1+z0**2)/((1-z0)*s)
-                  xkern(2)=0.d0
-                  xkernazi(1)=0.d0
-                  xkernazi(2)=0.d0
-                else
-                  kn=veckn_ev
-                  knbar=veckbarn_ev
-                  kn0=xp0jfks
-                  xfact=(2-(1-x)*(1-(kn0/kn)*yj))/kn*knbar*(1-x)*(1-yj)
-                  prefact=2/(s*N_p)
-                  if(abs(PDG_type(j_fks)).le.6)then
-c QCD branching
-                    call AP_reduced(j_type,i_type,one,z(npartner),ap)
-                  else
-c Non-QCD branching, here taken to be squark->squark gluon 
-                    call AP_reduced_SUSY(j_type,i_type,one,z(npartner),ap)
-                  endif
-                  ap=ap/(1-z(npartner))
-                  xkern(1)=prefact*xfact*xjac(npartner)*ap/xi(npartner)
-                  xkern(2)=0.d0
-                  xkernazi(1)=0.d0
-                  xkernazi(2)=0.d0
-                endif
-              elseif(ileg.eq.4)then
-                N_p=1
-c ileg = 4: xm12 = squared recoil mass
-c           xm22 = 0 = squared FKS-mother and FKS-sister mass
-                if(1-x.lt.tiny)then
-                  xkern(1)=(g**2/N_p)*8*vcf/s
-                  xkern(2)=0.d0
-                  xkernazi(1)=0.d0
-                  xkernazi(2)=0.d0
-                elseif(1-yj.lt.tiny)then
-                  xkern(1)=(g**2/N_p)*4*vcf*
-     &                  ( s**2*(1+x**2)-2*xm12*(s*(1+x)-xm12) )/
-     &                  ( s*(s-xm12)*(s*x-xm12) )
-                  xkern(2)=0.d0
-                  xkernazi(1)=0.d0
-                  xkernazi(2)=0.d0
-                else
-                  beta=1-xm12/s
-                  xfact=(2-(1-x)*(1-yj))/xij*beta*(1-x)*(1-yj)
-                  prefact=2/(s*N_p)
-                  call AP_reduced(j_type,i_type,one,z(npartner),ap)
-                  ap=ap/(1-z(npartner))
-                  xkern(1)=prefact*xfact*xjac(npartner)*ap/xi(npartner)
-                  xkern(2)=0.d0
-                  xkernazi(1)=0.d0
-                  xkernazi(2)=0.d0
-                endif
-              else
-                write(*,*)'Error 7 in xmcsubt_PY6PT: unknown ileg'
-                write(*,*)ileg
-                stop
-              endif
-            elseif(i_type.eq.0)then
-c q --> q gamma splitting (icode=4) and sq --> sq gamma (SUSY) splitting
-              if(ileg.eq.1.or.ileg.eq.2)then
-                 N_p=1
-                 if(1-x.lt.tiny)then
-                    xkern(1)=0.d0
-                    xkern(2)=(g_ew**2/N_p)*8*qj2/s
-                    xkernazi(1)=0.d0
-                    xkernazi(2)=0.d0
-                 elseif(1-yi.lt.tiny)then
-                    xkern(1)=0.d0
-                    xkern(2)=(g_ew**2/N_p)*4*qj2*(1+x**2)/(s*x)
-                    xkernazi(1)=0.d0
-                    xkernazi(2)=0.d0
-                 else
-                    xfact=(1-yi)*(1-x)/x
-                    prefact=4/(s*N_p)
-                    call AP_reduced(m_type,i_type,one,z(npartner),ap)
-                    ap=ap/(1-z(npartner))
-                    xkern(1)=0.d0
-                    xkern(2)=prefact*xfact*xjac(npartner)*ap/xi(npartner)
-                    xkern(2)=xkern(2)*(g_ew**2/g**2)*(qj2/vcf)
-                    xkernazi(1)=0.d0
-                    xkernazi(2)=0.d0
-                 endif
-              elseif(ileg.eq.3)then
-                N_p=1
-c ileg = 3: xm12 = squared FKS-mother and FKS-sister mass
-c           xm22 = squared recoil mass
-                w1=-q1q+q2q-tk
-                w2=-q2q+q1q-uk
-                if(1-x.lt.tiny)then
-                  betad=sqrt((1-(xm12-xm22)/s)**2-(4*xm22/s))
-                  betas=1+(xm12-xm22)/s
-                  z0=1-(2*xm12)/(s*betas*(betas-betad*yj))
-                  dz0dy=-2*xm12*betad/(s*betas*(betas-betad*yj)**2)
-                  xkern(1)=0.d0
-                  xkern(2)=-(g_ew**2/N_p)*4*qj2*(1-yj)*dz0dy*(1+z0**2)/((1-z0)*s)
-                  xkernazi(1)=0.d0
-                  xkernazi(2)=0.d0
-                else
-                  kn=veckn_ev
-                  knbar=veckbarn_ev
-                  kn0=xp0jfks
-                  xfact=(2-(1-x)*(1-(kn0/kn)*yj))/kn*knbar*(1-x)*(1-yj)
-                  prefact=2/(s*N_p)
-                  if(abs(PDG_type(j_fks)).le.6)then
-c QCD branching
-                    call AP_reduced(j_type,i_type,one,z(npartner),ap)
-                  else
-c Non-QCD branching, here taken to be squark->squark gluon 
-                    call AP_reduced_SUSY(j_type,i_type,one,z(npartner),ap)
-                  endif
-                  ap=ap/(1-z(npartner))
-                  xkern(1)=0.d0
-                  xkern(2)=prefact*xfact*xjac(npartner)*ap/xi(npartner)
-                  xkern(2)=xkern(2)*(g_ew**2/g**2)*(qj2/vcf)
-                  xkernazi(1)=0.d0
-                  xkernazi(2)=0.d0
-                endif
-              elseif(ileg.eq.4)then
-                N_p=1
-c ileg = 4: xm12 = squared recoil mass
-c           xm22 = 0 = squared FKS-mother and FKS-sister mass
-                if(1-x.lt.tiny)then
-                  xkern(1)=0.d0
-                  xkern(2)=(g_ew**2/N_p)*8*qj2/s
-                  xkernazi(1)=0.d0
-                  xkernazi(2)=0.d0
-                elseif(1-yj.lt.tiny)then
-                  xkern(1)=0.d0
-                  xkern(2)=(g_ew**2/N_p)*4*qj2*
-     &                  ( s**2*(1+x**2)-2*xm12*(s*(1+x)-xm12) )/
-     &                  ( s*(s-xm12)*(s*x-xm12) )
-                  xkernazi(1)=0.d0
-                  xkernazi(2)=0.d0
-                else
-                  beta=1-xm12/s
-                  xfact=(2-(1-x)*(1-yj))/xij*beta*(1-x)*(1-yj)
-                  prefact=2/(s*N_p)
-                  call AP_reduced(j_type,i_type,one,z(npartner),ap)
-                  ap=ap/(1-z(npartner))
-                  xkern(1)=0.d0
-                  xkern(2)=prefact*xfact*xjac(npartner)*ap/xi(npartner)
-                  xkern(2)=xkern(2)*(g_ew**2/g**2)*(qj2/vcf)
-                  xkernazi(1)=0.d0
-                  xkernazi(2)=0.d0
-                endif
-              else
-                write(*,*)'Error 7b in xmcsubt_PY6PT: unknown ileg'
-                write(*,*)ileg
-                stop
-              endif
-            else
-             write(*,*)'Error 8 in xmcsubt_PY6PT: unknown particle type'
-             write(*,*)i_type
-             stop
-            endif
-          else
-            write(*,*)'Error 2 in xmcsubt_PY6PT: unknown particle type'
-            write(*,*)j_type,i_type
-            stop
-          endif
-c
-          if(dampMCsubt)then
-            if(emscasharp)then
-              if(ptPY6PT.le.scalemax)then
-                emscwgt(npartner)=1.d0
-                emscav(npartner)=emsca_bare
-              else
-                emscwgt(npartner)=0.d0
-                emscav(npartner)=scalemax
-              endif
-            else
-              ptresc=(ptPY6PT-scalemin)/(scalemax-scalemin)
-              if(ptresc.le.0.d0)then
-                emscwgt(npartner)=1.d0
-                emscav(npartner)=emsca_bare
-              elseif(ptresc.lt.1.d0)then
-                emscwgt(npartner)=1-emscafun(ptresc,one)
-                emscav(npartner)=emsca_bare
-              else
-                emscwgt(npartner)=0.d0
-                emscav(npartner)=scalemax
-              endif
-            endif
-          endif
-c
-        else
-c Dead zone
-          xkern(1)=0.d0
-          xkern(2)=0.d0
-          xkernazi(1)=0.d0
-          xkernazi(2)=0.d0
-          if(dampMCsubt)then
-            emscav(npartner)=etot
-            emscwgt(npartner)=0.d0
-          endif
-        endif
-        xkern(1)=xkern(1)*gfactsf*thetac
-        xkern(2)=xkern(2)*gfactsf*thetac
-        xkernazi(1)=xkernazi(1)*gfactazi*gfactsf*thetac
-        xkernazi(2)=xkernazi(2)*gfactazi*gfactsf*thetac
-        born_red=0.d0
-        born_red_tilde=0.d0
-        do cflows=1,colorflow(npartner,0)
-c In the case of MC over colour flows, cflows will be passed from outside
-          born_red=born_red+
-     #             bornbars(colorflow(npartner,cflows))
-          born_red_tilde=born_red_tilde+
-     #                   bornbarstilde(colorflow(npartner,cflows))
-        enddo
-c change here, to include also xkern(2)!!!!!!!!
-        xmcxsec(npartner) = xkern(1)*born_red + xkernazi(1)*born_red_tilde
-        if(dampMCsubt)
-     #    xmcxsec(npartner)=xmcxsec(npartner)*emscwgt(npartner)
-        wgt = wgt + xmcxsec(npartner)
-c
-        if(xmcxsec(npartner).lt.0.d0)then
-           write(*,*) 'Fatal error in xmcsubt_PY6PT',
-     #                npartner,xmcxsec(npartner)
-           do i=1,nexternal
-              write(*,*) 'particle ',i,', ',(pp(j,i),j=0,3)
-           enddo
-           stop
-        endif
-c End of loop over colour partners
-      enddo
-c Assign emsca on statistical basis
-c$$$      if(extra.and.wgt.gt.1.d-30)then
-      if(dampMCsubt.and.wgt.gt.1.d-30)then
-        rrnd=ran2()
-        wgt1=0.d0
-        jpartner=0
-        do npartner=1,ipartners(0)
-          if(lzone(npartner).and.jpartner.eq.0)then
-            if (xmcxsec(npartner).lt.0d0) then
-              write (*,*) 'ERROR in montecarlocounter. '/
-     &            /'This number should be positive',
-     &            xmcxsec(npartner)
-              write (*,*)
-     &             'Should use absolute values for assignment of emsca'
-              stop
-            endif
-            wgt1 = wgt1 + xmcxsec(npartner)
-            if(wgt1.ge.rrnd*wgt)then
-              jpartner=ipartners(npartner)
-              mpartner=npartner
-            endif
-          endif
-        enddo
-c
-        if(jpartner.eq.0)then
-          write(*,*)'Error in xmcsubt_PY6PT: emsca unweighting failed'
-          stop
-        else
-          emsca=emscav(mpartner)
-        endif
-      endif
-c Where in the dead zone, so we can set emsca to shat or scalemax 
-c$$$      if(dampMCsubt.and.wgt.lt.1.d-30)emsca=etot
-      if(dampMCsubt.and.wgt.lt.1.d-30)emsca=scalemax
-c Additional information for LHE
-      if(AddInfoLHE)then
-        fksfather_lhe(nFKSprocess)=fksfather
-        if(jpartner.ne.0)then
-          ipartner_lhe(nFKSprocess)=jpartner
-        else
-c min() avoids troubles if ran2()=1
-          ipartner_lhe(nFKSprocess)=min( int(ran2()*ipartners(0))+1,ipartners(0) )
-          ipartner_lhe(nFKSprocess)=ipartners(ipartner_lhe(nFKSprocess))
-        endif
-        scale1_lhe(nFKSprocess)=ptPY6PT
-      endif
-c
-      if(dampMCsubt)then
-        if(emsca.lt.scalemin)then
-          write(*,*)'Error in xmcsubt_PY6PT: emsca too small',
-     #      emsca,jpartner,lzone(jpartner)
-          stop
-        endif
-      endif
-c
-      do npartner=1,ipartners(0)
-        xmcxsec(npartner) = xmcxsec(npartner) * probne
-      enddo
-      do npartner=ipartners(0)+1,nexternal
-        xmcxsec(npartner) = 0.d0
-      enddo
-c No need to multiply this weight by probne, because it is ignored in 
-c normal running. When doing the testing (test_MC), also the other
-c pieces are not multiplied by probne.
-c$$$      wgt=wgt*probne
-c
-      return
-      end
-
-
-
-
-      subroutine xmcsubt_PY8(pp,xi_i_fks,y_ij_fks,gfactsf,gfactcl,probne,
-     #                   wgt,nofpartners,lzone,flagmc,z,xmcxsec)
-c Main routine for MC counterterms
-      implicit none
-      include "nexternal.inc"
-c      include "fks.inc"
-      integer fks_j_from_i(nexternal,0:nexternal)
-     &     ,particle_type(nexternal),pdg_type(nexternal)
-      common /c_fks_inc/fks_j_from_i,particle_type,pdg_type
-      include "coupl.inc"
-      include "born_nhel.inc"
-      include "fks_powers.inc"
-      include "madfks_mcatnlo.inc"
-      include "run.inc"
-
-      double precision pp(0:3,nexternal),gfactsf,gfactcl,probne,wgt
-      double precision xi_i_fks,y_ij_fks,xm12,xm22
-      double precision xmcxsec(nexternal)
-      integer nofpartners
-      logical lzone(nexternal),flagmc
-
-      double precision emsca_bare,etot,ptresc,rrnd,ref_scale,
-     & scalemin,scalemax,wgt1,ptPY8,emscainv,emscafun
-      double precision emscwgt(nexternal),emscav(nexternal)
-      integer jpartner,mpartner
-      logical emscasharp
-
-      double precision shattmp,dot,xkern(2),xkernazi(2),born_red,
-     & born_red_tilde
-      double precision bornbars(max_bcol), bornbarstilde(max_bcol)
-
-      integer i,j,npartner,cflows,ileg,N_p
-      common/cileg/ileg
-      double precision tk,uk,q1q,q2q,E0sq(nexternal),dE0sqdx(nexternal),
-     # dE0sqdc(nexternal),x,yi,yj,xij,z(nexternal),xi(nexternal),
-     # xjac(nexternal),xifake(nexternal),zPY8,xiPY8,xjacPY8_xiztoxy,
-     # ap,Q,beta,xfact,prefact,kn,knbar,kn0,betad,betas,
-     # gfactazi,s,gfunsoft,gfuncoll,gfunazi,bogus_probne_fun,
-     # ztmp,xitmp,xjactmp,get_angle,w1,w2,z0,dz0dy,
-     # p_born_partner(0:3),p_born_fksfather(0:3),
-     # ma,mbeff,mceff,betaa,lambdaabc,zminus,zplus,xmm2,
-     # xmrec2,www,massmax,massmin,ma2,p_mum(0:3),p_partner(0:3,nexternal-1),
-     # p_dip(0:3,nexternal-1),m_dip(nexternal-1),m_partner(nexternal-1),m_mum,
-     # m2_dipole(nexternal-1),m_dipole(nexternal-1),max_scale(nexternal-1)
-
-      double precision veckn_ev,veckbarn_ev,xp0jfks
-      common/cgenps_fks/veckn_ev,veckbarn_ev,xp0jfks
-
-      double precision p_born(0:3,nexternal-1)
-      common/pborn/p_born
-
-      integer i_fks,j_fks
-      common/fks_indices/i_fks,j_fks
-
-      double precision ybst_til_tolab,ybst_til_tocm,sqrtshat,shat
-      common/parton_cms_stuff/ybst_til_tolab,ybst_til_tocm,
-     #                        sqrtshat,shat
-
-      integer ipartners(0:nexternal-1),colorflow(nexternal-1,0:max_bcol)
-      common /MC_info/ ipartners,colorflow
-      logical isspecial
-      common/cisspecial/isspecial
-
-      integer fksfather
-      common/cfksfather/fksfather
-
-      logical softtest,colltest
-      common/sctests/softtest,colltest
-
-      double precision emsca
-      common/cemsca/emsca,scalemax
-      common/cetot/etot
-
-      double precision ran2,iseed
-      external ran2
-
-      logical isr,fsr
-      logical extra
-
-c Stuff to be written (depending on AddInfoLHE) onto the LHE file
-      include 'nFKSconfigs.inc'
-      INTEGER NFKSPROCESS
-      COMMON/C_NFKSPROCESS/NFKSPROCESS
-      integer iSorH_lhe,ifks_lhe(fks_configs) ,jfks_lhe(fks_configs)
-     &     ,fksfather_lhe(fks_configs) ,ipartner_lhe(fks_configs)
-      double precision scale1_lhe(fks_configs),scale2_lhe(fks_configs)
-      common/cto_LHE1/iSorH_lhe,ifks_lhe,jfks_lhe,
-     #                fksfather_lhe,ipartner_lhe
-      common/cto_LHE2/scale1_lhe,scale2_lhe
-
-c Radiation hardness needed (pt_hardness) for the theta function
-c Should be zero if there are no jets at the Born
-      double precision shower_S_scale(fks_configs*2)
-     &     ,shower_H_scale(fks_configs*2),ref_H_scale(fks_configs*2)
-     &     ,pt_hardness
-      common /cshowerscale2/shower_S_scale,shower_H_scale,ref_H_scale
-     &     ,pt_hardness
-
-      double precision becl,delta
-c alsf and besf are the parameters that control gfunsoft
-      double precision alsf,besf
-      common/cgfunsfp/alsf,besf
-c alazi and beazi are the parameters that control gfunazi
-      double precision alazi,beazi
-      common/cgfunazi/alazi,beazi
-
-c Particle types (=color) of i_fks, j_fks and fks_mother
-      integer i_type,j_type,m_type
-      double precision ch_i,ch_j,ch_m
-      common/cparticle_types/i_type,j_type,m_type,ch_i,ch_j,ch_m
-
-      double precision zero,one,tiny,vtiny,ymin
-      parameter (zero=0d0)
-      parameter (one=1d0)
-      parameter (vtiny=1.d-10)
-      parameter (ymin=0.9d0)
-
-      double precision pi
-      parameter(pi=3.1415926535897932384626433d0)
-
-      real*8 vcf,vtf,vca
-      parameter (vcf=4.d0/3.d0)
-      parameter (vtf=1.d0/2.d0)
-      parameter (vca=3.d0)
-
-      integer mstj50,mstp67
-      double precision en_fks,en_mother,theta2,theta2_cc
-      double precision upper_scale
-      common/cupscale/upper_scale
-
-      double precision g_ew,charge,qi2,qj2
-      double precision pmass(nexternal)
-      include "../../Source/MODEL/input.inc"
-      include "pmass.inc"
-c
-c g_ew is the electron charge
-      g_ew=sqrt(4.d0*pi/aewm1)
-      qi2=charge(pdg_type(i_fks))**2
-      qj2=charge(pdg_type(j_fks))**2
-c
-      if (softtest.or.colltest) then
-         tiny=1d-6
-      else
-         tiny=1d-4
-      endif
-
-      if(pp(0,1).le.0.d0)then
-c Unphysical kinematics: set matrix elements equal to zero
-        wgt=0.d0
-        flagmc=.false.
-        return
-      endif
-
-c Consistency check -- call to set_cms_stuff() must be done prior to
-c entering this function
-      shattmp=2d0*dot(pp(0,1),pp(0,2))
-      if(abs(shattmp/shat-1.d0).gt.1.d-5)then
-        write(*,*)'Error in xmcsubt_PY8: inconsistent shat'
-        write(*,*)shattmp,shat
-        stop
-      endif
-
-c May remove UseSudakov from the definition below if ptPY8 (or similar
-c variable, not yet defined) will not be needed in the computation of probne
-      extra=dampMCsubt.or.AddInfoLHE.or.UseSudakov
-      call xiz_driver(xi_i_fks,y_ij_fks,shat,pp,ileg,
-     &                   xm12,xm22,tk,uk,q1q,q2q,ptPY8,extra)
-      if(extra.and.ptPY8.lt.0.d0)then
-        write(*,*)'Error in xmcsubt_PY8: ptPY8=',ptPY8
-        stop
-      endif
-      call get_mbar(pp,y_ij_fks,ileg,bornbars,bornbarstilde)
-
-      etot=2d0*sqrt( ebeam(1)*ebeam(2) )
-      emsca=etot
-      if(dampMCsubt)then
-        emsca=0.d0
-        ref_scale=sqrt( (1-xi_i_fks)*shat )
-        scalemin=max(frac_low*ref_scale,scaleMClow)
-        scalemax=max(frac_upp*ref_scale,scalemin+scaleMCdelta)
-        scalemax=min(scalemax,ref_scale)
-        if(scalemax.ge.etot)scalemax=etot
-        if(scalemin.ge.scalemax)scalemin=scalemax
-        emscasharp=(scalemax-scalemin).lt.(0.001d0*scalemax)
-        if(emscasharp)then
-          emsca_bare=scalemax
-        else
-          rrnd=ran2()
-          rrnd=emscainv(rrnd,one)
-          emsca_bare=scalemin+rrnd*(scalemax-scalemin)
-        endif
-      endif
-
-c Distinguish initial or final state radiation
-      isr=.false.
-      fsr=.false.
-      if(ileg.le.2)then
-        isr=.true.
-        delta=min(1.d0,deltaI)
-      elseif(ileg.eq.3.or.ileg.eq.4)then
-        fsr=.true.
-        delta=min(1.d0,deltaO)
-      else
-        write(*,*)'Error in xmcsubt_PY8: unknown ileg'
-        write(*,*)ileg
-        stop
-      endif
-
-c Assign fks variables
-      x=1-xi_i_fks
-      if(isr)then
-         yj=0.d0
-         yi=y_ij_fks
-      elseif(fsr)then
-         yj=y_ij_fks
-         yi=0.d0
-      else
-         write(*,*)'Error in xmcsubt_PY8: isr and fsr both false'
-         stop
-      endif
-
-      s = shat
-      xij=2*(1-xm12/shat-(1-x))/(2-(1-x)*(1-yj)) 
-c
-      if (abs(i_type).eq.3) then
-         gfactsf=1d0
-      else
-         gfactsf=gfunsoft(x,s,zero,alsf,besf)
-      endif
-      becl=-(1.d0-ymin)
-      gfactcl=gfuncoll(y_ij_fks,alsf,becl,one)
-      gfactazi=gfunazi(y_ij_fks,alazi,beazi,delta)
-c
-c Non-emission probability. When UseSudakov=.true., the definition of
-c probne may be moved later if necessary
-      if(.not.UseSudakov)then
-c this is standard MC@NLO
-        probne=1.d0
-      else
-        probne=bogus_probne_fun(ptPY8)
-      endif
-c
-C
-C For processes that have jets at the Born level, we need to include a
-C theta-function: The radiation from the shower should always be softer
-C than the jets at the Born, hence no need to include the MC counter
-C terms when the radiation is hard.
-C
-      if(pt_hardness.gt.shower_S_scale(nFKSprocess*2-1))then
-         emsca=etot
-         wgt=0.d0
-         flagmc=.false.
-         return
-      endif
-C
-      wgt=0.d0
-      nofpartners=ipartners(0)
-      flagmc=.false.
-c
-      ztmp=zPY8(ileg,xm12,xm22,shat,x,yi,yj,tk,uk,q1q,q2q)
-      xitmp=xiPY8(ileg,xm12,xm22,shat,x,yi,yj,tk,uk,q1q,q2q)
-      xjactmp=xjacPY8_xiztoxy(ileg,xm12,xm22,shat,x,yi,yj,tk,uk,
-     &                       q1q,q2q)
-c
-      do npartner=1,ipartners(0)
-c This loop corresponds to the sum over colour lines l in the
-c xmcsubt note
-         z(npartner)=ztmp
-         xi(npartner)=xitmp
-         xjac(npartner)=xjactmp
-c
-c Compute deadzones
-         lzone(npartner)=.true.
-c impose pT < min(scalup,mDipole/2) for FSR
-         if(ileg.gt.2)then
-            do i=0,3
-               p_mum(i)=p_born(i,fksfather)
-               p_partner(i,npartner)=p_born(i,ipartners(npartner))
-               p_dip(i,npartner)=p_mum(i)+p_partner(i,npartner)
-            enddo
-            m_dip(npartner)=sqrt(dot(p_dip(0,npartner),p_dip(0,npartner)))
-            m_partner(npartner)=sqrt(dot(p_partner(0,npartner),p_partner(0,npartner)))
-            m_mum=0d0
-            if(ileg.eq.3)m_mum=sqrt(xm12)
-            m2_dipole(npartner)=(m_dip(npartner)-m_partner(npartner))**2-m_mum**2
-            m_dipole(npartner)=sqrt(m2_dipole(npartner))
-            max_scale(npartner)=min(scalemax,m_dipole(npartner)/2d0)
-         else
-            max_scale(npartner)=scalemax
-         endif
-         max_scale(npartner)=
-     &        min(max_scale(npartner),shower_S_scale(nFKSprocess*2-1))
-         max_scale(npartner)=max(max_scale(npartner),3d0)
-         if(xi(npartner).gt.max_scale(npartner)**2)lzone(npartner)=.false.
-c Implementation of a maximum scale for the shower if the shape is not active.
-         if(.not.dampMCsubt)then
-            call assign_scalemax(shat,xi_i_fks,upper_scale)
-            if(sqrt(xi(npartner)).gt.upper_scale)lzone(npartner)=.false.
-         endif
-c z limits, following pages 11 and 14-16 of hep-ph/0408302
-         if(ileg.le.2)then
-            zplus=1-sqrt(xi(npartner)/z(npartner)/shat)*
-     &           (sqrt(1+xi(npartner)/(4*z(npartner)*shat))-sqrt(xi(npartner)/(4*z(npartner)*shat)))
-            if(z(npartner).gt.zplus)lzone(npartner)=.false.
-         endif
-c
-         if(ileg.gt.2)then
-            if(ileg.eq.3)then
-               xmm2=xm12
-               xmrec2=xm22
-               www=-q1q+q2q-tk
-            elseif(ileg.eq.4)then
-               xmm2=0d0
-               xmrec2=xm12
-               www=-q2q+q1q-uk
-            endif
-c
-            if(www.lt.-tiny)then
-               write(*,*)'error A in xmcsubt_PY8'
-               stop
-            elseif(www.lt.0d0)then
-               www=0d0
-            endif
-            ma2=xmm2+www
-            if(ma2/s.lt.-tiny)then
-               write(*,*)'error B in xmcsubt_PY8'
-               stop
-            elseif(ma2/s.lt.0d0)then
-               ma2=0d0
-            endif
-            ma=sqrt(ma2)
-            mbeff=0d0
-            mceff=0d0
-            en_fks=sqrt(s)*(1-x)/2.d0
-            en_mother=en_fks+sqrt(xmm2+veckn_ev**2)
-c The following constraint is deduced by imposing (p1+p2-kmother)**2=krecoil**2 and
-c isolating mother's energy. Recall that krecoil**2=xmrec2 and that kmother**2=ma**2
-            if(abs(en_mother-(s-xmrec2+ma2)/(2*sqrt(s)))/en_mother.ge.tiny)then
-               write(*,*)'error C in xmcsubt_PY8'
-               write(*,*)en_mother,(s-xmrec2+ma2)/(2*sqrt(s))
-               stop
-            endif
-            if(ma.le.en_mother)then
-               betaa=sqrt(1-ma2/en_mother**2)
-            elseif(ma.le.en_mother*(1+tiny))then
-               betaa=1d0
-            else
-               write(*,*)'inconsistent betaa'
-               write(*,*)ma,en_mother
-               stop
-            endif
-            lambdaabc=sqrt((ma2-mbeff**2-mceff**2)**2-4*mbeff**2*mceff**2)
-            if(ma.ne.0d0)then
-               zplus =(1+(mbeff**2-mceff**2+betaa*lambdaabc)/ma2)/2
-               zminus=(1+(mbeff**2-mceff**2-betaa*lambdaabc)/ma2)/2
-            else
-               zplus =1d0
-               zminus=0d0
-            endif
-            if(z(npartner).lt.zminus.or.
-     &         z(npartner).gt.zplus)lzone(npartner)=.false.
-         endif
-c EW deadzone (QED branching when either the mother or a daughter is a photon)
-c to be updated !!!!!!
-        if(i_type.eq.0.or.j_type.eq.0.or.m_type.eq.0)lzone(npartner)=.true.
-c
-c Compute MC subtraction terms
-        if(lzone(npartner))then
-          if(.not.flagmc)flagmc=.true.
-          if( (fsr .and. (m_type.eq.8 .or. m_type.eq.0)) .or.
-     #        (isr .and. (j_type.eq.8 .or. j_type.eq.0)) )then
-            if(i_type.eq.8)then
-c g --> g g (icode=1) and go --> go g (SUSY) splitting 
-              if(ileg.eq.1.or.ileg.eq.2)then
-                 N_p=2
-                 if(isspecial)N_p=1
-                 if(1-x.lt.tiny)then
-                    xkern(1)=(g**2/N_p)*8*vca/s
-                    xkern(2)=0.d0
-                    xkernazi(1)=0.d0
-                    xkernazi(2)=0.d0
-                 elseif(1-yi.lt.tiny)then
-                    xkern(1)=(g**2/N_p)*8*vca*(1-x*(1-x))**2/(s*x**2)
-                    xkern(2)=0.d0
-                    xkernazi(1)=-(g**2/N_p)*16*vca*(1-x)**2/(s*x**2)
-                    xkernazi(2)=0.d0
-                 else
-                    xfact=(1-yi)*(1-x)/x
-                    prefact=4/(s*N_p)
-                    call AP_reduced(m_type,i_type,one,z(npartner),ap)
-                    ap=ap/(1-z(npartner))
-                    xkern(1)=prefact*xfact*xjac(npartner)*ap/xi(npartner)
-                    xkern(2)=0.d0
-                    call Qterms_reduced_spacelike(m_type,i_type,one,
-     #                                            z(npartner),Q)
-                    Q=Q/(1-z(npartner))
-                    xkernazi(1)=prefact*xfact*xjac(npartner)*Q/xi(npartner)
-                    xkernazi(2)=0.d0
-                 endif
-              elseif(ileg.eq.3)then
-c Works only for SUSY
-                N_p=2
-                if(isspecial)N_p=1
-c ileg = 3: xm12 = squared FKS-mother and FKS-sister mass
-c           xm22 = squared recoil mass
-                w1=-q1q+q2q-tk
-                w2=-q2q+q1q-uk
-                if(1-x.lt.tiny)then
-                  xkern(1)=0.d0
-                  xkern(2)=0.d0
-                  xkernazi(1)=0.d0
-                  xkernazi(2)=0.d0
-                else
-                  kn=veckn_ev
-                  knbar=veckbarn_ev
-                  kn0=xp0jfks
-                  xfact=(2-(1-x)*(1-(kn0/kn)*yj))/kn*knbar*(1-x)*(1-yj)
-                  prefact=2/(s*N_p)
-                  call AP_reduced_SUSY(j_type,i_type,one,z(npartner),ap)
-                  ap=ap/(1-z(npartner))
-                  xkern(1)=prefact*xfact*xjac(npartner)*ap/xi(npartner)
-                  xkern(2)=0.d0
-                  xkernazi(1)=0.d0
-                  xkernazi(2)=0.d0
-                endif
-              elseif(ileg.eq.4)then
-c ileg = 4: xm12 = squared recoil mass
-c           xm22 = 0 = squared FKS-mother and FKS-sister mass
-                N_p=2
-                if(isspecial)N_p=1
-                if(1-x.lt.tiny)then
-                  xkern(1)=(g**2/N_p)*8*vca/s
-                  xkern(2)=0.d0
-                  xkernazi(1)=0.d0
-                  xkernazi(2)=0.d0
-                elseif(1-yj.lt.tiny)then
-                  xkern(1)=(g**2/N_p)*( 8*vca*
-     &                  (s**2*(1-(1-x)*x)-s*(1+x)*xm12+xm12**2)**2 )/
-     &                  ( s*(s-xm12)**2*(s*x-xm12)**2 )
-                  xkern(2)=0.d0
-                  xkernazi(1)=-(g**2/N_p)*(16*vca*s*(1-x)**2)/((s-xm12)**2)
-                  xkernazi(2)=0.d0
-                else
-                  beta=1-xm12/s
-                  xfact=(2-(1-x)*(1-yj))/xij*beta*(1-x)*(1-yj)
-                  prefact=2/(s*N_p)
-                  call AP_reduced(j_type,i_type,one,z(npartner),ap)
-                  ap=ap/(1-z(npartner))
-                  xkern(1)=prefact*xfact*xjac(npartner)*ap/xi(npartner)
-                  xkern(2)=0.d0
-                  call Qterms_reduced_timelike(j_type,i_type,one,z(npartner),Q)
-                  Q=Q/(1-z(npartner))
-                  xkernazi(1)=prefact*xfact*xjac(npartner)*Q/xi(npartner)
-                  xkernazi(2)=0.d0
-                endif
-              else
-                write(*,*)'Error 4 in xmcsubt_PY8: forbidden ileg'
-                write(*,*)ileg
-                stop
-              endif
-            elseif(abs(i_type).eq.3)then
-c g --> q qbar (or gamma --> q qbar) splitting (icode=2)
-              if(ileg.eq.1.or.ileg.eq.2)then
-                 N_p=1
-                 if(1-x.lt.tiny)then
-                    xkern(1)=0.d0
-                    xkern(2)=0.d0
-                    xkernazi(1)=0.d0
-                    xkernazi(2)=0.d0
-                 elseif(1-yi.lt.tiny)then
-                    xkern(1)=(g**2/N_p)*4*vtf*(1-x)*((1-x)**2+x**2)/(s*x)
-                    xkern(2)=xkern(1)*(g_ew**2/g**2)*(qi2*vca/vtf)
-                    xkernazi(1)=0.d0
-                    xkernazi(2)=0.d0
-                 else
-                    xfact=(1-yi)*(1-x)/x
-                    prefact=4/(s*N_p)
-                    call AP_reduced(m_type,i_type,one,z(npartner),ap)
-                    ap=ap/(1-z(npartner))
-                    xkern(1)=prefact*xfact*xjac(npartner)*ap/xi(npartner)
-                    xkern(2)=xkern(1)*(g_ew**2/g**2)*(qi2*vca/vtf)
-                    xkernazi(2)=0.d0
-                    xkernazi(2)=0.d0
-                 endif
-              elseif(ileg.eq.4)then
-c ileg = 4: xm12 = squared recoil mass
-c           xm22 = 0 = squared FKS-mother and FKS-sister mass
-                N_p=2
-                if(isspecial)N_p=1
-                if(1-x.lt.tiny)then
-                  xkern(1)=0.d0
-                  xkern(2)=0.d0
-                  xkernazi(1)=0.d0
-                  xkernazi(2)=0.d0
-                elseif(1-yj.lt.tiny)then
-                  xkern(1)=(g**2/N_p)*( 4*vtf*(1-x)*
-     &                  (s**2*(1-2*(1-x)*x)-2*s*x*xm12+xm12**2) )/
-     &                  ( (s-xm12)**2*(s*x-xm12) )
-                  xkern(2)=xkern(1)*(g_ew**2/g**2)*(qi2*vca/vtf)
-                  xkernazi(1)=(g**2/N_p)*(16*vtf*s*(1-x)**2)/((s-xm12)**2)
-                  xkernazi(2)=xkernazi(1)*(g_ew**2/g**2)*(qi2*vca/vtf)
-                else
-                  beta=1-xm12/s
-                  xfact=(2-(1-x)*(1-yj))/xij*beta*(1-x)*(1-yj)
-                  prefact=2/(s*N_p)
-                  call AP_reduced(j_type,i_type,one,z(npartner),ap)
-                  ap=ap/(1-z(npartner))
-                  xkern(1)=prefact*xfact*xjac(npartner)*ap/xi(npartner)
-                  xkern(2)=xkern(1)*(g_ew**2/g**2)*(qi2*vca/vtf)
-                  call Qterms_reduced_timelike(j_type,i_type,one,z(npartner),Q)
-                  Q=Q/(1-z(npartner))
-                  xkernazi(1)=prefact*xfact*xjac(npartner)*Q/xi(npartner)
-                  xkernazi(2)=xkernazi(1)*(g_ew**2/g**2)*(qi2*vca/vtf)
-                endif
-              else
-                write(*,*)'Error 5 in xmcsubt_PY8: forbidden ileg'
-                write(*,*)ileg
-                stop
-              endif
-            else
-              write(*,*)'Error 3 in xmcsubt_PY8: unknown particle type'
-              write(*,*)i_type
-              stop
-            endif
-          elseif( (fsr .and. abs(m_type).eq.3) .or.
-     #            (isr .and. abs(j_type).eq.3) )then
-            if(abs(i_type).eq.3)then
-c q --> g q (or q --> gamma q) splitting (icode=3)
-c the fks parton is the one associated with 1 - z: this is because its
-c rescaled energy is 1 - x and in the soft limit, where x --> z --> 1,
-c it has to coincide with the fraction appearing in the AP kernel.
-c The definition of z here does tend to 1 only in the massless case
-              if(ileg.eq.1.or.ileg.eq.2)then
-                 N_p=2
-                 if(isspecial)N_p=1
-                 if(1-x.lt.tiny)then
-                    xkern(1)=0.d0
-                    xkern(2)=0.d0
-                    xkernazi(1)=0.d0
-                    xkernazi(2)=0.d0
-                 elseif(1-yi.lt.tiny)then
-                    xkern(1)=(g**2/N_p)*4*vcf*(1-x)*((1-x)**2+1)/(s*x**2)
-                    xkern(2)=xkern(1)*(g_ew**2/g**2)*(qi2/vcf)
-                    xkernazi(1)=-(g**2/N_p)*16*vcf*(1-x)**2/(s*x**2)
-                    xkernazi(2)=xkernazi(1)*(g_ew**2/g**2)*(qi2/vcf)
-                 else
-                    xfact=(1-yi)*(1-x)/x
-                    prefact=4/(s*N_p)
-                    call AP_reduced(m_type,i_type,one,z(npartner),ap)
-                    ap=ap/(1-z(npartner))
-                    xkern(1)=prefact*xfact*xjac(npartner)*ap/xi(npartner)
-                    xkern(2)=xkern(1)*(g_ew**2/g**2)*(qi2/vcf)
-                    call Qterms_reduced_spacelike(m_type,i_type,one,
-     #                                            z(npartner),Q)
-                    Q=Q/(1-z(npartner))
-                    xkernazi(1)=prefact*xfact*xjac(npartner)*Q/xi(npartner)
-                    xkernazi(2)=xkernazi(1)*(g_ew**2/g**2)*(qi2/vcf)
-                 endif
-              elseif(ileg.eq.3)then
-                N_p=1
-c ileg = 3: xm12 = squared FKS-mother and FKS-sister mass
-c           xm22 = squared recoil mass
-                w1=-q1q+q2q-tk
-                w2=-q2q+q1q-uk
-                if(1-x.lt.tiny)then
-                  betad=sqrt((1-(xm12-xm22)/s)**2-(4*xm22/s))
-                  betas=1+(xm12-xm22)/s
-                  z0=1-(2*xm12)/(s*betas*(betas-betad*yj))
-                  dz0dy=-2*xm12*betad/(s*betas*(betas-betad*yj)**2)
-                  xkern(1)=-(g**2/N_p)*4*vcf*(1-yj)*dz0dy*(1+(1-z0)**2)/(z0*s)
-                  xkern(2)=xkern(1)*(g_ew**2/g**2)*(qi2/vcf)
-                  xkernazi(1)=0.d0
-                  xkernazi(2)=0.d0
-                else
-                  kn=veckn_ev
-                  knbar=veckbarn_ev
-                  kn0=xp0jfks
-                  xfact=(2-(1-x)*(1-(kn0/kn)*yj))/kn*knbar*(1-x)*(1-yj)
-                  prefact=2/(s*N_p)
-                  call AP_reduced(j_type,i_type,one,z(npartner),ap)
-                  ap=ap/(1-z(npartner))
-                  xkern(1)=prefact*xfact*xjac(npartner)*ap/xi(npartner)
-                  xkern(2)=xkern(1)*(g_ew**2/g**2)*(qi2/vcf)
-                  xkernazi(1)=0.d0
-                  xkernazi(2)=0.d0
-                endif
-              elseif(ileg.eq.4)then
-                N_p=1
-c ileg = 4: xm12 = squared recoil mass
-c           xm22 = 0 = squared FKS-mother and FKS-sister mass
-                if(1-x.lt.tiny)then
-                  xkern(1)=0.d0
-                  xkern(2)=0.d0
-                  xkernazi(1)=0.d0
-                  xkernazi(2)=0.d0
-                elseif(1-yj.lt.tiny)then
-                  xkern(1)=(g**2/N_p)*
-     &                  ( 4*vcf*(1-x)*(s**2*(1-x)**2+(s-xm12)**2) )/
-     &                  ( (s-xm12)*(s*x-xm12)**2 )
-                  xkern(2)=xkern(1)*(g_ew**2/g**2)*(qi2/vcf)
-                  xkernazi(1)=0.d0
-                  xkernazi(2)=0.d0
-                else
-                  beta=1-xm12/s
-                  xfact=(2-(1-x)*(1-yj))/xij*beta*(1-x)*(1-yj)
-                  prefact=2/(s*N_p)
-                  call AP_reduced(j_type,i_type,one,z(npartner),ap)
-                  ap=ap/(1-z(npartner))
-                  xkern(1)=prefact*xfact*xjac(npartner)*ap/xi(npartner)
-                  xkern(2)=xkern(1)*(g_ew**2/g**2)*(qi2/vcf)
-                  xkernazi(1)=0.d0
-                  xkernazi(2)=0.d0
-                endif
-              else
-                write(*,*)'Error 6 in xmcsubt_PY8: unknown ileg'
-                write(*,*)ileg
-                stop              
-              endif
-            elseif(i_type.eq.8)then
-c q --> q g splitting (icode=4) and sq --> sq g (SUSY) splitting
-              if(ileg.eq.1.or.ileg.eq.2)then
-                 N_p=1
-                 if(1-x.lt.tiny)then
-                    xkern(1)=(g**2/N_p)*8*vcf/s
-                    xkern(2)=0.d0
-                    xkernazi(1)=0.d0
-                    xkernazi(2)=0.d0
-                 elseif(1-yi.lt.tiny)then
-                    xkern(1)=(g**2/N_p)*4*vcf*(1+x**2)/(s*x)
-                    xkern(2)=0.d0
-                    xkernazi(1)=0.d0
-                    xkernazi(2)=0.d0
-                 else
-                    xfact=(1-yi)*(1-x)/x
-                    prefact=4/(s*N_p)
-                    call AP_reduced(m_type,i_type,one,z(npartner),ap)
-                    ap=ap/(1-z(npartner))
-                    xkern(1)=prefact*xfact*xjac(npartner)*ap/xi(npartner)
-                    xkern(2)=0.d0
-                    xkernazi(1)=0.d0
-                    xkernazi(2)=0.d0
-                 endif
-              elseif(ileg.eq.3)then
-                N_p=1
-c ileg = 3: xm12 = squared FKS-mother and FKS-sister mass
-c           xm22 = squared recoil mass
-                w1=-q1q+q2q-tk
-                w2=-q2q+q1q-uk
-                if(1-x.lt.tiny)then
-                  betad=sqrt((1-(xm12-xm22)/s)**2-(4*xm22/s))
-                  betas=1+(xm12-xm22)/s
-                  z0=1-(2*xm12)/(s*betas*(betas-betad*yj))
-                  dz0dy=-2*xm12*betad/(s*betas*(betas-betad*yj)**2)
-                  xkern(1)=-(g**2/N_p)*4*vcf*(1-yj)*dz0dy*(1+z0**2)/((1-z0)*s)
-                  xkern(2)=0.d0
-                  xkernazi(1)=0.d0
-                  xkernazi(2)=0.d0
-                else
-                  kn=veckn_ev
-                  knbar=veckbarn_ev
-                  kn0=xp0jfks
-                  xfact=(2-(1-x)*(1-(kn0/kn)*yj))/kn*knbar*(1-x)*(1-yj)
-                  prefact=2/(s*N_p)
-                  if(abs(PDG_type(j_fks)).le.6)then
-c QCD branching
-                    call AP_reduced(j_type,i_type,one,z(npartner),ap)
-                  else
-c Non-QCD branching, here taken to be squark->squark gluon 
-                    call AP_reduced_SUSY(j_type,i_type,one,z(npartner),ap)
-                  endif
-                  ap=ap/(1-z(npartner))
-                  xkern(1)=prefact*xfact*xjac(npartner)*ap/xi(npartner)
-                  xkern(2)=0.d0
-                  xkernazi(1)=0.d0
-                  xkernazi(2)=0.d0
-                endif
-              elseif(ileg.eq.4)then
-                N_p=1
-c ileg = 4: xm12 = squared recoil mass
-c           xm22 = 0 = squared FKS-mother and FKS-sister mass
-                if(1-x.lt.tiny)then
-                  xkern(1)=(g**2/N_p)*8*vcf/s
-                  xkern(2)=0.d0
-                  xkernazi(1)=0.d0
-                  xkernazi(2)=0.d0
-                elseif(1-yj.lt.tiny)then
-                  xkern(1)=(g**2/N_p)*4*vcf*
-     &                  ( s**2*(1+x**2)-2*xm12*(s*(1+x)-xm12) )/
-     &                  ( s*(s-xm12)*(s*x-xm12) )
-                  xkern(2)=0.d0
-                  xkernazi(1)=0.d0
-                  xkernazi(2)=0.d0
-                else
-                  beta=1-xm12/s
-                  xfact=(2-(1-x)*(1-yj))/xij*beta*(1-x)*(1-yj)
-                  prefact=2/(s*N_p)
-                  call AP_reduced(j_type,i_type,one,z(npartner),ap)
-                  ap=ap/(1-z(npartner))
-                  xkern(1)=prefact*xfact*xjac(npartner)*ap/xi(npartner)
-                  xkern(2)=0.d0
-                  xkernazi(1)=0.d0
-                  xkernazi(2)=0.d0
-                endif
-              else
-                write(*,*)'Error 7 in xmcsubt_PY8: unknown ileg'
-                write(*,*)ileg
-                stop
-              endif
-            elseif(i_type.eq.0)then
-c q --> q gamma splitting (icode=4) and sq --> sq gamma (SUSY) splitting
-              if(ileg.eq.1.or.ileg.eq.2)then
-                 N_p=1
-                 if(1-x.lt.tiny)then
-                    xkern(1)=0.d0
-                    xkern(2)=(g_ew**2/N_p)*8*qj2/s
-                    xkernazi(1)=0.d0
-                    xkernazi(2)=0.d0
-                 elseif(1-yi.lt.tiny)then
-                    xkern(1)=0.d0
-                    xkern(2)=(g_ew**2/N_p)*4*qj2*(1+x**2)/(s*x)
-                    xkernazi(1)=0.d0
-                    xkernazi(2)=0.d0
-                 else
-                    xfact=(1-yi)*(1-x)/x
-                    prefact=4/(s*N_p)
-                    call AP_reduced(m_type,i_type,one,z(npartner),ap)
-                    ap=ap/(1-z(npartner))
-                    xkern(1)=0.d0
-                    xkern(2)=prefact*xfact*xjac(npartner)*ap/xi(npartner)
-                    xkern(2)=xkern(2)*(g_ew**2/g**2)*(qj2/vcf)
-                    xkernazi(1)=0.d0
-                    xkernazi(2)=0.d0
-                 endif
-              elseif(ileg.eq.3)then
-                N_p=1
-c ileg = 3: xm12 = squared FKS-mother and FKS-sister mass
-c           xm22 = squared recoil mass
-                w1=-q1q+q2q-tk
-                w2=-q2q+q1q-uk
-                if(1-x.lt.tiny)then
-                  betad=sqrt((1-(xm12-xm22)/s)**2-(4*xm22/s))
-                  betas=1+(xm12-xm22)/s
-                  z0=1-(2*xm12)/(s*betas*(betas-betad*yj))
-                  dz0dy=-2*xm12*betad/(s*betas*(betas-betad*yj)**2)
-                  xkern(1)=0.d0
-                  xkern(2)=-(g_ew**2/N_p)*4*qj2*(1-yj)*dz0dy*(1+z0**2)/((1-z0)*s)
-                  xkernazi(1)=0.d0
-                  xkernazi(2)=0.d0
-                else
-                  kn=veckn_ev
-                  knbar=veckbarn_ev
-                  kn0=xp0jfks
-                  xfact=(2-(1-x)*(1-(kn0/kn)*yj))/kn*knbar*(1-x)*(1-yj)
-                  prefact=2/(s*N_p)
-                  if(abs(PDG_type(j_fks)).le.6)then
-c QCD branching
-                    call AP_reduced(j_type,i_type,one,z(npartner),ap)
-                  else
-c Non-QCD branching, here taken to be squark->squark gluon 
-                    call AP_reduced_SUSY(j_type,i_type,one,z(npartner),ap)
-                  endif
-                  ap=ap/(1-z(npartner))
-                  xkern(1)=0.d0
-                  xkern(2)=prefact*xfact*xjac(npartner)*ap/xi(npartner)
-                  xkern(2)=xkern(2)*(g_ew**2/g**2)*(qj2/vcf)
-                  xkernazi(1)=0.d0
-                  xkernazi(2)=0.d0
-                endif
-              elseif(ileg.eq.4)then
-                N_p=1
-c ileg = 4: xm12 = squared recoil mass
-c           xm22 = 0 = squared FKS-mother and FKS-sister mass
-                if(1-x.lt.tiny)then
-                  xkern(1)=0.d0
-                  xkern(2)=(g_ew**2/N_p)*8*qj2/s
-                  xkernazi(1)=0.d0
-                  xkernazi(2)=0.d0
-                elseif(1-yj.lt.tiny)then
-                  xkern(1)=0.d0
-                  xkern(2)=(g_ew**2/N_p)*4*qj2*
-     &                  ( s**2*(1+x**2)-2*xm12*(s*(1+x)-xm12) )/
-     &                  ( s*(s-xm12)*(s*x-xm12) )
-                  xkernazi(1)=0.d0
-                  xkernazi(2)=0.d0
-                else
-                  beta=1-xm12/s
-                  xfact=(2-(1-x)*(1-yj))/xij*beta*(1-x)*(1-yj)
-                  prefact=2/(s*N_p)
-                  call AP_reduced(j_type,i_type,one,z(npartner),ap)
-                  ap=ap/(1-z(npartner))
-                  xkern(1)=0.d0
-                  xkern(2)=prefact*xfact*xjac(npartner)*ap/xi(npartner)
-                  xkern(2)=xkern(2)*(g_ew**2/g**2)*(qj2/vcf)
-                  xkernazi(1)=0.d0
-                  xkernazi(2)=0.d0
-                endif
-              else
-                write(*,*)'Error 7b in xmcsubt_PY8: unknown ileg'
-                write(*,*)ileg
-                stop
-              endif
-            else
-              write(*,*)'Error 8 in xmcsubt_PY8: unknown particle type'
-              write(*,*)i_type
-              stop
-            endif
-          else
-            write(*,*)'Error 2 in xmcsubt_PY8: unknown particle type'
-            write(*,*)j_type,i_type
-            stop
-          endif
-c
-          if(dampMCsubt)then
-            if(emscasharp)then
-              if(ptPY8.le.scalemax)then
-                emscwgt(npartner)=1.d0
-                emscav(npartner)=emsca_bare
-              else
-                emscwgt(npartner)=0.d0
-                emscav(npartner)=scalemax
-              endif
-            else
-              ptresc=(ptPY8-scalemin)/(scalemax-scalemin)
-              if(ptresc.le.0.d0)then
-                emscwgt(npartner)=1.d0
-                emscav(npartner)=emsca_bare
-              elseif(ptresc.lt.1.d0)then
-                emscwgt(npartner)=1-emscafun(ptresc,one)
-                emscav(npartner)=emsca_bare
-              else
-                emscwgt(npartner)=0.d0
-                emscav(npartner)=scalemax
-              endif
-            endif
-          endif
-c
-        else
-c Dead zone
-          xkern(1)=0.d0
-          xkern(2)=0.d0
-          xkernazi(1)=0.d0
-          xkernazi(2)=0.d0
-          if(dampMCsubt)then
-            emscav(npartner)=etot
-            emscwgt(npartner)=0.d0
-          endif
-        endif
-        xkern(1)=xkern(1)*gfactsf
-        xkern(2)=xkern(2)*gfactsf
-        xkernazi(1)=xkernazi(1)*gfactazi*gfactsf
-        xkernazi(2)=xkernazi(2)*gfactazi*gfactsf
-        born_red=0.d0
-        born_red_tilde=0.d0
-        do cflows=1,colorflow(npartner,0)
-c In the case of MC over colour flows, cflows will be passed from outside
-          born_red=born_red+
-     #             bornbars(colorflow(npartner,cflows))
-          born_red_tilde=born_red_tilde+
-     #                   bornbarstilde(colorflow(npartner,cflows))
-        enddo
-c change here, to include also xkern(2)!!!!!!!!
-        xmcxsec(npartner) = xkern(1)*born_red + xkernazi(1)*born_red_tilde
-        if(dampMCsubt)
-     #    xmcxsec(npartner)=xmcxsec(npartner)*emscwgt(npartner)
-        wgt = wgt + xmcxsec(npartner)
-c
-        if(xmcxsec(npartner).lt.0.d0)then
-           write(*,*) 'Fatal error in xmcsubt_PY8',
-     #                npartner,xmcxsec(npartner)
-           do i=1,nexternal
-              write(*,*) 'particle ',i,', ',(pp(j,i),j=0,3)
-           enddo
-           stop
-        endif
-c End of loop over colour partners
-      enddo
-c Assign emsca on statistical basis
-c$$$      if(extra.and.wgt.gt.1.d-30)then
-      if(dampMCsubt.and.wgt.gt.1.d-30)then
-        rrnd=ran2()
-        wgt1=0.d0
-        jpartner=0
-        do npartner=1,ipartners(0)
-          if(lzone(npartner).and.jpartner.eq.0)then
-            if (xmcxsec(npartner).lt.0d0) then
-              write (*,*) 'ERROR in montecarlocounter. '/
-     &            /'This number should be positive',
-     &            xmcxsec(npartner)
-              write (*,*)
-     &             'Should use absolute values for assignment of emsca'
-              stop
-            endif
-            wgt1 = wgt1 + xmcxsec(npartner)
-            if(wgt1.ge.rrnd*wgt)then
-              jpartner=ipartners(npartner)
-              mpartner=npartner
-            endif
-          endif
-        enddo
-c
-        if(jpartner.eq.0)then
-          write(*,*)'Error in xmcsubt_PY8: emsca unweighting failed'
-          stop
-        else
-          emsca=emscav(mpartner)
-        endif
-      endif
-c Where in the dead zone, so we can set emsca to shat or scalemax 
-c$$$      if(dampMCsubt.and.wgt.lt.1.d-30)emsca=etot
-      if(dampMCsubt.and.wgt.lt.1.d-30)emsca=scalemax
-c Additional information for LHE
-      if(AddInfoLHE)then
-        fksfather_lhe(nFKSprocess)=fksfather
-        if(jpartner.ne.0)then
-          ipartner_lhe(nFKSprocess)=jpartner
-        else
-c min() avoids troubles if ran2()=1
-          ipartner_lhe(nFKSprocess)=min( int(ran2()*ipartners(0))+1,ipartners(0) )
-          ipartner_lhe(nFKSprocess)=ipartners(ipartner_lhe(nFKSprocess))
-        endif
-        scale1_lhe(nFKSprocess)=ptPY8
-      endif
-c
-      if(dampMCsubt)then
-        if(emsca.lt.scalemin)then
-          write(*,*)'Error in xmcsubt_PY8: emsca too small',
-     #      emsca,jpartner,lzone(jpartner)
-          stop
-        endif
-      endif
-c
-      do npartner=1,ipartners(0)
-        xmcxsec(npartner) = xmcxsec(npartner) * probne
-      enddo
-      do npartner=ipartners(0)+1,nexternal
-        xmcxsec(npartner) = 0.d0
-      enddo
-c No need to multiply this weight by probne, because it is ignored in 
-c normal running. When doing the testing (test_MC), also the other
-c pieces are not multiplied by probne.
-c$$$      wgt=wgt*probne
-c
-      return
-      end
-
-
-
-
-
-
-      subroutine get_mbar(p,y_ij_fks,ileg,bornbars,bornbarstilde)
-c Computes barred amplitudes (bornbars) squared according
-c to Odagiri's prescription (hep-ph/9806531).
-c Computes barred azimuthal amplitudes (bornbarstilde) with
-c the same method 
-      implicit none
-
-      include "genps.inc"
-      include 'nexternal.inc'
-      include "born_nhel.inc"
-
-      double precision p(0:3,nexternal)
-      double precision y_ij_fks,bornbars(max_bcol),bornbarstilde(max_bcol)
-
-      double precision zero
-      parameter (zero=0.d0)
-      double precision p_born_rot(0:3,nexternal-1)
-
-      integer imother_fks,ileg
-
-      double precision p_born(0:3,nexternal-1)
-      common/pborn/p_born
-
-      double Precision amp2(maxamps), jamp2(0:maxamps)
-      common/to_amps/  amp2,       jamp2
-
-      integer i_fks,j_fks
-      common/fks_indices/i_fks,j_fks
-
-      double complex wgt1(2),W1(6),W2(6),W3(6),W4(6),Wij_angle,Wij_recta
-      double complex azifact
-
-      double complex xij_aor
-      common/cxij_aor/xij_aor
-
-      double precision born,sumborn,borntilde
-      integer i
-
-      double precision vtiny,pi(0:3),pj(0:3),cphi_mother,sphi_mother
-      parameter (vtiny=1d-8)
-      double complex ximag
-      parameter (ximag=(0.d0,1.d0))
-
-      double precision xi_i_fks_ev,y_ij_fks_ev,t
-      double precision p_i_fks_ev(0:3),p_i_fks_cnt(0:3,-2:2)
-      common/fksvariables/xi_i_fks_ev,y_ij_fks_ev,p_i_fks_ev,p_i_fks_cnt
-
-      logical rotategranny
-      common/crotategranny/rotategranny
-
-=======
->>>>>>> 93e1112e
       double precision cthbe,sthbe,cphibe,sphibe
       common/cbeangles/cthbe,sthbe,cphibe,sphibe
 

      subroutine set_mc_matrices
      implicit none
      include "genps.inc"
      include 'nexternal.inc'
      include "born_nhel.inc"
c Nexternal is the number of legs (initial and final) al NLO, while max_bcol
c is the number of color flows at Born level
      integer i,j,k,l,k0,mothercol(2),i1(2)
      integer maxflow
      parameter (maxflow=999)
      integer idup(nexternal,maxproc)
      integer mothup(2,nexternal,maxproc)
      integer icolup(2,nexternal,maxflow)
      include 'born_leshouche.inc'
      integer ipartners(0:nexternal-1),colorflow(nexternal-1,0:max_bcol)
      common /MC_info/ ipartners,colorflow
      integer i_fks,j_fks
      common/fks_indices/i_fks,j_fks
      integer fksfather
      common/cfksfather/fksfather
      logical notagluon,found
      common/cnotagluon/notagluon
      integer nglu,nsngl
      logical isspecial,isspecial0
      common/cisspecial/isspecial
      logical spec_case

      include 'orders.inc'
      logical split_type(nsplitorders) 
      common /c_split_type/split_type
      double precision particle_charge(nexternal)
      common /c_charges/particle_charge

      ipartners(0)=0
      do i=1,nexternal-1
         colorflow(i,0)=0
      enddo

C What follows is true for QCD-type splittings.
C For QED-type splittings, ipartner is simply all the charged particles
C in the event except for FKSfather. In this case, all the born color
C flows are allowed

c ipartners(0): number of particles that can be colour or anticolour partner 
c   of the father, the Born-level particle to which i_fks and j_fks are 
c   attached. If one given particle is the colour/anticolour partner of
c   the father in more than one colour flow, it is counted only once
c   in ipartners(0)
c ipartners(i), 1<=i<=nexternal-1: the label (according to Born-level
c   labelling) of the i^th colour partner of the father
c
c colorflow(i,0), 1<=i<=nexternal-1: number of colour flows in which
c   the particle ipartners(i) is a colour partner of the father
c colorflow(i,j): the actual label (according to born_leshouche.inc)
c   of the j^th colour flow in which the father and ipartners(i) are
c   colour partners
c
c Example: in the process q(1) qbar(2) -> g(3) g(4), the two color flows are
c
c j=1    i    icolup(1)    icolup(2)       j=2    i    icolup(1)    icolup(2)
c        1      500           0                   1      500           0
c        2       0           501                  2       0           501
c        3      500          502                  3      502          501
c        4      502          501                  4      500          502
c
c and if one fixes for example fksfather=3, then ipartners = 3
c while colorflow =  0  0  0                                 1
c                    1  1  0                                 4
c                    2  1  2                                 2
c                    1  2  0
c

      fksfather=min(i_fks,j_fks)

c isspecial will be set equal to .true. only if the father is a gluon,
c and another gluon will be found which is connected to it by both
c colour and anticolour
      isspecial=.false.
c
      if (split_type(qcd_pos)) then
        ! identify the color partners 
        do i=1,max_bcol
c Loop over Born-level colour flows
         isspecial0=.false.
c nglu and nsngl are the number of gluons (except for the father) and of 
c colour singlets in the Born process, according to the information 
c stored in ICOLUP
         nglu=0
         nsngl=0
         mothercol(1)=ICOLUP(1,fksfather,i)
         mothercol(2)=ICOLUP(2,fksfather,i)
         notagluon=(mothercol(1).eq.0 .or. mothercol(2).eq.0)
c
         do j=1,nexternal-1
c Loop over Born-level particles; j is the possible colour partner of father,
c and whether this is the case is determined inside this loop
            if (j.ne.fksfather) then
c Skip father (it cannot be its own colour partner)
               if(ICOLUP(1,j,i).eq.0.and.ICOLUP(2,j,i).eq.0)
     #           nsngl=nsngl+1
               if(ICOLUP(1,j,i).ne.0.and.ICOLUP(2,j,i).ne.0)
     #           nglu=nglu+1
               if ( (j.le.nincoming.and.fksfather.gt.nincoming) .or.
     #              (j.gt.nincoming.and.fksfather.le.nincoming) ) then
c father and j not both in the initial or in the final state -- connect
c colour (1) with colour (i1(1)), and anticolour (2) with anticolour (i1(2))
                  i1(1)=1
                  i1(2)=2
               else
c father and j both in the initial or in the final state -- connect
c colour (1) with anticolour (i1(2)), and anticolour (2) with colour (i1(1))
                  i1(1)=2
                  i1(2)=1
               endif
               do l=1,2
c Loop over colour and anticolour of father
                  found=.false.
                  if( ICOLUP(i1(l),j,i).eq.mothercol(l) .and.
     &                ICOLUP(i1(l),j,i).ne.0 ) then
c When ICOLUP(i1(l),j,i) = mothercol(l), the colour (if i1(l)=1) or
c the anticolour (if i1(l)=2) of particle j is connected to the
c colour (if l=1) or the anticolour (if l=2) of the father
                     k0=-1
                     do k=1,ipartners(0)
c Loop over previously-found colour/anticolour partners of father
                        if(ipartners(k).eq.j)then
                           if(found)then
c Safety measure: if this condition is met, it means that there exist
c k1 and k2 such that ipartners(k1)=ipartners(k2). This is thus a bug,
c since ipartners() is the list of possible partners of father, where each
c Born-level particle must appears at most once
                              write(*,*)'Error #1 in set_matrices'
                              write(*,*)i,j,l,k
                              stop
                           endif
                           found=.true.
                           k0=k
                        endif
                     enddo
                     if (.not.found) then
                        ipartners(0)=ipartners(0)+1
                        ipartners(ipartners(0))=j
                        k0=ipartners(0)
                     endif
c At this point, k0 is the k0^th colour/anticolour partner of father.
c Therefore, ipartners(k0)=j
                     if(k0.le.0.or.ipartners(k0).ne.j)then
                        write(*,*)'Error #2 in set_matrices'
                        write(*,*)i,j,l,k0,ipartners(k0)
                        stop
                     endif
                     spec_case=l.eq.2 .and. colorflow(k0,0).ge.1 .and.
     &                    colorflow(k0,colorflow(k0,0)).eq.i 
                     if (.not.spec_case)then
c Increase by one the number of colour flows in which the father is
c (anti)colour-connected with its k0^th partner (according to the
c list defined by ipartners)
                        colorflow(k0,0)=colorflow(k0,0)+1
c Store the label of the colour flow thus found
                        colorflow(k0,colorflow(k0,0))=i
                     elseif (spec_case)then
c Special case: father and ipartners(k0) are both gluons, connected
c by colour AND anticolour: the number of colour flows was overcounted
c by one unit, so decrease it
                         if( notagluon .or.
     &                       ICOLUP(i1(1),j,i).eq.0 .or.
     &                       ICOLUP(i1(2),j,i).eq.0 )then
                            write(*,*)'Error #3 in set_matrices'
                            write(*,*)i,j,l,k0,i1(1),i1(2)
                            stop
                         endif
                         colorflow(k0,colorflow(k0,0))=i
                         isspecial0=.true.
                     endif
                  endif
               enddo
            endif
         enddo
         if( ((nglu+nsngl).gt.(nexternal-2)) .or.
     #       (isspecial0.and.(nglu+nsngl).ne.(nexternal-2)) )then
           write(*,*)'Error #4 in set_matrices'
           write(*,*)isspecial0,nglu,nsngl
           stop
         endif
         isspecial=isspecial.or.isspecial0
        enddo

      else if (split_type(qed_pos)) then
        ! do nothing, the partner will be assigned at run-time 
        ! (it is kinematics-dependent)
        continue
      endif
      call check_mc_matrices
      return
      end



      subroutine check_mc_matrices
      implicit none
      include "nexternal.inc"
      include "born_nhel.inc"
c      include "fks.inc"
      integer fks_j_from_i(nexternal,0:nexternal)
     &     ,particle_type(nexternal),pdg_type(nexternal)
      common /c_fks_inc/fks_j_from_i,particle_type,pdg_type
      integer ipartners(0:nexternal-1),colorflow(nexternal-1,0:max_bcol)
      common /MC_info/ ipartners,colorflow
      integer i,j,ipart,iflow,ntot,ithere(1000)
      integer fksfather
      common/cfksfather/fksfather
      logical notagluon
      common/cnotagluon/notagluon
      logical isspecial
      common/cisspecial/isspecial

      include 'orders.inc'
      logical split_type(nsplitorders) 
      common /c_split_type/split_type
c
      if(ipartners(0).gt.nexternal-1)then
        write(*,*)'Error #1 in check_mc_matrices',ipartners(0)
        stop
      endif
c
      
      if (split_type(QCD_pos)) then
      ! these tests only apply for QCD-type splittings
        do i=1,ipartners(0)
          ipart=ipartners(i)
          if( ipart.eq.fksfather .or.
     #        ipart.le.0 .or. ipart.gt.nexternal-1 .or.
     #        ( abs(particle_type(ipart)).ne.3 .and.
     #          particle_type(ipart).ne.8 ) )then
            write(*,*)'Error #2 in check_mc_matrices',i,ipart,
     #  particle_type(ipart)
            stop
          endif
        enddo
c
        do i=1,nexternal-1
          ithere(i)=1
        enddo
        do i=1,ipartners(0)
          ipart=ipartners(i)
          ithere(ipart)=ithere(ipart)-1
          if(ithere(ipart).lt.0)then
            write(*,*)'Error #3 in check_mc_matrices',i,ipart
            stop
          endif
        enddo
c
c ntot is the total number of colour plus anticolour partners of father
        ntot=0
        do i=1,ipartners(0)
          ntot=ntot+colorflow(i,0)
c
          if( colorflow(i,0).le.0 .or.
     #        colorflow(i,0).gt.max_bcol )then
            write(*,*)'Error #4 in check_mc_matrices',i,colorflow(i,0)
            stop
          endif
c
          do j=1,max_bcol
            ithere(j)=1
          enddo
          do j=1,colorflow(i,0)
            iflow=colorflow(i,j)
            ithere(iflow)=ithere(iflow)-1
            if(ithere(iflow).lt.0)then
              write(*,*)'Error #5 in check_mc_matrices',i,j,iflow
              stop
            endif
          enddo
c
        enddo

      else if (split_type(QED_pos)) then
        ! write here possible checks for QED-type splittings
        continue
      endif
c
C     DOES NOT APPLY FOR EW CORRECTIONS
CMZ      if( (notagluon.and.ntot.ne.max_bcol) .or.
C     #    ( (.not.notagluon).and.
C     #      ( (.not.isspecial).and.ntot.ne.(2*max_bcol) .or.
C     #        (isspecial.and.ntot.ne.max_bcol) ) ) )then
C         write(*,*)'Error #6 in check_mc_matrices',
C     #     notagluon,ntot,max_bcol
C         stop
C      endif
c
      return
      end


      subroutine find_ipartner_QED(pp, nofpartners)
      implicit none
      include 'nexternal.inc'
      double precision pp(0:3, nexternal)
      integer nofpartners

      integer fks_j_from_i(nexternal,0:nexternal)
     &     ,particle_type(nexternal),pdg_type(nexternal)
      common /c_fks_inc/fks_j_from_i,particle_type,pdg_type
      double precision particle_charge(nexternal)
      common /c_charges/particle_charge

      integer i_fks,j_fks,fksfather
      common/fks_indices/i_fks,j_fks
      double precision pmass(nexternal)
      double precision zero
      parameter (zero=0d0)

      include 'genps.inc'
      integer maxflow
      parameter (maxflow=999)
      integer idup(nexternal,maxproc)
      integer mothup(2,nexternal,maxproc)
      integer icolup(2,nexternal,maxflow)
      include 'born_leshouche.inc'
      include "born_nhel.inc"
      include 'coupl.inc'
      integer ipartners(0:nexternal-1),colorflow(nexternal-1,0:max_bcol)
      common /MC_info/ ipartners,colorflow
c
c     Shower MonteCarlo
c     
      character*10 shower_mc
      common /cMonteCarloType/shower_mc

      logical found
      logical same_state
      double precision ppmin, ppnow
      integer partner
      integer i,j
      double precision chargeprod
      double precision dot

      include 'pmass.inc'
      
      found=.false.
      ppmin=1d99
      fksfather=min(i_fks,j_fks)

      if (shower_mc.eq.'PYTHIA8') then
        ! this should follow what is done in TimeShower::setupQEDdip
        ! first, look for the lowest-mass same- (opposite-)flavour pair of
        ! particles in the opposite (same) state of the system
        do j=1,nexternal
          if (j.ne.fksfather.and.j.ne.i_fks) then
            same_state = (j.gt.nincoming.and.fksfather.gt.nincoming).or.
     $                   (j.le.nincoming.and.fksfather.le.nincoming)

            if ((pdg_type(j).eq.pdg_type(fksfather).and..not.same_state).or. 
     $          (pdg_type(j).eq.-pdg_type(fksfather).and.same_state)) then

              ppnow=dot(pp(0,fksfather),pp(0,j)) - pmass(fksfather)*pmass(j)
              if (ppnow.lt.ppmin) then
                found=.true.
                partner=j
              endif
            endif
          endif
        enddo
        
        ! if no partner has been found, then look for the
        ! lowest-mass/chargeprod pair
        if (.not.found) then
          do j=1,nexternal
            if (j.ne.fksfather.and.j.ne.i_fks) then
              if (particle_charge(fksfather).ne.0d0.and.particle_charge(j).ne.0d0) then
                ppnow=dot(pp(0,fksfather),pp(0,j)) - pmass(fksfather)*pmass(j) / 
     $            (particle_charge(fksfather) * particle_charge(j))
                if (ppnow.lt.ppmin) then
                  found=.true.
                  partner=j
                endif
              endif
            endif
          enddo
        endif

        ! if no partner has been found, then look for the
        ! lowest-mass pair
        if (.not.found) then
          do j=1,nexternal
            if (j.ne.fksfather.and.j.ne.i_fks) then
              ppnow=dot(pp(0,fksfather),pp(0,j)) - pmass(fksfather)*pmass(j) 
              if (ppnow.lt.ppmin) then
                found=.true.
                partner=j
              endif
            endif
          enddo
        endif

      else
        ! other showers need to be implemented
        write(*,*) 'ERROR in find_ipartner_QED, not implemented', shower_mc
        stop 1
      endif

      if (.not.found) then
        write(*,*) 'ERROR in find_ipartner_QED, no parthern found'
        stop 1
      endif

      ! now, set ipartners
      ipartners(0) = 1
      nofpartners = ipartners(0)
      ipartners(ipartners(0)) = partner
      ! all color flows have to be included here
      colorflow(ipartners(0),0)= max_bcol
      do i = 1, max_bcol
        colorflow(ipartners(0),i)=i
      enddo

      return
      end


      subroutine xmcsubt_wrap(pp,xi_i_fks,y_ij_fks,wgt)
      implicit none
      include "nexternal.inc"
      double precision pp(0:3,nexternal),wgt
      double precision xi_i_fks,y_ij_fks
      double precision xmc,xrealme,gfactsf,gfactcl,probne
      double precision xmcxsec(nexternal),z(nexternal)
      integer nofpartners
      logical lzone(nexternal),flagmc

      ! amp split stuff
      include 'orders.inc'
      integer iamp
      double precision amp_split_mc(amp_split_size)
      common /to_amp_split_mc/amp_split_mc
      double precision amp_split_gfunc(amp_split_size)
      common /to_amp_split_gfunc/amp_split_gfunc


c True MC subtraction term
      ! this fills the amp_split_mc
      ! no need to set them to zero before the call, they are
      ! reset inside xmcsubt
      call xmcsubt(pp,xi_i_fks,y_ij_fks,gfactsf,gfactcl,probne,
     #                   xmc,nofpartners,lzone,flagmc,z,xmcxsec)
c G-function matrix element, to recover the real soft limit
      call xmcsubtME(pp,xi_i_fks,y_ij_fks,gfactsf,gfactcl,xrealme)
      
      wgt=xmc+xrealme
      do iamp=1, amp_split_size
        amp_split_mc(iamp) = amp_split_mc(iamp) + amp_split_gfunc(iamp)
      enddo

      return
      end



      subroutine xmcsubtME(pp,xi_i_fks,y_ij_fks,gfactsf,gfactcl,wgt)
      implicit none
      include "nexternal.inc"
      include "coupl.inc"
      double precision pp(0:3,nexternal),gfactsf,gfactcl,wgt,wgts,wgtc,wgtsc
      double precision xi_i_fks,y_ij_fks

      double precision zero,one
      parameter (zero=0d0)
      parameter (one=1d0)

      integer izero,ione,itwo
      parameter (izero=0)
      parameter (ione=1)
      parameter (itwo=2)

      double precision p1_cnt(0:3,nexternal,-2:2)
      double precision wgt_cnt(-2:2)
      double precision pswgt_cnt(-2:2)
      double precision jac_cnt(-2:2)
      common/counterevnts/p1_cnt,wgt_cnt,pswgt_cnt,jac_cnt

      double precision xi_i_fks_cnt(-2:2)
      common /cxiifkscnt/xi_i_fks_cnt

      integer i_fks,j_fks
      common/fks_indices/i_fks,j_fks

c Particle types (=colour) of i_fks, j_fks and fks_mother
      integer i_type,j_type,m_type
      double precision ch_i,ch_j,ch_m
      common/cparticle_types/i_type,j_type,m_type,ch_i,ch_j,ch_m

      double precision pmass(nexternal)
      logical is_aorg(nexternal)
      common /c_is_aorg/is_aorg

      ! amp split stuff
      include 'orders.inc'
      integer iamp
      double precision amp_split_gfunc(amp_split_size)
      common /to_amp_split_gfunc/amp_split_gfunc
      double precision amp_split_s(amp_split_size), 
     $                 amp_split_c(amp_split_size), 
     $                 amp_split_sc(amp_split_size)

      include "pmass.inc"
c
      wgt=0d0
      do iamp=1, amp_split_size
        amp_split_gfunc(iamp) = 0d0
      enddo
      ! this contribution is needed only for i_fks being a gluon/photon
      ! (soft limit)
      if (is_aorg(i_fks))then
c i_fks is gluon/photon
         call set_cms_stuff(izero)
         call sreal(p1_cnt(0,1,0),zero,y_ij_fks,wgts)
         do iamp=1, amp_split_size
           amp_split_s(iamp) = amp_split(iamp)
         enddo
         call set_cms_stuff(ione)
         call sreal(p1_cnt(0,1,1),xi_i_fks,one,wgtc)
         do iamp=1, amp_split_size
           amp_split_c(iamp) = amp_split(iamp)
         enddo
         call set_cms_stuff(itwo)
         call sreal(p1_cnt(0,1,2),zero,one,wgtsc)
         do iamp=1, amp_split_size
           amp_split_sc(iamp) = amp_split(iamp)
         enddo
         wgt=wgts+(1-gfactcl)*(wgtc-wgtsc)
         wgt=wgt*(1-gfactsf)
         do iamp = 1, amp_split_size
           amp_split_gfunc(iamp) = amp_split_s(iamp)+(1-gfactcl)*(amp_split_c(iamp)-amp_split_sc(iamp))
           amp_split_gfunc(iamp) = amp_split_gfunc(iamp)*(1-gfactsf)
         enddo
      elseif (abs(i_type).ne.3.and.ch_i.eq.0d0)then
         ! we should never get here
         write(*,*) 'FATAL ERROR #1 in xmcsubtME',i_type,i_fks
         stop
      endif
c
      return
      end



c Main routine for MC counterterms

      subroutine xmcsubt(pp,xi_i_fks,y_ij_fks,gfactsf,gfactcl,probne,
     &                   wgt,nofpartners,lzone,flagmc,z,xmcxsec)
      implicit none
      include "nexternal.inc"
      include "coupl.inc"
      include "born_nhel.inc"
      include "fks_powers.inc"
      include "madfks_mcatnlo.inc"
      include "run.inc"
      include "../../Source/MODEL/input.inc"
      include 'nFKSconfigs.inc'
      include 'orders.inc'
      logical split_type(nsplitorders) 
      common /c_split_type/split_type
      integer fks_j_from_i(nexternal,0:nexternal)
     &     ,particle_type(nexternal),pdg_type(nexternal)
      common /c_fks_inc/fks_j_from_i,particle_type,pdg_type
      double precision particle_charge(nexternal)
      common /c_charges/particle_charge

      double precision pp(0:3,nexternal),gfactsf,gfactcl,probne,wgt
      double precision xi_i_fks,y_ij_fks,xm12,xm22
      double precision xmcxsec(nexternal)
      integer nofpartners
      logical lzone(nexternal),flagmc,limit,non_limit

      double precision emsca_bare,ptresc,rrnd,ref_scale,
     & scalemin,scalemax,wgt1,qMC,emscainv,emscafun
      double precision emscwgt(nexternal),emscav(nexternal)
      integer jpartner,mpartner
      logical emscasharp

      double precision shattmp,dot,xkern(2),xkernazi(2),
     & born_red(nsplitorders), born_red_tilde(nsplitorders)
      double precision bornbars(max_bcol,nsplitorders), 
     &                 bornbarstilde(max_bcol,nsplitorders)

      integer i,j,npartner,cflows,ileg,N_p,iord
      double precision tk,uk,q1q,q2q,E0sq(nexternal),x,yi,yj,xij,ap(2),Q(2),
     & s,w1,w2,beta,xfact,prefact,kn,knbar,kn0,betae0,betad,betas,gfactazi,
     & gfunction,bogus_probne_fun,
     & z(nexternal),xi(nexternal),xjac(nexternal),ztmp,xitmp,xjactmp,
     & zHW6,xiHW6,xjacHW6_xiztoxy,zHWPP,xiHWPP,xjacHWPP_xiztoxy,zPY6Q,
     & xiPY6Q,xjacPY6Q_xiztoxy,zPY6PT,xiPY6PT,xjacPY6PT_xiztoxy,zPY8,
     & xiPY8,xjacPY8_xiztoxy,wcc

      common/cscaleminmax/xm12,ileg
      double precision veckn_ev,veckbarn_ev,xp0jfks
      common/cgenps_fks/veckn_ev,veckbarn_ev,xp0jfks
      double precision p_born(0:3,nexternal-1)
      common/pborn/p_born
      integer i_fks,j_fks
      common/fks_indices/i_fks,j_fks
      double precision ybst_til_tolab,ybst_til_tocm,sqrtshat,shat
      common/parton_cms_stuff/ybst_til_tolab,ybst_til_tocm,
     #                        sqrtshat,shat

      integer ipartners(0:nexternal-1),colorflow(nexternal-1,0:max_bcol)
      common /MC_info/ ipartners,colorflow
      logical isspecial
      common/cisspecial/isspecial

      integer fksfather
      common/cfksfather/fksfather

      logical softtest,colltest
      common/sctests/softtest,colltest

      double precision emsca
      common/cemsca/emsca,emsca_bare,emscasharp,scalemin,scalemax

      double precision ran2,iseed
      external ran2
      logical extra

c Stuff to be written (depending on AddInfoLHE) onto the LHE file
      INTEGER NFKSPROCESS
      COMMON/C_NFKSPROCESS/NFKSPROCESS
      integer iSorH_lhe,ifks_lhe(fks_configs) ,jfks_lhe(fks_configs)
     &     ,fksfather_lhe(fks_configs) ,ipartner_lhe(fks_configs)
      double precision scale1_lhe(fks_configs),scale2_lhe(fks_configs)
      common/cto_LHE1/iSorH_lhe,ifks_lhe,jfks_lhe,
     #                fksfather_lhe,ipartner_lhe
      common/cto_LHE2/scale1_lhe,scale2_lhe

c Radiation hardness needed (pt_hardness) for the theta function
c Should be zero if there are no jets at the Born
      double precision shower_S_scale(fks_configs*2)
     &     ,shower_H_scale(fks_configs*2),ref_H_scale(fks_configs*2)
     &     ,pt_hardness
      common /cshowerscale2/shower_S_scale,shower_H_scale,ref_H_scale
     &     ,pt_hardness

      double precision becl,delta
c alsf and besf are the parameters that control gfunsoft
      double precision alsf,besf
      common/cgfunsfp/alsf,besf
c alazi and beazi are the parameters that control gfunazi
      double precision alazi,beazi
      common/cgfunazi/alazi,beazi

c Particle types (=color) of i_fks, j_fks and fks_mother
      integer i_type,j_type,m_type
      double precision ch_i,ch_j,ch_m
      common/cparticle_types/i_type,j_type,m_type,ch_i,ch_j,ch_m

C stuff to keep track of the individual orders
      double precision amp_split_bornbars(amp_split_size,max_bcol,nsplitorders),
     $                 amp_split_bornbarstilde(amp_split_size,max_bcol,nsplitorders)
      common /to_amp_split_bornbars/amp_split_bornbars,
     $                              amp_split_bornbarstilde
      double precision amp_split_bornred(amp_split_size,nsplitorders),
     $                 amp_split_bornredtilde(amp_split_size,nsplitorders),
     &                 amp_split_xmcxsec(amp_split_size,nexternal)
      common /to_amp_split_xmcxsec/amp_split_xmcxsec
      integer iamp
      double precision amp_split_mc(amp_split_size)
      common /to_amp_split_mc/amp_split_mc

      double precision zero,one,tiny,vtiny,ymin
      parameter (zero=0d0)
      parameter (one=1d0)
      parameter (vtiny=1d-10)
      parameter (ymin=0.9d0)

      double precision pi
      parameter(pi=3.1415926535897932384626433d0)

      double precision vcf,vtf,vca
      parameter (vcf=4d0/3d0)
      parameter (vtf=1d0/2d0)
      parameter (vca=3d0)

      double precision pmass(nexternal)
      include "pmass.inc"

c Initialise

      if (split_type(QED_pos)) then
        ! QED partners are dynamically found
        call find_ipartner_QED(pp,nofpartners)
      endif

      do i = 1,nexternal
        xmcxsec(i) = 0d0
        do iamp = 1, amp_split_size
          amp_split_xmcxsec(iamp,i) = 0d0
        enddo
      enddo
      flagmc   = .false.
      wgt      = 0d0
      ztmp     = 0d0
      xitmp    = 0d0
      xjactmp  = 0d0
      gfactazi = 0d0
      do i = 1,2
        xkern(i)    = 0d0
        xkernazi(i) = 0d0
      enddo
      do i = 1, nsplitorders
        born_red(i) = 0d0
        born_red_tilde(i) = 0d0
      enddo
      do iamp = 1, amp_split_size
        amp_split_mc(iamp)=0d0
      enddo
      kn       = veckn_ev
      knbar    = veckbarn_ev
      kn0      = xp0jfks
      nofpartners = ipartners(0)
      tiny = 1d-6
      if (softtest.or.colltest)tiny = 1d-12
c Logical variables to control the IR limits:
c one can remove any reference to xi_i_fks
      limit = 1-y_ij_fks.lt.tiny .and. xi_i_fks.ge.tiny
      non_limit = xi_i_fks.ge.tiny

c Discard if unphysical kinematics
      if(pp(0,1).le.0d0)return

c Determine invariants, ileg, and MC hardness qMC
      extra=dampMCsubt.or.AddInfoLHE.or.UseSudakov
      call kinematics_driver(xi_i_fks,y_ij_fks,shat,pp,ileg,
     &                       xm12,xm22,tk,uk,q1q,q2q,qMC,extra)
      w1=-q1q+q2q-tk
      w2=-q2q+q1q-uk
      if(extra.and.qMC.lt.0d0)then
         write(*,*)'Error in xmcsubt: qMC=',qMC
         stop
      endif

c Check ileg, and special case for PYTHIA6PT
      if(ileg.lt.0.or.ileg.gt.4)then
         write(*,*)'Error in xmcsubt: ileg=',ileg
         stop
      endif
      if(ileg.gt.2.and.shower_mc.eq.'PYTHIA6PT')then
         write(*,*)'FSR not allowed when matching PY6PT'
         stop
      endif

c New or standard MC@NLO formulation
      probne=bogus_probne_fun(qMC)
      if(.not.UseSudakov)probne=1.d0

c Call barred Born and assign shower scale
      call get_mbar(pp,y_ij_fks,ileg,bornbars,bornbarstilde)
      call assign_emsca(pp,xi_i_fks,y_ij_fks)

c Distinguish ISR and FSR
      if(ileg.le.2)then
         delta=min(1d0,deltaI)
         yj=0d0
         yi=y_ij_fks
      elseif(ileg.ge.3)then
         delta=min(1d0,deltaO)
         yj=y_ij_fks
         yi=0d0
      endif
      x=1-xi_i_fks
      s=shat
      xij=2*(1-xm12/s-(1-x))/(2-(1-x)*(1-yj)) 

c G-function parameters 
      gfactsf=gfunction(x,alsf,besf,2d0)
      if(abs(i_type).eq.3)gfactsf=1d0
      becl=-(1d0-ymin)
      gfactcl=gfunction(y_ij_fks,alsf,becl,1d0)
      if(alazi.lt.0d0)gfactazi=1-gfunction(y_ij_fks,-alazi,beazi,delta)

c For processes that have jets at the Born level, we need to include a
c theta-function: The radiation from the shower should always be softer
c than the jets at the Born, hence no need to include the MC counter
c terms when the radiation is hard.
      if(pt_hardness.gt.shower_S_scale(nFKSprocess*2-1))then
         emsca=2d0*sqrt(ebeam(1)*ebeam(2))
         return
      endif

c Shower variables
      if(shower_mc.eq.'HERWIGPP')then
         ztmp=zHWPP(ileg,xm12,xm22,shat,x,yi,yj,tk,uk,q1q,q2q)
         xitmp=xiHWPP(ileg,xm12,xm22,shat,x,yi,yj,tk,uk,q1q,q2q)
         xjactmp=xjacHWPP_xiztoxy(ileg,xm12,xm22,shat,x,yi,yj,tk,uk,q1q,q2q)
      elseif(shower_mc.eq.'PYTHIA6Q')then
         ztmp=zPY6Q(ileg,xm12,xm22,shat,x,yi,yj,tk,uk,q1q,q2q)
         xitmp=xiPY6Q(ileg,xm12,xm22,shat,x,yi,yj,tk,uk,q1q,q2q)
         xjactmp=xjacPY6Q_xiztoxy(ileg,xm12,xm22,shat,x,yi,yj,tk,uk,q1q,q2q)
      elseif(shower_mc.eq.'PYTHIA6PT')then
         ztmp=zPY6PT(ileg,xm12,xm22,shat,x,yi,yj,tk,uk,q1q,q2q)
         xitmp=xiPY6PT(ileg,xm12,xm22,shat,x,yi,yj,tk,uk,q1q,q2q)
         xjactmp=xjacPY6PT_xiztoxy(ileg,xm12,xm22,shat,x,yi,yj,tk,uk,q1q,q2q)
      elseif(shower_mc.eq.'PYTHIA8')then
         ztmp=zPY8(ileg,xm12,xm22,shat,x,yi,yj,tk,uk,q1q,q2q)
         xitmp=xiPY8(ileg,xm12,xm22,shat,x,yi,yj,tk,uk,q1q,q2q)
         xjactmp=xjacPY8_xiztoxy(ileg,xm12,xm22,shat,x,yi,yj,tk,uk,q1q,q2q)
      endif

c Main loop over colour partners
      do npartner=1,ipartners(0)

         E0sq(npartner)=dot(p_born(0,fksfather),p_born(0,ipartners(npartner)))
         if(E0sq(npartner).lt.0d0)then
            write(*,*)'Error in xmcsubt: negative E0sq'
            write(*,*)E0sq(npartner),ileg,npartner
            stop
         endif

         z(npartner)=ztmp
         xi(npartner)=xitmp
         xjac(npartner)=xjactmp
         if(shower_mc.eq.'HERWIG6')then
            z(npartner)=zHW6(ileg,E0sq(npartner),xm12,xm22,shat,x,yi,yj,tk,uk,q1q,q2q)
            xi(npartner)=xiHW6(ileg,E0sq(npartner),xm12,xm22,shat,x,yi,yj,tk,uk,q1q,q2q)
            xjac(npartner)=xjacHW6_xiztoxy(ileg,E0sq(npartner),xm12,xm22,shat,x,yi,yj,
     &                                                                  tk,uk,q1q,q2q)
         endif

c Compute dead zones
         call get_dead_zone(ileg,z(npartner),xi(npartner),s,x,yi,xm12,xm22,w1,w2,qMC,
     &                      scalemax,ipartners(npartner),fksfather,lzone(npartner),wcc)

c Compute MC subtraction terms
         if(lzone(npartner))then
            if(.not.flagmc)flagmc=.true.
            if( (ileg.ge.3 .and. (m_type.eq.8.or.(m_type.eq.1.and.dabs(ch_m).lt.tiny))) .or.
     &          (ileg.le.2 .and. (j_type.eq.8.or.(j_type.eq.1.and.dabs(ch_j).lt.tiny))) )then
               if(i_type.eq.8)then
c g->gg, go->gog (icode=1)
                  if(ileg.le.2)then
                     N_p=2
                     if(isspecial)N_p=1
                     if(limit)then
                        xkern(1)=(g**2/N_p)*8*vca*(1-x*(1-x))**2/(s*x**2)
                        xkernazi(1)=-(g**2/N_p)*16*vca*(1-x)**2/(s*x**2)
                        xkern(2)=0d0
                        xkernazi(2)=0d0
                     elseif(non_limit)then
                        xfact=(1-yi)*(1-x)/x
                        prefact=4/(s*N_p)
                        call AP_reduced(m_type,i_type,ch_m,ch_i,one,z(npartner),ap)
                        do i=1,2
                          ap(i)=ap(i)/(1-z(npartner))
                          xkern(i)=prefact*xfact*xjac(npartner)*ap(i)/xi(npartner)
                        enddo
                        call Qterms_reduced_spacelike(m_type,i_type,ch_m,ch_i,one,z(npartner),Q)
                        do i=1,2
                          Q(i)=Q(i)/(1-z(npartner))
                          xkernazi(i)=prefact*xfact*xjac(npartner)*Q(i)/xi(npartner)
                        enddo
                        if (xkern(2).ne.0d0 .or.xkernazi(2).ne.0d0) then
                            write(*,*) 'ERROR#1, g->gg splitting QED'
     %                        //'contributions should be 0', xkern, xkernazi
                            stop
                        endif
                     endif
c
                  elseif(ileg.eq.3)then
                     N_p=2
                     if(isspecial)N_p=1
                     if(non_limit)then
                        xfact=(2-(1-x)*(1-(kn0/kn)*yj))/kn*knbar*(1-x)*(1-yj)
                        prefact=2/(s*N_p)
                        call AP_reduced_SUSY(j_type,i_type,ch_j,ch_i,one,z(npartner),ap)
                        do i=1,2
                          ap(i)=ap(i)/(1-z(npartner))
                          xkern(i)=prefact*xfact*xjac(npartner)*ap(i)/xi(npartner)
                        enddo
                     endif
c
                  elseif(ileg.eq.4)then
                     N_p=2
                     if(isspecial)N_p=1
                     if(limit)then
                        xkern(1)=(g**2/N_p)*( 8*vca*
     &                       (s**2*(1-(1-x)*x)-s*(1+x)*xm12+xm12**2)**2 )/
     &                       ( s*(s-xm12)**2*(s*x-xm12)**2 )
                        xkernazi(1)=-(g**2/N_p)*(16*vca*s*(1-x)**2)/((s-xm12)**2)
                        xkern(2)=0d0
                        xkernazi(2)=0d0
                     elseif(non_limit)then
                        xfact=(2-(1-x)*(1-yj))/xij*(1-xm12/s)*(1-x)*(1-yj)
                        prefact=2/(s*N_p)
                        call AP_reduced(j_type,i_type,ch_j,ch_i,one,z(npartner),ap)
                        do i=1,2
                          ap(i)=ap(i)/(1-z(npartner))
                          xkern(i)=prefact*xfact*xjac(npartner)*ap(i)/xi(npartner)
                        enddo
                        call Qterms_reduced_timelike(j_type,i_type,ch_j,ch_i,one,z(npartner),Q)
                        do i=1,2
                          Q(i)=Q(i)/(1-z(npartner))
                          xkernazi(i)=prefact*xfact*xjac(npartner)*Q(i)/xi(npartner)
                        enddo
                        if (xkern(2).ne.0d0 .or.xkernazi(2).ne.0d0) then
                            write(*,*) 'ERROR#1, g->gg splitting QED'
     %                        //'contributions should be 0', xkern, xkernazi
                            stop
                        endif
                     endif
                  endif
               elseif(abs(i_type).eq.3.or.(i_type.eq.1.and.dabs(ch_i).gt.tiny))then
c g->qq, a->qq, a->ee (icode=2)
                  if(ileg.le.2)then
                     N_p=1
                     if(limit)then
                        xkern(1)=(g**2/N_p)*4*vtf*(1-x)*((1-x)**2+x**2)/(s*x)
                        xkern(2)=xkern(1) * dble(gal(1))**2 / g**2 * 
     &                                       ch_i**2 * abs(i_type) / vtf
                     elseif(non_limit)then
                        xfact=(1-yi)*(1-x)/x
                        prefact=4/(s*N_p)
                        call AP_reduced(m_type,i_type,ch_m,ch_i,one,z(npartner),ap)
                        do i=1,2
                          ap(i)=ap(i)/(1-z(npartner))
                          xkern(i)=prefact*xfact*xjac(npartner)*ap(i)/xi(npartner)
                        enddo
                     endif
c
                  elseif(ileg.eq.4)then
                     N_p=2
                     if(isspecial)N_p=1
                     if(limit)then
                        xkern(1)=(g**2/N_p)*( 4*vtf*(1-x)*
     &                        (s**2*(1-2*(1-x)*x)-2*s*x*xm12+xm12**2) )/
     &                        ( (s-xm12)**2*(s*x-xm12) )
                        xkern(2)=xkern(1) * dble(gal(1))**2 / g**2 *
     &                                      ch_i**2 * abs(i_type) / vtf
                        xkernazi(1)=(g**2/N_p)*(16*vtf*s*(1-x)**2)/((s-xm12)**2)
                        xkernazi(2)=xkernazi(1) * dble(gal(1))**2 / g**2 *
     &                              ch_i**2 * abs(i_type) / vtf
                     elseif(non_limit)then
                        xfact=(2-(1-x)*(1-yj))/xij*(1-xm12/s)*(1-x)*(1-yj)
                        prefact=2/(s*N_p)
                        call AP_reduced(j_type,i_type,ch_j,ch_i,one,z(npartner),ap)
                        do i=1,2
                          ap(i)=ap(i)/(1-z(npartner))
                          xkern(i)=prefact*xfact*xjac(npartner)*ap(i)/xi(npartner)
                        enddo
                        call Qterms_reduced_timelike(j_type,i_type,ch_j,ch_i,one,z(npartner),Q)
                        do i=1,2
                          Q(i)=Q(i)/(1-z(npartner))
                          xkernazi(i)=prefact*xfact*xjac(npartner)*Q(i)/xi(npartner)
                        enddo
                     endif
                  endif
               else
                  write(*,*)'Error 1 in xmcsubt: unknown particle type'
                  write(*,*)i_type
                  stop
               endif
            elseif( (ileg.ge.3 .and. (abs(m_type).eq.3.or.(m_type.eq.1.and.dabs(ch_m).gt.tiny))) .or.
     &              (ileg.le.2 .and. (abs(j_type).eq.3.or.(j_type.eq.1.and.dabs(ch_j).gt.tiny))) )then
               if(abs(i_type).eq.3.or.(i_type.eq.1.and.dabs(ch_i).gt.tiny))then
c q->gq, q->aq, e->ae (icode=3)
                  if(ileg.le.2)then
                     N_p=2
                     if(isspecial)N_p=1
                     if(limit)then
                        xkern(1)=(g**2/N_p)*4*vcf*(1-x)*((1-x)**2+1)/(s*x**2)
                        xkern(2)=xkern(1) * (dble(gal(1))**2 / g**2) * 
     &                                      (ch_i**2 / vcf)
                        xkernazi(1)=-(g**2/N_p)*16*vcf*(1-x)**2/(s*x**2)
                        xkernazi(2)=xkernazi(1) * (dble(gal(1))**2 / g**2) *
     &                                      (ch_i**2 / vcf)
                     elseif(non_limit)then
                        xfact=(1-yi)*(1-x)/x
                        prefact=4/(s*N_p)
                        call AP_reduced(m_type,i_type,ch_m,ch_i,one,z(npartner),ap)
                        do i=1,2
                          ap(i)=ap(i)/(1-z(npartner))
                          xkern(i)=prefact*xfact*xjac(npartner)*ap(i)/xi(npartner)
                        enddo
                        call Qterms_reduced_spacelike(m_type,i_type,ch_m,ch_i,one,z(npartner),Q)
                        do i=1,2
                          Q(i)=Q(i)/(1-z(npartner))
                          xkernazi(i)=prefact*xfact*xjac(npartner)*Q(i)/xi(npartner)
                        enddo
                     endif
c
                  elseif(ileg.eq.3)then
                     N_p=1
                     if(non_limit)then
                        xfact=(2-(1-x)*(1-(kn0/kn)*yj))/kn*knbar*(1-x)*(1-yj)
                        prefact=2/(s*N_p)
                        call AP_reduced(j_type,i_type,ch_j,ch_i,one,z(npartner),ap)
                        do i=1,2
                          ap(i)=ap(i)/(1-z(npartner))
                          xkern(i)=prefact*xfact*xjac(npartner)*ap(i)/xi(npartner)
                        enddo
                     endif
c
                  elseif(ileg.eq.4)then
                     N_p=1
                     if(limit)then
                        xkern(1)=(g**2/N_p)*
     &                       ( 4*vcf*(1-x)*(s**2*(1-x)**2+(s-xm12)**2) )/
     &                       ( (s-xm12)*(s*x-xm12)**2 )
                        xkern(2)=xkern(1) * (dble(gal(1))**2 / g**2) * 
     &                                      (ch_i**2 / vcf)
                     elseif(non_limit)then
                        xfact=(2-(1-x)*(1-yj))/xij*(1-xm12/s)*(1-x)*(1-yj)
                        prefact=2/(s*N_p)
                        call AP_reduced(j_type,i_type,ch_j,ch_i,one,z(npartner),ap)
                        do i=1,2
                          ap(i)=ap(i)/(1-z(npartner))
                          xkern(i)=prefact*xfact*xjac(npartner)*ap(i)/xi(npartner)
                        enddo
                     endif
                  endif
               elseif(i_type.eq.8.or.(i_type.eq.1.and.dabs(ch_i).lt.tiny))then
c q->qg, q->qa, sq->sqg, sq->sqa, e->ea (icode=4)
                  if(ileg.le.2)then
                     N_p=1
                     if(limit)then
                        xkern(1)=(g**2/N_p)*4*vcf*(1+x**2)/(s*x)
                        xkern(2)=xkern(1) * (dble(gal(1))**2 / g**2) * 
     &                                      (ch_m**2 / vcf)
                     elseif(non_limit)then
                        xfact=(1-yi)*(1-x)/x
                        prefact=4/(s*N_p)
                        call AP_reduced(m_type,i_type,ch_m,ch_i,one,z(npartner),ap)
                        do i=1,2
                          ap(i)=ap(i)/(1-z(npartner))
                          xkern(i)=prefact*xfact*xjac(npartner)*ap(i)/xi(npartner)
                        enddo
                     endif
c
                  elseif(ileg.eq.3)then
                     N_p=1
                     if(non_limit)then
                        xfact=(2-(1-x)*(1-(kn0/kn)*yj))/kn*knbar*(1-x)*(1-yj)
                        prefact=2/(s*N_p)
                        if(abs(PDG_type(j_fks)).le.6)then
                           if(shower_mc.ne.'HERWIGPP')
     &                     call AP_reduced(j_type,i_type,ch_j,ch_i,one,z(npartner),ap)
                           if(shower_mc.eq.'HERWIGPP')
     &                     call AP_reduced_massive(j_type,i_type,ch_j,ch_i,one,z(npartner),
     &                                                           xi(npartner),xm12,ap)
                        else
                           call AP_reduced_SUSY(j_type,i_type,ch_j,ch_i,one,z(npartner),ap)
                        endif
                        do i=1,2
                          ap(i)=ap(i)/(1-z(npartner))
                          xkern(i)=prefact*xfact*xjac(npartner)*ap(i)/xi(npartner)
                        enddo
                     endif
c
                  elseif(ileg.eq.4)then
                     N_p=1
                     if(limit)then
                        xkern(1)=(g**2/N_p)*4*vcf*
     &                        ( s**2*(1+x**2)-2*xm12*(s*(1+x)-xm12) )/
     &                        ( s*(s-xm12)*(s*x-xm12) )
                        xkern(2)=xkern(1) * (dble(gal(1))**2 / g**2) * 
     &                                      (ch_j**2 / vcf)
                     elseif(non_limit)then
                        xfact=(2-(1-x)*(1-yj))/xij*(1-xm12/s)*(1-x)*(1-yj)
                        prefact=2/(s*N_p)
                        call AP_reduced(j_type,i_type,ch_j,ch_i,one,z(npartner),ap)
                        do i=1,2
                          ap(i)=ap(i)/(1-z(npartner))
                          xkern(i)=prefact*xfact*xjac(npartner)*ap(i)/xi(npartner)
                        enddo
                     endif
                  endif
               else
                  write(*,*)'Error 2 in xmcsubt: unknown particle type'
                  write(*,*)i_type
                  stop
               endif
            else
               write(*,*)'Error 3 in xmcsubt: unknown particle type'
               write(*,*)j_type,i_type
               stop
            endif

            if(dampMCsubt)then
               if(emscasharp)then
                  if(qMC.le.scalemax)then
                     emscwgt(npartner)=1d0
                     emscav(npartner)=emsca_bare
                  else
                     emscwgt(npartner)=0d0
                     emscav(npartner)=scalemax
                  endif
               else
                  ptresc=(qMC-scalemin)/(scalemax-scalemin)
                  if(ptresc.le.0d0)then
                     emscwgt(npartner)=1d0
                     emscav(npartner)=emsca_bare
                  elseif(ptresc.lt.1d0)then
                     emscwgt(npartner)=1-emscafun(ptresc,one)
                     emscav(npartner)=emsca_bare
                  else
                     emscwgt(npartner)=0d0
                     emscav(npartner)=scalemax
                  endif
               endif
            endif

        else
c Dead zone
          do i = 1,2
            xkern(i)=0d0
            xkernazi(i)=0d0
          enddo   
          if(dampMCsubt)then
              emscav(npartner)=2d0*sqrt(ebeam(1)*ebeam(2))
              emscwgt(npartner)=0d0
          endif
        endif

        !
        ! remember, we are still in the npartner = 1, ipartners(0) loop
        !
        do iamp = 1, amp_split_size
          do i = 1,nsplitorders
            amp_split_bornred(iamp,i)=0d0
            amp_split_bornredtilde(iamp,i)=0d0
          enddo
        enddo
        do i = 1,nsplitorders
          born_red(i)=0d0
          born_red_tilde(i)=0d0
        enddo

        do i=1,2
           xkern(i)=xkern(i)*gfactsf*wcc
           xkernazi(i)=xkernazi(i)*gfactazi*gfactsf*wcc
        enddo
        do cflows=1,colorflow(npartner,0)
          do iord = 1, nsplitorders
            born_red(iord)=born_red(iord)+bornbars(colorflow(npartner,cflows),iord)
            born_red_tilde(iord)=born_red_tilde(iord)+bornbarstilde(colorflow(npartner,cflows),iord)
            do iamp=1,amp_split_size
              amp_split_bornred(iamp,iord)=amp_split_bornred(iamp,iord)+
     &           amp_split_bornbars(iamp,colorflow(npartner,cflows),iord)
              amp_split_bornredtilde(iamp,iord)=amp_split_bornredtilde(iamp,iord)+
     &           amp_split_bornbarstilde(iamp,colorflow(npartner,cflows),iord)
            enddo
          enddo
        enddo

c check the lines below
        do iord = 1, nsplitorders
           if (.not.split_type(iord).or.(iord.ne.qed_pos.and.iord.ne.qcd_pos)) cycle
           if (iord.eq.qcd_pos) then
             xmcxsec(npartner) =
     &          xkern(1)*born_red(iord)+xkernazi(1)*born_red_tilde(iord)
             do iamp=1,amp_split_size
               amp_split_xmcxsec(iamp,npartner) =
     &            xkern(1)*amp_split_bornred(iamp,iord) + 
     &            xkernazi(1)*amp_split_bornredtilde(iamp,iord)
             enddo
           else if(iord.eq.qed_pos) then
             xmcxsec(npartner) =
     &          xkern(2)*born_red(iord)+xkernazi(2)*born_red_tilde(iord)
             do iamp=1,amp_split_size
               amp_split_xmcxsec(iamp,npartner) =
     &            xkern(2)*amp_split_bornred(iamp,iord) + 
     &            xkernazi(2)*amp_split_bornredtilde(iamp,iord)
             enddo
           endif
        enddo
        if (dampMCsubt) then 
          xmcxsec(npartner)=xmcxsec(npartner)*emscwgt(npartner)
          do iamp=1,amp_split_size
            amp_split_xmcxsec(iamp,npartner) = amp_split_xmcxsec(iamp,npartner)*emscwgt(npartner)
          enddo
        endif

        wgt=wgt+xmcxsec(npartner)
        do iamp=1,amp_split_size
          amp_split_mc(iamp)=amp_split_mc(iamp)+amp_split_xmcxsec(iamp,npartner)
        enddo

        if(xmcxsec(npartner).lt.0d0)then
           write(*,*)'Fatal error in xmcsubt'
           write(*,*)npartner,xmcxsec(npartner)
           stop
        endif
c End of loop over colour partners
      enddo

c Assign emsca on statistical basis
      if(dampMCsubt.and.wgt.gt.1d-30)then
        rrnd=ran2()
        wgt1=0d0
        jpartner=0
        do npartner=1,ipartners(0)
           if(lzone(npartner).and.jpartner.eq.0)then
              wgt1=wgt1+xmcxsec(npartner)
              if(wgt1.ge.rrnd*wgt)then
                 jpartner=ipartners(npartner)
                 mpartner=npartner
              endif
           endif
        enddo
        if(jpartner.eq.0)then
           write(*,*)'Error in xmcsubt: emsca unweighting failed'
           stop
        else
           emsca=emscav(mpartner)
        endif
      endif
      if(dampMCsubt.and.wgt.lt.1d-30)emsca=scalemax

c Additional information for LHE
      if(AddInfoLHE)then
         fksfather_lhe(nFKSprocess)=fksfather
         if(jpartner.ne.0)then
            ipartner_lhe(nFKSprocess)=jpartner
         else
c min() avoids troubles if ran2()=1
            ipartner_lhe(nFKSprocess)=min( int(ran2()*ipartners(0))+1,ipartners(0) )
            ipartner_lhe(nFKSprocess)=ipartners(ipartner_lhe(nFKSprocess))
         endif
         scale1_lhe(nFKSprocess)=qMC
      endif

      if(dampMCsubt)then
         if(emsca.lt.scalemin)then
            write(*,*)'Error in xmcsubt: emsca too small'
            write(*,*)emsca,jpartner,lzone(jpartner)
            stop
         endif
      endif

      do i=1,nexternal
         if (i.le.ipartners(0)) then 
           xmcxsec(i)=xmcxsec(i)*probne
           do iamp = 1, amp_split_size
             amp_split_xmcxsec(iamp,i)=amp_split_xmcxsec(iamp,i)*probne
           enddo
         else
           xmcxsec(i)=0d0
           do iamp = 1, amp_split_size
             amp_split_xmcxsec(iamp,i)=0d0
           enddo
         endif
      enddo

      return
      end



      subroutine get_mbar(p,y_ij_fks,ileg,bornbars,bornbarstilde)
c Computes barred amplitudes (bornbars) squared according
c to Odagiri's prescription (hep-ph/9806531).
c Computes barred azimuthal amplitudes (bornbarstilde) with
c the same method 
      implicit none

      include "genps.inc"
      include "nexternal.inc"
      include "born_nhel.inc"
      include "orders.inc"

      double precision p(0:3,nexternal)
      double precision y_ij_fks,bornbars(max_bcol,nsplitorders),
     &                          bornbarstilde(max_bcol,nsplitorders)

      double precision zero
      parameter (zero=0.d0)
      double complex czero
      parameter (czero=dcmplx(0d0,0d0))
      double precision p_born_rot(0:3,nexternal-1)

      integer imother_fks,ileg

      double precision p_born(0:3,nexternal-1)
      common/pborn/p_born

      double Precision amp2(ngraphs), jamp2(0:ncolor)
      common/to_amps/  amp2,       jamp2

      integer i_fks,j_fks
      common/fks_indices/i_fks,j_fks

      double precision wgt_born
      double complex W1(6),W2(6),W3(6),W4(6),Wij_angle,Wij_recta
      double complex azifact

      double complex xij_aor
      common/cxij_aor/xij_aor

      double precision sumborn
      integer i

      double precision vtiny,pi(0:3),pj(0:3),cphi_mother,sphi_mother
      parameter (vtiny=1d-12)
      double complex ximag
      parameter (ximag=(0.d0,1.d0))

      double precision xi_i_fks_ev,y_ij_fks_ev,t
      double precision p_i_fks_ev(0:3),p_i_fks_cnt(0:3,-2:2)
      common/fksvariables/xi_i_fks_ev,y_ij_fks_ev,p_i_fks_ev,p_i_fks_cnt

      double precision cthbe,sthbe,cphibe,sphibe
      common/cbeangles/cthbe,sthbe,cphibe,sphibe

      logical calculatedBorn
      common/ccalculatedBorn/calculatedBorn
      double precision iden_comp
      common /c_iden_comp/iden_comp

c Particle types (=color) of i_fks, j_fks and fks_mother
      integer i_type,j_type,m_type
      double precision ch_i,ch_j,ch_m
      common/cparticle_types/i_type,j_type,m_type,ch_i,ch_j,ch_m

      double precision born(nsplitorders)
      double complex borntilde(nsplitorders)
      logical split_type(nsplitorders) 
      common /c_split_type/split_type
      complex*16 ans_cnt(2, nsplitorders), wgt1(2)
      common /c_born_cnt/ ans_cnt
      double complex ans_extra_cnt(2,nsplitorders)
      integer iord, iextra_cnt, isplitorder_born, isplitorder_cnt
      common /c_extra_cnt/iextra_cnt, isplitorder_born, isplitorder_cnt

      integer iamp
      double precision amp_split_born(amp_split_size,nsplitorders) 
      double complex amp_split_borntilde(amp_split_size,nsplitorders)
      double precision amp_split_bornbars(amp_split_size,max_bcol,nsplitorders),
     $                 amp_split_bornbarstilde(amp_split_size,max_bcol,nsplitorders)
      common /to_amp_split_bornbars/amp_split_bornbars,
     $                              amp_split_bornbarstilde


c
C BORN/BORNTILDE

C check if momenta have to be rotated

      if ((ileg.eq.1.or.ileg.eq.2).and.(j_fks.eq.2 .and. nexternal-1.ne.3)) then
c Rotation according to innerpin.m. Use rotate_invar() if a more 
c general rotation is needed.
c Exclude 2->1 (at the Born level) processes: matrix elements are
c independent of the PS point, but non-zero helicity configurations
c might flip when rotating the momenta.
        do i=1,nexternal-1
           p_born_rot(0,i)=p_born(0,i)
           p_born_rot(1,i)=-p_born(1,i)
           p_born_rot(2,i)=p_born(2,i)
           p_born_rot(3,i)=-p_born(3,i)
        enddo
        calculatedBorn=.false.
        call sborn(p_born_rot,wgt_born)
        if (iextra_cnt.gt.0) call extra_cnt(p_born_rot, iextra_cnt, ans_extra_cnt)
        calculatedBorn=.false.
      else
        call sborn(p_born,wgt_born)
        if (iextra_cnt.gt.0) call extra_cnt(p_born, iextra_cnt, ans_extra_cnt)
      endif

      do iord = 1, nsplitorders
        if (.not.split_type(iord).or.(iord.ne.qed_pos.and.iord.ne.qcd_pos)) cycle
C check if any extra_cnt is needed
        if (iextra_cnt.gt.0) then
            write(*,*) 'FIXEXTRACNTMC'
            stop
            if (iord.eq.isplitorder_born) then
            ! this is the contribution from the born ME
               wgt1(1) = ans_cnt(1,iord)
               wgt1(2) = ans_cnt(2,iord)
            else if (iord.eq.isplitorder_cnt) then
            ! this is the contribution from the extra cnt
               wgt1(1) = ans_extra_cnt(1,iord)
               wgt1(2) = ans_extra_cnt(2,iord)
            else
               write(*,*) 'ERROR in sborncol_isr', iord
               stop
            endif
        else
           wgt1(1) = ans_cnt(1,iord)
           wgt1(2) = ans_cnt(2,iord)
        endif
        if (abs(m_type).eq.3.or.dabs(ch_m).gt.0d0) wgt1(2) = czero
        born(iord) = dble(wgt1(1))
        borntilde(iord) = wgt1(2)
        do iamp=1, amp_split_size
          amp_split_born(iamp,iord) = dble(amp_split_cnt(iamp,1,iord))
          if (abs(m_type).eq.3.or.dabs(ch_m).gt.0d0) then
            amp_split_borntilde(iamp,iord) = czero
          else
            amp_split_borntilde(iamp,iord) = amp_split_cnt(iamp,2,iord)
          endif
        enddo
      enddo

c BORN TILDE
      if(ileg.eq.1.or.ileg.eq.2)then
c Insert <ij>/[ij] which is not included by sborn()
        if (1d0-y_ij_fks.lt.vtiny)then
           azifact=xij_aor
        else
           do i=0,3
              pi(i)=p_i_fks_ev(i)
              pj(i)=p(i,j_fks)
           enddo
           if(j_fks.eq.2)then
c Rotation according to innerpin.m. Use rotate_invar() if a more 
c general rotation is needed
              pi(1)=-pi(1)
              pi(3)=-pi(3)
              pj(1)=-pj(1)
              pj(3)=-pj(3)
           endif
           CALL IXXXSO(pi ,ZERO ,+1,+1,W1)        
           CALL OXXXSO(pj ,ZERO ,-1,+1,W2)        
           CALL IXXXSO(pi ,ZERO ,-1,+1,W3)        
           CALL OXXXSO(pj ,ZERO ,+1,+1,W4)        
           Wij_angle=(0d0,0d0)
           Wij_recta=(0d0,0d0)
           do i=1,4
              Wij_angle = Wij_angle + W1(i)*W2(i)
              Wij_recta = Wij_recta + W3(i)*W4(i)
           enddo
           azifact=Wij_angle/Wij_recta
        endif
c Insert the extra factor due to Madgraph convention for polarization vectors
        if(j_fks.eq.2)then
           cphi_mother=-1.d0
           sphi_mother=0.d0
        else
           cphi_mother=1.d0
           sphi_mother=0.d0
        endif
        do iord=1, nsplitorders
           borntilde(iord) = -(cphi_mother+ximag*sphi_mother)**2 *
     #                borntilde(iord) * dconjg(azifact)
           do iamp=1, amp_split_size
             amp_split_borntilde(iamp,iord) = -(cphi_mother+ximag*sphi_mother)**2 *
     #                amp_split_borntilde(iamp,iord) * dconjg(azifact)
           enddo
        enddo
      elseif(ileg.eq.3.or.ileg.eq.4)then
         if((abs(j_type).eq.3.or.ch_j.ne.0d0).and.
     &     (i_type.eq.8.or.i_type.eq.1).and.
     &     ch_i.eq.0d0)then
            do iord=1, nsplitorders
               borntilde(iord)=czero
               do iamp=1, amp_split_size
                 amp_split_borntilde(iamp,iord) = czero
               enddo
            enddo
         elseif((m_type.eq.8.or.m_type.eq.1).and.ch_m.eq.0d0)then
c Insert <ij>/[ij] which is not included by sborn()
            if(1.d0-y_ij_fks.lt.vtiny)then
               azifact=xij_aor
            else
               do i=0,3
                  pi(i)=p_i_fks_ev(i)
                  pj(i)=p(i,j_fks)
               enddo
               CALL IXXXSO(pi ,ZERO ,+1,+1,W1)        
               CALL OXXXSO(pj ,ZERO ,-1,+1,W2)        
               CALL IXXXSO(pi ,ZERO ,-1,+1,W3)        
               CALL OXXXSO(pj ,ZERO ,+1,+1,W4)        
               Wij_angle=(0d0,0d0)
               Wij_recta=(0d0,0d0)
               do i=1,4
                  Wij_angle = Wij_angle + W1(i)*W2(i)
                  Wij_recta = Wij_recta + W3(i)*W4(i)
               enddo
               azifact=Wij_angle/Wij_recta
            endif
c Insert the extra factor due to Madgraph convention for polarization vectors
            imother_fks=min(i_fks,j_fks)
<<<<<<< HEAD
            if(rotategranny)then
               call getaziangles(p_born_rot(0,imother_fks),
     #                           cphi_mother,sphi_mother)
            else
               call getaziangles(p_born(0,imother_fks),
     #                           cphi_mother,sphi_mother)
            endif
            do iord=1, nsplitorders
               borntilde(iord) = -(cphi_mother-ximag*sphi_mother)**2 *
     #                  borntilde(iord) * azifact
               do iamp=1, amp_split_size
                 amp_split_borntilde(iamp,iord) = -(cphi_mother-ximag*sphi_mother)**2 *
     #                amp_split_borntilde(iamp,iord) * azifact
               enddo
            enddo
=======
            call getaziangles(p_born(0,imother_fks),
     #                        cphi_mother,sphi_mother)
            wgt1(2) = -(cphi_mother-ximag*sphi_mother)**2 *
     #                  wgt1(2) * azifact
>>>>>>> 36728d3f
         else
            write(*,*)'FATAL ERROR in get_mbar',
     #           i_type,j_type,i_fks,j_fks
            stop
         endif
      else
         write(*,*)'unknown ileg in get_mbar'
         stop
      endif

CMZ! this has to be all changed according to the correct jamps

c born is the total born amplitude squared
      sumborn=0.d0
      do i=1,max_bcol
        sumborn=sumborn+jamp2(i)
c sumborn is the sum of the leading-color amplitudes squared
      enddo
      

c BARRED AMPLITUDES
      do i=1,max_bcol
        do iord=1,nsplitorders
          if (sumborn.ne.0d0) then
            bornbars(i,iord)=jamp2(i)/sumborn * born(iord) *iden_comp
            do iamp=1,amp_split_size
              amp_split_bornbars(iamp,i,iord)=jamp2(i)/sumborn * 
     &                              amp_split_born(iamp,iord) *iden_comp
            enddo
          elseif (born(iord).eq.0d0 .or. jamp2(i).eq.0d0) then
            bornbars(i,iord)=0d0
            do iamp=1,amp_split_size
              amp_split_bornbars(iamp,i,iord)=0d0
            enddo
          else
            write (*,*) 'ERROR #1, dividing by zero'
            stop
          endif
          if (sumborn.ne.0d0) then
            bornbarstilde(i,iord)=jamp2(i)/sumborn * dble(borntilde(iord)) *iden_comp
            do iamp=1,amp_split_size
              amp_split_bornbarstilde(iamp,i,iord)=jamp2(i)/sumborn * 
     &                      dble(amp_split_borntilde(iamp,iord)) *iden_comp
            enddo
          elseif (borntilde(iord).eq.0d0 .or. jamp2(i).eq.0d0) then
            bornbarstilde(i,iord)=0d0
            do iamp=1,amp_split_size
              amp_split_bornbarstilde(iamp,i,iord)=0d0 
            enddo
          else
            write (*,*) 'ERROR #2, dividing by zero'
            stop
          endif      
c bornbars(i) is the i-th leading-color amplitude squared re-weighted
c in such a way that the sum of bornbars(i) is born rather than sumborn.
c the same holds for bornbarstilde(i).
        enddo
      enddo

      return
      end



      function gfunction(w,alpha,beta,delta)
c Gets smoothly to 0 as w goes to 1
      implicit none
      double precision gfunction,alpha,beta,delta,w,wmin,wg,tt,tmp

      if(beta.lt.0d0)then
         wmin=0d0
      else
         wmin=max(0d0,1d0-delta)
      endif
      wg=min(1d0-(1-wmin)*abs(beta),0.99d0)
      tt=(abs(w)-wg)/(1d0-wg)
      if(tt.gt.1d0)then
         write(*,*)'Fatal error in gfunction',tt
         stop
      endif
      tmp=1d0
      if(alpha.gt.0d0)then
         if(tt.gt.0d0.and.abs(w).lt.0.99d0)
     &   tmp=(1-tt)**(2*alpha)/(tt**(2*alpha)+(1-tt)**(2*alpha))
         if(abs(w).ge.0.99d0)tmp=0d0
      endif
      gfunction=tmp
      return
      end



      subroutine kinematics_driver(xi_i_fks,y_ij_fks,sh,pp,ileg,
     &                             xm12,xm22,xtk,xuk,xq1q,xq2q,qMC,extra)
c Determines Mandelstam invariants and assigns ileg and shower-damping
c variable qMC
      implicit none
      include "nexternal.inc"
      include "coupl.inc"
      include "run.inc"
      double precision pp(0:3,nexternal),pp_rec(0:3)
      double precision xi_i_fks,y_ij_fks,xij

      integer ileg,j,i,nfinal
      double precision xp1(0:3),xp2(0:3),xk1(0:3),xk2(0:3),xk3(0:3)
      common/cpkmomenta/xp1,xp2,xk1,xk2,xk3
      double precision sh,xtk,xuk,w1,w2,xq1q,xq2q,xm12,xm22
      double precision qMC,zPY8,zeta1,zeta2,get_zeta,z,qMCarg,dot
      logical extra
      double precision p_born(0:3,nexternal-1)
      common/pborn/p_born
      integer fksfather
      common/cfksfather/fksfather
      integer i_fks,j_fks
      common/fks_indices/i_fks,j_fks
      double precision tiny
      parameter(tiny=1d-5)
      double precision zero
      parameter(zero=0d0)

      integer isqrtneg
      save isqrtneg

      double precision pmass(nexternal)
      include "pmass.inc"

c Initialise
      do i=0,3
         pp_rec(i)=0d0
         xp1(i)=0d0
         xp2(i)=0d0
         xk1(i)=0d0
         xk2(i)=0d0
         xk3(i)=0d0
      enddo
      nfinal=nexternal-2
      xm12=0d0
      xm22=0d0
      xq1q=0d0
      xq2q=0d0
      qMC=-1d0

c Discard if unphysical FKS variables
      if(xi_i_fks.lt.0d0.or.xi_i_fks.gt.1d0.or.
     &   abs(y_ij_fks).gt.1d0)then
         write(*,*)'Error 0 in kinematics_driver: fks variables'
         write(*,*)xi_i_fks,y_ij_fks
         stop
      endif

c Determine ileg
c ileg = 1 ==> emission from left     incoming parton
c ileg = 2 ==> emission from right    incoming parton
c ileg = 3 ==> emission from massive  outgoing parton
c ileg = 4 ==> emission from massless outgoing parton
c Instead of pmass(j_fks), one should use pmass(fksfather), but the
c kernels where pmass(fksfather) != pmass(j_fks) are non-singular
      if(fksfather.le.2)then
        ileg=fksfather
      elseif(pmass(j_fks).ne.0d0)then
        ileg=3
      elseif(pmass(j_fks).eq.0d0)then
        ileg=4
      else
        write(*,*)'Error 1 in kinematics_driver: unknown ileg'
        write(*,*)ileg,fksfather,pmass(j_fks)
        stop
      endif

c Determine and assign momenta:
c xp1 = incoming left parton  (emitter (recoiler) if ileg = 1 (2))
c xp2 = incoming right parton (emitter (recoiler) if ileg = 2 (1))
c xk1 = outgoing parton       (emitter (recoiler) if ileg = 3 (4))
c xk2 = outgoing parton       (emitter (recoiler) if ileg = 4 (3))
c xk3 = extra parton          (FKS parton)
      do j=0,3
c xk1 and xk2 are never used for ISR
         xp1(j)=pp(j,1)
         xp2(j)=pp(j,2)
         xk3(j)=pp(j,i_fks)
         if(ileg.gt.2)pp_rec(j)=pp(j,1)+pp(j,2)-pp(j,i_fks)-pp(j,j_fks)
         if(ileg.eq.3)then
            xk1(j)=pp(j,j_fks)
            xk2(j)=pp_rec(j)
         elseif(ileg.eq.4)then
            xk1(j)=pp_rec(j)
            xk2(j)=pp(j,j_fks)
         endif
      enddo

c Determine the Mandelstam invariants needed in the MC functions in terms
c of FKS variables: the argument of MC functions are (p+k)^2, NOT 2 p.k
c
c Definitions of invariants in terms of momenta
c
c xm12 =     xk1 . xk1
c xm22 =     xk2 . xk2
c xtk  = - 2 xp1 . xk3
c xuk  = - 2 xp2 . xk3
c xq1q = - 2 xp1 . xk1 + xm12
c xq2q = - 2 xp2 . xk2 + xm22
c w1   = + 2 xk1 . xk3        = - xq1q + xq2q - xtk
c w2   = + 2 xk2 . xk3        = - xq2q + xq1q - xuk
c xq1c = - 2 xp1 . xk2        = - s - xtk - xq1q + xm12
c xq2c = - 2 xp2 . xk1        = - s - xuk - xq2q + xm22
c
c Parametrisation of invariants in terms of FKS variables
c
c ileg = 1
c xp1  =  sqrt(s)/2 * ( 1 , 0 , 0 , 1 )
c xp2  =  sqrt(s)/2 * ( 1 , 0 , 0 , -1 )
c xk3  =  B * ( 1 , 0 , sqrt(1-yi**2) , yi )
c xk1  =  irrelevant
c xk2  =  irrelevant
c yi = y_ij_fks
c x = 1 - xi_i_fks
c B = sqrt(s)/2*(1-x)
c
c ileg = 2
c xp1  =  sqrt(s)/2 * ( 1 , 0 , 0 , 1 )
c xp2  =  sqrt(s)/2 * ( 1 , 0 , 0 , -1 )
c xk3  =  B * ( 1 , 0 , sqrt(1-yi**2) , -yi )
c xk1  =  irrelevant
c xk2  =  irrelevant
c yi = y_ij_fks
c x = 1 - xi_i_fks
c B = sqrt(s)/2*(1-x)
c
c ileg = 3
c xp1  =  sqrt(s)/2 * ( 1 , 0 , sqrt(1-yi**2) , yi )
c xp2  =  sqrt(s)/2 * ( 1 , 0 , -sqrt(1-yi**2) , -yi )
c xk1  =  ( sqrt(veckn_ev**2+xm12) , 0 , 0 , veckn_ev )
c xk2  =  xp1 + xp2 - xk1 - xk3
c xk3  =  B * ( 1 , 0 , sqrt(1-yj**2) , yj )
c yj = y_ij_fks
c yi = irrelevant
c x = 1 - xi_i_fks
c veckn_ev is such that xk2**2 = xm22
c B = sqrt(s)/2*(1-x)
c azimuth = irrelevant (hence set = 0)
c
c ileg = 4
c xp1  =  sqrt(s)/2 * ( 1 , 0 , sqrt(1-yi**2) , yi )
c xp2  =  sqrt(s)/2 * ( 1 , 0 , -sqrt(1-yi**2) , -yi )
c xk1  =  xp1 + xp2 - xk2 - xk3
c xk2  =  A * ( 1 , 0 , 0 , 1 )
c xk3  =  B * ( 1 , 0 , sqrt(1-yj**2) , yj )
c yj = y_ij_fks
c yi = irrelevant
c x = 1 - xi_i_fks
c A = (s*x-xm12)/(sqrt(s)*(2-(1-x)*(1-yj)))
c B = sqrt(s)/2*(1-x)
c azimuth = irrelevant (hence set = 0)

      if(ileg.eq.1)then
         xtk=-sh*xi_i_fks*(1-y_ij_fks)/2
         xuk=-sh*xi_i_fks*(1+y_ij_fks)/2
         if(extra)then
            if(shower_mc.eq.'HERWIG6'  .or.
     &         shower_mc.eq.'HERWIGPP' )qMC=xi_i_fks/2*sqrt(sh*(1-y_ij_fks**2))
            if(shower_mc.eq.'PYTHIA6Q' )qMC=sqrt(-xtk)
            if(shower_mc.eq.'PYTHIA6PT'.or.
     &         shower_mc.eq.'PYTHIA8'  )qMC=sqrt(-xtk*xi_i_fks)
         endif
      elseif(ileg.eq.2)then
         xtk=-sh*xi_i_fks*(1+y_ij_fks)/2
         xuk=-sh*xi_i_fks*(1-y_ij_fks)/2
         if(extra)then
            if(shower_mc.eq.'HERWIG6'  .or.
     &         shower_mc.eq.'HERWIGPP' )qMC=xi_i_fks/2*sqrt(sh*(1-y_ij_fks**2))
            if(shower_mc.eq.'PYTHIA6Q' )qMC=sqrt(-xuk)
            if(shower_mc.eq.'PYTHIA6PT'.or.
     &         shower_mc.eq.'PYTHIA8'  )qMC=sqrt(-xuk*xi_i_fks)
         endif
      elseif(ileg.eq.3)then
         xm12=pmass(j_fks)**2
         xm22=dot(pp_rec,pp_rec)
         xtk=-2*dot(xp1,xk3)
         xuk=-2*dot(xp2,xk3)
         xq1q=-2*dot(xp1,xk1)+xm12
         xq2q=-2*dot(xp2,xk2)+xm22
         w1=-xq1q+xq2q-xtk
         w2=-xq2q+xq1q-xuk
         if(extra)then
            if(shower_mc.eq.'HERWIG6'.or.
     &         shower_mc.eq.'HERWIGPP')then
               zeta1=get_zeta(sh,w1,w2,xm12,xm22)
               qMCarg=zeta1*((1-zeta1)*w1-zeta1*xm12)
               if(qMCarg.lt.0d0.and.qMCarg.ge.-tiny)qMCarg=0d0
               if(qMCarg.lt.-tiny) then
                  isqrtneg=isqrtneg+1
                  write(*,*)'Error 2 in kinematics_driver: negtive sqrt'
                  write(*,*)qMCarg,isqrtneg
                  if(isqrtneg.ge.100)stop
               endif
               qMC=sqrt(qMCarg)
            elseif(shower_mc.eq.'PYTHIA6Q')then
               qMC=sqrt(w1+xm12)
            elseif(shower_mc.eq.'PYTHIA6PT')then
               write(*,*)'PYTHIA6PT not available for FSR'
               stop
            elseif(shower_mc.eq.'PYTHIA8')then
               z=zPY8(ileg,xm12,xm22,sh,1d0-xi_i_fks,0d0,y_ij_fks,xtk,xuk,xq1q,xq2q)
               qMC=sqrt(z*(1-z)*w1)
            endif
         endif
      elseif(ileg.eq.4)then
         xm12=dot(pp_rec,pp_rec)
         xm22=0d0
         xtk=-2*dot(xp1,xk3)
         xuk=-2*dot(xp2,xk3)
         xij=2*(1-xm12/sh-xi_i_fks)/(2-xi_i_fks*(1-y_ij_fks))
         w2=sh*xi_i_fks*xij*(1-y_ij_fks)/2d0
         xq2q=-sh*xij*(2-dot(xp1,xk2)*4d0/(sh*xij))/2d0
         xq1q=xuk+xq2q+w2
         w1=-xq1q+xq2q-xtk
         if(extra)then
            if(shower_mc.eq.'HERWIG6'.or.
     &         shower_mc.eq.'HERWIGPP')then
               zeta2=get_zeta(sh,w2,w1,xm22,xm12)
               qMCarg=zeta2*(1-zeta2)*w2
               if(qMCarg.lt.0d0.and.qMCarg.ge.-tiny)qMCarg=0d0
               if(qMCarg.lt.-tiny)then
                  isqrtneg=isqrtneg+1
                  write(*,*)'Error 3 in kinematics_driver: negtive sqrt'
                  write(*,*)qMCarg,isqrtneg
                  if(isqrtneg.ge.100)stop
               endif
               qMC=sqrt(qMCarg)
            elseif(shower_mc.eq.'PYTHIA6Q')then
               qMC=sqrt(w2)
            elseif(shower_mc.eq.'PYTHIA6PT')then
               write(*,*)'PYTHIA6PT not available for FSR'
               stop
            elseif(shower_mc.eq.'PYTHIA8')then
               z=zPY8(ileg,xm12,xm22,sh,1d0-xi_i_fks,0d0,y_ij_fks,xtk,xuk,xq1q,xq2q)
               qMC=sqrt(z*(1-z)*w2)
            endif
         endif
      else
         write(*,*)'Error 4 in kinematics_driver: assigned wrong ileg',ileg
         stop
      endif

c Checks on invariants
      call check_invariants(ileg,sh,xtk,xuk,w1,w2,xq1q,xq2q,xm12,xm22)

      return
      end



      subroutine check_invariants(ileg,sh,xtk,xuk,w1,w2,xq1q,xq2q,xm12,xm22)
      implicit none
      integer ileg

      double precision xp1(0:3),xp2(0:3),xk1(0:3),xk2(0:3),xk3(0:3)
      common/cpkmomenta/xp1,xp2,xk1,xk2,xk3
      double precision sh,xtk,xuk,w1,w2,xq1q,xq2q,xm12,xm22

      double precision tiny,dot
      parameter(tiny=1d-5)

      if(ileg.le.2)then
         if((abs(xtk+2*dot(xp1,xk3))/sh.ge.tiny).or.
     &      (abs(xuk+2*dot(xp2,xk3))/sh.ge.tiny))then
            write(*,*)'Imprecision 1 in check_invariants'
            write(*,*)abs(xtk+2*dot(xp1,xk3))/sh,
     &                abs(xuk+2*dot(xp2,xk3))/sh
            stop
         endif
c
      elseif(ileg.eq.3)then
         if(sqrt(w1+xm12).ge.sqrt(sh)-sqrt(xm22))then
            write(*,*)'Imprecision 2a in check_invariants'
            write(*,*)sqrt(w1),sqrt(sh),xm22
            stop
         endif
         if(((abs(w1-2*dot(xk1,xk3))/sh.ge.tiny)).or.
     &      ((abs(w2-2*dot(xk2,xk3))/sh.ge.tiny)))then
            write(*,*)'Imprecision 2b in check_invariants'
            write(*,*)abs(w1-2*dot(xk1,xk3))/sh,
     &                abs(w2-2*dot(xk2,xk3))/sh
            stop
         endif
         if(xm12.eq.0d0)then
            write(*,*)'Error 2c in check_invariants'
            stop
         endif
c
      elseif(ileg.eq.4)then
         if(sqrt(w2).ge.sqrt(sh)-sqrt(xm12))then
            write(*,*)'Imprecision 3a in check_invariants'
            write(*,*)sqrt(w2),sqrt(sh),xm12
            stop
         endif
         if(((abs(w2-2*dot(xk2,xk3))/sh.ge.tiny)).or.
     &      ((abs(xq2q+2*dot(xp2,xk2))/sh.ge.tiny)).or.
     &      ((abs(xq1q+2*dot(xp1,xk1)-xm12)/sh.ge.tiny)))then
            write(*,*)'Imprecision 3b in check_invariants'
            write(*,*)abs(w2-2*dot(xk2,xk3))/sh,
     &                abs(xq2q+2*dot(xp2,xk2))/sh,
     &                abs(xq1q+2*dot(xp1,xk1)-xm12)/sh
            stop
         endif
         if(xm22.ne.0d0)then
            write(*,*)'Error 3c in check_invariants'
            stop
         endif

      endif

      return
      end



c Monte Carlo functions
c
c The invariants given in input to these routines follow FNR conventions
c (i.e., are defined as (p+k)^2, NOT 2 p.k). 
c The invariants used inside these routines follow MNR conventions
c (i.e., are defined as -2p.k, NOT (p+k)^2)

c Herwig6

      function zHW6(ileg,e0sq,xm12,xm22,s,x,yi,yj,xtk,xuk,xq1q,xq2q)
c Shower energy variable
      implicit none
      integer ileg
      double precision zHW6,e0sq,xm12,xm22,s,x,yi,yj,xtk,xuk,xq1q,xq2q,tiny,
     &ss,w1,w2,tbeta1,zeta1,tbeta2,zeta2,get_zeta,beta,betae0,betad,betas
      parameter (tiny=1d-5)

      w1=-xq1q+xq2q-xtk
      w2=-xq2q+xq1q-xuk
c
      if(ileg.eq.1)then
         if(1-x.lt.tiny)then
            zHW6=1-(1-x)*(s*(1-yi)+4*e0sq*(1+yi))/(8*e0sq)
         elseif(1-yi.lt.tiny)then
            zHW6=x-(1-yi)*(1-x)*(s*x**2-4*e0sq)/(8*e0sq)
         else
            ss=1-(1+xuk/s)/(e0sq/xtk)
            if(ss.lt.0d0)goto 999
            zHW6=2*(e0sq/xtk)*(1-sqrt(ss))
         endif
c
      elseif(ileg.eq.2)then
         if(1-x.lt.tiny)then
            zHW6=1-(1-x)*(s*(1-yi)+4*e0sq*(1+yi))/(8*e0sq)
         elseif(1-yi.lt.tiny)then
            zHW6=x-(1-yi)*(1-x)*(s*x**2-4*e0sq)/(8*e0sq)
         else
            ss=1-(1+xtk/s)/(e0sq/xuk)
            if(ss.lt.0d0)goto 999
            zHW6=2*(e0sq/xuk)*(1-sqrt(ss))
         endif
c
      elseif(ileg.eq.3)then
         if(e0sq.le.(w1+xm12))goto 999
         if(1-x.lt.tiny)then
            beta=1-xm12/s
            betae0=sqrt(1-xm12/e0sq)
            betad=sqrt((1-(xm12-xm22)/s)**2-(4*xm22/s))
            betas=1+(xm12-xm22)/s
            zHW6=1+(1-x)*( s*(yj*betad-betas)/(4*e0sq*(1+betae0))-
     &                     betae0*(xm12-xm22+s*(1+(1+yj)*betad-betas))/
     &                     (betad*(xm12-xm22+s*(1+betad))) )
         else
            tbeta1=sqrt(1-(w1+xm12)/e0sq)
            zeta1=get_zeta(s,w1,w2,xm12,xm22)
            zHW6=1-tbeta1*zeta1-w1/(2*(1+tbeta1)*e0sq)
         endif
c
      elseif(ileg.eq.4)then
         if(e0sq.le.w2)goto 999
         if(1-x.lt.tiny)then
            zHW6=1-(1-x)*( (s-xm12)*(1-yj)/(8*e0sq)+
     &                     s*(1+yj)/(2*(s-xm12)) )
         elseif(1-yj.lt.tiny)then
            zHW6=(s*x-xm12)/(s-xm12)+(1-yj)*(1-x)*(s*x-xm12)*
     &           ( (s-xm12)**2*(s*(1-2*x)+xm12)+
     &             4*e0sq*s*(s*x-xm12*(2-x)) )/
     &           ( 8*e0sq*(s-xm12)**3 )
         else
            tbeta2=sqrt(1-w2/e0sq)
            zeta2=get_zeta(s,w2,w1,xm22,xm12)
            zHW6=1-tbeta2*zeta2-w2/(2*(1+tbeta2)*e0sq)
         endif
c
      else
         write(*,*)'zHW6: unknown ileg'
         stop
      endif

      if(zHW6.lt.0d0.or.zHW6.gt.1d0)goto 999

      return
 999  continue
      zHW6=-1d0
      return
      end



      function xiHW6(ileg,e0sq,xm12,xm22,s,x,yi,yj,xtk,xuk,xq1q,xq2q)
c Shower evolution variable
      implicit none
      integer ileg
      double precision xiHW6,e0sq,xm12,xm22,s,x,yi,yj,xtk,xuk,xq1q,xq2q,tiny,z,
     &zHW6,w1,w2,beta,betae0,betad,betas
      parameter (tiny=1d-5)

      z=zHW6(ileg,e0sq,xm12,xm22,s,x,yi,yj,xtk,xuk,xq1q,xq2q)
      if(z.lt.0d0)goto 999
      w1=-xq1q+xq2q-xtk
      w2=-xq2q+xq1q-xuk
c
      if(ileg.eq.1)then
         if(1-x.lt.tiny)then
            xiHW6=2*s*(1-yi)/(s*(1-yi)+4*e0sq*(1+yi))
         elseif(1-yi.lt.tiny)then
            xiHW6=(1-yi)*s*x**2/(4*e0sq)
         else
            xiHW6=2*(1+xuk/(s*(1-z)))
         endif
c
      elseif(ileg.eq.2)then
         if(1-x.lt.tiny)then
            xiHW6=2*s*(1-yi)/(s*(1-yi)+4*e0sq*(1+yi))
         elseif(1-yi.lt.tiny)then
            xiHW6=(1-yi)*s*x**2/(4*e0sq)
         else
            xiHW6=2*(1+xtk/(s*(1-z)))
         endif
c
      elseif(ileg.eq.3)then
         if(e0sq.le.(w1+xm12))goto 999
         if(1-x.lt.tiny)then
            beta=1-xm12/s
            betae0=sqrt(1-xm12/e0sq)
            betad=sqrt((1-(xm12-xm22)/s)**2-(4*xm22/s))
            betas=1+(xm12-xm22)/s
            xiHW6=( s*(1+betae0)*betad*(xm12-xm22+s*(1+betad))*(yj*betad-betas) )/
     &            ( -4*e0sq*betae0*(1+betae0)*(xm12-xm22+s*(1+(1+yj)*betad-betas))+
     &              (s*betad*(xm12-xm22+s*(1+betad))*(yj*betad-betas)) )
         else
            xiHW6=w1/(2*z*(1-z)*e0sq)
         endif
c
      elseif(ileg.eq.4)then
         if(e0sq.le.w2)goto 999
         if(1-x.lt.tiny)then
            xiHW6=2*(s-xm12)**2*(1-yj)/( (s-xm12)**2*(1-yj)+4*e0sq*s*(1+yj) )
         elseif(1-yj.lt.tiny)then
            xiHW6=(s-xm12)**2*(1-yj)/(4*e0sq*s)
         else
            xiHW6=w2/(2*z*(1-z)*e0sq)
         endif
c
      else
         write(*,*)'xiHW6: unknown ileg'
         stop
      endif

      if(xiHW6.lt.0d0)goto 999

      return
 999  continue
      xiHW6=-1d0
      return
      end



      function xjacHW6_xiztoxy(ileg,e0sq,xm12,xm22,s,x,yi,yj,xtk,xuk,xq1q,xq2q)
c Returns the jacobian d(z,xi)/d(x,y), where z and xi are the shower 
c variables, and x and y are FKS variables
      implicit none
      integer ileg
      double precision xjacHW6_xiztoxy,e0sq,xm12,xm22,s,x,yi,yj,xtk,xuk,xq1q,
     &xq2q,tiny,tmp,z,zHW6,xi,xiHW6,w1,w2,tbeta1,zeta1,dw1dx,dw2dx,dw1dy,dw2dy,
     &tbeta2,get_zeta,beta,betae0,betad,betas,eps1,eps2,beta1,beta2,zmo
      parameter (tiny=1d-5)

      tmp=0d0
      z=zHW6(ileg,e0sq,xm12,xm22,s,x,yi,yj,xtk,xuk,xq1q,xq2q)
      xi=xiHW6(ileg,e0sq,xm12,xm22,s,x,yi,yj,xtk,xuk,xq1q,xq2q)
      if(z.lt.0d0.or.xi.lt.0d0)goto 999
      w1=-xq1q+xq2q-xtk
      w2=-xq2q+xq1q-xuk
c
      if(ileg.eq.1)then
         if(1-x.lt.tiny)then
            tmp=-2*s/(s*(1-yi)+4*(1+yi)*e0sq)
         elseif(1-yi.lt.tiny)then
            tmp=-s*x**2/(4*e0sq)
         else
            tmp=-s*(1-x)*z**3/(4*e0sq*(1-z)*(xi*(1-z)+z))
         endif
c
      elseif(ileg.eq.2)then
         if(1-x.lt.tiny)then
            tmp=-2*s/(s*(1-yi)+4*(1+yi)*e0sq)
         elseif(1-yi.lt.tiny)then
            tmp=-s*x**2/(4*e0sq)
         else
            tmp=-s*(1-x)*z**3/(4*e0sq*(1-z)*(xi*(1-z)+z))
         endif
c
      elseif(ileg.eq.3)then
         if(e0sq.le.(w1+xm12))goto 999
         if(1-x.lt.tiny)then
            beta=1-xm12/s
            betae0=sqrt(1-xm12/e0sq)
            betad=sqrt((1-(xm12-xm22)/s)**2-(4*xm22/s))
            betas=1+(xm12-xm22)/s
            tmp=( s*betae0*(1+betae0)*betad*(xm12-xm22+s*(1+betad)) )/
     &          ( (-4*e0sq*(1+betae0)*(xm12-xm22+s*(1+betad*(1+yj)-betas)))+
     &            (xm12-xm22+s*(1+betad))*(xm12*(4+yj*betad-betas)-
     &            (xm22-s)*(yj*betad-betas)) )
         else
            eps2=1-(xm12-xm22)/(s-w1)
            beta2=sqrt(eps2**2-4*s*xm22/(s-w1)**2)
            tbeta1=sqrt(1-(w1+xm12)/e0sq)
            call dinvariants_dFKS(ileg,s,x,yi,yj,xm12,xm22,dw1dx,dw1dy,dw2dx,dw2dy)
            tmp=-(dw1dy*dw2dx-dw1dx*dw2dy)*tbeta1/(2*e0sq*z*(1-z)*(s-w1)*beta2)
         endif
c
      elseif(ileg.eq.4)then
         if(e0sq.le.w2)goto 999
         if(1-x.lt.tiny)then
            zmo=(s-xm12)*(1-yj)/(8*e0sq)+s*(1+yj)/(2*(s-xm12))
            tmp=-s/(4*e0sq*zmo)
         elseif(1-yj.lt.tiny)then
            tmp=-(s-xm12)/(4*e0sq)
         else
            eps1=1+xm12/(s-w2)
            beta1=sqrt(eps1**2-4*s*xm12/(s-w2)**2)
            tbeta2=sqrt(1-w2/e0sq)
            call dinvariants_dFKS(ileg,s,x,yi,yj,xm12,xm22,dw1dx,dw1dy,dw2dx,dw2dy)
            tmp=-(dw1dy*dw2dx-dw1dx*dw2dy)*tbeta2/(2*e0sq*z*(1-z)*(s-w2)*beta1)
         endif
c
      else
         write(*,*)'xjacHW6_xiztoxy: unknown ileg'
         stop
      endif
      xjacHW6_xiztoxy=abs(tmp)

      return
 999  continue
      xjacHW6_xiztoxy=0d0
      return
      end



c Hewrig++

      function zHWPP(ileg,xm12,xm22,s,x,yi,yj,xtk,xuk,xq1q,xq2q)
c Shower energy variable
      implicit none
      integer ileg
      double precision zHWPP,xm12,xm22,s,x,yi,yj,xtk,xuk,xq1q,xq2q,tiny,
     &w1,w2,zeta1,zeta2,get_zeta,betad,betas
      parameter (tiny=1d-5)

      w1=-xq1q+xq2q-xtk
      w2=-xq2q+xq1q-xuk
c
      if(ileg.eq.1)then
         zHWPP=1-(1-x)*(1+yi)/2d0
c
      elseif(ileg.eq.2)then
         zHWPP=1-(1-x)*(1+yi)/2d0
c
      elseif(ileg.eq.3)then
         if(1-x.lt.tiny)then
            betad=sqrt((1-(xm12-xm22)/s)**2-(4*xm22/s))
            betas=1+(xm12-xm22)/s
            zHWPP=1-(1-x)*(1+yj)/(betad+betas)
         else
            zeta1=get_zeta(s,w1,w2,xm12,xm22)
            zHWPP=1-zeta1
         endif
c
      elseif(ileg.eq.4)then
         if(1-x.lt.tiny)then
            zHWPP=1-(1-x)*(1+yj)*s/(2*(s-xm12))
         elseif(1-yj.lt.tiny)then
            zHWPP=(s*x-xm12)/(s-xm12)+(1-yj)*(1-x)*s*(s*x+xm12*(x-2))*
     &                                (s*x-xm12)/(2*(s-xm12)**3)
         else
            zeta2=get_zeta(s,w2,w1,xm22,xm12)
            zHWPP=1-zeta2 
         endif
c
      else
         write(*,*)'zHWPP: unknown ileg'
         stop
      endif

      if(zHWPP.lt.0d0.or.zHWPP.gt.1d0)goto 999

      return
 999  continue
      zHWPP=-1d0
      return
      end



      function xiHWPP(ileg,xm12,xm22,s,x,yi,yj,xtk,xuk,xq1q,xq2q)
c Shower evolution variable
      implicit none
      integer ileg
      real*8 xiHWPP,xm12,xm22,s,x,yi,yj,xtk,xuk,xq1q,xq2q,tiny,w1,w2,
     &betad,betas,z,zHWPP
      parameter (tiny=1d-5)

      z=zHWPP(ileg,xm12,xm22,s,x,yi,yj,xtk,xuk,xq1q,xq2q)
      if(z.lt.0d0)goto 999
      w1=-xq1q+xq2q-xtk
      w2=-xq2q+xq1q-xuk
c 
      if(ileg.eq.1)then
         xiHWPP=s*(1-yi)/(1+yi)
c
      elseif(ileg.eq.2)then
         xiHWPP=s*(1-yi)/(1+yi)
c
      elseif(ileg.eq.3)then
         if(1-x.lt.tiny)then
            betad=sqrt((1-(xm12-xm22)/s)**2-(4*xm22/s))
            betas=1+(xm12-xm22)/s
            xiHWPP=-s*(betad+betas)*(yj*betad-betas)/(2*(1+yj))
         else
            xiHWPP=w1/(z*(1-z))
         endif
c
      elseif(ileg.eq.4)then
         if(1-x.lt.tiny)then
            xiHWPP=(1-yj)*(s-xm12)**2/(s*(1+yj))
         elseif(1-yj.lt.tiny)then
            xiHWPP=(1-yj)*(s-xm12)**2/(2*s)
         else
            xiHWPP=w2/(z*(1-z))
         endif
c
      else
         write(*,*)'xiHWPP: unknown ileg'
         stop
      endif

      if(xiHWPP.lt.0d0)goto 999

      return
 999  continue
      xiHWPP=-1d0
      return
      end



      function xjacHWPP_xiztoxy(ileg,xm12,xm22,s,x,yi,yj,xtk,xuk,xq1q,xq2q)
c Returns the jacobian d(z,xi)/d(x,y), where z and xi are the shower 
c variables, and x and y are FKS variables
      implicit none
      integer ileg
      double precision xjacHWPP_xiztoxy,xm12,xm22,s,x,yi,yj,xtk,xuk,xq1q,
     &xq2q,tiny,tmp,z,zHWPP,w1,w2,zeta1,dw1dx,dw2dx,dw1dy,dw2dy,get_zeta,
     &betad,betas,eps1,eps2,beta1,beta2
      parameter (tiny=1d-5)

      tmp=0d0
      z=zHWPP(ileg,xm12,xm22,s,x,yi,yj,xtk,xuk,xq1q,xq2q)
      if(z.lt.0d0)goto 999
      w1=-xq1q+xq2q-xtk
      w2=-xq2q+xq1q-xuk 
c
      if(ileg.eq.1)then
         tmp=-s/(1+yi)
c
      elseif(ileg.eq.2)then
         tmp=-s/(1+yi)
c
      elseif(ileg.eq.3)then
         if(1-x.lt.tiny)then
            betad=sqrt((1-(xm12-xm22)/s)**2-(4*xm22/s))
            betas=1+(xm12-xm22)/s
            tmp=-s*(betad+betas)/(2*(1+yj))
         else
            eps2=1-(xm12-xm22)/(s-w1)
            beta2=sqrt(eps2**2-4*s*xm22/(s-w1)**2)
            call dinvariants_dFKS(ileg,s,x,yi,yj,xm12,xm22,dw1dx,dw1dy,dw2dx,dw2dy)
            tmp=-(dw1dy*dw2dx-dw1dx*dw2dy)/(z*(1-z))/((s-w1)*beta2)
         endif
c
      elseif(ileg.eq.4)then
         if(1-x.lt.tiny)then
            tmp=-(s-xm12)/(1+yj)
         elseif(1-yj.lt.tiny)then
            tmp=-(s-xm12)/2
         else
            eps1=1+xm12/(s-w2)
            beta1=sqrt(eps1**2-4*s*xm12/(s-w2)**2)
            call dinvariants_dFKS(ileg,s,x,yi,yj,xm12,xm22,dw1dx,dw1dy,dw2dx,dw2dy)
            tmp=-(dw1dy*dw2dx-dw1dx*dw2dy)/(z*(1-z))/((s-w2)*beta1)
         endif
c
      else
         write(*,*)'xjacHWPP_xiztoxy: unknown ileg'
         stop
      endif
      xjacHWPP_xiztoxy=abs(tmp)

      return
 999  continue
      xjacHWPP_xiztoxy=0d0
      return
      end



c Pythia6Q

      function zPY6Q(ileg,xm12,xm22,s,x,yi,yj,xtk,xuk,xq1q,xq2q)
c Shower energy variable
      implicit none
      integer ileg
      double precision zPY6Q,xm12,xm22,s,x,yi,yj,xtk,xuk,xq1q,xq2q,tiny,
     &w1,w2,betad,betas
      parameter(tiny=1d-5)

      w1=-xq1q+xq2q-xtk
      w2=-xq2q+xq1q-xuk
c
      if(ileg.eq.1)then
         zPY6Q=x
c
      elseif(ileg.eq.2)then
         zPY6Q=x
c
      elseif(ileg.eq.3)then
         if(1-x.lt.tiny)then
            betad=sqrt((1-(xm12-xm22)/s)**2-(4*xm22/s))
            betas=1+(xm12-xm22)/s
            zPY6Q=1-(2*xm12)/(s*betas*(betas-betad*yj))
         else
            zPY6Q=1-s*(1-x)*(xm12+w1)/w1/(s+w1+xm12-xm22)
c This is equation (3.10) of hep-ph/1102.3795. In the partonic
c CM frame it is equal to (xk1(0)+xk3(0)*f)/(xk1(0)+xk3(0)),
c where f = xm12/( s+xm12-xm22-2*sqrt(s)*(xk1(0)+xk3(0)) )
         endif
c
      elseif(ileg.eq.4)then
         if(1-x.lt.tiny)then
            zPY6Q=1-s*(1-x)/(s-xm12)
         elseif(1-yj.lt.tiny)then
            zPY6Q=(s*x-xm12)/(s-xm12)+(1-yj)*(1-x)**2*s*(s*x-xm12)/
     &                                ( 2*(s-xm12)**2 )
         else
            zPY6Q=1-s*(1-x)/(s+w2-xm12)
         endif
c
      else
         write(*,*)'zPY6Q: unknown ileg'
         stop
      endif

      if(zPY6Q.lt.0d0.or.zPY6Q.gt.1d0)goto 999

      return
 999  continue
      zPY6Q=-1d0
      return
      end



      function xiPY6Q(ileg,xm12,xm22,s,x,yi,yj,xtk,xuk,xq1q,xq2q)
c Shower evolution variable
      implicit none
      integer ileg
      double precision xiPY6Q,xm12,xm22,s,x,yi,yj,xtk,xuk,xq1q,xq2q,tiny,z,
     &zPY6Q,w1,w2,betad,betas
      parameter(tiny=1d-5)

      w1=-xq1q+xq2q-xtk
      w2=-xq2q+xq1q-xuk
c
      if(ileg.eq.1)then
         xiPY6Q=s*(1-x)*(1-yi)/2
c
      elseif(ileg.eq.2)then
         xiPY6Q=s*(1-x)*(1-yi)/2
c
      elseif(ileg.eq.3)then
         if(1-x.lt.tiny)then
            betad=sqrt((1-(xm12-xm22)/s)**2-(4*xm22/s))
            betas=1+(xm12-xm22)/s
            xiPY6Q=s*(1-x)*(betas-betad*yj)/2
         else
            xiPY6Q=w1
         endif
c
      elseif(ileg.eq.4)then
         if(1-x.lt.tiny)then
            xiPY6Q=(1-yj)*(1-x)*(s-xm12)/2
         elseif(1-yj.lt.tiny)then
            xiPY6Q=(1-yj)*(1-x)*(s*x-xm12)/2
         else
            xiPY6Q=w2
         endif
c
      else
        write(*,*)'xiPY6Q: unknown ileg'
        stop
      endif

      if(xiPY6Q.lt.0d0)goto 999

      return
 999  continue
      xiPY6Q=-1d0
      return
      end



      function xjacPY6Q_xiztoxy(ileg,xm12,xm22,s,x,yi,yj,xtk,xuk,xq1q,xq2q)
c Returns the jacobian d(z,xi)/d(x,y), where z and xi are the shower 
c variables, and x and y are FKS variables
      implicit none
      integer ileg
      double precision xjacPY6Q_xiztoxy,xm12,xm22,s,x,yi,yj,xtk,xuk,xq1q,
     &xq2q,tiny,tmp,z,zPY6Q,w1,w2,dw1dx,dw1dy,dw2dx,dw2dy,betad,betas
      parameter (tiny=1d-5)

      tmp=0d0
      z=zPY6Q(ileg,xm12,xm22,s,x,yi,yj,xtk,xuk,xq1q,xq2q)
      if(z.lt.0d0)goto 999
      w1=-xq1q+xq2q-xtk
      w2=-xq2q+xq1q-xuk
c
      if(ileg.eq.1)then
         tmp=-s*(1-x)/2
c
      elseif(ileg.eq.2)then
         tmp=-s*(1-x)/2
c
      elseif(ileg.eq.3)then
         if(1-x.lt.tiny)then
            betad=sqrt((1-(xm12-xm22)/s)**2-(4*xm22/s))
            betas=1+(xm12-xm22)/s
            tmp=xm12*betad/betas/(betas-betad*yj)
         else
            call dinvariants_dFKS(ileg,s,x,yi,yj,xm12,xm22,dw1dx,dw1dy,dw2dx,dw2dy)
            tmp=s*(xm12+w1)/w1/(s+w1+xm12-xm22)*dw1dy
         endif
c
      elseif(ileg.eq.4)then
         if(1-x.lt.tiny)then
            tmp=s*(1-x)/2
         elseif(1-yj.lt.tiny)then
            tmp=-s*(1-x)*(s*x-xm12)/( 2*(s-xm12) )
         else
            call dinvariants_dFKS(ileg,s,x,yi,yj,xm12,xm22,dw1dx,dw1dy,dw2dx,dw2dy) 
            tmp=s/(s+w2-xm12)*dw2dy
         endif
c
      else
         write(*,*)'xjacPY6Q_xiztoxy: unknown ileg'
         stop
      endif
      xjacPY6Q_xiztoxy=abs(tmp)

      return
 999  continue
      xjacPY6Q_xiztoxy=0d0
      return
      end



c Pythia6PT

      function zPY6PT(ileg,xm12,xm22,s,x,yi,yj,xtk,xuk,xq1q,xq2q)
c Shower energy variable
      implicit none
      integer ileg
      double precision zPY6PT,xm12,xm22,s,x,yi,yj,xtk,xuk,xq1q,xq2q,tiny
      parameter(tiny=1d-5)

      if(ileg.eq.1)then
         zPY6PT=x
c
      elseif(ileg.eq.2)then
         zPY6PT=x
c
      elseif(ileg.eq.3)then
         write(*,*)'PYTHIA6PT not available for FSR'
         stop
c
      elseif(ileg.eq.4)then
         write(*,*)'PYTHIA6PT not available for FSR'
         stop
c
      else
         write(*,*)'zPY6PT: unknown ileg'
         stop
      endif

      if(zPY6PT.lt.0d0.or.zPY6PT.gt.1d0)goto 999

      return
 999  continue
      zPY6PT=-1d0
      return
      end



      function xiPY6PT(ileg,xm12,xm22,s,x,yi,yj,xtk,xuk,xq1q,xq2q)
c Shower evolution variable
      implicit none
      integer ileg
      double precision xiPY6PT,xm12,xm22,s,x,yi,yj,xtk,xuk,xq1q,xq2q,tiny,z
      parameter(tiny=1d-5)

      if(ileg.eq.1)then
         xiPY6PT=s*(1-x)**2*(1-yi)/2
c
      elseif(ileg.eq.2)then
         xiPY6PT=s*(1-x)**2*(1-yi)/2
c
      elseif(ileg.eq.3)then
         write(*,*)'PYTHIA6PT not available for FSR'
         stop
c
      elseif(ileg.eq.4)then
         write(*,*)'PYTHIA6PT not available for FSR'
         stop
c
      else
         write(*,*)'xiPY6PT: unknown ileg'
         stop
      endif

      if(xiPY6PT.lt.0d0)goto 999

      return
 999  continue
      xiPY6PT=-1d0
      return
      end



      function xjacPY6PT_xiztoxy(ileg,xm12,xm22,s,x,yi,yj,xtk,xuk,xq1q,xq2q)
c Returns the jacobian d(z,xi)/d(x,y), where z and xi are the shower 
c variables, and x and y are FKS variables
      implicit none
      integer ileg
      double precision xjacPY6PT_xiztoxy,xm12,xm22,s,x,yi,yj,xtk,xuk,xq1q,
     &xq2q,tiny,tmp
      parameter(tiny=1d-5)

      if(ileg.eq.1)then
         tmp=-s*(1-x)**2/2
c
      elseif(ileg.eq.2)then
         tmp=-s*(1-x)**2/2
c
      elseif(ileg.eq.3)then
         write(*,*)'PYTHIA6PT not available for FSR'
         stop
c
      elseif(ileg.eq.4)then
         write(*,*)'PYTHIA6PT not available for FSR'
         stop
c
      else
         write(*,*)'xjacPY6PT_xiztoxy: unknown ileg'
         stop
      endif
      xjacPY6PT_xiztoxy=abs(tmp)

      return
 999  continue
      xjacPY6PT_xiztoxy=0d0
      return
      end



c Pythia8

      function zPY8(ileg,xm12,xm22,s,x,yi,yj,xtk,xuk,xq1q,xq2q)
c Shower energy variable
      implicit none
      integer ileg
      double precision zPY8,xm12,xm22,s,x,yi,yj,xtk,xuk,xq1q,xq2q,tiny,
     &w1,w2,betad,betas
      parameter(tiny=1d-5)

      w1=-xq1q+xq2q-xtk
      w2=-xq2q+xq1q-xuk
c
      if(ileg.eq.1)then
         zPY8=x
c
      elseif(ileg.eq.2)then
         zPY8=x
c
      elseif(ileg.eq.3)then
         if(1-x.lt.tiny)then
            betad=sqrt((1-(xm12-xm22)/s)**2-(4*xm22/s))
            betas=1+(xm12-xm22)/s
            zPY8=1-(2*xm12)/(s*betas*(betas-betad*yj))
         else
            zPY8=1-s*(1-x)*(xm12+w1)/w1/(s+w1+xm12-xm22)
c This is equation (3.10) of hep-ph/1102.3795. In the partonic
c CM frame it is equal to (xk1(0)+xk3(0)*f)/(xk1(0)+xk3(0)),
c where f = xm12/( s+xm12-xm22-2*sqrt(s)*(xk1(0)+xk3(0)) )
         endif
c
      elseif(ileg.eq.4)then
         if(1-x.lt.tiny)then
            zPY8=1-s*(1-x)/(s-xm12)
         elseif(1-yj.lt.tiny)then
            zPY8=(s*x-xm12)/(s-xm12)+(1-yj)*(1-x)**2*s*(s*x-xm12)/
     &                               ( 2*(s-xm12)**2 )
         else
            zPY8=1-s*(1-x)/(s+w2-xm12)
         endif
c
      else
         write(*,*)'zPY8: unknown ileg'
         stop
      endif

      if(zPY8.lt.0d0.or.zPY8.gt.1d0)goto 999

      return
 999  continue
      zPY8=-1d0
      return
      end



      function xiPY8(ileg,xm12,xm22,s,x,yi,yj,xtk,xuk,xq1q,xq2q)
c Shower evolution variable
      implicit none
      integer ileg
      double precision xiPY8,xm12,xm22,s,x,yi,yj,xtk,xuk,xq1q,xq2q,tiny,z,
     &zPY8,w1,w2,betas,betad,z0
      parameter(tiny=1d-5)

      z=zPY8(ileg,xm12,xm22,s,x,yi,yj,xtk,xuk,xq1q,xq2q)
      if(z.lt.0d0)goto 999
      w1=-xq1q+xq2q-xtk
      w2=-xq2q+xq1q-xuk
c
      if(ileg.eq.1)then
         xiPY8=s*(1-x)**2*(1-yi)/2
c
      elseif(ileg.eq.2)then
         xiPY8=s*(1-x)**2*(1-yi)/2
c
      elseif(ileg.eq.3)then
         if(1-x.lt.tiny)then
            betad=sqrt((1-(xm12-xm22)/s)**2-(4*xm22/s))
            betas=1+(xm12-xm22)/s
            z0=1-(2*xm12)/(s*betas*(betas-betad*yj))
            xiPY8=s*(1-x)*(betas-betad*yj)*z0*(1-z0)/2
         else
            xiPY8=z*(1-z)*w1
         endif
c
      elseif(ileg.eq.4)then
         if(1-x.lt.tiny)then
            xiPY8=s*(1-x)**2*(1-yj)/2
         elseif(1-yj.lt.tiny)then
            xiPY8=s*(1-x)**2*(1-yj)*(s*x-xm12)**2/(2*(s-xm12)**2)
         else
            xiPY8=z*(1-z)*w2
         endif
c
      else
        write(*,*)'xiPY8: unknown ileg'
        stop
      endif

      if(xiPY8.lt.0d0)goto 999

      return
 999  continue
      xiPY8=-1d0
      return
      end



      function xjacPY8_xiztoxy(ileg,xm12,xm22,s,x,yi,yj,xtk,xuk,xq1q,xq2q)
c Returns the jacobian d(z,xi)/d(x,y), where z and xi are the shower 
c variables, and x and y are FKS variables
      implicit none
      integer ileg
      double precision xjacPY8_xiztoxy,xm12,xm22,s,x,yi,yj,xtk,xuk,xq1q,
     &xq2q,tiny,tmp,z,zPY8,w1,w2,dw1dx,dw1dy,dw2dx,dw2dy,betad,betas,z0
      parameter (tiny=1d-5)

      tmp=0d0
      z=zPY8(ileg,xm12,xm22,s,x,yi,yj,xtk,xuk,xq1q,xq2q)
      if(z.lt.0d0)goto 999
      w1=-xq1q+xq2q-xtk
      w2=-xq2q+xq1q-xuk
c
      if(ileg.eq.1)then
         tmp=-s*(1-x)**2/2
c
      elseif(ileg.eq.2)then
         tmp=-s*(1-x)**2/2
c
      elseif(ileg.eq.3)then
         if(1-x.lt.tiny)then
            betad=sqrt((1-(xm12-xm22)/s)**2-(4*xm22/s))
            betas=1+(xm12-xm22)/s
            z0=1-(2*xm12)/(s*betas*(betas-betad*yj))
            tmp=xm12*betad/betas/(betas-betad*yj)*z0*(1-z0)
         else
            call dinvariants_dFKS(ileg,s,x,yi,yj,xm12,xm22,dw1dx,dw1dy,dw2dx,dw2dy)
            tmp=s*(xm12+w1)/w1/(s+w1+xm12-xm22)*dw1dy*z*(1-z)
         endif
c
      elseif(ileg.eq.4)then
         if(1-x.lt.tiny)then
            tmp=s**2*(1-x)**2/( 2*(s-xm12) )
         elseif(1-yj.le.tiny)then
            tmp=4*s**2*(1-x)**2*(s*x-xm12)**2/( 2*(s-xm12) )**3
         else
            call dinvariants_dFKS(ileg,s,x,yi,yj,xm12,xm22,dw1dx,dw1dy,dw2dx,dw2dy)
            tmp=s/(s+w2-xm12)*dw2dy*z*(1-z)
         endif
c
      else
         write(*,*)'xjacPY8_xiztoxy: unknown ileg'
         stop
      endif
      xjacPY8_xiztoxy=abs(tmp)

      return
 999  continue
      xjacPY8_xiztoxy=0d0
      return
      end

c End of Monte Carlo functions



      function get_zeta(xs,xw1,xw2,xxm12,xxm22)
      implicit none
      double precision get_zeta,xs,xw1,xw2,xxm12,xxm22
      double precision eps,beta
c
      eps=1-(xxm12-xxm22)/(xs-xw1)
      beta=sqrt(eps**2-4*xs*xxm22/(xs-xw1)**2)
      get_zeta=( (2*xs-(xs-xw1)*eps)*xw2+(xs-xw1)*((xw1+xw2)*beta-eps*xw1) )/
     &         ( (xs-xw1)*beta*(2*xs-(xs-xw1)*eps+(xs-xw1)*beta) )
c
      return
      end



      function emscafun(x,alpha)
      implicit none
      double precision emscafun,x,alpha
c
      if(x.lt.0d0.or.x.gt.1d0)then
         write(*,*)'Fatal error in emscafun'
         stop
      endif
      emscafun=x**(2*alpha)/(x**(2*alpha)+(1-x)**(2*alpha))
      return
      end



      function emscainv(r,alpha)
c Inverse of emscafun, implemented only for alpha=1 for the moment
      implicit none
      double precision emscainv,r,alpha
c
      if(r.lt.0d0.or.r.gt.1d0.or.alpha.ne.1d0)then
         write(*,*)'Fatal error in emscafun'
         stop
      endif
      if(r.ne.0.5d0)then
         emscainv=(r-sqrt(r-r**2))/(2*r-1)
      else
         emscainv=0.5d0
      endif
      return
      end



      function bogus_probne_fun(qMC)
      implicit none
      double precision bogus_probne_fun,qMC
      double precision x,tmp,emscafun
      integer itype
      data itype/2/
c
      if(itype.eq.1)then
c Theta function
         tmp=1d0
         if(qMC.le.2d0)tmp=0d0
      elseif(itype.eq.2)then
c Smooth function
        if(qMC.le.0.5d0)then
          tmp=0d0
        elseif(qMC.le.1d1)then
          x=(1d1-qMC)/(1d1-0.5d0)
          tmp=1-emscafun(x,2d0)
        else
          tmp=1d0
        endif
      else
        write(*,*)'Error in bogus_probne_fun: unknown option',itype
        stop
      endif
      bogus_probne_fun=tmp
      return
      end



      function get_angle(p1,p2)
      implicit none
      double precision get_angle,p1(0:3),p2(0:3)
      double precision tiny,mod1,mod2,cosine
      parameter (tiny=1d-5)
c
      mod1=sqrt(p1(1)**2+p1(2)**2+p1(3)**2)
      mod2=sqrt(p2(1)**2+p2(2)**2+p2(3)**2)

      if(mod1.eq.0d0.or.mod2.eq.0d0)then
         write(*,*)'Undefined angle in get_angle',mod1,mod2
         stop
      endif
c
      cosine=p1(1)*p2(1)+p1(2)*p2(2)+p1(3)*p2(3)
      cosine=cosine/(mod1*mod2)
c
      if(abs(cosine).gt.1d0+tiny)then
         write(*,*)'cosine larger than 1 in get_angle',cosine,p1,p2
         stop
      elseif(abs(cosine).ge.1d0)then
         cosine=sign(1d0,cosine)
      endif
c
      get_angle=acos(cosine)

      return
      end



c Shower scale

      subroutine assign_emsca(pp,xi_i_fks,y_ij_fks)
      implicit none
      include "nexternal.inc"
      include "madfks_mcatnlo.inc"
      include "run.inc"

      double precision pp(0:3,nexternal),xi_i_fks,y_ij_fks
      double precision shattmp,dot,emsca_bare,ref_scale,scalemin,
     &scalemax,rrnd,ran2,emscainv,dum(5),xm12,qMC,ptresc
      integer ileg
      double precision p_born(0:3,nexternal-1)
      common/pborn/p_born

      logical emscasharp
      double precision emsca
      common/cemsca/emsca,emsca_bare,emscasharp,scalemin,scalemax

      double precision ybst_til_tolab,ybst_til_tocm,sqrtshat,shat
      common/parton_cms_stuff/ybst_til_tolab,ybst_til_tocm,sqrtshat,shat

c Consistency check
      shattmp=2d0*dot(pp(0,1),pp(0,2))
      if(abs(shattmp/shat-1d0).gt.1d-5)then
         write(*,*)'Error in assign_emsca: inconsistent shat'
         write(*,*)shattmp,shat
         stop
      endif

      call kinematics_driver(xi_i_fks,y_ij_fks,shat,pp,ileg,
     &                       xm12,dum(1),dum(2),dum(3),dum(4),dum(5),qMC,.true.)

      emsca=2d0*sqrt(ebeam(1)*ebeam(2))
      call assign_ref_scale(p_born,xi_i_fks,shat,scalemax)
      if(dampMCsubt)then
         call assign_scaleminmax(shat,xi_i_fks,scalemin,scalemax,ileg,xm12)
         emscasharp=(scalemax-scalemin).lt.(1d-3*scalemax)
         if(emscasharp)then
            emsca_bare=scalemax
            emsca=emsca_bare
         else
            rrnd=ran2()
            rrnd=emscainv(rrnd,1d0)
            emsca_bare=scalemin+rrnd*(scalemax-scalemin)
            ptresc=(qMC-scalemin)/(scalemax-scalemin)
            if(ptresc.lt.1d0)emsca=emsca_bare
            if(ptresc.ge.1d0)emsca=scalemax
         endif
      endif

      return
      end



      subroutine assign_scaleminmax(shat,xi,xscalemin,xscalemax,ileg,xm12)
      implicit none
      include "nexternal.inc"
      include "run.inc"
      include "madfks_mcatnlo.inc"
      integer i,ileg
      double precision shat,xi,ref_scale,xscalemax,xscalemin,xm12
      character*4 abrv
      common/to_abrv/abrv
      double precision p_born(0:3,nexternal-1)
      common/pborn/p_born

      call assign_ref_scale(p_born,xi,shat,ref_scale)
      xscalemin=max(shower_scale_factor*frac_low*ref_scale,scaleMClow)
      xscalemax=max(shower_scale_factor*frac_upp*ref_scale,
     &              xscalemin+scaleMCdelta)
      xscalemax=min(xscalemax,2d0*sqrt(ebeam(1)*ebeam(2)))
      xscalemin=min(xscalemin,xscalemax)
c
      if(abrv.ne.'born'.and.shower_mc(1:7).eq.'PYTHIA6'.and.ileg.eq.3)then
         xscalemin=max(xscalemin,sqrt(xm12))
         xscalemax=max(xscalemin,xscalemax)
      endif

      return
      end


      subroutine assign_ref_scale(p,xii,sh,ref_sc)
      implicit none
      include "nexternal.inc"
      double precision p(0:3,nexternal-1),xii,sh,ref_sc
      integer i_scale,i
      parameter(i_scale=1)

      ref_sc=0d0
      if(i_scale.eq.0)then
c Born-level CM energy squared
         ref_sc=dsqrt(max(0d0,(1-xii)*sh))
      elseif(i_scale.eq.1)then
c Sum of final-state transverse masses
         do i=3,nexternal-1
            ref_sc=ref_sc+dsqrt(max(0d0,(p(0,i)+p(3,i))*(p(0,i)-p(3,i))))
         enddo
         ref_sc=ref_sc/2d0
      else
         write(*,*)'Wrong i_scale in assign_ref_scale',i_scale
         stop
      endif
c Safety threshold for the reference scale
      ref_sc=max(ref_sc,30d0)

      return
      end


      subroutine dinvariants_dFKS(ileg,s,x,yi,yj,xm12,xm22,dw1dx,dw1dy,dw2dx,dw2dy)
c Returns derivatives of Mandelstam invariants with respect to FKS variables
      implicit none
      integer ileg
      double precision s,x,yi,yj,xm12,xm22,dw1dx,dw2dx,dw1dy,dw2dy
      double precision afun,bfun,cfun,mom_fks_sister_p,mom_fks_sister_m,
     &diff_p,diff_m,signfac,dadx,dady,dbdx,dbdy,dcdx,dcdy,mom_fks_sister,
     &dmomfkssisdx,dmomfkssisdy,en_fks,en_fks_sister,dq1cdx,dq2qdx,dq1cdy,
     &dq2qdy
      double precision veckn_ev,veckbarn_ev,xp0jfks
      common/cgenps_fks/veckn_ev,veckbarn_ev,xp0jfks
      double precision tiny
      parameter(tiny=1d-5)

      if(ileg.eq.1)then
         write(*,*)'dinvariants_dFKS should not be called for ileg = 1'
         stop
c
      elseif(ileg.eq.2)then
         write(*,*)'dinvariants_dFKS should not be called for ileg = 2'
         stop
c
      elseif(ileg.eq.3)then
c For ileg = 3, the mother 3-momentum is [afun +- sqrt(bfun) ] / cfun
         afun=sqrt(s)*(1-x)*(xm12-xm22+s*x)*yj
         bfun=s*( (1+x)**2*(xm12**2+(xm22-s*x)**2-
     &        xm12*(2*xm22+s*(1+x**2)))+xm12*s*(1-x**2)**2*yj**2 )
         cfun=s*(-(1+x)**2+(1-x)**2*yj**2)
         dadx=sqrt(s)*yj*(xm22-xm12+s*(1-2*x))
         dady=sqrt(s)*(1-x)*(xm12-xm22+s*x)
         dbdx=2*s*(1+x)*( xm12**2+(xm22-s*x)*(xm22-s*(1+2*x))
     &        -xm12*(2*xm22+s*(1+x+2*(x**2)+2*(1-x)*x*(yj**2))) )
         dbdy=2*xm12*(s**2)*((1-x**2)**2)*yj
         dcdx=-2*s*(1+x+(yj**2)*(1-x))
         dcdy=2*s*((1-x)**2)*yj
c Determine correct sign
         mom_fks_sister_p=(afun+sqrt(bfun))/cfun
         mom_fks_sister_m=(afun-sqrt(bfun))/cfun
         diff_p=abs(mom_fks_sister_p-veckn_ev)
         diff_m=abs(mom_fks_sister_m-veckn_ev)
         if(min(diff_p,diff_m)/max(abs(veckn_ev),1d0).ge.1d-3)then
            write(*,*)'Fatal error 1 in dinvariants_dFKS'
            write(*,*)mom_fks_sister_p,mom_fks_sister_m,veckn_ev
            stop
         elseif(min(diff_p,diff_m)/max(abs(veckn_ev),1d0).ge.tiny)then
            write(*,*)'Numerical imprecision 1 in dinvariants_dFKS'
         endif
         signfac=1d0
         if(diff_p.ge.diff_m)signfac=-1d0
         mom_fks_sister=veckn_ev
         en_fks=sqrt(s)*(1-x)/2
         en_fks_sister=sqrt(mom_fks_sister**2+xm12)
         dmomfkssisdx=(dadx+signfac*dbdx/(2*sqrt(bfun))-dcdx*mom_fks_sister)/cfun
         dmomfkssisdy=(dady+signfac*dbdy/(2*sqrt(bfun))-dcdy*mom_fks_sister)/cfun
         dw1dx=sqrt(s)*( yj*mom_fks_sister-en_fks_sister+(1-x)*
     &                   (mom_fks_sister/en_fks_sister-yj)*dmomfkssisdx )
         dw1dy=-sqrt(s)*(1-x)*( mom_fks_sister+
     &                   (yj-mom_fks_sister/en_fks_sister)*dmomfkssisdy )
         dw2dx=-dw1dx-s
         dw2dy=-dw1dy
c
      elseif(ileg.eq.4)then
         dq1cdx=-(1-yi)*(s*(1+yj)+xm12*(1-yj))/(1+yj+x*(1-yj))**2
         dq2qdx=-(1+yi)*(s*(1+yj)+xm12*(1-yj))/(1+yj+x*(1-yj))**2
         dw2dx=(1-yj)*(s*(1+yj-x*(2*(1+yj)+x*(1-yj)))+2*xm12)/(1+yj+x*(1-yj))**2
         dw1dx=dq1cdx+dq2qdx
         dq1cdy=(1-x)*(1-yi)*(s*x-xm12)/(1+yj+x*(1-yj))**2
         dq2qdy=(1-x)*(1+yi)*(s*x-xm12)/(1+yj+x*(1-yj))**2
         dw2dy=-2*(1-x)*(s*x-xm12)/(1+yj+x*(1-yj))**2
         dw1dy=dq1cdy+dq2qdy
c
      else
         write(*,*)'Error in dinvariants_dFKS: unknown ileg',ileg
         stop
      endif

      return
      end



      subroutine get_dead_zone(ileg,z,xi,s,x,yi,xm12,xm22,w1,w2,qMC,
     &                         scalemax,ip,ifat,lzone,wcc)
      implicit none
      include "run.inc"
      include "nexternal.inc"
      include 'nFKSconfigs.inc'
      include "madfks_mcatnlo.inc"

      integer ileg,ip,ifat,i
      double precision z,xi,s,x,yi,xm12,xm22,w1,w2,qMC,scalemax,wcc
      logical lzone

      double precision max_scale,upscale,upscale2,xmp2,xmm2,xmr2,ww,Q2,
     &lambda,dot,e0sq,beta,dum,ycc,mdip,mdip_g,zp1,zm1,zp2,zm2,zp3,zm3
      external dot

      double precision p_born(0:3,nexternal-1)
      common/pborn/p_born
      double precision pip(0:3),pifat(0:3),psum(0:3)

      INTEGER NFKSPROCESS
      COMMON/C_NFKSPROCESS/NFKSPROCESS
      double precision shower_S_scale(fks_configs*2)
     &     ,shower_H_scale(fks_configs*2),ref_H_scale(fks_configs*2)
     &     ,pt_hardness
      common /cshowerscale2/shower_S_scale,shower_H_scale,ref_H_scale
     &     ,pt_hardness

      integer mstj50,mstp67
      double precision parp67
      parameter (mstj50=2,mstp67=2,parp67=1d0)
      double precision get_angle,theta2p

c Stop if wrong ileg
      if(ileg.lt.1.or.ileg.gt.4)then
         write(*,*)'Subroutine get_dead_zone: unknown ileg ',ileg
         stop
      endif

c Check compatibility among masses and ileg
      if( (ileg.eq.3.and.xm12.eq.0d0) .or.
     &    (ileg.eq.4.and.xm22.ne.0d0) .or.
     &    (ileg.le.2.and.(xm12.ne.0d0.or.xm22.ne.0d0)) )then
         write(*,*)'Subroutine get_dead_zone: wrong masses '
         write(*,*)ileg,sqrt(xm12),sqrt(xm22)
         stop
      endif

c Skip if unphysical shower variables
      if(z.lt.0d0.or.xi.lt.0d0)goto 999

c Definition and initialisation of variables
      lzone=.true.
      do i=0,3
         pifat(i)=p_born(i,ifat)
         pip(i)  =p_born(i,ip)
         psum(i) =pifat(i)+pip(i) 
      enddo
      max_scale=scalemax
      xmp2=dot(pip,pip)
      e0sq=dot(pip,pifat)
      theta2p=get_angle(pip,pifat)
      theta2p=theta2p**2
      xmm2=xm12*(4-ileg)
      xmr2=xm22*(4-ileg)-xm12*(3-ileg)
      ww=w1*(4-ileg)-w2*(3-ileg)
      Q2=dot(psum,psum)
      lambda=sqrt((Q2+xmm2-xmp2)**2-4*Q2*xmm2)
      beta=sqrt(1-4*s*(xmm2+ww)/(s-xmr2+xmm2+ww)**2)
      wcc=1d0
      ycc=1-parp67*x/(1-x)**2/2
      mdip  =sqrt((sqrt(xmp2+xmm2+2*e0sq)-sqrt(xmp2))**2-xmm2)
      mdip_g=sqrt((sqrt(s)-sqrt(xmr2))**2-xmm2)
      zp1=(1+(xmm2+beta*ww)/(xmm2+ww))/2
      zm1=(1+(xmm2-beta*ww)/(xmm2+ww))/2
      zp2=(1+beta)/2
      zm2=(1-beta)/2
      zp3=(1+sqrt(1-4*xi/mdip_g**2))/2
      zm3=(1-sqrt(1-4*xi/mdip_g**2))/2

c Dead zones
c IMPLEMENT QED DZ's!
      if(shower_mc.eq.'HERWIG6')then
         lzone=.false.
         if(ileg.le.2.and.z**2.ge.xi)lzone=.true.
         if(ileg.gt.2.and.e0sq*xi*z**2.ge.xmm2
     &               .and.xi.le.1d0)lzone=.true.
         if(e0sq.eq.0d0)lzone=.false.
c
      elseif(shower_mc.eq.'HERWIGPP')then
         lzone=.false.
         if(ileg.le.2)upscale2=2*e0sq
         if(ileg.gt.2)then
            upscale2=2*e0sq+xmm2
            if(ip.gt.2)upscale2=(Q2+xmm2-xmp2+lambda)/2
         endif
         if(xi.lt.upscale2)lzone=.true.
c
      elseif(shower_mc.eq.'PYTHIA6Q')then
         if(ileg.le.2)then
            if(mstp67.eq.2.and.ip.gt.2.and.
     &         4*xi/s/(1-z).ge.theta2p)lzone=.false.
         elseif(ileg.gt.2)then
            if(mstj50.eq.2.and.ip.le.2.and.
c around line 71636 of pythia6428: V(IEP(1),5)=virtuality, P(IM,4)=sqrt(s)
     &         max(z/(1-z),(1-z)/z)*4*(xi+xmm2)/s.ge.theta2p)lzone=.false.
            if(z.gt.zp1.or.z.lt.zm1)lzone=.false.
         endif
         if(.not.dampMCsubt)then
            call assign_scaleminmax(s,1-x,dum,upscale,ileg,xmm2)
            if(ileg.gt.2)upscale=max(upscale,sqrt(xmm2))
            if(qMC.gt.upscale)lzone=.false.
         endif
c
      elseif(shower_mc.eq.'PYTHIA6PT')then
         if(mstp67.eq.1.and.yi.lt.ycc)lzone=.false.
         if(mstp67.eq.2)wcc=min(1d0,(1-ycc)/(1-yi))
         if(.not.dampMCsubt)then
            call assign_scaleminmax(s,1-x,dum,upscale,ileg,xmm2)
            if(qMC.gt.upscale)lzone=.false.
         endif
c
      elseif(shower_mc.eq.'PYTHIA8')then
         if(ileg.le.2.and.z.gt.1-sqrt(xi/z/s)*
     &      (sqrt(1+xi/4/z/s)-sqrt(xi/4/z/s)))lzone=.false.
         if(ileg.gt.2)then
            max_scale=min(min(scalemax,mdip/2),mdip_g/2)
            if(z.gt.min(zp2,zp3).or.z.lt.max(zm2,zm3))lzone=.false.
         endif
         if(.not.dampMCsubt)then
            call assign_scaleminmax(s,1-x,dum,upscale,ileg,xmm2)
            if(qMC.gt.upscale)lzone=.false.
         endif

      endif
 
      max_scale=min(max_scale,shower_S_scale(nFKSprocess*2-1))
      max_scale=max(max_scale,3d0)
      if(qMC.gt.max_scale)lzone=.false.

      return
 999  continue
      lzone=.false.
      return
      end<|MERGE_RESOLUTION|>--- conflicted
+++ resolved
@@ -6,11 +6,9 @@
 c Nexternal is the number of legs (initial and final) al NLO, while max_bcol
 c is the number of color flows at Born level
       integer i,j,k,l,k0,mothercol(2),i1(2)
-      integer maxflow
-      parameter (maxflow=999)
-      integer idup(nexternal,maxproc)
-      integer mothup(2,nexternal,maxproc)
-      integer icolup(2,nexternal,maxflow)
+      integer idup(nexternal-1,maxproc)
+      integer mothup(2,nexternal-1,maxproc)
+      integer icolup(2,nexternal-1,max_bcol)
       include 'born_leshouche.inc'
       integer ipartners(0:nexternal-1),colorflow(nexternal-1,0:max_bcol)
       common /MC_info/ ipartners,colorflow
@@ -313,13 +311,11 @@
       parameter (zero=0d0)
 
       include 'genps.inc'
-      integer maxflow
-      parameter (maxflow=999)
-      integer idup(nexternal,maxproc)
-      integer mothup(2,nexternal,maxproc)
-      integer icolup(2,nexternal,maxflow)
+      include "born_nhel.inc"
+      integer idup(nexternal-1,maxproc)
+      integer mothup(2,nexternal-1,maxproc)
+      integer icolup(2,nexternal-1,max_bcol)
       include 'born_leshouche.inc'
-      include "born_nhel.inc"
       include 'coupl.inc'
       integer ipartners(0:nexternal-1),colorflow(nexternal-1,0:max_bcol)
       common /MC_info/ ipartners,colorflow
@@ -1479,14 +1475,8 @@
             endif
 c Insert the extra factor due to Madgraph convention for polarization vectors
             imother_fks=min(i_fks,j_fks)
-<<<<<<< HEAD
-            if(rotategranny)then
-               call getaziangles(p_born_rot(0,imother_fks),
+            call getaziangles(p_born(0,imother_fks),
      #                           cphi_mother,sphi_mother)
-            else
-               call getaziangles(p_born(0,imother_fks),
-     #                           cphi_mother,sphi_mother)
-            endif
             do iord=1, nsplitorders
                borntilde(iord) = -(cphi_mother-ximag*sphi_mother)**2 *
      #                  borntilde(iord) * azifact
@@ -1495,12 +1485,6 @@
      #                amp_split_borntilde(iamp,iord) * azifact
                enddo
             enddo
-=======
-            call getaziangles(p_born(0,imother_fks),
-     #                        cphi_mother,sphi_mother)
-            wgt1(2) = -(cphi_mother-ximag*sphi_mother)**2 *
-     #                  wgt1(2) * azifact
->>>>>>> 36728d3f
          else
             write(*,*)'FATAL ERROR in get_mbar',
      #           i_type,j_type,i_fks,j_fks

--- conflicted
+++ resolved
@@ -1540,7 +1540,6 @@
 
 c BARRED AMPLITUDES
       do i=1,max_bcol
-<<<<<<< HEAD
         do iord=1,nsplitorders
           if (sumborn.ne.0d0.and.is_leading_cflow(i)) then
             bornbars(i,iord)=jamp2(i)/sumborn * born(iord) *iden_comp
@@ -1548,7 +1547,8 @@
               amp_split_bornbars(iamp,i,iord)=jamp2(i)/sumborn * 
      &                              amp_split_born(iamp,iord) *iden_comp
             enddo
-          elseif (born(iord).eq.0d0 .or. jamp2(i).eq.0d0) then
+          elseif (born(iord).eq.0d0 .or. jamp2(i).eq.0d0
+     &           .or..not.is_leading_cflow(i)) then
             bornbars(i,iord)=0d0
             do iamp=1,amp_split_size
               amp_split_bornbars(iamp,i,iord)=0d0
@@ -1563,29 +1563,13 @@
               amp_split_bornbarstilde(iamp,i,iord)=jamp2(i)/sumborn * 
      &                      dble(amp_split_borntilde(iamp,iord)) *iden_comp
             enddo
-          elseif (borntilde(iord).eq.0d0 .or. jamp2(i).eq.0d0) then
+          elseif (borntilde(iord).eq.0d0 .or. jamp2(i).eq.0d0
+     &           .or..not.is_leading_cflow(i)) then
             bornbarstilde(i,iord)=0d0
             do iamp=1,amp_split_size
               amp_split_bornbarstilde(iamp,i,iord)=0d0 
             enddo
           else
-=======
-         if (sumborn.ne.0d0.and.is_leading_cflow(i)) then
-            bornbars(i)=jamp2(i)/sumborn * born *iden_comp
-         elseif (born.eq.0d0 .or. jamp2(i).eq.0d0
-     &           .or..not.is_leading_cflow(i)) then
-            bornbars(i)=0d0
-         else
-            write (*,*) 'ERROR #1, dividing by zero'
-            stop
-         endif
-         if (sumborn.ne.0d0.and.is_leading_cflow(i)) then
-            bornbarstilde(i)=jamp2(i)/sumborn * borntilde *iden_comp
-         elseif (borntilde.eq.0d0 .or. jamp2(i).eq.0d0
-     &           .or..not.is_leading_cflow(i)) then
-            bornbarstilde(i)=0d0
-         else
->>>>>>> e56f399e
             write (*,*) 'ERROR #2, dividing by zero'
             stop
           endif      

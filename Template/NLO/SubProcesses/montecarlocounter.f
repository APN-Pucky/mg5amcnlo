--- conflicted
+++ resolved
@@ -1130,7 +1130,6 @@
 
 c Particle types (=color) of i_fks, j_fks and fks_mother
       integer i_type,j_type,m_type
-<<<<<<< HEAD
       double precision ch_i,ch_j,ch_m
       common/cparticle_types/i_type,j_type,m_type,ch_i,ch_j,ch_m
 
@@ -1142,14 +1141,6 @@
       double complex ans_extra_cnt(2,nsplitorders)
       integer iord, iextra_cnt, isplitorder_born, isplitorder_cnt
       common /c_extra_cnt/iextra_cnt, isplitorder_born, isplitorder_cnt
-=======
-      common/cparticle_types/i_type,j_type,m_type
-      
-c
-c BORN
-      call sborn(p_born,wgt1)
-      born=dble(wgt1(1))
->>>>>>> 77566eb2
 
       integer iamp
       double precision amp_split_born(amp_split_size,nsplitorders), 
@@ -1347,13 +1338,12 @@
 
 c BARRED AMPLITUDES
       do i=1,max_bcol
-<<<<<<< HEAD
         do iord=1,nsplitorders
           if (sumborn.ne.0d0) then
-            bornbars(i,iord)=jamp2(i)/sumborn * born(iord)
+            bornbars(i,iord)=jamp2(i)/sumborn * born(iord) *iden_comp
             do iamp=1,amp_split_size
               amp_split_bornbars(iamp,i,iord)=jamp2(i)/sumborn * 
-     &                                      amp_split_born(iamp,iord)
+     &                              amp_split_born(iamp,iord) *iden_comp
             enddo
           elseif (born(iord).eq.0d0 .or. jamp2(i).eq.0d0) then
             bornbars(i,iord)=0d0
@@ -1365,10 +1355,10 @@
             stop
           endif
           if (sumborn.ne.0d0) then
-            bornbarstilde(i,iord)=jamp2(i)/sumborn * borntilde(iord)
+            bornbarstilde(i,iord)=jamp2(i)/sumborn * borntilde(iord) *iden_comp
             do iamp=1,amp_split_size
               amp_split_bornbarstilde(iamp,i,iord)=jamp2(i)/sumborn * 
-     &                              amp_split_borntilde(iamp,iord)
+     &                      amp_split_borntilde(iamp,iord) *iden_comp
             enddo
           elseif (borntilde(iord).eq.0d0 .or. jamp2(i).eq.0d0) then
             bornbarstilde(i,iord)=0d0
@@ -1376,21 +1366,6 @@
               amp_split_bornbarstilde(iamp,i,iord)=0d0 
             enddo
           else
-=======
-         if (sumborn.ne.0d0) then
-            bornbars(i)=jamp2(i)/sumborn * born *iden_comp
-         elseif (born.eq.0d0 .or. jamp2(i).eq.0d0) then
-            bornbars(i)=0d0
-         else
-            write (*,*) 'ERROR #1, dividing by zero'
-            stop
-         endif
-         if (sumborn.ne.0d0) then
-            bornbarstilde(i)=jamp2(i)/sumborn * borntilde *iden_comp
-         elseif (borntilde.eq.0d0 .or. jamp2(i).eq.0d0) then
-            bornbarstilde(i)=0d0
-         else
->>>>>>> 77566eb2
             write (*,*) 'ERROR #2, dividing by zero'
             stop
           endif      

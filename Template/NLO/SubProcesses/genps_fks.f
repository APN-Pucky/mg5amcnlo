      subroutine generate_momenta(ndim,iconfig,wgt,x,p)
      implicit none
      include 'genps.inc'
      include 'nexternal.inc'
c     Timing profile statistics
      include 'timing_variables.inc'
      integer ndim,iconfig
      double precision wgt,x(99),p(0:3,nexternal)
      integer iforest(2,-max_branch:-1,lmaxconfigs)
c      integer mapconfig(0:lmaxconfigs)
      integer sprop(-max_branch:-1,lmaxconfigs)
      integer tprid(-max_branch:-1,lmaxconfigs)
      integer            mapconfig(0:lmaxconfigs), this_config
      common/to_mconfigs/mapconfig, this_config
      include 'born_conf.inc'
      double precision pmass(-nexternal:0,lmaxconfigs)
      double precision pwidth(-nexternal:0,lmaxconfigs)
      integer pow(-nexternal:0,lmaxconfigs)
      double precision qmass(-nexternal:0),qwidth(-nexternal:0),jac
      integer i,j
      double precision zero
      parameter (zero=0d0)
      integer itree(2,-max_branch:-1),iconf
      common /to_itree/itree,iconf
      double precision p1_cnt(0:3,nexternal,-2:2)
      double precision wgt_cnt(-2:2)
      double precision pswgt_cnt(-2:2)
      double precision jac_cnt(-2:2)
      common/counterevnts/p1_cnt,wgt_cnt,pswgt_cnt,jac_cnt
      integer iconfig0
      common/ciconfig0/iconfig0
      double precision qmass_common(-nexternal:0),qwidth_common(
     &     -nexternal:0)
      common /c_qmass_qwidth/qmass_common,qwidth_common
      double precision xvar(99)
      common /c_vegas_x/xvar
      include 'coupl.inc'
      include 'born_props.inc'
c     
      call cpu_time(tBefore)
c
      this_config=iconfig
      iconf=iconfig
      iconfig0=iconfig
      do i=-max_branch,-1
         do j=1,2
            itree(j,i)=iforest(j,i,iconfig)
         enddo
      enddo
      do i=-nexternal,0
         qmass(i)=pmass(i,iconfig)
         qwidth(i)=pwidth(i,iconfig)
         qmass_common(i)=qmass(i)
         qwidth_common(i)=qwidth(i)
      enddo
      do i=1,ndim
         xvar(i)=x(i)
      enddo
c
      call generate_momenta_conf_wrapper(ndim,jac,x,itree,qmass,qwidth,p)
c If the input weight 'wgt' to this subroutine was not equal to one,
c make sure we update all the (counter-event) jacobians and return also
c the updated wgt (i.e. the jacobian for the event)
      do i=-2,2
         jac_cnt(i)=jac_cnt(i)*wgt
      enddo
      wgt=wgt*jac
c
      call cpu_time(tAfter)      
      tGenPS = tGenPS + (tAfter-tBefore)
      return
      end

      double precision function virtgranny(virtgrannybar)
      implicit none
      include 'genps.inc'
      include 'nexternal.inc'
      double precision virtgrannybar
      integer i,j,igranny_fail
      data igranny_fail /0/
      double precision dot,dummy,pgranny(0:3),jac
      external dot
      double precision rat_xi_orig
      common /c_rat_xi/ rat_xi_orig
      double precision granny_m2_red(-1:1)
      common /to_virtgranny/granny_m2_red
c common block that is filled by this subroutine
      logical granny_is_res
      integer igranny,iaunt
      logical granny_chain(-nexternal:nexternal)
     &     ,granny_chain_real_final(-nexternal:nexternal)
      common /c_granny_res/igranny,iaunt,granny_is_res,granny_chain
     &     ,granny_chain_real_final
c arguments for the generate_momenta_conf subroutine from common blocks
      double precision p(0:3,nexternal)
      integer itree(2,-max_branch:-1),iconf
      common /to_itree/itree,iconf
      integer ndim,ipole
      common/tosigint/ndim,ipole
      double precision qmass_common(-nexternal:0),qwidth_common(
     &     -nexternal:0)
      common /c_qmass_qwidth/qmass_common,qwidth_common
      double precision xvar(99)
      common /c_vegas_x/xvar
c      
      granny_m2_red(0)=virtgrannybar
      if (virtgrannybar.le.granny_m2_red(-1) .or.
     &     virtgrannybar.ge.granny_m2_red(1) ) then
         igranny_fail=igranny_fail+1
         virtgranny=0d0
         return
      endif
      call generate_momenta_conf(.true.,ndim,jac,xvar,granny_m2_red
     &     ,rat_xi_orig,itree,qmass_common,qwidth_common,p)
      if (jac.gt.0d0) then
         do j=0,3
            pgranny(j)=0d0
            do i=1,nexternal
               if (granny_chain_real_final(i)) pgranny(j)=pgranny(j)+p(j
     &              ,i)
            enddo
         enddo
         virtgranny=dot(pgranny,pgranny)
      else
         virtgranny=0d0
      endif
      return
      end

      double precision function virtgranny_red(virtgrannybar)
      implicit none
      include 'genps.inc'
      include 'nexternal.inc'
      double precision virtgrannybar
      integer i,j,igranny_fail
      data igranny_fail /0/
      double precision dot,rho,dummy,pgranny_bar(0:3),p_mother_bar3(3)
     &     ,pcm(0:3),df1(0:3),jac
      external dot,rho
      double precision granny_m2_red(-1:1)
      common /to_virtgranny/granny_m2_red
      double precision rat_xi_orig
      common /c_rat_xi/ rat_xi_orig
c common block that is filled by this subroutine
      logical granny_is_res
      integer igranny,iaunt
      logical granny_chain(-nexternal:nexternal)
     &     ,granny_chain_real_final(-nexternal:nexternal)
      common /c_granny_res/igranny,iaunt,granny_is_res,granny_chain
     &     ,granny_chain_real_final
c arguments for the generate_momenta_conf subroutine from common blocks
      double precision p(0:3,nexternal)
      integer itree(2,-max_branch:-1),iconf
      common /to_itree/itree,iconf
      integer ndim,ipole
      common/tosigint/ndim,ipole
      double precision qmass_common(-nexternal:0),qwidth_common(
     &     -nexternal:0)
      common /c_qmass_qwidth/qmass_common,qwidth_common
c
      double precision ybst_til_tolab,ybst_til_tocm,sqrtshat,shat
      common/parton_cms_stuff/ybst_til_tolab,ybst_til_tocm,
     &                        sqrtshat,shat
      integer i_fks,j_fks
      common/fks_indices/i_fks,j_fks
      double precision p_born_l(0:3,nexternal-1)
      common/pborn_l/p_born_l
      double precision shybst,chybst,chybstmo
      common /virtgranny_boost/shybst,chybst,chybstmo
      double precision xvar(99)
      common /c_vegas_x/xvar
c      
      granny_m2_red(0)=virtgrannybar
      if (virtgrannybar.le.granny_m2_red(-1) .or.
     &     virtgrannybar.ge.granny_m2_red(1) ) then
         igranny_fail=igranny_fail+1
         virtgranny_red=0d0
         return
      endif
      call generate_momenta_conf(.true.,ndim,jac,xvar,granny_m2_red
     &     ,rat_xi_orig,itree,qmass_common,qwidth_common,p)
      if (jac.gt.0d0) then
         do j=1,3
            pcm(j)=0d0
            p_mother_bar3(j)=p_born_l(j,j_fks)/rho(p_born_l(0,j_fks))
         enddo
         pcm(0)=sqrtshat
         call boostwdir2(chybst,-shybst,chybstmo,p_mother_bar3,pcm,df1)
         do j=0,3
            df1(j)=df1(j)-pcm(j)
         enddo
         do j=0,3
            pgranny_bar(j)=0d0
            do i=1,nexternal-1
               if (granny_chain(i))
     &              pgranny_bar(j)=pgranny_bar(j)+p_born_l(j,i)
            enddo
         enddo
         virtgranny_red=dot(df1,df1)+2*dot(pgranny_bar,df1)
      else
         virtgranny_red=0d0
      endif
      return
      end

      function xinv_virtgranny(valxmbe2)
c Any call to this function must be preceded by a call to fillcblk
      implicit none
      real*8 xinv_virtgranny,valxmbe2
      real*8 tmp,tolerance
      parameter (tolerance=1.d-15)
      integer ierr,mxf,mode
      parameter (mxf=500)
      parameter (mode=2)
      real*8 xmbemin2,xmbemax2
      common/cgrannyrange/xmbemin2,xmbemax2
      real*8 offset
      common/coffset/offset
      real*8 dzerox,off_virtgranny
      external off_virtgranny
c
      offset=valxmbe2
      tmp=dzerox(xmbemin2,xmbemax2,tolerance,mxf,
     #           off_virtgranny,mode,ierr)
      if(ierr.ne.0)tmp=0.d0
      xinv_virtgranny=tmp
      return
      end


      function xinv_redvirtgranny(valxmbe2)
c Any call to this function must be preceded by a call to fillcblk
      implicit none
      real*8 xinv_redvirtgranny,valxmbe2
      real*8 tmp,tolerance
      parameter (tolerance=1.d-15)
      integer ierr,mxf,mode
      parameter (mxf=500)
      parameter (mode=2)
      real*8 xmbemin2,xmbemax2
      common/cgrannyrange/xmbemin2,xmbemax2
      real*8 offset
      common/coffset/offset
      real*8 dzerox,off_redvirtgranny
      external off_redvirtgranny
c
      offset=valxmbe2
      tmp=dzerox(xmbemin2,xmbemax2,tolerance,mxf,
     #           off_redvirtgranny,mode,ierr)
      if(ierr.ne.0)tmp=0.d0
      xinv_redvirtgranny=tmp
      return
      end


      function off_virtgranny(virtgrannybar)
c Any call to this function must be preceded by a call to fillcblk
      implicit none
      real*8 off_virtgranny,virtgrannybar
      real*8 tmp,virtgranny,offset
      common/coffset/offset
      external virtgranny
c
      tmp=virtgranny(virtgrannybar)-offset
      off_virtgranny=tmp
      return
      end


      function off_redvirtgranny(virtgrannybar)
c Any call to this function must be preceded by a call to fillcblk
      implicit none
      real*8 off_redvirtgranny,virtgrannybar
      real*8 tmp,virtgranny_red,offset
      common/coffset/offset
      external virtgranny_red
c
      tmp=virtgranny_red(virtgrannybar)+virtgrannybar-offset
      off_redvirtgranny=tmp
      return
      end


      
      subroutine generate_momenta_conf_wrapper(ndim,jac,x,itree,qmass
     $     ,qwidth,p)
      implicit none
      include 'nexternal.inc'
      include 'genps.inc'
      include 'nFKSconfigs.inc'
      integer ndim
      double precision jac,x(99),p(0:3,nexternal)
      integer itree(2,-max_branch:-1),i,j
      double precision qmass(-nexternal:0),qwidth(-nexternal:0),del1
     &     ,del2,del3,del30,der,derivative,errder,random,ran2,virtgranny
     &     ,virtgranny_red,MC_sum_factor,xmbe2hatlow,xmbe2hatupp
     &     ,xmbe2inv,xmbe2inv_temp,xinv_redvirtgranny,xinv_virtgranny
      external derivative,ran2,virtgranny,xinv_redvirtgranny
     &     ,xinv_virtgranny
c     granny stuff
      double precision tiny,granny_m2(-1:1),step,granny_m2_red_local(
     &     -1:1)
      double precision granny_m2_red(-1:1)
      common /to_virtgranny/granny_m2_red
      real*8 xmbemin2,xmbemax2,xmbemin2_0,xmbemax2_0
      common/cgrannyrange/xmbemin2,xmbemax2
      logical input_granny_m2,compute_mapped,compute_non_shifted
      parameter (tiny=1d-3)
      integer irange,idir
      data irange/0/
      parameter (idir=0,step=1d-2)
c common block that is filled by this subroutine
      logical granny_is_res
      integer igranny,iaunt
      logical granny_chain(-nexternal:nexternal)
     &     ,granny_chain_real_final(-nexternal:nexternal)
      common /c_granny_res/igranny,iaunt,granny_is_res,granny_chain
     &     ,granny_chain_real_final
      logical only_event_phsp,skip_event_phsp
      common /c_skip_only_event_phsp/only_event_phsp,skip_event_phsp
      double precision p1_cnt(0:3,nexternal,-2:2)
      double precision wgt_cnt(-2:2)
      double precision pswgt_cnt(-2:2)
      double precision jac_cnt(-2:2)
      common/counterevnts/p1_cnt,wgt_cnt,pswgt_cnt,jac_cnt
      double precision rat_xi,rat_xi_orig
      common /c_rat_xi/ rat_xi_orig
c     debug stuff
      double precision temp
      logical debug_granny
      parameter (debug_granny=.false.)
      double precision deravg,derstd,dermax,xi_i_fks_ev_der_max
     &     ,y_ij_fks_ev_der_max
      integer ntot_granny,derntot,ncase(0:6)
      common /c_granny_counters/ ntot_granny,ncase,derntot,deravg,derstd
     &     ,dermax,xi_i_fks_ev_der_max,y_ij_fks_ev_der_max
      logical nocntevents
      common/cnocntevents/nocntevents
      double precision xi_i_fks_ev,y_ij_fks_ev
      double precision p_i_fks_ev(0:3),p_i_fks_cnt(0:3,-2:2)
      common/fksvariables/xi_i_fks_ev,y_ij_fks_ev,p_i_fks_ev,p_i_fks_cnt
      double precision xi_i_fks_cnt(-2:2)
      common /cxiifkscnt/xi_i_fks_cnt
      logical do_mapping_granny
      logical softtest,colltest
      common/sctests/softtest,colltest
      integer              nFKSprocess
      common/c_nFKSprocess/nFKSprocess
c Common block with information to determine if we should not write a
c possible resonance.
      logical write_granny(fks_configs)
      integer which_is_granny(fks_configs)
      common/write_granny_resonance/which_is_granny,write_granny
      integer isolsign
      common /c_isolsign/isolsign
      double precision border,border_massive,border_massless,fborder
      parameter (border_massive=2d0,border_massless=0.1d0,fborder=0.02d0)
      logical firsttime
      data firsttime/.true./
      integer icase
      logical case_0or1or6
      integer i_fks,j_fks
      common/fks_indices/i_fks,j_fks
      double precision pmass(nexternal)
      common /to_mass/pmass
c
      write_granny(nFKSprocess)=.true.
      which_is_granny(nFKSprocess)=0
c
      do i=-1,1
         granny_m2_red(i)=-99d99
      enddo
      rat_xi=-99d99
c By default always try to do the mapping if need be. Change the logical
c 'do_mapping_granny' to false to never do the phase-space mapping to
c keep the invariant mass of the granny fixed.
      do_mapping_granny=.true.

      if (granny_is_res) then
         which_is_granny(nFKSprocess)=igranny
         if (.not. do_mapping_granny) then
            compute_non_shifted=.true.
            compute_mapped=.false.
            MC_sum_factor=1d0
         else
            ntot_granny=ntot_granny+1
c This computes the event kinematics and sets the range for the granny
c inv. mass, in terms of the integration variable (which is not the
c physical range of the invariant mass in the event!)
            only_event_phsp=.true.
            skip_event_phsp=.false.
            input_granny_m2=.false.
            call generate_momenta_conf(input_granny_m2,ndim,jac,x
     $           ,granny_m2_red,rat_xi,itree,qmass,qwidth,p)
<<<<<<< HEAD
            if (nint(jac).eq.-222) return ! numerical inaccuracy: not
                                          ! even Born momenta generated.
=======
            if (jac.eq.-222d0) return ! numerical inaccuracy: not even Born
                                      !  momenta generated.
>>>>>>> 05b6998b
            rat_xi_orig=rat_xi
            granny_m2_red_local( 0)=granny_m2_red( 0)
            granny_m2_red_local(-1)=granny_m2_red(-1)
            granny_m2_red_local( 1)=granny_m2_red( 1)
            xmbemin2_0=granny_m2_red_local(-1)
            xmbemax2_0=granny_m2_red_local(1)

            if (pmass(j_fks).gt.0d0) then
               border=max(border_massive ,fborder*(sqrt(xmbemax2_0)
     &                                            -sqrt(xmbemin2_0)))
            else
               border=max(border_massless,fborder*(sqrt(xmbemax2_0)
     &                                            -sqrt(xmbemin2_0)))
            endif
            xmbemin2=(sqrt(xmbemin2_0)+border)**2
            xmbemax2=(max(0.d0,sqrt(xmbemax2_0)-border))**2
            if (firsttime) then
               write (*,*) 'In phase-space generator, the border'/
     &              /' for the mapping range is set to ',border,
     &              'for the first PS point.'
               firsttime=.false.
            endif
            if(xmbemin2.ge.xmbemax2)then
               icase=0
               goto 111
            endif
            granny_m2(0) =virtgranny_red(granny_m2_red_local( 0))
     &           +granny_m2_red_local(0) ! central value
            granny_m2(1) =virtgranny_red(xmbemax2)
     &           +xmbemax2      ! upper limit
            granny_m2(-1)=virtgranny_red(xmbemin2)
     &           +xmbemin2      ! lower limit
            
            if (debug_granny) then
               temp =virtgranny(granny_m2_red_local( 0))
               if (abs((temp-granny_m2(0))/temp).gt.1d-3)then
                  write (*,*) 'DEBUG error: virtgranny,virtgranny_red'
     &                 ,temp,granny_m2(0),granny_m2_red_local(0)
c$$$                  stop
               endif
            endif
            if(granny_m2(-1).gt.granny_m2(1))then
               icase=0
            else
               if(granny_m2(1).le.xmbemin2)then
                  icase=1
               elseif( granny_m2(-1).le.xmbemin2.and.
     &                 granny_m2( 1).gt.xmbemin2.and.
     &                 granny_m2( 1).le.xmbemax2 )then
                  icase=2
               elseif( granny_m2(-1).le.xmbemin2.and.
     &                 granny_m2( 1).gt.xmbemax2 )then
                  icase=3
               elseif( granny_m2(-1).gt.xmbemin2.and.
     &                 granny_m2(-1).le.xmbemax2.and.
     &                 granny_m2( 1).le.xmbemax2 )then
                  icase=4
               elseif( granny_m2(-1).gt.xmbemin2.and.
     &                 granny_m2(-1).le.xmbemax2.and.
     &                 granny_m2( 1).gt.xmbemax2 )then
                  icase=5
               elseif( granny_m2(-1).gt.xmbemax2 )then
                  icase=6
               else
                  write(*,*)'Error in determining cases in '/
     &                 /'phase-space generation', granny_m2(-1)
     &                 ,granny_m2(1),xmbemin2,xmbemax2
                  stop
               endif
            endif
 111        continue
            ncase(icase)=ncase(icase)+1
            case_0or1or6=.false.
            if(icase.eq.0 .or. icase.eq.1 .or. icase.eq.6)then
               case_0or1or6=.true.
               xmbe2hatlow=xmbemax2_0 ! makes sure that we always go to 'compute_non_shifted'
               xmbe2hatupp=xmbemax2_0
            elseif(icase.eq.2)then
               xmbe2hatlow=xinv_redvirtgranny(xmbemin2)
               xmbe2hatupp=xmbemax2
            elseif(icase.eq.3)then
               xmbe2hatlow=xinv_redvirtgranny(xmbemin2)
               xmbe2hatupp=xinv_redvirtgranny(xmbemax2)
            elseif(icase.eq.4)then
               xmbe2hatlow=xmbemin2
               xmbe2hatupp=xmbemax2
            elseif(icase.eq.5)then
               xmbe2hatlow=xmbemin2
               xmbe2hatupp=xinv_redvirtgranny(xmbemax2)
            endif

            
c Check that granny_m2_red_local is covering the whole integration range
c of granny_m2. If that's the case, we do the special granny trick, if
c not, integrate as normal.
            if ( (granny_m2_red_local(0).lt.xmbe2hatlow .or.
     &            granny_m2_red_local(0).gt.xmbe2hatupp) .or.
     &           isolsign.eq.-1) then
c     2nd term in eq.70 of the note
               compute_non_shifted=.true.
            else
               compute_non_shifted=.false.
            endif
            if ( granny_m2_red_local(0).gt.max(granny_m2(-1),xmbemin2) .and.
     &           granny_m2_red_local(0).lt.min(granny_m2(1),xmbemax2) .and.
     &           isolsign.ne.-1 .and. (.not.case_0or1or6) ) then
c     1st term in eq.70 of the note
               compute_mapped=.true.
            else
               compute_mapped=.false.
            endif
            MC_sum_factor=1d0
            if (compute_mapped.and.compute_non_shifted) then
c     Could add importance sampling here
               random=ran2()
               if (random.lt.0.5d0) then
                  compute_mapped=.false.
               else
                  compute_non_shifted=.false.
               endif
               MC_sum_factor=2d0
            endif
         endif
         if (.not. compute_mapped .and. .not. compute_non_shifted) then
c only counter-event exists.
            input_granny_m2=.false.
            only_event_phsp=.false.
c In principle skip_event_phsp can be set to .true. to save time, but
c need to set it to .false. to fill shat_ev (et al) to be able to assign
c a shower scale. The kinematics won't be used, because below jac=-222
c and p(0,1)=-99d0.
            skip_event_phsp=.false. 
            call generate_momenta_conf(input_granny_m2,ndim,jac,x
     $           ,granny_m2_red,rat_xi,itree,qmass,qwidth,p)
            jac=-222
            p(0,1)=-99d0
            return
         endif
         if (compute_non_shifted) then
c integrate as normal
            input_granny_m2=.false.
            only_event_phsp=.false.
            skip_event_phsp=.false.
            do i=-1,1
               granny_m2_red(i)=-99d99
            enddo
            call generate_momenta_conf(input_granny_m2,ndim,jac,x
     $           ,granny_m2_red,rat_xi,itree,qmass,qwidth,p)
c In this case, we should not write the grandmother in the event file,
c because the shower should not keep its inv. mass fixed.
            write_granny(nFKSprocess)=.false.
         endif
         if (compute_mapped) then
c Special Phase-space generation for granny stuff: keep its invariant
c mass fixed.
c Apply the theta functions on the range of granny_m2_red also to the
c corresponding granny_m2.
c compute the derivative numerically (to compute the Jacobian)
            only_event_phsp=.true.
            skip_event_phsp=.false.
            xmbe2inv=xinv_redvirtgranny(granny_m2_red_local(0))
            der=derivative(virtgranny_red,xmbe2inv,step,idir,xmbemin2
     &           ,xmbemax2,errder)
            if(abs(der).lt.1.d-8)der=0.d0
            der=1.d0/(1.d0+der)
            derntot=derntot+1
            deravg=(deravg*(derntot-1)+abs(der))/dfloat(derntot)
            derstd=(derstd*(derntot-1)+der**2)/dfloat(derntot)
            if (abs(der).gt.dermax) then
               dermax=abs(der)
               xi_i_fks_ev_der_max=xi_i_fks_ev
               y_ij_fks_ev_der_max=y_ij_fks_ev
            endif
            if (errder.gt.0.1d0) then
               write (*,*) 'ERROR is large in the computation of the'/
     $              /' derivative',errder,der
            endif
c compute the event kinematics using xmbe2inv as mass for the
c grandmother of the Born (this will give granny_m2_red_local(0) mass to
c the event).
            input_granny_m2=.true.
            skip_event_phsp=.false.
            only_event_phsp=.true.
            granny_m2_red(0)=xmbe2inv
            call generate_momenta_conf(input_granny_m2,ndim,jac,x
     $           ,granny_m2_red,rat_xi_orig,itree,qmass,qwidth,p)
c multiply event jacobian by the numerically computed jacobian for the
c derivative
            jac=jac*abs(der)
c counter-event kinematics: even though it shouldn't change from above,
c better compute it again to set all the common blocks correctly.
            input_granny_m2=.false.
            only_event_phsp=.false.
            skip_event_phsp=.true.
            call generate_momenta_conf(input_granny_m2,ndim,jac,x
     $           ,granny_m2_red,rat_xi,itree,qmass,qwidth,p)
         endif
         do i=-2,2
            jac_cnt(i)=jac_cnt(i)*MC_sum_factor
         enddo
      else
         skip_event_phsp=.false.
         only_event_phsp =.false.
         input_granny_m2=.false.
         call generate_momenta_conf(input_granny_m2,ndim,jac,x
     $        ,granny_m2_red,rat_xi,itree,qmass,qwidth,p)
      endif
      end


      subroutine generate_momenta_conf(input_granny_m2,ndim,jac,x
     &     ,granny_m2_red,rat_xi,itree,qmass,qwidth,p)
c
c x(1)...x(ndim-5) --> invariant mass & angles for the Born
c x(ndim-4) --> tau_born
c x(ndim-3) --> y_born
c x(ndim-2) --> xi_i_fks
c x(ndim-1) --> y_ij_fks
c x(ndim) --> phi_i
c
      implicit none
      include 'genps.inc'
      include 'nexternal.inc'
      include 'run.inc'
c arguments
      integer ndim
      double precision jac,x(99),p(0:3,nexternal)
      integer itree(2,-max_branch:-1)
      double precision qmass(-nexternal:0),qwidth(-nexternal:0)
     &     ,granny_m2_red(-1:1)
      logical input_granny_m2
c common
c     Arguments have the following meanings:
c     -2 soft-collinear, incoming leg, - direction as in FKS paper
c     -1 collinear, incoming leg, - direction as in FKS paper
c     0 soft
c     1 collinear
c     2 soft-collinear
      double precision p1_cnt(0:3,nexternal,-2:2)
      double precision wgt_cnt(-2:2)
      double precision pswgt_cnt(-2:2)
      double precision jac_cnt(-2:2)
      common/counterevnts/p1_cnt,wgt_cnt,pswgt_cnt,jac_cnt
      double precision p_born(0:3,nexternal-1)
      common/pborn/p_born
      double precision p_born_l(0:3,nexternal-1)
      common/pborn_l/p_born_l
      double precision p_born_ev(0:3,nexternal-1)
      common/pborn_ev/p_born_ev
      double precision p_ev(0:3,nexternal)
      common/pev/p_ev
      double precision xi_i_fks_ev,y_ij_fks_ev
      double precision p_i_fks_ev(0:3),p_i_fks_cnt(0:3,-2:2)
      common/fksvariables/xi_i_fks_ev,y_ij_fks_ev,p_i_fks_ev,p_i_fks_cnt
      double precision xi_i_fks_cnt(-2:2)
      common /cxiifkscnt/xi_i_fks_cnt
      double precision xi_i_hat_ev,xi_i_hat_cnt(-2:2)
      common /cxi_i_hat/xi_i_hat_ev,xi_i_hat_cnt
      double complex xij_aor
      common/cxij_aor/xij_aor
      integer i_fks,j_fks
      common/fks_indices/i_fks,j_fks
      double precision ybst_til_tolab,ybst_til_tocm,sqrtshat,shat
      common/parton_cms_stuff/ybst_til_tolab,ybst_til_tocm,
     &                        sqrtshat,shat
      double precision sqrtshat_ev,shat_ev
      common/parton_cms_ev/sqrtshat_ev,shat_ev
      double precision sqrtshat_cnt(-2:2),shat_cnt(-2:2)
      common/parton_cms_cnt/sqrtshat_cnt,shat_cnt
      double precision tau_ev,ycm_ev
      common/cbjrk12_ev/tau_ev,ycm_ev
      double precision tau_cnt(-2:2),ycm_cnt(-2:2)
      common/cbjrk12_cnt/tau_cnt,ycm_cnt
      double precision xbjrk_ev(2),xbjrk_cnt(2,-2:2)
      common/cbjorkenx/xbjrk_ev,xbjrk_cnt
      logical softtest,colltest
      common/sctests/softtest,colltest
      logical nocntevents
      common/cnocntevents/nocntevents
      double precision xiimax_ev
      common /cxiimaxev/xiimax_ev
      double precision xiimax_cnt(-2:2)
      common /cxiimaxcnt/xiimax_cnt
      logical nbody
      common/cnbody/nbody
      double precision xinorm_ev
      common /cxinormev/xinorm_ev
      double precision xinorm_cnt(-2:2)
      common /cxinormcnt/xinorm_cnt
      integer iconfig0,iconfigsave
      common/ciconfig0/iconfig0
      save iconfigsave
c Masses of particles. Should be filled in setcuts.f
      double precision pmass(nexternal)
      common /to_mass/pmass
c     For MINT:
      integer ifold_energy,ifold_phi,ifold_yij
      common /cifoldnumbers/ifold_energy,ifold_phi,ifold_yij
c local
      integer i,j,nbranch,ns_channel,nt_channel,ionebody
     &     ,fksconfiguration,icountevts,imother,ixEi,ixyij,ixpi,isolsign
      double precision M(-max_branch:max_particles),totmassin,totmass
     &     ,stot,xp(0:3,nexternal),pb(0:3,-max_branch:nexternal-1),xjac0
     &     ,tau_born,ycm_born,ycmhat,fksmass,xbjrk_born(2),shat_born
     &     ,sqrtshat_born,S(-max_branch:max_particles),xpswgt0
     &     ,m_born(nexternal-1),m_j_fks,xmrec2,xjac,xpswgt,phi_i_fks
     &     ,tau,ycm,xbjrk(2),xiimax,xinorm,xi_i_fks ,y_ij_fks,flux
     &     ,p_i_fks(0:3),pwgt,p_born_CHECK(0:3,nexternal-1),xi_i_hat
     &     ,rat_xi
      logical one_body,pass,check_cnt
c external
      double precision lambda
      external lambda
c parameters
      logical fks_as_is
      parameter (fks_as_is=.false.)
      real*8 pi
      parameter (pi=3.1415926535897932d0)
      logical firsttime
      data firsttime/.true./
      double precision zero
      parameter (zero=0d0)
c saves
      save m,stot,totmassin,totmass,ns_channel,nt_channel,one_body
     &     ,ionebody,fksmass,nbranch
      common /c_isolsign/isolsign
c Conflicting BW stuff
      integer cBW_level_max,cBW(-nexternal:-1),cBW_level(-nexternal:-1)
      double precision cBW_mass(-1:1,-nexternal:-1),
     &     cBW_width(-1:1,-nexternal:-1)
      common/c_conflictingBW/cBW_mass,cBW_width,cBW_level_max,cBW
     $     ,cBW_level
c Common block with granny information
      logical granny_is_res
      integer igranny,iaunt
      logical granny_chain(-nexternal:nexternal)
     &     ,granny_chain_real_final(-nexternal:nexternal)
      common /c_granny_res/igranny,iaunt,granny_is_res,granny_chain
     &     ,granny_chain_real_final
      logical only_event_phsp,skip_event_phsp
      common /c_skip_only_event_phsp/only_event_phsp,skip_event_phsp
      
      pass=.true.
      do i=1,nexternal-1
         if (i.lt.i_fks) then
            m(i)=pmass(i)
         else
            m(i)=pmass(i+1)
         endif
      enddo
      if( firsttime .or. iconfig0.ne.iconfigsave ) then
         stot = 4d0*ebeam(1)*ebeam(2)
c Make sure have enough mass for external particles
         totmassin=0d0
         do i=3-nincoming,2
            totmassin=totmassin+m(i)
         enddo
         totmass=0d0
         nbranch = nexternal-3 ! nexternal is for n+1-body, while itree uses n-body
         do i=3,nbranch+2
            totmass=totmass+m(i)
         enddo
         fksmass=totmass
         if (stot .lt. max(totmass,totmassin)**2) then
            write (*,*) 'Fatal error #0 in one_tree:'/
     &           /'insufficient collider energy'
            stop
         endif
c Determine number of s- and t-channel branches, at this point it
c includes the s-channel p1+p2
         ns_channel=1
         do while(itree(1,-ns_channel).ne.1 .and.
     &        itree(1,-ns_channel).ne.2 .and. ns_channel.lt.nbranch)
            m(-ns_channel)=0d0                 
            ns_channel=ns_channel+1         
         enddo
         ns_channel=ns_channel - 1
         nt_channel=nbranch-ns_channel-1
c If no t-channles, ns_channels is one less, because we want to exclude
c the s-channel p1+p2
         if (nt_channel .eq. 0 .and. nincoming .eq. 2) then
            ns_channel=ns_channel-1
         endif
c Set one_body to true if it's a 2->1 process at the Born (i.e. 2->2 for the n+1-body)
         if((nexternal-nincoming).eq.2)then
            one_body=.true.
            ionebody=nexternal-1
            ns_channel=0
            nt_channel=0
         elseif((nexternal-nincoming).gt.2)then
            one_body=.false.
         else
            write(*,*)'Error #1 in genps_fks.f',nexternal,nincoming
            stop
         endif
         firsttime=.false.
         iconfigsave=iconfig0
      endif                     ! firsttime
c Set the minimal tau = x1*x2.
      call set_tau_min()
c
      xjac0=1d0
      xpswgt0=1d0
ccccccccccccccccccccccccccccccccccccccccccccccccccccccc
c Generate Bjorken x's if need be and update jacobian c
ccccccccccccccccccccccccccccccccccccccccccccccccccccccc
      if (abs(lpp(1)).ge.1 .and. abs(lpp(2)).ge.1 .and.
     &     .not.(softtest.or.colltest)) then
c x(ndim-1) -> tau_cnt(0); x(ndim) -> ycm_cnt(0)
         if (one_body) then
c tau is fixed by the mass of the final state particle
            call compute_tau_one_body(totmass,stot,tau_born,xjac0)
         else
            if(nt_channel.eq.0 .and. qwidth(-ns_channel-1).ne.0.d0 .and.
     $           cBW(-ns_channel-1).ne.2)then
c Generate tau according to a Breit-Wiger function
               call generate_tau_BW(stot,x(ndim-4),qmass(-ns_channel-1)
     $              ,qwidth(-ns_channel-1),cBW(-ns_channel-1),cBW_mass(1
     $              ,-ns_channel-1),cBW_width(1,-ns_channel-1),tau_born
     $              ,xjac0)
            else
c not a Breit Wigner
               call generate_tau(x(ndim-4),tau_born,xjac0)
            endif
         endif
c Generate the rapditity of the Born system
         call generate_y(tau_born,x(ndim-3),ycm_born,ycmhat,xjac0)
      elseif (abs(lpp(1)).ge.1 .and.
     &     .not.(softtest.or.colltest)) then
         write(*,*)'Option x1 not implemented in one_tree'
         stop
      elseif (abs(lpp(2)).ge.1 .and.
     &     .not.(softtest.or.colltest)) then
         write(*,*)'Option x2 not implemented in one_tree'
         stop
      else
c No PDFs (also use fixed energy when performing tests)
         call compute_tau_y_epem(j_fks,one_body,fksmass,stot,
     &        tau_born,ycm_born,ycmhat)
         if (j_fks.le.nincoming .and. .not.(softtest.or.colltest)) then
            write (*,*) 'Process has incoming j_fks, but fixed shat: '/
     &           /'not allowed for processes generated at NLO.'
            stop 1
         endif
      endif
c Compute Bjorken x's from tau and y
      xbjrk_born(1)=sqrt(tau_born)*exp(ycm_born)
      xbjrk_born(2)=sqrt(tau_born)*exp(-ycm_born)
c Compute shat and sqrt(shat)
      if(.not.one_body)then
        shat_born=tau_born*stot
        sqrtshat_born=sqrt(shat_born)
      else
c Trivial, but prevents loss of accuracy
        shat_born=fksmass**2
        sqrtshat_born=fksmass
      endif
c Generate the momenta for the initial state of the Born system
      if(nincoming.eq.2) then
        call mom2cx(sqrtshat_born,m(1),m(2),1d0,0d0,pb(0,1),pb(0,2))
      else
         pb(0,1)=sqrtshat_born
         do i=1,2
            pb(0,1)=0d0
         enddo
         p(3,1)=1e-14           ! For HELAS routine ixxxxx for neg. mass
      endif
      s(-nbranch)  = shat_born
      m(-nbranch)  = sqrtshat_born
      pb(0,-nbranch)= m(-nbranch)
      pb(1,-nbranch)= 0d0
      pb(2,-nbranch)= 0d0
      pb(3,-nbranch)= 0d0
c
c Generate Born-level momenta
c
c Start by generating all the invariant masses of the s-channels
      if (granny_is_res) then
         call generate_inv_mass_sch_granny(input_granny_m2,ns_channel
     &        ,itree,m,granny_m2_red,sqrtshat_born,totmass,qwidth,qmass
     &        ,cBW,cBW_mass ,cBW_width,s,x,xjac0,pass)
      else
         call generate_inv_mass_sch(ns_channel,itree,m,sqrtshat_born
     &        ,totmass,qwidth,qmass,cBW,cBW_mass,cBW_width,s,x,xjac0
     &        ,pass)
      endif
      if (.not.pass) goto 222
c If only s-channels, also set the p1+p2 s-channel
      if (nt_channel .eq. 0 .and. nincoming .eq. 2) then
         s(-nbranch+1)=s(-nbranch) 
         m(-nbranch+1)=m(-nbranch)       !Basic s-channel has s_hat 
         pb(0,-nbranch+1) = m(-nbranch+1)!and 0 momentum
         pb(1,-nbranch+1) = 0d0
         pb(2,-nbranch+1) = 0d0
         pb(3,-nbranch+1) = 0d0
      endif
c
c     Next do the T-channel branchings
c
      if (nt_channel.ne.0) then
         call generate_t_channel_branchings(ns_channel,nbranch,itree,m,s
     &        ,x,pb,xjac0,xpswgt0,pass)
         if (.not.pass) goto 222
      endif
c
c     Now generate momentum for all intermediate and final states
c     being careful to calculate from more massive to less massive states
c     so the last states done are the final particle states.
c
      call fill_born_momenta(nbranch,nt_channel,one_body,ionebody
     &     ,x,itree,m,s,pb,xjac0,xpswgt0,pass)
      if (.not.pass) goto 222
c
c  Now I have the Born momenta
c
      do i=1,nexternal-1
         do j=0,3
            p_born_l(j,i)=pb(j,i)
            p_born_CHECK(j,i)=pb(j,i)
         enddo
         m_born(i)=m(i)
      enddo
      call phspncheck_born(sqrtshat_born,m_born,p_born_CHECK,pass)
      if (.not.pass) then
         xjac0=-142
         goto 222
      endif

      if (.not.only_event_phsp) then
         do i=1,nexternal-1
            do j=0,3
               p_born(j,i)=p_born_l(j,i)
            enddo
         enddo
      endif

      if (.not. skip_event_phsp) then
         do i=1,nexternal-1
            do j=0,3
               p_born_ev(j,i)=p_born_l(j,i)
            enddo
         enddo
      endif
         

c
c
c Here we start with the FKS Stuff
c
c
c
c icountevts=-100 is the event, -2 to 2 the counterevents
      icountevts = -100
c if event/counterevents will not be generated, the following
c energy components will stay negative. Also set the upper limits of
c the xi ranges to negative values to force crash if something
c goes wrong. The jacobian of the counterevents are set negative
c to prevent using those skipped because e.g. m(j_fks)#0
      if (skip_event_phsp) then
         xi_i_hat=xi_i_hat_ev
         if( (j_fks.eq.1.or.j_fks.eq.2).and.fks_as_is )then
            icountevts=-2
         else
            icountevts=0
         endif
c     skips counterevents when integrating over second fold for massive
c     j_fks
c     FIXTHIS FIXTHIS FIXTHIS FIXTHIS:         
         if( isolsign.eq.-1 )then
            write (*,*) 'ERROR, when doing 2nd fold of massive j_fks,'
     &           //' cannot skip event_phsp'
            stop
         endif
      else
         p_i_fks_ev(0)=-1.d0
         xiimax_ev=-1.d0
      endif
      if (.not.only_event_phsp) then
         do i=-2,2
            p_i_fks_cnt(0,i)=-1.d0
            xiimax_cnt(i)=-1.d0
            jac_cnt(i)=-1.d0
         enddo
      endif
c set cm stuff to values to make the program crash if not set elsewhere
      ybst_til_tolab=1.d14
      ybst_til_tocm=1.d14
      sqrtshat=0.d0
      shat=0.d0
c if collinear counterevent will not be generated, the following
c quantity will stay zero
      if (.not.only_event_phsp) xij_aor=(0.d0,0.d0)
c
c These will correspond to the vegas x's for the FKS variables xi_i,
c y_ij and phi_i
      ixEi=ndim-2
      ixyij=ndim-1
      ixpi=ndim
c Set up the MINT folding:
      ifold_energy=ixEi
      ifold_phi=ixpi
      ifold_yij=ixyij
c
      imother=min(j_fks,i_fks)
      m_j_fks=pmass(j_fks)
c
c For final state j_fks, compute the recoil invariant mass
      if (j_fks.gt.nincoming) then
         call get_recoil(p_born_l,imother,shat_born,xmrec2,pass)
         if (.not.pass) then
            xjac0=-44
            goto 222
         endif
      endif

c Here is the beginning of the loop over the momenta for the event and
c counter-events. This will fill the xp momenta with the event and
c counter-event momenta.
 111  continue
      xjac   = xjac0
      xpswgt = xpswgt0
c
c Put the Born momenta in the xp momenta, making sure that the mapping
c is correct; put i_fks momenta equal to zero.
      do i=1,nexternal
         if(i.lt.i_fks) then
            do j=0,3
               xp(j,i)=p_born_l(j,i)
            enddo
            m(i)=m_born(i)
         elseif(i.eq.i_fks) then
            do j=0,3
               xp(j,i)=0d0
            enddo
            m(i)=0d0
         elseif(i.ge.i_fks) then
            do j=0,3
               xp(j,i)=p_born_l(j,i-1)
            enddo
            m(i)=m_born(i-1)
         endif
      enddo
c
c set-up phi_i_fks
c
      phi_i_fks=2d0*pi*x(ixpi)
      xjac=xjac*2d0*pi
c To keep track of the special phase-space region with massive j_fks
      isolsign=0
c
c consider the three cases:
c case 1: j_fks is massless final state
c case 2: j_fks is massive final state
c case 3: j_fks is initial state
      if (j_fks.gt.nincoming) then
         shat=shat_born
         sqrtshat=sqrtshat_born
         tau=tau_born
         ycm=ycm_born
         xbjrk(1)=xbjrk_born(1)
         xbjrk(2)=xbjrk_born(2)
         if (m_j_fks.eq.0d0) then
            isolsign=1
            call generate_momenta_massless_final(icountevts,i_fks,j_fks
     &           ,p_born_l(0,imother),shat,sqrtshat,x(ixEi),xmrec2,xp
     &           ,phi_i_fks,xiimax,xinorm,xi_i_fks,y_ij_fks,xi_i_hat
     &           ,p_i_fks,xjac,xpswgt,pass)
      if (.not.pass) goto 112
         elseif(m_j_fks.gt.0d0) then
            call generate_momenta_massive_final(icountevts,isolsign
     &           ,input_granny_m2,rat_xi,i_fks,j_fks,p_born_l(0,imother)
     &           ,shat,sqrtshat,m_j_fks,x(ixEi),xmrec2,xp,phi_i_fks
     &           ,xiimax,xinorm,xi_i_fks,y_ij_fks,xi_i_hat,p_i_fks,xjac
     &           ,xpswgt,pass)
            if (.not.pass) goto 112
         endif
      elseif(j_fks.le.nincoming) then
         isolsign=1
         call generate_momenta_initial(icountevts,i_fks,j_fks,xbjrk_born
     &        ,tau_born,ycm_born,ycmhat,shat_born,phi_i_fks ,xp ,x(ixEi)
     &        ,shat,stot ,sqrtshat,tau,ycm,xbjrk ,p_i_fks,xiimax,xinorm
     &        ,xi_i_fks,y_ij_fks,xi_i_hat,xpswgt,xjac ,pass)
         if (.not.pass) goto 112
      else
         write (*,*) 'Error #2 in genps_fks.f',j_fks
         stop
      endif
c At this point, the phase space lacks a factor xi_i_fks, which need be 
c excluded in an NLO computation according to FKS, being taken into 
c account elsewhere
c$$$      xpswgt=xpswgt*xi_i_fks
c
c All done, so check four-momentum conservation
      if(xjac.gt.0.d0)then
         call phspncheck_nocms(nexternal,sqrtshat,m,xp,pass)
         if (.not.pass) then
            xjac=-199
            goto 112
         endif
      endif
c      
      if(nincoming.eq.2)then
         flux  = 1d0 /(2.D0*SQRT(LAMBDA(shat,m(1)**2,m(2)**2)))
      else                      ! Decays
         flux = 1d0/(2d0*sqrtshat)
      endif
c The pi-dependent factor inserted below is due to the fact that the
c weight computed above is relevant to R_n, as defined in Kajantie's
c book, eq.(III.3.1), while we need the full n-body phase space
      flux  = flux / (2d0*pi)**(3 * (nexternal-nincoming) - 4)
c This extra pi-dependent factor is due to the fact that the phase-space
c part relevant to i_fks and j_fks does contain all the pi's needed for 
c the correct normalization of the phase space
      flux  = flux * (2d0*pi)**3
      pwgt=max(xjac*xpswgt,1d-99)
      xjac = pwgt*flux
c
 112  continue
c Catch the points for which there is no viable phase-space generation
c (still fill the common blocks with some information that is needed
c (e.g. ycm_cnt)).
      if (xjac .le. 0d0 ) then
         xp(0,1)=-99d0
      endif
c
c Fill common blocks
      if (icountevts.eq.-100) then
         tau_ev=tau
         ycm_ev=ycm
         shat_ev=shat
         sqrtshat_ev=sqrtshat
         xbjrk_ev(1)=xbjrk(1)
         xbjrk_ev(2)=xbjrk(2)
         xiimax_ev=xiimax
         xinorm_ev=xinorm
         xi_i_fks_ev=xi_i_fks
         xi_i_hat_ev=xi_i_hat
         do i=0,3
            p_i_fks_ev(i)=p_i_fks(i)
         enddo
         y_ij_fks_ev=y_ij_fks
         do i=1,nexternal
            do j=0,3
               p(j,i)=xp(j,i)
               p_ev(j,i)=xp(j,i)
            enddo
         enddo
         jac=xjac
      else
         tau_cnt(icountevts)=tau
c Special fix in the case the soft counter-events are not generated but
c the Born and real are. (This can happen if ptj>0 in the
c run_card). This fix is needed for set_cms_stuff to work properly.
         if (icountevts.eq.0) then
            ycm=ycm_born
         endif
         ycm_cnt(icountevts)=ycm
         shat_cnt(icountevts)=shat
         sqrtshat_cnt(icountevts)=sqrtshat
         xbjrk_cnt(1,icountevts)=xbjrk(1)
         xbjrk_cnt(2,icountevts)=xbjrk(2)
         xiimax_cnt(icountevts)=xiimax
         xinorm_cnt(icountevts)=xinorm
         xi_i_fks_cnt(icountevts)=xi_i_fks
         xi_i_hat_cnt(icountevts)=xi_i_hat
         do i=0,3
            p_i_fks_cnt(i,icountevts)=p_i_fks(i)
         enddo
         do i=1,nexternal
            do j=0,3
               p1_cnt(j,i,icountevts)=xp(j,i)
            enddo
         enddo
         jac_cnt(icountevts)=xjac
c the following two are obsolete, but still part of some common block:
c so give some non-physical values
         wgt_cnt(icountevts)=-1d99
         pswgt_cnt(icountevts)=-1d99
      endif
c
      if(icountevts.eq.-100)then
         if( (j_fks.eq.1.or.j_fks.eq.2).and.fks_as_is )then
            icountevts=-2
         else
            icountevts=0
         endif
c skips counterevents when integrating over second fold for massive
c j_fks
         if( isolsign.eq.-1 )icountevts=5
         if (only_event_phsp) return
      else
         icountevts=icountevts+1
      endif
      if( (icountevts.le.2.and.m_j_fks.eq.0.d0.and.(.not.nbody)).or.
     &    (icountevts.eq.0.and.m_j_fks.eq.0.d0.and.nbody) .or.
     &    (icountevts.eq.0.and.m_j_fks.ne.0.d0) )then
         goto 111
      elseif(icountevts.eq.5) then
c icountevts=5 only when integrating over the second fold with j_fks
c massive. The counterevents have been skipped, so make sure their
c momenta are unphysical. Born are physical if event was generated, and
c must stay so for the computation of enhancement factors.
         do i=0,2
            jac_cnt(i)=-299
            p1_cnt(0,1,i)=-99
         enddo
      endif
      nocntevents=(jac_cnt(0).le.0.d0) .and.
     &            (jac_cnt(1).le.0.d0) .and.
     &            (jac_cnt(2).le.0.d0)
      call xmom_compare(i_fks,j_fks,jac,jac_cnt,p,p1_cnt,
     &                  p_i_fks_ev,p_i_fks_cnt,
     &                  xi_i_fks_ev,y_ij_fks_ev,check_cnt)
c check_cnt=.false. is an exceedingly rare situation -- just dump the event
      if(.not.check_cnt)goto 222
c
c If all went well, we are done and can exit
c
      return
c
 222  continue
c
c Born momenta have not been generated. Neither events nor counterevents exist.
c Set all to negative values and exit
      jac=-222
      jac_cnt(0)=-222
      jac_cnt(1)=-222
      jac_cnt(2)=-222
      p(0,1)=-99
      do i=-2,2
        p1_cnt(0,1,i)=-99
      enddo
      if (.not.only_event_phsp) p_born(0,1)=-99
      nocntevents=.true.
      return
      end
      

      subroutine generate_momenta_massless_final(icountevts,i_fks,j_fks
     &     ,p_born_imother,shat,sqrtshat,x,xmrec2,xp,phi_i_fks,xiimax
     &     ,xinorm,xi_i_fks,y_ij_fks,xi_i_hat,p_i_fks,xjac,xpswgt
     &     ,pass)
      implicit none
      include 'nexternal.inc'
c arguments
      integer icountevts,i_fks,j_fks
      double precision shat,sqrtshat,x(2),xmrec2,xp(0:3,nexternal)
     &     ,y_ij_fks,p_born_imother(0:3),phi_i_fks,xi_i_hat
      double precision xiimax,xinorm,xi_i_fks,p_i_fks(0:3),xjac,xpswgt
      logical pass
c common blocks
      double precision  veckn_ev,veckbarn_ev,xp0jfks
      common/cgenps_fks/veckn_ev,veckbarn_ev,xp0jfks
      double complex xij_aor
      common/cxij_aor/xij_aor
      logical softtest,colltest
      common/sctests/softtest,colltest
      double precision xi_i_fks_fix,y_ij_fks_fix
      common/cxiyfix/xi_i_fks_fix,y_ij_fks_fix
c local
      integer i,j
      double precision E_i_fks,x3len_i_fks,x3len_j_fks,x3len_fks_mother
     &     ,costh_i_fks,sinth_i_fks,xpifksred(0:3),th_mother_fks
     &     ,costh_mother_fks,sinth_mother_fks, phi_mother_fks
     &     ,cosphi_mother_fks,sinphi_mother_fks,recoil(0:3),sumrec
     &     ,sumrec2,betabst,gammabst,shybst,chybst,chybstmo,xdir(3)
     &     ,veckn,veckbarn,xp_mother(0:3),cosphi_i_fks
     &     ,sinphi_i_fks,xiimax_save
      save xiimax_save
      double complex resAoR0
      common /virtgranny_boost/shybst,chybst,chybstmo
c external
      double precision rho
      external rho
c parameters
      real*8 pi
      parameter (pi=3.1415926535897932d0)
      double precision xi_i_fks_matrix(-2:2)
      data xi_i_fks_matrix/0.d0,-1.d8,0.d0,-1.d8,0.d0/
      double precision y_ij_fks_matrix(-2:2)
      data y_ij_fks_matrix/-1.d0,-1.d0,-1.d8,1.d0,1.d0/
      double precision stiny,sstiny,qtiny,ctiny,cctiny
      double complex ximag
      parameter (stiny=1d-6)
      parameter (qtiny=1d-7)
      parameter (ctiny=5d-7)
      parameter (ximag=(0d0,1d0))
c
      pass=.true.
      if(softtest)then
        sstiny=0.d0
      else
        sstiny=stiny
      endif
      if(colltest)then
        cctiny=0.d0
      else
        cctiny=ctiny
      endif
c
c set-up y_ij_fks
c
      if( (icountevts.eq.-100.or.icountevts.eq.0) .and.
     &     ((.not.softtest) .or. 
     &             (softtest.and.y_ij_fks_fix.eq.-2.d0)) .and.
     &     (.not.colltest)  )then
c importance sampling towards collinear singularity
c insert here further importance sampling towards y_ij_fks->1
         y_ij_fks = -2d0*(cctiny+(1-cctiny)*x(2)**2)+1d0
      elseif( (icountevts.eq.-100.or.icountevts.eq.0) .and.
     &        ((softtest.and.y_ij_fks_fix.ne.-2.d0) .or.
     &          colltest)  )then
         y_ij_fks=y_ij_fks_fix
      elseif(abs(icountevts).eq.2.or.abs(icountevts).eq.1)then
         y_ij_fks=y_ij_fks_matrix(icountevts)
      else
         write(*,*)'Error #3 in genps_fks.f',icountevts
         stop
      endif
c importance sampling towards collinear singularity
      xjac=xjac*2d0*x(2)*2d0

      call getangles(p_born_imother,
     &     th_mother_fks,costh_mother_fks,sinth_mother_fks,
     &     phi_mother_fks,cosphi_mother_fks,sinphi_mother_fks)
c
c Compute maximum allowed xi_i_fks
      xiimax=1-xmrec2/shat
      xinorm=xiimax
c
c Define xi_i_fks
c
      if( (icountevts.eq.-100.or.abs(icountevts).eq.1) .and.
     &     ((.not.colltest) .or. 
     &     (colltest.and.xi_i_fks_fix.eq.-2.d0)) .and.
     &     (.not.softtest)  )then
         if(icountevts.eq.-100)then
c importance sampling towards soft singularity
c insert here further importance sampling towards xi_i_hat->0
            xi_i_hat=sstiny+(1-sstiny)*x(1)**2
         endif
c in the case of counter events, xi_i_hat is an input to this function
         xi_i_fks=xi_i_hat*xiimax
      elseif( (icountevts.eq.-100.or.abs(icountevts).eq.1) .and.
     &        (colltest.and.xi_i_fks_fix.ne.-2.d0) .and.
     &        (.not.softtest)  )then
c This is to keep xi_i_hat, rather than xi_i, fixed in the tests.
c Changed in the context of granny stuff       
         if(xi_i_fks_fix.lt.xiimax)then
            xi_i_fks=xi_i_fks_fix*xiimax
         else
            xi_i_fks=xi_i_fks_fix*xiimax
         endif
      elseif( (icountevts.eq.-100.or.abs(icountevts).eq.1) .and.
     &        softtest )then
c$$$         if(xi_i_fks_fix.lt.xiimax)then
c$$$            xi_i_fks=xi_i_fks_fix
c$$$         else
c$$$            xjac=-102
c$$$            pass=.false.
c$$$            return
c$$$         endif
         if(xi_i_fks_fix.lt.1d0)then
            xi_i_fks=xi_i_fks_fix*xiimax
         else
            xjac=-102
            pass=.false.
            return
         endif
      elseif(abs(icountevts).eq.2.or.icountevts.eq.0)then
         xi_i_fks=xi_i_fks_matrix(icountevts)
      else
         write(*,*)'Error #4 in genps_fks.f',icountevts
         stop
      endif
c remove the following if no importance sampling towards soft
c singularity is performed when integrating over xi_i_hat
      xjac=xjac*2d0*x(1)
c Check that xii is in the allowed range
      if( icountevts.eq.-100 .or. abs(icountevts).eq.1 )then
         if(xi_i_fks.gt.(1-xmrec2/shat))then
            xjac=-101
            pass=.false.
            return
         endif
      elseif(icountevts.eq.0 .or. abs(icountevts).eq.2)then
c May insert here a check on whether xii<xicut, rather than doing it 
c in the cross sections
         continue
      endif
c
c Compute costh_i_fks from xi_i_fks et al.
c
      E_i_fks=xi_i_fks*sqrtshat/2d0
      x3len_i_fks=E_i_fks
      x3len_j_fks=(shat-xmrec2-2*sqrtshat*x3len_i_fks)/
     &             (2*(sqrtshat-x3len_i_fks*(1-y_ij_fks)))
      x3len_fks_mother=sqrt( x3len_i_fks**2+x3len_j_fks**2+
     &                       2*x3len_i_fks*x3len_j_fks*y_ij_fks )
      if(xi_i_fks.lt.qtiny)then
         costh_i_fks=y_ij_fks+shat*(1-y_ij_fks**2)*xi_i_fks/
     &                                          (shat-xmrec2)
         if(abs(costh_i_fks).gt.1.d0)costh_i_fks=y_ij_fks
      elseif(1-y_ij_fks.lt.qtiny)then
         costh_i_fks=1-(shat*(1-xi_i_fks)-xmrec2)**2*(1-y_ij_fks)/
     &                                          (shat-xmrec2)**2
         if(abs(costh_i_fks).gt.1.d0)costh_i_fks=1.d0
      else
         costh_i_fks=(x3len_fks_mother**2-x3len_j_fks**2+x3len_i_fks**2)
     &               /(2*x3len_fks_mother*x3len_i_fks)
         if(abs(costh_i_fks).gt.1.d0)then
            if(abs(costh_i_fks).le.(1.d0+1.d-5))then
               costh_i_fks=sign(1.d0,costh_i_fks)
            else
               write(*,*)'Fatal error #5 in one_tree',
     &              costh_i_fks,xi_i_fks,y_ij_fks,xmrec2
               stop
            endif
         endif
      endif
      sinth_i_fks=sqrt(1-costh_i_fks**2)
      cosphi_i_fks=cos(phi_i_fks)
      sinphi_i_fks=sin(phi_i_fks)
      xpifksred(1)=sinth_i_fks*cosphi_i_fks
      xpifksred(2)=sinth_i_fks*sinphi_i_fks
      xpifksred(3)=costh_i_fks
c
c The momentum if i_fks and j_fks
c
      xp(0,i_fks)=E_i_fks
      xp(0,j_fks)=sqrt(x3len_j_fks**2)
      p_i_fks(0)=sqrtshat/2d0
      do j=1,3
         p_i_fks(j)=sqrtshat/2d0*xpifksred(j)
         xp(j,i_fks)=E_i_fks*xpifksred(j)
         if(j.ne.3)then
            xp(j,j_fks)=-xp(j,i_fks)
         else
            xp(j,j_fks)=x3len_fks_mother-xp(j,i_fks)
         endif
      enddo
c  
      call rotate_invar(xp(0,i_fks),xp(0,i_fks),
     &                  costh_mother_fks,sinth_mother_fks,
     &                  cosphi_mother_fks,sinphi_mother_fks)
      call rotate_invar(xp(0,j_fks),xp(0,j_fks),
     &                  costh_mother_fks,sinth_mother_fks,
     &                  cosphi_mother_fks,sinphi_mother_fks)
      call rotate_invar(p_i_fks,p_i_fks,
     &                  costh_mother_fks,sinth_mother_fks,
     &                  cosphi_mother_fks,sinphi_mother_fks)
c
c Now the xp four vectors of all partons except i_fks and j_fks will be 
c boosted along the direction of the mother; start by redefining the
c mother four momenta
      do i=0,3
         xp_mother(i)=xp(i,i_fks)+xp(i,j_fks)
         recoil(i)=xp(i,1)+xp(i,2)-xp_mother(i)
      enddo
      sumrec=recoil(0)+rho(recoil)
      sumrec2=sumrec**2
      betabst=-(shat-sumrec2)/(shat+sumrec2)
      gammabst=1/sqrt(1-betabst**2)
      shybst=-(shat-sumrec2)/(2*sumrec*sqrtshat)
      chybst=(shat+sumrec2)/(2*sumrec*sqrtshat)
c cosh(y) is very often close to one, so define cosh(y)-1 as well
      chybstmo=(sqrtshat-sumrec)**2/(2*sumrec*sqrtshat)
      do j=1,3
         xdir(j)=xp_mother(j)/x3len_fks_mother
      enddo
c Perform the boost here
      do i=3,nexternal
         if(i.ne.i_fks.and.i.ne.j_fks.and.shybst.ne.0.d0)
     &      call boostwdir2(chybst,shybst,chybstmo,xdir,xp(0,i),xp(0,i))
      enddo
c
c Collinear limit of <ij>/[ij]. See innerp3.m. 
      if( ( icountevts.eq.-100 .or.
     &     (icountevts.eq.1.and.xij_aor.eq.0) ) )then
         resAoR0=-exp( 2*ximag*(phi_mother_fks+phi_i_fks) )
c The term O(srt(1-y)) is formally correct but may be numerically large
c Set it to zero
c$$$          resAoR5=-ximag*sqrt(2.d0)*
c$$$       &          sinphi_i_fks*tan(th_mother_fks/2.d0)*
c$$$       &          exp( 2*ximag*(phi_mother_fks+phi_i_fks) )
c$$$          xij_aor=resAoR0+resAoR5*sqrt(1-y_ij_fks)
         xij_aor=resAoR0
      endif
c
c Phase-space factor for (xii,yij,phii)
      veckn=rho(xp(0,j_fks))
      veckbarn=rho(p_born_imother)
c
c Qunatities to be passed to montecarlocounter (event kinematics)
      if(icountevts.eq.-100)then
         veckn_ev=veckn
         veckbarn_ev=veckbarn
         xp0jfks=xp(0,j_fks)
      endif 
c
      xpswgt=xpswgt*2*shat/(4*pi)**3*veckn/veckbarn/
     &     ( 2-xi_i_fks*(1-xp(0,j_fks)/veckn*y_ij_fks) )
      xpswgt=abs(xpswgt)
      return
      end

      subroutine generate_momenta_massive_final(icountevts,isolsign
     &     ,input_granny_m2,rat_xi,i_fks,j_fks,p_born_imother,shat
     &     ,sqrtshat,m_j_fks,x,xmrec2,xp,phi_i_fks,xiimax,xinorm
     &     ,xi_i_fks,y_ij_fks,xi_i_hat,p_i_fks,xjac,xpswgt,pass)
      implicit none
      include 'nexternal.inc'
c arguments
      integer icountevts,i_fks,j_fks,isolsign
      double precision shat,sqrtshat,x(2),xmrec2,xp(0:3,nexternal)
     &     ,y_ij_fks,p_born_imother(0:3),m_j_fks,phi_i_fks,xi_i_hat
      double precision xiimax,xinorm,xi_i_fks,p_i_fks(0:3),xjac,xpswgt
      logical pass,input_granny_m2
c common blocks
      double precision  veckn_ev,veckbarn_ev,xp0jfks
      common/cgenps_fks/veckn_ev,veckbarn_ev,xp0jfks
      logical softtest,colltest
      common/sctests/softtest,colltest
      double precision xi_i_fks_fix,y_ij_fks_fix
      common/cxiyfix/xi_i_fks_fix,y_ij_fks_fix
c local
      integer i,j
      double precision xmj,xmj2,xmjhat,xmhat,xim,cffA2,cffB2,cffC2
     $     ,cffDEL2,xiBm,ximax,xirplus,xirminus,rat_xi,xjactmp,xitmp1
     $     ,E_i_fks,x3len_i_fks,b2m4ac,x3len_j_fks_num,x3len_j_fks_den
     $     ,x3len_j_fks,x3len_fks_mother,costh_i_fks,sinth_i_fks
     $     ,xpifksred(0:3),recoil(0:3),xp_mother(0:3),sumrec,expybst
     $     ,shybst,chybst,chybstmo,xdir(3),veckn,veckbarn ,cosphi_i_fks
     $     ,sinphi_i_fks,cosphi_mother_fks,costh_mother_fks
     $     ,phi_mother_fks,sinphi_mother_fks,th_mother_fks,xitmp2
     $     ,sinth_mother_fks
      save xjactmp
c external
      double precision rho
      external rho
c parameters
      real*8 pi
      parameter (pi=3.1415926535897932d0)
      double precision xi_i_fks_matrix(-2:2)
      data xi_i_fks_matrix/0.d0,-1.d8,0.d0,-1.d8,0.d0/
      double precision y_ij_fks_matrix(-2:2)
      data y_ij_fks_matrix/-1.d0,-1.d0,-1.d8,1.d0,1.d0/
      double precision stiny,sstiny,qtiny,ctiny,cctiny
      parameter (stiny=1d-6)
      parameter (qtiny=1d-7)
      parameter (ctiny=5d-7)
c
      if(colltest .or.
     &     abs(icountevts).eq.1.or.abs(icountevts).eq.2)then
         write(*,*)'Error #5 in genps_fks.f:'
         write(*,*)
     &        'This parametrization cannot be used in FS coll limits'
         stop
      endif
c
      pass=.true.
      if(softtest)then
        sstiny=0.d0
      else
        sstiny=stiny
      endif
      if(colltest)then
        cctiny=0.d0
      else
        cctiny=ctiny
      endif
c
c set-up y_ij_fks
c
      if( (icountevts.eq.-100.or.icountevts.eq.0) .and.
     &     ((.not.softtest) .or. 
     &             (softtest.and.y_ij_fks_fix.eq.-2.d0)) .and.
     &     (.not.colltest)  )then
c importance sampling towards collinear singularity
c insert here further importance sampling towards y_ij_fks->1
         y_ij_fks = -2d0*(cctiny+(1-cctiny)*x(2)**2)+1d0
      elseif( (icountevts.eq.-100.or.icountevts.eq.0) .and.
     &        ((softtest.and.y_ij_fks_fix.ne.-2.d0) .or.
     &          colltest)  )then
         y_ij_fks=y_ij_fks_fix
      elseif(abs(icountevts).eq.2.or.abs(icountevts).eq.1)then
         y_ij_fks=y_ij_fks_matrix(icountevts)
      else
         write(*,*)'Error #6 in genps_fks.f',icountevts
         stop
      endif
c importance sampling towards collinear singularity
      xjac=xjac*2d0*x(2)*2d0

      call getangles(p_born_imother,
     &     th_mother_fks,costh_mother_fks,sinth_mother_fks,
     &     phi_mother_fks,cosphi_mother_fks,sinphi_mother_fks)
c
c Compute the maximum allowed xi_i_fks
c
      xmj=m_j_fks
      xmj2=xmj**2
      xmjhat=xmj/sqrtshat
      xmhat=sqrt(xmrec2)/sqrtshat
      xim=(1-xmhat**2-2*xmjhat+xmjhat**2)/(1-xmjhat)
      cffA2=1-xmjhat**2*(1-y_ij_fks**2)
      cffB2=-2*(1-xmhat**2-xmjhat**2)
      cffC2=(1-(xmhat-xmjhat)**2)*(1-(xmhat+xmjhat)**2)
      cffDEL2=cffB2**2-4*cffA2*cffC2
      xiBm=(-cffB2-sqrt(cffDEL2))/(2*cffA2)
      ximax=1-(xmhat+xmjhat)**2
      if(xiBm.lt.(xim-1.d-8).or.xim.lt.0.d0.or.xiBm.lt.0.d0.or.
     &     xiBm.gt.(ximax+1.d-8).or.ximax.gt.1.or.ximax.lt.0.d0)then
         write(*,*)'Fatal error #4 in one_tree',xim,xiBm,ximax
         xjac=-1d0
         pass=.false.
         return
      endif
      if(y_ij_fks.ge.0.d0)then
         xirplus=xim
         xirminus=0.d0
      else
         xirplus=xiBm
         xirminus=xiBm-xim
      endif
      xiimax=xirplus
      xinorm=xirplus+xirminus
c If inputing the granny mass, do not update rat_xi, but use the
c inputted rat_xi instead.
      if (.not.input_granny_m2) then
         rat_xi=xiimax/xinorm
      endif
c
c Generate xi_i_fks
c
      if( icountevts.eq.-100 .and.
     &     ((.not.colltest) .or. 
     &     (colltest.and.xi_i_fks_fix.eq.-2.d0)) .and.
     &      (.not.softtest)  )then
         xjactmp=1.d0
         xitmp1=x(1)
c Map regions (0,A) and (A,1) in xitmp1 onto regions (0,rat_xi) and (rat_xi,1)
c in xi_i_hat respectively. The parameter A is free, but it appears to be 
c convenient to choose A=rat_xi
         if(xitmp1.le.rat_xi)then
            xitmp1=xitmp1/rat_xi
            xjactmp=xjactmp/rat_xi
c importance sampling towards soft singularity
c insert here further importance samplings
            xitmp2=sstiny+(1-sstiny)*xitmp1**2
            xjactmp=xjactmp*2*xitmp1
            xi_i_hat=xitmp2*rat_xi
            xjactmp=xjactmp*rat_xi
            xi_i_fks=xinorm*xi_i_hat
            isolsign=1
         else
c insert here further importance samplings
            xi_i_hat=xitmp1
            xi_i_fks=-xinorm*xi_i_hat+2*xiimax
            isolsign=-1
         endif
      elseif( icountevts.eq.-100 .and.
     &        (colltest.and.xi_i_fks_fix.ne.-2.d0) .and.
     &        (.not.softtest)  )then
         xjactmp=1.d0
         if(xi_i_fks_fix.lt.xiimax)then
            xi_i_fks=xi_i_fks_fix
         else
            xi_i_fks=xi_i_fks_fix*xiimax
         endif
         isolsign=1
      elseif( (icountevts.eq.-100) .and.
     &        softtest )then
         xjactmp=1.d0
         if(xi_i_fks_fix.lt.xiimax)then
            xi_i_fks=xi_i_fks_fix
         else
            xjac=-102
            pass=.false.
            return
         endif
         isolsign=1
      elseif(icountevts.eq.0)then
c Don't set xjactmp here, because we should use the same as what was
c used for the (real-emission) event
         xi_i_fks=xi_i_fks_matrix(icountevts)
         isolsign=1
      else
         write(*,*)'Error #7 in genps_fks.f',icountevts
         stop
      endif
      xjac=xjac*xjactmp
c
      if(isolsign.eq.0)then
         write(*,*)'Fatal error #11 in one_tree',isolsign
         stop
      endif
c
c Compute costh_i_fks
c
      E_i_fks=xi_i_fks*sqrtshat/2d0
      x3len_i_fks=E_i_fks
      b2m4ac=xi_i_fks**2*cffA2 + xi_i_fks*cffB2 + cffC2
      if(b2m4ac.le.0.d0)then
         if(abs(b2m4ac).lt.1.d-3)then
            b2m4ac=0.d0
         else
            write(*,*)'Fatal error #6 in one_tree'
            write(*,*)b2m4ac,xi_i_fks,cffA2,cffB2,cffC2
            write(*,*)y_ij_fks,xim,xiBm
            stop
         endif
      endif
      x3len_j_fks_num=-xi_i_fks*y_ij_fks*
     &                (1-xmhat**2+xmjhat**2-xi_i_fks) +
     &                (2-xi_i_fks)*sqrt(b2m4ac)*isolsign
      x3len_j_fks_den=(2-xi_i_fks*(1-y_ij_fks))*
     &                (2-xi_i_fks*(1+y_ij_fks))
      x3len_j_fks=sqrtshat*x3len_j_fks_num/x3len_j_fks_den
      if(x3len_j_fks.lt.0.d0)then
         write(*,*)'Fatal error #7 in one_tree',
     &        x3len_j_fks_num,x3len_j_fks_den,xi_i_fks,y_ij_fks
         stop
      endif
      x3len_fks_mother=sqrt( x3len_i_fks**2+x3len_j_fks**2+
     &                       2*x3len_i_fks*x3len_j_fks*y_ij_fks )
      if(xi_i_fks.lt.qtiny)then
         costh_i_fks=y_ij_fks+(1-y_ij_fks**2)*xi_i_fks/sqrt(cffC2)
         if(abs(costh_i_fks).gt.1.d0)costh_i_fks=y_ij_fks
      else
         costh_i_fks=(x3len_fks_mother**2-x3len_j_fks**2+x3len_i_fks**2)/
     &               (2*x3len_fks_mother*x3len_i_fks)
         if(abs(costh_i_fks).gt.1.d0+qtiny)then
            write(*,*)'Fatal error #8 in one_tree',
     &           costh_i_fks,xi_i_fks,y_ij_fks,xmrec2
            stop
         elseif(abs(costh_i_fks).gt.1.d0)then
            costh_i_fks = sign(1d0,costh_i_fks)
         endif
      endif
      sinth_i_fks=sqrt(1-costh_i_fks**2)
      cosphi_i_fks=cos(phi_i_fks)
      sinphi_i_fks=sin(phi_i_fks)
      xpifksred(1)=sinth_i_fks*cosphi_i_fks
      xpifksred(2)=sinth_i_fks*sinphi_i_fks
      xpifksred(3)=costh_i_fks
c
c Generate momenta for j_fks and i_fks
c     
      xp(0,i_fks)=E_i_fks
      xp(0,j_fks)=sqrt(x3len_j_fks**2+m_j_fks**2)
      p_i_fks(0)=sqrtshat/2d0
      do j=1,3
         p_i_fks(j)=sqrtshat/2d0*xpifksred(j)
         xp(j,i_fks)=E_i_fks*xpifksred(j)
         if(j.ne.3)then
            xp(j,j_fks)=-xp(j,i_fks)
         else
            xp(j,j_fks)=x3len_fks_mother-xp(j,i_fks)
         endif
      enddo
c  
      call rotate_invar(xp(0,i_fks),xp(0,i_fks),
     &                  costh_mother_fks,sinth_mother_fks,
     &                  cosphi_mother_fks,sinphi_mother_fks)
      call rotate_invar(xp(0,j_fks),xp(0,j_fks),
     &                  costh_mother_fks,sinth_mother_fks,
     &                  cosphi_mother_fks,sinphi_mother_fks)
      call rotate_invar(p_i_fks,p_i_fks,
     &                  costh_mother_fks,sinth_mother_fks,
     &                  cosphi_mother_fks,sinphi_mother_fks)
c
c Now the xp four vectors of all partons except i_fks and j_fks will be 
c boosted along the direction of the mother; start by redefining the
c mother four momenta
      do i=0,3
         xp_mother(i)=xp(i,i_fks)+xp(i,j_fks)
         recoil(i)=xp(i,1)+xp(i,2)-xp_mother(i)
      enddo
c
      sumrec=recoil(0)+rho(recoil)
      if(xmrec2.lt.1.d-16*shat)then
         expybst=sqrtshat*sumrec/(shat-xmj2)*
     &           (1+xmj2*xmrec2/(shat-xmj2)**2)
      else
         expybst=sumrec/(2*sqrtshat*xmrec2)*
     &           (shat+xmrec2-xmj2-shat*sqrt(cffC2))
      endif
      if(expybst.le.0.d0)then
         write(*,*)'Fatal error #10 in one_tree',expybst
         stop
      endif
      shybst=(expybst-1/expybst)/2.d0
      chybst=(expybst+1/expybst)/2.d0
      chybstmo=chybst-1.d0
c
      do j=1,3
         xdir(j)=xp_mother(j)/x3len_fks_mother
      enddo
c Boost the momenta
      do i=3,nexternal
         if(i.ne.i_fks.and.i.ne.j_fks.and.shybst.ne.0.d0)
     &      call boostwdir2(chybst,shybst,chybstmo,xdir,xp(0,i),xp(0,i))
      enddo
c
c Phase-space factor for (xii,yij,phii)
      veckn=rho(xp(0,j_fks))
      veckbarn=rho(p_born_imother)
c
c Qunatities to be passed to montecarlocounter (event kinematics)
      if(icountevts.eq.-100)then
         veckn_ev=veckn
         veckbarn_ev=veckbarn
         xp0jfks=xp(0,j_fks)
      endif 
c
      xpswgt=xpswgt*2*shat/(4*pi)**3*veckn/veckbarn/
     &     ( 2-xi_i_fks*(1-xp(0,j_fks)/veckn*y_ij_fks) )
      xpswgt=abs(xpswgt)
      return
      end


      subroutine generate_momenta_initial(icountevts,i_fks,j_fks,
     &     xbjrk_born,tau_born,ycm_born,ycmhat,shat_born,phi_i_fks ,xp,x
     &     , shat,stot,sqrtshat,tau,ycm,xbjrk ,p_i_fks,xiimax,xinorm
     &     ,xi_i_fks,y_ij_fks,xi_i_hat,xpswgt ,xjac ,pass)
      implicit none
      include 'nexternal.inc'
c arguments
      integer icountevts,i_fks,j_fks
      double precision xbjrk_born(2),tau_born,ycm_born,ycmhat,shat_born
     &     ,phi_i_fks,xpswgt,xjac,xiimax,xinorm,xp(0:3,nexternal),stot
     &     ,x(2) ,y_ij_fks,xi_i_hat
      double precision shat,sqrtshat,tau,ycm,xbjrk(2),p_i_fks(0:3)
      logical pass
c common blocks
      double precision tau_Born_lower_bound,tau_lower_bound_resonance
     &     ,tau_lower_bound
      common/ctau_lower_bound/tau_Born_lower_bound
     &     ,tau_lower_bound_resonance,tau_lower_bound
      double precision  veckn_ev,veckbarn_ev,xp0jfks
      common/cgenps_fks/veckn_ev,veckbarn_ev,xp0jfks
      double complex xij_aor
      common/cxij_aor/xij_aor
      logical softtest,colltest
      common/sctests/softtest,colltest
      double precision xi_i_fks_fix,y_ij_fks_fix
      common/cxiyfix/xi_i_fks_fix,y_ij_fks_fix
c local
      integer i,j,idir
      double precision yijdir,costh_i_fks,x1bar2,x2bar2,yij_sol,xi1,xi2
     $     ,ximaxtmp,omega,bstfact,shy_tbst,chy_tbst,chy_tbstmo
     $     ,xdir_t(3),cosphi_i_fks,sinphi_i_fks,shy_lbst,chy_lbst
     $     ,encmso2,E_i_fks,sinth_i_fks,xpifksred(0:3),xi_i_fks
     $     ,xiimin,yij_upp,yij_low,y_ij_fks_upp,y_ij_fks_low
      double complex resAoR0
c external
c
c parameters
      real*8 pi
      parameter (pi=3.1415926535897932d0)
      double precision xi_i_fks_matrix(-2:2)
      data xi_i_fks_matrix/0.d0,-1.d8,0.d0,-1.d8,0.d0/
      double precision y_ij_fks_matrix(-2:2)
      data y_ij_fks_matrix/-1.d0,-1.d0,-1.d8,1.d0,1.d0/
      logical fks_as_is
      parameter (fks_as_is=.false.)
      double complex ximag
      parameter (ximag=(0d0,1d0))
      double precision stiny,sstiny,qtiny,zero,ctiny,cctiny
      parameter (stiny=1d-6)
      parameter (qtiny=1d-7)
      parameter (zero=0d0)
      parameter (ctiny=5d-7)
c
      pass=.true.
      if(softtest)then
        sstiny=0.d0
      else
        sstiny=stiny
      endif
c
c FKS for left or right incoming parton
c
      idir=0
      if(.not.fks_as_is)then
         if(j_fks.eq.1)then
            idir=1
         elseif(j_fks.eq.2)then
            idir=-1
         endif
      else
         idir=1
         write(*,*)'One_tree: option not checked'
         stop
      endif
c
c set-up lower and upper bounds on y_ij_fks
c
      if( tau_born.le.tau_lower_bound .and.ycm_born.gt.
     &         (0.5d0*log(tau_born)-log(tau_lower_bound)) )then
         yij_upp= (tau_lower_bound+tau_born)*
     &        ( 1-exp(2*ycm_born)*tau_lower_bound ) /
     &                  ( (tau_lower_bound-tau_born)*
     &                    (1+exp(2*ycm_born)*tau_lower_bound) )
      else
         yij_upp=1.d0
      endif
      if( tau_born.le.tau_lower_bound .and. ycm_born.lt.
     &        (-0.5d0*log(tau_born)+log(tau_lower_bound)) )then
         yij_low=-(tau_lower_bound+tau_born)*
     &        ( 1-exp(-2*ycm_born)*tau_lower_bound ) / 
     &                   ( (tau_lower_bound-tau_born)*
     &                     (1+exp(-2*ycm_born)*tau_lower_bound) )
      else
         yij_low=-1.d0
      endif
c
      if(idir.eq.1)then
         y_ij_fks_upp=yij_upp
         y_ij_fks_low=yij_low
      elseif(idir.eq.-1)then
         y_ij_fks_upp=-yij_low
         y_ij_fks_low=-yij_upp
      endif
      
c
c set-up y_ij_fks
c
      if(colltest)then
        cctiny=0.d0
      else
        cctiny=ctiny
      endif
      if( (icountevts.eq.-100.or.icountevts.eq.0) .and.
     &     ((.not.softtest) .or. 
     &            (softtest.and.y_ij_fks_fix.eq.-2.d0)) .and.
     &     (.not.colltest)  )then
c importance sampling towards collinear singularity
c insert here further importance sampling towards y_ij_fks->1
         y_ij_fks = y_ij_fks_upp -
     &        (y_ij_fks_upp-y_ij_fks_low)*(cctiny+(1-cctiny)*x(2)**2)
      elseif( (icountevts.eq.-100.or.icountevts.eq.0) .and.
     &        ((softtest.and.y_ij_fks_fix.ne.-2.d0) .or.
     &          colltest)  )then
         y_ij_fks = y_ij_fks_fix
         if ( y_ij_fks.gt.y_ij_fks_upp+1d-12 .or.
     &        y_ij_fks.lt.y_ij_fks_low-1d-12) then
            xjac=-33d0
            pass=.false.
            return
         endif
      elseif(abs(icountevts).eq.2.or.abs(icountevts).eq.1)then
         y_ij_fks=y_ij_fks_matrix(icountevts)
c Check that y_ij_fks is in the allowed range. If not, counter events
c cannot be generated
         if ( y_ij_fks.gt.y_ij_fks_upp+1d-12 .or.
     &        y_ij_fks.lt.y_ij_fks_low-1d-12) then
            xjac=-33d0
            pass=.false.
            return
         endif
      else
         write(*,*)'Error #8 in genps_fks.f',icountevts
         stop
      endif
c importance sampling towards collinear singularity
      xjac=xjac*(y_ij_fks_upp-y_ij_fks_low)*x(2)*2d0
c
c Compute costh_i_fks
c
      yijdir=idir*y_ij_fks
      costh_i_fks=yijdir
c
c Compute maximal xi_i_fks
c
      x1bar2=xbjrk_born(1)**2
      x2bar2=xbjrk_born(2)**2
      if(1-tau_born.gt.1.d-5)then
         yij_sol=-sinh(ycm_born)*(1+tau_born)/
     &            ( cosh(ycm_born)*(1-tau_born) )
      else
         yij_sol=-ycmhat
      endif
      if(abs(yij_sol).gt.1.d0)then
         write(*,*)'Error #9 in genps_fks.f',yij_sol,icountevts
         write(*,*)xbjrk_born(1),xbjrk_born(2),yijdir
      endif
      if(yijdir.ge.yij_sol)then
         xi1=2*(1+yijdir)*x1bar2/(
     &        sqrt( ((1+x1bar2)*(1-yijdir))**2+16*yijdir*x1bar2 ) +
     &        (1-yijdir)*(1-x1bar2) )
         ximaxtmp=1-xi1
      elseif(yijdir.lt.yij_sol)then
         xi2=2*(1-yijdir)*x2bar2/(
     &        sqrt( ((1+x2bar2)*(1+yijdir))**2-16*yijdir*x2bar2 ) +
     &        (1+yijdir)*(1-x2bar2) )
         ximaxtmp=1-xi2
      else
         write(*,*)'Fatal error #14 in one_tree: unknown option'
         write(*,*)y_ij_fks,yij_sol,idir
         stop
      endif
      xiimax=ximaxtmp
c
c Lower bound on xi_i_fks
c
      if (tau_born.lt.tau_lower_bound) then
         xiimin=1d0-tau_born/tau_lower_bound
      else
         xiimin=0d0
      endif
      if (xiimax.lt.xiimin) then
         write (*,*) 'WARNING #10 in genps_fks.f',icountevts,xiimax
     $        ,xiimin
         xjac=-342d0
         pass=.false.
         return
      endif

      xinorm=xiimax-xiimin
      if( icountevts.ge.1 .and.
     &     ( (idir.eq.1.and.
     &     abs(ximaxtmp-(1-xbjrk_born(1))).gt.1.d-5) .or.
     &     (idir.eq.-1.and.
     &     abs(ximaxtmp-(1-xbjrk_born(2))).gt.1.d-5) ) )then 
         write(*,*)'Fatal error #15 in one_tree'
         write(*,*)ximaxtmp,xbjrk_born(1),xbjrk_born(2),idir
         stop
      endif
c
c Define xi_i_fks
c
      if( (icountevts.eq.-100.or.abs(icountevts).eq.1) .and.
     &     ((.not.colltest) .or. 
     &     (colltest.and.xi_i_fks_fix.eq.-2.d0)) .and.
     &     (.not.softtest)  )then
         if(icountevts.eq.-100)then
c importance sampling towards soft singularity
c insert here further importance sampling towards xi_i_hat->0
            xi_i_hat=sstiny+(1-sstiny)*x(1)**2
         endif
c$$$         xi_i_fks=xi_i_hat*xiimax
c     xi_i_hat is an input to the function if not event.
         xi_i_fks=xiimin+(xiimax-xiimin)*xi_i_hat
      elseif( (icountevts.eq.-100.or.abs(icountevts).eq.1) .and.
     &        (colltest.and.xi_i_fks_fix.ne.-2.d0) .and.
     &        (.not.softtest)  )then
         if(xi_i_fks_fix.lt.xiimax)then
            xi_i_fks=xi_i_fks_fix
         else
            xi_i_fks=xi_i_fks_fix*xiimax
         endif
      elseif( (icountevts.eq.-100.or.abs(icountevts).eq.1) .and.
     &        softtest )then
         if(xi_i_fks_fix.lt.xiimax)then
            xi_i_fks=xi_i_fks_fix
         else
            xjac=-102
            pass=.false.
            return
         endif
      elseif(abs(icountevts).eq.2.or.icountevts.eq.0)then
         xi_i_fks=xi_i_fks_matrix(icountevts)
c Check that xi_i_fks is in the allowed range. If not, counter events
c cannot be generated
         if ( xi_i_fks.gt.xiimax+1d-12 .or.
     &        xi_i_fks.lt.xiimin-1d-12 ) then
            xjac=-34d0
            pass=.false.
            return
         endif
      else
         write(*,*)'Error #11 in genps_fks.f',icountevts
         stop
      endif
c remove the following if no importance sampling towards soft
c singularity is performed when integrating over xi_i_hat
      xjac=xjac*2d0*x(1)
c
c Initial state variables are different for events and counterevents. Update them here.
c
      omega=sqrt( (2-xi_i_fks*(1+yijdir))/
     &     (2-xi_i_fks*(1-yijdir)) )
      if (icountevts.ne.0) then
         tau=tau_born/(1-xi_i_fks)
         ycm=ycm_born-log(omega)
         shat=tau*stot
         sqrtshat=sqrt(shat)
         xbjrk(1)=xbjrk_born(1)/(sqrt(1-xi_i_fks)*omega)
         xbjrk(2)=xbjrk_born(2)*omega/sqrt(1-xi_i_fks)
      else
         tau=tau_born
         ycm=ycm_born
         shat=shat_born
         sqrtshat=sqrt(shat)
         xbjrk(1)=xbjrk_born(1)
         xbjrk(2)=xbjrk_born(2)
      endif
c
c Define the boost factor here
c
      bstfact=sqrt( (2-xi_i_fks*(1-yijdir))*(2-xi_i_fks*(1+yijdir)) )
      shy_tbst=-xi_i_fks*sqrt(1-yijdir**2)/(2*sqrt(1-xi_i_fks))
      chy_tbst=bstfact/(2*sqrt(1-xi_i_fks))
      chy_tbstmo=chy_tbst-1.d0
      cosphi_i_fks=cos(phi_i_fks)
      sinphi_i_fks=sin(phi_i_fks)
      xdir_t(1)=-cosphi_i_fks
      xdir_t(2)=-sinphi_i_fks
      xdir_t(3)=zero
c
      shy_lbst=-xi_i_fks*yijdir/bstfact
      chy_lbst=(2-xi_i_fks)/bstfact
c Boost the momenta
      do i=3,nexternal
         if(i.ne.i_fks.and.shy_tbst.ne.0.d0)
     &        call boostwdir2(chy_tbst,shy_tbst,chy_tbstmo,xdir_t,
     &                        xp(0,i),xp(0,i))
      enddo
c
      encmso2=sqrtshat/2.d0
      p_i_fks(0)=encmso2
      E_i_fks=xi_i_fks*encmso2
      sinth_i_fks=sqrt(1-costh_i_fks**2)
c
      xp(0,1)=encmso2*(chy_lbst-shy_lbst)
      xp(1,1)=0.d0
      xp(2,1)=0.d0
      xp(3,1)=xp(0,1)
c
      xp(0,2)=encmso2*(chy_lbst+shy_lbst)
      xp(1,2)=0.d0
      xp(2,2)=0.d0
      xp(3,2)=-xp(0,2)
c
      xp(0,i_fks)=E_i_fks*(chy_lbst-shy_lbst*yijdir)
      xpifksred(1)=sinth_i_fks*cosphi_i_fks    
      xpifksred(2)=sinth_i_fks*sinphi_i_fks    
      xpifksred(3)=chy_lbst*yijdir-shy_lbst
c
      do j=1,3
         xp(j,i_fks)=E_i_fks*xpifksred(j)
         p_i_fks(j)=encmso2*xpifksred(j)
      enddo
c
c Collinear limit of <ij>/[ij]. See innerpin.m. 
      if( icountevts.eq.-100 .or.
     &     (icountevts.eq.1.and.xij_aor.eq.0) )then
         resAoR0=-exp( 2*idir*ximag*phi_i_fks )
         xij_aor=resAoR0
      endif
c
c Phase-space factor for (xii,yij,phii) * (tau,ycm)
      xpswgt=xpswgt*shat
      xpswgt=xpswgt/(4*pi)**3/(1-xi_i_fks)
      xpswgt=abs(xpswgt)
c
      return
      end

         
      subroutine getangles(pin,th,cth,sth,phi,cphi,sphi)
      implicit none
      real*8 pin(0:3),th,cth,sth,phi,cphi,sphi,xlength
c
      xlength=pin(1)**2+pin(2)**2+pin(3)**2
      if(xlength.eq.0)then
        th=0.d0
        cth=1.d0
        sth=0.d0
        phi=0.d0
        cphi=1.d0
        sphi=0.d0
      else
        xlength=sqrt(xlength)
        cth=pin(3)/xlength
        th=acos(cth)
        if(cth.ne.1.d0)then
          sth=sqrt(1-cth**2)
          phi=atan2(pin(2),pin(1))
          cphi=cos(phi)
          sphi=sin(phi)
        else
          sth=0.d0
          phi=0.d0
          cphi=1.d0
          sphi=0.d0
        endif
      endif
      return
      end


      function bwfunc(s,xm02,gah)
c Returns the Breit Wigner function, normalized in such a way that
c its integral in the range (-inf,inf) is one
      implicit none
      real*8 bwfunc,s,xm02,gah
      real*8 pi,xm0
      parameter (pi=3.1415926535897932d0)
c
      xm0=sqrt(xm02)
      bwfunc=xm0*gah/(pi*((s-xm02)**2+xm02*gah**2))
      return
      end


      function xbwmass3(t,xm02,ga,bwdelf,bwfmmn)
c Returns the boson mass squared, given 0<t<1, the nominal mass (xm0),
c and the mass range (implicit in bwdelf and bwfmmn). This function
c is the inverse of F(M^2), where
c   F(M^2)=\int_{xmlow2}^{M^2} ds BW(sqrt(s),M0,Ga)
c   BW(M,M0,Ga)=M0 Ga/pi 1/((M^2-M0^2)^2+M0^2 Ga^2
c and therefore eats up the Breit-Wigner when changing integration 
c variable M^2 --> t
      implicit none
      real*8 xbwmass3,t,xm02,ga,bwdelf,bwfmmn
      real*8 pi,xm0
      parameter (pi=3.1415926535897932d0)
c
      xm0=sqrt(xm02)
      xbwmass3=xm02+xm0*ga*tan(pi*bwdelf*t-bwfmmn)
      return
      end


      subroutine gentcms(pa,pb,t,phi,m1,m2,p1,pr,jac)
c*************************************************************************
c     Generates 4 momentum for particle 1, and remainder pr
c     given the values t, and phi
c     Assuming incoming particles with momenta pa, pb
c     And outgoing particles with mass m1,m2
c     s = (pa+pb)^2  t=(pa-p1)^2
c*************************************************************************
      implicit none
c
c     Arguments
c
      double precision t,phi,m1,m2               !inputs
      double precision pa(0:3),pb(0:3),jac
      double precision p1(0:3),pr(0:3)           !outputs
c
c     local
c
      double precision ptot(0:3),E_acms,p_acms,pa_cms(0:3)
      double precision esum,ed,pp,md2,ma2,pt,ptotm(0:3)
      integer i
c
c     External
c
      double precision dot
      external dot
c-----
c  Begin Code
c-----
      do i=0,3
         ptot(i)  = pa(i)+pb(i)
         if (i .gt. 0) then
            ptotm(i) = -ptot(i)
         else
            ptotm(i) = ptot(i)
         endif
      enddo
      ma2 = dot(pa,pa)
c
c     determine magnitude of p1 in cms frame (from dhelas routine mom2cx)
c
      ESUM = sqrt(max(0d0,dot(ptot,ptot)))
      if (esum .eq. 0d0) then
         jac=-8d0             !Failed esum must be > 0
         return
      endif
      MD2=(M1-M2)*(M1+M2)
      ED=MD2/ESUM
      IF (M1*M2.EQ.0.) THEN
         PP=(ESUM-ABS(ED))*0.5d0
      ELSE
         PP=(MD2/ESUM)**2-2.0d0*(M1**2+M2**2)+ESUM**2
         if (pp .gt. 0) then
            PP=SQRT(pp)*0.5d0
         else
            write(*,*) 'Warning #12 in genps_fks.f',pp
            jac=-1
            return
         endif
      ENDIF
c
c     Energy of pa in pa+pb cms system
c
      call boostx(pa,ptotm,pa_cms)
      E_acms = pa_cms(0)
      p_acms = dsqrt(pa_cms(1)**2+pa_cms(2)**2+pa_cms(3)**2)
c
      p1(0) = MAX((ESUM+ED)*0.5d0,0.d0)
      p1(3) = -(m1*m1+ma2-t-2d0*p1(0)*E_acms)/(2d0*p_acms)
      pt = dsqrt(max(pp*pp-p1(3)*p1(3),0d0))
      p1(1) = pt*cos(phi)
      p1(2) = pt*sin(phi)
c
      call rotxxx(p1,pa_cms,p1)          !Rotate back to pa_cms frame
      call boostx(p1,ptot,p1)            !boost back to lab fram
      do i=0,3
         pr(i)=pa(i)-p1(i)               !Return remainder of momentum
      enddo
      end


      DOUBLE PRECISION FUNCTION LAMBDA(S,MA2,MB2)
      IMPLICIT NONE
C****************************************************************************
C     THIS IS THE LAMBDA FUNCTION FROM VERNONS BOOK COLLIDER PHYSICS P 662
C     MA2 AND MB2 ARE THE MASS SQUARED OF THE FINAL STATE PARTICLES
C     2-D PHASE SPACE = .5*PI*SQRT(1.,MA2/S^2,MB2/S^2)*(D(OMEGA)/4PI)
C****************************************************************************
      DOUBLE PRECISION MA2,MB2,S,tiny,tmp,rat
      parameter (tiny=1.d-8)
c
      tmp=S**2+MA2**2+MB2**2-2d0*S*MA2-2d0*MA2*MB2-2d0*S*MB2
      if(tmp.le.0.d0)then
        if(ma2.lt.0.d0.or.mb2.lt.0.d0)then
          write(6,*)'Error #1 in function Lambda:',s,ma2,mb2
          stop
        endif
        rat=1-(sqrt(ma2)+sqrt(mb2))/s
        if(rat.gt.-tiny)then
          tmp=0.d0
        else
          write(6,*)'Error #2 in function Lambda:',s,ma2,mb2,rat
        endif
      endif
      LAMBDA=tmp
      RETURN
      END


      SUBROUTINE YMINMAX(X,Y,Z,U,V,W,YMIN,YMAX)
C**************************************************************************
C     This is the G function from Particle Kinematics by
C     E. Byckling and K. Kajantie, Chapter 4 p. 91 eqs 5.28
C     It is used to determine physical limits for Y based on inputs
C**************************************************************************
      implicit none
c
c     Constant
c
      double precision tiny
      parameter       (tiny=1d-199)
c
c     Arguments
c
      Double precision x,y,z,u,v,w              !inputs  y is dummy
      Double precision ymin,ymax                !output
c
c     Local
c
      double precision y1,y2,yr,ysqr
c     
c     External
c
      double precision lambda
c-----
c  Begin Code
c-----
      ysqr = lambda(x,u,v)*lambda(x,w,z)
      if (ysqr .ge. 0d0) then
         yr = dsqrt(ysqr)
      else
         print*,'Error in yminymax sqrt(-x)',lambda(x,u,v),lambda(x,w,z)
         yr=0d0
      endif
      y1 = u+w -.5d0* ((x+u-v)*(x+w-z) - yr)/(x+tiny)
      y2 = u+w -.5d0* ((x+u-v)*(x+w-z) + yr)/(x+tiny)
      ymin = min(y1,y2)
      ymax = max(y1,y2)
      end


      subroutine compute_tau_one_body(totmass,stot,tau,jac)
      implicit none
      double precision totmass,stot,tau,jac,roH
      roH=totmass**2/stot
      tau=roH
c Jacobian due to delta() of tau_born
      jac=jac*2*totmass/stot
      return
      end


      subroutine generate_tau_BW(stot,x,mass,width,cBW,BWmass,BWwidth
     $     ,tau,jac)
      implicit none
      real*8 pi
      parameter (pi=3.1415926535897932d0)
      integer nsamp
      parameter (nsamp=1)
      include 'run.inc'
      include 'genps.inc'
      integer cBW,icount
      data icount /0/
      double precision stot,x,tau,jac,mass,width,BWmass,BWwidth,m,w,a,b
      double precision smax,smin,xm02,stemp,bwmdpl,bwmdmn,bwfmpl,bwfmmn
      double precision bwdelf,xbwmass3,bwfunc,x0
      external xmwmass3,bwfunc
      double precision tau_Born_lower_bound_save
     $     ,tau_lower_bound_resonance_save,tau_lower_bound_save
      double precision tau_Born_lower_bound,tau_lower_bound_resonance
     &     ,tau_lower_bound
      common/ctau_lower_bound/tau_Born_lower_bound
     &     ,tau_lower_bound_resonance,tau_lower_bound
      if (cBW.eq.1 .and. width.gt.0d0 .and. BWwidth.gt.0d0) then
c conflicting Breit-Wigner
c     use the ratio of the widths to determine which is the most-likely
c     one to go on-shell
         a=1d0-width/(width+BWwidth)
c     use the mass separation to determine which region of phase-space
c     should be generated by which BW
         if (BWmass.le.mass) then
            write (*,*) 'Error in generate_tau_BW #1',mass,BWmass
            stop
         endif
         b=(BWmass-mass)/(width+BWwidth)
         b=mass+b*width
         b=b**2
         if (x.lt.0.5d0) then
c the resonace BW
            m=mass
            w=width
            x0=x*2d0
            jac=jac*2d0
            smax=b
            smin=tau_Born_lower_bound*stot
         else
c the alternative "BW". It's a rather flat distribution peaked above
c BWmass: we can use the normal generate_tau with the
c 'tau_lower_bound_resonance' equal to the BW mass, and
c 'tau_lower_bound' equal to the parameter 'b' (with the correct
c normalization)
            x0=2d0*x-1d0
            jac=jac*2d0
c     save default tau's
            tau_lower_bound_resonance_save=tau_lower_bound_resonance
            tau_Born_lower_bound_save=tau_Born_lower_bound
            tau_lower_bound_save=tau_lower_bound
c     overwrite the tau's
            tau_Born_lower_bound=b/stot
            tau_lower_bound=tau_Born_lower_bound
            tau_lower_bound_resonance=BWmass**2/stot
c     Generate tau
            call generate_tau(x0,tau,jac)
c     restore default tau's
            tau_lower_bound_resonance=tau_lower_bound_resonance_save
            tau_Born_lower_bound=tau_Born_lower_bound_save
            tau_lower_bound=tau_lower_bound_save
            return      ! tau and jac generate: exit this function
         endif
      elseif (cBW.eq.0) then
c Normal Breit-Wigner
         m=mass
         w=width
         x0=x
         smax=stot
         smin=tau_Born_lower_bound*stot
      else
         write (*,*) 'Error in generate_tau_BW #2',cBW
         stop
      endif
      xm02=m**2
      bwmdpl=smax-xm02
      bwmdmn=xm02-smin
      bwfmpl=atan(bwmdpl/(m*w))
      bwfmmn=atan(bwmdmn/(m*w))
      bwdelf=(bwfmpl+bwfmmn)/pi
      stemp=xbwmass3(x0,xm02,w,bwdelf,bwfmmn)
      jac=jac*bwdelf/bwfunc(stemp,xm02,w)
      tau=stemp/stot
      jac=jac/stot
      return
      end


      subroutine generate_tau(x,tau,jac)
      double precision x,tau,jac
      double precision roH,roHs,fract,ximax0,ximin0,tmp,fract1,fract2
     &     ,roHj
      integer nsamp
      parameter (nsamp=1)
      double precision tau_Born_lower_bound,tau_lower_bound_resonance
     &     ,tau_lower_bound
      common/ctau_lower_bound/tau_Born_lower_bound
     &     ,tau_lower_bound_resonance,tau_lower_bound
      character*4 abrv
      common /to_abrv/ abrv
c The only possible order for the lower bounds on tau is as follows:
c tau_Born_lower_bound <= tau_lower_bound <= tau_lower_bound_resonance
c If the order is different, we should quit.
      if ( tau_Born_lower_bound.ge.tau_lower_bound+1d8 .or.
     &     tau_Born_lower_bound.ge.tau_lower_bound_resonance+1d8 .or.
     &     tau_lower_bound.ge.tau_lower_bound_resonance+1d8 ) then
         write (*,*) 'Errors on the tau_Born_lower_bound'
     &        ,tau_Born_lower_bound,tau_lower_bound
     &        ,tau_lower_bound_resonance
         stop
      endif
      roH=tau_Born_lower_bound
      roHj=tau_lower_bound
      roHs=tau_lower_bound_resonance
c User x below 'fract1' for phase-space region below jet cut-off
      if (tau_lower_bound.le.tau_Born_lower_bound +1d-8) then
         fract1=0d0
      else
         fract1=0.05d0
      endif
c User x between 'fract1' and 'fract2' for phase-space region between
c jet and soft cut-off
      if(tau_lower_bound_resonance.le.tau_lower_bound + 1d-8)then
         fract2=0.0d0
      else
         fract2=0.05d0
      endif
      if (x.lt.fract1) then
c Use x^2 importance sampling below jet cut-off
         if (fract1.lt.1d-5) then
            write (*,*) 'fract1 is too small'
            stop
         endif
         tau=roHj-(roHj-roH)*(1d0-x/fract1)**2
         if (tau.le.1d-8) tau=1d-8 ! avoid numerical pathologies
         jac=jac*(roHj-roH)*2d0*(1d0-x/fract1)/fract1
         if (abrv.eq.'grid') then
c If we are setting-up the integration grids, using 'grid' (i.e. only
c the Born), we have to make sure that we have a viable PS point also
c when tau_born < tau_lower_bound. Simply set tau equal to the lower
c bound. Don't worry about putting a correct Jacobian, because the
c 'grid' cross section is non-physical anyway. We can use the Jacobian
c to enhance a bit the region close to the cut (and compensate for the
c Jacobian above, which goes in the other direction).
            tau=roHj+1d-8
            jac=jac*(x/fract1)**2
         endif
      elseif (x.lt.fract1+fract2) then
c Flat grid below soft cut-off
         if (fract2.lt.1d-5) then
            write (*,*) 'fract2 is too small'
            stop
         endif
         tau=roHj-(roHs-roHj)*(fract1-x)/fract2
         jac=jac*(roHs-roHj)/fract2
      else
c Use 1/x^(nsamp) importance sampling above soft cut-off
         fract=fract1+fract2
         ximax0 = roHs**(-nsamp)
         ximin0 = 1.d0
         tmp  = ximin0 +(1d0-(x-fract)/(1d0-fract))*(ximax0-ximin0)
         tau = tmp**(-1/dble(nsamp))
         jac= jac/nsamp*tau**(nsamp+1)*
     &        (ximax0-ximin0)/(1d0-fract)
      endif
      return
      end


      subroutine generate_y(tau,x,ycm,ycmhat,jac)
      implicit none
      double precision tau,x,ycm,jac
      double precision ylim,ycmhat
      ylim=-0.5d0*log(tau)
      ycmhat=2*x-1
      ycm=ylim*ycmhat
      jac=jac*ylim*2
      return
      end

      
      subroutine compute_tau_y_epem(j_fks,one_body,fksmass,
     &                              stot,tau,ycm,ycmhat)
      implicit none
      include 'nexternal.inc'
      integer j_fks
      logical one_body
      double precision fksmass,stot,tau,ycm,ycmhat
      if(j_fks.le.nincoming)then
c This should never happen in normal integration: when no PDFs, j_fks
c cannot be initial state (but needed for testing). If tau set to one,
c integration range in xi_i_fks will be zero, so lower it artificially
c when too large
         if(one_body)then
            tau=fksmass**2/stot
         else
            tau=max((0.85d0)**2,fksmass**2/stot)
         endif
         ycm=0.d0
      else
c For e+e- collisions, set tau to one and y to zero
         tau=1.d0
         ycm=0.d0
      endif
      ycmhat=0.d0
      return
      end

      
      subroutine generate_inv_mass_sch(ns_channel,itree,m,sqrtshat_born
     &     ,totmass,qwidth,qmass,cBW,cBW_mass,cBW_width,s,x,xjac0,pass)
      implicit none
      include 'genps.inc'
      include 'nexternal.inc'
      double precision qmass(-nexternal:0),qwidth(-nexternal:0),M(
     $     -max_branch:max_particles),x(99),s(-max_branch:max_particles)
     $     ,sqrtshat_born,totmass,xjac0,smin,smax,totalmass
      integer ns_channel,i,j,itree(2,-max_branch:-1)
      logical pass
      integer cBW_level_max,cBW(-nexternal:-1),cBW_level(-nexternal:-1)
      double precision cBW_mass(-1:1,-nexternal:-1),
     &     cBW_width(-1:1,-nexternal:-1)
      double precision s_mass(-nexternal:-1)
      common/to_phase_space_s_channel/s_mass
      pass=.true.
      totalmass=totmass
      do i = -1,-ns_channel,-1
c Generate invariant masses for all s-channel branchings of the Born
         smin = (m(itree(1,i))+m(itree(2,i)))**2
         smax = (sqrtshat_born-totalmass+sqrt(smin))**2
         if(smax.lt.smin.or.smax.lt.0.d0.or.smin.lt.0.d0)then
            write(*,*)'Error #13 in genps_fks.f'
            write(*,*)smin,smax,i
            stop
         endif
         call generate_si(smin,smax,s(i),cBW(i),cBW_width(-1,i)
     $        ,cBW_mass(-1,i),qmass(i),qwidth(i),x(-i),xjac0,s_mass(i))
c If numerical inaccuracy, quit loop
         if (xjac0 .lt. 0d0) then
            xjac0 = -6
            pass=.false.
            return
         endif
         if (s(i) .lt. smin) then
            xjac0=-5
            pass=.false.
            return
         endif
c
c     fill masses, update totalmass
c
         m(i) = sqrt(s(i))
         totalmass=totalmass+m(i)-
     &        m(itree(1,i))-m(itree(2,i))
         if ( totalmass.gt.sqrtshat_born )then
            xjac0 = -4
            pass=.false.
            return
         endif
      enddo
      return
      end


      subroutine generate_inv_mass_sch_granny(input_granny_m2,ns_channel
     &     ,itree,m,granny_m2_red,sqrtshat_born,totmass,qwidth,qmass,cBW
     &     ,cBW_mass,cBW_width,s,x,xjac0,pass)
c Identical to generate_inv_mass_sch, but that it generates the masses
c from the inside to the outside (i.e., first the largest one, and then
c the smaller ones). All the daughters of the granny are generated
c next-to-last, with granny itself as the final one.
      implicit none
      include 'genps.inc'
      include 'nexternal.inc'
      double precision qmass(-nexternal:0),qwidth(-nexternal:0),M(
     &     -max_branch:max_particles),x(99),s(-max_branch:max_particles)
     &     ,sqrtshat_born,totmass,xjac0,smin,smax,totalmass,min_m(
     &     -nexternal:nexternal),max_m(-nexternal:nexternal)
     &     ,granny_m2_red(-1:1)
      integer ns_channel,i,j,itree(2,-max_branch:-1),do_granny_daughters
      logical pass,start_s_chan(-nexternal:nexternal),input_granny_m2
      integer cBW_level_max,cBW(-nexternal:-1),cBW_level(-nexternal:-1)
      double precision cBW_mass(-1:1,-nexternal:-1),
     &     cBW_width(-1:1,-nexternal:-1)
      double precision s_mass(-nexternal:-1)
      common/to_phase_space_s_channel/s_mass
c Common block with granny information
      logical granny_is_res
      integer igranny,iaunt
      logical granny_chain(-nexternal:nexternal)
     &     ,granny_chain_real_final(-nexternal:nexternal)
      common /c_granny_res/igranny,iaunt,granny_is_res,granny_chain
     &     ,granny_chain_real_final
c
      totalmass=0d0
      do i=nexternal-1,-ns_channel,-1
         if (i.gt.0) then
            min_m(i)=m(i)
            totalmass=totalmass+m(i)
         elseif (i.lt.0) then
c     "Bare" integration ranges. 'max_m' will be updated below as soon
c     as invariant mass of mother has been generated.
            min_m(i)=min_m(itree(1,i))+min_m(itree(2,i))
            max_m(i)=sqrtshat_born-totalmass+min_m(i)
c     At the of the loop 'start_s_chan' is .true. only for s-channel
c     propagators attached directly to the t-channel.
            start_s_chan(i)=.true.
            start_s_chan(itree(1,i))=.false.
            start_s_chan(itree(2,i))=.false.
         else
            min_m(i)=0d0
            max_m(i)=sqrtshat_born
         endif
      enddo
c
c Generate the s-channel masses for everything.
c
      pass=.true.
      do do_granny_daughters=0,1
         do i = -ns_channel,-1
c Skip granny and its daughters if do_granny_daughters is 0,
c skip everything else if do_granny_daughters is 1
            if ( (do_granny_daughters.eq.0 .and. granny_chain(i)) .or.
     $           (do_granny_daughters.eq.1 .and. .not. granny_chain(i)))
     $           cycle
c Skip the granny
            if (i.eq.igranny) then
               if (do_granny_daughters.eq.1) then
c     once we have done all the masses except granny and daughters, we
c     have to update the integration ranges on imother and iaunt, using
c     the maximal allowed range, i.e. granny is as heavy as possible
                  if (itree(1,i).lt.0) then
                     max_m(itree(1,i))=max_m(i)-min_m(itree(2,i))
                  endif
                  if (itree(2,i).lt.0) then
                     max_m(itree(2,i))=max_m(i)-min_m(itree(1,i))
                  endif
               endif
               cycle
            endif
c Generate invariant masses for all s-channel branchings of the Born
            if ( max_m(i).lt.min_m(i) .or. max_m(i).lt.0.d0
     &           .or. min_m(i).lt.0.d0)then
               write(*,*) 'Error #13 in genps_fks.f (granny)'
               write(*,*) min_m(i),max_m(i),i
               stop
            endif
            smin = min_m(i)**2
            smax = max_m(i)**2
            call generate_si(smin,smax,s(i),cBW(i),cBW_width(-1,i)
     &           ,cBW_mass(-1,i),qmass(i),qwidth(i),x(-i),xjac0
     &           ,s_mass(i))
c     If numerical inaccuracy, quit loop
            if ( xjac0.lt.0d0 .or.
     &           s(i) .lt. smin .or. s(i).gt.smax) then
               xjac0=-5
               pass=.false.
               return
            endif
c fill masses, update (upper) integration boundary for the next s-channel
            m(i) = sqrt(s(i))
c     update the range for the two daughters of the current s-channel
            if (itree(1,i).lt.0) then
               max_m(itree(1,i))=m(i)-min_m(itree(2,i))
            endif
            if (itree(2,i).lt.0) then
               max_m(itree(2,i))=m(i)-min_m(itree(1,i))
            endif
c     update the range for the sister
            do j=-ns_channel,i
               if (itree(1,j).eq.i .and.
     &              itree(2,j).lt.0 .and. itree(2,j).gt.i) then
                  max_m(itree(2,j))=m(j)-m(i)
               elseif( itree(2,j).eq.i .and. 
     &              itree(1,j).lt.0 .and. itree(1,j).gt.i) then
                  max_m(itree(2,j))=m(j)-m(i)
               endif
            enddo
c     update the range for all the other starts of s-channels chains if
c     the current one is the start of an s-channel chain.
            if (start_s_chan(i)) then
               do j=i,-1
                  if (start_s_chan(j))
     &                 max_m(j)=max_m(j)-(m(i)-min_m(i))
               enddo
c     be sure to also update the range for granny: it always computed
c     later
               if (start_s_chan(igranny).and.igranny.lt.i) then
                  max_m(igranny)=max_m(igranny)-(m(i)-min_m(i))
               endif
            endif
         enddo
      enddo
c At the end, compute the grandmother invariant mass
      smin = (m(itree(1,igranny))+m(itree(2,igranny)))**2
      smax = max_m(igranny)**2
      if (.not. input_granny_m2) then
         call generate_si(smin,smax,s(igranny),cBW(igranny),cBW_width(-1
     &        ,igranny),cBW_mass(-1,igranny),qmass(igranny)
     &        ,qwidth(igranny),x(-igranny),xjac0,s_mass(igranny))
c     if numerical inaccuracy, quit.
         if ( xjac0.lt.0d0 ) then
            xjac0=-5
            pass=.false.
            return
         endif
         granny_m2_red( 0)=s(igranny)
         granny_m2_red(-1)=smin
         granny_m2_red( 1)=smax
      else
c     call this function just to get the right Jacobian.
         call generate_si(smin,smax,s(igranny),cBW(igranny),cBW_width(-1
     &        ,igranny),cBW_mass(-1,igranny),qmass(igranny)
     &        ,qwidth(igranny),x(-igranny),xjac0,s_mass(igranny))
c     if numerical inaccuracy, quit.
         if ( xjac0.lt.0d0 ) then
            xjac0=-5
            pass=.false.
            return
         endif
c     overwrite the mass with the granny_m2_red(0).
         s(igranny)=granny_m2_red(0)
      endif
c     Check that this is a valid invariant, i.e. sum of daughter masses
c     is smaller than granny mass.
      if (s(igranny) .lt. smin .or. s(igranny).gt.smax) then
         xjac0=-5
         pass=.false.
         return
      endif
      m(igranny) = sqrt(s(igranny))
      return
      end




      subroutine generate_si(smin,smax,s,cBW,cBW_width,cBW_mass,qmass
     $     ,qwidth,x,xjac0,s_mass)
      implicit none 
      include 'genps.inc'
      real*8 pi
      parameter (pi=3.1415926535897932d0)
      double precision smin,smax,s,qwidth,qmass,cBW_width(-1:1)
     $     ,cBW_mass(-1:1),xjac0,x,b(-1:1),x0,xm02,bwmdpl,bwmdmn,bwfmpl
     $     ,bwfmmn,bwdelf,tmp,ximin0,ximax0,xi,s_mass
      double precision xbwmass3,bwfunc
      external xbwmass3,bwfunc
      integer j,nsamp,cBW
      double precision fract
      parameter (nsamp=1,fract=0.1d0)

      double precision tbound
      integer n,gammax
      double precision upper,lower,mass_orig
      common /fill_plot_bw/upper,lower,mass_orig
      

c     Choose the appropriate s given our constraints smin,smax
      if(qwidth.ne.0.d0 .and. cBW.ne.2)then
c Breit Wigner
         if (cBW.eq.1 .and. cBW_width(1).gt.0d0 .and.
     $        cBW_width(-1).gt.0d0) then
c     conflicting BW on both sides
            do j=-1,1,2
               b(j)=(cBW_mass(j)-qmass)/(qwidth+cBW_width(j))
               b(j)=qmass+b(j)*qwidth
               b(j)=b(j)**2
            enddo
            if (x.lt.1d0/3d0) then
               x0=3d0*x
               s=(b(-1)-smin)*x0+smin
               xjac0=3d0*xjac0*(b(-1)-smin)
            elseif (x.gt.1d0/3d0 .and. x.lt.2d0/3d0) then
               x0=3d0*x-1d0
               xm02=qmass**2
               bwmdpl=b(1)-xm02
               bwmdmn=xm02-b(-1)
               bwfmpl=atan(bwmdpl/(qmass*qwidth))
               bwfmmn=atan(bwmdmn/(qmass*qwidth))
               bwdelf=(bwfmpl+bwfmmn)/pi
               s=xbwmass3(x0,xm02,qwidth,bwdelf,bwfmmn)
               xjac0=3d0*xjac0*bwdelf/bwfunc(s,xm02,qwidth)
            else
               x0=3d0*x-2d0
               s=(smax-b(1))*x0+b(1)
               xjac0=3d0*xjac0*(smax-b(1))
            endif
         elseif (cBW.eq.1.and.cBW_width(1).gt.0d0) then
c     conflicting BW with alternative mass larger
            b(1)=(cBW_mass(1)-qmass)/(qwidth+cBW_width(1))
            b(1)=qmass+b(1)*qwidth
            b(1)=b(1)**2
            if (x.lt.0.5d0) then
               x0=2d0*x
               xm02=qmass**2
               bwmdpl=b(1)-xm02
               bwmdmn=xm02-smin
               bwfmpl=atan(bwmdpl/(qmass*qwidth))
               bwfmmn=atan(bwmdmn/(qmass*qwidth))
               bwdelf=(bwfmpl+bwfmmn)/pi
               s=xbwmass3(x0,xm02,qwidth,bwdelf,bwfmmn)
               xjac0=2d0*xjac0*bwdelf/bwfunc(s,xm02,qwidth)
            else
               x0=2d0*x-1d0
               s=(smax-b(1))*x0+b(1)
               xjac0=2d0*xjac0*(smax-b(1))
            endif
         elseif (cBW.eq.1.and.cBW_width(-1).gt.0d0) then
c     conflicting BW with alternative mass smaller
            b(-1)=(cBW_mass(-1)-qmass)/(qwidth+cBW_width(-1))
            b(-1)=qmass+b(-1)*qwidth
            b(-1)=b(-1)**2
            if (b(-1).gt.smax) then
               s=(smax-smin)*x+smin
               xjac0=xjac0*(smax-smin)
            elseif (x.lt.0.5d0) then
               x0=2d0*x
               s=(b(-1)-smin)*x0+smin
               xjac0=2d0*xjac0*(b(-1)-smin)
            else
               x0=2d0*x-1d0
               xm02=qmass**2
               bwmdpl=smax-xm02
               bwmdmn=xm02-b(-1)
               bwfmpl=atan(bwmdpl/(qmass*qwidth))
               bwfmmn=atan(bwmdmn/(qmass*qwidth))
               bwdelf=(bwfmpl+bwfmmn)/pi
               s=xbwmass3(x0,xm02,qwidth,bwdelf,bwfmmn)
               xjac0=2d0*xjac0*bwdelf/bwfunc(s,xm02,qwidth)
            endif
         else
c     normal BW
            xm02=qmass**2
            bwmdpl=smax-xm02
            bwmdmn=xm02-smin
            bwfmpl=atan(bwmdpl/(qmass*qwidth))
            bwfmmn=atan(bwmdmn/(qmass*qwidth))
            bwdelf=(bwfmpl+bwfmmn)/pi

c$$$            gammax=2 ! (1, 2, or 3, ...)
c$$$            tbound= (atan( ((qmass-gammax*qwidth)**2 - xm02)/(qmass
c$$$     &           *qwidth) )+bwfmmn)/(pi*bwdelf)
c$$$
c$$$            if(x.ge.tbound .or. bwmdpl.le.0d0 .or. bwmdmn.le.0d0)then
               s=xbwmass3(x,xm02,qwidth,bwdelf,bwfmmn)
               xjac0=xjac0*bwdelf/bwfunc(s,xm02,qwidth)
c$$$            else
c$$$               n = 1 ! (1, 2, or 3, ...)
c$$$               s = smin+((qmass-gammax*qwidth)**2-smin)*(x/tbound)**n
c$$$               xjac0=xjac0*
c$$$     &              ((qmass-gammax*qwidth)**2-smin)*n*(x/tbound)**(n-1)/tbound
c$$$            endif
            
            upper=sqrt(smax)
            lower=sqrt(smin)
            mass_orig=sqrt(s)
            
         endif
      else
c not a Breit Wigner
         if (smin.eq.0d0 .and. s_mass.eq.0d0) then
c     no lower limit on invariant mass from cuts or final state masses:
c     use flat distribution
            s = (smax-smin)*x+smin
            xjac0 = xjac0*(smax-smin)
         elseif (smin.ge.s_mass .and. smin.gt.0d0) then
c     A lower limit on smin, which is larger than lower limit from cuts
c     or masses. Use 1/x^nsamp importance sampling
            ximax0 = smin**(-nsamp)
            ximin0 = smax**(-nsamp)
            tmp  = ximin0 +(1d0-x)*(ximax0-ximin0)
            s = tmp**(-1/dble(nsamp))
            xjac0= xjac0/nsamp*s**(nsamp+1)*(ximax0-ximin0)
         elseif (smin.lt.s_mass .and. s_mass.gt.0d0) then
c     Use flat grid between smin and s_mass(i), and 1/x^nsamp above
c     s_mass(i)
            if (x.lt.fract) then
               xi=x/fract   ! between 0 and 1
               xjac0=xjac0/fract
               s = (s_mass-smin)*xi+smin
               xjac0 = xjac0*(s_mass-smin)
            else
               xi=(x-fract)/(1d0-fract) ! between 0 and 1
               xjac0=xjac0/(1d0-fract)
               ximax0 = s_mass**(-nsamp)
               ximin0 = smax**(-nsamp)
               tmp  = ximin0 +(1d0-xi)*(ximax0-ximin0)
               s = tmp**(-1/dble(nsamp))
               xjac0= xjac0/nsamp*s**(nsamp+1)*(ximax0-ximin0)
            endif
         else
            write (*,*) "ERROR in genps_fks.f:"/
     $           /" cannot set s-channel without BW"
            stop 1
         endif
      endif
      return
      end

      subroutine generate_t_channel_branchings(ns_channel,nbranch,itree
     &     ,m,s,x,pb,xjac0,xpswgt0,pass)
c First we need to determine the energy of the remaining particles this
c is essentially in place of the cos(theta) degree of freedom we have
c with the s channel decay sequence
      implicit none
      real*8 pi
      parameter (pi=3.1415926535897932d0)
      include 'genps.inc'
      include 'nexternal.inc'
      double precision xjac0,xpswgt0
      double precision M(-max_branch:max_particles),x(99)
      double precision s(-max_branch:max_particles)
      double precision pb(0:3,-max_branch:nexternal-1)
      integer itree(2,-max_branch:-1)
      integer ns_channel,nbranch
      logical pass
c
      double precision totalmass,smin,smax,s1,ma2,mbq,m12,mnq,tmin,tmax
     &     ,t,phi
      integer i,ibranch
      double precision lambda,dot
      external lambda,dot
c 
      pass=.true.
      totalmass=0d0
      do ibranch = -ns_channel-1,-nbranch,-1
         totalmass=totalmass+m(itree(2,ibranch))
      enddo
      m(-ns_channel-1) = dsqrt(S(-nbranch))
c     
c Choose invariant masses of the pseudoparticles obtained by taking together
c all final-state particles or pseudoparticles found from the current 
c t-channel propagator down to the initial-state particle found at the end
c of the t-channel line.
      do ibranch = -ns_channel-1,-nbranch+2,-1
         totalmass=totalmass-m(itree(2,ibranch))  
         smin = totalmass**2                    
         smax = (m(ibranch) - m(itree(2,ibranch)))**2
         if (smin .gt. smax) then
            xjac0=-3d0
            pass=.false.
            return
         endif
         m(ibranch-1)=dsqrt((smax-smin)*
     &        x(nbranch-1+(-ibranch)*2)+smin)
         xjac0 = xjac0*(smax-smin)
         if (m(ibranch-1)**2.lt.smin.or.m(ibranch-1)**2.gt.smax
     &        .or.m(ibranch-1).ne.m(ibranch-1)) then
            xjac0=-1d0
            pass=.false.
            return
         endif
      enddo
c     
c Set m(-nbranch) equal to the mass of the particle or pseudoparticle P
c attached to the vertex (P,t,p2), with t being the last t-channel propagator
c in the t-channel line, and p2 the incoming particle opposite to that from
c which the t-channel line starts
      m(-nbranch) = m(itree(2,-nbranch))
c
c     Now perform the t-channel decay sequence. Most of this comes from: 
c     Particle Kinematics Chapter 6 section 3 page 166
c
c     From here, on we can just pretend this is a 2->2 scattering with
c     Pa                    + Pb     -> P1          + P2
c     p(0,itree(ibranch,1)) + p(0,2) -> p(0,ibranch)+ p(0,itree(ibranch,2))
c     M(ibranch) is the total mass available (Pa+Pb)^2
c     M(ibranch-1) is the mass of P2  (all the remaining particles)
c
      do ibranch=-ns_channel-1,-nbranch+1,-1
         s1  = m(ibranch)**2    !Total mass available
         ma2 = m(2)**2
         mbq = dot(pb(0,itree(1,ibranch)),pb(0,itree(1,ibranch)))
         m12 = m(itree(2,ibranch))**2
         mnq = m(ibranch-1)**2
         call yminmax(s1,t,m12,ma2,mbq,mnq,tmin,tmax)
         t = (tmax-tmin)*x(-ibranch)+tmin
         xjac0=xjac0*(tmax-tmin)
         if (t .lt. tmin .or. t .gt. tmax) then
            xjac0=-3d0
            pass=.false.
            return
         endif
         phi = 2d0*pi*x(nbranch+(-ibranch-1)*2)
         xjac0 = xjac0*2d0*pi
c Finally generate the momentum. The call is of the form
c pa+pb -> p1+ p2; t=(pa-p1)**2;   pr = pa-p1
c gentcms(pa,pb,t,phi,m1,m2,p1,pr) 
         call gentcms(pb(0,itree(1,ibranch)),pb(0,2),t,phi,
     &        m(itree(2,ibranch)),m(ibranch-1),pb(0,itree(2,ibranch)),
     &        pb(0,ibranch),xjac0)
c
         if (xjac0 .lt. 0d0) then
            write(*,*) 'Failed gentcms',ibranch,xjac0
            pass=.false.
            return
         endif
         xpswgt0 = xpswgt0/(4d0*dsqrt(lambda(s1,ma2,mbq)))
      enddo
c We need to get the momentum of the last external particle.  This
c should just be the sum of p(0,2) and the remaining momentum from our
c last t channel 2->2
      do i=0,3
         pb(i,itree(2,-nbranch)) = pb(i,-nbranch+1)+pb(i,2)
      enddo
      return
      end


      subroutine fill_born_momenta(nbranch,nt_channel,one_body,ionebody
     &     ,x,itree,m,s,pb,xjac0,xpswgt0,pass)
      implicit none
      real*8 pi
      parameter (pi=3.1415926535897932d0)
      include 'genps.inc'
      include 'nexternal.inc'
      integer nbranch,nt_channel,ionebody
      double precision M(-max_branch:max_particles),x(99)
      double precision s(-max_branch:max_particles)
      double precision pb(0:3,-max_branch:nexternal-1)
      integer itree(2,-max_branch:-1)
      double precision xjac0,xpswgt0
      logical pass,one_body
c
      double precision one
      parameter (one=1d0)
      double precision costh,phi,xa2,xb2
      integer i,ix
      double precision lambda,dot
      external lambda,dot
      double precision vtiny
      parameter (vtiny=1d-12)
c
      pass=.true.
      do i = -nbranch+nt_channel+(nincoming-1),-1
         ix = nbranch+(-i-1)*2+(2-nincoming)
         if (nt_channel .eq. 0) ix=ix-1
         costh= 2d0*x(ix)-1d0
         phi  = 2d0*pi*x(ix+1)
         xjac0 = xjac0 * 4d0*pi
         xa2 = m(itree(1,i))*m(itree(1,i))/s(i)
         xb2 = m(itree(2,i))*m(itree(2,i))/s(i)
         if (m(itree(1,i))+m(itree(2,i)) .ge. m(i)) then
            xjac0=-8
            pass=.false.
            return
         endif
         xpswgt0 = xpswgt0*.5D0*PI*SQRT(LAMBDA(ONE,XA2,XB2))/(4.D0*PI)
         call mom2cx(m(i),m(itree(1,i)),m(itree(2,i)),costh,phi,
     &        pb(0,itree(1,i)),pb(0,itree(2,i)))
c If there is an extremely large boost needed here, skip the phase-space point
c because of numerical stabilities.
         if (dsqrt(abs(dot(pb(0,i),pb(0,i))))/pb(0,i) 
     &        .lt.vtiny) then
            xjac0=-81
            pass=.false.
            return
         else
            call boostm(pb(0,itree(1,i)),pb(0,i),m(i),pb(0,itree(1,i)))
            call boostm(pb(0,itree(2,i)),pb(0,i),m(i),pb(0,itree(2,i)))
         endif
      enddo
c
c
c Special phase-space fix for the one_body
      if (one_body) then
c Factor due to the delta function in dphi_1
         xpswgt0=pi/m(ionebody)
c Kajantie's normalization of phase space (compensated below in flux)
         xpswgt0=xpswgt0/(2*pi)
         do i=0,3
            pb(i,3) = pb(i,1)+pb(i,2)
         enddo
      endif
      return
      end


      subroutine get_recoil(p_born,imother,shat_born,xmrec2,pass)
      implicit none
      include 'nexternal.inc'
      double precision p_born(0:3,nexternal-1),xmrec2,shat_born
      logical pass
      integer imother
      integer i
      double precision recoilbar(0:3),dot,tmp
      external dot
      pass=.true.
      do i=0,3
         recoilbar(i)=p_born(i,1)+p_born(i,2)-p_born(i,imother)
      enddo
      xmrec2=dot(recoilbar,recoilbar)
      if(xmrec2.lt.0.d0)then
         if(abs(xmrec2).gt.(1.d-4*shat_born))then
            write(*,*)'Fatal error #14 in genps_fks.f',xmrec2,imother
            stop
         else
            write(*,*)'Error #15 in genps_fks.f',xmrec2,imother
            pass=.false.
            return
         endif
      endif
      if (xmrec2.ne.xmrec2) then
         write (*,*) 'Error #16 in setting up event in genps_fks.f,'//
     &        ' skipping event'
         pass=.false.
         return
      endif
      return
      end<|MERGE_RESOLUTION|>--- conflicted
+++ resolved
@@ -392,13 +392,8 @@
             input_granny_m2=.false.
             call generate_momenta_conf(input_granny_m2,ndim,jac,x
      $           ,granny_m2_red,rat_xi,itree,qmass,qwidth,p)
-<<<<<<< HEAD
             if (nint(jac).eq.-222) return ! numerical inaccuracy: not
                                           ! even Born momenta generated.
-=======
-            if (jac.eq.-222d0) return ! numerical inaccuracy: not even Born
-                                      !  momenta generated.
->>>>>>> 05b6998b
             rat_xi_orig=rat_xi
             granny_m2_red_local( 0)=granny_m2_red( 0)
             granny_m2_red_local(-1)=granny_m2_red(-1)
@@ -2765,10 +2760,12 @@
             do j=-ns_channel,i
                if (itree(1,j).eq.i .and.
      &              itree(2,j).lt.0 .and. itree(2,j).gt.i) then
+c                 1st daughter of "j" is "i" --> 2nd is sister
                   max_m(itree(2,j))=m(j)-m(i)
                elseif( itree(2,j).eq.i .and. 
      &              itree(1,j).lt.0 .and. itree(1,j).gt.i) then
-                  max_m(itree(2,j))=m(j)-m(i)
+c                 2nd daughter of "j" is "i" --> 1st is sister
+                  max_m(itree(1,j))=m(j)-m(i)
                endif
             enddo
 c     update the range for all the other starts of s-channels chains if

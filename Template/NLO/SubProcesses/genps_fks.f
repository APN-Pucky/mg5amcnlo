      subroutine generate_momenta(ndim,iconfig,wgt,x,p)
      implicit none
      include 'genps.inc'
      include 'nexternal.inc'
c     Timing profile statistics
      include 'timing_variables.inc'
      integer ndim,iconfig
      double precision wgt,x(99),p(0:3,nexternal)
      include "born_conf.inc"
      integer this_config
      common/to_mconfigs/mapconfig, this_config
      double precision pmass(-nexternal:0,lmaxconfigs)
      double precision pwidth(-nexternal:0,lmaxconfigs)
      integer pow(-nexternal:0,lmaxconfigs)
      double precision qmass(-nexternal:0),qwidth(-nexternal:0),jac
      integer i,j
      double precision zero
      parameter (zero=0d0)
      integer itree(2,-max_branch:-1),iconf
      common /to_itree/itree,iconf
      double precision p1_cnt(0:3,nexternal,-2:2)
      double precision wgt_cnt(-2:2)
      double precision pswgt_cnt(-2:2)
      double precision jac_cnt(-2:2)
      common/counterevnts/p1_cnt,wgt_cnt,pswgt_cnt,jac_cnt
      integer iconfig0
      common/ciconfig0/iconfig0
      include 'coupl.inc'
<<<<<<< HEAD

c      
      include 'born_props.inc'
=======
      include 'born_props.inc'
c     
      call cpu_time(tBefore)
c
>>>>>>> f7361130
      this_config=iconfig
      iconf=iconfig
      iconfig0=iconfig
      do i=-max_branch,-1
         do j=1,2
            itree(j,i)=iforest(j,i,iconfig)
         enddo
      enddo
      do i=-nexternal,0
         qmass(i)=pmass(i,iconfig)
         qwidth(i)=pwidth(i,iconfig)
      enddo
c
      call generate_momenta_conf(ndim,jac,x,itree,qmass,qwidth,p)
c If the input weight 'wgt' to this subroutine was not equal to one,
c make sure we update all the (counter-event) jacobians and return also
c the updated wgt (i.e. the jacobian for the event)
      do i=-2,2
         jac_cnt(i)=jac_cnt(i)*wgt
      enddo
      wgt=wgt*jac
c
      call cpu_time(tAfter)      
      tGenPS = tGenPS + (tAfter-tBefore)
      return
      end 
      
      subroutine generate_momenta_conf(ndim,jac,x,itree,qmass,qwidth,p)
c
c x(1)...x(ndim-5) --> invariant mass & angles for the Born
c x(ndim-4) --> tau_born
c x(ndim-3) --> y_born
c x(ndim-2) --> xi_i_fks
c x(ndim-1) --> y_ij_fks
c x(ndim) --> phi_i
c
      implicit none
      include 'genps.inc'
      include 'nexternal.inc'
      include 'run.inc'
c arguments
      integer ndim
      double precision jac,x(99),p(0:3,nexternal)
      integer itree(2,-max_branch:-1)
      double precision qmass(-nexternal:0),qwidth(-nexternal:0)
c common
c     Arguments have the following meanings:
c     -2 soft-collinear, incoming leg, - direction as in FKS paper
c     -1 collinear, incoming leg, - direction as in FKS paper
c     0 soft
c     1 collinear
c     2 soft-collinear
      double precision p1_cnt(0:3,nexternal,-2:2)
      double precision wgt_cnt(-2:2)
      double precision pswgt_cnt(-2:2)
      double precision jac_cnt(-2:2)
      common/counterevnts/p1_cnt,wgt_cnt,pswgt_cnt,jac_cnt
      double precision p_born(0:3,nexternal-1)
      common/pborn/p_born
      double precision xi_i_fks_ev,y_ij_fks_ev
      double precision p_i_fks_ev(0:3),p_i_fks_cnt(0:3,-2:2)
      common/fksvariables/xi_i_fks_ev,y_ij_fks_ev,p_i_fks_ev,p_i_fks_cnt
      double precision xi_i_fks_cnt(-2:2)
      common /cxiifkscnt/xi_i_fks_cnt
      double complex xij_aor
      common/cxij_aor/xij_aor
      integer i_fks,j_fks
      common/fks_indices/i_fks,j_fks
      double precision ybst_til_tolab,ybst_til_tocm,sqrtshat,shat
      common/parton_cms_stuff/ybst_til_tolab,ybst_til_tocm,
     &                        sqrtshat,shat
      double precision sqrtshat_ev,shat_ev
      common/parton_cms_ev/sqrtshat_ev,shat_ev
      double precision sqrtshat_cnt(-2:2),shat_cnt(-2:2)
      common/parton_cms_cnt/sqrtshat_cnt,shat_cnt
      double precision tau_ev,ycm_ev
      common/cbjrk12_ev/tau_ev,ycm_ev
      double precision tau_cnt(-2:2),ycm_cnt(-2:2)
      common/cbjrk12_cnt/tau_cnt,ycm_cnt
      double precision xbjrk_ev(2),xbjrk_cnt(2,-2:2)
      common/cbjorkenx/xbjrk_ev,xbjrk_cnt
      logical softtest,colltest
      common/sctests/softtest,colltest
      logical nocntevents
      common/cnocntevents/nocntevents
      double precision xiimax_ev
      common /cxiimaxev/xiimax_ev
      double precision xiimax_cnt(-2:2)
      common /cxiimaxcnt/xiimax_cnt
      logical nbody
      common/cnbody/nbody
      double precision xinorm_ev
      common /cxinormev/xinorm_ev
      double precision xinorm_cnt(-2:2)
      common /cxinormcnt/xinorm_cnt
      integer iconfig0,iconfigsave
      common/ciconfig0/iconfig0
      save iconfigsave
c Masses of particles. Should be filled in setcuts.f
      double precision pmass(nexternal)
      common /to_mass/pmass
c     For MINT:
      integer ifold_energy,ifold_phi,ifold_yij
      common /cifoldnumbers/ifold_energy,ifold_phi,ifold_yij
c local
      integer i,j,nbranch,ns_channel,nt_channel,ionebody
     &     ,fksconfiguration,icountevts,imother,ixEi,ixyij,ixpi,isolsign
      double precision M(-max_branch:max_particles),totmassin,totmass
     &     ,stot,xp(0:3,nexternal),pb(0:3,-max_branch:nexternal-1),xjac0
     &     ,tau_born,ycm_born,ycmhat,fksmass,xbjrk_born(2),shat_born
     &     ,sqrtshat_born,S(-max_branch:max_particles),xpswgt0
     &     ,m_born(nexternal-1),m_j_fks,xmrec2,xjac,xpswgt,phi_i_fks
     &     ,tau,ycm,xbjrk(2),xiimax,xinorm,xi_i_fks ,y_ij_fks,flux
     &     ,p_i_fks(0:3),pwgt,p_born_CHECK(0:3,nexternal-1)
      logical one_body,pass,check_cnt
c external
      double precision lambda
      external lambda
c parameters
      logical fks_as_is
      parameter (fks_as_is=.false.)
      real*8 pi
      parameter (pi=3.1415926535897932d0)
      logical firsttime
      data firsttime/.true./
      double precision zero
      parameter (zero=0d0)
c saves
      save m,stot,totmassin,totmass,ns_channel,nt_channel,one_body
     &     ,ionebody,fksmass,nbranch
c Conflicting BW stuff
      integer cBW_level_max,cBW(-nexternal:-1),cBW_level(-nexternal:-1)
      double precision cBW_mass(-nexternal:-1,-1:1),
     &     cBW_width(-nexternal:-1,-1:1)
      common/c_conflictingBW/cBW_mass,cBW_width,cBW_level_max,cBW
     $     ,cBW_level

      pass=.true.
      do i=1,nexternal-1
         if (i.lt.i_fks) then
            m(i)=pmass(i)
         else
            m(i)=pmass(i+1)
         endif
      enddo
      if( firsttime .or. iconfig0.ne.iconfigsave ) then
         stot = 4d0*ebeam(1)*ebeam(2)
c Make sure have enough mass for external particles
         totmassin=0d0
         do i=3-nincoming,2
            totmassin=totmassin+m(i)
         enddo
         totmass=0d0
         nbranch = nexternal-3 ! nexternal is for n+1-body, while itree uses n-body
         do i=3,nbranch+2
            totmass=totmass+m(i)
         enddo
         fksmass=totmass
         if (stot .lt. max(totmass,totmassin)**2) then
            write (*,*) 'Fatal error #0 in one_tree:'/
     &           /'insufficient collider energy'
            stop
         endif
c Determine number of s- and t-channel branches, at this point it
c includes the s-channel p1+p2
         ns_channel=1
         do while(itree(1,-ns_channel).ne.1 .and.
     &        itree(1,-ns_channel).ne.2 .and. ns_channel.lt.nbranch)
            m(-ns_channel)=0d0                 
            ns_channel=ns_channel+1         
         enddo
         ns_channel=ns_channel - 1
         nt_channel=nbranch-ns_channel-1
c If no t-channles, ns_channels is one less, because we want to exclude
c the s-channel p1+p2
         if (nt_channel .eq. 0 .and. nincoming .eq. 2) then
            ns_channel=ns_channel-1
         endif
c Set one_body to true if it's a 2->1 process at the Born (i.e. 2->2 for the n+1-body)
         if((nexternal-nincoming).eq.2)then
            one_body=.true.
            ionebody=nexternal-1
            ns_channel=0
            nt_channel=0
         elseif((nexternal-nincoming).gt.2)then
            one_body=.false.
         else
            write(*,*)'Error #1 in genps_fks.f',nexternal,nincoming
            stop
         endif
         firsttime=.false.
         iconfigsave=iconfig0
      endif                     ! firsttime
c Set the minimal tau = x1*x2.
      call set_tau_min()
c
      xjac0=1d0
      xpswgt0=1d0
ccccccccccccccccccccccccccccccccccccccccccccccccccccccc
c Generate Bjorken x's if need be and update jacobian c
ccccccccccccccccccccccccccccccccccccccccccccccccccccccc
      if (abs(lpp(1)).ge.1 .and. abs(lpp(2)).ge.1 .and.
     &     .not.(softtest.or.colltest)) then
c x(ndim-1) -> tau_cnt(0); x(ndim) -> ycm_cnt(0)
         if (one_body) then
c tau is fixed by the mass of the final state particle
            call compute_tau_one_body(totmass,stot,tau_born,xjac0)
         else
            if(nt_channel.eq.0 .and. qwidth(-ns_channel-1).ne.0.d0 .and.
     $           cBW(-ns_channel-1).ne.2)then
c Generate tau according to a Breit-Wiger function
               call generate_tau_BW(stot,x(ndim-4),qmass(-ns_channel-1)
     $              ,qwidth(-ns_channel-1),cBW(-ns_channel-1),cBW_mass(
     $              -ns_channel-1,1),cBW_width(-ns_channel-1,1),tau_born
     $              ,xjac0)
            else
c not a Breit Wigner
               call generate_tau(x(ndim-4),tau_born,xjac0)
            endif
         endif
c Generate the rapditity of the Born system
         call generate_y(tau_born,x(ndim-3),ycm_born,ycmhat,xjac0)
      elseif (abs(lpp(1)).ge.1 .and.
     &     .not.(softtest.or.colltest)) then
         write(*,*)'Option x1 not implemented in one_tree'
         stop
      elseif (abs(lpp(2)).ge.1 .and.
     &     .not.(softtest.or.colltest)) then
         write(*,*)'Option x2 not implemented in one_tree'
         stop
      else
c No PDFs (also use fixed energy when performing tests)
         call compute_tau_y_epem(j_fks,one_body,fksmass,stot,
     &                          tau_born,ycm_born,ycmhat)
      endif
c Compute Bjorken x's from tau and y
      xbjrk_born(1)=sqrt(tau_born)*exp(ycm_born)
      xbjrk_born(2)=sqrt(tau_born)*exp(-ycm_born)
c Compute shat and sqrt(shat)
      if(.not.one_body)then
        shat_born=tau_born*stot
        sqrtshat_born=sqrt(shat_born)
      else
c Trivial, but prevents loss of accuracy
        shat_born=fksmass**2
        sqrtshat_born=fksmass
      endif
c Generate the momenta for the initial state of the Born system
      if(nincoming.eq.2) then
        call mom2cx(sqrtshat_born,m(1),m(2),1d0,0d0,pb(0,1),pb(0,2))
      else
         pb(0,1)=sqrtshat_born
         do i=1,2
            pb(0,1)=0d0
         enddo
         p(3,1)=1e-14           ! For HELAS routine ixxxxx for neg. mass
      endif
      s(-nbranch)  = shat_born
      m(-nbranch)  = sqrtshat_born
      pb(0,-nbranch)= m(-nbranch)
      pb(1,-nbranch)= 0d0
      pb(2,-nbranch)= 0d0
      pb(3,-nbranch)= 0d0
c
c Generate Born-level momenta
c
c Start by generating all the invariant masses of the s-channels
      call generate_inv_mass_sch(ns_channel,itree,m,sqrtshat_born
     &     ,totmass,qwidth,qmass,cBW,cBW_mass,cBW_width,s,x,xjac0,pass)
      if (.not.pass) goto 222
c If only s-channels, also set the p1+p2 s-channel
      if (nt_channel .eq. 0 .and. nincoming .eq. 2) then
         s(-nbranch+1)=s(-nbranch) 
         m(-nbranch+1)=m(-nbranch)       !Basic s-channel has s_hat 
         pb(0,-nbranch+1) = m(-nbranch+1)!and 0 momentum
         pb(1,-nbranch+1) = 0d0
         pb(2,-nbranch+1) = 0d0
         pb(3,-nbranch+1) = 0d0
      endif
c
c     Next do the T-channel branchings
c
      if (nt_channel.ne.0) then
         call generate_t_channel_branchings(ns_channel,nbranch,itree,m,s
     &        ,x,pb,xjac0,xpswgt0,pass)
         if (.not.pass) goto 222
      endif
c
c     Now generate momentum for all intermediate and final states
c     being careful to calculate from more massive to less massive states
c     so the last states done are the final particle states.
c
      call fill_born_momenta(nbranch,nt_channel,one_body,ionebody
     &     ,x,itree,m,s,pb,xjac0,xpswgt0,pass)
      if (.not.pass) goto 222
c
c  Now I have the Born momenta
c
      do i=1,nexternal-1
         do j=0,3
            p_born(j,i)=pb(j,i)
            p_born_CHECK(j,i)=pb(j,i)
         enddo
         m_born(i)=m(i)
      enddo
      call phspncheck_born(sqrtshat_born,m_born,p_born_CHECK,pass)
      if (.not.pass) then
         xjac0=-142
         goto 222
      endif

c
c
c Here we start with the FKS Stuff
c
c
c
c icountevts=-100 is the event, -2 to 2 the counterevents
      icountevts = -100
c if event/counterevents will not be generated, the following
c energy components will stay negative. Also set the upper limits of
c the xi ranges to negative values to force crash if something
c goes wrong. The jacobian of the counterevents are set negative
c to prevent using those skipped because e.g. m(j_fks)#0
      p_i_fks_ev(0)=-1.d0
      xiimax_ev=-1.d0
      do i=-2,2
         p_i_fks_cnt(0,i)=-1.d0
         xiimax_cnt(i)=-1.d0
         jac_cnt(i)=-1.d0
      enddo
c set cm stuff to values to make the program crash if not set elsewhere
      ybst_til_tolab=1.d14
      ybst_til_tocm=1.d14
      sqrtshat=0.d0
      shat=0.d0
c if collinear counterevent will not be generated, the following
c quantity will stay zero
      xij_aor=(0.d0,0.d0)
c
c These will correspond to the vegas x's for the FKS variables xi_i,
c y_ij and phi_i
      ixEi=ndim-2
      ixyij=ndim-1
      ixpi=ndim
c Set up the MINT folding:
      ifold_energy=ixEi
      ifold_phi=ixpi
      ifold_yij=ixyij
c
      imother=min(j_fks,i_fks)
      m_j_fks=pmass(j_fks)
c
c For final state j_fks, compute the recoil invariant mass
      if (j_fks.gt.nincoming) then
         call get_recoil(p_born,imother,shat_born,xmrec2,pass)
         if (.not.pass) then
            xjac0=-44
            goto 222
         endif
      endif

c Here is the beginning of the loop over the momenta for the event and
c counter-events. This will fill the xp momenta with the event and
c counter-event momenta.
 111  continue
      xjac   = xjac0
      xpswgt = xpswgt0
c
c Put the Born momenta in the xp momenta, making sure that the mapping
c is correct; put i_fks momenta equal to zero.
      do i=1,nexternal
         if(i.lt.i_fks) then
            do j=0,3
               xp(j,i)=p_born(j,i)
            enddo
            m(i)=m_born(i)
         elseif(i.eq.i_fks) then
            do j=0,3
               xp(j,i)=0d0
            enddo
            m(i)=0d0
         elseif(i.ge.i_fks) then
            do j=0,3
               xp(j,i)=p_born(j,i-1)
            enddo
            m(i)=m_born(i-1)
         endif
      enddo
c
c set-up phi_i_fks
c
      phi_i_fks=2d0*pi*x(ixpi)
      xjac=xjac*2d0*pi
c To keep track of the special phase-space region with massive j_fks
      isolsign=0
c
c consider the three cases:
c case 1: j_fks is massless final state
c case 2: j_fks is massive final state
c case 3: j_fks is initial state
      if (j_fks.gt.nincoming) then
         shat=shat_born
         sqrtshat=sqrtshat_born
         tau=tau_born
         ycm=ycm_born
         xbjrk(1)=xbjrk_born(1)
         xbjrk(2)=xbjrk_born(2)
         if (m_j_fks.eq.0d0) then
            isolsign=1
            call generate_momenta_massless_final(icountevts,i_fks,j_fks
     &           ,p_born(0,imother),shat,sqrtshat ,x(ixEi),xmrec2,xp
     &           ,phi_i_fks,   xiimax,xinorm,xi_i_fks,y_ij_fks,p_i_fks
     &           ,xjac,xpswgt,pass)
            if (.not.pass) goto 112
         elseif(m_j_fks.gt.0d0) then
            call generate_momenta_massive_final(icountevts,isolsign
     &           ,i_fks,j_fks,p_born(0,imother),shat,sqrtshat ,m_j_fks
     &           ,x(ixEi),xmrec2,xp,phi_i_fks,    xiimax,xinorm
     &           ,xi_i_fks,y_ij_fks,p_i_fks,xjac,xpswgt,pass)
            if (.not.pass) goto 112
         endif
      elseif(j_fks.le.nincoming) then
         isolsign=1
         call generate_momenta_initial(icountevts,i_fks,j_fks,xbjrk_born
     &        ,tau_born,ycm_born,ycmhat,shat_born,phi_i_fks ,xp ,x(ixEi)
     &        ,shat,stot ,sqrtshat,tau,ycm,xbjrk ,p_i_fks,xiimax,xinorm
     &        ,xi_i_fks,y_ij_fks ,xpswgt,xjac ,pass)
         if (.not.pass) goto 112
      else
         write (*,*) 'Error #2 in genps_fks.f',j_fks
         stop
      endif
c At this point, the phase space lacks a factor xi_i_fks, which need be 
c excluded in an NLO computation according to FKS, being taken into 
c account elsewhere
c$$$      xpswgt=xpswgt*xi_i_fks
c
c All done, so check four-momentum conservation
      if(xjac.gt.0.d0)then
         call phspncheck_nocms(nexternal,sqrtshat,m,xp,pass)
         if (.not.pass) then
            xjac=-199
            goto 112
         endif
      endif
c      
      if(nincoming.eq.2)then
         flux  = 1d0 /(2.D0*SQRT(LAMBDA(shat,m(1)**2,m(2)**2)))
      else                      ! Decays
         flux = 1d0/(2d0*sqrtshat)
      endif
c The pi-dependent factor inserted below is due to the fact that the
c weight computed above is relevant to R_n, as defined in Kajantie's
c book, eq.(III.3.1), while we need the full n-body phase space
      flux  = flux / (2d0*pi)**(3 * (nexternal-nincoming) - 4)
c This extra pi-dependent factor is due to the fact that the phase-space
c part relevant to i_fks and j_fks does contain all the pi's needed for 
c the correct normalization of the phase space
      flux  = flux * (2d0*pi)**3
      pwgt=max(xjac*xpswgt,1d-99)
      xjac = pwgt*flux
c
 112  continue
c Catch the points for which there is no viable phase-space generation
c (still fill the common blocks with some information that is needed
c (e.g. ycm_cnt)).
      if (xjac .le. 0d0 ) then
         xp(0,1)=-99d0
      endif
c
c Fill common blocks
      if (icountevts.eq.-100) then
         tau_ev=tau
         ycm_ev=ycm
         shat_ev=shat
         sqrtshat_ev=sqrtshat
         xbjrk_ev(1)=xbjrk(1)
         xbjrk_ev(2)=xbjrk(2)
         xiimax_ev=xiimax
         xinorm_ev=xinorm
         xi_i_fks_ev=xi_i_fks
         do i=0,3
            p_i_fks_ev(i)=p_i_fks(i)
         enddo
         y_ij_fks_ev=y_ij_fks
         do i=1,nexternal
            do j=0,3
               p(j,i)=xp(j,i)
            enddo
         enddo
         jac=xjac
      else
         tau_cnt(icountevts)=tau
c Special fix in the case the soft counter-events are not generated but
c the Born and real are. (This can happen if ptj>0 in the
c run_card). This fix is needed for set_cms_stuff to work properly.
         if (icountevts.eq.0) then
            ycm=ycm_born
         endif
         ycm_cnt(icountevts)=ycm
         shat_cnt(icountevts)=shat
         sqrtshat_cnt(icountevts)=sqrtshat
         xbjrk_cnt(1,icountevts)=xbjrk(1)
         xbjrk_cnt(2,icountevts)=xbjrk(2)
         xiimax_cnt(icountevts)=xiimax
         xinorm_cnt(icountevts)=xinorm
         xi_i_fks_cnt(icountevts)=xi_i_fks
         do i=0,3
            p_i_fks_cnt(i,icountevts)=p_i_fks(i)
         enddo
         do i=1,nexternal
            do j=0,3
               p1_cnt(j,i,icountevts)=xp(j,i)
            enddo
         enddo
         jac_cnt(icountevts)=xjac
c the following two are obsolete, but still part of some common block:
c so give some non-physical values
         wgt_cnt(icountevts)=-1d99
         pswgt_cnt(icountevts)=-1d99
      endif
c
      if(icountevts.eq.-100)then
         if( (j_fks.eq.1.or.j_fks.eq.2).and.fks_as_is )then
            icountevts=-2
         else
            icountevts=0
         endif
c skips counterevents when integrating over second fold for massive
c j_fks
        if( isolsign.eq.-1 )icountevts=5 
      else
         icountevts=icountevts+1
      endif

      if( (icountevts.le.2.and.m_j_fks.eq.0.d0.and.(.not.nbody)).or.
     &    (icountevts.eq.0.and.m_j_fks.eq.0.d0.and.nbody) .or.
     &    (icountevts.eq.0.and.m_j_fks.ne.0.d0) )then
         goto 111
      elseif(icountevts.eq.5) then
c icountevts=5 only when integrating over the second fold with j_fks
c massive. The counterevents have been skipped, so make sure their
c momenta are unphysical. Born are physical if event was generated, and
c must stay so for the computation of enhancement factors.
         do i=0,2
            jac_cnt(i)=-299
            p1_cnt(0,1,i)=-99
         enddo
      endif
      nocntevents=(jac_cnt(0).le.0.d0) .and.
     &            (jac_cnt(1).le.0.d0) .and.
     &            (jac_cnt(2).le.0.d0)
      call xmom_compare(i_fks,j_fks,jac,jac_cnt,p,p1_cnt,
     &                  p_i_fks_ev,p_i_fks_cnt,
     &                  xi_i_fks_ev,y_ij_fks_ev,check_cnt)
c check_cnt=.false. is an exceedingly rare situation -- just dump the event
      if(.not.check_cnt)goto 222
c
c If all went well, we are done and can exit
c
      return
c
 222  continue
c
c Born momenta have not been generated. Neither events nor counterevents exist.
c Set all to negative values and exit
      jac=-222
      jac_cnt(0)=-222
      jac_cnt(1)=-222
      jac_cnt(2)=-222
      p(0,1)=-99
      do i=-2,2
        p1_cnt(0,1,i)=-99
      enddo
      p_born(0,1)=-99
      nocntevents=.true.
      return
      end
      

      subroutine generate_momenta_massless_final(icountevts,i_fks,j_fks
     &     ,p_born_imother,shat,sqrtshat,x,xmrec2,xp,phi_i_fks,
     &     xiimax,xinorm,xi_i_fks,y_ij_fks,p_i_fks,xjac,xpswgt,pass)
      implicit none
      include 'nexternal.inc'
c arguments
      integer icountevts,i_fks,j_fks
      double precision shat,sqrtshat,x(2),xmrec2,xp(0:3,nexternal)
     &     ,y_ij_fks,p_born_imother(0:3),phi_i_fks
      double precision xiimax,xinorm,xi_i_fks,p_i_fks(0:3),xjac,xpswgt
      logical pass
c common blocks
      double precision  veckn_ev,veckbarn_ev,xp0jfks
      common/cgenps_fks/veckn_ev,veckbarn_ev,xp0jfks
      double complex xij_aor
      common/cxij_aor/xij_aor
      logical softtest,colltest
      common/sctests/softtest,colltest
      double precision xi_i_fks_fix,y_ij_fks_fix
      common/cxiyfix/xi_i_fks_fix,y_ij_fks_fix
c local
      integer i,j
      double precision E_i_fks,x3len_i_fks,x3len_j_fks,x3len_fks_mother
     &     ,costh_i_fks,sinth_i_fks,xpifksred(0:3),th_mother_fks
     &     ,costh_mother_fks,sinth_mother_fks, phi_mother_fks
     &     ,cosphi_mother_fks,sinphi_mother_fks,recoil(0:3),sumrec
     &     ,sumrec2,betabst,gammabst,shybst,chybst,chybstmo,xdir(3)
     &     ,veckn,veckbarn,xp_mother(0:3),cosphi_i_fks
     &     ,sinphi_i_fks,xi_i_hat
      double complex resAoR0
c external
      double precision rho
      external rho
c parameters
      real*8 pi
      parameter (pi=3.1415926535897932d0)
      double precision xi_i_fks_matrix(-2:2)
      data xi_i_fks_matrix/0.d0,-1.d8,0.d0,-1.d8,0.d0/
      double precision y_ij_fks_matrix(-2:2)
      data y_ij_fks_matrix/-1.d0,-1.d0,-1.d8,1.d0,1.d0/
      double precision stiny,sstiny,qtiny,ctiny,cctiny
      double complex ximag
      parameter (stiny=1d-6)
      parameter (qtiny=1d-7)
      parameter (ctiny=5d-7)
      parameter (ximag=(0d0,1d0))
c
      pass=.true.
      if(softtest)then
        sstiny=0.d0
      else
        sstiny=stiny
      endif
      if(colltest)then
        cctiny=0.d0
      else
        cctiny=ctiny
      endif
c
c set-up y_ij_fks
c
      if( (icountevts.eq.-100.or.icountevts.eq.0) .and.
     &     ((.not.softtest) .or. 
     &             (softtest.and.y_ij_fks_fix.eq.-2.d0)) .and.
     &     (.not.colltest)  )then
c importance sampling towards collinear singularity
c insert here further importance sampling towards y_ij_fks->1
         y_ij_fks = -2d0*(cctiny+(1-cctiny)*x(2)**2)+1d0
      elseif( (icountevts.eq.-100.or.icountevts.eq.0) .and.
     &        ((softtest.and.y_ij_fks_fix.ne.-2.d0) .or.
     &          colltest)  )then
         y_ij_fks=y_ij_fks_fix
      elseif(abs(icountevts).eq.2.or.abs(icountevts).eq.1)then
         y_ij_fks=y_ij_fks_matrix(icountevts)
      else
         write(*,*)'Error #3 in genps_fks.f',icountevts
         stop
      endif
c importance sampling towards collinear singularity
      xjac=xjac*2d0*x(2)*2d0

      call getangles(p_born_imother,
     &     th_mother_fks,costh_mother_fks,sinth_mother_fks,
     &     phi_mother_fks,cosphi_mother_fks,sinphi_mother_fks)
c
c Compute maximum allowed xi_i_fks
      xiimax=1-xmrec2/shat
      xinorm=xiimax
c
c Define xi_i_fks
c
      if( (icountevts.eq.-100.or.abs(icountevts).eq.1) .and.
     &     ((.not.colltest) .or. 
     &     (colltest.and.xi_i_fks_fix.eq.-2.d0)) .and.
     &     (.not.softtest)  )then
         if(icountevts.eq.-100)then
c importance sampling towards soft singularity
c insert here further importance sampling towards xi_i_hat->0
            xi_i_hat=sstiny+(1-sstiny)*x(1)**2
         endif
         xi_i_fks=xi_i_hat*xiimax
      elseif( (icountevts.eq.-100.or.abs(icountevts).eq.1) .and.
     &        (colltest.and.xi_i_fks_fix.ne.-2.d0) .and.
     &        (.not.softtest)  )then
         if(xi_i_fks_fix.lt.xiimax)then
            xi_i_fks=xi_i_fks_fix
         else
            xi_i_fks=xi_i_fks_fix*xiimax
         endif
      elseif( (icountevts.eq.-100.or.abs(icountevts).eq.1) .and.
     &        softtest )then
         if(xi_i_fks_fix.lt.xiimax)then
            xi_i_fks=xi_i_fks_fix
         else
            xjac=-102
            pass=.false.
            return
         endif
      elseif(abs(icountevts).eq.2.or.icountevts.eq.0)then
         xi_i_fks=xi_i_fks_matrix(icountevts)
      else
         write(*,*)'Error #4 in genps_fks.f',icountevts
         stop
      endif
c remove the following if no importance sampling towards soft
c singularity is performed when integrating over xi_i_hat
      xjac=xjac*2d0*x(1)
c Check that xii is in the allowed range
      if( icountevts.eq.-100 .or. abs(icountevts).eq.1 )then
         if(xi_i_fks.gt.(1-xmrec2/shat))then
            xjac=-101
            pass=.false.
            return
         endif
      elseif(icountevts.eq.0 .or. abs(icountevts).eq.2)then
c May insert here a check on whether xii<xicut, rather than doing it 
c in the cross sections
         continue
      endif
c
c Compute costh_i_fks from xi_i_fks et al.
c
      E_i_fks=xi_i_fks*sqrtshat/2d0
      x3len_i_fks=E_i_fks
      x3len_j_fks=(shat-xmrec2-2*sqrtshat*x3len_i_fks)/
     &             (2*(sqrtshat-x3len_i_fks*(1-y_ij_fks)))
      x3len_fks_mother=sqrt( x3len_i_fks**2+x3len_j_fks**2+
     &                       2*x3len_i_fks*x3len_j_fks*y_ij_fks )
      if(xi_i_fks.lt.qtiny)then
         costh_i_fks=y_ij_fks+shat*(1-y_ij_fks**2)*xi_i_fks/
     &                                          (shat-xmrec2)
         if(abs(costh_i_fks).gt.1.d0)costh_i_fks=y_ij_fks
      elseif(1-y_ij_fks.lt.qtiny)then
         costh_i_fks=1-(shat*(1-xi_i_fks)-xmrec2)**2*(1-y_ij_fks)/
     &                                          (shat-xmrec2)**2
         if(abs(costh_i_fks).gt.1.d0)costh_i_fks=1.d0
      else
         costh_i_fks=(x3len_fks_mother**2-x3len_j_fks**2+x3len_i_fks**2)
     &               /(2*x3len_fks_mother*x3len_i_fks)
         if(abs(costh_i_fks).gt.1.d0)then
            if(abs(costh_i_fks).le.(1.d0+1.d-5))then
               costh_i_fks=sign(1.d0,costh_i_fks)
            else
               write(*,*)'Fatal error #5 in one_tree',
     &              costh_i_fks,xi_i_fks,y_ij_fks,xmrec2
               stop
            endif
         endif
      endif
      sinth_i_fks=sqrt(1-costh_i_fks**2)
      cosphi_i_fks=cos(phi_i_fks)
      sinphi_i_fks=sin(phi_i_fks)
      xpifksred(1)=sinth_i_fks*cosphi_i_fks
      xpifksred(2)=sinth_i_fks*sinphi_i_fks
      xpifksred(3)=costh_i_fks
c
c The momentum if i_fks and j_fks
c
      xp(0,i_fks)=E_i_fks
      xp(0,j_fks)=sqrt(x3len_j_fks**2)
      p_i_fks(0)=sqrtshat/2d0
      do j=1,3
         p_i_fks(j)=sqrtshat/2d0*xpifksred(j)
         xp(j,i_fks)=E_i_fks*xpifksred(j)
         if(j.ne.3)then
            xp(j,j_fks)=-xp(j,i_fks)
         else
            xp(j,j_fks)=x3len_fks_mother-xp(j,i_fks)
         endif
      enddo
c  
      call rotate_invar(xp(0,i_fks),xp(0,i_fks),
     &                  costh_mother_fks,sinth_mother_fks,
     &                  cosphi_mother_fks,sinphi_mother_fks)
      call rotate_invar(xp(0,j_fks),xp(0,j_fks),
     &                  costh_mother_fks,sinth_mother_fks,
     &                  cosphi_mother_fks,sinphi_mother_fks)
      call rotate_invar(p_i_fks,p_i_fks,
     &                  costh_mother_fks,sinth_mother_fks,
     &                  cosphi_mother_fks,sinphi_mother_fks)
c
c Now the xp four vectors of all partons except i_fks and j_fks will be 
c boosted along the direction of the mother; start by redefining the
c mother four momenta
      do i=0,3
         xp_mother(i)=xp(i,i_fks)+xp(i,j_fks)
         recoil(i)=xp(i,1)+xp(i,2)-xp_mother(i)
      enddo
      sumrec=recoil(0)+rho(recoil)
      sumrec2=sumrec**2
      betabst=-(shat-sumrec2)/(shat+sumrec2)
      gammabst=1/sqrt(1-betabst**2)
      shybst=-(shat-sumrec2)/(2*sumrec*sqrtshat)
      chybst=(shat+sumrec2)/(2*sumrec*sqrtshat)
c cosh(y) is very often close to one, so define cosh(y)-1 as well
      chybstmo=(sqrtshat-sumrec)**2/(2*sumrec*sqrtshat)
      do j=1,3
         xdir(j)=xp_mother(j)/x3len_fks_mother
      enddo
c Perform the boost here
      do i=3,nexternal
         if(i.ne.i_fks.and.i.ne.j_fks.and.shybst.ne.0.d0)
     &      call boostwdir2(chybst,shybst,chybstmo,xdir,xp(0,i),xp(0,i))
      enddo
c
c Collinear limit of <ij>/[ij]. See innerp3.m. 
      if( ( icountevts.eq.-100 .or.
     &     (icountevts.eq.1.and.xij_aor.eq.0) ) )then
         resAoR0=-exp( 2*ximag*(phi_mother_fks+phi_i_fks) )
c The term O(srt(1-y)) is formally correct but may be numerically large
c Set it to zero
c$$$          resAoR5=-ximag*sqrt(2.d0)*
c$$$       &          sinphi_i_fks*tan(th_mother_fks/2.d0)*
c$$$       &          exp( 2*ximag*(phi_mother_fks+phi_i_fks) )
c$$$          xij_aor=resAoR0+resAoR5*sqrt(1-y_ij_fks)
         xij_aor=resAoR0
      endif
c
c Phase-space factor for (xii,yij,phii)
      veckn=rho(xp(0,j_fks))
      veckbarn=rho(p_born_imother)
c
c Qunatities to be passed to montecarlocounter (event kinematics)
      if(icountevts.eq.-100)then
         veckn_ev=veckn
         veckbarn_ev=veckbarn
         xp0jfks=xp(0,j_fks)
      endif 
c
      xpswgt=xpswgt*2*shat/(4*pi)**3*veckn/veckbarn/
     &     ( 2-xi_i_fks*(1-xp(0,j_fks)/veckn*y_ij_fks) )
      xpswgt=abs(xpswgt)
      return
      end

      subroutine generate_momenta_massive_final(icountevts,isolsign
     &     ,i_fks,j_fks,p_born_imother,shat,sqrtshat,m_j_fks,x,xmrec2,xp
     &     ,phi_i_fks,xiimax,xinorm,xi_i_fks,y_ij_fks,p_i_fks,xjac
     &     ,xpswgt,pass)
      implicit none
      include 'nexternal.inc'
c arguments
      integer icountevts,i_fks,j_fks,isolsign
      double precision shat,sqrtshat,x(2),xmrec2,xp(0:3,nexternal)
     &     ,y_ij_fks,p_born_imother(0:3),m_j_fks,phi_i_fks
      double precision xiimax,xinorm,xi_i_fks,p_i_fks(0:3),xjac,xpswgt
      logical pass
c common blocks
      double precision  veckn_ev,veckbarn_ev,xp0jfks
      common/cgenps_fks/veckn_ev,veckbarn_ev,xp0jfks
      logical softtest,colltest
      common/sctests/softtest,colltest
      double precision xi_i_fks_fix,y_ij_fks_fix
      common/cxiyfix/xi_i_fks_fix,y_ij_fks_fix
c local
      integer i,j
      double precision xmj,xmj2,xmjhat,xmhat,xim,cffA2,cffB2,cffC2
     $     ,cffDEL2,xiBm,ximax,xirplus,xirminus,rat_xi,xjactmp,xitmp1
     $     ,E_i_fks,x3len_i_fks,b2m4ac,x3len_j_fks_num,x3len_j_fks_den
     $     ,x3len_j_fks,x3len_fks_mother,costh_i_fks,sinth_i_fks
     $     ,xpifksred(0:3),recoil(0:3),xp_mother(0:3),sumrec,expybst
     $     ,shybst,chybst,chybstmo,xdir(3),veckn,veckbarn ,cosphi_i_fks
     $     ,sinphi_i_fks,cosphi_mother_fks,costh_mother_fks
     $     ,phi_mother_fks,sinphi_mother_fks,th_mother_fks,xitmp2
     $     ,sinth_mother_fks,xi_i_hat
      save xjactmp
c external
      double precision rho
      external rho
c parameters
      real*8 pi
      parameter (pi=3.1415926535897932d0)
      double precision xi_i_fks_matrix(-2:2)
      data xi_i_fks_matrix/0.d0,-1.d8,0.d0,-1.d8,0.d0/
      double precision y_ij_fks_matrix(-2:2)
      data y_ij_fks_matrix/-1.d0,-1.d0,-1.d8,1.d0,1.d0/
      double precision stiny,sstiny,qtiny,ctiny,cctiny
      parameter (stiny=1d-6)
      parameter (qtiny=1d-7)
      parameter (ctiny=5d-7)
c
      if(colltest .or.
     &     abs(icountevts).eq.1.or.abs(icountevts).eq.2)then
         write(*,*)'Error #5 in genps_fks.f:'
         write(*,*)
     &        'This parametrization cannot be used in FS coll limits'
         stop
      endif
c
      pass=.true.
      if(softtest)then
        sstiny=0.d0
      else
        sstiny=stiny
      endif
      if(colltest)then
        cctiny=0.d0
      else
        cctiny=ctiny
      endif
c
c set-up y_ij_fks
c
      if( (icountevts.eq.-100.or.icountevts.eq.0) .and.
     &     ((.not.softtest) .or. 
     &             (softtest.and.y_ij_fks_fix.eq.-2.d0)) .and.
     &     (.not.colltest)  )then
c importance sampling towards collinear singularity
c insert here further importance sampling towards y_ij_fks->1
         y_ij_fks = -2d0*(cctiny+(1-cctiny)*x(2)**2)+1d0
      elseif( (icountevts.eq.-100.or.icountevts.eq.0) .and.
     &        ((softtest.and.y_ij_fks_fix.ne.-2.d0) .or.
     &          colltest)  )then
         y_ij_fks=y_ij_fks_fix
      elseif(abs(icountevts).eq.2.or.abs(icountevts).eq.1)then
         y_ij_fks=y_ij_fks_matrix(icountevts)
      else
         write(*,*)'Error #6 in genps_fks.f',icountevts
         stop
      endif
c importance sampling towards collinear singularity
      xjac=xjac*2d0*x(2)*2d0

      call getangles(p_born_imother,
     &     th_mother_fks,costh_mother_fks,sinth_mother_fks,
     &     phi_mother_fks,cosphi_mother_fks,sinphi_mother_fks)
c
c Compute the maximum allowed xi_i_fks
c
      xmj=m_j_fks
      xmj2=xmj**2
      xmjhat=xmj/sqrtshat
      xmhat=sqrt(xmrec2)/sqrtshat
      xim=(1-xmhat**2-2*xmjhat+xmjhat**2)/(1-xmjhat)
      cffA2=1-xmjhat**2*(1-y_ij_fks**2)
      cffB2=-2*(1-xmhat**2-xmjhat**2)
      cffC2=(1-(xmhat-xmjhat)**2)*(1-(xmhat+xmjhat)**2)
      cffDEL2=cffB2**2-4*cffA2*cffC2
      xiBm=(-cffB2-sqrt(cffDEL2))/(2*cffA2)
      ximax=1-(xmhat+xmjhat)**2
      if(xiBm.lt.(xim-1.d-8).or.xim.lt.0.d0.or.xiBm.lt.0.d0.or.
     &     xiBm.gt.(ximax+1.d-8).or.ximax.gt.1.or.ximax.lt.0.d0)then
         write(*,*)'Fatal error #4 in one_tree',xim,xiBm,ximax
         xjac=-1d0
         pass=.false.
         return
      endif
      if(y_ij_fks.ge.0.d0)then
         xirplus=xim
         xirminus=0.d0
      else
         xirplus=xiBm
         xirminus=xiBm-xim
      endif
      xiimax=xirplus
      xinorm=xirplus+xirminus
      rat_xi=xiimax/xinorm
c
c Generate xi_i_fks
c
      if( icountevts.eq.-100 .and.
     &     ((.not.colltest) .or. 
     &     (colltest.and.xi_i_fks_fix.eq.-2.d0)) .and.
     &      (.not.softtest)  )then
         xjactmp=1.d0
         xitmp1=x(1)
c Map regions (0,A) and (A,1) in xitmp1 onto regions (0,rat_xi) and (rat_xi,1)
c in xi_i_hat respectively. The parameter A is free, but it appears to be 
c convenient to choose A=rat_xi
         if(xitmp1.le.rat_xi)then
            xitmp1=xitmp1/rat_xi
            xjactmp=xjactmp/rat_xi
c importance sampling towards soft singularity
c insert here further importance samplings
            xitmp2=sstiny+(1-sstiny)*xitmp1**2
            xjactmp=xjactmp*2*xitmp1
            xi_i_hat=xitmp2*rat_xi
            xjactmp=xjactmp*rat_xi
            xi_i_fks=xinorm*xi_i_hat
            isolsign=1
         else
c insert here further importance samplings
            xi_i_hat=xitmp1
            xi_i_fks=-xinorm*xi_i_hat+2*xiimax
            isolsign=-1
         endif
      elseif( icountevts.eq.-100 .and.
     &        (colltest.and.xi_i_fks_fix.ne.-2.d0) .and.
     &        (.not.softtest)  )then
         xjactmp=1.d0
         if(xi_i_fks_fix.lt.xiimax)then
            xi_i_fks=xi_i_fks_fix
         else
            xi_i_fks=xi_i_fks_fix*xiimax
         endif
         isolsign=1
      elseif( (icountevts.eq.-100) .and.
     &        softtest )then
         xjactmp=1.d0
         if(xi_i_fks_fix.lt.xiimax)then
            xi_i_fks=xi_i_fks_fix
         else
            xjac=-102
            pass=.false.
            return
         endif
         isolsign=1
      elseif(icountevts.eq.0)then
c Don't set xjactmp here, because we should use the same as what was
c used for the (real-emission) event
         xi_i_fks=xi_i_fks_matrix(icountevts)
         isolsign=1
      else
         write(*,*)'Error #7 in genps_fks.f',icountevts
         stop
      endif
      xjac=xjac*xjactmp
c
      if(isolsign.eq.0)then
         write(*,*)'Fatal error #11 in one_tree',isolsign
         stop
      endif
c
c Compute costh_i_fks
c
      E_i_fks=xi_i_fks*sqrtshat/2d0
      x3len_i_fks=E_i_fks
      b2m4ac=xi_i_fks**2*cffA2 + xi_i_fks*cffB2 + cffC2
      if(b2m4ac.le.0.d0)then
         if(abs(b2m4ac).lt.1.d-8)then
            b2m4ac=0.d0
         else
            write(*,*)'Fatal error #6 in one_tree'
            write(*,*)b2m4ac,xi_i_fks,cffA2,cffB2,cffC2
            write(*,*)y_ij_fks,xim,xiBm
            stop
         endif
      endif
      x3len_j_fks_num=-xi_i_fks*y_ij_fks*
     &                (1-xmhat**2+xmjhat**2-xi_i_fks) +
     &                (2-xi_i_fks)*sqrt(b2m4ac)*isolsign
      x3len_j_fks_den=(2-xi_i_fks*(1-y_ij_fks))*
     &                (2-xi_i_fks*(1+y_ij_fks))
      x3len_j_fks=sqrtshat*x3len_j_fks_num/x3len_j_fks_den
      if(x3len_j_fks.lt.0.d0)then
         write(*,*)'Fatal error #7 in one_tree',
     &        x3len_j_fks_num,x3len_j_fks_den,xi_i_fks,y_ij_fks
         stop
      endif
      x3len_fks_mother=sqrt( x3len_i_fks**2+x3len_j_fks**2+
     &                       2*x3len_i_fks*x3len_j_fks*y_ij_fks )
      if(xi_i_fks.lt.qtiny)then
         costh_i_fks=y_ij_fks+(1-y_ij_fks**2)*xi_i_fks/sqrt(cffC2)
         if(abs(costh_i_fks).gt.1.d0)costh_i_fks=y_ij_fks
      else
         costh_i_fks=(x3len_fks_mother**2-x3len_j_fks**2+x3len_i_fks**2)/
     &               (2*x3len_fks_mother*x3len_i_fks)
         if(abs(costh_i_fks).gt.1.d0+qtiny)then
            write(*,*)'Fatal error #8 in one_tree',
     &           costh_i_fks,xi_i_fks,y_ij_fks,xmrec2
            stop
         elseif(abs(costh_i_fks).gt.1.d0)then
            costh_i_fks = sign(1d0,costh_i_fks)
         endif
      endif
      sinth_i_fks=sqrt(1-costh_i_fks**2)
      cosphi_i_fks=cos(phi_i_fks)
      sinphi_i_fks=sin(phi_i_fks)
      xpifksred(1)=sinth_i_fks*cosphi_i_fks
      xpifksred(2)=sinth_i_fks*sinphi_i_fks
      xpifksred(3)=costh_i_fks
c
c Generate momenta for j_fks and i_fks
c     
      xp(0,i_fks)=E_i_fks
      xp(0,j_fks)=sqrt(x3len_j_fks**2+m_j_fks**2)
      p_i_fks(0)=sqrtshat/2d0
      do j=1,3
         p_i_fks(j)=sqrtshat/2d0*xpifksred(j)
         xp(j,i_fks)=E_i_fks*xpifksred(j)
         if(j.ne.3)then
            xp(j,j_fks)=-xp(j,i_fks)
         else
            xp(j,j_fks)=x3len_fks_mother-xp(j,i_fks)
         endif
      enddo
c  
      call rotate_invar(xp(0,i_fks),xp(0,i_fks),
     &                  costh_mother_fks,sinth_mother_fks,
     &                  cosphi_mother_fks,sinphi_mother_fks)
      call rotate_invar(xp(0,j_fks),xp(0,j_fks),
     &                  costh_mother_fks,sinth_mother_fks,
     &                  cosphi_mother_fks,sinphi_mother_fks)
      call rotate_invar(p_i_fks,p_i_fks,
     &                  costh_mother_fks,sinth_mother_fks,
     &                  cosphi_mother_fks,sinphi_mother_fks)
c
c Now the xp four vectors of all partons except i_fks and j_fks will be 
c boosted along the direction of the mother; start by redefining the
c mother four momenta
      do i=0,3
         xp_mother(i)=xp(i,i_fks)+xp(i,j_fks)
         recoil(i)=xp(i,1)+xp(i,2)-xp_mother(i)
      enddo
c
      sumrec=recoil(0)+rho(recoil)
      if(xmrec2.lt.1.d-16*shat)then
         expybst=sqrtshat*sumrec/(shat-xmj2)*
     &           (1+xmj2*xmrec2/(shat-xmj2)**2)
      else
         expybst=sumrec/(2*sqrtshat*xmrec2)*
     &           (shat+xmrec2-xmj2-shat*sqrt(cffC2))
      endif
      if(expybst.le.0.d0)then
         write(*,*)'Fatal error #10 in one_tree',expybst
         stop
      endif
      shybst=(expybst-1/expybst)/2.d0
      chybst=(expybst+1/expybst)/2.d0
      chybstmo=chybst-1.d0
c
      do j=1,3
         xdir(j)=xp_mother(j)/x3len_fks_mother
      enddo
c Boost the momenta
      do i=3,nexternal
         if(i.ne.i_fks.and.i.ne.j_fks.and.shybst.ne.0.d0)
     &      call boostwdir2(chybst,shybst,chybstmo,xdir,xp(0,i),xp(0,i))
      enddo
c
c Phase-space factor for (xii,yij,phii)
      veckn=rho(xp(0,j_fks))
      veckbarn=rho(p_born_imother)
c
c Qunatities to be passed to montecarlocounter (event kinematics)
      if(icountevts.eq.-100)then
         veckn_ev=veckn
         veckbarn_ev=veckbarn
         xp0jfks=xp(0,j_fks)
      endif 
c
      xpswgt=xpswgt*2*shat/(4*pi)**3*veckn/veckbarn/
     &     ( 2-xi_i_fks*(1-xp(0,j_fks)/veckn*y_ij_fks) )
      xpswgt=abs(xpswgt)
      return
      end


      subroutine generate_momenta_initial(icountevts,i_fks,j_fks,
     &     xbjrk_born,tau_born,ycm_born,ycmhat,shat_born,phi_i_fks ,xp,x
     &     , shat,stot,sqrtshat,tau,ycm,xbjrk ,p_i_fks,xiimax,xinorm
     &     ,xi_i_fks,y_ij_fks,xpswgt ,xjac ,pass)
      implicit none
      include 'nexternal.inc'
c arguments
      integer icountevts,i_fks,j_fks
      double precision xbjrk_born(2),tau_born,ycm_born,ycmhat,shat_born
     &     ,phi_i_fks,xpswgt,xjac,xiimax,xinorm,xp(0:3,nexternal),stot
     &     ,x(2) ,y_ij_fks
      double precision shat,sqrtshat,tau,ycm,xbjrk(2),p_i_fks(0:3)
      logical pass
c common blocks
      double precision tau_Born_lower_bound,tau_lower_bound_resonance
     &     ,tau_lower_bound
      common/ctau_lower_bound/tau_Born_lower_bound
     &     ,tau_lower_bound_resonance,tau_lower_bound
      double precision  veckn_ev,veckbarn_ev,xp0jfks
      common/cgenps_fks/veckn_ev,veckbarn_ev,xp0jfks
      double complex xij_aor
      common/cxij_aor/xij_aor
      logical softtest,colltest
      common/sctests/softtest,colltest
      double precision xi_i_fks_fix,y_ij_fks_fix
      common/cxiyfix/xi_i_fks_fix,y_ij_fks_fix
c local
      integer i,j,idir
      double precision yijdir,costh_i_fks,x1bar2,x2bar2,yij_sol,xi1,xi2
     $     ,ximaxtmp,omega,bstfact,shy_tbst,chy_tbst,chy_tbstmo
     $     ,xdir_t(3),cosphi_i_fks,sinphi_i_fks,shy_lbst,chy_lbst
     $     ,encmso2,E_i_fks,sinth_i_fks,xpifksred(0:3),xi_i_fks
     $     ,xi_i_hat,xiimin,yij_upp,yij_low,y_ij_fks_upp,y_ij_fks_low
      save xi_i_hat
      double complex resAoR0
c external
c
c parameters
      real*8 pi
      parameter (pi=3.1415926535897932d0)
      double precision xi_i_fks_matrix(-2:2)
      data xi_i_fks_matrix/0.d0,-1.d8,0.d0,-1.d8,0.d0/
      double precision y_ij_fks_matrix(-2:2)
      data y_ij_fks_matrix/-1.d0,-1.d0,-1.d8,1.d0,1.d0/
      logical fks_as_is
      parameter (fks_as_is=.false.)
      double complex ximag
      parameter (ximag=(0d0,1d0))
      double precision stiny,sstiny,qtiny,zero,ctiny,cctiny
      parameter (stiny=1d-6)
      parameter (qtiny=1d-7)
      parameter (zero=0d0)
      parameter (ctiny=5d-7)
c
      pass=.true.
      if(softtest)then
        sstiny=0.d0
      else
        sstiny=stiny
      endif
c
c FKS for left or right incoming parton
c
      idir=0
      if(.not.fks_as_is)then
         if(j_fks.eq.1)then
            idir=1
         elseif(j_fks.eq.2)then
            idir=-1
         endif
      else
         idir=1
         write(*,*)'One_tree: option not checked'
         stop
      endif
c
c set-up lower and upper bounds on y_ij_fks
c
      if( tau_born.le.tau_lower_bound .and.ycm_born.gt.
     &         (0.5d0*log(tau_born)-log(tau_lower_bound)) )then
         yij_upp= (tau_lower_bound+tau_born)*
     &        ( 1-exp(2*ycm_born)*tau_lower_bound ) /
     &                  ( (tau_lower_bound-tau_born)*
     &                    (1+exp(2*ycm_born)*tau_lower_bound) )
      else
         yij_upp=1.d0
      endif
      if( tau_born.le.tau_lower_bound .and. ycm_born.lt.
     &        (-0.5d0*log(tau_born)+log(tau_lower_bound)) )then
         yij_low=-(tau_lower_bound+tau_born)*
     &        ( 1-exp(-2*ycm_born)*tau_lower_bound ) / 
     &                   ( (tau_lower_bound-tau_born)*
     &                     (1+exp(-2*ycm_born)*tau_lower_bound) )
      else
         yij_low=-1.d0
      endif
c
      if(idir.eq.1)then
         y_ij_fks_upp=yij_upp
         y_ij_fks_low=yij_low
      elseif(idir.eq.-1)then
         y_ij_fks_upp=-yij_low
         y_ij_fks_low=-yij_upp
      endif
      
c
c set-up y_ij_fks
c
      if(colltest)then
        cctiny=0.d0
      else
        cctiny=ctiny
      endif
      if( (icountevts.eq.-100.or.icountevts.eq.0) .and.
     &     ((.not.softtest) .or. 
     &            (softtest.and.y_ij_fks_fix.eq.-2.d0)) .and.
     &     (.not.colltest)  )then
c importance sampling towards collinear singularity
c insert here further importance sampling towards y_ij_fks->1
         y_ij_fks = y_ij_fks_upp -
     &        (y_ij_fks_upp-y_ij_fks_low)*(cctiny+(1-cctiny)*x(2)**2)
      elseif( (icountevts.eq.-100.or.icountevts.eq.0) .and.
     &        ((softtest.and.y_ij_fks_fix.ne.-2.d0) .or.
     &          colltest)  )then
         y_ij_fks = y_ij_fks_fix
         if ( y_ij_fks.gt.y_ij_fks_upp+1d-12 .or.
     &        y_ij_fks.lt.y_ij_fks_low-1d-12) then
            xjac=-33d0
            pass=.false.
            return
         endif
      elseif(abs(icountevts).eq.2.or.abs(icountevts).eq.1)then
         y_ij_fks=y_ij_fks_matrix(icountevts)
c Check that y_ij_fks is in the allowed range. If not, counter events
c cannot be generated
         if ( y_ij_fks.gt.y_ij_fks_upp+1d-12 .or.
     &        y_ij_fks.lt.y_ij_fks_low-1d-12) then
            xjac=-33d0
            pass=.false.
            return
         endif
      else
         write(*,*)'Error #8 in genps_fks.f',icountevts
         stop
      endif
c importance sampling towards collinear singularity
      xjac=xjac*(y_ij_fks_upp-y_ij_fks_low)*x(2)*2d0
c
c Compute costh_i_fks
c
      yijdir=idir*y_ij_fks
      costh_i_fks=yijdir
c
c Compute maximal xi_i_fks
c
      x1bar2=xbjrk_born(1)**2
      x2bar2=xbjrk_born(2)**2
      if(1-tau_born.gt.1.d-5)then
         yij_sol=-sinh(ycm_born)*(1+tau_born)/
     &            ( cosh(ycm_born)*(1-tau_born) )
      else
         yij_sol=-ycmhat
      endif
      if(abs(yij_sol).gt.1.d0)then
         write(*,*)'Error #9 in genps_fks.f',yij_sol,icountevts
         write(*,*)xbjrk_born(1),xbjrk_born(2),yijdir
      endif
      if(yijdir.ge.yij_sol)then
         xi1=2*(1+yijdir)*x1bar2/(
     &        sqrt( ((1+x1bar2)*(1-yijdir))**2+16*yijdir*x1bar2 ) +
     &        (1-yijdir)*(1-x1bar2) )
         ximaxtmp=1-xi1
      elseif(yijdir.lt.yij_sol)then
         xi2=2*(1-yijdir)*x2bar2/(
     &        sqrt( ((1+x2bar2)*(1+yijdir))**2-16*yijdir*x2bar2 ) +
     &        (1+yijdir)*(1-x2bar2) )
         ximaxtmp=1-xi2
      else
         write(*,*)'Fatal error #14 in one_tree: unknown option'
         write(*,*)y_ij_fks,yij_sol,idir
         stop
      endif
      xiimax=ximaxtmp
c
c Lower bound on xi_i_fks
c
      if (tau_born.lt.tau_lower_bound) then
         xiimin=1d0-tau_born/tau_lower_bound
      else
         xiimin=0d0
      endif
      if (xiimax.lt.xiimin) then
         write (*,*) 'WARNING #10 in genps_fks.f',icountevts,xiimax
     $        ,xiimin
         xjac=-342d0
         pass=.false.
         return
      endif

      xinorm=xiimax-xiimin
      if( icountevts.ge.1 .and.
     &     ( (idir.eq.1.and.
     &     abs(ximaxtmp-(1-xbjrk_born(1))).gt.1.d-5) .or.
     &     (idir.eq.-1.and.
     &     abs(ximaxtmp-(1-xbjrk_born(2))).gt.1.d-5) ) )then 
         write(*,*)'Fatal error #15 in one_tree'
         write(*,*)ximaxtmp,xbjrk_born(1),xbjrk_born(2),idir
         stop
      endif
c
c Define xi_i_fks
c
      if( (icountevts.eq.-100.or.abs(icountevts).eq.1) .and.
     &     ((.not.colltest) .or. 
     &     (colltest.and.xi_i_fks_fix.eq.-2.d0)) .and.
     &     (.not.softtest)  )then
         if(icountevts.eq.-100)then
c importance sampling towards soft singularity
c insert here further importance sampling towards xi_i_hat->0
            xi_i_hat=sstiny+(1-sstiny)*x(1)**2
         endif
c$$$         xi_i_fks=xi_i_hat*xiimax
         xi_i_fks=xiimin+(xiimax-xiimin)*xi_i_hat
      elseif( (icountevts.eq.-100.or.abs(icountevts).eq.1) .and.
     &        (colltest.and.xi_i_fks_fix.ne.-2.d0) .and.
     &        (.not.softtest)  )then
         if(xi_i_fks_fix.lt.xiimax)then
            xi_i_fks=xi_i_fks_fix
         else
            xi_i_fks=xi_i_fks_fix*xiimax
         endif
      elseif( (icountevts.eq.-100.or.abs(icountevts).eq.1) .and.
     &        softtest )then
         if(xi_i_fks_fix.lt.xiimax)then
            xi_i_fks=xi_i_fks_fix
         else
            xjac=-102
            pass=.false.
            return
         endif
      elseif(abs(icountevts).eq.2.or.icountevts.eq.0)then
         xi_i_fks=xi_i_fks_matrix(icountevts)
c Check that xi_i_fks is in the allowed range. If not, counter events
c cannot be generated
         if ( xi_i_fks.gt.xiimax+1d-12 .or.
     &        xi_i_fks.lt.xiimin-1d-12 ) then
            xjac=-34d0
            pass=.false.
            return
         endif
      else
         write(*,*)'Error #11 in genps_fks.f',icountevts
         stop
      endif
c remove the following if no importance sampling towards soft
c singularity is performed when integrating over xi_i_hat
      xjac=xjac*2d0*x(1)
c
c Initial state variables are different for events and counterevents. Update them here.
c
      omega=sqrt( (2-xi_i_fks*(1+yijdir))/
     &     (2-xi_i_fks*(1-yijdir)) )
      if (icountevts.ne.0) then
         tau=tau_born/(1-xi_i_fks)
         ycm=ycm_born-log(omega)
         shat=tau*stot
         sqrtshat=sqrt(shat)
         xbjrk(1)=xbjrk_born(1)/(sqrt(1-xi_i_fks)*omega)
         xbjrk(2)=xbjrk_born(2)*omega/sqrt(1-xi_i_fks)
      else
         tau=tau_born
         ycm=ycm_born
         shat=shat_born
         sqrtshat=sqrt(shat)
         xbjrk(1)=xbjrk_born(1)
         xbjrk(2)=xbjrk_born(2)
      endif
c
c Define the boost factor here
c
      bstfact=sqrt( (2-xi_i_fks*(1-yijdir))*(2-xi_i_fks*(1+yijdir)) )
      shy_tbst=-xi_i_fks*sqrt(1-yijdir**2)/(2*sqrt(1-xi_i_fks))
      chy_tbst=bstfact/(2*sqrt(1-xi_i_fks))
      chy_tbstmo=chy_tbst-1.d0
      cosphi_i_fks=cos(phi_i_fks)
      sinphi_i_fks=sin(phi_i_fks)
      xdir_t(1)=-cosphi_i_fks
      xdir_t(2)=-sinphi_i_fks
      xdir_t(3)=zero
c
      shy_lbst=-xi_i_fks*yijdir/bstfact
      chy_lbst=(2-xi_i_fks)/bstfact
c Boost the momenta
      do i=3,nexternal
         if(i.ne.i_fks.and.shy_tbst.ne.0.d0)
     &        call boostwdir2(chy_tbst,shy_tbst,chy_tbstmo,xdir_t,
     &                        xp(0,i),xp(0,i))
      enddo
c
      encmso2=sqrtshat/2.d0
      p_i_fks(0)=encmso2
      E_i_fks=xi_i_fks*encmso2
      sinth_i_fks=sqrt(1-costh_i_fks**2)
c
      xp(0,1)=encmso2*(chy_lbst-shy_lbst)
      xp(1,1)=0.d0
      xp(2,1)=0.d0
      xp(3,1)=xp(0,1)
c
      xp(0,2)=encmso2*(chy_lbst+shy_lbst)
      xp(1,2)=0.d0
      xp(2,2)=0.d0
      xp(3,2)=-xp(0,2)
c
      xp(0,i_fks)=E_i_fks*(chy_lbst-shy_lbst*yijdir)
      xpifksred(1)=sinth_i_fks*cosphi_i_fks    
      xpifksred(2)=sinth_i_fks*sinphi_i_fks    
      xpifksred(3)=chy_lbst*yijdir-shy_lbst
c
      do j=1,3
         xp(j,i_fks)=E_i_fks*xpifksred(j)
         p_i_fks(j)=encmso2*xpifksred(j)
      enddo
c
c Collinear limit of <ij>/[ij]. See innerpin.m. 
      if( icountevts.eq.-100 .or.
     &     (icountevts.eq.1.and.xij_aor.eq.0) )then
         resAoR0=-exp( 2*idir*ximag*phi_i_fks )
         xij_aor=resAoR0
      endif
c
c Phase-space factor for (xii,yij,phii) * (tau,ycm)
      xpswgt=xpswgt*shat
      xpswgt=xpswgt/(4*pi)**3/(1-xi_i_fks)
      xpswgt=abs(xpswgt)
c
      return
      end

         
      subroutine getangles(pin,th,cth,sth,phi,cphi,sphi)
      implicit none
      real*8 pin(0:3),th,cth,sth,phi,cphi,sphi,xlength
c
      xlength=pin(1)**2+pin(2)**2+pin(3)**2
      if(xlength.eq.0)then
        th=0.d0
        cth=1.d0
        sth=0.d0
        phi=0.d0
        cphi=1.d0
        sphi=0.d0
      else
        xlength=sqrt(xlength)
        cth=pin(3)/xlength
        th=acos(cth)
        if(cth.ne.1.d0)then
          sth=sqrt(1-cth**2)
          phi=atan2(pin(2),pin(1))
          cphi=cos(phi)
          sphi=sin(phi)
        else
          sth=0.d0
          phi=0.d0
          cphi=1.d0
          sphi=0.d0
        endif
      endif
      return
      end


      function bwfunc(s,xm02,gah)
c Returns the Breit Wigner function, normalized in such a way that
c its integral in the range (-inf,inf) is one
      implicit none
      real*8 bwfunc,s,xm02,gah
      real*8 pi,xm0
      parameter (pi=3.1415926535897932d0)
c
      xm0=sqrt(xm02)
      bwfunc=xm0*gah/(pi*((s-xm02)**2+xm02*gah**2))
      return
      end


      function xbwmass3(t,xm02,ga,bwdelf,bwfmmn)
c Returns the boson mass squared, given 0<t<1, the nominal mass (xm0),
c and the mass range (implicit in bwdelf and bwfmmn). This function
c is the inverse of F(M^2), where
c   F(M^2)=\int_{xmlow2}^{M^2} ds BW(sqrt(s),M0,Ga)
c   BW(M,M0,Ga)=M0 Ga/pi 1/((M^2-M0^2)^2+M0^2 Ga^2
c and therefore eats up the Breit-Wigner when changing integration 
c variable M^2 --> t
      implicit none
      real*8 xbwmass3,t,xm02,ga,bwdelf,bwfmmn
      real*8 pi,xm0
      parameter (pi=3.1415926535897932d0)
c
      xm0=sqrt(xm02)
      xbwmass3=xm02+xm0*ga*tan(pi*bwdelf*t-bwfmmn)
      return
      end


      subroutine gentcms(pa,pb,t,phi,m1,m2,p1,pr,jac)
c*************************************************************************
c     Generates 4 momentum for particle 1, and remainder pr
c     given the values t, and phi
c     Assuming incoming particles with momenta pa, pb
c     And outgoing particles with mass m1,m2
c     s = (pa+pb)^2  t=(pa-p1)^2
c*************************************************************************
      implicit none
c
c     Arguments
c
      double precision t,phi,m1,m2               !inputs
      double precision pa(0:3),pb(0:3),jac
      double precision p1(0:3),pr(0:3)           !outputs
c
c     local
c
      double precision ptot(0:3),E_acms,p_acms,pa_cms(0:3)
      double precision esum,ed,pp,md2,ma2,pt,ptotm(0:3)
      integer i
c
c     External
c
      double precision dot
      external dot
c-----
c  Begin Code
c-----
      do i=0,3
         ptot(i)  = pa(i)+pb(i)
         if (i .gt. 0) then
            ptotm(i) = -ptot(i)
         else
            ptotm(i) = ptot(i)
         endif
      enddo
      ma2 = dot(pa,pa)
c
c     determine magnitude of p1 in cms frame (from dhelas routine mom2cx)
c
      ESUM = sqrt(max(0d0,dot(ptot,ptot)))
      if (esum .eq. 0d0) then
         jac=-8d0             !Failed esum must be > 0
         return
      endif
      MD2=(M1-M2)*(M1+M2)
      ED=MD2/ESUM
      IF (M1*M2.EQ.0.) THEN
         PP=(ESUM-ABS(ED))*0.5d0
      ELSE
         PP=(MD2/ESUM)**2-2.0d0*(M1**2+M2**2)+ESUM**2
         if (pp .gt. 0) then
            PP=SQRT(pp)*0.5d0
         else
            write(*,*) 'Warning #12 in genps_fks.f',pp
            jac=-1
            return
         endif
      ENDIF
c
c     Energy of pa in pa+pb cms system
c
      call boostx(pa,ptotm,pa_cms)
      E_acms = pa_cms(0)
      p_acms = dsqrt(pa_cms(1)**2+pa_cms(2)**2+pa_cms(3)**2)
c
      p1(0) = MAX((ESUM+ED)*0.5d0,0.d0)
      p1(3) = -(m1*m1+ma2-t-2d0*p1(0)*E_acms)/(2d0*p_acms)
      pt = dsqrt(max(pp*pp-p1(3)*p1(3),0d0))
      p1(1) = pt*cos(phi)
      p1(2) = pt*sin(phi)
c
      call rotxxx(p1,pa_cms,p1)          !Rotate back to pa_cms frame
      call boostx(p1,ptot,p1)            !boost back to lab fram
      do i=0,3
         pr(i)=pa(i)-p1(i)               !Return remainder of momentum
      enddo
      end


      DOUBLE PRECISION FUNCTION LAMBDA(S,MA2,MB2)
      IMPLICIT NONE
C****************************************************************************
C     THIS IS THE LAMBDA FUNCTION FROM VERNONS BOOK COLLIDER PHYSICS P 662
C     MA2 AND MB2 ARE THE MASS SQUARED OF THE FINAL STATE PARTICLES
C     2-D PHASE SPACE = .5*PI*SQRT(1.,MA2/S^2,MB2/S^2)*(D(OMEGA)/4PI)
C****************************************************************************
      DOUBLE PRECISION MA2,MB2,S,tiny,tmp,rat
      parameter (tiny=1.d-8)
c
      tmp=S**2+MA2**2+MB2**2-2d0*S*MA2-2d0*MA2*MB2-2d0*S*MB2
      if(tmp.le.0.d0)then
        if(ma2.lt.0.d0.or.mb2.lt.0.d0)then
          write(6,*)'Error #1 in function Lambda:',s,ma2,mb2
          stop
        endif
        rat=1-(sqrt(ma2)+sqrt(mb2))/s
        if(rat.gt.-tiny)then
          tmp=0.d0
        else
          write(6,*)'Error #2 in function Lambda:',s,ma2,mb2,rat
        endif
      endif
      LAMBDA=tmp
      RETURN
      END


      SUBROUTINE YMINMAX(X,Y,Z,U,V,W,YMIN,YMAX)
C**************************************************************************
C     This is the G function from Particle Kinematics by
C     E. Byckling and K. Kajantie, Chapter 4 p. 91 eqs 5.28
C     It is used to determine physical limits for Y based on inputs
C**************************************************************************
      implicit none
c
c     Constant
c
      double precision tiny
      parameter       (tiny=1d-199)
c
c     Arguments
c
      Double precision x,y,z,u,v,w              !inputs  y is dummy
      Double precision ymin,ymax                !output
c
c     Local
c
      double precision y1,y2,yr,ysqr
c     
c     External
c
      double precision lambda
c-----
c  Begin Code
c-----
      ysqr = lambda(x,u,v)*lambda(x,w,z)
      if (ysqr .ge. 0d0) then
         yr = dsqrt(ysqr)
      else
         print*,'Error in yminymax sqrt(-x)',lambda(x,u,v),lambda(x,w,z)
         yr=0d0
      endif
      y1 = u+w -.5d0* ((x+u-v)*(x+w-z) - yr)/(x+tiny)
      y2 = u+w -.5d0* ((x+u-v)*(x+w-z) + yr)/(x+tiny)
      ymin = min(y1,y2)
      ymax = max(y1,y2)
      end


      subroutine compute_tau_one_body(totmass,stot,tau,jac)
      implicit none
      double precision totmass,stot,tau,jac,roH
      roH=totmass**2/stot
      tau=roH
c Jacobian due to delta() of tau_born
      jac=jac*2*totmass/stot
      return
      end


      subroutine generate_tau_BW(stot,x,mass,width,cBW,BWmass,BWwidth
     $     ,tau,jac)
      implicit none
      real*8 pi
      parameter (pi=3.1415926535897932d0)
      integer nsamp
      parameter (nsamp=1)
      include 'run.inc'
      include 'genps.inc'
      integer cBW,icount
      data icount /0/
      double precision stot,x,tau,jac,mass,width,BWmass,BWwidth,m,w,a,b
      double precision smax,smin,xm02,stemp,bwmdpl,bwmdmn,bwfmpl,bwfmmn
      double precision bwdelf,xbwmass3,bwfunc,x0
      external xmwmass3,bwfunc
      double precision tau_Born_lower_bound_save
     $     ,tau_lower_bound_resonance_save,tau_lower_bound_save
      double precision tau_Born_lower_bound,tau_lower_bound_resonance
     &     ,tau_lower_bound
      common/ctau_lower_bound/tau_Born_lower_bound
     &     ,tau_lower_bound_resonance,tau_lower_bound
      if (cBW.eq.1 .and. width.gt.0d0 .and. BWwidth.gt.0d0) then
c conflicting Breit-Wigner
c     use the ratio of the widths to determine which is the most-likely
c     one to go on-shell
         a=1d0-width/(width+BWwidth)
c     use the mass separation to determine which region of phase-space
c     should be generated by which BW
         if (BWmass.le.mass) then
            write (*,*) 'Error in generate_tau_BW #1',mass,BWmass
            stop
         endif
         b=(BWmass-mass)/(width+BWwidth)
         b=mass+b*width
         b=b**2
         if (x.lt.0.5d0) then
c the resonace BW
            m=mass
            w=width
            x0=x*2d0
            jac=jac*2d0
            smax=b
            smin=tau_Born_lower_bound*stot
         else
c the alternative "BW". It's a rather flat distribution peaked above
c BWmass: we can use the normal generate_tau with the
c 'tau_lower_bound_resonance' equal to the BW mass, and
c 'tau_lower_bound' equal to the parameter 'b' (with the correct
c normalization)
            x0=2d0*x-1d0
            jac=jac*2d0
c     save default tau's
            tau_lower_bound_resonance_save=tau_lower_bound_resonance
            tau_Born_lower_bound_save=tau_Born_lower_bound
            tau_lower_bound_save=tau_lower_bound
c     overwrite the tau's
            tau_Born_lower_bound=b/stot
            tau_lower_bound=tau_Born_lower_bound
            tau_lower_bound_resonance=BWmass**2/stot
c     Generate tau
            call generate_tau(x0,tau,jac)
c     restore default tau's
            tau_lower_bound_resonance=tau_lower_bound_resonance_save
            tau_Born_lower_bound=tau_Born_lower_bound_save
            tau_lower_bound=tau_lower_bound_save
            return      ! tau and jac generate: exit this function
         endif
      elseif (cBW.eq.0) then
c Normal Breit-Wigner
         m=mass
         w=width
         x0=x
         smax=stot
         smin=tau_Born_lower_bound*stot
      else
         write (*,*) 'Error in generate_tau_BW #2',cBW
         stop
      endif
      xm02=m**2
      bwmdpl=smax-xm02
      bwmdmn=xm02-smin
      bwfmpl=atan(bwmdpl/(m*w))
      bwfmmn=atan(bwmdmn/(m*w))
      bwdelf=(bwfmpl+bwfmmn)/pi
      stemp=xbwmass3(x0,xm02,w,bwdelf,bwfmmn)
      jac=jac*bwdelf/bwfunc(stemp,xm02,w)
      tau=stemp/stot
      jac=jac/stot
      return
      end


      subroutine generate_tau(x,tau,jac)
      double precision x,tau,jac
      double precision roH,roHs,fract,ximax0,ximin0,tmp,fract1,fract2
     &     ,roHj
      integer nsamp
      parameter (nsamp=1)
      double precision tau_Born_lower_bound,tau_lower_bound_resonance
     &     ,tau_lower_bound
      common/ctau_lower_bound/tau_Born_lower_bound
     &     ,tau_lower_bound_resonance,tau_lower_bound
      character*4 abrv
      common /to_abrv/ abrv
c The only possible order for the lower bounds on tau is as follows:
c tau_Born_lower_bound <= tau_lower_bound <= tau_lower_bound_resonance
c If the order is different, we should quit.
      if ( tau_Born_lower_bound.ge.tau_lower_bound+1d8 .or.
     &     tau_Born_lower_bound.ge.tau_lower_bound_resonance+1d8 .or.
     &     tau_lower_bound.ge.tau_lower_bound_resonance+1d8 ) then
         write (*,*) 'Errors on the tau_Born_lower_bound'
     &        ,tau_Born_lower_bound,tau_lower_bound
     &        ,tau_lower_bound_resonance
         stop
      endif
      roH=tau_Born_lower_bound
      roHj=tau_lower_bound
      roHs=tau_lower_bound_resonance
c User x below 'fract1' for phase-space region below jet cut-off
      if (tau_lower_bound.le.tau_Born_lower_bound +1d-8) then
         fract1=0d0
      else
         fract1=0.05d0
      endif
c User x between 'fract1' and 'fract2' for phase-space region between
c jet and soft cut-off
      if(tau_lower_bound_resonance.le.tau_lower_bound + 1d-8)then
         fract2=0.0d0
      else
         fract2=0.05d0
      endif
      if (x.lt.fract1) then
c Use x^2 importance sampling below jet cut-off
         if (fract1.lt.1d-5) then
            write (*,*) 'fract1 is too small'
            stop
         endif
         tau=roHj-(roHj-roH)*(1d0-x/fract1)**2
         if (tau.le.1d-8) tau=1d-8 ! avoid numerical pathologies
         jac=jac*(roHj-roH)*2d0*(1d0-x/fract1)/fract1
         if (abrv.eq.'grid') then
c If we are setting-up the integration grids, using 'grid' (i.e. only
c the Born), we have to make sure that we have a viable PS point also
c when tau_born < tau_lower_bound. Simply set tau equal to the lower
c bound. Don't worry about putting a correct Jacobian, because the
c 'grid' cross section is non-physical anyway. We can use the Jacobian
c to enhance a bit the region close to the cut (and compensate for the
c Jacobian above, which goes in the other direction).
            tau=roHj+1d-8
            jac=jac*(x/fract1)**2
         endif
      elseif (x.lt.fract1+fract2) then
c Flat grid below soft cut-off
         if (fract2.lt.1d-5) then
            write (*,*) 'fract2 is too small'
            stop
         endif
         tau=roHj-(roHs-roHj)*(fract1-x)/fract2
         jac=jac*(roHs-roHj)/fract2
      else
c Use 1/x^(nsamp) importance sampling above soft cut-off
         fract=fract1+fract2
         ximax0 = roHs**(-nsamp)
         ximin0 = 1.d0
         tmp  = ximin0 +(1d0-(x-fract)/(1d0-fract))*(ximax0-ximin0)
         tau = tmp**(-1/dble(nsamp))
         jac= jac/nsamp*tau**(nsamp+1)*
     &        (ximax0-ximin0)/(1d0-fract)
      endif
      return
      end


      subroutine generate_y(tau,x,ycm,ycmhat,jac)
      implicit none
      double precision tau,x,ycm,jac
      double precision ylim,ycmhat
      ylim=-0.5d0*log(tau)
      ycmhat=2*x-1
      ycm=ylim*ycmhat
      jac=jac*ylim*2
      return
      end

      
      subroutine compute_tau_y_epem(j_fks,one_body,fksmass,
     &                              stot,tau,ycm,ycmhat)
      implicit none
      include 'nexternal.inc'
      integer j_fks
      logical one_body
      double precision fksmass,stot,tau,ycm,ycmhat
      if(j_fks.le.nincoming)then
c This should never happen in normal integration: when no PDFs, j_fks
c cannot be initial state (but needed for testing). If tau set to one,
c integration range in xi_i_fks will be zero, so lower it artificially
c when too large
         if(one_body)then
            tau=fksmass**2/stot
         else
            tau=max((0.85d0)**2,fksmass**2/stot)
         endif
         ycm=0.d0
      else
c For e+e- collisions, set tau to one and y to zero
         tau=1.d0
         ycm=0.d0
      endif
      ycmhat=0.d0
      return
      end

      
      subroutine generate_inv_mass_sch(ns_channel,itree,m,sqrtshat_born
     &     ,totmass,qwidth,qmass,cBW,cBW_mass,cBW_width,s,x,xjac0,pass)
      implicit none
      real*8 pi
      parameter (pi=3.1415926535897932d0)
      include 'genps.inc'
      include 'nexternal.inc'
      integer ns_channel
      double precision qmass(-nexternal:0),qwidth(-nexternal:0)
      double precision M(-max_branch:max_particles),x(99)
      double precision s(-max_branch:max_particles)
      double precision sqrtshat_born,totmass,xjac0
      integer itree(2,-max_branch:-1)
      integer i,j,nsamp
      parameter (nsamp=1)
      double precision smin,smax,xm02,bwmdpl,bwmdmn,bwfmpl,bwfmmn,bwdelf
     &     ,totalmass,tmp,ximin0,ximax0
      double precision xbwmass3,bwfunc
      external xbwmass3,bwfunc
      logical pass
      integer cBW_level_max,cBW(-nexternal:-1),cBW_level(-nexternal:-1)
      double precision cBW_mass(-nexternal:-1,-1:1),
     &     cBW_width(-nexternal:-1,-1:1)
      double precision b(-1:1),x0
      double precision s_mass(-nexternal:-1),xi,fract
      parameter (fract=0.1d0)
      common/to_phase_space_s_channel/s_mass
      pass=.true.
      totalmass=totmass
      do i = -1,-ns_channel,-1
c Generate invariant masses for all s-channel branchings of the Born
         smin = (m(itree(1,i))+m(itree(2,i)))**2
         smax = (sqrtshat_born-totalmass+sqrt(smin))**2
         if(smax.lt.smin.or.smax.lt.0.d0.or.smin.lt.0.d0)then
            write(*,*)'Error #13 in genps_fks.f'
            write(*,*)smin,smax,i
            stop
         endif
c Choose the appropriate s given our constraints smin,smax
         if(qwidth(i).ne.0.d0 .and. cBW(i).ne.2)then
c Breit Wigner
            if (cBW(i).eq.1 .and.
     &          cBW_width(i,1).gt.0d0 .and. cBW_width(i,-1).gt.0d0) then
c     conflicting BW on both sides
               do j=-1,1,2
                  b(j)=(cBW_mass(i,j)-qmass(i))/
     &                 (qwidth(i)+cBW_width(i,j))
                  b(j)=qmass(i)+b(j)*qwidth(i)
                  b(j)=b(j)**2
               enddo
               if (x(-i).lt.1d0/3d0) then
                  x0=3d0*x(-i)
                  s(i)=(b(-1)-smin)*x0+smin
                  xjac0=3d0*xjac0*(b(-1)-smin)
               elseif (x(-i).gt.1d0/3d0 .and. x(-i).lt.2d0/3d0) then
                  x0=3d0*x(-i)-1d0
                  xm02=qmass(i)**2
                  bwmdpl=b(1)-xm02
                  bwmdmn=xm02-b(-1)
                  bwfmpl=atan(bwmdpl/(qmass(i)*qwidth(i)))
                  bwfmmn=atan(bwmdmn/(qmass(i)*qwidth(i)))
                  bwdelf=(bwfmpl+bwfmmn)/pi
                  s(i)=xbwmass3(x0,xm02,qwidth(i),bwdelf
     &                 ,bwfmmn)
                  xjac0=3d0*xjac0*bwdelf/bwfunc(s(i),xm02,qwidth(i))
               else
                  x0=3d0*x(-i)-2d0
                  s(i)=(smax-b(1))*x0+b(1)
                  xjac0=3d0*xjac0*(smax-b(1))
               endif
            elseif (cBW(i).eq.1.and.cBW_width(i,1).gt.0d0) then
c     conflicting BW with alternative mass larger
               b(1)=(cBW_mass(i,1)-qmass(i))/
     &              (qwidth(i)+cBW_width(i,1))
               b(1)=qmass(i)+b(1)*qwidth(i)
               b(1)=b(1)**2
               if (x(-i).lt.0.5d0) then
                  x0=2d0*x(-i)
                  xm02=qmass(i)**2
                  bwmdpl=b(1)-xm02
                  bwmdmn=xm02-smin
                  bwfmpl=atan(bwmdpl/(qmass(i)*qwidth(i)))
                  bwfmmn=atan(bwmdmn/(qmass(i)*qwidth(i)))
                  bwdelf=(bwfmpl+bwfmmn)/pi
                  s(i)=xbwmass3(x0,xm02,qwidth(i),bwdelf
     &                 ,bwfmmn)
                  xjac0=2d0*xjac0*bwdelf/bwfunc(s(i),xm02,qwidth(i))
               else
                  x0=2d0*x(-i)-1d0
                  s(i)=(smax-b(1))*x0+b(1)
                  xjac0=2d0*xjac0*(smax-b(1))
               endif
            elseif (cBW(i).eq.1.and.cBW_width(i,-1).gt.0d0) then
c     conflicting BW with alternative mass smaller
               b(-1)=(cBW_mass(i,-1)-qmass(i))/
     &              (qwidth(i)+cBW_width(i,-1)) ! b(-1) is negative here
               b(-1)=qmass(i)+b(-1)*qwidth(i)
               b(-1)=b(-1)**2

               if (b(-1).gt.smax) then
                   s(i)=(smax-smin)*x(-i)+smin
                   xjac0=xjac0*(smax-smin)
               elseif (x(-i).lt.0.5d0) then
                  x0=2d0*x(-i)
                  s(i)=(b(-1)-smin)*x0+smin
                  xjac0=2d0*xjac0*(b(-1)-smin)
               else
                  x0=2d0*x(-i)-1d0
                  xm02=qmass(i)**2
                  bwmdpl=smax-xm02
                  bwmdmn=xm02-b(-1)
                  bwfmpl=atan(bwmdpl/(qmass(i)*qwidth(i)))
                  bwfmmn=atan(bwmdmn/(qmass(i)*qwidth(i)))
                  bwdelf=(bwfmpl+bwfmmn)/pi
                  s(i)=xbwmass3(x0,xm02,qwidth(i),bwdelf
     &                 ,bwfmmn)
                  xjac0=2d0*xjac0*bwdelf/bwfunc(s(i),xm02,qwidth(i))
               endif
            else
c     normal BW
               xm02=qmass(i)**2
               bwmdpl=smax-xm02
               bwmdmn=xm02-smin
               bwfmpl=atan(bwmdpl/(qmass(i)*qwidth(i)))
               bwfmmn=atan(bwmdmn/(qmass(i)*qwidth(i)))
               bwdelf=(bwfmpl+bwfmmn)/pi
               s(i)=xbwmass3(x(-i),xm02,qwidth(i),bwdelf
     &              ,bwfmmn)
               xjac0=xjac0*bwdelf/bwfunc(s(i),xm02,qwidth(i))
            endif
         else
c not a Breit Wigner
            if (smin.eq.0d0 .and. s_mass(i).eq.0d0) then
c     no lower limit on invariant mass from cuts or final state masses:
c     use flat distribution
               s(i) = (smax-smin)*x(-i)+smin
               xjac0 = xjac0*(smax-smin)
            elseif (smin.ge.s_mass(i) .and. smin.gt.0d0) then
c     A lower limit on smin, which is larger than lower limit from cuts
c     or masses. Use 1/x^nsamp importance sampling
               ximax0 = smin**(-nsamp)
               ximin0 = smax**(-nsamp)
               tmp  = ximin0 +(1d0-x(-i))*(ximax0-ximin0)
               s(i) = tmp**(-1/dble(nsamp))
               xjac0= xjac0/nsamp*s(i)**(nsamp+1)*(ximax0-ximin0)
            elseif (smin.lt.s_mass(i) .and. s_mass(i).gt.0d0) then
c     Use flat grid between smin and s_mass(i), and 1/x^nsamp above
c     s_mass(i)
               if (x(-i).lt.fract) then
                  xi=x(-i)/fract ! between 0 and 1
                  xjac0=xjac0/fract
                  s(i) = (s_mass(i)-smin)*xi+smin
                  xjac0 = xjac0*(s_mass(i)-smin)
               else
                  xi=(x(-i)-fract)/(1d0-fract) ! between 0 and 1
                  xjac0=xjac0/(1d0-fract)
                  ximax0 = s_mass(i)**(-nsamp)
                  ximin0 = smax**(-nsamp)
                  tmp  = ximin0 +(1d0-xi)*(ximax0-ximin0)
                  s(i) = tmp**(-1/dble(nsamp))
                  xjac0= xjac0/nsamp*s(i)**(nsamp+1)*(ximax0-ximin0)
               endif
            else
               write (*,*) "ERROR in genps_fks.f:"/
     $              /" cannot set s-channel without BW"
               stop 1
            endif
         endif
c If numerical inaccuracy, quit loop
         if (xjac0 .lt. 0d0) then
            xjac0 = -6
            pass=.false.
            return
         endif
         if (s(i) .lt. smin) then
            xjac0=-5
            pass=.false.
            return
         endif
c
c     fill masses, update totalmass
c
         m(i) = sqrt(s(i))
         totalmass=totalmass+m(i)-
     &        m(itree(1,i))-m(itree(2,i))
         if ( totalmass.gt.sqrtshat_born )then
            xjac0 = -4
            pass=.false.
            return
         endif
      enddo
      return
      end


      subroutine generate_t_channel_branchings(ns_channel,nbranch,itree
     &     ,m,s,x,pb,xjac0,xpswgt0,pass)
c First we need to determine the energy of the remaining particles this
c is essentially in place of the cos(theta) degree of freedom we have
c with the s channel decay sequence
      implicit none
      real*8 pi
      parameter (pi=3.1415926535897932d0)
      include 'genps.inc'
      include 'nexternal.inc'
      double precision xjac0,xpswgt0
      double precision M(-max_branch:max_particles),x(99)
      double precision s(-max_branch:max_particles)
      double precision pb(0:3,-max_branch:nexternal-1)
      integer itree(2,-max_branch:-1)
      integer ns_channel,nbranch
      logical pass
c
      double precision totalmass,smin,smax,s1,ma2,mbq,m12,mnq,tmin,tmax
     &     ,t,tmax_temp,phi
      integer i,ibranch
      double precision lambda,dot
      external lambda,dot
c 
      pass=.true.
      totalmass=0d0
      do ibranch = -ns_channel-1,-nbranch,-1
         totalmass=totalmass+m(itree(2,ibranch))
      enddo
      m(-ns_channel-1) = dsqrt(S(-nbranch))
c     
c Choose invariant masses of the pseudoparticles obtained by taking together
c all final-state particles or pseudoparticles found from the current 
c t-channel propagator down to the initial-state particle found at the end
c of the t-channel line.
      do ibranch = -ns_channel-1,-nbranch+2,-1
         totalmass=totalmass-m(itree(2,ibranch))  
         smin = totalmass**2                    
         smax = (m(ibranch) - m(itree(2,ibranch)))**2
         if (smin .gt. smax) then
            xjac0=-3d0
            pass=.false.
            return
         endif
         m(ibranch-1)=dsqrt((smax-smin)*
     &        x(nbranch-1+(-ibranch)*2)+smin)
         xjac0 = xjac0*(smax-smin)
         if (m(ibranch-1)**2.lt.smin.or.m(ibranch-1)**2.gt.smax
     &        .or.m(ibranch-1).ne.m(ibranch-1)) then
            xjac0=-1d0
            pass=.false.
            return
         endif
      enddo
c     
c Set m(-nbranch) equal to the mass of the particle or pseudoparticle P
c attached to the vertex (P,t,p2), with t being the last t-channel propagator
c in the t-channel line, and p2 the incoming particle opposite to that from
c which the t-channel line starts
      m(-nbranch) = m(itree(2,-nbranch))
c
c     Now perform the t-channel decay sequence. Most of this comes from: 
c     Particle Kinematics Chapter 6 section 3 page 166
c
c     From here, on we can just pretend this is a 2->2 scattering with
c     Pa                    + Pb     -> P1          + P2
c     p(0,itree(ibranch,1)) + p(0,2) -> p(0,ibranch)+ p(0,itree(ibranch,2))
c     M(ibranch) is the total mass available (Pa+Pb)^2
c     M(ibranch-1) is the mass of P2  (all the remaining particles)
c
      do ibranch=-ns_channel-1,-nbranch+1,-1
         s1  = m(ibranch)**2    !Total mass available
         ma2 = m(2)**2
         mbq = dot(pb(0,itree(1,ibranch)),pb(0,itree(1,ibranch)))
         m12 = m(itree(2,ibranch))**2
         mnq = m(ibranch-1)**2
         call yminmax(s1,t,m12,ma2,mbq,mnq,tmin,tmax)
         tmax_temp = tmax
         t = (tmax_temp-tmin)*x(-ibranch)+tmin
         xjac0=xjac0*(tmax_temp-tmin)
         if (t .lt. tmin .or. t .gt. tmax) then
            xjac0=-3d0
            pass=.false.
            return
         endif
         phi = 2d0*pi*x(nbranch+(-ibranch-1)*2)
         xjac0 = xjac0*2d0*pi
c Finally generate the momentum. The call is of the form
c pa+pb -> p1+ p2; t=(pa-p1)**2;   pr = pa-p1
c gentcms(pa,pb,t,phi,m1,m2,p1,pr) 
         call gentcms(pb(0,itree(1,ibranch)),pb(0,2),t,phi,
     &        m(itree(2,ibranch)),m(ibranch-1),pb(0,itree(2,ibranch)),
     &        pb(0,ibranch),xjac0)
c
         if (xjac0 .lt. 0d0) then
            write(*,*) 'Failed gentcms',ibranch,xjac0
            pass=.false.
            return
         endif
         xpswgt0 = xpswgt0/(4d0*dsqrt(lambda(s1,ma2,mbq)))
      enddo
c We need to get the momentum of the last external particle.  This
c should just be the sum of p(0,2) and the remaining momentum from our
c last t channel 2->2
      do i=0,3
         pb(i,itree(2,-nbranch)) = pb(i,-nbranch+1)+pb(i,2)
      enddo
      return
      end


      subroutine fill_born_momenta(nbranch,nt_channel,one_body,ionebody
     &     ,x,itree,m,s,pb,xjac0,xpswgt0,pass)
      implicit none
      real*8 pi
      parameter (pi=3.1415926535897932d0)
      include 'genps.inc'
      include 'nexternal.inc'
      integer nbranch,nt_channel,ionebody
      double precision M(-max_branch:max_particles),x(99)
      double precision s(-max_branch:max_particles)
      double precision pb(0:3,-max_branch:nexternal-1)
      integer itree(2,-max_branch:-1)
      double precision xjac0,xpswgt0
      logical pass,one_body
c
      double precision one
      parameter (one=1d0)
      double precision costh,phi,xa2,xb2
      integer i,ix
      double precision lambda,dot
      external lambda,dot
      double precision vtiny
      parameter (vtiny=1d-12)
c
      pass=.true.
      do i = -nbranch+nt_channel+(nincoming-1),-1
         ix = nbranch+(-i-1)*2+(2-nincoming)
         if (nt_channel .eq. 0) ix=ix-1
         costh= 2d0*x(ix)-1d0
         phi  = 2d0*pi*x(ix+1)
         xjac0 = xjac0 * 4d0*pi
         xa2 = m(itree(1,i))*m(itree(1,i))/s(i)
         xb2 = m(itree(2,i))*m(itree(2,i))/s(i)
         if (m(itree(1,i))+m(itree(2,i)) .ge. m(i)) then
            xjac0=-8
            pass=.false.
            return
         endif
         xpswgt0 = xpswgt0*.5D0*PI*SQRT(LAMBDA(ONE,XA2,XB2))/(4.D0*PI)
         call mom2cx(m(i),m(itree(1,i)),m(itree(2,i)),costh,phi,
     &        pb(0,itree(1,i)),pb(0,itree(2,i)))
c If there is an extremely large boost needed here, skip the phase-space point
c because of numerical stabilities.
         if (dsqrt(abs(dot(pb(0,i),pb(0,i))))/pb(0,i) 
     &        .lt.vtiny) then
            xjac0=-81
            pass=.false.
            return
         else
            call boostm(pb(0,itree(1,i)),pb(0,i),m(i),pb(0,itree(1,i)))
            call boostm(pb(0,itree(2,i)),pb(0,i),m(i),pb(0,itree(2,i)))
         endif
      enddo
c
c
c Special phase-space fix for the one_body
      if (one_body) then
c Factor due to the delta function in dphi_1
         xpswgt0=pi/m(ionebody)
c Kajantie's normalization of phase space (compensated below in flux)
         xpswgt0=xpswgt0/(2*pi)
         do i=0,3
            pb(i,3) = pb(i,1)+pb(i,2)
         enddo
      endif
      return
      end


      subroutine get_recoil(p_born,imother,shat_born,xmrec2,pass)
      implicit none
      include 'nexternal.inc'
      double precision p_born(0:3,nexternal-1),xmrec2,shat_born
      logical pass
      integer imother
      integer i
      double precision recoilbar(0:3),dot,tmp
      external dot
      pass=.true.
      do i=0,3
         recoilbar(i)=p_born(i,1)+p_born(i,2)-p_born(i,imother)
      enddo
      xmrec2=dot(recoilbar,recoilbar)
      if(xmrec2.lt.0.d0)then
         if(abs(xmrec2).gt.(1.d-4*shat_born))then
            write(*,*)'Fatal error #14 in genps_fks.f',xmrec2,imother
            stop
         else
            write(*,*)'Error #15 in genps_fks.f',xmrec2,imother
            pass=.false.
            return
         endif
      endif
      if (xmrec2.ne.xmrec2) then
         write (*,*) 'Error #16 in setting up event in genps_fks.f,'//
     &        ' skipping event'
         pass=.false.
         return
      endif
      return
      end<|MERGE_RESOLUTION|>--- conflicted
+++ resolved
@@ -26,16 +26,12 @@
       integer iconfig0
       common/ciconfig0/iconfig0
       include 'coupl.inc'
-<<<<<<< HEAD
 
 c      
-      include 'born_props.inc'
-=======
       include 'born_props.inc'
 c     
       call cpu_time(tBefore)
 c
->>>>>>> f7361130
       this_config=iconfig
       iconf=iconfig
       iconfig0=iconfig

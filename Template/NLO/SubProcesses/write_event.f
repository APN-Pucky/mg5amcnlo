      subroutine finalize_event(xx,weight,lunlhe,plotEv,putonshell)
      implicit none
      include 'nexternal.inc'
      include "genps.inc"
      include "unlops.inc"
      include "run.inc"
      integer ndim,ipole
      common/tosigint/ndim,ipole
      integer           iconfig
      common/to_configs/iconfig
      integer itmax,ncall
      common/citmax/itmax,ncall
      logical Hevents
      common/SHevents/Hevents
      integer i,j,lunlhe
      include 'mint.inc'
      real*8 xx(ndimmax),weight,plot_wgt,evnt_wgt
      logical plotEv, putonshell
      double precision wgt,unwgtfun
      double precision x(99),p(0:3,nexternal)
      integer jpart(7,-nexternal+3:2*nexternal-3)
      double precision pb(0:4,-nexternal+3:2*nexternal-3)
      logical unwgt
      double precision evtsgn
      common /c_unwgt/evtsgn,unwgt
      integer iplot_ev,iplot_cnt,iplot_born
      parameter (iplot_ev=11)
      parameter (iplot_cnt=12)
      parameter (iplot_born=20)
      double precision ybst_til_tolab,ybst_til_tocm,sqrtshat,shat
      common/parton_cms_stuff/ybst_til_tolab,ybst_til_tocm,
     #                        sqrtshat,shat
      double precision p1_cnt(0:3,nexternal,-2:2)
      double precision wgt_cnt(-2:2)
      double precision pswgt_cnt(-2:2)
      double precision jac_cnt(-2:2)
      common/counterevnts/p1_cnt,wgt_cnt,pswgt_cnt,jac_cnt

      integer np,npart
      double precision jampsum,sumborn,shower_scale
      double complex wgt1(2)
      character*4 abrv
      common /to_abrv/ abrv
      double precision p_born(0:3,nexternal-1)
      common/pborn/p_born

      do i=1,99
        if(i.le.ndim)then
          x(i)=xx(i)
        else
          x(i)=-9d99
        endif
      enddo
      
      wgt=1d0
c Normalization to the number of requested events is done in subroutine
c topout (madfks_plot.f), so multiply here to get # of events.
      evnt_wgt=evtsgn*weight
      plot_wgt=evnt_wgt*itmax*ncall
      call generate_momenta(ndim,iconfig,wgt,x,p)
c
c Get all the info we need for writing the events.
c      
      if (Hevents) then
         call set_cms_stuff(-100)
      else
         call set_cms_stuff(0)
      endif

      if (ickkw.eq.4) putonshell=.false.

      if (ickkw.eq.4) then
         if (Hevents) then
            write (*,*) 'For ickkw=4, Hevents should be false',Hevents
            stop
         endif
         Hevents=.true.
         call add_write_info(p_born,p,ybst_til_tolab,iconfig,Hevents,
     &        .false.,ndim,ipole,x,jpart,npart,pb,shower_scale)
c Put the Hevent info in a common block
         NUP_H=npart
         do i=1,NUP_H
            IDUP_H(i)=jpart(1,i)
            ISTUP_H(i)=jpart(6,i)
            MOTHUP_H(1,i)=jpart(2,i)
            MOTHUP_H(2,i)=jpart(3,i)
            ICOLUP_H(1,i)=jpart(4,i)
            ICOLUP_H(2,i)=jpart(5,i)
            PUP_H(1,i)=pb(1,i)
            PUP_H(2,i)=pb(2,i)
            PUP_H(3,i)=pb(3,i)
            PUP_H(4,i)=pb(0,i)
            PUP_H(5,i)=pb(4,i)
            VTIMUP_H(i)=0.d0
            SPINUP_H(i)=dfloat(jpart(7,i))
         enddo
         Hevents=.false.
      endif
      
      call add_write_info(p_born,p,ybst_til_tolab,iconfig,Hevents,
     &     putonshell,ndim,ipole,x,jpart,npart,pb,shower_scale)

c Plot the events also on the fly
      if(plotEv) then
         if (Hevents) then
            call outfun(p,ybst_til_tolab,plot_wgt,iplot_ev)
         else
            call outfun(p1_cnt(0,1,0),ybst_til_tolab,plot_wgt,iplot_cnt)
         endif
      endif

      call unweight_function(p_born,unwgtfun)
      if (unwgtfun.ne.0d0) then
         evnt_wgt=evnt_wgt/unwgtfun
      else
         write (*,*) 'ERROR in finalize_event, unwgtfun=0',unwgtfun
         stop
      endif

      if (abrv.ne.'grid') then
c  Write-out the events
         call write_events_lhe(pb(0,1),evnt_wgt,jpart(1,1),npart,lunlhe
     &        ,shower_scale,ickkw)
      else
         call write_random_numbers(lunlhe)
      endif
      
      return
      end

      subroutine write_header_init
      implicit none
      integer lunlhe,nevents
      double precision res,err,res_abs
      character*120 string
      logical Hevents
      common/SHevents/Hevents
      character*10 MonteCarlo
c
      common/cMonteCarloType/MonteCarlo
      integer ifile,ievents
      double precision inter,absint,uncer
      common /to_write_header_init/inter,absint,uncer,ifile,ievents

c Les Houches init block (for the <init> info)
      integer maxpup
      parameter(maxpup=100)
      integer idbmup,pdfgup,pdfsup,idwtup,nprup,lprup
      double precision ebmup,xsecup,xerrup,xmaxup
      common /heprup/ idbmup(2),ebmup(2),pdfgup(2),pdfsup(2),
     &     idwtup,nprup,xsecup(maxpup),xerrup(maxpup),
     &     xmaxup(maxpup),lprup(maxpup)
c Scales
      character*80 muR_id_str,muF1_id_str,muF2_id_str,QES_id_str
      common/cscales_id_string/muR_id_str,muF1_id_str,
     #                         muF2_id_str,QES_id_str


c      open(unit=58,file='res_1',status='old')
c      read(58,'(a)')string
c      read(string(index(string,':')+1:index(string,'+/-')-1),*) res_abs
c      close(58)
      lunlhe=ifile
c get info on beam and PDFs
      call setrun
      XSECUP(1)=inter
      XERRUP(1)=uncer
      XMAXUP(1)=absint/ievents
      LPRUP(1)=66
      IDWTUP=-4
      NPRUP=1

      write(lunlhe,'(a)')'<LesHouchesEvents version="1.0">'
      write(lunlhe,'(a)')'  <!--'
      write(lunlhe,'(a)')'  <scalesfunctionalform>'
      write(lunlhe,'(2a)')'    muR  ',muR_id_str(1:len_trim(muR_id_str))
      write(lunlhe,'(2a)')'    muF1 ',muF1_id_str(1:len_trim(muF1_id_str))
      write(lunlhe,'(2a)')'    muF2 ',muF2_id_str(1:len_trim(muF2_id_str))
      write(lunlhe,'(2a)')'    QES  ',QES_id_str(1:len_trim(QES_id_str))
      write(lunlhe,'(a)')'  </scalesfunctionalform>'
      write(lunlhe,'(a)')MonteCarlo
      write(lunlhe,'(a)')'  -->'
      write(lunlhe,'(a)')'  <header>'
      write(lunlhe,250)ievents
      write(lunlhe,'(a)')'  </header>'
      write(lunlhe,'(a)')'  <init>'
      write(lunlhe,501)IDBMUP(1),IDBMUP(2),EBMUP(1),EBMUP(2),
     #                PDFGUP(1),PDFGUP(2),PDFSUP(1),PDFSUP(2),
     #                IDWTUP,NPRUP
      write(lunlhe,502)XSECUP(1),XERRUP(1),XMAXUP(1),LPRUP(1)
      write(lunlhe,'(a)')'  </init>'
 250  format(1x,i8)
 501  format(2(1x,i6),2(1x,d14.8),2(1x,i2),2(1x,i6),1x,i2,1x,i3)
 502  format(3(1x,d14.8),1x,i6)

      return
      end

      subroutine write_events_lhe(p,wgt,ic,npart,lunlhe,shower_scale
     $     ,ickkw)
      implicit none
      include "nexternal.inc"
      include "coupl.inc"
      include "madfks_mcatnlo.inc"
      include 'reweight.inc'
      double precision p(0:4,2*nexternal-3),wgt
      integer ic(7,2*nexternal-3),npart,lunlhe,kwgtinfo,ickkw
      double precision pi,zero
      parameter (pi=3.1415926535897932385d0)
      parameter (zero=0.d0)
      integer ievent,izero
      parameter (izero=0)
      double precision aqcd,aqed,scale
      character*140 buff
      double precision shower_scale
      INTEGER MAXNUP,i
      PARAMETER (MAXNUP=500)
      INTEGER NUP,IDPRUP,IDUP(MAXNUP),ISTUP(MAXNUP),
     # MOTHUP(2,MAXNUP),ICOLUP(2,MAXNUP)
      DOUBLE PRECISION XWGTUP,AQEDUP,AQCDUP,
     # PUP(5,MAXNUP),VTIMUP(MAXNUP),SPINUP(MAXNUP)
      include 'nFKSconfigs.inc'
      INTEGER NFKSPROCESS
      COMMON/C_NFKSPROCESS/NFKSPROCESS
      integer iSorH_lhe,ifks_lhe(fks_configs) ,jfks_lhe(fks_configs)
     &     ,fksfather_lhe(fks_configs) ,ipartner_lhe(fks_configs)
      double precision scale1_lhe(fks_configs),scale2_lhe(fks_configs)
      common/cto_LHE1/iSorH_lhe,ifks_lhe,jfks_lhe,
     #                fksfather_lhe,ipartner_lhe
      common/cto_LHE2/scale1_lhe,scale2_lhe
<<<<<<< HEAD
      double precision muR2_current,muF12_current,
     #                 muF22_current,QES2_current
      common/cscales_current_values/muR2_current,muF12_current,
     #                              muF22_current,QES2_current
=======
      logical firsttime
      data firsttime/.true./
>>>>>>> 20571247
c
      if (firsttime) then
         call write_header_init
         firsttime=.false.
      endif
      ievent=66
      if (ickkw.ne.4) then
         scale = shower_scale
      else
         scale = sqrt(muF12_current)
      endif
      aqcd=g**2/(4d0*pi)
      aqed=gal(1)**2/(4d0*pi)

      if(AddInfoLHE)then
        if(.not.doreweight)then
           write(buff,201)'#aMCatNLO',iSorH_lhe,ifks_lhe(nFKSprocess)
     &          ,jfks_lhe(nFKSprocess),fksfather_lhe(nFKSprocess)
     &          ,ipartner_lhe(nFKSprocess),scale1_lhe(nFKSprocess)
     &          ,scale2_lhe(nFKSprocess),izero,izero,izero,zero,zero
     &          ,zero,zero,zero
        else
          if(iwgtinfo.lt.1.or.iwgtinfo.gt.5)then
            write(*,*)'Error in write_events_lhe'
            write(*,*)'  Inconsistency in reweight parameters'
            write(*,*)doreweight,iwgtinfo
            stop
          endif
          if (ickkw.eq.4) then
             if (iwgtinfo.ne.5) then
                write (*,*)'if using ickkw=4, iwgtinfo should be 5'
                stop
             else
                kwgtinfo=15
             endif
          else
             kwgtinfo=iwgtinfo
          endif
          write(buff,201)'#aMCatNLO',iSorH_lhe,ifks_lhe(nFKSprocess)
     &         ,jfks_lhe(nFKSprocess),fksfather_lhe(nFKSprocess)
     &         ,ipartner_lhe(nFKSprocess),scale1_lhe(nFKSprocess)
     &         ,scale2_lhe(nFKSprocess),kwgtinfo,nexternal,iwgtnumpartn
     &         ,zero,zero,zero,zero,zero
        endif
      else
        buff=' '
      endif

c********************************************************************
c     Writes one event from data file #lun according to LesHouches
c     ic(1,*) = Particle ID
c     ic(2.*) = Mothup(1)
c     ic(3,*) = Mothup(2)
c     ic(4,*) = ICOLUP(1)
c     ic(5,*) = ICOLUP(2)
c     ic(6,*) = ISTUP   -1=initial state +1=final  +2=decayed
c     ic(7,*) = Helicity
c********************************************************************

      NUP=npart
      IDPRUP=ievent
      XWGTUP=wgt
      AQEDUP=aqed
      AQCDUP=aqcd
      do i=1,NUP
        IDUP(i)=ic(1,i)
        ISTUP(i)=ic(6,i)
        MOTHUP(1,i)=ic(2,i)
        MOTHUP(2,i)=ic(3,i)
        ICOLUP(1,i)=ic(4,i)
        ICOLUP(2,i)=ic(5,i)
        PUP(1,i)=p(1,i)
        PUP(2,i)=p(2,i)
        PUP(3,i)=p(3,i)
        PUP(4,i)=p(0,i)
        PUP(5,i)=p(4,i)
        VTIMUP(i)=0.d0
        SPINUP(i)=dfloat(ic(7,i))
      enddo
      call write_lhef_event(lunlhe,
     #    NUP,IDPRUP,XWGTUP,scale,AQEDUP,AQCDUP,
     #    IDUP,ISTUP,MOTHUP,ICOLUP,PUP,VTIMUP,SPINUP,buff)

 201  format(a9,1x,i1,4(1x,i2),2(1x,d14.8),1x,i2,2(1x,i2),5(1x,d14.8))
      return
      end

      subroutine write_random_numbers(lunlhe)
      implicit none
      integer lunlhe,i
      double precision x(99),sigintF_save,f_abs_save
      common /c_sigint/ x,sigintF_save,f_abs_save
      integer ndim,ipole
      common/tosigint/ndim,ipole
      write (lunlhe,'(a)')'  <event>'
      write (lunlhe,*) ndim,sigintF_save,f_abs_save
      write (lunlhe,*) (x(i),i=1,ndim)
      write (lunlhe,'(a)')'  </event>'
      return
      end<|MERGE_RESOLUTION|>--- conflicted
+++ resolved
@@ -228,15 +228,12 @@
       common/cto_LHE1/iSorH_lhe,ifks_lhe,jfks_lhe,
      #                fksfather_lhe,ipartner_lhe
       common/cto_LHE2/scale1_lhe,scale2_lhe
-<<<<<<< HEAD
       double precision muR2_current,muF12_current,
      #                 muF22_current,QES2_current
       common/cscales_current_values/muR2_current,muF12_current,
      #                              muF22_current,QES2_current
-=======
       logical firsttime
       data firsttime/.true./
->>>>>>> 20571247
 c
       if (firsttime) then
          call write_header_init

c Utility routines for LHEF. Originally taken from collect_events.f
c
c Note: the routines read_lhef_event and write_lhef_event use the common
c blocks in reweight0.inc, relevant to reweight information. This is
c independent of the process, and in particular of process-related
c parameters such as nexternal, which is replaced here by (its supposed)
c upper bound maxparticles. The arrays which have one dimension defined
c by maxparticles may have a correspondence with process-specific ones,
c and the dimensions of the latter are typically defined by nexternal.
c Hence, one may need an explicit copy of one onto the other
c

      block data
      integer event_id
      common /c_event_id/ event_id
      data event_id /-99/
      logical rwgt_skip
      common /crwgt_skip/ rwgt_skip
      data rwgt_skip /.false./
      integer nattr,npNLO,npLO
      common/event_attributes/nattr,npNLO,npLO
      data nattr,npNLO,npLO /0,-1,-1/
      end

      subroutine write_lhef_header(ifile,nevents,MonteCarlo)
      implicit none 
      integer ifile,nevents
      character*10 MonteCarlo
c Scales
      character*80 muR_id_str,muF1_id_str,muF2_id_str,QES_id_str
      common/cscales_id_string/muR_id_str,muF1_id_str,
     #                         muF2_id_str,QES_id_str
c
      write(ifile,'(a)')
     #     '<LesHouchesEvents version="1.0">'
      write(ifile,'(a)')
     #     '  <!--'
      write(ifile,'(a)')'  <scalesfunctionalform>'
      write(ifile,'(a)')muR_id_str(1:len_trim(muR_id_str))
      write(ifile,'(a)')muF1_id_str(1:len_trim(muF1_id_str))
      write(ifile,'(a)')muF2_id_str(1:len_trim(muF2_id_str))
      write(ifile,'(a)')QES_id_str(1:len_trim(QES_id_str))
      write(ifile,'(a)')'  </scalesfunctionalform>'
      write(ifile,'(a)')
     #     MonteCarlo
      write(ifile,'(a)')
     #     '  -->'
      write(ifile,'(a)')
     #     '  <header>'
      write(ifile,250) nevents
      write(ifile,'(a)')
     #     '  </header>'
 250  format(1x,i8)
      return
      end


      subroutine write_lhef_header_banner(ifile,nevents,MonteCarlo,path)
      implicit none 
      integer ifile,nevents,iseed,i,pdf_set_min,pdf_set_max,idwgt
      double precision mcmass(-16:21),rw_Rscale_down,rw_Rscale_up
     $     ,rw_Fscale_down,rw_Fscale_up
c Scales
      character*80 muR_id_str,muF1_id_str,muF2_id_str,QES_id_str
      common/cscales_id_string/muR_id_str,muF1_id_str,
     #                         muF2_id_str,QES_id_str
      character*10 MonteCarlo
      character*100 path
      character*72 buffer,buffer_lc,buffer2
      logical rwgt_skip
      common /crwgt_skip/ rwgt_skip
      logical rwgt_skip_pdf,rwgt_skip_scales
      integer event_id
      common /c_event_id/ event_id
      include 'reweight_all.inc'
c     Set the event_id to 0. If 0 or positive, this value will be update
c     in write_lhe_event. It is set to -99 through a block data
c     statement.
      event_id=0
c
      write(ifile,'(a)') '<LesHouchesEvents version="1.0">'
      write(ifile,'(a)') '  <header>'
      write(ifile,'(a)') '  <MG5ProcCard>'
      open (unit=92,file=path(1:index(path," ")-1)//'proc_card_mg5.dat'
     &     ,err=99)
      do
         read(92,'(a)',err=89,end=89) buffer
         write(ifile,'(a)') buffer
      enddo
 89   close(92)
      write(ifile,'(a)') '  </MG5ProcCard>'
      write(ifile,'(a)') '  <slha>'
      open (unit=92,file=path(1:index(path," ")-1)//'param_card.dat'
     &     ,err=98)
      do
         read(92,'(a)',err=88,end=88) buffer
         write(ifile,'(a)') buffer
      enddo
 88   close(92)
      write(ifile,'(a)') '  </slha>'
      write(ifile,'(a)') '  <MGRunCard>'
      open (unit=92,file=path(1:index(path," ")-1)//'run_card.dat'
     &     ,err=97)
      rwgt_skip_pdf=.true.
      rwgt_skip_scales=.true.
      rwgt_skip=.true.
      pdf_set_min=-1
      pdf_set_max=-1
      numscales=0
      do
         read(92,'(a)',err=87,end=87) buffer
         buffer_lc=buffer
         call case_trap3(72,buffer_lc)
c Replace the random number seed with the one used...
         if(index(buffer_lc,'iseed').ne.0 .and. buffer(1:1).ne.'#')then
            open (unit=93,file="randinit",status="old",err=96)
            read(93,'(a)') buffer2
            if (index(buffer2,'=').eq.0) goto 96
            buffer2=buffer2(index(buffer2,'=')+1:)
            read(buffer2,*) iseed
            close(93)
            write(buffer,'(i11,a)')iseed,' =  iseed'
c Update the number of events
         elseif (index(buffer_lc,'nevents').ne.0 .and.
     &           buffer(1:1).ne.'#' .and.
     &           ( index(buffer_lc,'!').eq.0 .or.
     &             index(buffer_lc,'!').gt.index(buffer_lc,'nevents')
     &           )) then
            write(buffer,'(i11,a)')nevents,' = nevents'
         elseif (index(buffer_lc,'reweight_pdf').ne.0 .and.
     $           index(buffer_lc,'.true.').ne.0 .and.
     $           buffer(1:1).ne.'#') then
            rwgt_skip=.false.
            rwgt_skip_pdf=.false.
         elseif (index(buffer_lc,'pdf_set_min').ne.0 .and.
     &           buffer(1:1).ne.'#') then
            read(buffer(1:index(buffer,'=')-1),*) pdf_set_min
         elseif (index(buffer_lc,'pdf_set_max').ne.0 .and.
     &           buffer(1:1).ne.'#') then
            read(buffer(1:index(buffer,'=')-1),*) pdf_set_max
         elseif (index(buffer_lc,'reweight_scale').ne.0 .and.
     $           index(buffer_lc,'.true.').ne.0 .and.
     $           buffer(1:1).ne.'#') then
            rwgt_skip=.false.
            rwgt_skip_scales=.false.
            numscales=3
         elseif (index(buffer_lc,'rw_rscale_down').ne.0 .and.
     &           buffer(1:1).ne.'#') then
            read(buffer(1:index(buffer,'=')-1),*) rw_Rscale_down
         elseif (index(buffer_lc,'rw_rscale_up').ne.0 .and.
     &           buffer(1:1).ne.'#') then
            read(buffer(1:index(buffer,'=')-1),*) rw_Rscale_up
         elseif (index(buffer_lc,'rw_fscale_down').ne.0 .and.
     &           buffer(1:1).ne.'#') then
            read(buffer(1:index(buffer,'=')-1),*) rw_Fscale_down
         elseif (index(buffer_lc,'rw_fscale_up').ne.0 .and.
     &           buffer(1:1).ne.'#') then
            read(buffer(1:index(buffer,'=')-1),*) rw_Fscale_up
         endif
         goto 95
 96      write (*,*) '"randinit" file not found in write_lhef_header_'/
     &        /'banner: not overwriting iseed in event file header.'
 95      write(ifile,'(a)') buffer
      enddo
 87   close(92)
      if ( (pdf_set_min.ne.-1 .and. pdf_set_max.eq.-1) .or.
     &     (pdf_set_min.eq.-1 .and. pdf_set_max.ne.-1)) then
         write (*,*) 'Not consistent PDF reweigthing parameters'/
     $        /' found in the run_card.',pdf_set_min,pdf_set_max
         stop
      endif
      if (.not.rwgt_skip_pdf) numPDFpairs=(pdf_set_max-pdf_set_min+1)/2
      write(ifile,'(a)') '  </MGRunCard>'
c Functional form of the scales
      write(ifile,'(a)') '  <scalesfunctionalform>'
      write(ifile,'(a)')muR_id_str(1:len_trim(muR_id_str))
      write(ifile,'(a)')muF1_id_str(1:len_trim(muF1_id_str))
      write(ifile,'(a)')muF2_id_str(1:len_trim(muF2_id_str))
      write(ifile,'(a)')QES_id_str(1:len_trim(QES_id_str))
      write(ifile,'(a)') '  </scalesfunctionalform>'
c MonteCarlo Masses
      write(ifile,'(a)') '  <MonteCarloMasses>'
      call fill_MC_mshell_wrap(MonteCarlo,mcmass)
      do i=1,5
         write (ifile,'(2x,i6,3x,e12.6)')i,mcmass(i)
      enddo
      write (ifile,'(2x,i6,3x,e12.6)')11,mcmass(11)
      write (ifile,'(2x,i6,3x,e12.6)')13,mcmass(13)
      write (ifile,'(2x,i6,3x,e12.6)')15,mcmass(15)
      write (ifile,'(2x,i6,3x,e12.6)')21,mcmass(21)
      write(ifile,'(a)') '  </MonteCarloMasses>'
c Write here the reweight information if need be
      if (.not.rwgt_skip) then
         write(ifile,'(a)') '  <initrwgt>'
         if (numscales.ne.0) then
            if (numscales.ne.3) then
               write (*,*) 'Error in handling_lhe_events.f:'
               write (*,*) 'number of scale not equal to three'
     $              ,numscales
               stop
            endif
            write(ifile,'(a)') "    <weightgroup "/
     &           /"type='scale_variation' combine='envelope'>"
            write(ifile,602) "      <weight id='1001'>"/
     $           /" muR=",1d0," muF=",1d0," </weight>"
            write(ifile,602) "      <weight id='1002'>"/
     $           /" muR=",1d0," muF=",rw_Fscale_up," </weight>"
            write(ifile,602) "      <weight id='1003'>"/
     $           /" muR=",1d0," muF=",rw_Fscale_down," </weight>"
            write(ifile,602) "      <weight id='1004'>"/
     $           /" muR=",rw_Rscale_up," muF=",1d0," </weight>"
            write(ifile,602) "      <weight id='1005'> muR="
     $           ,rw_Rscale_up," muF=",rw_Fscale_up," </weight>"
            write(ifile,602) "      <weight id='1006'> muR="
     $           ,rw_Rscale_up," muF=",rw_Fscale_down," </weight>"
            write(ifile,602) "      <weight id='1007'> muR="
     $           ,rw_Rscale_down," muF=",1d0," </weight>"
            write(ifile,602) "      <weight id='1008'> muR="
     $           ,rw_Rscale_down," muF=",rw_Fscale_up," </weight>"
            write(ifile,602) "      <weight id='1009'> muR="
     $           ,rw_Rscale_down," muF=",rw_Fscale_down," </weight>"
            write(ifile,'(a)') "    </weightgroup>"
         endif
         if (numPDFpairs.ne.0) then
            if (pdf_set_min.lt.90000) then    ! MSTW & CTEQ
               write(ifile,'(a)') "    <weightgroup "/
     &              /"type='PDF_variation' combine='hessian'>"
            else                              ! NNPDF
               write(ifile,'(a)') "    <weightgroup "/
     &              /"type='PDF_variation' combine='gaussian'>"
            endif
            do i=1,numPDFpairs*2
               idwgt=2000+i
               write(ifile,'(a,i4,a,i6,a)') "      <weight id='",idwgt,
     $              "'> pdfset=",pdf_set_min+(i-1)," </weight>"
            enddo
            write(ifile,'(a)') "    </weightgroup>"
         endif
         write(ifile,'(a)') '  </initrwgt>'
      endif
      write(ifile,'(a)') '  </header>'
 250  format(1x,i8)
      return
 99   write (*,*) 'ERROR in write_lhef_header_banner: '/
     &     /' proc_card_mg5.dat not found   :',path(1:index(path," ")-1)
     &     //'proc_card_mg5.dat'
      stop
 98   write (*,*) 'ERROR in write_lhef_header_banner: '/
     &     /' param_card.dat not found   :',path(1:index(path," ")-1)
     &     //'param_card.dat'
      stop
 97   write (*,*) 'ERROR in write_lhef_header_banner: '/
     &     /' run_card.dat not found   :',path(1:index(path," ")-1)
     &     //'run_card.dat'
      stop
 602  format(a,e11.5,a,e11.5,a)
      end


      subroutine read_lhef_header(ifile,nevents,MonteCarlo)
      implicit none 
      integer ifile,nevents,i,ii,ii2,iistr
      character*10 MonteCarlo
      character*80 string,string0
      character*3 event_norm
      common/cevtnorm/event_norm
      character*80 muR_id_str,muF1_id_str,muF2_id_str,QES_id_str
      common/cscales_id_string/muR_id_str,muF1_id_str,
     #                         muF2_id_str,QES_id_str
      nevents = -1
      MonteCarlo = ''
c
      string='  '
      dowhile(string.ne.'  -->')
        string0=string
        if (index(string,'</header>').ne.0) return
        read(ifile,'(a)')string
        if(index(string,'= nevents').ne.0) read(string,*)nevents,string0
        if(index(string,'parton_shower').ne.0)then
           ii=iistr(string)
<<<<<<< HEAD
           MonteCarlo=string(ii:ii+10)
           call case_trap4(10,MonteCarlo)
=======
           ii2=min(index(string,'=')-1,ii+9)
           MonteCarlo=string(ii:ii2)
>>>>>>> 20571247
        endif
        if(index(string,'event_norm').ne.0)then
           ii=iistr(string)
           event_norm=string(ii:ii+3)
        endif
        if(index(string,'<scalesfunctionalform>').ne.0) then
           read(ifile,'(a)') muR_id_str
           read(ifile,'(a)') muF1_id_str
           read(ifile,'(a)') muF2_id_str
           read(ifile,'(a)') QES_id_str
        endif
      enddo
c Works only if the name of the MC is the last line of the comments
      MonteCarlo=string0(1:10)
      call case_trap4(10,MonteCarlo)
c Here we are at the end of (user-defined) comments. Now go to end
c of headers
      dowhile(index(string,'</header>').eq.0)
        string0=string
        read(ifile,'(a)')string
      enddo
c if the file is a partial file the header is non-standard   
      if (MonteCarlo .ne. '')read(string0,250) nevents
 250  format(1x,i8)
      return
      end


c Same as read_lhef_header, except that more parameters are read.
c Avoid overloading read_lhef_header, meant to be used in utilities
      subroutine read_lhef_header_full(ifile,nevents,itempsc,itempPDF,
     #                                 MonteCarlo)
      implicit none 
      integer ifile,nevents,i,ii,ii2,iistr,ipart,itempsc,itempPDF
      character*10 MonteCarlo
      character*80 string,string0
      character*3 event_norm
      common/cevtnorm/event_norm
      double precision temp,remcmass(-16:21)
      common/cremcmass/remcmass
c Scales
      character*80 muR_id_str,muF1_id_str,muF2_id_str,QES_id_str
      common/cscales_id_string/muR_id_str,muF1_id_str,
     #                         muF2_id_str,QES_id_str
      ipart=-1000000
      nevents = -1
      MonteCarlo = ''
      itempsc=0
      itempPDF=0
c
      string='  '
      dowhile(string.ne.'  -->')
        string0=string
        if (index(string,'</header>').ne.0) return
        read(ifile,'(a)')string
        if(index(string,'= nevents').ne.0)
     #    read(string,*)nevents,string0
        if(index(string,'parton_shower').ne.0)then
           ii=iistr(string)
<<<<<<< HEAD
           MonteCarlo=string(ii:ii+10)
           call case_trap4(10,MonteCarlo)
=======
           ii2=min(index(string,'=')-1,ii+9)
           MonteCarlo=string(ii:ii2)
>>>>>>> 20571247
        endif
        if(index(string,'event_norm').ne.0)then
           ii=iistr(string)
           event_norm=string(ii:ii+3)
        endif
        if( index(string,'<montecarlomasses>').ne.0 .or.
     #      index(string,'<MonteCarloMasses>').ne.0 )then
          read(ifile,'(a)')string
          dowhile( index(string,'</montecarlomasses>').eq.0 .and.
     #             index(string,'</MonteCarloMasses>').eq.0 )
            read(string,*)ipart,temp
            if(ipart.lt.-16.or.ipart.gt.21)then
              write(*,*)'Error in read_lhef_header:'
              write(*,*)' incomprehensible list of parton masses',ipart
              stop
            endif
            remcmass(ipart)=temp
            read(ifile,'(a)')string
          enddo
        endif
        if( index(string,'scale_variation').ne.0 )then
          read(ifile,'(a)')string
          itempsc=1
          dowhile( index(string,'</weightgroup>').eq.0 )
            read(ifile,'(a)')string
            itempsc=itempsc+1
          enddo
          itempsc=itempsc-1
        endif
        if( index(string,'PDF_variation').ne.0 )then
          read(ifile,'(a)')string
          itempPDF=1
          dowhile( index(string,'</weightgroup>').eq.0 )
            read(ifile,'(a)')string
            itempPDF=itempPDF+1
          enddo
          itempPDF=itempPDF-1
        endif
        if(index(string,'<scalesfunctionalform>').ne.0) then
           read(ifile,'(a)') muR_id_str
           read(ifile,'(a)') muF1_id_str
           read(ifile,'(a)') muF2_id_str
           read(ifile,'(a)') QES_id_str
        endif
      enddo
c Works only if the name of the MC is the last line of the comments
      MonteCarlo=string0(1:10)
      call case_trap4(10,MonteCarlo)
c Here we are at the end of (user-defined) comments. Now go to end
c of headers
      dowhile(index(string,'</header>').eq.0)
        string0=string
        read(ifile,'(a)')string
      enddo
c if the file is a partial file the header is non-standard   
      if (MonteCarlo .ne. '') read(string0,250) nevents
 250  format(1x,i8)
      return
      end


      subroutine write_lhef_init(ifile,
     #  IDBMUP,EBMUP,PDFGUP,PDFSUP,IDWTUP,NPRUP,
     #  XSECUP,XERRUP,XMAXUP,LPRUP)
      implicit none
      integer ifile,i,IDBMUP(2),PDFGUP(2),PDFSUP(2),IDWTUP,NPRUP,LPRUP
      double precision EBMUP(2),XSECUP,XERRUP,XMAXUP
      double precision XSECUP2(100),XERRUP2(100),XMAXUP2(100)
      integer LPRUP2(100)
      common /lhef_init/XSECUP2,XERRUP2,XMAXUP2,LPRUP2
c
      write(ifile,'(a)')
     # '  <init>'
      write(ifile,501)IDBMUP(1),IDBMUP(2),EBMUP(1),EBMUP(2),
     #                PDFGUP(1),PDFGUP(2),PDFSUP(1),PDFSUP(2),
     #                IDWTUP,NPRUP
      write(ifile,502)XSECUP,XERRUP,XMAXUP,LPRUP
      if (NPRUP.gt.1) then
         do i=2,NPRUP
            write(ifile,502)XSECUP2(i),XERRUP2(i),XMAXUP2(i),LPRUP2(i)
         enddo
      endif
      write(ifile,'(a)')
     # '  </init>'
 501  format(2(1x,i6),2(1x,e14.8),2(1x,i2),2(1x,i6),1x,i2,1x,i3)
 502  format(3(1x,e14.8),1x,i6)
c
      return
      end


      subroutine read_lhef_init(ifile,
     #  IDBMUP,EBMUP,PDFGUP,PDFSUP,IDWTUP,NPRUP,
     #  XSECUP,XERRUP,XMAXUP,LPRUP)
      implicit none
      integer ifile,i,IDBMUP(2),PDFGUP(2),PDFSUP(2),IDWTUP,NPRUP,LPRUP
      double precision EBMUP(2),XSECUP,XERRUP,XMAXUP
      double precision XSECUP2(100),XERRUP2(100),XMAXUP2(100)
      integer LPRUP2(100)
      common /lhef_init/XSECUP2,XERRUP2,XMAXUP2,LPRUP2
      character*80 string
c
      read(ifile,'(a)')string
      read(ifile,*)IDBMUP(1),IDBMUP(2),EBMUP(1),EBMUP(2),
     #                PDFGUP(1),PDFGUP(2),PDFSUP(1),PDFSUP(2),
     #                IDWTUP,NPRUP
      read(ifile,*)XSECUP,XERRUP,XMAXUP,LPRUP
      XSECUP2(1)=XSECUP
      XERRUP2(1)=XERRUP
      XMAXUP2(1)=XMAXUP
      LPRUP2(1)=LPRUP
      if (NPRUP.gt.1) then
         do i=2,NPRUP
            read(ifile,*)XSECUP2(i),XERRUP2(i),XMAXUP2(i),LPRUP2(i)
         enddo
      endif
      read(ifile,'(a)')string
c
      return
      end

      subroutine write_lhef_event(ifile,
     # NUP,IDPRUP,XWGTUP,SCALUP,AQEDUP,AQCDUP,
     # IDUP,ISTUP,MOTHUP,ICOLUP,PUP,VTIMUP,SPINUP,buff)
      implicit none
      INTEGER NUP,IDPRUP,IDUP(*),ISTUP(*),MOTHUP(2,*),ICOLUP(2,*)
      DOUBLE PRECISION XWGTUP,SCALUP,AQEDUP,AQCDUP,
     # PUP(5,*),VTIMUP(*),SPINUP(*)
      character*140 buff
      integer ifile,i
      character*9 ch1
      integer isorh_lhe,ifks_lhe,jfks_lhe,fksfather_lhe,ipartner_lhe
      double precision scale1_lhe,scale2_lhe
      integer ii,j,nps,nng,iFKS,idwgt
      double precision wgtcentral,wgtmumin,wgtmumax,wgtpdfmin,wgtpdfmax
      logical rwgt_skip
      common /crwgt_skip/ rwgt_skip
      integer event_id
      common /c_event_id/ event_id
      integer i_process
      common/c_addwrite/i_process
      integer nattr,npNLO,npLO
      common/event_attributes/nattr,npNLO,npLO
      include 'reweight_all.inc'
      include 'unlops.inc'
c     if event_id is zero or positive (that means that there was a call
c     to write_lhef_header_banner) update it and write it
c RF: don't use the event_id:
      event_id = -99
c
      if (event_id.ge.0) then
         event_id=event_id+1
         if (event_id.le.9) then
            write(ifile,'(a,i1,a)') "  <event id='",event_id,"'>"
         elseif(event_id.le.99) then
            write(ifile,'(a,i2,a)') "  <event id='",event_id,"'>"
         elseif(event_id.le.999) then
            write(ifile,'(a,i3,a)') "  <event id='",event_id,"'>"
         elseif(event_id.le.9999) then
            write(ifile,'(a,i4,a)') "  <event id='",event_id,"'>"
         elseif(event_id.le.99999) then
            write(ifile,'(a,i5,a)') "  <event id='",event_id,"'>"
         elseif(event_id.le.999999) then
            write(ifile,'(a,i6,a)') "  <event id='",event_id,"'>"
         elseif(event_id.le.9999999) then
            write(ifile,'(a,i7,a)') "  <event id='",event_id,"'>"
         elseif(event_id.le.99999999) then
            write(ifile,'(a,i8,a)') "  <event id='",event_id,"'>"
         elseif(event_id.le.999999999) then
            write(ifile,'(a,i9,a)') "  <event id='",event_id,"'>"
         else
            write (ifile,*) "ERROR: EVENT ID TOO LARGE",event_id
            write (*,*) "ERROR: EVENT ID TOO LARGE",event_id
            stop
         endif
      elseif(nattr.eq.2) then
         if ( (npLO.ge.10.or.npLO.lt.0) .and.
     &        (npNLO.ge.10.or.npNLO.lt.0)) then
            write(ifile,'(a,i2,a,i2,a)') "  <event npLO=' ",npLO
     $           ," ' npNLO=' ",npNLO," '>"
         elseif( (npLO.lt.10.or.npLO.ge.0) .and.
     &        (npNLO.ge.10.or.npNLO.lt.0)) then
            write(ifile,'(a,i1,a,i2,a)') "  <event npLO=' ",npLO
     $           ," ' npNLO=' ",npNLO," '>"
         elseif( (npLO.ge.10.or.npLO.lt.0) .and.
     &        (npNLO.lt.10.or.npNLO.ge.0)) then
            write(ifile,'(a,i2,a,i1,a)') "  <event npLO=' ",npLO
     $           ," ' npNLO=' ",npNLO," '>"
         elseif( (npLO.lt.10.or.npLO.ge.0) .and.
     &        (npNLO.lt.10.or.npNLO.ge.0)) then
            write(ifile,'(a,i1,a,i1,a)') "  <event npLO=' ",npLO
     $           ," ' npNLO=' ",npNLO," '>"
         endif
      else
         write(ifile,'(a)') '  <event>'
      endif
      write(ifile,503)NUP,IDPRUP,XWGTUP,SCALUP,AQEDUP,AQCDUP
      do i=1,nup
        write(ifile,504)IDUP(I),ISTUP(I),MOTHUP(1,I),MOTHUP(2,I),
     #                  ICOLUP(1,I),ICOLUP(2,I),
     #                  PUP(1,I),PUP(2,I),PUP(3,I),PUP(4,I),PUP(5,I),
     #                  VTIMUP(I),SPINUP(I)
      enddo
      if(buff(1:1).eq.'#' .and. .not.rwgt_skip) then
        write(ifile,'(a)') buff(1:len_trim(buff))
        read(buff,*)ch1,iSorH_lhe,ifks_lhe,jfks_lhe,
     #                    fksfather_lhe,ipartner_lhe,
     #                    scale1_lhe,scale2_lhe,
     #                    jwgtinfo,mexternal,iwgtnumpartn,
     #         wgtcentral,wgtmumin,wgtmumax,wgtpdfmin,wgtpdfmax
        if(jwgtinfo.ge.1.and.jwgtinfo.le.4)then
           write(ifile,'(a)') '  <rwgt>'
          write(ifile,401)wgtref,wgtqes2(2)
          write(ifile,402)wgtxbj(1,1),wgtxbj(2,1),
     #                    wgtxbj(1,2),wgtxbj(2,2),
     #                    wgtxbj(1,3),wgtxbj(2,3),
     #                    wgtxbj(1,4),wgtxbj(2,4)
          if(jwgtinfo.eq.1)then
            write(ifile,403)wgtmuR2(1),wgtmuF12(1),wgtmuF22(1),
     #                      wgtmuR2(2),wgtmuF12(2),wgtmuF22(2)
          elseif(jwgtinfo.eq.2)then
            ii=iSorH_lhe+1
            if(ii.eq.3)ii=1
            write(ifile,404)wgtmuR2(ii),wgtmuF12(ii),wgtmuF22(ii)
            do i=1,mexternal
              write(ifile,405)(wgtkinE(j,i,iSorH_lhe),j=0,3)
            enddo
          elseif(jwgtinfo.eq.3 .or. jwgtinfo.eq.4)then
            do i=1,mexternal
              write(ifile,405)(wgtkinE(j,i,1),j=0,3)
            enddo
            do i=1,mexternal
              write(ifile,405)(wgtkinE(j,i,2),j=0,3)
            enddo
          endif
          write(ifile,441)wgtwreal(1),wgtwreal(2),
     #                    wgtwreal(3),wgtwreal(4)
          write(ifile,441)wgtwdeg(3),wgtwdeg(4),
     #                    wgtwdegmuf(3),wgtwdegmuf(4)
          write(ifile,405)wgtwborn(2),wgtwns(2),
     #                    wgtwnsmuf(2),wgtwnsmur(2)
          do i=1,iwgtnumpartn
            write(ifile,442)wgtwmcxsecE(i),
     #                      wgtmcxbjE(1,i),wgtmcxbjE(2,i)
          enddo
          if(jwgtinfo.eq.4) write(ifile,
     f         '(1x,e14.8,1x,e14.8,1x,i4,1x,i4)')
     &       wgtbpower,wgtcpower,nFKSprocess_used,nFKSprocess_used_born
          write(ifile,'(a)') '  </rwgt>'
         elseif(jwgtinfo.eq.5) then
           write(ifile,'(a)')'  <rwgt>'
           if (iSorH_lhe.eq.1) then ! S-event
              write(ifile,'(1x,e14.8,1x,e14.8,i4,i4)') 
     f             wgtbpower,wgtcpower,nScontributions,i_process
              write(ifile,'(1x,i4,1x,e14.8)') nFKSprocess_used_born
     &             ,wgtref_nbody_all(i_process)
              do i=1,mexternal
                 write(ifile,405)(wgtkin_all(j,i,2,0),j=0,3)
              enddo
              write(ifile,402) wgtxbj_all(1,2,0),wgtxbj_all(2,2,0)
              write(ifile,'(1x,e14.8)') wgtqes2_all(2,0)
              write(ifile,405)wgtwborn_all,wgtwns_all,
     &             wgtwnsmuf_all,wgtwnsmur_all
              write(ifile,404) wgtmuR2_all(2,0),wgtmuF12_all(2,0)
     $             ,wgtmuF22_all(2,0)
              do ii=1,nScontributions
                 write(ifile,'(1x,i4)') nFKSprocess_reweight(ii)
                 iFKS=nFKSprocess_reweight(ii)*2-1
                 write(ifile,'(1x,e14.8,1x,i4)')
     &                wgtref_all(iFKS,i_process),iwgtnumpartn_all(iFKS)
                 do i=1,mexternal
                    write(ifile,405)(wgtkin_all(j,i,1,iFKS),j=0,3)
                 enddo
c$$$                 do i=1,mexternal
c$$$                    write(ifile,405)(wgtkin_all(j,i,2,iFKS),j=0,3)
c$$$                 enddo
                 write(ifile,402)
     &                wgtxbj_all(1,1,iFKS),wgtxbj_all(2,1,iFKS),
     &                wgtxbj_all(1,2,iFKS),wgtxbj_all(2,2,iFKS),
     &                wgtxbj_all(1,3,iFKS),wgtxbj_all(2,3,iFKS),
     &                wgtxbj_all(1,4,iFKS),wgtxbj_all(2,4,iFKS)
                 write(ifile,'(1x,e14.8)') wgtqes2_all(2,iFKS)
                 write(ifile,441)wgtwreal_all(1,iFKS),wgtwreal_all(2
     &                ,iFKS),wgtwreal_all(3,iFKS),wgtwreal_all(4,iFKS)
                 write(ifile,441)wgtwdeg_all(3,iFKS),wgtwdeg_all(4,iFKS)
     &                ,wgtwdegmuf_all(3,iFKS),wgtwdegmuf_all(4,iFKS)
                 do i=1,iwgtnumpartn_all(iFKS)
                    write(ifile,442)wgtwmcxsec_all(i,iFKS),
     &                   wgtmcxbj_all(1,i,iFKS),wgtmcxbj_all(2,i,iFKS)
                 enddo
                 write(ifile,404) wgtmuR2_all(1,iFKS),wgtmuF12_all(1
     $                ,iFKS),wgtmuF22_all(1,iFKS)
                 write(ifile,404) wgtmuR2_all(2,iFKS),wgtmuF12_all(2
     $                ,iFKS),wgtmuF22_all(2,iFKS)
              enddo
           elseif (iSorH_lhe.eq.2) then ! H-event
              write(ifile,'(1x,e14.8,1x,e14.8,i4)')
     f             wgtbpower,wgtcpower,i_process
              iFKS=nFKSprocess_used*2
              write(ifile,'(1x,i4)') nFKSprocess_used
              write(ifile,'(1x,e14.8,1x,i4)') wgtref_all(iFKS,i_process)
     &             ,iwgtnumpartn_all(iFKS)
              do i=1,mexternal
                 write(ifile,405)(wgtkin_all(j,i,1,iFKS),j=0,3)
              enddo
              do i=1,mexternal
                 write(ifile,405)(wgtkin_all(j,i,2,iFKS),j=0,3)
              enddo
              write(ifile,402)
     &                wgtxbj_all(1,1,iFKS),wgtxbj_all(2,1,iFKS),
     &                wgtxbj_all(1,2,iFKS),wgtxbj_all(2,2,iFKS),
     &                wgtxbj_all(1,3,iFKS),wgtxbj_all(2,3,iFKS),
     &                wgtxbj_all(1,4,iFKS),wgtxbj_all(2,4,iFKS)
              write(ifile,441)wgtwreal_all(1,iFKS),wgtwreal_all(2
     &             ,iFKS),wgtwreal_all(3,iFKS),wgtwreal_all(4,iFKS)
              do i=1,iwgtnumpartn_all(iFKS)
                 write(ifile,442)wgtwmcxsec_all(i,iFKS),
     &                wgtmcxbj_all(1,i,iFKS),wgtmcxbj_all(2,i,iFKS)
              enddo
              write(ifile,404) wgtmuR2_all(1,iFKS),wgtmuF12_all(1,iFKS)
     $             ,wgtmuF22_all(1,iFKS)
              write(ifile,404) wgtmuR2_all(2,iFKS),wgtmuF12_all(2,iFKS)
     $             ,wgtmuF22_all(2,iFKS)
           else
              write (*,*) 'Not an S- or H-event in write_lhef_event'
              stop
           endif
           write(ifile,'(a)')'  </rwgt>'
         elseif(jwgtinfo.eq.15) then
           write(ifile,'(a)')'  <unlops>'
           write(ifile,*)NUP_H
           do i=1,NUP_H
              write(ifile,504)IDUP_H(I),ISTUP_H(I),MOTHUP_H(1,I)
     $             ,MOTHUP_H(2,I),ICOLUP_H(1,I),ICOLUP_H(2,I),PUP_H(1
     $             ,I),PUP_H(2,I),PUP_H(3,I),PUP_H(4,I),PUP_H(5,I),
     $             VTIMUP_H(I),SPINUP_H(I)
           enddo
           write(ifile,'(a)')'  </unlops>'
        elseif(jwgtinfo.eq.8)then
           write(ifile,'(a)') '  <rwgt>'
          write(ifile,406)wgtref,wgtxsecmu(1,1),numscales,numPDFpairs
          do i=1,numscales
            write(ifile,404)(wgtxsecmu(i,j),j=1,numscales)
          enddo
          do i=1,numPDFpairs
            nps=2*i-1
            nng=2*i
            write(ifile,404)wgtxsecPDF(nps),wgtxsecPDF(nng)
          enddo
          write(ifile,'(a)') '  </rwgt>'

        elseif(jwgtinfo.eq.9)then
           write(ifile,'(a)') '  <rwgt>'
           do i=1,numscales
              do j=1,numscales
                 idwgt=1000+(i-1)*numscales+j
                 write(ifile,601) "   <wgt id='",idwgt,"'>",wgtxsecmu(i
     $                ,j)," </wgt>"
              enddo
           enddo
           do i=1,2*numPDFpairs
              idwgt=2000+i
              write(ifile,601) "   <wgt id='",idwgt,"'>",wgtxsecPDF(i)
     $             ," </wgt>"
           enddo
           write(ifile,'(a)') '  </rwgt>'
        endif
      endif
      write(ifile,'(a)') '  </event>'
 401  format(2(1x,e14.8))
 402  format(8(1x,e14.8))
 403  format(6(1x,e14.8))
 404  format(3(1x,e14.8))
 405  format(4(1x,e14.8))
 406  format(2(1x,e14.8),2(1x,i3))
 441  format(4(1x,e16.10))
 442  format(1x,e16.10,2(1x,e14.8))
 503  format(1x,i2,1x,i6,4(1x,e14.8))
 504  format(1x,i8,1x,i2,4(1x,i4),5(1x,e14.8),2(1x,e10.4))
 601  format(a12,i4,a2,1x,e11.5,a7)
c
      return
      end


      subroutine read_lhef_event(ifile,
     # NUP,IDPRUP,XWGTUP,SCALUP,AQEDUP,AQCDUP,
     # IDUP,ISTUP,MOTHUP,ICOLUP,PUP,VTIMUP,SPINUP,buff)
      implicit none
      INTEGER NUP,IDPRUP,IDUP(*),ISTUP(*),MOTHUP(2,*),ICOLUP(2,*)
      DOUBLE PRECISION XWGTUP,SCALUP,AQEDUP,AQCDUP,
     # PUP(5,*),VTIMUP(*),SPINUP(*)
      integer ifile,i
      character*140 buff
      character*80 string
      character*12 dummy12
      character*2 dummy2
      character*9 ch1
      integer isorh_lhe,ifks_lhe,jfks_lhe,fksfather_lhe,ipartner_lhe
      double precision scale1_lhe,scale2_lhe
      integer ii,j,nps,nng,iFKS,idwgt
      double precision wgtcentral,wgtmumin,wgtmumax,wgtpdfmin,wgtpdfmax
      integer i_process
      common/c_addwrite/i_process
      integer nattr,npNLO,npLO
      common/event_attributes/nattr,npNLO,npLO
      include 'reweight_all.inc'
      include 'unlops.inc'
c
      read(ifile,'(a)')string
      nattr=0
      npNLO=-1
      npLO=-1
      if (index(string,'npLO').ne.0) then
         nattr=2
         read(string(index(string,'npLO')+6:),*) npLO
      endif
      if (index(string,'npNLO').ne.0) then
         nattr=2
         read(string(index(string,'npNLO')+7:),*) npNLO
      endif
      read(ifile,*)NUP,IDPRUP,XWGTUP,SCALUP,AQEDUP,AQCDUP
      do i=1,nup
        read(ifile,*)IDUP(I),ISTUP(I),MOTHUP(1,I),MOTHUP(2,I),
     #                  ICOLUP(1,I),ICOLUP(2,I),
     #                  PUP(1,I),PUP(2,I),PUP(3,I),PUP(4,I),PUP(5,I),
     #                  VTIMUP(I),SPINUP(I)
      enddo
      read(ifile,'(a)')buff
      if(buff(1:1).eq.'#')then
        read(buff,*)ch1,iSorH_lhe,ifks_lhe,jfks_lhe,
     #                    fksfather_lhe,ipartner_lhe,
     #                    scale1_lhe,scale2_lhe,
     #                    jwgtinfo,mexternal,iwgtnumpartn,
     #         wgtcentral,wgtmumin,wgtmumax,wgtpdfmin,wgtpdfmax
        if(jwgtinfo.ge.1.and.jwgtinfo.le.4)then
          read(ifile,'(a)')string
          read(ifile,401)wgtref,wgtqes2(2)
          read(ifile,402)wgtxbj(1,1),wgtxbj(2,1),
     #                   wgtxbj(1,2),wgtxbj(2,2),
     #                   wgtxbj(1,3),wgtxbj(2,3),
     #                   wgtxbj(1,4),wgtxbj(2,4)
          if(jwgtinfo.eq.1)then
            read(ifile,403)wgtmuR2(1),wgtmuF12(1),wgtmuF22(1),
     #                     wgtmuR2(2),wgtmuF12(2),wgtmuF22(2)
          elseif(jwgtinfo.eq.2)then
            ii=iSorH_lhe+1
            if(ii.eq.3)ii=1
            read(ifile,404)wgtmuR2(ii),wgtmuF12(ii),wgtmuF22(ii)
            do i=1,mexternal
              read(ifile,405)(wgtkinE(j,i,iSorH_lhe),j=0,3)
            enddo
          elseif(jwgtinfo.eq.3 .or. jwgtinfo.eq.4)then
            do i=1,mexternal
              read(ifile,405)(wgtkinE(j,i,1),j=0,3)
            enddo
            do i=1,mexternal
              read(ifile,405)(wgtkinE(j,i,2),j=0,3)
            enddo
          endif
          read(ifile,441)wgtwreal(1),wgtwreal(2),
     #                   wgtwreal(3),wgtwreal(4)
          read(ifile,441)wgtwdeg(3),wgtwdeg(4),
     #                   wgtwdegmuf(3),wgtwdegmuf(4)
          read(ifile,405)wgtwborn(2),wgtwns(2),
     #                    wgtwnsmuf(2),wgtwnsmur(2)
          do i=1,iwgtnumpartn
            read(ifile,442)wgtwmcxsecE(i),
     #                     wgtmcxbjE(1,i),wgtmcxbjE(2,i)
          enddo
          if(jwgtinfo.eq.4) read(ifile,
     f     '(1x,e14.8,1x,e14.8,1x,i4,1x,i4)')
     &     wgtbpower,wgtcpower,nFKSprocess_used,nFKSprocess_used_born
          read(ifile,'(a)')string
        elseif(jwgtinfo.eq.5) then
           read(ifile,'(a)')string
           if (iSorH_lhe.eq.1) then ! S-event
              read(ifile,'(1x,e14.8,1x,e14.8,i4,i4)')
     f             wgtbpower,wgtcpower,nScontributions
     $             ,i_process
              read(ifile,'(1x,i4,1x,e14.8)') nFKSprocess_used_born
     &             ,wgtref_nbody_all(i_process)
              do i=1,mexternal
                 read(ifile,405)(wgtkin_all(j,i,2,0),j=0,3)
              enddo
              read(ifile,402) wgtxbj_all(1,2,0),wgtxbj_all(2,2,0)
              read(ifile,'(1x,e14.8)') wgtqes2_all(2,0)
              read(ifile,405)wgtwborn_all,wgtwns_all,
     &             wgtwnsmuf_all,wgtwnsmur_all
              read(ifile,404) wgtmuR2_all(2,0),wgtmuF12_all(2,0)
     $             ,wgtmuF22_all(2,0)
              do ii=1,nScontributions
                 read(ifile,'(1x,i4)') nFKSprocess_reweight(ii)
                 iFKS=nFKSprocess_reweight(ii)*2-1
                 read(ifile,'(1x,e14.8,1x,i4)') wgtref_all(iFKS
     $                ,i_process),iwgtnumpartn_all(iFKS)
                 do i=1,mexternal
                    read(ifile,405)(wgtkin_all(j,i,1,iFKS),j=0,3)
                 enddo
                 do i=1,mexternal
                    do j=0,3
                       wgtkin_all(j,i,2,iFKS)=wgtkin_all(j,i,2,0)
                    enddo
                 enddo
                 read(ifile,402)
     &                wgtxbj_all(1,1,iFKS),wgtxbj_all(2,1,iFKS),
     &                wgtxbj_all(1,2,iFKS),wgtxbj_all(2,2,iFKS),
     &                wgtxbj_all(1,3,iFKS),wgtxbj_all(2,3,iFKS),
     &                wgtxbj_all(1,4,iFKS),wgtxbj_all(2,4,iFKS)
                 read(ifile,'(1x,e14.8)') wgtqes2_all(2,iFKS)
                 read(ifile,441)wgtwreal_all(1,iFKS),wgtwreal_all(2
     &                ,iFKS),wgtwreal_all(3,iFKS),wgtwreal_all(4,iFKS)
                 read(ifile,441)wgtwdeg_all(3,iFKS),wgtwdeg_all(4,iFKS)
     &                ,wgtwdegmuf_all(3,iFKS),wgtwdegmuf_all(4,iFKS)
                 do i=1,iwgtnumpartn_all(iFKS)
                    read(ifile,442)wgtwmcxsec_all(i,iFKS),
     &                   wgtmcxbj_all(1,i,iFKS),wgtmcxbj_all(2,i,iFKS)
                 enddo
                 read(ifile,404) wgtmuR2_all(1,iFKS),wgtmuF12_all(1
     $                ,iFKS),wgtmuF22_all(1,iFKS)
                 read(ifile,404) wgtmuR2_all(2,iFKS),wgtmuF12_all(2
     $                ,iFKS),wgtmuF22_all(2,iFKS)
              enddo
           elseif (iSorH_lhe.eq.2) then ! H-event
              read(ifile,'(1x,e14.8,1x,e14.8,i4)')
     f             wgtbpower,wgtcpower,i_process
              read(ifile,'(1x,i4)') nFKSprocess_used
              iFKS=nFKSprocess_used*2
              read(ifile,'(1x,e14.8,1x,i4)') wgtref_all(iFKS,i_process)
     $             ,iwgtnumpartn_all(iFKS)
              do i=1,mexternal
                 read(ifile,405)(wgtkin_all(j,i,1,iFKS),j=0,3)
              enddo
              do i=1,mexternal
                 read(ifile,405)(wgtkin_all(j,i,2,iFKS),j=0,3)
              enddo
              read(ifile,402)
     &                wgtxbj_all(1,1,iFKS),wgtxbj_all(2,1,iFKS),
     &                wgtxbj_all(1,2,iFKS),wgtxbj_all(2,2,iFKS),
     &                wgtxbj_all(1,3,iFKS),wgtxbj_all(2,3,iFKS),
     &                wgtxbj_all(1,4,iFKS),wgtxbj_all(2,4,iFKS)
              read(ifile,441)wgtwreal_all(1,iFKS),wgtwreal_all(2
     &             ,iFKS),wgtwreal_all(3,iFKS),wgtwreal_all(4,iFKS)
              do i=1,iwgtnumpartn_all(iFKS)
                 read(ifile,442)wgtwmcxsec_all(i,iFKS),
     &                wgtmcxbj_all(1,i,iFKS),wgtmcxbj_all(2,i,iFKS)
              enddo
              read(ifile,404) wgtmuR2_all(1,iFKS),wgtmuF12_all(1,iFKS)
     $             ,wgtmuF22_all(1,iFKS)
              read(ifile,404) wgtmuR2_all(2,iFKS),wgtmuF12_all(2,iFKS)
     $             ,wgtmuF22_all(2,iFKS)
           else
              write (*,*) 'Not an S- or H-event in write_lhef_event'
              stop
           endif
           read(ifile,'(a)')string
         elseif(jwgtinfo.eq.15) then
           read(ifile,'(a)') string
           read(ifile,*)NUP_H
           do i=1,NUP_H
              read(ifile,*) IDUP_H(I),ISTUP_H(I),MOTHUP_H(1,I)
     $             ,MOTHUP_H(2,I),ICOLUP_H(1,I),ICOLUP_H(2,I),PUP_H(1
     $             ,I),PUP_H(2,I),PUP_H(3,I),PUP_H(4,I),PUP_H(5,I),
     $             VTIMUP_H(I),SPINUP_H(I)
           enddo
           read(ifile,'(a)') string
        elseif(jwgtinfo.eq.8)then
          read(ifile,'(a)')string
          read(ifile,406)wgtref,wgtxsecmu(1,1),numscales,numPDFpairs
          do i=1,numscales
            read(ifile,404)(wgtxsecmu(i,j),j=1,numscales)
          enddo
          do i=1,numPDFpairs
            nps=2*i-1
            nng=2*i
            read(ifile,404)wgtxsecPDF(nps),wgtxsecPDF(nng)
          enddo
          read(ifile,'(a)')string
        elseif(jwgtinfo.eq.9)then
           read(ifile,'(a)')string
           wgtref=XWGTUP
           do i=1,numscales
              do j=1,numscales
                 call read_rwgt_line(ifile,idwgt,wgtxsecmu(i,j))
              enddo
           enddo
           do i=1,2*numPDFpairs
              call read_rwgt_line(ifile,idwgt,wgtxsecPDF(i))
           enddo
           if (numscales.eq.0 .and. numPDFpairs.ne.0) then
              wgtxsecmu(1,1)=XWGTUP
           endif
           read(ifile,'(a)')string
        endif
        read(ifile,'(a)')string
      else
        string=buff(1:len_trim(buff))
        buff=' '
      endif
 401  format(2(1x,e14.8))
 402  format(8(1x,e14.8))
 403  format(6(1x,e14.8))
 404  format(3(1x,e14.8))
 405  format(4(1x,e14.8))
 406  format(2(1x,e14.8),2(1x,i3))
 441  format(4(1x,e16.10))
 442  format(1x,e16.10,2(1x,e14.8))
 503  format(1x,i2,1x,i6,4(1x,e14.8))
 504  format(1x,i8,1x,i2,4(1x,i4),5(1x,e14.8),2(1x,e10.4))
c
      return
      end


c Same as read_lhef_event, except for the end-of-file catch
      subroutine read_lhef_event_catch(ifile,
     # NUP,IDPRUP,XWGTUP,SCALUP,AQEDUP,AQCDUP,
     # IDUP,ISTUP,MOTHUP,ICOLUP,PUP,VTIMUP,SPINUP,buff)
      implicit none
      INTEGER NUP,IDPRUP,IDUP(*),ISTUP(*),MOTHUP(2,*),ICOLUP(2,*)
      DOUBLE PRECISION XWGTUP,SCALUP,AQEDUP,AQCDUP,
     # PUP(5,*),VTIMUP(*),SPINUP(*)
      integer ifile,i
      character*140 buff
      character*80 string
      character*12 dummy12
      character*2 dummy2
      character*9 ch1
      integer isorh_lhe,ifks_lhe,jfks_lhe,fksfather_lhe,ipartner_lhe
      double precision scale1_lhe,scale2_lhe
      integer ii,j,nps,nng,iFKS,idwgt
      double precision wgtcentral,wgtmumin,wgtmumax,wgtpdfmin,wgtpdfmax
      integer i_process
      common/c_addwrite/i_process
      integer nattr,npNLO,npLO
      common/event_attributes/nattr,npNLO,npLO
      include 'reweight_all.inc'
      include 'unlops.inc'
c
      read(ifile,'(a)')string
      if(index(string,'<event').eq.0)then
        if(index(string,'</LesHouchesEvents>').ne.0)then
          buff='endoffile'
          return
        else
          write(*,*)'Unknown structure in read_lhef_event_catch:'
          write(*,*)string(1:len_trim(string))
          stop
        endif
      endif
      nattr=0
      npNLO=-1
      npLO=-1
      if (index(string,'npLO').ne.0) then
         nattr=2
         read(string(index(string,'npLO')+6:),*) npLO
      endif
      if (index(string,'npNLO').ne.0) then
         nattr=2
         read(string(index(string,'npNLO')+7:),*) npNLO
      endif
      read(ifile,*)NUP,IDPRUP,XWGTUP,SCALUP,AQEDUP,AQCDUP
      do i=1,nup
        read(ifile,*)IDUP(I),ISTUP(I),MOTHUP(1,I),MOTHUP(2,I),
     #                  ICOLUP(1,I),ICOLUP(2,I),
     #                  PUP(1,I),PUP(2,I),PUP(3,I),PUP(4,I),PUP(5,I),
     #                  VTIMUP(I),SPINUP(I)
      enddo
      read(ifile,'(a)')buff
      if(buff(1:1).eq.'#')then
        read(buff,*)ch1,iSorH_lhe,ifks_lhe,jfks_lhe,
     #                    fksfather_lhe,ipartner_lhe,
     #                    scale1_lhe,scale2_lhe,
     #                    jwgtinfo,mexternal,iwgtnumpartn,
     #         wgtcentral,wgtmumin,wgtmumax,wgtpdfmin,wgtpdfmax
        if(jwgtinfo.ge.1.and.jwgtinfo.le.4)then
          read(ifile,'(a)')string
          read(ifile,401)wgtref,wgtqes2(2)
          read(ifile,402)wgtxbj(1,1),wgtxbj(2,1),
     #                   wgtxbj(1,2),wgtxbj(2,2),
     #                   wgtxbj(1,3),wgtxbj(2,3),
     #                   wgtxbj(1,4),wgtxbj(2,4)
          if(jwgtinfo.eq.1)then
            read(ifile,403)wgtmuR2(1),wgtmuF12(1),wgtmuF22(1),
     #                     wgtmuR2(2),wgtmuF12(2),wgtmuF22(2)
          elseif(jwgtinfo.eq.2)then
            ii=iSorH_lhe+1
            if(ii.eq.3)ii=1
            read(ifile,404)wgtmuR2(ii),wgtmuF12(ii),wgtmuF22(ii)
            do i=1,mexternal
              read(ifile,405)(wgtkinE(j,i,iSorH_lhe),j=0,3)
            enddo
          elseif(jwgtinfo.eq.3 .or. jwgtinfo.eq.4)then
            do i=1,mexternal
              read(ifile,405)(wgtkinE(j,i,1),j=0,3)
            enddo
            do i=1,mexternal
              read(ifile,405)(wgtkinE(j,i,2),j=0,3)
            enddo
          endif
          read(ifile,441)wgtwreal(1),wgtwreal(2),
     #                   wgtwreal(3),wgtwreal(4)
          read(ifile,441)wgtwdeg(3),wgtwdeg(4),
     #                   wgtwdegmuf(3),wgtwdegmuf(4)
          read(ifile,405)wgtwborn(2),wgtwns(2),
     #                    wgtwnsmuf(2),wgtwnsmur(2)
          do i=1,iwgtnumpartn
            read(ifile,442)wgtwmcxsecE(i),
     #                     wgtmcxbjE(1,i),wgtmcxbjE(2,i)
          enddo
          if(jwgtinfo.eq.4) read(ifile,
     f      '(1x,e14.8,1x,e14.8,1x,i4,1x,i4)')
     &      wgtbpower,wgtcpower,nFKSprocess_used,nFKSprocess_used_born
          read(ifile,'(a)')string
        elseif(jwgtinfo.eq.5) then
           read(ifile,'(a)')string
           if (iSorH_lhe.eq.1) then ! S-event
              read(ifile,'(1x,e14.8,1x,e14.8,i4,i4)') 
     f             wgtbpower,wgtcpower,nScontributions
     $             ,i_process
              read(ifile,'(1x,i4,1x,e14.8)') nFKSprocess_used_born
     &             ,wgtref_nbody_all(i_process)
              do i=1,mexternal
                 read(ifile,405)(wgtkin_all(j,i,2,0),j=0,3)
              enddo
              read(ifile,402) wgtxbj_all(1,2,0),wgtxbj_all(2,2,0)
              read(ifile,'(1x,e14.8)') wgtqes2_all(2,0)
              read(ifile,405)wgtwborn_all,wgtwns_all,
     &             wgtwnsmuf_all,wgtwnsmur_all
              read(ifile,404) wgtmuR2_all(2,0),wgtmuF12_all(2,0)
     $             ,wgtmuF22_all(2,0)
              do ii=1,nScontributions
                 read(ifile,'(1x,i4)') nFKSprocess_reweight(ii)
                 iFKS=nFKSprocess_reweight(ii)*2-1
                 read(ifile,'(1x,e14.8,1x,i4)') wgtref_all(iFKS
     $                ,i_process),iwgtnumpartn_all(iFKS)
                 do i=1,mexternal
                    read(ifile,405)(wgtkin_all(j,i,1,iFKS),j=0,3)
                 enddo
                 do i=1,mexternal
                    do j=0,3
                       wgtkin_all(j,i,2,iFKS)=wgtkin_all(j,i,2,0)
                    enddo
                 enddo
                 read(ifile,402)
     &                wgtxbj_all(1,1,iFKS),wgtxbj_all(2,1,iFKS),
     &                wgtxbj_all(1,2,iFKS),wgtxbj_all(2,2,iFKS),
     &                wgtxbj_all(1,3,iFKS),wgtxbj_all(2,3,iFKS),
     &                wgtxbj_all(1,4,iFKS),wgtxbj_all(2,4,iFKS)
                 read(ifile,'(1x,e14.8)') wgtqes2_all(2,iFKS)
                 read(ifile,441)wgtwreal_all(1,iFKS),wgtwreal_all(2
     &                ,iFKS),wgtwreal_all(3,iFKS),wgtwreal_all(4,iFKS)
                 read(ifile,441)wgtwdeg_all(3,iFKS),wgtwdeg_all(4,iFKS)
     &                ,wgtwdegmuf_all(3,iFKS),wgtwdegmuf_all(4,iFKS)
                 do i=1,iwgtnumpartn_all(iFKS)
                    read(ifile,442)wgtwmcxsec_all(i,iFKS),
     &                   wgtmcxbj_all(1,i,iFKS),wgtmcxbj_all(2,i,iFKS)
                 enddo
                 read(ifile,404) wgtmuR2_all(1,iFKS),wgtmuF12_all(1
     $                ,iFKS),wgtmuF22_all(1,iFKS)
                 read(ifile,404) wgtmuR2_all(2,iFKS),wgtmuF12_all(2
     $                ,iFKS),wgtmuF22_all(2,iFKS)
              enddo
           elseif (iSorH_lhe.eq.2) then ! H-event
              read(ifile,'(1x,e14.8,1x,e14.8,i4)') 
     f             wgtbpower,wgtcpower,i_process
              read(ifile,'(1x,i4)') nFKSprocess_used
              iFKS=nFKSprocess_used*2
              read(ifile,'(1x,e14.8,1x,i4)') wgtref_all(iFKS,i_process)
     &             ,iwgtnumpartn_all(iFKS)
              do i=1,mexternal
                 read(ifile,405)(wgtkin_all(j,i,1,iFKS),j=0,3)
              enddo
              do i=1,mexternal
                 read(ifile,405)(wgtkin_all(j,i,2,iFKS),j=0,3)
              enddo
              read(ifile,402)
     &             wgtxbj_all(1,1,iFKS),wgtxbj_all(2,1,iFKS),
     &             wgtxbj_all(1,2,iFKS),wgtxbj_all(2,2,iFKS),
     &             wgtxbj_all(1,3,iFKS),wgtxbj_all(2,3,iFKS),
     &             wgtxbj_all(1,4,iFKS),wgtxbj_all(2,4,iFKS)
              read(ifile,441)wgtwreal_all(1,iFKS),wgtwreal_all(2
     &             ,iFKS),wgtwreal_all(3,iFKS),wgtwreal_all(4,iFKS)
              do i=1,iwgtnumpartn_all(iFKS)
                 read(ifile,442)wgtwmcxsec_all(i,iFKS),
     &                wgtmcxbj_all(1,i,iFKS),wgtmcxbj_all(2,i,iFKS)
              enddo
              read(ifile,404) wgtmuR2_all(1,iFKS),wgtmuF12_all(1,iFKS)
     $             ,wgtmuF22_all(1,iFKS)
              read(ifile,404) wgtmuR2_all(2,iFKS),wgtmuF12_all(2,iFKS)
     $             ,wgtmuF22_all(2,iFKS)
           else
              write (*,*) 'Not an S- or H-event in write_lhef_event'
              stop
           endif
           read(ifile,'(a)')string
         elseif(jwgtinfo.eq.15) then
           read(ifile,'(a)') string
           read(ifile,*)NUP_H
           do i=1,NUP_H
              read(ifile,*) IDUP_H(I),ISTUP_H(I),MOTHUP_H(1,I)
     $             ,MOTHUP_H(2,I),ICOLUP_H(1,I),ICOLUP_H(2,I),PUP_H(1
     $             ,I),PUP_H(2,I),PUP_H(3,I),PUP_H(4,I),PUP_H(5,I),
     $             VTIMUP_H(I),SPINUP_H(I)
           enddo
           read(ifile,'(a)') string
        elseif(jwgtinfo.eq.8)then
          read(ifile,'(a)')string
          read(ifile,406)wgtref,wgtxsecmu(1,1),numscales,numPDFpairs
          do i=1,numscales
            read(ifile,404)(wgtxsecmu(i,j),j=1,numscales)
          enddo
          do i=1,numPDFpairs
            nps=2*i-1
            nng=2*i
            read(ifile,404)wgtxsecPDF(nps),wgtxsecPDF(nng)
          enddo
          read(ifile,'(a)')string
        elseif(jwgtinfo.eq.9)then
           read(ifile,'(a)')string
           wgtref=XWGTUP
           do i=1,numscales
              do j=1,numscales
                call read_rwgt_line(ifile,idwgt,wgtxsecmu(i,j))
              enddo
           enddo
           do i=1,2*numPDFpairs
             call read_rwgt_line(ifile,idwgt,wgtxsecPDF(i))
           enddo
           if (numscales.eq.0 .and. numPDFpairs.ne.0) then
              wgtxsecmu(1,1)=XWGTUP
           endif
           read(ifile,'(a)')string
        endif
        read(ifile,'(a)')string
      else
        string=buff(1:len_trim(buff))
        buff=' '
      endif
 401  format(2(1x,e14.8))
 402  format(8(1x,e14.8))
 403  format(6(1x,e14.8))
 404  format(3(1x,e14.8))
 405  format(4(1x,e14.8))
 406  format(2(1x,e14.8),2(1x,i3))
 441  format(4(1x,e16.10))
 442  format(1x,e16.10,2(1x,e14.8))
 503  format(1x,i2,1x,i6,4(1x,e14.8))
 504  format(1x,i8,1x,i2,4(1x,i4),5(1x,e14.8),2(1x,e10.4))
c
      return
      end



      subroutine copy_header(infile,outfile,nevts)
      implicit none
      character*74 buff2
      integer nevts,infile,outfile
c
      buff2=' '
      do while(.true.)
         read(infile,'(a)')buff2
         if(index(buff2,'= nevents').eq.0)write(outfile,'(a)')buff2
         if(index(buff2,'= nevents').ne.0)exit
      enddo
      write(outfile,*)
     &nevts,' = nevents    ! Number of unweighted events requested'
      do while(index(buff2,'</header>').eq.0)
         read(infile,'(a)')buff2
         write(outfile,'(a)')buff2
      enddo
c
      return
      end


      subroutine fill_MC_mshell_wrap(MC,masses)
      double precision mcmass(-16:21),masses(-16:21)
      common/cmcmass/mcmass
      character*10 MonteCarlo,MC
      common/cMonteCarloType/MonteCarlo
      MonteCarlo=MC
      call case_trap4(10,MonteCarlo)
      call fill_MC_mshell()
      do i=-16,21
         masses(i)=mcmass(i)
      enddo
      return
      end


      function iistr(string)
c returns the position of the first non-blank character in string
c 
      implicit none
      logical is_i
      character*(*) string
      integer i,iistr
c
      is_i=.false.
      iistr=0
      do i=1,len(string)
         if(string(i:i).ne.' '.and..not.is_i)then
            is_i=.true.
            iistr=i
         endif
      enddo

      return
      end


      subroutine case_trap3(ilength,name)
c**********************************************************    
c change the string to lowercase if the input is not
c**********************************************************
      implicit none
c
c     ARGUMENT
c      
      character*(*) name
c
c     LOCAL
c
      integer i,k,ilength

      do i=1,ilength
         k=ichar(name(i:i))
         if(k.ge.65.and.k.le.90) then  !upper case A-Z
            k=ichar(name(i:i))+32   
            name(i:i)=char(k)        
         endif
      enddo

      return
      end


      subroutine case_trap4(ilength,name)
c**********************************************************    
c change the string to uppercase if the input is not
c**********************************************************
      implicit none
c
c     ARGUMENT
c      
      character*(*) name
c
c     LOCAL
c
      integer i,k,ilength

      do i=1,ilength
         k=ichar(name(i:i))
         if(k.ge.97.and.k.le.122) then  !lower case A-Z
            k=ichar(name(i:i))-32   
            name(i:i)=char(k)        
         endif
      enddo

      return
      end


      subroutine read_rwgt_line(unit,id,wgt)
c read a line in the <rwgt> tag. The syntax should be
c  <wgt id='1001'> 0.1234567e+01 </wgt>
c The id should be exactly 4 digits long.
      implicit none
      integer unit,id,wgt_start,id_start
      double precision wgt
      character*100 buff
      read (unit,'(a)') buff
c Use char() to make sure that the non-standard characters are compiler
c independent (char(62)=">", char(61)="=", char(39)="'")
      wgt_start=index(buff,CHAR(39)//CHAR(62))+2
      id_start=index(buff,'id'//CHAR(61)//CHAR(39))+4
      read (buff(id_start:100),'(i4)') id
      read (buff(wgt_start:100),*) wgt
      return
      end
<|MERGE_RESOLUTION|>--- conflicted
+++ resolved
@@ -278,17 +278,13 @@
         if(index(string,'= nevents').ne.0) read(string,*)nevents,string0
         if(index(string,'parton_shower').ne.0)then
            ii=iistr(string)
-<<<<<<< HEAD
-           MonteCarlo=string(ii:ii+10)
-           call case_trap4(10,MonteCarlo)
-=======
            ii2=min(index(string,'=')-1,ii+9)
            MonteCarlo=string(ii:ii2)
->>>>>>> 20571247
+           call case_trap4(ii2-ii+1,MonteCarlo)
         endif
         if(index(string,'event_norm').ne.0)then
            ii=iistr(string)
-           event_norm=string(ii:ii+3)
+           event_norm=string(ii:ii+2)
         endif
         if(index(string,'<scalesfunctionalform>').ne.0) then
            read(ifile,'(a)') muR_id_str
@@ -344,17 +340,13 @@
      #    read(string,*)nevents,string0
         if(index(string,'parton_shower').ne.0)then
            ii=iistr(string)
-<<<<<<< HEAD
-           MonteCarlo=string(ii:ii+10)
-           call case_trap4(10,MonteCarlo)
-=======
            ii2=min(index(string,'=')-1,ii+9)
            MonteCarlo=string(ii:ii2)
->>>>>>> 20571247
+           call case_trap4(ii2-ii+1,MonteCarlo)
         endif
         if(index(string,'event_norm').ne.0)then
            ii=iistr(string)
-           event_norm=string(ii:ii+3)
+           event_norm=string(ii:ii+2)
         endif
         if( index(string,'<montecarlomasses>').ne.0 .or.
      #      index(string,'<MonteCarloMasses>').ne.0 )then

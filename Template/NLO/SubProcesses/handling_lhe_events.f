--- conflicted
+++ resolved
@@ -673,13 +673,8 @@
       INTEGER NUP,IDPRUP,IDUP(*),ISTUP(*),MOTHUP(2,*),ICOLUP(2,*)
       DOUBLE PRECISION XWGTUP,SCALUP,AQEDUP,AQCDUP,
      # PUP(5,*),VTIMUP(*),SPINUP(*)
-<<<<<<< HEAD
       character*1000 buff
-      integer ifile,i,kk
-=======
-      character*140 buff
       integer ifile,i,kk,oo
->>>>>>> de35a48f
       character*9 ch1
       integer isorh_lhe,ifks_lhe,jfks_lhe,fksfather_lhe,ipartner_lhe
       double precision scale1_lhe,scale2_lhe
@@ -863,13 +858,8 @@
       INTEGER NUP,IDPRUP,IDUP(*),ISTUP(*),MOTHUP(2,*),ICOLUP(2,*)
       DOUBLE PRECISION XWGTUP,SCALUP,AQEDUP,AQCDUP,
      # PUP(5,*),VTIMUP(*),SPINUP(*)
-<<<<<<< HEAD
-      integer ifile,i,kk
+      integer ifile,i,kk,oo
       character*1000 buff
-=======
-      integer ifile,i,kk,oo
-      character*140 buff
->>>>>>> de35a48f
       character*80 string
       character*12 dummy12
       character*2 dummy2
@@ -882,14 +872,11 @@
       common/c_i_process/i_process
       integer nattr,npNLO,npLO
       common/event_attributes/nattr,npNLO,npLO
-<<<<<<< HEAD
       CHARACTER(LEN=1000) ptclusstring
       common /c_ptclusstring/ ptclusstring
-=======
       integer n_orderstags
       integer orderstags_glob(maxorders)
       common /c_orderstags_glob/n_orderstags, orderstags_glob
->>>>>>> de35a48f
       include 'unlops.inc'
       include 'run.inc'
 c
@@ -1032,13 +1019,8 @@
       INTEGER NUP,IDPRUP,IDUP(*),ISTUP(*),MOTHUP(2,*),ICOLUP(2,*)
       DOUBLE PRECISION XWGTUP,SCALUP,AQEDUP,AQCDUP,
      # PUP(5,*),VTIMUP(*),SPINUP(*)
-<<<<<<< HEAD
-      integer ifile,i,kk
+      integer ifile,i,kk,oo
       character*1000 buff
-=======
-      integer ifile,i,kk,oo
-      character*140 buff
->>>>>>> de35a48f
       character*80 string
       character*12 dummy12
       character*2 dummy2

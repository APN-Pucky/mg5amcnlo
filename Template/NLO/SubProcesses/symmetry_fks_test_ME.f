--- conflicted
+++ resolved
@@ -133,7 +133,6 @@
       integer fks_conf_number,fks_loop_min,fks_loop_max,fks_loop
       INTEGER NFKSPROCESS
       COMMON/C_NFKSPROCESS/NFKSPROCESS
-<<<<<<< HEAD
 
 C split orders stuff
       include 'orders.inc'
@@ -144,20 +143,13 @@
 
 c born configuration stuff
       include 'born_ngraphs.inc'
-=======
+      include 'born_conf.inc'
       LOGICAL  IS_A_J(NEXTERNAL),IS_A_LP(NEXTERNAL),IS_A_LM(NEXTERNAL)
       LOGICAL  IS_A_PH(NEXTERNAL)
       COMMON /TO_SPECISA/IS_A_J,IS_A_LP,IS_A_LM,IS_A_PH
       
       logical new_point
       common /c_new_point/new_point
-c      integer icomp
-c
-c     DATA
-c
-      integer tprid(-max_branch:-1,lmaxconfigs)
->>>>>>> c3ba368b
-      include 'born_conf.inc'
 c      integer icomp
 c-----
 c  Begin Code

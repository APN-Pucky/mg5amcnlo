      program symmetry
c*****************************************************************************
c     Given identical particles, and the configurations. This program identifies
c     identical configurations and specifies which ones can be skipped
c*****************************************************************************
      implicit none
c
c     Constants
c
      include 'genps.inc'      
      include 'nexternal.inc'
      include '../../Source/run_config.inc'
      include 'nFKSconfigs.inc'
      include 'fks_info.inc'
      include 'run.inc'
      
      double precision ZERO,one
      parameter       (ZERO = 0d0)
      parameter       (one = 1d0)
      integer   maxswitch
      parameter(maxswitch=99)
c
c     Local
c
      integer itree(2,-max_branch:-1)
      integer imatch
      integer i,j, k, n, nsym,l,ii,jj
      double precision diff,xi_i_fks
      double precision pmass(nexternal)

      integer biforest(2,-max_branch:-1,lmaxconfigs)
      integer fksmother,fksgrandmother,fksaunt,compare
      integer fksconfiguration,mapbconf(0:lmaxconfigs)
      integer r2b(lmaxconfigs),b2r(lmaxconfigs)
      logical searchforgranny,is_beta_cms,is_granny_sch,topdown,non_prop
      integer nbranch,ns_channel,nt_channel
c      include "fks.inc"
      integer fks_j_from_i(nexternal,0:nexternal)
     &     ,particle_type(nexternal),pdg_type(nexternal)
      common /c_fks_inc/fks_j_from_i,particle_type,pdg_type
      double precision fxl(15),wfxl(15),limit(15),wlimit(15)
      double precision lxp(15,0:3,nexternal+1),xp(15,0:3,nexternal+1)
      double precision fks_Sij
      double precision check,tolerance,zh,h_damp
      parameter (tolerance=1.d-4)
      integer kk,ll,bs,bs_min,bs_max,iconfig_in

      integer nsofttests,ncolltests,nerr,imax,iflag,iret
c
c     Local for generating amps
c
      double precision p(0:3,99), wgt, x(99), fx
      double complex wgt1(2)
      double precision p1(0:3,99),xx(maxinvar)
      integer ninvar, ndim, iconfig, minconfig, maxconfig
      integer ncall,itmax,nconfigs,ntry, ngraphs
      integer ic(nexternal,maxswitch), jc(12),nswitch
      double precision saveamp(maxamps)
      integer nmatch, ibase
      logical mtc, even

      double precision totmass

      double precision xi_i_fks_fix_save,y_ij_fks_fix_save
      double precision xi_i_fks_fix,y_ij_fks_fix
      common/cxiyfix/xi_i_fks_fix,y_ij_fks_fix
c
c     Global
c
      Double Precision amp2(maxamps), jamp2(0:maxamps)
      common/to_amps/  amp2,       jamp2
      include 'coupl.inc'

      logical calculatedBorn
      common/ccalculatedBorn/calculatedBorn

      integer i_fks,j_fks
      common/fks_indices/i_fks,j_fks

      double precision p1_cnt(0:3,nexternal,-2:2)
      double precision wgt_cnt(-2:2)
      double precision pswgt_cnt(-2:2)
      double precision jac_cnt(-2:2)
      common/counterevnts/p1_cnt,wgt_cnt,pswgt_cnt,jac_cnt

      double precision p_born(0:3,nexternal-1)
      common/pborn/p_born

      double precision xi_i_fks_ev,y_ij_fks_ev
      double precision p_i_fks_ev(0:3),p_i_fks_cnt(0:3,-2:2)
      common/fksvariables/xi_i_fks_ev,y_ij_fks_ev,p_i_fks_ev,p_i_fks_cnt

      double precision xi_i_fks_cnt(-2:2)
      common /cxiifkscnt/xi_i_fks_cnt

      logical rotategranny
      common/crotategranny/rotategranny

      logical softtest,colltest
      common/sctests/softtest,colltest
      
      logical xexternal
      common /toxexternal/ xexternal

c Particle types (=color) of i_fks, j_fks and fks_mother
      integer i_type,j_type,m_type
      double precision ch_i,ch_j,ch_m
      common/cparticle_types/i_type,j_type,m_type,ch_i,ch_j,ch_m
      double precision particle_charge(nexternal), particle_charge_born(nexternal-1)
      common /c_charges/particle_charge
      common /c_charges_born/particle_charge_born

c
c     External
c
      logical check_swap
      double precision dsig,ran2
      external dsig,ran2
      external check_swap, fks_Sij

c define here the maximum fraction of failures to consider the test
c   passed
      double precision max_fail, fail_frac
      parameter (max_fail=0.3d0)

c helicity stuff
      integer          isum_hel
      logical                    multi_channel
      common/to_matrix/isum_hel, multi_channel

      integer fks_conf_number,fks_loop_min,fks_loop_max,fks_loop
      INTEGER NFKSPROCESS
      COMMON/C_NFKSPROCESS/NFKSPROCESS

C split orders stuff
      include 'orders.inc'
      integer iamp
      integer orders(nsplitorders)
      double precision fxl_split(amp_split_size)
      double precision limit_split(15,amp_split_size), wlimit_split(15,amp_split_size)

c born configuration stuff
      include 'born_ngraphs.inc'
      include 'born_conf.inc'
c      integer icomp
c-----
c  Begin Code
c-----
      if (fks_configs.eq.1) then
         if (pdg_type_d(1,fks_i_d(1)).eq.-21) then
            write (*,*) 'Process generated with [LOonly=QCD]. '/
     $           /'No tests to do.'
            return
         endif
      endif

      write(*,*)'Enter xi_i, y_ij to be used in coll/soft tests'
      write(*,*)' Enter -2 to generate them randomly'
      read(*,*)xi_i_fks_fix_save,y_ij_fks_fix_save

      write(*,*)'Enter number of tests for soft and collinear limits'
      read(*,*)nsofttests,ncolltests

      write(*,*)'Sum over helicity (0), or random helicity (1)'
      read(*,*) isum_hel

      call setrun                !Sets up run parameters
      call setpara('param_card.dat')   !Sets up couplings and masses
      call setcuts               !Sets up cuts 

c When doing hadron-hadron collision reduce the effect collision energy.
c Note that tests are always performed at fixed energy with Bjorken x=1.
      totmass = 0.0d0
      include 'pmass.inc' ! make sure to set the masses after the model has been included
      do i=1,nexternal
        totmass = totmass + pmass(i)
      enddo
      if (lpp(1).ne.0) ebeam(1)=max(ebeam(1)/20d0,totmass)
      if (lpp(2).ne.0) ebeam(2)=max(ebeam(2)/20d0,totmass)
c

      write (*,*) 'Give FKS configuration number ("0" loops over all)'
      read (*,*) fks_conf_number

      if (fks_conf_number.eq.0) then
         fks_loop_min=1
         fks_loop_max=fks_configs
      else
         fks_loop_min=fks_conf_number
         fks_loop_max=fks_conf_number
      endif

      do fks_loop=fks_loop_min,fks_loop_max
         nFKSprocess=fks_loop
         write (*,*) ''
         write (*,*) '================================================='
         write (*,*) ''
         write (*,*) 'NEW FKS CONFIGURATION:'

         call fks_inc_chooser()
         call leshouche_inc_chooser()
         write (*,*) 'FKS configuration number is ',nFKSprocess
         write (*,*) 'FKS partons are: i=',i_fks,'  j=',j_fks
         write (*,*) 'with PDGs:       i=',PDG_type(i_fks),'  j='
     $        ,PDG_type(j_fks)

c
      ndim = 22
      ncall = 10000
      itmax = 10
      ninvar = 35
      nconfigs = 1

c Set color types of i_fks, j_fks and fks_mother.
      i_type=particle_type(i_fks)
      j_type=particle_type(j_fks)
      ch_i=particle_charge(i_fks)
      ch_j=particle_charge(j_fks)
      call get_mother_col_charge(i_type,ch_i,j_type,ch_j,m_type,ch_m) 


c     
c     Get momentum configuration
c

c Set xexternal to true to use the x's from external vegas in the
c x_to_f_arg subroutine
      xexternal=.true.
      
      write(*,*)'  '
      write(*,*)'  '
      write(*,*)'Enter graph number (iconfig), '
     &     //"'0' loops over all graphs"
      read(*,*)iconfig_in
      
      if (iconfig_in.eq.0) then
         bs_min=1
         bs_max=mapconfig(0)
      elseif (iconfig_in.eq.-1) then
         bs_min=1
         bs_max=1
      else
         bs_min=iconfig_in
         bs_max=iconfig_in
      endif

      do iconfig=bs_min,bs_max       ! Born configurations
      call setcuts
      call setfksfactor(iconfig,.false.)
      wgt=1d0
      ntry=1

      softtest=.false.
      colltest=.false.

      do jj=1,ndim
         x(jj)=ran2()
      enddo
      call generate_momenta(ndim,iconfig,wgt,x,p)
      calculatedBorn=.false.
      do while (( wgt.lt.0 .or. p(0,1).le.0d0 .or. p_born(0,1).le.0d0
     &           ) .and. ntry .lt. 1000)
         do jj=1,ndim
            x(jj)=ran2()
         enddo
         wgt=1d0
         call generate_momenta(ndim,iconfig,wgt,x,p)
         calculatedBorn=.false.
         ntry=ntry+1
      enddo

      if (ntry.ge.1000) then
         write (*,*) 'No points passed cuts...'
         write (12,*) 'ERROR: no points passed cuts...'
     &        //' Cannot perform ME tests properly for config',iconfig
         exit
      endif

      call sborn(p_born,wgt1)
      
      write (*,*) ''
      write (*,*) ''
      write (*,*) ''

      softtest=.true.
      colltest=.false.
      nerr=0
      imax=14
      do j=1,nsofttests
      call get_helicity(i_fks,j_fks)
         do iamp=1,amp_split_size
           fxl_split(iamp) = 0d0
           do i = 1,imax
             limit_split(i,iamp) = 0d0
             wlimit_split(i,iamp) = 0d0
           enddo
         enddo

         if(nsofttests.le.10)then
           write (*,*) ' '
           write (*,*) ' '
         endif

         y_ij_fks_fix=y_ij_fks_fix_save
         xi_i_fks_fix=0.1d0
         ntry=1
         wgt=1d0
         do jj=1,ndim
            x(jj)=ran2()
         enddo
         call generate_momenta(ndim,iconfig,wgt,x,p)
         do while (( wgt.lt.0 .or. p(0,1).le.0d0) .and. ntry.lt.1000)
            wgt=1d0
            do jj=1,ndim
               x(jj)=ran2()
            enddo
            call generate_momenta(ndim,iconfig,wgt,x,p)
            ntry=ntry+1
         enddo
         if(nsofttests.le.10)write (*,*) 'ntry',ntry
<<<<<<< HEAD
         calculatedBorn=.false.
         call set_cms_stuff(0)
         call sreal(p1_cnt(0,1,0),zero,y_ij_fks_ev,fxl) 
         fxl=fxl*jac_cnt(0)
         ! keep track of the separate splitorders
         do iamp=1,amp_split_size
           fxl_split(iamp) = amp_split(iamp)*jac_cnt(0)
         enddo

         call set_cms_stuff(-100)
         call sreal(p,xi_i_fks_ev,y_ij_fks_ev,fx)
         limit(1)=fx*wgt
         wlimit(1)=wgt
         ! keep track of the separate splitorders
         do iamp=1,amp_split_size
           limit_split(1,iamp) = amp_split(iamp)*wgt
           wlimit_split(1,iamp) = wgt
         enddo

         do k=1,nexternal
            do l=0,3
               lxp(l,k)=p1_cnt(l,k,0)
               xp(1,l,k)=p(l,k)
            enddo
         enddo
         do l=0,3
            lxp(l,nexternal+1)=p_i_fks_cnt(l,0)
            xp(1,l,nexternal+1)=p_i_fks_ev(l)
         enddo

         do i=2,imax
            xi_i_fks_fix=xi_i_fks_fix/10d0
=======
         do i=1,imax
>>>>>>> 7ea8129e
            wgt=1d0
            call generate_momenta(ndim,iconfig,wgt,x,p)
            calculatedBorn=.false.
            call set_cms_stuff(0)
            call sreal(p1_cnt(0,1,0),zero,y_ij_fks_ev,fx)
            fxl(i)=fx*wgt
            wfxl(i)=jac_cnt(0)
            calculatedBorn=.false.
            call set_cms_stuff(-100)
            call sreal(p,xi_i_fks_ev,y_ij_fks_ev,fx)
            limit(i)=fx*wgt
            wlimit(i)=wgt
            ! keep track of the separate splitorders
            do iamp=1,amp_split_size
              limit_split(i,iamp) = amp_split(iamp)*wgt
              wlimit_split(i,iamp) = wgt
            enddo
            do k=1,nexternal
               do l=0,3
                  xp(i,l,k)=p(l,k)
                  lxp(i,l,k)=p1_cnt(l,k,0)
               enddo
            enddo
            do l=0,3
               xp(i,l,nexternal+1)=p_i_fks_ev(l)
               lxp(i,l,nexternal+1)=p_i_fks_cnt(l,0)
            enddo
            xi_i_fks_fix=xi_i_fks_fix/10d0
         enddo

         if(nsofttests.le.10)then
           write (*,*) 'Soft limit:'
           write (*,*) '   Sum of all contributions:'
           do i=1,imax
              call xprintout(6,limit(i),fxl(i))
           enddo
           ! check the contributions coming from each splitorders
           ! only look at the non vanishing ones
           do iamp=1, amp_split_size
             if (limit_split(1,iamp).ne.0d0.or.fxl_split(iamp).ne.0d0) then
               write(*,*) '   Split-order', iamp
               call amp_split_pos_to_orders(iamp,orders)
               do i = 1, nsplitorders
                  write(*,*) '      ',ordernames(i), ':', orders(i)
               enddo
               do i=1,imax
                  call xprintout(6,limit_split(i,iamp),fxl_split(iamp))
               enddo
               call checkres(limit_split(1,iamp),fxl_split(iamp),
     &                   wlimit_split(1,iamp),jac_cnt(0),xp,lxp,
     &                   iflag,imax,j,nexternal,i_fks,j_fks,iret)
               write(*,*) 'RETURN CODE', iret
             endif
           enddo
           
c
           write(80,*)'  '
           write(80,*)'****************************'
           write(80,*)'  '
           do k=1,nexternal+1
              write(80,*)''
              write(80,*)'part:',k
              do l=0,3
                 write(80,*)'comp:',l
                 do i=1,10
                    call xprintout(80,xp(i,l,k),lxp(i,l,k))
                 enddo
              enddo
           enddo
        else
           iflag=0
           call checkres2(limit,fxl,wlimit,wfxl,xp,lxp,
     &                   iflag,imax,j,nexternal,i_fks,j_fks,iret)
           nerr=nerr+iret
           ! check the contributions coming from each splitorders
           ! only look at the non vanishing ones
           do iamp=1, amp_split_size
             if (limit_split(1,iamp).ne.0d0.or.fxl_split(iamp).ne.0d0) then
               call checkres(limit_split(1,iamp),fxl_split(iamp),
     &                   wlimit_split(1,iamp),jac_cnt(0),xp,lxp,
     &                   iflag,imax,j,nexternal,i_fks,j_fks,iret)
               nerr=nerr+iret
             endif
           enddo
        endif

      enddo
      if(nsofttests.gt.10)then
         write(*,*)'Soft tests done for (Born) config',iconfig
         write(*,*)'Failures:',nerr
         fail_frac= nerr/dble(nsofttests)
         if (fail_frac.lt.max_fail) then
             write(*,401) nFKSprocess, fail_frac
         else
             write(*,402) nFKSprocess, fail_frac
         endif
      endif

      write (*,*) ''
      write (*,*) ''
      write (*,*) ''
      
      include 'pmass.inc'

      if (pmass(j_fks).ne.0d0) then
         write (*,*) 'No collinear test for massive j_fks'
         goto 123
      endif

      softtest=.false.
      colltest=.true.

c Set rotategranny=.true. to align grandmother along the z axis, when 
c grandmother is not the c.m. system (if granny=cms, this rotation coincides
c with the identity, and the following is harmless).
c WARNING: the setting of rotategranny changes the definition of xij_aor
c in genps_fks_test.f
      rotategranny=.false.

      nerr=0
      imax=14
      do j=1,ncolltests
         call get_helicity(i_fks,j_fks)
         do iamp=1,amp_split_size
           fxl_split(iamp) = 0d0
           do i = 1,imax
             limit_split(i,iamp) = 0d0
             wlimit_split(i,iamp) = 0d0
           enddo
         enddo

         if(ncolltests.le.10)then
            write (*,*) ' '
            write (*,*) ' '
         endif

         y_ij_fks_fix=0.9d0
         xi_i_fks_fix=xi_i_fks_fix_save
         ntry=1
         wgt=1d0
         do jj=1,ndim
            x(jj)=ran2()
         enddo
         call generate_momenta(ndim,iconfig,wgt,x,p)
         do while (( wgt.lt.0 .or. p(0,1).le.0d0) .and. ntry.lt.1000)
            wgt=1d0
            do jj=1,ndim
               x(jj)=ran2()
            enddo
            call generate_momenta(ndim,iconfig,wgt,x,p)
            ntry=ntry+1
         enddo
         if(ncolltests.le.10)write (*,*) 'ntry',ntry
<<<<<<< HEAD
         calculatedBorn=.false.
         call set_cms_stuff(1)
         call sreal(p1_cnt(0,1,1),xi_i_fks_cnt(1),one,fxl) 
         fxl=fxl*jac_cnt(1)
         ! keep track of the separate splitorders
         do iamp=1,amp_split_size
           fxl_split(iamp) = amp_split(iamp)*jac_cnt(1)
         enddo

         call set_cms_stuff(-100)
         call sreal(p,xi_i_fks_ev,y_ij_fks_ev,fx)
         limit(1)=fx*wgt
         wlimit(1)=wgt
         ! keep track of the separate splitorders
         do iamp=1,amp_split_size
              limit_split(1,iamp) = amp_split(iamp)*wgt
              wlimit_split(1,iamp) = wgt
         enddo

         do k=1,nexternal
            do l=0,3
               lxp(l,k)=p1_cnt(l,k,1)
               xp(1,l,k)=p(l,k)
            enddo
         enddo
         do l=0,3
            lxp(l,nexternal+1)=p_i_fks_cnt(l,1)
            xp(1,l,nexternal+1)=p_i_fks_ev(l)
         enddo

         do i=2,imax
=======
         do i=1,imax
>>>>>>> 7ea8129e
            y_ij_fks_fix=1-0.1d0**i
            wgt=1d0
            call generate_momenta(ndim,iconfig,wgt,x,p)
            calculatedBorn=.false.
            call set_cms_stuff(1)
            call sreal(p1_cnt(0,1,1),xi_i_fks_cnt(1),one,fx) 
            fxl(i)=fx*jac_cnt(1)
            wfxl(i)=jac_cnt(1)
            calculatedBorn=.false.
            call set_cms_stuff(-100)
            call sreal(p,xi_i_fks_ev,y_ij_fks_ev,fx)
            limit(i)=fx*wgt
            wlimit(i)=wgt
            ! keep track of the separate splitorders
            do iamp=1,amp_split_size
              limit_split(i,iamp) = amp_split(iamp)*wgt
              wlimit_split(i,iamp) = wgt
            enddo
            do k=1,nexternal
               do l=0,3
                  lxp(i,l,k)=p1_cnt(l,k,1)
                  xp(i,l,k)=p(l,k)
               enddo
            enddo
            do l=0,3
               lxp(i,l,nexternal+1)=p_i_fks_cnt(l,1)
               xp(i,l,nexternal+1)=p_i_fks_ev(l)
            enddo
         enddo
         if(ncolltests.le.10)then
            write (*,*) 'Collinear limit:'
           write (*,*) '   Sum of all contributions:'
            do i=1,imax
               call xprintout(6,limit(i),fxl(i))
            enddo
           ! check the contributions coming from each splitorders
           ! only look at the non vanishing ones
           do iamp=1, amp_split_size
             if (limit_split(1,iamp).ne.0d0.or.fxl_split(iamp).ne.0d0) then
               write(*,*) '   Split-order', iamp
               call amp_split_pos_to_orders(iamp,orders)
               do i = 1, nsplitorders
                  write(*,*) '      ',ordernames(i), ':', orders(i)
               enddo
               do i=1,imax
                  call xprintout(6,limit_split(i,iamp),fxl_split(iamp))
               enddo
               call checkres(limit_split(1,iamp),fxl_split(iamp),
     &                   wlimit_split(1,iamp),jac_cnt(1),xp,lxp,
     &                   iflag,imax,j,nexternal,i_fks,j_fks,iret)
               write(*,*) 'RETURN CODE', iret
             endif
           enddo
c
            write(80,*)'  '
            write(80,*)'****************************'
            write(80,*)'  '
            do k=1,nexternal+1
               write(80,*)''
               write(80,*)'part:',k
               do l=0,3
                  write(80,*)'comp:',l
                  do i=1,10
                     call xprintout(80,xp(i,l,k),lxp(i,l,k))
                  enddo
               enddo
            enddo
         else
            iflag=1
           call checkres2(limit,fxl,wlimit,wfxl,xp,lxp,
     &                   iflag,imax,j,nexternal,i_fks,j_fks,iret)
            nerr=nerr+iret
           ! check the contributions coming from each splitorders
           ! only look at the non vanishing ones
           do iamp=1, amp_split_size
             if (limit_split(1,iamp).ne.0d0.or.fxl_split(iamp).ne.0d0) then
               call checkres(limit_split(1,iamp),fxl_split(iamp),
     &                   wlimit_split(1,iamp),jac_cnt(1),xp,lxp,
     &                   iflag,imax,j,nexternal,i_fks,j_fks,iret)
               nerr=nerr+iret
             endif
           enddo
         endif
      enddo
      if(ncolltests.gt.10)then
         write(*,*)'Collinear tests done for (Born) config', iconfig
         write(*,*)'Failures:',nerr
         fail_frac= nerr/dble(ncolltests)
         if (fail_frac.lt.max_fail) then
             write(*,501) nFKSprocess, fail_frac
         else
             write(*,502) nFKSprocess, fail_frac
         endif
      endif

 123  continue

      enddo                     ! Loop over Born configurations
      enddo                     ! Loop over nFKSprocess


      return
 401  format('     Soft test ',i2,' PASSED. Fraction of failures: ',
     & f4.2) 
 402  format('     Soft test ',I2,' FAILED. Fraction of failures: ',
     & f4.2) 
 501  format('Collinear test ',i2,' PASSED. Fraction of failures: ',
     & f4.2) 
 502  format('Collinear test ',I2,' FAILED. Fraction of failures: ',
     & f4.2) 
      end

c
c
c Dummy routines
c
c
      subroutine clear_events()
      end
      subroutine initplot
      end
      subroutine store_events()
      end
      integer function n_unwgted()
      n_unwgted = 1
      end

      subroutine outfun(pp,www)
      implicit none
      include 'nexternal.inc'
      real*8 pp(0:3,nexternal),www
c
      write(*,*)'This routine should not be called here'
      stop
      end<|MERGE_RESOLUTION|>--- conflicted
+++ resolved
@@ -136,7 +136,7 @@
       include 'orders.inc'
       integer iamp
       integer orders(nsplitorders)
-      double precision fxl_split(amp_split_size)
+      double precision fxl_split(15,amp_split_size),wfxl_split(15,amp_split_size)
       double precision limit_split(15,amp_split_size), wlimit_split(15,amp_split_size)
 
 c born configuration stuff
@@ -289,11 +289,12 @@
       do j=1,nsofttests
       call get_helicity(i_fks,j_fks)
          do iamp=1,amp_split_size
-           fxl_split(iamp) = 0d0
-           do i = 1,imax
-             limit_split(i,iamp) = 0d0
-             wlimit_split(i,iamp) = 0d0
-           enddo
+            do i = 1,imax
+               fxl_split(i,iamp) = 0d0
+               wfxl_split(i,iamp) = 0d0
+               limit_split(i,iamp) = 0d0
+               wlimit_split(i,iamp) = 0d0
+            enddo
          enddo
 
          if(nsofttests.le.10)then
@@ -318,42 +319,7 @@
             ntry=ntry+1
          enddo
          if(nsofttests.le.10)write (*,*) 'ntry',ntry
-<<<<<<< HEAD
-         calculatedBorn=.false.
-         call set_cms_stuff(0)
-         call sreal(p1_cnt(0,1,0),zero,y_ij_fks_ev,fxl) 
-         fxl=fxl*jac_cnt(0)
-         ! keep track of the separate splitorders
-         do iamp=1,amp_split_size
-           fxl_split(iamp) = amp_split(iamp)*jac_cnt(0)
-         enddo
-
-         call set_cms_stuff(-100)
-         call sreal(p,xi_i_fks_ev,y_ij_fks_ev,fx)
-         limit(1)=fx*wgt
-         wlimit(1)=wgt
-         ! keep track of the separate splitorders
-         do iamp=1,amp_split_size
-           limit_split(1,iamp) = amp_split(iamp)*wgt
-           wlimit_split(1,iamp) = wgt
-         enddo
-
-         do k=1,nexternal
-            do l=0,3
-               lxp(l,k)=p1_cnt(l,k,0)
-               xp(1,l,k)=p(l,k)
-            enddo
-         enddo
-         do l=0,3
-            lxp(l,nexternal+1)=p_i_fks_cnt(l,0)
-            xp(1,l,nexternal+1)=p_i_fks_ev(l)
-         enddo
-
-         do i=2,imax
-            xi_i_fks_fix=xi_i_fks_fix/10d0
-=======
          do i=1,imax
->>>>>>> 7ea8129e
             wgt=1d0
             call generate_momenta(ndim,iconfig,wgt,x,p)
             calculatedBorn=.false.
@@ -361,15 +327,20 @@
             call sreal(p1_cnt(0,1,0),zero,y_ij_fks_ev,fx)
             fxl(i)=fx*wgt
             wfxl(i)=jac_cnt(0)
+! keep track of the separate splitorders
+            do iamp=1,amp_split_size
+               fxl_split(i,iamp) = amp_split(iamp)*jac_cnt(0)
+               wfxl_split(i,iamp)=jac_cnt(0)
+            enddo
             calculatedBorn=.false.
             call set_cms_stuff(-100)
             call sreal(p,xi_i_fks_ev,y_ij_fks_ev,fx)
             limit(i)=fx*wgt
             wlimit(i)=wgt
-            ! keep track of the separate splitorders
+         ! keep track of the separate splitorders
             do iamp=1,amp_split_size
-              limit_split(i,iamp) = amp_split(iamp)*wgt
-              wlimit_split(i,iamp) = wgt
+               limit_split(i,iamp) = amp_split(iamp)*wgt
+               wlimit_split(i,iamp) = wgt
             enddo
             do k=1,nexternal
                do l=0,3
@@ -393,17 +364,17 @@
            ! check the contributions coming from each splitorders
            ! only look at the non vanishing ones
            do iamp=1, amp_split_size
-             if (limit_split(1,iamp).ne.0d0.or.fxl_split(iamp).ne.0d0) then
+             if (limit_split(1,iamp).ne.0d0.or.fxl_split(1,iamp).ne.0d0) then
                write(*,*) '   Split-order', iamp
                call amp_split_pos_to_orders(iamp,orders)
                do i = 1, nsplitorders
                   write(*,*) '      ',ordernames(i), ':', orders(i)
                enddo
                do i=1,imax
-                  call xprintout(6,limit_split(i,iamp),fxl_split(iamp))
+                  call xprintout(6,limit_split(i,iamp),fxl_split(i,iamp))
                enddo
-               call checkres(limit_split(1,iamp),fxl_split(iamp),
-     &                   wlimit_split(1,iamp),jac_cnt(0),xp,lxp,
+               call checkres2(limit_split(1,iamp),fxl_split(1,iamp),
+     &                   wlimit_split(1,iamp),wfxl_split(1,iamp),xp,lxp,
      &                   iflag,imax,j,nexternal,i_fks,j_fks,iret)
                write(*,*) 'RETURN CODE', iret
              endif
@@ -431,9 +402,9 @@
            ! check the contributions coming from each splitorders
            ! only look at the non vanishing ones
            do iamp=1, amp_split_size
-             if (limit_split(1,iamp).ne.0d0.or.fxl_split(iamp).ne.0d0) then
-               call checkres(limit_split(1,iamp),fxl_split(iamp),
-     &                   wlimit_split(1,iamp),jac_cnt(0),xp,lxp,
+             if (limit_split(1,iamp).ne.0d0.or.fxl_split(1,iamp).ne.0d0) then
+               call checkres2(limit_split(1,iamp),fxl_split(1,iamp),
+     &                   wlimit_split(1,iamp),wfxl_split(1,iamp),xp,lxp,
      &                   iflag,imax,j,nexternal,i_fks,j_fks,iret)
                nerr=nerr+iret
              endif
@@ -478,11 +449,12 @@
       do j=1,ncolltests
          call get_helicity(i_fks,j_fks)
          do iamp=1,amp_split_size
-           fxl_split(iamp) = 0d0
-           do i = 1,imax
-             limit_split(i,iamp) = 0d0
-             wlimit_split(i,iamp) = 0d0
-           enddo
+            do i = 1,imax
+               fxl_split(i,iamp) = 0d0
+               wfxl_split(i,iamp) = 0d0
+               limit_split(i,iamp) = 0d0
+               wlimit_split(i,iamp) = 0d0
+            enddo
          enddo
 
          if(ncolltests.le.10)then
@@ -507,41 +479,7 @@
             ntry=ntry+1
          enddo
          if(ncolltests.le.10)write (*,*) 'ntry',ntry
-<<<<<<< HEAD
-         calculatedBorn=.false.
-         call set_cms_stuff(1)
-         call sreal(p1_cnt(0,1,1),xi_i_fks_cnt(1),one,fxl) 
-         fxl=fxl*jac_cnt(1)
-         ! keep track of the separate splitorders
-         do iamp=1,amp_split_size
-           fxl_split(iamp) = amp_split(iamp)*jac_cnt(1)
-         enddo
-
-         call set_cms_stuff(-100)
-         call sreal(p,xi_i_fks_ev,y_ij_fks_ev,fx)
-         limit(1)=fx*wgt
-         wlimit(1)=wgt
-         ! keep track of the separate splitorders
-         do iamp=1,amp_split_size
-              limit_split(1,iamp) = amp_split(iamp)*wgt
-              wlimit_split(1,iamp) = wgt
-         enddo
-
-         do k=1,nexternal
-            do l=0,3
-               lxp(l,k)=p1_cnt(l,k,1)
-               xp(1,l,k)=p(l,k)
-            enddo
-         enddo
-         do l=0,3
-            lxp(l,nexternal+1)=p_i_fks_cnt(l,1)
-            xp(1,l,nexternal+1)=p_i_fks_ev(l)
-         enddo
-
-         do i=2,imax
-=======
          do i=1,imax
->>>>>>> 7ea8129e
             y_ij_fks_fix=1-0.1d0**i
             wgt=1d0
             call generate_momenta(ndim,iconfig,wgt,x,p)
@@ -549,6 +487,11 @@
             call set_cms_stuff(1)
             call sreal(p1_cnt(0,1,1),xi_i_fks_cnt(1),one,fx) 
             fxl(i)=fx*jac_cnt(1)
+         ! keep track of the separate splitorders
+            do iamp=1,amp_split_size
+               fxl_split(i,iamp) = amp_split(iamp)*jac_cnt(1)
+               wfxl_split(i,iamp) = jac_cnt(1)
+            enddo
             wfxl(i)=jac_cnt(1)
             calculatedBorn=.false.
             call set_cms_stuff(-100)
@@ -580,17 +523,17 @@
            ! check the contributions coming from each splitorders
            ! only look at the non vanishing ones
            do iamp=1, amp_split_size
-             if (limit_split(1,iamp).ne.0d0.or.fxl_split(iamp).ne.0d0) then
+             if (limit_split(1,iamp).ne.0d0.or.fxl_split(1,iamp).ne.0d0) then
                write(*,*) '   Split-order', iamp
                call amp_split_pos_to_orders(iamp,orders)
                do i = 1, nsplitorders
                   write(*,*) '      ',ordernames(i), ':', orders(i)
                enddo
                do i=1,imax
-                  call xprintout(6,limit_split(i,iamp),fxl_split(iamp))
+                  call xprintout(6,limit_split(i,iamp),fxl_split(i,iamp))
                enddo
-               call checkres(limit_split(1,iamp),fxl_split(iamp),
-     &                   wlimit_split(1,iamp),jac_cnt(1),xp,lxp,
+               call checkres2(limit_split(1,iamp),fxl_split(1,iamp),
+     &                   wlimit_split(1,iamp),wfxl_split(1,iamp),xp,lxp,
      &                   iflag,imax,j,nexternal,i_fks,j_fks,iret)
                write(*,*) 'RETURN CODE', iret
              endif
@@ -617,9 +560,9 @@
            ! check the contributions coming from each splitorders
            ! only look at the non vanishing ones
            do iamp=1, amp_split_size
-             if (limit_split(1,iamp).ne.0d0.or.fxl_split(iamp).ne.0d0) then
-               call checkres(limit_split(1,iamp),fxl_split(iamp),
-     &                   wlimit_split(1,iamp),jac_cnt(1),xp,lxp,
+             if (limit_split(1,iamp).ne.0d0.or.fxl_split(1,iamp).ne.0d0) then
+               call checkres2(limit_split(1,iamp),fxl_split(1,iamp),
+     &                   wlimit_split(1,iamp),wfxl_split(1,iamp),xp,lxp,
      &                   iflag,imax,j,nexternal,i_fks,j_fks,iret)
                nerr=nerr+iret
              endif

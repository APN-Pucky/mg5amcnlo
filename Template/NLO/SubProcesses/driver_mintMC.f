      Program DRIVER
c**************************************************************************
c     This is the driver for the whole calculation
c**************************************************************************
      use extra_weights
      use mint_module
      use FKSParams
      implicit none
C
C     CONSTANTS
C
      double precision zero
      parameter       (ZERO = 0d0)
      include 'nexternal.inc'
      include 'genps.inc'
      integer ncall_virt,ncall_novi
      character*4 abrv
      common /to_abrv/ abrv
C
C     LOCAL
C
      integer i,j,k,l,l1,l2,nndim,nevts

      integer lunlhe
      parameter (lunlhe=98)
c
c     Global
c
cc
      include 'run.inc'
      include 'coupl.inc'
      
c Vegas stuff
      common/tosigint/nndim

      real*8 sigintF
      external sigintF

      logical            flat_grid
      common/to_readgrid/flat_grid                !Tells if grid read from file

      integer i_momcmp_count
      double precision xratmax
      common/ccheckcnt/i_momcmp_count,xratmax

      double precision virtual_over_born
      common/c_vob/virtual_over_born
      include 'orders.inc'

      double precision weight,event_weight,inv_bias
      character*7 event_norm
      common /event_normalisation/event_norm
      integer ixi_i,iphi_i,iy_ij,vn
      logical putonshell
      logical unwgt
      double precision evtsgn
      common /c_unwgt/evtsgn,unwgt
      double precision ran2,x(ndimmax)
      external ran2
      
      integer ifile,ievents
      double precision inter,absint,uncer
      common /to_write_header_init/inter,absint,uncer,ifile,ievents

      logical SHsep
      logical Hevents
      common/SHevents/Hevents
      character*10 dum
      integer iFKS_picked
c statistics for MadLoop      
      integer ntot,nsun,nsps,nups,neps,n100,nddp,nqdp,nini,n10,n1(0:9)
      common/ups_stats/ntot,nsun,nsps,nups,neps,n100,nddp,nqdp,nini,n10,n1

c timing statistics
      include "timing_variables.inc"
      real*4 tOther, tTot

      double precision deravg,derstd,dermax,xi_i_fks_ev_der_max
     &     ,y_ij_fks_ev_der_max
      integer ntot_granny,derntot,ncase(0:6)
      common /c_granny_counters/ ntot_granny,ncase,derntot,deravg,derstd
     &     ,dermax,xi_i_fks_ev_der_max,y_ij_fks_ev_der_max
      integer                     n_MC_subt_diverge
      common/counter_subt_diverge/n_MC_subt_diverge

C-----
C  BEGIN CODE
C-----  
c Write the process PID in the log.txt files (i.e., to the screen)
      write (*,*) getpid()

      call cpu_time(tBefore)
      fixed_order=.false.
      nlo_ps=.true.
      if (nincoming.ne.2) then
         write (*,*) 'Decay processes not supported for'/
     &        /' event generation'
         stop 1
      endif

c     Read general MadFKS parameters
c
      call FKSParamReader(paramFileName,.TRUE.,.FALSE.)
      min_virt_fraction_mint=min_virt_fraction
      do i=0,n_ave_virt
         average_virtual(i,1)=0d0
      enddo
      virtual_fraction(1)=virt_fraction
      n_ord_virt=amp_split_size
      n_MC_subt_diverge=0
      ntot_granny=0
      derntot=0
      do i=0,6
         ncase(i)=0
      enddo
      
      ntot=0
      nsun=0
      nsps=0
      nups=0
      neps=0
      n100=0
      nddp=0
      nqdp=0
      nini=0
      n10=0
      do i=0,9
        n1(i)=0
      enddo

      call setrun                !Sets up run parameters
      call setpara('param_card.dat')   !Sets up couplings and masses
      call setcuts               !Sets up cuts and particle masses
      call printout              !Prints out a summary of paramaters
      call run_printout          !Prints out a summary of the run settings
      call fill_configurations_common
      call check_amp_split 
c     
c     Get user input
c
      write(*,*) "getting user params"
      call get_user_params(ncalls0,itmax,
     &     ixi_i,iphi_i,iy_ij,SHsep)
c Only do the reweighting when actually generating the events
      if (imode.eq.2) then
         doreweight=do_rwgt_scale.or.do_rwgt_pdf.or.store_rwgt_info
      else
         doreweight=.false.
         do_rwgt_scale=.false.
         do_rwgt_pdf=.false.
      endif
      if (abrv(1:4).eq.'virt') then
         only_virt=.true.
      else
         only_virt=.false.
      endif

      if(imode.eq.0)then
        flat_grid=.true.
      else
        flat_grid=.false.
      endif
      ndim = 3*(nexternal-nincoming)-4
      if (abs(lpp(1)) .ge. 1) ndim=ndim+1
      if (abs(lpp(2)) .ge. 1) ndim=ndim+1
      nndim=ndim
c Don''t proceed if muF1#muF2 (we need to work out the relevant formulae
c at the NLO)
      if( ( fixed_fac_scale .and.
     #       (muF1_over_ref*muF1_ref_fixed) .ne.
     #       (muF2_over_ref*muF2_ref_fixed) ) .or.
     #    ( (.not.fixed_fac_scale) .and.
     #      muF1_over_ref.ne.muF2_over_ref ) )then
        write(*,*)'NLO computations require muF1=muF2'
        stop
      endif
      write(*,*) "about to integrate ", ndim,ncalls0,itmax,iconfig
      i_momcmp_count=0
      xratmax=0.d0
      unwgt=.false.
c     Prepare the MINT folding
      do j=1,ndimmax
         if (j.le.ndim) then
            ifold(j)=1
         else
            ifold(j)=0
         endif
      enddo
      ifold_energy=ndim-2
      ifold_yij=ndim-1
      ifold_phi=ndim
      ifold(ifold_energy)=ixi_i
      ifold(ifold_phi)=iphi_i
      ifold(ifold_yij)=iy_ij

c*************************************************************
c     setting of the grids
c*************************************************************
      if (imode.eq.-1.or.imode.eq.0) then
         write (*,*) 'imode is ',imode
         call mint(sigintF)
         call deallocate_weight_lines
         open(unit=58,file='results.dat',status='unknown')
         write(58,*) ans(1,1),unc(2,1),0d0,0,0,0,0,0d0,0d0,ans(2,1)
         close(58)
c*************************************************************
c     computation of upper bounding envelope
c*************************************************************
      elseif(imode.eq.1) then
         write (*,*) 'imode is ',imode
         call mint(sigintF)
         call deallocate_weight_lines
         open(unit=58,file='results.dat',status='unknown')
         write(58,*) ans(1,1)+ans(5,1),unc(2,1),0d0,0,0,0,0,0d0,0d0
     $        ,ans(2,1) 
         close(58)
c*************************************************************
c     event generation
c*************************************************************
      elseif(imode.eq.2) then
c Mass-shell stuff. This is MC-dependent
         call fill_MC_mshell()
         putonshell=.true.
         if (ickkw.eq.-1) putonshell=.false.
         unwgt=.true.
         open (unit=99,file='nevts',status='old',err=999)
         if (event_norm(1:4).ne.'bias') then
            read (99,*) nevts
         else
            read (99,*) nevts,event_weight
         endif
         close(99)
         write(*,*) 'Generating ', nevts, ' events'
         if(nevts.eq.0) then
            write (*,*)
     &           'No events needed for this channel...skipping it'
            stop
         endif
         ncalls0=nevts ! Update ncall with the number found in 'nevts'

c     to restore grids:

         call read_grids_from_file

c determine how many events for the virtual and how many for the no-virt
         ncall_virt=int(ans(5,1)/(ans(1,1)+ans(5,1)) * ncalls0)
         ncall_novi=ncalls0-ncall_virt

         write (*,*) "Generating virt :: novi approx.",ncall_virt
     $        ,ncall_novi

         open(unit=lunlhe,file='events.lhe',status='unknown')

c fill the information for the write_header_init common block
         ifile=lunlhe
         ievents=ncalls0
         inter=ans(2,1)
         absint=ans(1,1)+ans(5,1)
         uncer=unc(2,1)

         if (event_norm(1:4).ne.'bias') then
            weight=(ans(1,1)+ans(5,1))/ncalls0
         else
            weight=event_weight
         endif

         if (abrv(1:3).ne.'all' .and. abrv(1:4).ne.'born' .and.
     $        abrv(1:4).ne.'virt') then
            write (*,*) 'CANNOT GENERATE EVENTS FOR ABRV',abrv
            stop 1
         endif

         write (*,*) 'imode is ',imode
         vn=-1
         call gen(sigintF,0,vn,x)
         do j=1,ncalls0
            if (abrv(1:4).eq.'born') then
               vn=3
               call gen(sigintF,1,vn,x)
            else
               if (ran2().lt.ans(5,1)/(ans(1,1)+ans(5,1)) .or. only_virt) then
                  abrv='virt'
                  if (only_virt) then
                     vn=2
                     call gen(sigintF,1,vn,x)
                  else
                     vn=1
                     call gen(sigintF,1,vn,x)
                  endif
               else
                  abrv='novi'
                  vn=2
                  call gen(sigintF,1,vn,x)
               endif
            endif
c Randomly pick the contribution that will be written in the event file
            call pick_unweight_contr(iFKS_picked)
            call update_fks_dir(iFKS_picked)
            call fill_rwgt_lines
            if (event_norm(1:4).eq.'bias') then
               call include_inverse_bias_wgt(inv_bias)
               weight=event_weight*inv_bias
            endif
            call finalize_event(x,weight,lunlhe,putonshell)
         enddo
         call deallocate_weight_lines
         vn=-1
         call gen(sigintF,3,vn,x) ! print counters generation efficiencies
         write (lunlhe,'(a)') "</LesHouchesEvents>"
         close(lunlhe)
      endif

      if(i_momcmp_count.ne.0)then
        write(*,*)'     '
        write(*,*)'WARNING: genps_fks code 555555'
        write(*,*)i_momcmp_count,xratmax
      endif

      if (ntot.ne.0) then
         write(*,*) "Satistics from MadLoop:"
         write(*,*)
     &        "  Total points tried:                              ",ntot
         write(*,*)
     &        "  Stability unknown:                               ",nsun
         write(*,*)
     &        "  Stable PS point:                                 ",nsps
         write(*,*)
     &        "  Unstable PS point (and rescued):                 ",nups
         write(*,*)
     &        "  Exceptional PS point (unstable and not rescued): ",neps
         write(*,*)
     &        "  Double precision used:                           ",nddp
         write(*,*)
     &        "  Quadruple precision used:                        ",nqdp
         write(*,*)
     &        "  Initialization phase-space points:               ",nini
         write(*,*)
     &        "  Unknown return code (100):                       ",n100
         write(*,*)
     &        "  Unknown return code (10):                        ",n10
         write(*,*)
     &        "  Unit return code distribution (1):               "
         do j=0,9
           if (n1(j).ne.0) then
              write(*,*) "#Unit ",j," = ",n1(j)
           endif
         enddo
      endif

      write (*,*) 'counters for the granny resonances'
      write (*,*) 'ntot     ',ntot_granny
      if (ntot_granny.gt.0) then
         do i=0,6
            write (*,*) '% icase ',i,' : ',ncase(i)/dble(ntot_granny)
         enddo
         write (*,*) 'average,std dev. and max of derivative:',deravg
     &        ,sqrt(abs(derstd-deravg**2)),dermax
         write (*,*)
     &        'and xi_i_fks and y_ij_fks corresponding to max of der.',
     &        xi_i_fks_ev_der_max,y_ij_fks_ev_der_max
      endif
      write (*,*) 'counter for the diverging MC subtraction',n_MC_subt_diverge
      call cpu_time(tAfter)
      tTot = tAfter-tBefore
      tOther = tTot - (tBorn+tGenPS+tReal+tCount+tIS+tFxFx+tf_nb+tf_all
     $     +t_as+tr_s+tr_pdf+t_plot+t_cuts+t_MC_subt+t_isum+t_p_unw
     $     +t_write+t_coupl)
      write(*,*) 'Time spent in Born : ',tBorn
      write(*,*) 'Time spent in PS_Generation : ',tGenPS
      write(*,*) 'Time spent in Reals_evaluation: ',tReal
      write(*,*) 'Time spent in MCsubtraction : ',t_MC_subt
      write(*,*) 'Time spent in Counter_terms : ',tCount
      write(*,*) 'Time spent in Integrated_CT : ',tIS-tOLP
      write(*,*) 'Time spent in Virtuals : ',tOLP      
      write(*,*) 'Time spent in FxFx_cluster : ',tFxFx
      write(*,*) 'Time spent in Nbody_prefactor : ',tf_nb
      write(*,*) 'Time spent in N1body_prefactor : ',tf_all
      write(*,*) 'Time spent in Adding_alphas_pdf : ',t_as
      write(*,*) 'Time spent in Reweight_scale : ',tr_s
      write(*,*) 'Time spent in Reweight_pdf : ',tr_pdf
      write(*,*) 'Time spent in Filling_plots : ',t_plot
      write(*,*) 'Time spent in Applying_cuts : ',t_cuts
      write(*,*) 'Time spent in Sum_ident_contr : ',t_isum
      write(*,*) 'Time spent in Pick_unwgt : ',t_p_unw
      write(*,*) 'Time spent in Write_events : ',t_write
      write(*,*) 'Time spent in AlphaS_dependencies : ',t_coupl
      write(*,*) 'Time spent in Other_tasks : ',tOther
      write(*,*) 'Time spent in Total : ',tTot

      open (unit=12, file='res.dat',status='unknown')
      if (imode.eq.0) then
         write (12,*)ans(1,1),unc(1,1),ans(2,1),unc(2,1),itmax,ncalls0,tTot
      else
         write (12,*)ans(1,1)+ans(5,1),sqrt(unc(1,1)**2+unc(5,1)**2),ans(2,1)
     $        ,unc(2,1),itmax,ncalls0,tTot
      endif
      close(12)

      return
 999  write (*,*) 'nevts file not found'
      stop
      end


      block data timing
c timing statistics
      include "timing_variables.inc"
      data tOLP/0.0/
      data tGenPS/0.0/
      data tBorn/0.0/
      data tIS/0.0/
      data tReal/0.0/
      data tCount/0.0/
      data tFxFx/0.0/
      data tf_nb/0.0/
      data tf_all/0.0/
      data t_as/0.0/
      data tr_s/0.0/
      data tr_pdf/0.0/
      data t_plot/0.0/
      data t_cuts/0.0/
      data t_MC_subt/0.0/
      data t_isum/0.0/
      data t_p_unw/0.0/
      data t_write/0.0/
      data t_coupl/0.0/
      end


      subroutine get_user_params(ncall,nitmax,
     &     ixi_i,iphi_i,iy_ij,SHsep)
c**********************************************************************
c     Routine to get user specified parameters for run
c**********************************************************************
      use mint_module
      implicit none
c
c     Constants
c
      include 'nexternal.inc'
      include 'genps.inc'
      include 'nFKSconfigs.inc'
      include 'fks_info.inc'
      include 'run.inc'
c
c     Arguments
c
      integer ncall,nitmax
c
c     Local
c
      integer i, j
      double precision dconfig
c
c     Global
c
      integer             ini_fin_fks
      common/fks_channels/ini_fin_fks
      integer           isum_hel
      logical                   multi_channel
      common/to_matrix/isum_hel, multi_channel
      logical fillh
      integer mc_hel,ihel
      double precision volh
      common/mc_int2/volh,mc_hel,ihel,fillh
      integer           use_cut
      common /to_weight/use_cut

      integer        lbw(0:nexternal)  !Use of B.W.
      common /to_BW/ lbw

      character*5 abrvinput
      character*4 abrv
      common /to_abrv/ abrv

      logical nbody
      common/cnbody/nbody
c
c To convert diagram number to configuration
c
      double precision pmass(-nexternal:0,lmaxconfigs,0:fks_configs)
      double precision pwidth(-nexternal:0,lmaxconfigs,0:fks_configs)
      integer iforest(2,-max_branch:-1,lmaxconfigs,0:fks_configs)
      integer sprop(-max_branch:-1,lmaxconfigs,0:fks_configs)
      integer tprid(-max_branch:-1,lmaxconfigs,0:fks_configs)
      integer mapconfig(0:lmaxconfigs,0:fks_configs)
      common /c_configurations/pmass,pwidth,iforest,sprop,tprid
     $     ,mapconfig
c
c MC counterterm stuff
c
c alsf and besf are the parameters that control gfunsoft
      double precision alsf,besf
      common/cgfunsfp/alsf,besf
c alazi and beazi are the parameters that control gfunazi
      double precision alazi,beazi
      common/cgfunazi/alazi,beazi
      
      logical SHsep
      logical Hevents
      common/SHevents/Hevents
c
c MINT stuff
c
      integer ixi_i,iphi_i,iy_ij

c-----
c  Begin Code
c-----
      write(*,'(a)') 'Enter number of events and iterations: '
      read(*,*) ncall,nitmax
      write(*,*) 'Number of events and iterations ',ncall,nitmax

      write(*,'(a)') 'Enter desired fractional accuracy: '
      read(*,*) accuracy
      write(*,*) 'Desired fractional accuracy: ',accuracy

      write(*,*)'Enter alpha, beta for G_soft'
      write(*,*)'  Enter alpha<0 to set G_soft=1 (no ME soft)'
      read(*,*)alsf,besf
      write (*,*) 'for G_soft: alpha=',alsf,', beta=',besf 

      write(*,*)'Enter alpha, beta for G_azi'
      write(*,*)'  Enter alpha>0 to set G_azi=0 (no azi corr)'
      read(*,*)alazi,beazi
      write (*,*) 'for G_azi: alpha=',alazi,', beta=',beazi
      i=2
      if (i.eq.0) then
         Hevents=.true.
         write (*,*) 'Doing the H-events'
         SHsep=.true.
      elseif (i.eq.1) then
         Hevents=.false.
         write (*,*) 'Doing the S-events'
         SHsep=.true.
      elseif (i.eq.2) then
         Hevents=.true.
         write (*,*) 'Doing the S and H events together'
         SHsep=.false.
      endif

c These should be ignored (but kept for 'historical reasons')      
      use_cut=2


      write(*,*) 'Suppress amplitude (0 no, 1 yes)? '
      read(*,*) i
      if (i .eq. 1) then
         multi_channel = .true.
         write(*,*) 'Using suppressed amplitude.'
      else
         multi_channel = .false.
         write(*,*) 'Using full amplitude.'
      endif

      write(*,*) 'Exact helicity sum (0 yes, n = number/event)? '
      read(*,*) i
      if (nincoming.eq.1) then
         write (*,*) 'Sum over helicities in the virtuals'/
     $        /' for decay process'
         mc_hel=0
      elseif (i.eq.0) then
         mc_hel=0
         write (*,*) 'Explicitly summing over helicities'/
     $        /' for the virtuals'
      else
         mc_hel=1
         write(*,*) 'Do MC over helicities for the virtuals'
      endif
      isum_hel = 0

      write(*,'(a)') 'Enter Configuration Number: '
      read(*,*) dconfig
      iconfig = int(dconfig)
      if ( nint(dconfig*10) - iconfig*10 .eq.0 ) then
         ini_fin_fks=0
      elseif ( nint(dconfig*10) -iconfig*10 .eq.1 ) then
         ini_fin_fks=1
      elseif ( nint(dconfig*10) -iconfig*10 .eq.2 ) then
         ini_fin_fks=2
      else
         write (*,*) 'ERROR: invalid configuration number',dconfig
         stop 1
      endif
      do i=1,mapconfig(0,0)
         if (iconfig.eq.mapconfig(i,0)) then
            iconfig=i
            exit
         endif
      enddo
      write(*,*) 'Running Configuration Number: ',iconfig,ini_fin_fks
      nchans=1
      iconfigs(1)=iconfig
      wgt_mult=1d0

      write (*,'(a)') 'Enter running mode for MINT:'
      write (*,'(a)') '0 to set-up grids, 1 to integrate,'//
     &     ' 2 to generate events'
      read (*,*) imode
      write (*,*) 'MINT running mode:',imode
      if (imode.eq.2)then
         write (*,*) 'Generating events, doing only one iteration'
         nitmax=1
      endif

      write (*,'(a)') 'Set the three folding parameters for MINT'
      write (*,'(a)') 'xi_i, phi_i, y_ij'
      read (*,*) ixi_i,iphi_i,iy_ij
      write (*,*)ixi_i,iphi_i,iy_ij


      abrvinput='     '
      write (*,*) "'all ', 'born', 'real', 'virt', 'novi' or 'grid'?"
      write (*,*) "Enter 'born0' or 'virt0' to perform"
      write (*,*) " a pure n-body integration (no S functions)"
      read(*,*) abrvinput
      if(abrvinput(5:5).eq.'0')then
         write (*,*) 'This option is no longer supported:',abrvinput
         stop
        nbody=.true.
      else
        nbody=.false.
      endif
      abrv=abrvinput(1:4)
      if (fks_configs.eq.1) then
         if (pdg_type_d(1,fks_i_d(1)).eq.-21) then
            write (*,*) 'Process generated with [LOonly=QCD]. '/
     $           /'Setting abrv to "born".'
            abrv='born'
c$$$            if (ickkw.eq.3) then
c$$$               write (*,*) 'FxFx merging not possible with'/
c$$$     $              /' [LOonly=QCD] processes'
c$$$               stop 1
c$$$            endif
         endif
      endif
      if(nbody.and.abrv.ne.'born'.and.abrv.ne.'virt'
     &     .and. abrv.ne.'grid')then
        write(*,*)'Error in driver: inconsistent input',abrvinput
        stop
      endif

      write (*,*) "doing the ",abrv," of this channel"
      if(nbody)then
        write (*,*) "integration Born/virtual with Sfunction=1"
      else
        write (*,*) "Normal integration (Sfunction != 1)"
      endif
c
      lbw(0)=0
      end



      function sigintF(xx,vegas_wgt,ifl,f)
      use weight_lines
      use mint_module
      implicit none
      include 'nexternal.inc'
      include 'nFKSconfigs.inc'
      include 'run.inc'
      include 'orders.inc'
      include 'fks_info.inc'
      logical firsttime,passcuts,passcuts_nbody,passcuts_n1body
      integer i,j,ifl,proc_map(0:fks_configs,0:fks_configs)
     $     ,nFKS_picked_nbody,nFKS_in,nFKS_out,izero,ione,itwo,mohdr
     $     ,iFKS,sum,iamp
      double precision xx(ndimmax),vegas_wgt,f(nintegrals),jac,p(0:3
     $     ,nexternal),rwgt,vol,sig,x(99),MC_int_wgt,vol1,probne,gfactsf
     $     ,gfactcl,replace_MC_subt,sudakov_damp,sigintF,n1body_wgt
      integer             ini_fin_fks
      common/fks_channels/ini_fin_fks
      external passcuts
      parameter (izero=0,ione=1,itwo=2,mohdr=-100)
      data firsttime/.true./
      double precision p_born(0:3,nexternal-1)
      common /pborn/   p_born
      integer     fold
      common /cfl/fold
      logical calculatedBorn
      common/ccalculatedBorn/calculatedBorn
      logical              MCcntcalled
      common/c_MCcntcalled/MCcntcalled
      double precision virtual_over_born
      common /c_vob/   virtual_over_born
      logical       nbody
      common/cnbody/nbody
      integer         nndim
      common/tosigint/nndim
      character*4      abrv
      common /to_abrv/ abrv
      double precision p1_cnt(0:3,nexternal,-2:2),wgt_cnt(-2:2)
     $     ,pswgt_cnt(-2:2),jac_cnt(-2:2)
      common/counterevnts/p1_cnt,wgt_cnt,pswgt_cnt,jac_cnt
      double precision       wgt_ME_born,wgt_ME_real
      common /c_wgt_ME_tree/ wgt_ME_born,wgt_ME_real
      if (new_point .and. ifl.ne.2) then
         pass_cuts_check=.false.
      endif
      sigintF=0d0
c Find the nFKSprocess for which we compute the Born-like contributions
      if (firsttime) then
         firsttime=.false.
c Determines the proc_map that sets which FKS configuration can be
c summed explicitly and which by MC-ing.
         call setup_proc_map(sum,proc_map,ini_fin_fks)
c For the S-events, we can combine processes when they give identical
c processes at the Born. Make sure we check that we get indeed identical
c IRPOC's
         call find_iproc_map()
c For FxFx or UNLOPS matching with pythia8, set the correct attributes
c for the <event> tag in the LHEF file. "npNLO" are the number of Born
c partons in this multiplicity when running the code at NLO accuracy
c ("npLO" is -1 in that case). When running LO only, invert "npLO" and
c "npNLO".
         call setup_event_attributes
      endif

      fold=ifl
      if (ifl.eq.0) then
         icontr=0
         do iamp=0,amp_split_size
            virt_wgt_mint(iamp)=0d0
            born_wgt_mint(iamp)=0d0
         enddo
         virtual_over_born=0d0
         MCcntcalled=.false.
         wgt_me_real=0d0
         wgt_me_born=0d0
         if (ickkw.eq.3) call set_FxFx_scale(0,p)
         call update_vegas_x(xx,x)
         call get_MC_integer(1,proc_map(0,0),proc_map(0,1),vol1)
c The nbody contributions
         if (abrv.eq.'real') goto 11
         nbody=.true.
         calculatedBorn=.false.
c Pick the first one because that's the one with the soft singularity
         nFKS_picked_nbody=proc_map(proc_map(0,1),1)
         if (sum.eq.0) then
c For sum=0, determine nFKSprocess so that the soft limit gives a non-zero Born
            nFKS_in=nFKS_picked_nbody
            call get_born_nFKSprocess(nFKS_in,nFKS_out)
            nFKS_picked_nbody=nFKS_out
         endif
         call update_fks_dir(nFKS_picked_nbody)
<<<<<<< HEAD
         if (ini_fin_fks.eq.0) then
            jac=1d0
         else
            jac=0.5d0
         endif
         call generate_momenta(nndim,iconfig,jac,x,p)
=======
c Also the Born needs to be included in the Importance Sampling over the
c FKS configurations (for the shower scale) (multiply by
c 1/proc_map(0,0)*vol1)
         jac=1d0/(proc_map(0,0)*vol1)
         call generate_momenta(ndim,iconfig,jac,x,p)
>>>>>>> afcf55bc
         if (p_born(0,1).lt.0d0) goto 12
         call compute_prefactors_nbody(vegas_wgt)
         call set_cms_stuff(izero)
         call set_shower_scale_noshape(p,nFKS_picked_nbody*2-1)
         if (ickkw.eq.3) call set_FxFx_scale(1,p1_cnt(0,1,0))
         passcuts_nbody=passcuts(p1_cnt(0,1,0),rwgt)
         if (passcuts_nbody) then
            pass_cuts_check=.true.
            call set_alphaS(p1_cnt(0,1,0))
            call include_multichannel_enhance(1)
            if (abrv(1:2).ne.'vi') then
               call compute_born
            endif
            if (abrv.ne.'born') then
               call compute_nbody_noborn
            endif
         endif
c Update the shower starting scale. This might be updated again below if
c the nFKSprocess is the same.
         call include_shape_in_shower_scale(p,nFKS_picked_nbody)
            
         
 11      continue
c The n+1-body contributions (including counter terms)
         if (abrv.eq.'born'.or.abrv(1:2).eq.'vi') goto 12
c Set calculated Born to zero to prevent numerical inaccuracies: not
c always exactly the same momenta in computation of Born when computed
c for different nFKSprocess.
         if(sum.eq.0) calculatedBorn=.false.
         nbody=.false.
         do i=1,proc_map(proc_map(0,1),0)
            wgt_me_real=0d0
            wgt_me_born=0d0
            iFKS=proc_map(proc_map(0,1),i)
            call update_fks_dir(iFKS)
            jac=1d0/vol1
            probne=1d0
            gfactsf=1.d0
            gfactcl=1.d0
            MCcntcalled=.false.
            call generate_momenta(nndim,iconfig,jac,x,p)
c Every contribution has to have a viable set of Born momenta (even if
c counter-event momenta do not exist).
            if (p_born(0,1).lt.0d0) cycle
c     Set the shower scales            
            if (ickkw.eq.3) then
               call set_FxFx_scale(0,p) ! reset the FxFx scales
            endif
            call set_cms_stuff(izero)
            call set_shower_scale_noshape(p,iFKS*2-1)
            if (ickkw.eq.3) then
               call set_FxFx_scale(2,p1_cnt(0,1,0))
            endif
            call set_cms_stuff(mohdr)
            call set_shower_scale_noshape(p,iFKS*2)
            if (ickkw.eq.3) then
               if (p(0,1).gt.0d0) then
                  call set_FxFx_scale(3,p)
               endif
            endif              
c Compute the n1-body prefactors
            call compute_prefactors_n1body(vegas_wgt,jac)
c check if event or counter-event passes cuts
            call set_cms_stuff(izero)
            if (ickkw.eq.3) call set_FxFx_scale(-2,p1_cnt(0,1,0))
            passcuts_nbody=passcuts(p1_cnt(0,1,0),rwgt)
            call set_cms_stuff(mohdr)
            if (ickkw.eq.3) call set_FxFx_scale(-3,p)
            passcuts_n1body=passcuts(p,rwgt)
            if (.not. (passcuts_nbody.or.passcuts_n1body)) cycle
            if (passcuts_nbody .and. abrv.ne.'real') then
               pass_cuts_check=.true.
c Include the MonteCarlo subtraction terms
               if (ickkw.ne.4) then
                  call set_cms_stuff(mohdr)
                  if (ickkw.eq.3) call set_FxFx_scale(-3,p)
                  call set_alphaS(p)
                  call include_multichannel_enhance(4)
                  call compute_MC_subt_term(p,gfactsf,gfactcl,probne)
               else
c For UNLOPS all real-emission contributions need to be added to the
c S-events. Do this by setting probne to 0. For UNLOPS, no MC counter
c events are called, so this will remain 0.
                  probne=0d0
               endif
c Include the FKS counter terms. When close to the soft or collinear
c limits, the MC subtraction terms should be replaced by the FKS
c ones. This is set via the gfactsf, gfactcl and probne functions (set
c by the call to compute_MC_subt_term) through the 'replace_MC_subt'.
               call set_cms_stuff(izero)
               if (ickkw.eq.3) call set_FxFx_scale(-2,p1_cnt(0,1,0))
               call set_alphaS(p1_cnt(0,1,0))
               call include_multichannel_enhance(3)
               replace_MC_subt=(1d0-gfactsf)*probne
               call compute_soft_counter_term(replace_MC_subt)
               call set_cms_stuff(ione)
               replace_MC_subt=(1d0-gfactcl)*(1d0-gfactsf)*probne
               call compute_collinear_counter_term(replace_MC_subt)
               call set_cms_stuff(itwo)
               replace_MC_subt=(1d0-gfactcl)*(1d0-gfactsf)*probne
               call compute_soft_collinear_counter_term(replace_MC_subt)
            endif
c Include the real-emission contribution.
            if (passcuts_n1body) then
               pass_cuts_check=.true.
               call set_cms_stuff(mohdr)
               if (ickkw.eq.3) call set_FxFx_scale(-3,p)
               call set_alphaS(p)
               call include_multichannel_enhance(2)
               sudakov_damp=probne
               call compute_real_emission(p,sudakov_damp)
            endif
c Update the shower starting scale with the shape from the MC
c subtraction terms.
            call include_shape_in_shower_scale(p,iFKS)
         enddo
 12      continue
         
c Include PDFs and alpha_S and reweight to include the uncertainties
         call include_PDF_and_alphas
c Include the weight from the bias_function
         call include_bias_wgt
c Sum the contributions that can be summed before taking the ABS value
         call sum_identical_contributions
c Update the shower starting scale for the S-events after we have
c determined which contributions are identical.
         call update_shower_scale_Sevents
         call fill_mint_function_NLOPS(f,n1body_wgt)
         call fill_MC_integer(1,proc_map(0,1),n1body_wgt*vol1)
      elseif(ifl.eq.1) then
         write (*,*) 'Folding not implemented'
         stop 1
      elseif(ifl.eq.2) then
         call fill_mint_function_NLOPS(f,n1body_wgt)
      endif
      return
      end


      subroutine setup_proc_map(sum,proc_map,ini_fin_fks)
c Determines the proc_map that sets which FKS configuration can be
c summed explicitly and which by MC-ing.
      implicit none
      include 'nexternal.inc'
      include 'run.inc'
      include 'genps.inc'
      include 'nFKSconfigs.inc'
      double precision lum,dlum
      external dlum
      logical found_ini1,found_ini2,found_fnl
      integer proc_map(0:fks_configs,0:fks_configs)
     $     ,j_fks_proc(fks_configs),i_fks_pdg_proc(fks_configs)
     $     ,j_fks_pdg_proc(fks_configs),i,sum,j,ini_fin_fks
      integer              nFKSprocess
      common/c_nFKSprocess/nFKSprocess
      INTEGER              IPROC
      DOUBLE PRECISION PD(0:MAXPROC)
      COMMON /SUBPROC/ PD, IPROC
      integer            i_fks,j_fks
      common/fks_indices/i_fks,j_fks
      integer fks_j_from_i(nexternal,0:nexternal)
     &     ,particle_type(nexternal),pdg_type(nexternal)
      common /c_fks_inc/fks_j_from_i,particle_type,pdg_type
      logical need_color_links, need_charge_links
      common /c_need_links/need_color_links, need_charge_links
      sum=3
      if (ickkw.eq.4) then
         sum=0
         write (*,*)'Using ickkw=4, include only 1 FKS dir per'/
     $        /' Born PS point (sum=0)'
      endif
      do nFKSprocess=1,fks_configs
         call fks_inc_chooser()
c Set Bjorken x's to some random value before calling the dlum() function
         xbk(1)=0.5d0
         xbk(2)=0.5d0
         lum=dlum()  ! updates IPROC
      enddo
      write (*,*) 'Total number of FKS directories is', fks_configs
c For sum over identical FKS pairs, need to find the identical structures
      if (sum.eq.3) then
c MC over FKS pairs that have soft singularity
         proc_map(0,0)=0
         do i=1,fks_configs
            proc_map(i,0)=0
            i_fks_pdg_proc(i)=0
            j_fks_pdg_proc(i)=0
            j_fks_proc(i)=0
         enddo
c First find all the nFKSprocesses that have a soft singularity and put
c them in the process map
         do nFKSprocess=1,fks_configs
            call fks_inc_chooser()
            if (ini_fin_fks.eq.1 .and. j_fks.le.nincoming) cycle
            if (ini_fin_fks.eq.2 .and. j_fks.gt.nincoming) cycle
            if (need_color_links.or.need_charge_links) then
               proc_map(0,0)=proc_map(0,0)+1
               proc_map(proc_map(0,0),0)=proc_map(proc_map(0,0),0)+1
               proc_map(proc_map(0,0),proc_map(proc_map(0,0),0))
     $              =nFKSprocess
               i_fks_pdg_proc(proc_map(0,0))=PDG_type(i_fks)
               j_fks_pdg_proc(proc_map(0,0))=PDG_type(j_fks)
               j_fks_proc(proc_map(0,0))=j_fks
            endif
         enddo
c Check to make sure that there is at most two initial and one final
c state all gluon
         found_ini1=.false.
         found_ini2=.false.
         found_fnl=.false.
         do i=1,proc_map(0,0)
            if ((abs(i_fks_pdg_proc(i)).eq.21.or.i_fks_pdg_proc(i).eq.22)
     &       .and. j_fks_proc(i).eq.1 .and. .not.found_ini1) then
               found_ini1=.true.
            elseif ((abs(i_fks_pdg_proc(i)).eq.21.or.i_fks_pdg_proc(i).eq.22)
     $       .and. j_fks_proc(i).eq.1.and. found_ini1) then
               write (*,*)'Initial state 1 g->gg already'/
     $              /' found in driver_mintMC'
               write (*,*) i_fks_pdg_proc
               write (*,*) j_fks_pdg_proc
               write (*,*) j_fks_proc
               stop
            elseif ((abs(i_fks_pdg_proc(i)).eq.21.or.i_fks_pdg_proc(i).eq.22)
     $       .and. j_fks_proc(i).eq.2.and. .not.found_ini2) then
               found_ini2=.true.
            elseif ((abs(i_fks_pdg_proc(i)).eq.21.or.i_fks_pdg_proc(i).eq.22)
     $       .and. j_fks_proc(i).eq.2.and. found_ini2) then
               write (*,*)'Initial state 2 g->gg already'/
     $              /' found in driver_mintMC'
               write (*,*) i_fks_pdg_proc
               write (*,*) j_fks_pdg_proc
               write (*,*) j_fks_proc
               stop
            elseif (abs(i_fks_pdg_proc(i)).eq.21 .and.
     $              j_fks_pdg_proc(i).eq.21 .and.
     $              j_fks_proc(i).gt.nincoming .and. .not.found_fnl)
     $              then
               found_fnl=.true.
            elseif (abs(i_fks_pdg_proc(i)).eq.21 .and.
     $              j_fks_pdg_proc(i).eq.21 .and.
     $              j_fks_proc(i).gt.nincoming .and. found_fnl) then
               write (*,*)
     &              'Final state g->gg already found in driver_mintMC'
               write (*,*) i_fks_pdg_proc
               write (*,*) j_fks_pdg_proc
               write (*,*) j_fks_proc
               stop
            endif
         enddo
c Loop again, and identify the nFKSprocesses that do not have a soft
c singularity and put them together with the corresponding gluon to
c gluons splitting
         do nFKSprocess=1,fks_configs
            call fks_inc_chooser()
            if (ini_fin_fks.eq.1 .and. j_fks.le.nincoming) cycle
            if (ini_fin_fks.eq.2 .and. j_fks.gt.nincoming) cycle
            if (.not.(need_color_links.or.need_charge_links)) then
               if (j_fks.eq.1 .and. found_ini1) then
                  do i=1,proc_map(0,0)
                     if ((abs(i_fks_pdg_proc(i)).eq.21.or.i_fks_pdg_proc(i).eq.22)
     $                    .and. j_fks_proc(i).eq.1) then
                        proc_map(i,0)=proc_map(i,0)+1
                        proc_map(i,proc_map(i,0))=nFKSprocess
                        exit
                     endif
                  enddo
               elseif (j_fks.eq.2 .and. found_ini2) then
                  do i=1,proc_map(0,0)
                     if ((abs(i_fks_pdg_proc(i)).eq.21.or.i_fks_pdg_proc(i).eq.22)
     $                   .and. j_fks_proc(i).eq.2) then
                        proc_map(i,0)=proc_map(i,0)+1
                        proc_map(i,proc_map(i,0))=nFKSprocess
                        exit
                     endif
                  enddo
               elseif (j_fks.gt.nincoming .and. found_fnl) then
                  do i=1,proc_map(0,0)
                     if (abs(i_fks_pdg_proc(i)).eq.21 .and.
     $                    j_fks_pdg_proc(i).eq.21.and.
     $                    j_fks_proc(i).gt.nincoming) then
                        proc_map(i,0)=proc_map(i,0)+1
                        proc_map(i,proc_map(i,0))=nFKSprocess
                        exit
                     endif
                  enddo
               else
                  write (*,*) 'Driver_mintMC: inconsistent process'
                  write (*,*) 'This process has nFKSprocesses'/
     $                 /' without soft singularities, but not a'/
     $                 /' corresponding g->gg splitting that has a'/
     $                 /' soft singularity.',found_ini1,found_ini2
     $                 ,found_fnl
                  do i=1,proc_map(0,0)
                     write (*,*) i,'-->',proc_map(i,0),':',
     &                    (proc_map(i,j),j=1,proc_map(i,0))
                  enddo
                  stop
               endif
            endif
         enddo
      elseif (sum.eq.0 .and. ickkw.eq.4) then
c MC over FKS directories (1 FKS directory per nbody PS point)
         proc_map(0,0)=fks_configs
         do i=1,fks_configs
            proc_map(i,0)=1
            proc_map(i,1)=i
         enddo
      else
         write (*,*) 'sum not known in driver_mintMC.f',sum
         stop
      endif
      write (*,*) 'FKS process map (sum=',sum,') :'
      do i=1,proc_map(0,0)
         write (*,*) i,'-->',proc_map(i,0),':',
     &        (proc_map(i,j),j=1,proc_map(i,0))
      enddo
      return
      end
c


      subroutine setup_event_attributes
c For FxFx or UNLOPS matching with pythia8, set the correct attributes
c for the <event> tag in the LHEF file. "npNLO" are the number of Born
c partons in this multiplicity when running the code at NLO accuracy
c ("npLO" is -1 in that case). When running LO only, invert "npLO" and
c "npNLO".
      implicit none
      include 'nexternal.inc'
      include 'run.inc'
      include 'genps.inc'
      integer i
      integer                 nattr,npNLO,npLO
      common/event_attributes/nattr,npNLO,npLO
      integer              nFKSprocess
      common/c_nFKSprocess/nFKSprocess
      integer idup(nexternal,maxproc),mothup(2,nexternal,maxproc),
     &     icolup(2,nexternal,maxflow),niprocs
      common /c_leshouche_inc/idup,mothup,icolup,niprocs
      character*4      abrv
      common /to_abrv/ abrv
      if ((shower_mc.eq.'PYTHIA8' .or. shower_mc.eq.'HERWIGPP') .and.
     $     (ickkw.eq.3.or.ickkw.eq.4))then
         nattr=2
         nFKSprocess=1          ! just pick one
         call fks_inc_chooser()
         call leshouche_inc_chooser()
         npNLO=0
         npLO=-1
         do i=nincoming+1,nexternal
c     include all quarks (except top quark) and the gluon.
            if(abs(idup(i,1)).le.5 .or. abs(idup(i,1)).eq.21)
     &           npNLO=npNLO+1
         enddo
         npNLO=npNLO-1
         if (npNLO.gt.99) then
            write (*,*) 'Too many partons',npNLO
            stop
         endif
         if (abrv.eq.'born') then
            npLO=npNLO
            npNLO=-1
         endif
      else
         nattr=0
      endif
      return
      end


      subroutine update_fks_dir(nFKS)
      implicit none
      include 'run.inc'
      integer nFKS
      integer              nFKSprocess
      common/c_nFKSprocess/nFKSprocess
      nFKSprocess=nFKS
      call fks_inc_chooser()
      call leshouche_inc_chooser()
      call setcuts
      call setfksfactor(.true.)
      return
      end

      subroutine update_vegas_x(xx,x)
      use mint_module
      implicit none
      integer i
      double precision xx(ndimmax),x(99),ran2
      external ran2
      integer         nndim
      common/tosigint/nndim
      character*4      abrv
      common /to_abrv/ abrv
      do i=1,99
         if (abrv.eq.'born') then
            if(i.le.nndim-3)then
               x(i)=xx(i)
            elseif(i.le.nndim) then
               x(i)=ran2()      ! Choose them flat when not including real-emision
            else
               x(i)=0.d0
            endif
         else
            if(i.le.nndim)then
               x(i)=xx(i)
            else
               x(i)=0.d0
            endif
         endif
      enddo
      return
      end



      subroutine get_born_nFKSprocess(nFKS_in,nFKS_out)
      implicit none
      include 'nexternal.inc'
      include 'nFKSconfigs.inc'
      include 'fks_info.inc'
      integer nFKS_in,nFKS_out,iFKS,iiFKS,nFKSprocessBorn(fks_configs)
      logical firsttime
      data firsttime /.true./
      save nFKSprocessBorn
c
      if (firsttime) then
         firsttime=.false.
         do iFKS=1,fks_configs
            nFKSprocessBorn(iFKS)=0
            if ( need_color_links_D(iFKS) .or. 
     &           need_charge_links_D(iFKS) )then
               nFKSprocessBorn(iFKS)=iFKS
            endif
            if (nFKSprocessBorn(iFKS).eq.0) then
c     try to find the process that has the same j_fks but with i_fks a
c     gluon
               do iiFKS=1,fks_configs
                  if ( (need_color_links_D(iiFKS) .or.
     &                  need_charge_links_D(iiFKS)) .and.
     &                 fks_j_D(iFKS).eq.fks_j_D(iiFKS) ) then
                     nFKSprocessBorn(iFKS)=iiFKS
                     exit
                  endif
               enddo
            endif
c     try to find the process that has the j_fks initial state if
c     current j_fks is initial state (and similar for final state j_fks)
            if (nFKSprocessBorn(iFKS).eq.0) then
               do iiFKS=1,fks_configs
                  if ( need_color_links_D(iiFKS) .or.
     &                 need_charge_links_D(iiFKS) ) then
                     if ( fks_j_D(iiFKS).le.nincoming .and.
     &                    fks_j_D(iFKS).le.nincoming ) then
                        nFKSprocessBorn(iFKS)=iiFKS
                        exit
                     elseif ( fks_j_D(iiFKS).gt.nincoming .and.
     &                        fks_j_D(iFKS).gt.nincoming ) then
                        nFKSprocessBorn(iFKS)=iiFKS
                        exit
                     endif
                  endif
               enddo
            endif
c     If still not found, just pick any one that has a soft singularity
            if (nFKSprocessBorn(iFKS).eq.0) then
               do iiFKS=1,fks_configs
                  if ( need_color_links_D(iiFKS) .or.
     &                 need_charge_links_D(iiFKS) ) then
                     nFKSprocessBorn(iFKS)=iiFKS
                  endif
               enddo
            endif
c     if there are no soft singularities at all, just do something trivial
            if (nFKSprocessBorn(iFKS).eq.0) then
               nFKSprocessBorn(iFKS)=iFKS
            endif
         enddo
         write (*,*) 'Total number of FKS directories is', fks_configs
         write (*,*) 'For the Born we use nFKSprocesses:'
         write (*,*)  nFKSprocessBorn
      endif
      if (nFKSprocessBorn(nFKS_in).eq.0) then
         write(*,*) 'Could not find the correct map to Born '/
     &        /'FKS configuration for the NLO FKS '/
     &        /'configuration', nFKS_in
         stop 1
      else
         nFKS_out=nFKSprocessBorn(nFKS_in)
      endif
      return
      end<|MERGE_RESOLUTION|>--- conflicted
+++ resolved
@@ -743,20 +743,16 @@
             nFKS_picked_nbody=nFKS_out
          endif
          call update_fks_dir(nFKS_picked_nbody)
-<<<<<<< HEAD
          if (ini_fin_fks.eq.0) then
             jac=1d0
          else
             jac=0.5d0
          endif
-         call generate_momenta(nndim,iconfig,jac,x,p)
-=======
 c Also the Born needs to be included in the Importance Sampling over the
 c FKS configurations (for the shower scale) (multiply by
-c 1/proc_map(0,0)*vol1)
-         jac=1d0/(proc_map(0,0)*vol1)
-         call generate_momenta(ndim,iconfig,jac,x,p)
->>>>>>> afcf55bc
+c     1/proc_map(0,0)*vol1)
+         jac=jac/(proc_map(0,0)*vol1)
+         call generate_momenta(nndim,iconfig,jac,x,p)
          if (p_born(0,1).lt.0d0) goto 12
          call compute_prefactors_nbody(vegas_wgt)
          call set_cms_stuff(izero)

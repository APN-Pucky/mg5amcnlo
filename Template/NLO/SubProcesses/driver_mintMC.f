      Program DRIVER
c**************************************************************************
c     This is the driver for the whole calculation
c**************************************************************************
      use extra_weights
      use mint_module
      use FKSParams
      implicit none
C
C     CONSTANTS
C
      double precision zero
      parameter       (ZERO = 0d0)
      include 'nexternal.inc'
      include 'genps.inc'
      integer ncall_virt,ncall_novi
      character*4 abrv
      common /to_abrv/ abrv
C
C     LOCAL
C
<<<<<<< HEAD
      integer i,j,k,l,l1,l2,ndim,nevts
=======
      integer i,j,k,l,l1,l2,nndim,nevts
>>>>>>> d8618cb8

      integer lunlhe
      parameter (lunlhe=98)
c
c     Global
c
cc
      include 'run.inc'
      include 'coupl.inc'
      
c Vegas stuff
      common/tosigint/nndim

      real*8 sigintF
      external sigintF

      logical            flat_grid
      common/to_readgrid/flat_grid                !Tells if grid read from file

      integer i_momcmp_count
      double precision xratmax
      common/ccheckcnt/i_momcmp_count,xratmax

      double precision virtual_over_born
      common/c_vob/virtual_over_born
<<<<<<< HEAD
      double precision average_virtual(0:n_ave_virt,maxchannels)
     $     ,virtual_fraction(maxchannels)
      common/c_avg_virt/average_virtual,virtual_fraction
      include 'orders.inc'
      integer              n_ord_virt
      common /c_n_ord_virt/n_ord_virt
=======
      include 'orders.inc'
>>>>>>> d8618cb8

      double precision weight,event_weight,inv_bias
      character*7 event_norm
      common /event_normalisation/event_norm
      integer ixi_i,iphi_i,iy_ij,vn
      logical putonshell
      logical unwgt
      double precision evtsgn
      common /c_unwgt/evtsgn,unwgt
      double precision ran2,x(ndimmax)
      external ran2
      
      integer ifile,ievents
      double precision inter,absint,uncer
      common /to_write_header_init/inter,absint,uncer,ifile,ievents

      logical SHsep
      logical Hevents
      common/SHevents/Hevents
      character*10 dum
      integer iFKS_picked
c statistics for MadLoop      
      integer ntot,nsun,nsps,nups,neps,n100,nddp,nqdp,nini,n10,n1(0:9)
      common/ups_stats/ntot,nsun,nsps,nups,neps,n100,nddp,nqdp,nini,n10,n1

c timing statistics
      include "timing_variables.inc"
      real*4 tOther, tTot

      double precision deravg,derstd,dermax,xi_i_fks_ev_der_max
     &     ,y_ij_fks_ev_der_max
      integer ntot_granny,derntot,ncase(0:6)
      common /c_granny_counters/ ntot_granny,ncase,derntot,deravg,derstd
     &     ,dermax,xi_i_fks_ev_der_max,y_ij_fks_ev_der_max
      integer                     n_MC_subt_diverge
      common/counter_subt_diverge/n_MC_subt_diverge

      double precision deravg,derstd,dermax,xi_i_fks_ev_der_max
     &     ,y_ij_fks_ev_der_max
      integer ntot_granny,derntot,ncase(0:6)
      common /c_granny_counters/ ntot_granny,ncase,derntot,deravg,derstd
     &     ,dermax,xi_i_fks_ev_der_max,y_ij_fks_ev_der_max
      integer                     n_MC_subt_diverge
      common/counter_subt_diverge/n_MC_subt_diverge

C-----
C  BEGIN CODE
C-----  
c Write the process PID in the log.txt files (i.e., to the screen)
      write (*,*) getpid()

      call cpu_time(tBefore)
      fixed_order=.false.
      nlo_ps=.true.
      if (nincoming.ne.2) then
         write (*,*) 'Decay processes not supported for'/
     &        /' event generation'
         stop 1
      endif

c     Read general MadFKS parameters
c
      call FKSParamReader(paramFileName,.TRUE.,.FALSE.)
<<<<<<< HEAD
=======
      min_virt_fraction_mint=min_virt_fraction
>>>>>>> d8618cb8
      do i=0,n_ave_virt
         average_virtual(i,1)=0d0
      enddo
      virtual_fraction(1)=virt_fraction
      n_ord_virt=amp_split_size
      n_MC_subt_diverge=0
      ntot_granny=0
      derntot=0
      do i=0,6
         ncase(i)=0
      enddo
      
      ntot=0
      nsun=0
      nsps=0
      nups=0
      neps=0
      n100=0
      nddp=0
      nqdp=0
      nini=0
      n10=0
      do i=0,9
        n1(i)=0
      enddo

      call setrun                !Sets up run parameters
      call setpara('param_card.dat')   !Sets up couplings and masses
      call setcuts               !Sets up cuts and particle masses
      call printout              !Prints out a summary of paramaters
      call run_printout          !Prints out a summary of the run settings
      call initcluster
c     
c     Get user input
c
      write(*,*) "getting user params"
      call get_user_params(ncalls0,itmax,
     &     ixi_i,iphi_i,iy_ij,SHsep)
c Only do the reweighting when actually generating the events
      if (imode.eq.2) then
         doreweight=do_rwgt_scale.or.do_rwgt_pdf.or.store_rwgt_info
      else
         doreweight=.false.
         do_rwgt_scale=.false.
         do_rwgt_pdf=.false.
      endif
      if (abrv(1:4).eq.'virt') then
         only_virt=.true.
      else
         only_virt=.false.
      endif

      if(imode.eq.0)then
        flat_grid=.true.
      else
        flat_grid=.false.
      endif
      ndim = 3*(nexternal-nincoming)-4
      if (abs(lpp(1)) .ge. 1) ndim=ndim+1
      if (abs(lpp(2)) .ge. 1) ndim=ndim+1
      nndim=ndim
c Don''t proceed if muF1#muF2 (we need to work out the relevant formulae
c at the NLO)
      if( ( fixed_fac_scale .and.
     #       (muF1_over_ref*muF1_ref_fixed) .ne.
     #       (muF2_over_ref*muF2_ref_fixed) ) .or.
     #    ( (.not.fixed_fac_scale) .and.
     #      muF1_over_ref.ne.muF2_over_ref ) )then
        write(*,*)'NLO computations require muF1=muF2'
        stop
      endif
      write(*,*) "about to integrate ", ndim,ncalls0,itmax,iconfig
      i_momcmp_count=0
      xratmax=0.d0
      unwgt=.false.
c     Prepare the MINT folding
      do j=1,ndimmax
         if (j.le.ndim) then
            ifold(j)=1
         else
            ifold(j)=0
         endif
      enddo
      ifold_energy=ndim-2
      ifold_yij=ndim-1
      ifold_phi=ndim
      ifold(ifold_energy)=ixi_i
      ifold(ifold_phi)=iphi_i
      ifold(ifold_yij)=iy_ij

c*************************************************************
c     setting of the grids
c*************************************************************
      if (imode.eq.-1.or.imode.eq.0) then
<<<<<<< HEAD
         if(imode.eq.0)then
c initialize grids
            do j=0,nintervals
               do i=1,ndimmax
                  xgrid(j,i,1)=0.d0
               enddo
            enddo
         else
c to restore grids:
            open (unit=12, file='mint_grids',status='old')
            do j=0,nintervals
               read (12,*) (xgrid(j,i,1),i=1,ndim)
            enddo
            do j=1,nintervals_virt
               do k=0,n_ord_virt
                  read (12,*) (ave_virt(j,i,k,1),i=1,ndim)
               enddo
            enddo
            read (12,*) (ans(i,1),i=1,nintegrals)
            read (12,*) ifold_energy,ifold_phi,ifold_yij
            read (12,*) virtual_fraction(1),average_virtual(0,1)
            close (12)
         endif
c
=======
>>>>>>> d8618cb8
         write (*,*) 'imode is ',imode
         call mint(sigintF)
         call deallocate_weight_lines
         open(unit=58,file='results.dat',status='unknown')
         write(58,*) ans(1,1),unc(2,1),0d0,0,0,0,0,0d0,0d0,ans(2,1)
         close(58)
<<<<<<< HEAD
c
c to save grids:
         open (unit=12, file='mint_grids',status='unknown')
         do j=0,nintervals
            write (12,*) (xgrid(j,i,1),i=1,ndim)
         enddo
         do j=1,nintervals_virt
            do k=0,n_ord_virt
               write (12,*) (ave_virt(j,i,k,1),i=1,ndim)
            enddo
         enddo
         write (12,*) (ans(i,1),i=1,nintegrals)
         write (12,*) ifold_energy,ifold_phi,ifold_yij
         write (12,*) virtual_fraction(1),average_virtual(0,1)
         close (12)

=======
>>>>>>> d8618cb8
c*************************************************************
c     computation of upper bounding envelope
c*************************************************************
      elseif(imode.eq.1) then
<<<<<<< HEAD
c to restore grids:
         open (unit=12, file='mint_grids',status='old')
         do j=0,nintervals
            read (12,*) (xgrid(j,i,1),i=1,ndim)
         enddo
         do j=1,nintervals_virt
            do k=0,n_ord_virt
               read (12,*) (ave_virt(j,i,k,1),i=1,ndim)
            enddo
         enddo
         read (12,*) (ans(i,1),i=1,nintegrals)
         read (12,*) ifold_energy,ifold_phi,ifold_yij
         read (12,*) virtual_fraction(1),average_virtual(0,1)
         close (12)

c Prepare the MINT folding
         do j=1,ndimmax
            if (j.le.ndim) then
               ifold(j)=1
            else
               ifold(j)=0
            endif
         enddo
         ifold(ifold_energy)=ixi_i
         ifold(ifold_phi)=iphi_i
         ifold(ifold_yij)=iy_ij
         
=======
>>>>>>> d8618cb8
         write (*,*) 'imode is ',imode
         call mint(sigintF)
         call deallocate_weight_lines
         open(unit=58,file='results.dat',status='unknown')
         write(58,*) ans(1,1)+ans(5,1),unc(2,1),0d0,0,0,0,0,0d0,0d0
     $        ,ans(2,1) 
         close(58)
<<<<<<< HEAD

c to save grids:
         open (unit=12, file='mint_grids',status='unknown')
         write (12,*) (xgrid(0,i,1),i=1,ndim)
         do j=1,nintervals
            write (12,*) (xgrid(j,i,1),i=1,ndim)
            write (12,*) (ymax(j,i,1),i=1,ndim)
         enddo
         do j=1,nintervals_virt
            do k=0,n_ord_virt
               write (12,*) (ave_virt(j,i,k,1),i=1,ndim)
            enddo
         enddo
         write (12,*) ymax_virt(1)
         write (12,*) (ifold(i),i=1,ndim)
         write (12,*) (ans(i,1),i=1,nintegrals)
         write (12,*) (unc(i,1),i=1,nintegrals)
         write (12,*) virtual_fraction(1),average_virtual(0,1)
         close (12)

=======
>>>>>>> d8618cb8
c*************************************************************
c     event generation
c*************************************************************
      elseif(imode.eq.2) then
c Mass-shell stuff. This is MC-dependent
         call fill_MC_mshell()
         putonshell=.true.
         if (ickkw.eq.-1) putonshell=.false.
         unwgt=.true.
         open (unit=99,file='nevts',status='old',err=999)
         if (event_norm(1:4).ne.'bias') then
            read (99,*) nevts
         else
            read (99,*) nevts,event_weight
         endif
         close(99)
         write(*,*) 'Generating ', nevts, ' events'
         if(nevts.eq.0) then
            write (*,*)
     &           'No events needed for this channel...skipping it'
            stop
         endif
<<<<<<< HEAD
         ncall=nevts ! Update ncall with the number found in 'nevts'

c to restore grids:
         open (unit=12, file='mint_grids',status='unknown')
         read (12,*) (xgrid(0,i,1),i=1,ndim)
         do j=1,nintervals
            read (12,*) (xgrid(j,i,1),i=1,ndim)
            read (12,*) (ymax(j,i,1),i=1,ndim)
         enddo
         do j=1,nintervals_virt
            do k=0,n_ord_virt
               read (12,*) (ave_virt(j,i,k,1),i=1,ndim)
            enddo
         enddo
         read (12,*) ymax_virt(1)
         read (12,*) (ifold(i),i=1,ndim)
         read (12,*) (ans(i,1),i=1,nintegrals)
         read (12,*) (unc(i,1),i=1,nintegrals)
         read (12,*) virtual_fraction(1),average_virtual(0,1)
         close (12)
=======
         ncalls0=nevts ! Update ncall with the number found in 'nevts'

c     to restore grids:

         call read_grids_from_file
>>>>>>> d8618cb8

c determine how many events for the virtual and how many for the no-virt
         ncall_virt=int(ans(5,1)/(ans(1,1)+ans(5,1)) * ncalls0)
         ncall_novi=ncalls0-ncall_virt

         write (*,*) "Generating virt :: novi approx.",ncall_virt
     $        ,ncall_novi

         open(unit=lunlhe,file='events.lhe',status='unknown')

c fill the information for the write_header_init common block
         ifile=lunlhe
         ievents=ncalls0
         inter=ans(2,1)
         absint=ans(1,1)+ans(5,1)
         uncer=unc(2,1)

         if (event_norm(1:4).ne.'bias') then
            weight=(ans(1,1)+ans(5,1))/ncalls0
         else
            weight=event_weight
         endif

         if (abrv(1:3).ne.'all' .and. abrv(1:4).ne.'born' .and.
     $        abrv(1:4).ne.'virt') then
            write (*,*) 'CANNOT GENERATE EVENTS FOR ABRV',abrv
            stop 1
         endif

         write (*,*) 'imode is ',imode
         vn=-1
         call gen(sigintF,0,vn,x)
         do j=1,ncalls0
            if (abrv(1:4).eq.'born') then
               vn=3
               call gen(sigintF,1,vn,x)
            else
               if (ran2().lt.ans(5,1)/(ans(1,1)+ans(5,1)) .or. only_virt) then
                  abrv='virt'
                  if (only_virt) then
                     vn=2
                     call gen(sigintF,1,vn,x)
                  else
                     vn=1
                     call gen(sigintF,1,vn,x)
                  endif
               else
                  abrv='novi'
                  vn=2
                  call gen(sigintF,1,vn,x)
               endif
            endif
c Randomly pick the contribution that will be written in the event file
            call pick_unweight_contr(iFKS_picked)
            call update_fks_dir(iFKS_picked)
            call fill_rwgt_lines
            if (event_norm(1:4).eq.'bias') then
               call include_inverse_bias_wgt(inv_bias)
               weight=event_weight*inv_bias
            endif
            call finalize_event(x,weight,lunlhe,putonshell)
         enddo
         call deallocate_weight_lines
         vn=-1
         call gen(sigintF,3,vn,x) ! print counters generation efficiencies
         write (lunlhe,'(a)') "</LesHouchesEvents>"
         close(lunlhe)
      endif

      if(i_momcmp_count.ne.0)then
        write(*,*)'     '
        write(*,*)'WARNING: genps_fks code 555555'
        write(*,*)i_momcmp_count,xratmax
      endif

      if (ntot.ne.0) then
         write(*,*) "Satistics from MadLoop:"
         write(*,*)
     &        "  Total points tried:                              ",ntot
         write(*,*)
     &        "  Stability unknown:                               ",nsun
         write(*,*)
     &        "  Stable PS point:                                 ",nsps
         write(*,*)
     &        "  Unstable PS point (and rescued):                 ",nups
         write(*,*)
     &        "  Exceptional PS point (unstable and not rescued): ",neps
         write(*,*)
     &        "  Double precision used:                           ",nddp
         write(*,*)
     &        "  Quadruple precision used:                        ",nqdp
         write(*,*)
     &        "  Initialization phase-space points:               ",nini
         write(*,*)
     &        "  Unknown return code (100):                       ",n100
         write(*,*)
     &        "  Unknown return code (10):                        ",n10
         write(*,*)
     &        "  Unit return code distribution (1):               "
         do j=0,9
           if (n1(j).ne.0) then
              write(*,*) "#Unit ",j," = ",n1(j)
           endif
         enddo
      endif

      write (*,*) 'counters for the granny resonances'
      write (*,*) 'ntot     ',ntot_granny
      if (ntot_granny.gt.0) then
         do i=0,6
            write (*,*) '% icase ',i,' : ',ncase(i)/dble(ntot_granny)
         enddo
         write (*,*) 'average,std dev. and max of derivative:',deravg
     &        ,sqrt(abs(derstd-deravg**2)),dermax
         write (*,*)
     &        'and xi_i_fks and y_ij_fks corresponding to max of der.',
     &        xi_i_fks_ev_der_max,y_ij_fks_ev_der_max
      endif
      write (*,*) 'counter for the diverging MC subtraction',n_MC_subt_diverge
      call cpu_time(tAfter)
      tTot = tAfter-tBefore
      tOther = tTot - (tBorn+tGenPS+tReal+tCount+tIS+tFxFx+tf_nb+tf_all
     $     +t_as+tr_s+tr_pdf+t_plot+t_cuts+t_MC_subt+t_isum+t_p_unw
     $     +t_write)
      write(*,*) 'Time spent in Born : ',tBorn
      write(*,*) 'Time spent in PS_Generation : ',tGenPS
      write(*,*) 'Time spent in Reals_evaluation: ',tReal
      write(*,*) 'Time spent in MCsubtraction : ',t_MC_subt
      write(*,*) 'Time spent in Counter_terms : ',tCount
      write(*,*) 'Time spent in Integrated_CT : ',tIS-tOLP
      write(*,*) 'Time spent in Virtuals : ',tOLP      
      write(*,*) 'Time spent in FxFx_cluster : ',tFxFx
      write(*,*) 'Time spent in Nbody_prefactor : ',tf_nb
      write(*,*) 'Time spent in N1body_prefactor : ',tf_all
      write(*,*) 'Time spent in Adding_alphas_pdf : ',t_as
      write(*,*) 'Time spent in Reweight_scale : ',tr_s
      write(*,*) 'Time spent in Reweight_pdf : ',tr_pdf
      write(*,*) 'Time spent in Filling_plots : ',t_plot
      write(*,*) 'Time spent in Applying_cuts : ',t_cuts
      write(*,*) 'Time spent in Sum_ident_contr : ',t_isum
      write(*,*) 'Time spent in Pick_unwgt : ',t_p_unw
      write(*,*) 'Time spent in Write_events : ',t_write
      write(*,*) 'Time spent in Other_tasks : ',tOther
      write(*,*) 'Time spent in Total : ',tTot

      open (unit=12, file='res.dat',status='unknown')
      if (imode.eq.0) then
         write (12,*)ans(1,1),unc(1,1),ans(2,1),unc(2,1),itmax,ncalls0,tTot
      else
         write (12,*)ans(1,1)+ans(5,1),sqrt(unc(1,1)**2+unc(5,1)**2),ans(2,1)
     $        ,unc(2,1),itmax,ncalls0,tTot
      endif
      close(12)

      return
 999  write (*,*) 'nevts file not found'
      stop
      end


      block data timing
c timing statistics
      include "timing_variables.inc"
      data tOLP/0.0/
      data tGenPS/0.0/
      data tBorn/0.0/
      data tIS/0.0/
      data tReal/0.0/
      data tCount/0.0/
      data tFxFx/0.0/
      data tf_nb/0.0/
      data tf_all/0.0/
      data t_as/0.0/
      data tr_s/0.0/
      data tr_pdf/0.0/
      data t_plot/0.0/
      data t_cuts/0.0/
      data t_MC_subt/0.0/
      data t_isum/0.0/
      data t_p_unw/0.0/
      data t_write/0.0/
      end


      subroutine get_user_params(ncall,nitmax,
     &     ixi_i,iphi_i,iy_ij,SHsep)
c**********************************************************************
c     Routine to get user specified parameters for run
c**********************************************************************
      use mint_module
      implicit none
c
c     Constants
c
      include 'nexternal.inc'
      include 'genps.inc'
      include 'nFKSconfigs.inc'
      include 'fks_info.inc'
      include 'run.inc'
c
c     Arguments
c
      integer ncall,nitmax
c
c     Local
c
      integer i, j
      double precision dconfig
c
c     Global
c
      integer             ini_fin_fks
      common/fks_channels/ini_fin_fks
      integer           isum_hel
      logical                   multi_channel
      common/to_matrix/isum_hel, multi_channel
      logical fillh
      integer mc_hel,ihel
      double precision volh
      common/mc_int2/volh,mc_hel,ihel,fillh
      integer           use_cut
      common /to_weight/use_cut

      integer        lbw(0:nexternal)  !Use of B.W.
      common /to_BW/ lbw

      character*5 abrvinput
      character*4 abrv
      common /to_abrv/ abrv

      logical nbody
      common/cnbody/nbody
c
c To convert diagram number to configuration
c
      include 'born_conf.inc'
c
c MC counterterm stuff
c
c alsf and besf are the parameters that control gfunsoft
      double precision alsf,besf
      common/cgfunsfp/alsf,besf
c alazi and beazi are the parameters that control gfunazi
      double precision alazi,beazi
      common/cgfunazi/alazi,beazi
      
      logical SHsep
      logical Hevents
      common/SHevents/Hevents
c
c MINT stuff
c
      integer ixi_i,iphi_i,iy_ij

c-----
c  Begin Code
c-----
      write(*,'(a)') 'Enter number of events and iterations: '
      read(*,*) ncall,nitmax
      write(*,*) 'Number of events and iterations ',ncall,nitmax

      write(*,'(a)') 'Enter desired fractional accuracy: '
      read(*,*) accuracy
      write(*,*) 'Desired fractional accuracy: ',accuracy

      write(*,*)'Enter alpha, beta for G_soft'
      write(*,*)'  Enter alpha<0 to set G_soft=1 (no ME soft)'
      read(*,*)alsf,besf
      write (*,*) 'for G_soft: alpha=',alsf,', beta=',besf 

      write(*,*)'Enter alpha, beta for G_azi'
      write(*,*)'  Enter alpha>0 to set G_azi=0 (no azi corr)'
      read(*,*)alazi,beazi
      write (*,*) 'for G_azi: alpha=',alazi,', beta=',beazi
      i=2
      if (i.eq.0) then
         Hevents=.true.
         write (*,*) 'Doing the H-events'
         SHsep=.true.
      elseif (i.eq.1) then
         Hevents=.false.
         write (*,*) 'Doing the S-events'
         SHsep=.true.
      elseif (i.eq.2) then
         Hevents=.true.
         write (*,*) 'Doing the S and H events together'
         SHsep=.false.
      endif

c These should be ignored (but kept for 'historical reasons')      
      use_cut=2


      write(*,*) 'Suppress amplitude (0 no, 1 yes)? '
      read(*,*) i
      if (i .eq. 1) then
         multi_channel = .true.
         write(*,*) 'Using suppressed amplitude.'
      else
         multi_channel = .false.
         write(*,*) 'Using full amplitude.'
      endif

      write(*,*) 'Exact helicity sum (0 yes, n = number/event)? '
      read(*,*) i
      if (nincoming.eq.1) then
         write (*,*) 'Sum over helicities in the virtuals'/
     $        /' for decay process'
         mc_hel=0
      elseif (i.eq.0) then
         mc_hel=0
         write (*,*) 'Explicitly summing over helicities'/
     $        /' for the virtuals'
      else
         mc_hel=1
         write(*,*) 'Do MC over helicities for the virtuals'
      endif
      isum_hel = 0

      write(*,'(a)') 'Enter Configuration Number: '
      read(*,*) dconfig
      iconfig = int(dconfig)
      if ( nint(dconfig*10) - iconfig*10 .eq.0 ) then
         ini_fin_fks=0
      elseif ( nint(dconfig*10) -iconfig*10 .eq.1 ) then
         ini_fin_fks=1
      elseif ( nint(dconfig*10) -iconfig*10 .eq.2 ) then
         ini_fin_fks=2
      else
         write (*,*) 'ERROR: invalid configuration number',dconfig
         stop 1
      endif
      do i=1,mapconfig(0)
         if (iconfig.eq.mapconfig(i)) then
            iconfig=i
            exit
         endif
      enddo
      write(*,*) 'Running Configuration Number: ',iconfig,ini_fin_fks
      nchans=1
      iconfigs(1)=iconfig
      wgt_mult=1d0

      write (*,'(a)') 'Enter running mode for MINT:'
      write (*,'(a)') '0 to set-up grids, 1 to integrate,'//
     &     ' 2 to generate events'
      read (*,*) imode
      write (*,*) 'MINT running mode:',imode
      if (imode.eq.2)then
         write (*,*) 'Generating events, doing only one iteration'
         nitmax=1
      endif

      write (*,'(a)') 'Set the three folding parameters for MINT'
      write (*,'(a)') 'xi_i, phi_i, y_ij'
      read (*,*) ixi_i,iphi_i,iy_ij
      write (*,*)ixi_i,iphi_i,iy_ij


      abrvinput='     '
      write (*,*) "'all ', 'born', 'real', 'virt', 'novi' or 'grid'?"
      write (*,*) "Enter 'born0' or 'virt0' to perform"
      write (*,*) " a pure n-body integration (no S functions)"
      read(*,*) abrvinput
      if(abrvinput(5:5).eq.'0')then
         write (*,*) 'This option is no longer supported:',abrvinput
         stop
        nbody=.true.
      else
        nbody=.false.
      endif
      abrv=abrvinput(1:4)
      if (fks_configs.eq.1) then
         if (pdg_type_d(1,fks_i_d(1)).eq.-21) then
            write (*,*) 'Process generated with [LOonly=QCD]. '/
     $           /'Setting abrv to "born".'
            abrv='born'
c$$$            if (ickkw.eq.3) then
c$$$               write (*,*) 'FxFx merging not possible with'/
c$$$     $              /' [LOonly=QCD] processes'
c$$$               stop 1
c$$$            endif
         endif
      endif
      if(nbody.and.abrv.ne.'born'.and.abrv.ne.'virt'
     &     .and. abrv.ne.'grid')then
        write(*,*)'Error in driver: inconsistent input',abrvinput
        stop
      endif

      write (*,*) "doing the ",abrv," of this channel"
      if(nbody)then
        write (*,*) "integration Born/virtual with Sfunction=1"
      else
        write (*,*) "Normal integration (Sfunction != 1)"
      endif
c
      lbw(0)=0
      end



      function sigintF(xx,vegas_wgt,ifl,f)
      use weight_lines
      use mint_module
      implicit none
      include 'nexternal.inc'
      include 'nFKSconfigs.inc'
      include 'run.inc'
      include 'orders.inc'
      include 'fks_info.inc'
      logical firsttime,passcuts,passcuts_nbody,passcuts_n1body
      integer i,j,ifl,proc_map(0:fks_configs,0:fks_configs)
     $     ,nFKS_picked_nbody,nFKS_in,nFKS_out,izero,ione,itwo,mohdr
     $     ,iFKS,sum,iamp
      double precision xx(ndimmax),vegas_wgt,f(nintegrals),jac,p(0:3
     $     ,nexternal),rwgt,vol,sig,x(99),MC_int_wgt,vol1,probne,gfactsf
     $     ,gfactcl,replace_MC_subt,sudakov_damp,sigintF,n1body_wgt
      integer             ini_fin_fks
      common/fks_channels/ini_fin_fks
      external passcuts
      parameter (izero=0,ione=1,itwo=2,mohdr=-100)
      data firsttime/.true./
      double precision p_born(0:3,nexternal-1)
      common /pborn/   p_born
      integer     fold
      common /cfl/fold
      logical calculatedBorn
      common/ccalculatedBorn/calculatedBorn
      logical              MCcntcalled
      common/c_MCcntcalled/MCcntcalled
<<<<<<< HEAD
      double precision           virt_wgt_mint(0:n_ave_virt),
     &                           born_wgt_mint(0:n_ave_virt)
      common /virt_born_wgt_mint/virt_wgt_mint,born_wgt_mint
=======
>>>>>>> d8618cb8
      double precision virtual_over_born
      common /c_vob/   virtual_over_born
      logical       nbody
      common/cnbody/nbody
      integer         nndim
      common/tosigint/nndim
      character*4      abrv
      common /to_abrv/ abrv
      double precision p1_cnt(0:3,nexternal,-2:2),wgt_cnt(-2:2)
     $     ,pswgt_cnt(-2:2),jac_cnt(-2:2)
      common/counterevnts/p1_cnt,wgt_cnt,pswgt_cnt,jac_cnt
      double precision       wgt_ME_born,wgt_ME_real
      common /c_wgt_ME_tree/ wgt_ME_born,wgt_ME_real
      if (new_point .and. ifl.ne.2) then
         pass_cuts_check=.false.
      endif
      sigintF=0d0
c Find the nFKSprocess for which we compute the Born-like contributions
      if (firsttime) then
         firsttime=.false.
c Determines the proc_map that sets which FKS configuration can be
c summed explicitly and which by MC-ing.
         call setup_proc_map(sum,proc_map,ini_fin_fks)
c For the S-events, we can combine processes when they give identical
c processes at the Born. Make sure we check that we get indeed identical
c IRPOC's
         call find_iproc_map()
c For FxFx or UNLOPS matching with pythia8, set the correct attributes
c for the <event> tag in the LHEF file. "npNLO" are the number of Born
c partons in this multiplicity when running the code at NLO accuracy
c ("npLO" is -1 in that case). When running LO only, invert "npLO" and
c "npNLO".
         call setup_event_attributes
      endif

      fold=ifl
      if (ifl.eq.0) then
         icontr=0
         do iamp=0,amp_split_size
            virt_wgt_mint(iamp)=0d0
            born_wgt_mint(iamp)=0d0
         enddo
         virtual_over_born=0d0
         MCcntcalled=.false.
         wgt_me_real=0d0
         wgt_me_born=0d0
         if (ickkw.eq.3) call set_FxFx_scale(0,p)
         call update_vegas_x(xx,x)
         call get_MC_integer(1,proc_map(0,0),proc_map(0,1),vol1)
c The nbody contributions
         if (abrv.eq.'real') goto 11
         nbody=.true.
         calculatedBorn=.false.
c Pick the first one because that's the one with the soft singularity
         nFKS_picked_nbody=proc_map(proc_map(0,1),1)
         if (sum.eq.0) then
c For sum=0, determine nFKSprocess so that the soft limit gives a non-zero Born
            nFKS_in=nFKS_picked_nbody
            call get_born_nFKSprocess(nFKS_in,nFKS_out)
            nFKS_picked_nbody=nFKS_out
         endif
         call update_fks_dir(nFKS_picked_nbody)
         if (ini_fin_fks.eq.0) then
            jac=1d0
         else
            jac=0.5d0
         endif
<<<<<<< HEAD
         call generate_momenta(ndim,iconfig,jac,x,p)
=======
         call generate_momenta(nndim,iconfig,jac,x,p)
>>>>>>> d8618cb8
         if (p_born(0,1).lt.0d0) goto 12
         call compute_prefactors_nbody(vegas_wgt)
         call set_cms_stuff(izero)
         call set_shower_scale_noshape(p,nFKS_picked_nbody*2-1)
         passcuts_nbody=passcuts(p1_cnt(0,1,0),rwgt)
         if (passcuts_nbody) then
            pass_cuts_check=.true.
            if (ickkw.eq.3) call set_FxFx_scale(1,p1_cnt(0,1,0))
            call set_alphaS(p1_cnt(0,1,0))
            call include_multichannel_enhance(1)
            if (abrv(1:2).ne.'vi') then
               call compute_born
            endif
            if (abrv.ne.'born') then
               call compute_nbody_noborn
            endif
         endif
c Update the shower starting scale. This might be updated again below if
c the nFKSprocess is the same.
         call include_shape_in_shower_scale(p,nFKS_picked_nbody)
            
         
 11      continue
c The n+1-body contributions (including counter terms)
         if (abrv.eq.'born'.or.abrv(1:2).eq.'vi') goto 12
c Set calculated Born to zero to prevent numerical inaccuracies: not
c always exactly the same momenta in computation of Born when computed
c for different nFKSprocess.
         if(sum.eq.0) calculatedBorn=.false.
         nbody=.false.
         do i=1,proc_map(proc_map(0,1),0)
            wgt_me_real=0d0
            wgt_me_born=0d0
            iFKS=proc_map(proc_map(0,1),i)
            call update_fks_dir(iFKS)
            jac=1d0/vol1
            probne=1d0
            gfactsf=1.d0
            gfactcl=1.d0
            MCcntcalled=.false.
            call generate_momenta(nndim,iconfig,jac,x,p)
c Every contribution has to have a viable set of Born momenta (even if
c counter-event momenta do not exist).
            if (p_born(0,1).lt.0d0) cycle
c check if event or counter-event passes cuts
            call set_cms_stuff(izero)
            passcuts_nbody=passcuts(p1_cnt(0,1,0),rwgt)
            call set_cms_stuff(mohdr)
            passcuts_n1body=passcuts(p,rwgt)
            if (.not. (passcuts_nbody.or.passcuts_n1body)) cycle
c Set the shower scales            
            call set_cms_stuff(izero)
            call set_shower_scale_noshape(p,iFKS*2-1)
            call set_cms_stuff(mohdr)
            call set_shower_scale_noshape(p,iFKS*2)
c Compute the n1-body prefactors
            call compute_prefactors_n1body(vegas_wgt,jac)
c Include the FxFx Sudakov terms in the prefactors:
c   CP : counter-event kinematics passes cuts
c   EP : event kinematics passes cuts
c   CE : counter-event kinematics exists
c   EE : event kinematics exists
c   CC : compute FxFx for counter-events kinematics
c   EC : compute FxFx for event kinematics
c
c     CP  EP  CE  EE | CC  EC
c     X   X   X   X  | X   X
c     X       X   X  | X   X
c         X   X   X  |     X
c     X       X      | X   X
c         X       X  |     X
c
            if (ickkw.eq.3) then
               call set_FxFx_scale(0,p)
               if (passcuts_nbody .and. abrv.ne.'real') then
                  call set_cms_stuff(izero)
                  call set_FxFx_scale(2,p1_cnt(0,1,0))
               endif
               if (p(0,1).gt.0d0) then
                  call set_cms_stuff(mohdr)
                  call set_FxFx_scale(3,p)
               endif
            endif               
            if (passcuts_nbody .and. abrv.ne.'real') then
               pass_cuts_check=.true.
c Include the MonteCarlo subtraction terms
               if (ickkw.ne.4) then
                  call set_cms_stuff(mohdr)
                  if (ickkw.eq.3) call set_FxFx_scale(-3,p)
                  call set_alphaS(p)
                  call include_multichannel_enhance(4)
                  call compute_MC_subt_term(p,gfactsf,gfactcl,probne)
               else
c For UNLOPS all real-emission contributions need to be added to the
c S-events. Do this by setting probne to 0. For UNLOPS, no MC counter
c events are called, so this will remain 0.
                  probne=0d0
               endif
c Include the FKS counter terms. When close to the soft or collinear
c limits, the MC subtraction terms should be replaced by the FKS
c ones. This is set via the gfactsf, gfactcl and probne functions (set
c by the call to compute_MC_subt_term) through the 'replace_MC_subt'.
               call set_cms_stuff(izero)
               if (ickkw.eq.3) call set_FxFx_scale(-2,p1_cnt(0,1,0))
               call set_alphaS(p1_cnt(0,1,0))
               call include_multichannel_enhance(3)
               replace_MC_subt=(1d0-gfactsf)*probne
               call compute_soft_counter_term(replace_MC_subt)
               call set_cms_stuff(ione)
               replace_MC_subt=(1d0-gfactcl)*(1d0-gfactsf)*probne
               call compute_collinear_counter_term(replace_MC_subt)
               call set_cms_stuff(itwo)
               replace_MC_subt=(1d0-gfactcl)*(1d0-gfactsf)*probne
               call compute_soft_collinear_counter_term(replace_MC_subt)
            endif
c Include the real-emission contribution.
            if (passcuts_n1body) then
               pass_cuts_check=.true.
               call set_cms_stuff(mohdr)
               if (ickkw.eq.3) call set_FxFx_scale(-3,p)
               call set_alphaS(p)
               call include_multichannel_enhance(2)
               sudakov_damp=probne
               call compute_real_emission(p,sudakov_damp)
            endif
c Update the shower starting scale with the shape from the MC
c subtraction terms.
            call include_shape_in_shower_scale(p,iFKS)
         enddo
 12      continue
         
c Include PDFs and alpha_S and reweight to include the uncertainties
         call include_PDF_and_alphas
c Include the weight from the bias_function
         call include_bias_wgt
c Sum the contributions that can be summed before taking the ABS value
         call sum_identical_contributions
c Update the shower starting scale for the S-events after we have
c determined which contributions are identical.
         call update_shower_scale_Sevents
         call fill_mint_function_NLOPS(f,n1body_wgt)
         call fill_MC_integer(1,proc_map(0,1),n1body_wgt*vol1)
      elseif(ifl.eq.1) then
         write (*,*) 'Folding not implemented'
         stop 1
      elseif(ifl.eq.2) then
         call fill_mint_function_NLOPS(f,n1body_wgt)
      endif
      return
      end


      subroutine setup_proc_map(sum,proc_map,ini_fin_fks)
c Determines the proc_map that sets which FKS configuration can be
c summed explicitly and which by MC-ing.
      implicit none
      include 'nexternal.inc'
      include 'run.inc'
      include 'genps.inc'
      include 'nFKSconfigs.inc'
      double precision lum,dlum
      external dlum
      logical found_ini1,found_ini2,found_fnl
      integer proc_map(0:fks_configs,0:fks_configs)
     $     ,j_fks_proc(fks_configs),i_fks_pdg_proc(fks_configs)
     $     ,j_fks_pdg_proc(fks_configs),i,sum,j,ini_fin_fks
      integer              nFKSprocess
      common/c_nFKSprocess/nFKSprocess
      INTEGER              IPROC
      DOUBLE PRECISION PD(0:MAXPROC)
      COMMON /SUBPROC/ PD, IPROC
      integer            i_fks,j_fks
      common/fks_indices/i_fks,j_fks
      integer fks_j_from_i(nexternal,0:nexternal)
     &     ,particle_type(nexternal),pdg_type(nexternal)
      common /c_fks_inc/fks_j_from_i,particle_type,pdg_type
      logical need_color_links, need_charge_links
      common /c_need_links/need_color_links, need_charge_links
      sum=3
      if (ickkw.eq.4) then
         sum=0
         write (*,*)'Using ickkw=4, include only 1 FKS dir per'/
     $        /' Born PS point (sum=0)'
      endif
      do nFKSprocess=1,fks_configs
         call fks_inc_chooser()
c Set Bjorken x's to some random value before calling the dlum() function
         xbk(1)=0.5d0
         xbk(2)=0.5d0
         lum=dlum()  ! updates IPROC
      enddo
      write (*,*) 'Total number of FKS directories is', fks_configs
c For sum over identical FKS pairs, need to find the identical structures
      if (sum.eq.3) then
c MC over FKS pairs that have soft singularity
         proc_map(0,0)=0
         do i=1,fks_configs
            proc_map(i,0)=0
            i_fks_pdg_proc(i)=0
            j_fks_pdg_proc(i)=0
            j_fks_proc(i)=0
         enddo
c First find all the nFKSprocesses that have a soft singularity and put
c them in the process map
         do nFKSprocess=1,fks_configs
            call fks_inc_chooser()
            if (ini_fin_fks.eq.1 .and. j_fks.le.nincoming) cycle
            if (ini_fin_fks.eq.2 .and. j_fks.gt.nincoming) cycle
            if (need_color_links.or.need_charge_links) then
               proc_map(0,0)=proc_map(0,0)+1
               proc_map(proc_map(0,0),0)=proc_map(proc_map(0,0),0)+1
               proc_map(proc_map(0,0),proc_map(proc_map(0,0),0))
     $              =nFKSprocess
               i_fks_pdg_proc(proc_map(0,0))=PDG_type(i_fks)
               j_fks_pdg_proc(proc_map(0,0))=PDG_type(j_fks)
               j_fks_proc(proc_map(0,0))=j_fks
            endif
         enddo
c Check to make sure that there is at most two initial and one final
c state all gluon
         found_ini1=.false.
         found_ini2=.false.
         found_fnl=.false.
         do i=1,proc_map(0,0)
            if ((abs(i_fks_pdg_proc(i)).eq.21.or.i_fks_pdg_proc(i).eq.22)
     &       .and. j_fks_proc(i).eq.1 .and. .not.found_ini1) then
               found_ini1=.true.
            elseif ((abs(i_fks_pdg_proc(i)).eq.21.or.i_fks_pdg_proc(i).eq.22)
     $       .and. j_fks_proc(i).eq.1.and. found_ini1) then
               write (*,*)'Initial state 1 g->gg already'/
     $              /' found in driver_mintMC'
               write (*,*) i_fks_pdg_proc
               write (*,*) j_fks_pdg_proc
               write (*,*) j_fks_proc
               stop
            elseif ((abs(i_fks_pdg_proc(i)).eq.21.or.i_fks_pdg_proc(i).eq.22)
     $       .and. j_fks_proc(i).eq.2.and. .not.found_ini2) then
               found_ini2=.true.
            elseif ((abs(i_fks_pdg_proc(i)).eq.21.or.i_fks_pdg_proc(i).eq.22)
     $       .and. j_fks_proc(i).eq.2.and. found_ini2) then
               write (*,*)'Initial state 2 g->gg already'/
     $              /' found in driver_mintMC'
               write (*,*) i_fks_pdg_proc
               write (*,*) j_fks_pdg_proc
               write (*,*) j_fks_proc
               stop
            elseif (abs(i_fks_pdg_proc(i)).eq.21 .and.
     $              j_fks_pdg_proc(i).eq.21 .and.
     $              j_fks_proc(i).gt.nincoming .and. .not.found_fnl)
     $              then
               found_fnl=.true.
            elseif (abs(i_fks_pdg_proc(i)).eq.21 .and.
     $              j_fks_pdg_proc(i).eq.21 .and.
     $              j_fks_proc(i).gt.nincoming .and. found_fnl) then
               write (*,*)
     &              'Final state g->gg already found in driver_mintMC'
               write (*,*) i_fks_pdg_proc
               write (*,*) j_fks_pdg_proc
               write (*,*) j_fks_proc
               stop
            endif
         enddo
c Loop again, and identify the nFKSprocesses that do not have a soft
c singularity and put them together with the corresponding gluon to
c gluons splitting
         do nFKSprocess=1,fks_configs
            call fks_inc_chooser()
            if (ini_fin_fks.eq.1 .and. j_fks.le.nincoming) cycle
            if (ini_fin_fks.eq.2 .and. j_fks.gt.nincoming) cycle
            if (.not.(need_color_links.or.need_charge_links)) then
               if (j_fks.eq.1 .and. found_ini1) then
                  do i=1,proc_map(0,0)
                     if ((abs(i_fks_pdg_proc(i)).eq.21.or.i_fks_pdg_proc(i).eq.22)
     $                    .and. j_fks_proc(i).eq.1) then
                        proc_map(i,0)=proc_map(i,0)+1
                        proc_map(i,proc_map(i,0))=nFKSprocess
                        exit
                     endif
                  enddo
               elseif (j_fks.eq.2 .and. found_ini2) then
                  do i=1,proc_map(0,0)
                     if ((abs(i_fks_pdg_proc(i)).eq.21.or.i_fks_pdg_proc(i).eq.22)
     $                   .and. j_fks_proc(i).eq.2) then
                        proc_map(i,0)=proc_map(i,0)+1
                        proc_map(i,proc_map(i,0))=nFKSprocess
                        exit
                     endif
                  enddo
               elseif (j_fks.gt.nincoming .and. found_fnl) then
                  do i=1,proc_map(0,0)
                     if (abs(i_fks_pdg_proc(i)).eq.21 .and.
     $                    j_fks_pdg_proc(i).eq.21.and.
     $                    j_fks_proc(i).gt.nincoming) then
                        proc_map(i,0)=proc_map(i,0)+1
                        proc_map(i,proc_map(i,0))=nFKSprocess
                        exit
                     endif
                  enddo
               else
                  write (*,*) 'Driver_mintMC: inconsistent process'
                  write (*,*) 'This process has nFKSprocesses'/
     $                 /' without soft singularities, but not a'/
     $                 /' corresponding g->gg splitting that has a'/
     $                 /' soft singularity.',found_ini1,found_ini2
     $                 ,found_fnl
                  do i=1,proc_map(0,0)
                     write (*,*) i,'-->',proc_map(i,0),':',
     &                    (proc_map(i,j),j=1,proc_map(i,0))
                  enddo
                  stop
               endif
            endif
         enddo
      elseif (sum.eq.0 .and. ickkw.eq.4) then
c MC over FKS directories (1 FKS directory per nbody PS point)
         proc_map(0,0)=fks_configs
         do i=1,fks_configs
            proc_map(i,0)=1
            proc_map(i,1)=i
         enddo
      else
         write (*,*) 'sum not known in driver_mintMC.f',sum
         stop
      endif
      write (*,*) 'FKS process map (sum=',sum,') :'
      do i=1,proc_map(0,0)
         write (*,*) i,'-->',proc_map(i,0),':',
     &        (proc_map(i,j),j=1,proc_map(i,0))
      enddo
      return
      end
c


      subroutine setup_event_attributes
c For FxFx or UNLOPS matching with pythia8, set the correct attributes
c for the <event> tag in the LHEF file. "npNLO" are the number of Born
c partons in this multiplicity when running the code at NLO accuracy
c ("npLO" is -1 in that case). When running LO only, invert "npLO" and
c "npNLO".
      implicit none
      include 'nexternal.inc'
      include 'run.inc'
      include 'genps.inc'
      integer i
      integer                 nattr,npNLO,npLO
      common/event_attributes/nattr,npNLO,npLO
      integer              nFKSprocess
      common/c_nFKSprocess/nFKSprocess
      integer idup(nexternal,maxproc),mothup(2,nexternal,maxproc),
     &     icolup(2,nexternal,maxflow),niprocs
      common /c_leshouche_inc/idup,mothup,icolup,niprocs
      character*4      abrv
      common /to_abrv/ abrv
      if ((shower_mc.eq.'PYTHIA8' .or. shower_mc.eq.'HERWIGPP') .and.
     $     (ickkw.eq.3.or.ickkw.eq.4))then
         nattr=2
         nFKSprocess=1          ! just pick one
         call fks_inc_chooser()
         call leshouche_inc_chooser()
         npNLO=0
         npLO=-1
         do i=nincoming+1,nexternal
c     include all quarks (except top quark) and the gluon.
            if(abs(idup(i,1)).le.5 .or. abs(idup(i,1)).eq.21)
     &           npNLO=npNLO+1
         enddo
         npNLO=npNLO-1
         if (npNLO.gt.99) then
            write (*,*) 'Too many partons',npNLO
            stop
         endif
         if (abrv.eq.'born') then
            npLO=npNLO
            npNLO=-1
         endif
      else
         nattr=0
      endif
      return
      end


      subroutine update_fks_dir(nFKS)
      implicit none
      include 'run.inc'
      integer nFKS
      integer              nFKSprocess
      common/c_nFKSprocess/nFKSprocess
      nFKSprocess=nFKS
      call fks_inc_chooser()
      call leshouche_inc_chooser()
      call setcuts
      call setfksfactor(.true.)
      if (ickkw.eq.3) call configs_and_props_inc_chooser()
      return
      end

      subroutine update_vegas_x(xx,x)
      use mint_module
      implicit none
      integer i
      double precision xx(ndimmax),x(99),ran2
      external ran2
      integer         nndim
      common/tosigint/nndim
      character*4      abrv
      common /to_abrv/ abrv
      do i=1,99
         if (abrv.eq.'born') then
            if(i.le.nndim-3)then
               x(i)=xx(i)
            elseif(i.le.nndim) then
               x(i)=ran2()      ! Choose them flat when not including real-emision
            else
               x(i)=0.d0
            endif
         else
            if(i.le.nndim)then
               x(i)=xx(i)
            else
               x(i)=0.d0
            endif
         endif
      enddo
      return
      end



      subroutine get_born_nFKSprocess(nFKS_in,nFKS_out)
      implicit none
      include 'nexternal.inc'
      include 'nFKSconfigs.inc'
      include 'fks_info.inc'
      integer nFKS_in,nFKS_out,iFKS,iiFKS,nFKSprocessBorn(fks_configs)
      logical firsttime
      data firsttime /.true./
      save nFKSprocessBorn
c
      if (firsttime) then
         firsttime=.false.
         do iFKS=1,fks_configs
            nFKSprocessBorn(iFKS)=0
            if ( need_color_links_D(iFKS) .or. 
     &           need_charge_links_D(iFKS) )then
               nFKSprocessBorn(iFKS)=iFKS
            endif
            if (nFKSprocessBorn(iFKS).eq.0) then
c     try to find the process that has the same j_fks but with i_fks a
c     gluon
               do iiFKS=1,fks_configs
                  if ( (need_color_links_D(iiFKS) .or.
     &                  need_charge_links_D(iiFKS)) .and.
     &                 fks_j_D(iFKS).eq.fks_j_D(iiFKS) ) then
                     nFKSprocessBorn(iFKS)=iiFKS
                     exit
                  endif
               enddo
            endif
c     try to find the process that has the j_fks initial state if
c     current j_fks is initial state (and similar for final state j_fks)
            if (nFKSprocessBorn(iFKS).eq.0) then
               do iiFKS=1,fks_configs
                  if ( need_color_links_D(iiFKS) .or.
     &                 need_charge_links_D(iiFKS) ) then
                     if ( fks_j_D(iiFKS).le.nincoming .and.
     &                    fks_j_D(iFKS).le.nincoming ) then
                        nFKSprocessBorn(iFKS)=iiFKS
                        exit
                     elseif ( fks_j_D(iiFKS).gt.nincoming .and.
     &                        fks_j_D(iFKS).gt.nincoming ) then
                        nFKSprocessBorn(iFKS)=iiFKS
                        exit
                     endif
                  endif
               enddo
            endif
c     If still not found, just pick any one that has a soft singularity
            if (nFKSprocessBorn(iFKS).eq.0) then
               do iiFKS=1,fks_configs
                  if ( need_color_links_D(iiFKS) .or.
     &                 need_charge_links_D(iiFKS) ) then
                     nFKSprocessBorn(iFKS)=iiFKS
                  endif
               enddo
            endif
c     if there are no soft singularities at all, just do something trivial
            if (nFKSprocessBorn(iFKS).eq.0) then
               nFKSprocessBorn(iFKS)=iFKS
            endif
         enddo
         write (*,*) 'Total number of FKS directories is', fks_configs
         write (*,*) 'For the Born we use nFKSprocesses:'
         write (*,*)  nFKSprocessBorn
      endif
      if (nFKSprocessBorn(nFKS_in).eq.0) then
         write(*,*) 'Could not find the correct map to Born '/
     &        /'FKS configuration for the NLO FKS '/
     &        /'configuration', nFKS_in
         stop 1
      else
         nFKS_out=nFKSprocessBorn(nFKS_in)
      endif
      return
      end<|MERGE_RESOLUTION|>--- conflicted
+++ resolved
@@ -19,11 +19,7 @@
 C
 C     LOCAL
 C
-<<<<<<< HEAD
-      integer i,j,k,l,l1,l2,ndim,nevts
-=======
       integer i,j,k,l,l1,l2,nndim,nevts
->>>>>>> d8618cb8
 
       integer lunlhe
       parameter (lunlhe=98)
@@ -49,16 +45,7 @@
 
       double precision virtual_over_born
       common/c_vob/virtual_over_born
-<<<<<<< HEAD
-      double precision average_virtual(0:n_ave_virt,maxchannels)
-     $     ,virtual_fraction(maxchannels)
-      common/c_avg_virt/average_virtual,virtual_fraction
       include 'orders.inc'
-      integer              n_ord_virt
-      common /c_n_ord_virt/n_ord_virt
-=======
-      include 'orders.inc'
->>>>>>> d8618cb8
 
       double precision weight,event_weight,inv_bias
       character*7 event_norm
@@ -96,14 +83,6 @@
       integer                     n_MC_subt_diverge
       common/counter_subt_diverge/n_MC_subt_diverge
 
-      double precision deravg,derstd,dermax,xi_i_fks_ev_der_max
-     &     ,y_ij_fks_ev_der_max
-      integer ntot_granny,derntot,ncase(0:6)
-      common /c_granny_counters/ ntot_granny,ncase,derntot,deravg,derstd
-     &     ,dermax,xi_i_fks_ev_der_max,y_ij_fks_ev_der_max
-      integer                     n_MC_subt_diverge
-      common/counter_subt_diverge/n_MC_subt_diverge
-
 C-----
 C  BEGIN CODE
 C-----  
@@ -122,10 +101,7 @@
 c     Read general MadFKS parameters
 c
       call FKSParamReader(paramFileName,.TRUE.,.FALSE.)
-<<<<<<< HEAD
-=======
       min_virt_fraction_mint=min_virt_fraction
->>>>>>> d8618cb8
       do i=0,n_ave_virt
          average_virtual(i,1)=0d0
       enddo
@@ -220,92 +196,16 @@
 c     setting of the grids
 c*************************************************************
       if (imode.eq.-1.or.imode.eq.0) then
-<<<<<<< HEAD
-         if(imode.eq.0)then
-c initialize grids
-            do j=0,nintervals
-               do i=1,ndimmax
-                  xgrid(j,i,1)=0.d0
-               enddo
-            enddo
-         else
-c to restore grids:
-            open (unit=12, file='mint_grids',status='old')
-            do j=0,nintervals
-               read (12,*) (xgrid(j,i,1),i=1,ndim)
-            enddo
-            do j=1,nintervals_virt
-               do k=0,n_ord_virt
-                  read (12,*) (ave_virt(j,i,k,1),i=1,ndim)
-               enddo
-            enddo
-            read (12,*) (ans(i,1),i=1,nintegrals)
-            read (12,*) ifold_energy,ifold_phi,ifold_yij
-            read (12,*) virtual_fraction(1),average_virtual(0,1)
-            close (12)
-         endif
-c
-=======
->>>>>>> d8618cb8
          write (*,*) 'imode is ',imode
          call mint(sigintF)
          call deallocate_weight_lines
          open(unit=58,file='results.dat',status='unknown')
          write(58,*) ans(1,1),unc(2,1),0d0,0,0,0,0,0d0,0d0,ans(2,1)
          close(58)
-<<<<<<< HEAD
-c
-c to save grids:
-         open (unit=12, file='mint_grids',status='unknown')
-         do j=0,nintervals
-            write (12,*) (xgrid(j,i,1),i=1,ndim)
-         enddo
-         do j=1,nintervals_virt
-            do k=0,n_ord_virt
-               write (12,*) (ave_virt(j,i,k,1),i=1,ndim)
-            enddo
-         enddo
-         write (12,*) (ans(i,1),i=1,nintegrals)
-         write (12,*) ifold_energy,ifold_phi,ifold_yij
-         write (12,*) virtual_fraction(1),average_virtual(0,1)
-         close (12)
-
-=======
->>>>>>> d8618cb8
 c*************************************************************
 c     computation of upper bounding envelope
 c*************************************************************
       elseif(imode.eq.1) then
-<<<<<<< HEAD
-c to restore grids:
-         open (unit=12, file='mint_grids',status='old')
-         do j=0,nintervals
-            read (12,*) (xgrid(j,i,1),i=1,ndim)
-         enddo
-         do j=1,nintervals_virt
-            do k=0,n_ord_virt
-               read (12,*) (ave_virt(j,i,k,1),i=1,ndim)
-            enddo
-         enddo
-         read (12,*) (ans(i,1),i=1,nintegrals)
-         read (12,*) ifold_energy,ifold_phi,ifold_yij
-         read (12,*) virtual_fraction(1),average_virtual(0,1)
-         close (12)
-
-c Prepare the MINT folding
-         do j=1,ndimmax
-            if (j.le.ndim) then
-               ifold(j)=1
-            else
-               ifold(j)=0
-            endif
-         enddo
-         ifold(ifold_energy)=ixi_i
-         ifold(ifold_phi)=iphi_i
-         ifold(ifold_yij)=iy_ij
-         
-=======
->>>>>>> d8618cb8
          write (*,*) 'imode is ',imode
          call mint(sigintF)
          call deallocate_weight_lines
@@ -313,29 +213,6 @@
          write(58,*) ans(1,1)+ans(5,1),unc(2,1),0d0,0,0,0,0,0d0,0d0
      $        ,ans(2,1) 
          close(58)
-<<<<<<< HEAD
-
-c to save grids:
-         open (unit=12, file='mint_grids',status='unknown')
-         write (12,*) (xgrid(0,i,1),i=1,ndim)
-         do j=1,nintervals
-            write (12,*) (xgrid(j,i,1),i=1,ndim)
-            write (12,*) (ymax(j,i,1),i=1,ndim)
-         enddo
-         do j=1,nintervals_virt
-            do k=0,n_ord_virt
-               write (12,*) (ave_virt(j,i,k,1),i=1,ndim)
-            enddo
-         enddo
-         write (12,*) ymax_virt(1)
-         write (12,*) (ifold(i),i=1,ndim)
-         write (12,*) (ans(i,1),i=1,nintegrals)
-         write (12,*) (unc(i,1),i=1,nintegrals)
-         write (12,*) virtual_fraction(1),average_virtual(0,1)
-         close (12)
-
-=======
->>>>>>> d8618cb8
 c*************************************************************
 c     event generation
 c*************************************************************
@@ -358,34 +235,11 @@
      &           'No events needed for this channel...skipping it'
             stop
          endif
-<<<<<<< HEAD
-         ncall=nevts ! Update ncall with the number found in 'nevts'
-
-c to restore grids:
-         open (unit=12, file='mint_grids',status='unknown')
-         read (12,*) (xgrid(0,i,1),i=1,ndim)
-         do j=1,nintervals
-            read (12,*) (xgrid(j,i,1),i=1,ndim)
-            read (12,*) (ymax(j,i,1),i=1,ndim)
-         enddo
-         do j=1,nintervals_virt
-            do k=0,n_ord_virt
-               read (12,*) (ave_virt(j,i,k,1),i=1,ndim)
-            enddo
-         enddo
-         read (12,*) ymax_virt(1)
-         read (12,*) (ifold(i),i=1,ndim)
-         read (12,*) (ans(i,1),i=1,nintegrals)
-         read (12,*) (unc(i,1),i=1,nintegrals)
-         read (12,*) virtual_fraction(1),average_virtual(0,1)
-         close (12)
-=======
          ncalls0=nevts ! Update ncall with the number found in 'nevts'
 
 c     to restore grids:
 
          call read_grids_from_file
->>>>>>> d8618cb8
 
 c determine how many events for the virtual and how many for the no-virt
          ncall_virt=int(ans(5,1)/(ans(1,1)+ans(5,1)) * ncalls0)
@@ -817,12 +671,6 @@
       common/ccalculatedBorn/calculatedBorn
       logical              MCcntcalled
       common/c_MCcntcalled/MCcntcalled
-<<<<<<< HEAD
-      double precision           virt_wgt_mint(0:n_ave_virt),
-     &                           born_wgt_mint(0:n_ave_virt)
-      common /virt_born_wgt_mint/virt_wgt_mint,born_wgt_mint
-=======
->>>>>>> d8618cb8
       double precision virtual_over_born
       common /c_vob/   virtual_over_born
       logical       nbody
@@ -890,11 +738,7 @@
          else
             jac=0.5d0
          endif
-<<<<<<< HEAD
-         call generate_momenta(ndim,iconfig,jac,x,p)
-=======
          call generate_momenta(nndim,iconfig,jac,x,p)
->>>>>>> d8618cb8
          if (p_born(0,1).lt.0d0) goto 12
          call compute_prefactors_nbody(vegas_wgt)
          call set_cms_stuff(izero)

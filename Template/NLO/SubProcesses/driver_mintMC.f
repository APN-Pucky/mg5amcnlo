      Program DRIVER
c**************************************************************************
c     This is the driver for the whole calculation
c**************************************************************************
      implicit none
C
C     CONSTANTS
C
      double precision zero
      parameter       (ZERO = 0d0)
      include 'nexternal.inc'
      include 'genps.inc'
      include 'reweight.inc'
      INTEGER    ITMAX,   NCALL

      common/citmax/itmax,ncall
      integer ncall_virt,ncall_novi
      character*4 abrv
      common /to_abrv/ abrv
C
C     LOCAL
C
      integer i,j,k,l,l1,l2,ndim,nevts

      integer lunlhe
      parameter (lunlhe=98)
c
c     Global
c
cc
      include 'run.inc'
      include 'coupl.inc'
      include "mint.inc"
      
      integer           iconfig
      common/to_configs/iconfig

c Vegas stuff
      common/tosigint/ndim

      real*8 sigintF
      external sigintF

      logical            flat_grid
      common/to_readgrid/flat_grid                !Tells if grid read from file

      integer i_momcmp_count
      double precision xratmax
      common/ccheckcnt/i_momcmp_count,xratmax

      double precision virtual_over_born
      common/c_vob/virtual_over_born
      double precision average_virtual(0:n_ave_virt),virtual_fraction
      common/c_avg_virt/average_virtual,virtual_fraction

      double precision weight
c For MINT:
      real* 8 xgrid(0:nintervals,ndimmax),ymax(nintervals,ndimmax)
     $     ,ymax_virt,ans(nintegrals),unc(nintegrals),chi2(nintegrals)
     $     ,x(ndimmax)
      integer ixi_i,iphi_i,iy_ij,vn
      integer ifold(ndimmax) 
      common /cifold/ifold
      integer ifold_energy,ifold_phi,ifold_yij
      common /cifoldnumbers/ifold_energy,ifold_phi,ifold_yij
      logical putonshell
      logical only_virt
      integer imode
      common /c_imode/imode,only_virt
      logical unwgt
      double precision evtsgn
      common /c_unwgt/evtsgn,unwgt
      integer nvirt(nintervals_virt,ndimmax,0:n_ave_virt)
     &     ,nvirt_acc(nintervals_virt,ndimmax,0:n_ave_virt)
      double precision ave_virt(nintervals_virt,ndimmax,0:n_ave_virt)
     $     ,ave_virt_acc(nintervals_virt,ndimmax,0:n_ave_virt)
     $     ,ave_born_acc(nintervals_virt ,ndimmax,0:n_ave_virt)
      common/c_ave_virt/ave_virt,ave_virt_acc,ave_born_acc,nvirt
     $     ,nvirt_acc
      include 'orders.inc'
      integer              n_ord_virt
      common /c_n_ord_virt/n_ord_virt
      double precision ran2
      external ran2
      
      integer ifile,ievents
      double precision inter,absint,uncer
      common /to_write_header_init/inter,absint,uncer,ifile,ievents

      logical SHsep
      logical Hevents
      common/SHevents/Hevents
      character*10 dum
      integer iFKS_picked
c statistics for MadLoop      
      integer ntot,nsun,nsps,nups,neps,n100,nddp,nqdp,nini,n10,n1(0:9)
      common/ups_stats/ntot,nsun,nsps,nups,neps,n100,nddp,nqdp,nini,n10,n1

c timing statistics
      include "timing_variables.inc"
      real*4 tOther, tTot

c general MadFKS parameters
      include "FKSParams.inc"
      logical              fixed_order,nlo_ps
      common /c_fnlo_nlops/fixed_order,nlo_ps

      double precision deravg,derstd,dermax,xi_i_fks_ev_der_max
     &     ,y_ij_fks_ev_der_max
      integer ntot_granny,derntot,ncase(0:6)
      common /c_granny_counters/ ntot_granny,ncase,derntot,deravg,derstd
     &     ,dermax,xi_i_fks_ev_der_max,y_ij_fks_ev_der_max
      integer                     n_MC_subt_diverge
      common/counter_subt_diverge/n_MC_subt_diverge

C-----
C  BEGIN CODE
C-----  
      call cpu_time(tBefore)
      fixed_order=.false.
      nlo_ps=.true.
      if (nincoming.ne.2) then
         write (*,*) 'Decay processes not supported for'/
     &        /' event generation'
         stop 1
      endif

c     Read general MadFKS parameters
c
      call FKSParamReader(paramFileName,.TRUE.,.FALSE.)
      do i=0,n_ave_virt
         average_virtual(i)=0d0
      enddo
      virtual_fraction=virt_fraction
<<<<<<< HEAD
      n_ord_virt=amp_split_size
      
=======

      n_MC_subt_diverge=0
      ntot_granny=0
      derntot=0
      do i=0,6
         ncase(i)=0
      enddo
>>>>>>> 7ea8129e
      ntot=0
      nsun=0
      nsps=0
      nups=0
      neps=0
      n100=0
      nddp=0
      nqdp=0
      nini=0
      n10=0
      do i=0,9
        n1(i)=0
      enddo

      call setrun                !Sets up run parameters
      call setpara('param_card.dat')   !Sets up couplings and masses
      call setcuts               !Sets up cuts and particle masses
      call printout              !Prints out a summary of paramaters
      call run_printout          !Prints out a summary of the run settings
      call initcluster
c     
c     Get user input
c
      write(*,*) "getting user params"
      call get_user_params(ncall,itmax,iconfig,imode,
     &     ixi_i,iphi_i,iy_ij,SHsep)
c Only do the reweighting when actually generating the events
      if (imode.eq.2) then
         doreweight=do_rwgt_scale.or.do_rwgt_pdf
      else
         doreweight=.false.
      endif
      if (abrv(1:4).eq.'virt') then
         only_virt=.true.
      else
         only_virt=.false.
      endif

      if(imode.eq.0)then
        flat_grid=.true.
      else
        flat_grid=.false.
      endif
      ndim = 3*(nexternal-nincoming)-4
      if (abs(lpp(1)) .ge. 1) ndim=ndim+1
      if (abs(lpp(2)) .ge. 1) ndim=ndim+1
c Don''t proceed if muF1#muF2 (we need to work out the relevant formulae
c at the NLO)
      if( ( fixed_fac_scale .and.
     #       (muF1_over_ref*muF1_ref_fixed) .ne.
     #       (muF2_over_ref*muF2_ref_fixed) ) .or.
     #    ( (.not.fixed_fac_scale) .and.
     #      muF1_over_ref.ne.muF2_over_ref ) )then
        write(*,*)'NLO computations require muF1=muF2'
        stop
      endif
      write(*,*) "about to integrate ", ndim,ncall,itmax,iconfig
      i_momcmp_count=0
      xratmax=0.d0
      unwgt=.false.

c*************************************************************
c     setting of the grids
c*************************************************************
      if (imode.eq.-1.or.imode.eq.0) then
         if(imode.eq.0)then
c initialize grids
            do j=0,nintervals
               do i=1,ndimmax
                  xgrid(j,i)=0.d0
               enddo
            enddo
         else
c to restore grids:
            open (unit=12, file='mint_grids',status='old')
            do j=0,nintervals
               read (12,*) (xgrid(j,i),i=1,ndim)
            enddo
            do j=1,nintervals_virt
               do k=0,n_ord_virt
                  read (12,*) (ave_virt(j,i,k),i=1,ndim)
               enddo
            enddo
            read (12,*) (ans(i),i=1,nintegrals)
            read (12,*) ifold_energy,ifold_phi,ifold_yij
            read (12,*) virtual_fraction,average_virtual(0)
            close (12)
         endif
c
         write (*,*) 'imode is ',imode
         call mint(sigintF,ndim,ncall,itmax,imode,xgrid,ymax,ymax_virt
     $        ,ans,unc,chi2)
         open(unit=58,file='res_0',status='unknown')
         write(58,*)'Final result [ABS]:',ans(1),' +/-',unc(1)
         write(58,*)'Final result:',ans(2),' +/-',unc(2)
         close(58)
         write(*,*)'Final result [ABS]:',ans(1),' +/-',unc(1)
         write(*,*)'Final result:',ans(2),' +/-',unc(2)
         write(*,*)'chi**2 per D.o.F.:',chi2(1)
         open(unit=58,file='results.dat',status='unknown')
         write(58,*) ans(1),unc(2),0d0,0,0,0,0,0d0,0d0,ans(2)
         close(58)
c
c to save grids:
         open (unit=12, file='mint_grids',status='unknown')
         do j=0,nintervals
            write (12,*) (xgrid(j,i),i=1,ndim)
         enddo
         do j=1,nintervals_virt
            do k=0,n_ord_virt
               write (12,*) (ave_virt(j,i,k),i=1,ndim)
            enddo
         enddo
         write (12,*) (ans(i),i=1,nintegrals)
         write (12,*) ifold_energy,ifold_phi,ifold_yij
         write (12,*) virtual_fraction,average_virtual(0)
         close (12)

c*************************************************************
c     computation of upper bounding envelope
c*************************************************************
      elseif(imode.eq.1) then
c to restore grids:
         open (unit=12, file='mint_grids',status='old')
         do j=0,nintervals
            read (12,*) (xgrid(j,i),i=1,ndim)
         enddo
         do j=1,nintervals_virt
            do k=0,n_ord_virt
               read (12,*) (ave_virt(j,i,k),i=1,ndim)
            enddo
         enddo
         read (12,*) (ans(i),i=1,nintegrals)
         read (12,*) ifold_energy,ifold_phi,ifold_yij
         read (12,*) virtual_fraction,average_virtual(0)
         close (12)

c Prepare the MINT folding
         do j=1,ndimmax
            if (j.le.ndim) then
               ifold(j)=1
            else
               ifold(j)=0
            endif
         enddo
         ifold(ifold_energy)=ixi_i
         ifold(ifold_phi)=iphi_i
         ifold(ifold_yij)=iy_ij
         
         write (*,*) 'imode is ',imode
         call mint(sigintF,ndim,ncall,itmax,imode,xgrid,ymax,ymax_virt
     $        ,ans,unc,chi2)
         
c If integrating the virtuals alone, we include the virtuals in
c ans(1). Therefore, no need to have them in ans(5) and we have to set
c them to zero.
         if (only_virt) then
            ans(3)=0d0 ! virtual Xsec
            ans(5)=0d0 ! ABS virtual Xsec
         endif

         open(unit=58,file='res_1',status='unknown')
         write(58,*)'Final result [ABS]:',ans(1)+ans(5),' +/-'
     $        ,sqrt(unc(1)**2+unc(5)**2)
         write(58,*)'Final result:',ans(2),' +/-',unc(2)
         close(58)
         write(*,*)'Final result [ABS]:',ans(1)+ans(5),' +/-'
     $        ,sqrt(unc(1)**2+unc(5)**2)
         write(*,*)'Final result:',ans(2),' +/-',unc(2)
         write(*,*)'chi**2 per D.o.F.:',chi2(1)
c write the results.dat file 
         open(unit=58,file='results.dat',status='unknown')
         write(58,*)ans(1)+ans(5), unc(2), 0d0, 0, 0, 0, 0, 0d0 ,0d0, ans(2) 
         close(58)

c to save grids:
         open (unit=12, file='mint_grids',status='unknown')
         write (12,*) (xgrid(0,i),i=1,ndim)
         do j=1,nintervals
            write (12,*) (xgrid(j,i),i=1,ndim)
            write (12,*) (ymax(j,i),i=1,ndim)
         enddo
         do j=1,nintervals_virt
            do k=0,n_ord_virt
               write (12,*) (ave_virt(j,i,k),i=1,ndim)
            enddo
         enddo
         write (12,*) ymax_virt
         write (12,*) (ifold(i),i=1,ndim)
         write (12,*) (ans(i),i=1,nintegrals)
         write (12,*) (unc(i),i=1,nintegrals)
         write (12,*) virtual_fraction,average_virtual(0)
         close (12)

c*************************************************************
c     event generation
c*************************************************************
      elseif(imode.eq.2) then
c Mass-shell stuff. This is MC-dependent
         call fill_MC_mshell()
         putonshell=.true.
         if (ickkw.eq.-1) putonshell=.false.
         unwgt=.true.
         open (unit=99,file='nevts',status='old',err=999)
         read (99,*) nevts
         close(99)
         write(*,*) 'Generating ', nevts, ' events'
         if(nevts.eq.0) then
            write (*,*)
     &           'No events needed for this channel...skipping it'
            stop
         endif
         ncall=nevts ! Update ncall with the number found in 'nevts'

c to restore grids:
         open (unit=12, file='mint_grids',status='unknown')
         read (12,*) (xgrid(0,i),i=1,ndim)
         do j=1,nintervals
            read (12,*) (xgrid(j,i),i=1,ndim)
            read (12,*) (ymax(j,i),i=1,ndim)
         enddo
         do j=1,nintervals_virt
            do k=0,n_ord_virt
               read (12,*) (ave_virt(j,i,k),i=1,ndim)
            enddo
         enddo
         read (12,*) ymax_virt
         read (12,*) (ifold(i),i=1,ndim)
         read (12,*) (ans(i),i=1,nintegrals)
         read (12,*) (unc(i),i=1,nintegrals)
         read (12,*) virtual_fraction,average_virtual(0)
         close (12)

c determine how many events for the virtual and how many for the no-virt
         ncall_virt=int(ans(5)/(ans(1)+ans(5)) * ncall)
         ncall_novi=ncall-ncall_virt

         write (*,*) "Generating virt :: novi approx.",ncall_virt
     $        ,ncall_novi

         open(unit=lunlhe,file='events.lhe',status='unknown')

c fill the information for the write_header_init common block
         ifile=lunlhe
         ievents=ncall
         inter=ans(2)
         absint=ans(1)+ans(5)
         uncer=unc(2)

         weight=(ans(1)+ans(5))/ncall

         if (abrv(1:3).ne.'all' .and. abrv(1:4).ne.'born' .and.
     $        abrv(1:4).ne.'virt') then
            write (*,*) 'CANNOT GENERATE EVENTS FOR ABRV',abrv
            stop 1
         endif

         write (*,*) 'imode is ',imode
         vn=-1
         call gen(sigintF,ndim,xgrid,ymax,ymax_virt,0,x,vn)
         do j=1,ncall
            if (abrv(1:4).eq.'born') then
               vn=3
               call gen(sigintF,ndim,xgrid,ymax,ymax_virt,1,x,vn)
            else
               if (ran2().lt.ans(5)/(ans(1)+ans(5)) .or. only_virt) then
                  abrv='virt'
                  if (only_virt) then
                     vn=2
                     call gen(sigintF,ndim,xgrid,ymax,ymax_virt,1,x,vn)
                  else
                     vn=1
                     call gen(sigintF,ndim,xgrid,ymax,ymax_virt,1,x,vn)
                  endif
               else
                  abrv='novi'
                  vn=2
                  call gen(sigintF,ndim,xgrid,ymax,ymax_virt,1,x,vn)
               endif
            endif
c Randomly pick the contribution that will be written in the event file
            call pick_unweight_contr(iFKS_picked)
            call update_fks_dir(iFKS_picked,iconfig)
            call fill_rwgt_lines
            call finalize_event(x,weight,lunlhe,putonshell)
         enddo
         vn=-1
         call gen(sigintF,ndim,xgrid,ymax,ymax_virt,3,x,vn)
         write (*,*) 'Generation efficiencies:',x(1),x(4)
c Uncomment the next to lines to print the integral from the PS points
c trown during event generation. This corresponds only to the cross
c section if these points are thrown flat, so not using the xmmm() stuff
c in mint.
c         write (*,*) 'Integral from novi points computed',x(2),x(3)
c         write (*,*) 'Integral from virt points computed',x(5),x(6)
         write (lunlhe,'(a)') "</LesHouchesEvents>"
         close(lunlhe)
      endif

      if(i_momcmp_count.ne.0)then
        write(*,*)'     '
        write(*,*)'WARNING: genps_fks code 555555'
        write(*,*)i_momcmp_count,xratmax
      endif

      if (ntot.ne.0) then
         write(*,*) "Satistics from MadLoop:"
         write(*,*)
     &        "  Total points tried:                              ",ntot
         write(*,*)
     &        "  Stability unknown:                               ",nsun
         write(*,*)
     &        "  Stable PS point:                                 ",nsps
         write(*,*)
     &        "  Unstable PS point (and rescued):                 ",nups
         write(*,*)
     &        "  Exceptional PS point (unstable and not rescued): ",neps
         write(*,*)
     &        "  Double precision used:                           ",nddp
         write(*,*)
     &        "  Quadruple precision used:                        ",nqdp
         write(*,*)
     &        "  Initialization phase-space points:               ",nini
         write(*,*)
     &        "  Unknown return code (100):                       ",n100
         write(*,*)
     &        "  Unknown return code (10):                        ",n10
         write(*,*)
     &        "  Unit return code distribution (1):               "
         do j=0,9
           if (n1(j).ne.0) then
              write(*,*) "#Unit ",j," = ",n1(j)
           endif
         enddo
      endif

      write (*,*) 'counters for the granny resonances'
      write (*,*) 'ntot     ',ntot_granny
      if (ntot_granny.gt.0) then
         do i=0,6
            write (*,*) '% icase ',i,' : ',ncase(i)/dble(ntot_granny)
         enddo
         write (*,*) 'average,std dev. and max of derivative:',deravg
     &        ,sqrt(abs(derstd-deravg**2)),dermax
         write (*,*)
     &        'and xi_i_fks and y_ij_fks corresponding to max of der.',
     &        xi_i_fks_ev_der_max,y_ij_fks_ev_der_max
      endif
      write (*,*) 'counter for the diverging MC subtraction',n_MC_subt_diverge
      call cpu_time(tAfter)
      tTot = tAfter-tBefore
      tOther = tTot - (tBorn+tGenPS+tReal+tCount+tIS+tFxFx+tf_nb+tf_all
     $     +t_as+tr_s+tr_pdf+t_plot+t_cuts+t_MC_subt+t_isum+t_p_unw
     $     +t_write)
      write(*,*) 'Time spent in Born : ',tBorn
      write(*,*) 'Time spent in PS_Generation : ',tGenPS
      write(*,*) 'Time spent in Reals_evaluation: ',tReal
      write(*,*) 'Time spent in MCsubtraction : ',t_MC_subt
      write(*,*) 'Time spent in Counter_terms : ',tCount
      write(*,*) 'Time spent in Integrated_CT : ',tIS-tOLP
      write(*,*) 'Time spent in Virtuals : ',tOLP      
      write(*,*) 'Time spent in FxFx_cluster : ',tFxFx
      write(*,*) 'Time spent in Nbody_prefactor : ',tf_nb
      write(*,*) 'Time spent in N1body_prefactor : ',tf_all
      write(*,*) 'Time spent in Adding_alphas_pdf : ',t_as
      write(*,*) 'Time spent in Reweight_scale : ',tr_s
      write(*,*) 'Time spent in Reweight_pdf : ',tr_pdf
      write(*,*) 'Time spent in Filling_plots : ',t_plot
      write(*,*) 'Time spent in Applying_cuts : ',t_cuts
      write(*,*) 'Time spent in Sum_ident_contr : ',t_isum
      write(*,*) 'Time spent in Pick_unwgt : ',t_p_unw
      write(*,*) 'Time spent in Write_events : ',t_write
      write(*,*) 'Time spent in Other_tasks : ',tOther
      write(*,*) 'Time spent in Total : ',tTot

      open (unit=12, file='res.dat',status='unknown')
      if (imode.eq.0) then
         write (12,*)ans(1),unc(1),ans(2),unc(2),itmax,ncall,tTot
      else
         write (12,*)ans(1)+ans(5),sqrt(unc(1)**2+unc(5)**2),ans(2)
     $        ,unc(2),itmax,ncall,tTot
      endif
      close(12)

      return
 999  write (*,*) 'nevts file not found'
      stop
      end


      block data timing
c timing statistics
      include "timing_variables.inc"
      data tOLP/0.0/
      data tFastJet/0.0/
      data tPDF/0.0/
      data tDSigI/0.0/
      data tDSigR/0.0/
      data tGenPS/0.0/
      data tBorn/0.0/
      data tIS/0.0/
      data tReal/0.0/
      data tCount/0.0/
      data tFxFx/0.0/
      data tf_nb/0.0/
      data tf_all/0.0/
      data t_as/0.0/
      data tr_s/0.0/
      data tr_pdf/0.0/
      data t_plot/0.0/
      data t_cuts/0.0/
      data t_MC_subt/0.0/
      data t_isum/0.0/
      data t_p_unw/0.0/
      data t_write/0.0/
      end


      subroutine get_user_params(ncall,itmax,iconfig,
     &     imode,ixi_i,iphi_i,iy_ij,SHsep)
c**********************************************************************
c     Routine to get user specified parameters for run
c**********************************************************************
      implicit none
c
c     Constants
c
      include 'nexternal.inc'
      include 'genps.inc'
      include 'mint.inc'
      include 'nFKSconfigs.inc'
      include 'fks_info.inc'
      include 'run.inc'
c
c     Arguments
c
      integer ncall,itmax,iconfig, jconfig
c
c     Local
c
      integer i, j
      double precision dconfig
c
c     Global
c
      integer             ini_fin_fks
      common/fks_channels/ini_fin_fks
      integer           isum_hel
      logical                   multi_channel
      common/to_matrix/isum_hel, multi_channel
      logical fillh
      integer mc_hel,ihel
      double precision volh
      common/mc_int2/volh,mc_hel,ihel,fillh
      integer           use_cut
      common /to_weight/use_cut

      integer        lbw(0:nexternal)  !Use of B.W.
      common /to_BW/ lbw

      character*5 abrvinput
      character*4 abrv
      common /to_abrv/ abrv

      logical nbody
      common/cnbody/nbody
c
c To convert diagram number to configuration
c
      include 'born_conf.inc'
c
c MC counterterm stuff
c
c alsf and besf are the parameters that control gfunsoft
      double precision alsf,besf
      common/cgfunsfp/alsf,besf
c alazi and beazi are the parameters that control gfunazi
      double precision alazi,beazi
      common/cgfunazi/alazi,beazi
      
      logical SHsep
      logical Hevents
      common/SHevents/Hevents
c
c MINT stuff
c
      integer imode,ixi_i,iphi_i,iy_ij

      logical usexinteg,mint
      common/cusexinteg/usexinteg,mint

c-----
c  Begin Code
c-----
      mint=.true.
      usexinteg=.false.
      write(*,'(a)') 'Enter number of events and iterations: '
      read(*,*) ncall,itmax
      write(*,*) 'Number of events and iterations ',ncall,itmax

      write(*,'(a)') 'Enter desired fractional accuracy: '
      read(*,*) accuracy
      write(*,*) 'Desired fractional accuracy: ',accuracy

      write(*,*)'Enter alpha, beta for G_soft'
      write(*,*)'  Enter alpha<0 to set G_soft=1 (no ME soft)'
      read(*,*)alsf,besf
      write (*,*) 'for G_soft: alpha=',alsf,', beta=',besf 

      write(*,*)'Enter alpha, beta for G_azi'
      write(*,*)'  Enter alpha>0 to set G_azi=0 (no azi corr)'
      read(*,*)alazi,beazi
      write (*,*) 'for G_azi: alpha=',alazi,', beta=',beazi
      i=2
      if (i.eq.0) then
         Hevents=.true.
         write (*,*) 'Doing the H-events'
         SHsep=.true.
      elseif (i.eq.1) then
         Hevents=.false.
         write (*,*) 'Doing the S-events'
         SHsep=.true.
      elseif (i.eq.2) then
         Hevents=.true.
         write (*,*) 'Doing the S and H events together'
         SHsep=.false.
      endif

c These should be ignored (but kept for 'historical reasons')      
      use_cut=2


      write(*,10) 'Suppress amplitude (0 no, 1 yes)? '
      read(*,*) i
      if (i .eq. 1) then
         multi_channel = .true.
         write(*,*) 'Using suppressed amplitude.'
      else
         multi_channel = .false.
         write(*,*) 'Using full amplitude.'
      endif

      write(*,10) 'Exact helicity sum (0 yes, n = number/event)? '
      read(*,*) i
      if (nincoming.eq.1) then
         write (*,*) 'Sum over helicities in the virtuals'/
     $        /' for decay process'
         mc_hel=0
      elseif (i.eq.0) then
         mc_hel=0
         write (*,*) 'Explicitly summing over helicities'/
     $        /' for the virtuals'
      else
         mc_hel=1
         write(*,*) 'Do MC over helicities for the virtuals'
      endif
      isum_hel = 0

      write(*,'(a)') 'Enter Configuration Number: '
      read(*,*) dconfig
      iconfig = int(dconfig)
      if ( nint(dconfig*10) - iconfig*10 .eq.0 ) then
         ini_fin_fks=0
      elseif ( nint(dconfig*10) -iconfig*10 .eq.1 ) then
         ini_fin_fks=1
      elseif ( nint(dconfig*10) -iconfig*10 .eq.2 ) then
         ini_fin_fks=2
      else
         write (*,*) 'ERROR: invalid configuration number',dconfig
         stop 1
      endif
      do i=1,mapconfig(0)
         if (iconfig.eq.mapconfig(i)) then
            iconfig=i
            exit
         endif
      enddo
      write(*,*) 'Running Configuration Number: ',iconfig,ini_fin_fks

      write (*,'(a)') 'Enter running mode for MINT:'
      write (*,'(a)') '0 to set-up grids, 1 to integrate,'//
     &     ' 2 to generate events'
      read (*,*) imode
      write (*,*) 'MINT running mode:',imode
      if (imode.eq.2)then
         write (*,*) 'Generating events, doing only one iteration'
         itmax=1
      endif

      write (*,'(a)') 'Set the three folding parameters for MINT'
      write (*,'(a)') 'xi_i, phi_i, y_ij'
      read (*,*) ixi_i,iphi_i,iy_ij
      write (*,*)ixi_i,iphi_i,iy_ij


      abrvinput='     '
      write (*,*) "'all ', 'born', 'real', 'virt', 'novi' or 'grid'?"
      write (*,*) "Enter 'born0' or 'virt0' to perform"
      write (*,*) " a pure n-body integration (no S functions)"
      read(*,*) abrvinput
      if(abrvinput(5:5).eq.'0')then
         write (*,*) 'This option is no longer supported:',abrvinput
         stop
        nbody=.true.
      else
        nbody=.false.
      endif
      abrv=abrvinput(1:4)
      if (fks_configs.eq.1) then
         if (pdg_type_d(1,fks_i_d(1)).eq.-21) then
            write (*,*) 'Process generated with [LOonly=QCD]. '/
     $           /'Setting abrv to "born".'
            abrv='born'
            if (ickkw.eq.3) then
               write (*,*) 'FxFx merging not possible with'/
     $              /' [LOonly=QCD] processes'
               stop 1
            endif
         endif
      endif
      if(nbody.and.abrv.ne.'born'.and.abrv.ne.'virt'
     &     .and. abrv.ne.'grid')then
        write(*,*)'Error in driver: inconsistent input',abrvinput
        stop
      endif

      write (*,*) "doing the ",abrv," of this channel"
      if(nbody)then
        write (*,*) "integration Born/virtual with Sfunction=1"
      else
        write (*,*) "Normal integration (Sfunction != 1)"
      endif
c
c
c     Here I want to set up with B.W. we map and which we don't
c
      lbw(0)=0
 10   format( a)
 12   format( a,i4)
      end
c     $E$ get_user_params $E$ ! tag for MadWeight
c     change this routine to read the input in a file
c






      function sigintF(xx,vegas_wgt,ifl,f)
c From dsample_fks
      implicit none
      include 'mint.inc'
      include 'nexternal.inc'
      include 'nFKSconfigs.inc'
      include 'c_weight.inc'
      include 'run.inc'
<<<<<<< HEAD
      include 'orders.inc'
=======
      include 'fks_info.inc'
>>>>>>> 7ea8129e
      logical firsttime,passcuts,passcuts_nbody,passcuts_n1body
      integer i,j,ifl,proc_map(0:fks_configs,0:fks_configs)
     $     ,nFKS_picked_nbody,nFKS_in,nFKS_out,izero,ione,itwo,mohdr
     $     ,iFKS,sum,iamp
      double precision xx(ndimmax),vegas_wgt,f(nintegrals),jac,p(0:3
     $     ,nexternal),rwgt,vol,sig,x(99),MC_int_wgt,vol1,probne,gfactsf
     $     ,gfactcl,replace_MC_subt,sudakov_damp,sigintF,n1body_wgt
      integer             ini_fin_fks
      common/fks_channels/ini_fin_fks
      external passcuts
      parameter (izero=0,ione=1,itwo=2,mohdr=-100)
      data firsttime/.true./
      integer           iconfig
      common/to_configs/iconfig
      double precision p_born(0:3,nexternal-1)
      common /pborn/   p_born
      integer     fold
      common /cfl/fold
      logical calculatedBorn
      common/ccalculatedBorn/calculatedBorn
      logical              MCcntcalled
      common/c_MCcntcalled/MCcntcalled
      double precision           virt_wgt_mint(0:n_ave_virt),
     &                           born_wgt_mint(0:n_ave_virt)
      common /virt_born_wgt_mint/virt_wgt_mint,born_wgt_mint
      double precision virtual_over_born
      common /c_vob/   virtual_over_born
      logical       nbody
      common/cnbody/nbody
      integer         ndim
      common/tosigint/ndim
      character*4      abrv
      common /to_abrv/ abrv
      double precision p1_cnt(0:3,nexternal,-2:2),wgt_cnt(-2:2)
     $     ,pswgt_cnt(-2:2),jac_cnt(-2:2)
      common/counterevnts/p1_cnt,wgt_cnt,pswgt_cnt,jac_cnt
      logical               only_virt
      integer         imode
      common /c_imode/imode,only_virt
      sigintF=0d0
c Find the nFKSprocess for which we compute the Born-like contributions
      if (firsttime) then
         firsttime=.false.
c Determines the proc_map that sets which FKS configuration can be
c summed explicitly and which by MC-ing.
         call setup_proc_map(sum,proc_map)
c For the S-events, we can combine processes when they give identical
c processes at the Born. Make sure we check that we get indeed identical
c IRPOC's
         call find_iproc_map()
c For FxFx or UNLOPS matching with pythia8, set the correct attributes
c for the <event> tag in the LHEF file. "npNLO" are the number of Born
c partons in this multiplicity when running the code at NLO accuracy
c ("npLO" is -1 in that case). When running LO only, invert "npLO" and
c "npNLO".
         call setup_event_attributes
      endif

      fold=ifl
      if (ifl.eq.0) then
         icontr=0
         do iamp=0,amp_split_size
            virt_wgt_mint(iamp)=0d0
            born_wgt_mint(iamp)=0d0
         enddo
         virtual_over_born=0d0
         MCcntcalled=.false.
         if (ickkw.eq.3) call set_FxFx_scale(0,p)
         call update_vegas_x(xx,x)
         call get_MC_integer(1,proc_map(0,0),proc_map(0,1),vol1)
         if (ini_fin_fks.eq.1) then
            do while (fks_j_d(proc_map(proc_map(0,1),1)).le.nincoming) 
               call get_MC_integer(1,proc_map(0,0),proc_map(0,1),vol1)
            enddo
         elseif (ini_fin_fks.eq.2) then
            do while (fks_j_d(proc_map(proc_map(0,1),1)).gt.nincoming) 
               call get_MC_integer(1,proc_map(0,0),proc_map(0,1),vol1)
            enddo
         endif

c The nbody contributions
         if (abrv.eq.'real') goto 11
         nbody=.true.
         calculatedBorn=.false.
c Pick the first one because that's the one with the soft singularity
         nFKS_picked_nbody=proc_map(proc_map(0,1),1)
         if (sum.eq.0) then
c For sum=0, determine nFKSprocess so that the soft limit gives a non-zero Born
            nFKS_in=nFKS_picked_nbody
            call get_born_nFKSprocess(nFKS_in,nFKS_out)
            nFKS_picked_nbody=nFKS_out
         endif
         call update_fks_dir(nFKS_picked_nbody,iconfig)
         if (ini_fin_fks.eq.0) then
            jac=1d0
         else
            jac=0.5d0
         endif
         call generate_momenta(ndim,iconfig,jac,x,p)
         if (p_born(0,1).lt.0d0) goto 12
         call compute_prefactors_nbody(vegas_wgt)
         call set_cms_stuff(izero)
         call set_shower_scale_noshape(p,nFKS_picked_nbody*2-1)
         passcuts_nbody=passcuts(p1_cnt(0,1,0),rwgt)
         if (passcuts_nbody) then
            if (ickkw.eq.3) call set_FxFx_scale(1,p1_cnt(0,1,0))
            call set_alphaS(p1_cnt(0,1,0))
            if (abrv(1:2).ne.'vi') then
               call compute_born
            endif
            if (abrv.ne.'born') then
               call compute_nbody_noborn
            endif
         endif
c Update the shower starting scale. This might be updated again below if
c the nFKSprocess is the same.
         call include_shape_in_shower_scale(p,nFKS_picked_nbody)
            
         
 11      continue
c The n+1-body contributions (including counter terms)
         if (abrv.eq.'born'.or.abrv(1:2).eq.'vi') goto 12
c Set calculated Born to zero to prevent numerical inaccuracies: not
c always exactly the same momenta in computation of Born when computed
c for different nFKSprocess.
         if(sum.eq.0) calculatedBorn=.false.
         nbody=.false.
         do i=1,proc_map(proc_map(0,1),0)
            iFKS=proc_map(proc_map(0,1),i)
            call update_fks_dir(iFKS,iconfig)
            jac=1d0/vol1
            probne=1d0
            gfactsf=1.d0
            gfactcl=1.d0
            MCcntcalled=.false.
            call generate_momenta(ndim,iconfig,jac,x,p)
c Every contribution has to have a viable set of Born momenta (even if
c counter-event momenta do not exist).
            if (p_born(0,1).lt.0d0) cycle
c check if event or counter-event passes cuts
            call set_cms_stuff(izero)
            passcuts_nbody=passcuts(p1_cnt(0,1,0),rwgt)
            call set_cms_stuff(mohdr)
            passcuts_n1body=passcuts(p,rwgt)
            if (.not. (passcuts_nbody.or.passcuts_n1body)) cycle
c Set the shower scales            
            call set_cms_stuff(izero)
            call set_shower_scale_noshape(p,iFKS*2-1)
            call set_cms_stuff(mohdr)
            call set_shower_scale_noshape(p,iFKS*2)
c Compute the n1-body prefactors
            call compute_prefactors_n1body(vegas_wgt,jac)
c Include the FxFx Sudakov terms in the prefactors:
c   CP : counter-event kinematics passes cuts
c   EP : event kinematics passes cuts
c   CE : counter-event kinematics exists
c   EE : event kinematics exists
c   CC : compute FxFx for counter-events kinematics
c   EC : compute FxFx for event kinematics
c
c     CP  EP  CE  EE | CC  EC
c     X   X   X   X  | X   X
c     X       X   X  | X   X
c         X   X   X  |     X
c     X       X      | X   X
c         X       X  |     X
c
            if (ickkw.eq.3) then
               call set_FxFx_scale(0,p)
               if (passcuts_nbody .and. abrv.ne.'real') then
                  call set_cms_stuff(izero)
                  call set_FxFx_scale(2,p1_cnt(0,1,0))
               endif
               if (p(0,1).gt.0d0) then
                  call set_cms_stuff(mohdr)
                  call set_FxFx_scale(3,p)
               endif
            endif               
            if (passcuts_nbody .and. abrv.ne.'real') then
c Include the MonteCarlo subtraction terms
               if (ickkw.ne.4) then
                  call set_cms_stuff(mohdr)
                  if (ickkw.eq.3) call set_FxFx_scale(-3,p)
                  call set_alphaS(p)
                  call compute_MC_subt_term(p,gfactsf,gfactcl,probne)
               else
c For UNLOPS all real-emission contributions need to be added to the
c S-events. Do this by setting probne to 0. For UNLOPS, no MC counter
c events are called, so this will remain 0.
                  probne=0d0
               endif
c Include the FKS counter terms. When close to the soft or collinear
c limits, the MC subtraction terms should be replaced by the FKS
c ones. This is set via the gfactsf, gfactcl and probne functions (set
c by the call to compute_MC_subt_term) through the 'replace_MC_subt'.
               call set_cms_stuff(izero)
               if (ickkw.eq.3) call set_FxFx_scale(-2,p1_cnt(0,1,0))
               call set_alphaS(p1_cnt(0,1,0))
               replace_MC_subt=(1d0-gfactsf)*probne
               call compute_soft_counter_term(replace_MC_subt)
               call set_cms_stuff(ione)
               replace_MC_subt=(1d0-gfactcl)*(1d0-gfactsf)*probne
               call compute_collinear_counter_term(replace_MC_subt)
               call set_cms_stuff(itwo)
               replace_MC_subt=(1d0-gfactcl)*(1d0-gfactsf)*probne
               call compute_soft_collinear_counter_term(replace_MC_subt)
            endif
c Include the real-emission contribution.
            if (passcuts_n1body) then
               call set_cms_stuff(mohdr)
               if (ickkw.eq.3) call set_FxFx_scale(-3,p)
               call set_alphaS(p)
               sudakov_damp=probne
               call compute_real_emission(p,sudakov_damp)
            endif
c Update the shower starting scale with the shape from the MC
c subtraction terms.
            call include_shape_in_shower_scale(p,iFKS)
         enddo
 12      continue

c Include PDFs and alpha_S and reweight to include the uncertainties
         call include_PDF_and_alphas
c Sum the contributions that can be summed before taking the ABS value
         call sum_identical_contributions
c Update the shower starting scale for the S-events after we have
c determined which contributions are identical.
         call update_shower_scale_Sevents
         call fill_mint_function_NLOPS(f,n1body_wgt)
         call fill_MC_integer(1,proc_map(0,1),n1body_wgt*vol1)
      elseif(ifl.eq.1) then
         write (*,*) 'Folding not implemented'
         stop 1
      elseif(ifl.eq.2) then
         call fill_mint_function_NLOPS(f,n1body_wgt)
      endif
      return
      end


      subroutine setup_proc_map(sum,proc_map)
c Determines the proc_map that sets which FKS configuration can be
c summed explicitly and which by MC-ing.
      implicit none
      include 'nexternal.inc'
      include 'run.inc'
      include 'genps.inc'
      include 'reweight_all.inc'
      include 'nFKSconfigs.inc'
      double precision lum,dlum
      external dlum
      logical found_ini1,found_ini2,found_fnl
      integer proc_map(0:fks_configs,0:fks_configs)
     $     ,j_fks_proc(fks_configs),i_fks_pdg_proc(fks_configs)
     $     ,j_fks_pdg_proc(fks_configs),i,sum,j
      integer              nFKSprocess
      common/c_nFKSprocess/nFKSprocess
      INTEGER              IPROC
      DOUBLE PRECISION PD(0:MAXPROC)
      COMMON /SUBPROC/ PD, IPROC
      integer            i_fks,j_fks
      common/fks_indices/i_fks,j_fks
      integer fks_j_from_i(nexternal,0:nexternal)
     &     ,particle_type(nexternal),pdg_type(nexternal)
      common /c_fks_inc/fks_j_from_i,particle_type,pdg_type
      logical need_color_links, need_charge_links
      common /c_need_links/need_color_links, need_charge_links
      sum=3
      if (ickkw.eq.4) then
         sum=0
         write (*,*)'Using ickkw=4, include only 1 FKS dir per'/
     $        /' Born PS point (sum=0)'
      endif
      maxproc_save=0
      do nFKSprocess=1,fks_configs
         call fks_inc_chooser()
c Set Bjorken x's to some random value before calling the dlum() function
         xbk(1)=0.5d0
         xbk(2)=0.5d0
         lum=dlum()  ! updates IPROC
         maxproc_save=max(maxproc_save,IPROC)
         if (doreweight) then
            call reweight_settozero()
            call reweight_settozero_all(nFKSprocess*2,.true.)
            call reweight_settozero_all(nFKSprocess*2-1,.true.)
         endif
      enddo
      write (*,*) 'Total number of FKS directories is', fks_configs
c For sum over identical FKS pairs, need to find the identical structures
      if (sum.eq.3) then
c MC over FKS pairs that have soft singularity
         proc_map(0,0)=0
         do i=1,fks_configs
            proc_map(i,0)=0
            i_fks_pdg_proc(i)=0
            j_fks_pdg_proc(i)=0
            j_fks_proc(i)=0
         enddo
c First find all the nFKSprocesses that have a soft singularity and put
c them in the process map
         do nFKSprocess=1,fks_configs
            call fks_inc_chooser()
            if (need_color_links.or.need_charge_links) then
               proc_map(0,0)=proc_map(0,0)+1
               proc_map(proc_map(0,0),0)=proc_map(proc_map(0,0),0)+1
               proc_map(proc_map(0,0),proc_map(proc_map(0,0),0))
     $              =nFKSprocess
               i_fks_pdg_proc(proc_map(0,0))=PDG_type(i_fks)
               j_fks_pdg_proc(proc_map(0,0))=PDG_type(j_fks)
               j_fks_proc(proc_map(0,0))=j_fks
            endif
         enddo
c Check to make sure that there is at most two initial and one final
c state all gluon
         found_ini1=.false.
         found_ini2=.false.
         found_fnl=.false.
         do i=1,proc_map(0,0)
            if ((abs(i_fks_pdg_proc(i)).eq.21.or.i_fks_pdg_proc(i).eq.22)
     &       .and. j_fks_proc(i).eq.1 .and. .not.found_ini1) then
               found_ini1=.true.
            elseif ((abs(i_fks_pdg_proc(i)).eq.21.or.i_fks_pdg_proc(i).eq.22)
     $       .and. j_fks_proc(i).eq.1.and. found_ini1) then
               write (*,*)'Initial state 1 g->gg already'/
     $              /' found in driver_mintMC'
               write (*,*) i_fks_pdg_proc
               write (*,*) j_fks_pdg_proc
               write (*,*) j_fks_proc
               stop
            elseif ((abs(i_fks_pdg_proc(i)).eq.21.or.i_fks_pdg_proc(i).eq.22)
     $       .and. j_fks_proc(i).eq.2.and. .not.found_ini2) then
               found_ini2=.true.
            elseif ((abs(i_fks_pdg_proc(i)).eq.21.or.i_fks_pdg_proc(i).eq.22)
     $       .and. j_fks_proc(i).eq.2.and. found_ini2) then
               write (*,*)'Initial state 2 g->gg already'/
     $              /' found in driver_mintMC'
               write (*,*) i_fks_pdg_proc
               write (*,*) j_fks_pdg_proc
               write (*,*) j_fks_proc
               stop
            elseif (abs(i_fks_pdg_proc(i)).eq.21 .and.
     $              j_fks_pdg_proc(i).eq.21 .and.
     $              j_fks_proc(i).gt.nincoming .and. .not.found_fnl)
     $              then
               found_fnl=.true.
            elseif (abs(i_fks_pdg_proc(i)).eq.21 .and.
     $              j_fks_pdg_proc(i).eq.21 .and.
     $              j_fks_proc(i).gt.nincoming .and. found_fnl) then
               write (*,*)
     &              'Final state g->gg already found in driver_mintMC'
               write (*,*) i_fks_pdg_proc
               write (*,*) j_fks_pdg_proc
               write (*,*) j_fks_proc
               stop
            endif
         enddo
c Loop again, and identify the nFKSprocesses that do not have a soft
c singularity and put them together with the corresponding gluon to
c gluons splitting
         do nFKSprocess=1,fks_configs
            call fks_inc_chooser()
            if (.not.(need_color_links.or.need_charge_links)) then
               if (j_fks.eq.1 .and. found_ini1) then
                  do i=1,proc_map(0,0)
                     if ((abs(i_fks_pdg_proc(i)).eq.21.or.i_fks_pdg_proc(i).eq.22)
     $                    .and. j_fks_proc(i).eq.1) then
                        proc_map(i,0)=proc_map(i,0)+1
                        proc_map(i,proc_map(i,0))=nFKSprocess
                        exit
                     endif
                  enddo
               elseif (j_fks.eq.2 .and. found_ini2) then
                  do i=1,proc_map(0,0)
                     if ((abs(i_fks_pdg_proc(i)).eq.21.or.i_fks_pdg_proc(i).eq.22)
     $                   .and. j_fks_proc(i).eq.2) then
                        proc_map(i,0)=proc_map(i,0)+1
                        proc_map(i,proc_map(i,0))=nFKSprocess
                        exit
                     endif
                  enddo
               elseif (j_fks.gt.nincoming .and. found_fnl) then
                  do i=1,proc_map(0,0)
                     if (abs(i_fks_pdg_proc(i)).eq.21 .and.
     $                    j_fks_pdg_proc(i).eq.21.and.
     $                    j_fks_proc(i).gt.nincoming) then
                        proc_map(i,0)=proc_map(i,0)+1
                        proc_map(i,proc_map(i,0))=nFKSprocess
                        exit
                     endif
                  enddo
               else
                  write (*,*) 'Driver_mintMC: inconsistent process'
                  write (*,*) 'This process has nFKSprocesses'/
     $                 /' without soft singularities, but not a'/
     $                 /' corresponding g->gg splitting that has a'/
     $                 /' soft singularity.',found_ini1,found_ini2
     $                 ,found_fnl
                  do i=1,proc_map(0,0)
                     write (*,*) i,'-->',proc_map(i,0),':',
     &                    (proc_map(i,j),j=1,proc_map(i,0))
                  enddo
                  stop
               endif
            endif
         enddo
      elseif (sum.eq.0 .and. ickkw.eq.4) then
c MC over FKS directories (1 FKS directory per nbody PS point)
         proc_map(0,0)=fks_configs
         do i=1,fks_configs
            proc_map(i,0)=1
            proc_map(i,1)=i
         enddo
      else
         write (*,*) 'sum not known in driver_mintMC.f',sum
         stop
      endif
      write (*,*) 'FKS process map (sum=',sum,') :'
      do i=1,proc_map(0,0)
         write (*,*) i,'-->',proc_map(i,0),':',
     &        (proc_map(i,j),j=1,proc_map(i,0))
      enddo
      return
      end
c


      subroutine setup_event_attributes
c For FxFx or UNLOPS matching with pythia8, set the correct attributes
c for the <event> tag in the LHEF file. "npNLO" are the number of Born
c partons in this multiplicity when running the code at NLO accuracy
c ("npLO" is -1 in that case). When running LO only, invert "npLO" and
c "npNLO".
      implicit none
      include 'nexternal.inc'
      include 'run.inc'
      include 'genps.inc'
      integer i
      integer                 nattr,npNLO,npLO
      common/event_attributes/nattr,npNLO,npLO
      integer              nFKSprocess
      common/c_nFKSprocess/nFKSprocess
      integer    maxflow
      parameter (maxflow=999)
      integer idup(nexternal,maxproc),mothup(2,nexternal,maxproc),
     &     icolup(2,nexternal,maxflow),niprocs
      common /c_leshouche_inc/idup,mothup,icolup,niprocs
      character*4      abrv
      common /to_abrv/ abrv
      if ((shower_mc.eq.'PYTHIA8' .or. shower_mc.eq.'HERWIGPP') .and.
     $     (ickkw.eq.3.or.ickkw.eq.4))then
         nattr=2
         nFKSprocess=1          ! just pick one
         call fks_inc_chooser()
         call leshouche_inc_chooser()
         npNLO=0
         npLO=-1
         do i=nincoming+1,nexternal
c     include all quarks (except top quark) and the gluon.
            if(abs(idup(i,1)).le.5 .or. abs(idup(i,1)).eq.21)
     &           npNLO=npNLO+1
         enddo
         npNLO=npNLO-1
         if (npNLO.gt.99) then
            write (*,*) 'Too many partons',npNLO
            stop
         endif
         if (abrv.eq.'born') then
            npLO=npNLO
            npNLO=-1
         endif
      else
         nattr=0
      endif
      return
      end


      subroutine update_fks_dir(nFKS,iconfig)
      implicit none
      integer nFKS,iconfig
      integer              nFKSprocess
      common/c_nFKSprocess/nFKSprocess
      nFKSprocess=nFKS
      call fks_inc_chooser()
      call leshouche_inc_chooser()
      call setcuts
      call setfksfactor(iconfig,.true.)
      return
      end

      subroutine update_vegas_x(xx,x)
      implicit none
      include 'mint.inc'
      integer i
      double precision xx(ndimmax),x(99),ran2
      external ran2
      integer         ndim
      common/tosigint/ndim
      character*4 abrv
      common /to_abrv/ abrv
      do i=1,99
         if (abrv.eq.'born') then
            if(i.le.ndim-3)then
               x(i)=xx(i)
            elseif(i.le.ndim) then
               x(i)=ran2()      ! Choose them flat when not including real-emision
            else
               x(i)=0.d0
            endif
         else
            if(i.le.ndim)then
               x(i)=xx(i)
            else
               x(i)=0.d0
            endif
         endif
      enddo
      return
      end



      subroutine get_born_nFKSprocess(nFKS_in,nFKS_out)
      implicit none
      include 'nexternal.inc'
      include 'nFKSconfigs.inc'
      include 'fks_info.inc'
      integer nFKS_in,nFKS_out,iFKS,iiFKS,nFKSprocessBorn(fks_configs)
      logical firsttime,foundB(2)
      data firsttime /.true./
      save nFKSprocessBorn,foundB
      if (firsttime) then
         firsttime=.false.
         foundB(1)=.false.
         foundB(2)=.false.
         do iFKS=1,fks_configs
            nFKSprocessBorn(iFKS)=0
            if (particle_type_D(iFKS,fks_i_D(iFKS)).eq.8) then
               nFKSprocessBorn(iFKS)=iFKS
            endif
            if (nFKSprocessBorn(iFKS).eq.0) then
c     try to find the process that has the same j_fks but with i_fks a
c     gluon
               do iiFKS=1,fks_configs
                  if ( particle_type_D(iiFKS,fks_i_D(iiFKS)).eq.8 .and.
     &                 fks_j_D(iFKS).eq.fks_j_D(iiFKS) ) then
                     nFKSprocessBorn(iFKS)=iiFKS
                     exit
                  endif
               enddo
            endif
            if (nFKSprocessBorn(iFKS).eq.0) then
               do iiFKS=1,fks_configs
                  if ( particle_type_D(iiFKS,fks_i_D(iiFKS)).eq.8 ) then
                     if ( fks_j_D(iiFKS).le.nincoming .and.
     &                    fks_j_D(iFKS).le.nincoming ) then
                        nFKSprocessBorn(iFKS)=iiFKS
                        exit
                     elseif ( fks_j_D(iiFKS).gt.nincoming .and.
     &                        fks_j_D(iFKS).gt.nincoming ) then
                        nFKSprocessBorn(iFKS)=iiFKS
                        exit
                     endif
                  endif
               enddo
            endif
         enddo
         write (*,*) 'Total number of FKS directories is', fks_configs
         write (*,*) 'For the Born we use nFKSprocesses:'
         write (*,*)  nFKSprocessBorn
      endif
      if (nFKSprocessBorn(nFKS_in).eq.0) then
         write(*,*) 'Could not find the correct map to Born '/
     &        /'FKS configuration for the NLO FKS '/
     &        /'configuration', nFKS_in
         stop 1
      else
         nFKS_out=nFKSprocessBorn(nFKS_in)
      endif
      return
      end<|MERGE_RESOLUTION|>--- conflicted
+++ resolved
@@ -132,18 +132,13 @@
          average_virtual(i)=0d0
       enddo
       virtual_fraction=virt_fraction
-<<<<<<< HEAD
       n_ord_virt=amp_split_size
-      
-=======
-
       n_MC_subt_diverge=0
       ntot_granny=0
       derntot=0
       do i=0,6
          ncase(i)=0
       enddo
->>>>>>> 7ea8129e
       ntot=0
       nsun=0
       nsps=0
@@ -801,11 +796,8 @@
       include 'nFKSconfigs.inc'
       include 'c_weight.inc'
       include 'run.inc'
-<<<<<<< HEAD
       include 'orders.inc'
-=======
       include 'fks_info.inc'
->>>>>>> 7ea8129e
       logical firsttime,passcuts,passcuts_nbody,passcuts_n1body
       integer i,j,ifl,proc_map(0:fks_configs,0:fks_configs)
      $     ,nFKS_picked_nbody,nFKS_in,nFKS_out,izero,ione,itwo,mohdr

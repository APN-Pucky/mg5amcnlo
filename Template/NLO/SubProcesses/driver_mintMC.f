--- conflicted
+++ resolved
@@ -729,20 +729,11 @@
       COMMON /SUBPROC/ PD, IPROC
       double precision unwgt_table(0:fks_configs,2,maxproc)
       common/c_unwgt_table/unwgt_table
-<<<<<<< HEAD
       save proc_map
-      
-      integer xBW
-      common /c_xBW/xBW
-
-=======
-      integer maxproc_save
-      save maxproc_save,proc_map
       logical fillh
       integer mc_hel,ihel
       double precision volh
       common/mc_int2/volh,mc_hel,ihel,fillh
->>>>>>> 52800471
 c
 c Find the nFKSprocess for which we compute the Born-like contributions
       if (firsttime) then

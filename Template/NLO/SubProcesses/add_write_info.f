--- conflicted
+++ resolved
@@ -119,7 +119,6 @@
      &     ,fksfather_lhe(fks_configs) ,ipartner_lhe(fks_configs)
       common/cto_LHE1/iSorH_lhe,ifks_lhe,jfks_lhe,
      #                fksfather_lhe,ipartner_lhe
-<<<<<<< HEAD
 c pt_clust string
       integer need_matching(nexternal)
       common /c_need_matching_to_write/ need_matching
@@ -128,13 +127,11 @@
       CHARACTER integfour*4      
       CHARACTER(LEN=1000) ptclusstring
       common /c_ptclusstring/ ptclusstring
-=======
       include 'orders.inc'
       logical is_aorg(nexternal)
       common /c_is_aorg/is_aorg
       logical split_type(nsplitorders) 
       common /c_split_type/split_type
->>>>>>> de35a48f
 c
 c Set the leshouche info and fks info
 c
@@ -653,15 +650,7 @@
      $     ,mapconfig
       integer itree(2,-max_branch:-1)
       integer sprop_tree(-max_branch:-1)
-<<<<<<< HEAD
       integer i,j
-=======
-      include "born_conf.inc"
-      integer i,j,jj
-      double precision pmass(-nexternal:0,lmaxconfigs)
-      double precision pwidth(-nexternal:0,lmaxconfigs)
-      integer pow(-nexternal:0,lmaxconfigs)
->>>>>>> de35a48f
       double precision pmass_tree(-nexternal:0)
       double precision pwidth_tree(-nexternal:0)
       INTEGER NFKSPROCESS

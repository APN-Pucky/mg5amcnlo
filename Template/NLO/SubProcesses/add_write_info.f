--- conflicted
+++ resolved
@@ -796,44 +796,7 @@
       enddo
       end
 
-<<<<<<< HEAD
-      subroutine get_ID_H(IDUP_tmp)
-      implicit none
-      include "genps.inc"
-      include 'nexternal.inc'
-      integer maxflow
-      parameter (maxflow=999)
-      integer idup(nexternal,maxproc),mothup(2,nexternal,maxproc),
-     &     icolup(2,nexternal,maxflow)
-c      include 'leshouche.inc'
-      common /c_leshouche_inc/idup,mothup,icolup
-      integer IDUP_tmp(nexternal),i
-c
-      do i=1,nexternal
-         IDUP_tmp(i)=IDUP(i,1)
-      enddo
-c
-      return
-      end
-
-      subroutine get_ID_S(IDUP_tmp)
-      implicit none
-      include "genps.inc"
-      include 'nexternal.inc'
-      include 'born_leshouche.inc'
-      integer IDUP_tmp(nexternal),i
-c
-      do i=1,nexternal-1
-         IDUP_tmp(i)=IDUP(i,1)
-      enddo
-      IDUP_tmp(nexternal)=0
-c
-      return
-      end
-
-
-=======
->>>>>>> 93e1112e
+
       subroutine fill_icolor_H(iflow,jpart)
       implicit none
       include "nexternal.inc"

--- conflicted
+++ resolved
@@ -5,8 +5,6 @@
       character*15 outputfile
       integer istep,i,numoffiles,nbunches,nevents,ievents,junit(80)
       double precision xtotal,absxsec,evwgt
-      double precision scalefac_array(80), scalefac
-      common /c_scalefac/ scalefac_array
       integer i_orig
       common /c_i_orig/i_orig
       integer ioutput
@@ -53,12 +51,10 @@
       do while (.true.)
          read(10,'(120a)',err=2,end=2) string120
          eventfile=string120(2:index(string120,'   '))
-         read(string120(index(string120,'   '):120),*)
-     &          ievents,absxsec,scalefac
+         read(string120(index(string120,'   '):120),*) ievents,absxsec
          if (ievents.eq.0) cycle
          nevents=nevents+ievents
          numoffiles=numoffiles+1
-         scalefac_array(numoffiles)=scalefac
 c store here the number of events per file         
          nevents_file(numoffiles) = ievents
          xtotal=xtotal+absxsec
@@ -96,7 +92,7 @@
                endif
             enddo
             close (ioutput)
-            write(98,*) outputfile(1:15),'     ',nevents,'  ',xtotal,
+         write(98,*) outputfile(1:15),'     ',nevents,'  ',xtotal,
      #       '   ', 1e0
             numoffiles=0
             nevents=0
@@ -190,12 +186,7 @@
       parameter (debug=.false.)
       integer nevents_file(80)
       common /to_nevents_file/nevents_file
-<<<<<<< HEAD
-      double precision scalefac_array(80)
-      common /c_scalefac/ scalefac_array
-=======
       include 'reweight_all.inc'
->>>>>>> 94fd9394
 c
       if(debug) then
          write (*,*) ioutput,numoffiles,(junit(ii),ii=1,numoffiles)
@@ -210,10 +201,6 @@
       call read_lhef_init(junit(ione),
      #  IDBMUP,EBMUP,PDFGUP,PDFSUP,IDWTUP,NPRUP,
      #  XSECUP,XERRUP,XMAXUP,LPRUP)
-
-      xsecup = scalefac_array(1) * xsecup
-      xerrup = scalefac_array(1) * xerrup
-      xmaxup = scalefac_array(1) * xmaxup
 c if the number of the events is in the header (as for evt files in the
 c     subchannel folders (P*/G*/), the number of events should be in the
 c      header. Check consistency in this case
@@ -255,11 +242,6 @@
         call read_lhef_init(junit(ii),
      #    IDBMUP1,EBMUP1,PDFGUP1,PDFSUP1,IDWTUP1,NPRUP1,
      #    XSECUP1,XERRUP1,XMAXUP1,LPRUP1)
-
-        xsecup1 = scalefac_array(ii) * xsecup1
-        xerrup1 = scalefac_array(ii) * xerrup1
-        xmaxup1 = scalefac_array(ii) * xmaxup1
-
         xsecup=xsecup+xsecup1
         xerrup=xerrup+xerrup1**2
         if(
@@ -297,7 +279,6 @@
         call read_lhef_event(iunit,
      #    NUP,IDPRUP,XWGTUP,SCALUP,AQEDUP,AQCDUP,
      #    IDUP,ISTUP,MOTHUP,ICOLUP,PUP,VTIMUP,SPINUP,buff)
-         xwgtup = scalefac_array(i0) * xwgtup
 c Sanity check on weights read and computed a posteriori (check only for
 c event samples that are relatively large, otherwise it could be a
 c statistical fluctuation because the number of events per channel is

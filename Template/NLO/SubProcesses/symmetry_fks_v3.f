--- conflicted
+++ resolved
@@ -385,41 +385,5 @@
             endif
          endif
       enddo
-<<<<<<< HEAD
-      end
-=======
       close(26)
-      end
-
-
-
-      
-c
-c
-c Dummy routines
-c
-c
-      subroutine initplot
-      end
-      subroutine outfun(pp,www,iplot)
-      end
-
-      LOGICAL FUNCTION PASSCUTS(P,rwgt)
-      real*8 rwgt
-      include 'nexternal.inc'
-      real*8 p(0:3,nexternal)
-      rwgt=1d0
-      passcuts=.true.
-      RETURN
-      END
-
-      subroutine bias_weight_function(p,ipdg,bias_wgt)
-c Dummy function. Should always retrun 1.
-      implicit none
-      include 'nexternal.inc'
-      integer ipdg(nexternal)
-      double precision bias_wgt,p(0:3,nexternal)
-      bias_wgt=1d0
-      return
-      end
->>>>>>> 3bd7e7a1
+      end
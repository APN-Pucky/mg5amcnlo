--- conflicted
+++ resolved
@@ -41,11 +41,6 @@
       common/cnbody/nbody
       logical is_aorg(nexternal)
       common /c_is_aorg/is_aorg
-<<<<<<< HEAD
-      logical             new_point
-      common /c_new_point/new_point
-=======
->>>>>>> d8618cb8
       logical passcuts,check_swap
       double precision ran2
       external passcuts,check_swap,ran2
@@ -388,36 +383,4 @@
             endif
          endif
       enddo
-<<<<<<< HEAD
-      end
-c
-c
-c Dummy routines
-c
-c
-      subroutine initplot
-      end
-      subroutine outfun(pp,www,iplot)
-      end
-
-      LOGICAL FUNCTION PASSCUTS(P,rwgt)
-      real*8 rwgt
-      include 'nexternal.inc'
-      real*8 p(0:3,nexternal)
-      rwgt=1d0
-      passcuts=.true.
-      RETURN
-      END
-
-      subroutine bias_weight_function(p,ipdg,bias_wgt)
-c Dummy function. Should always retrun 1.
-      implicit none
-      include 'nexternal.inc'
-      integer ipdg(nexternal)
-      double precision bias_wgt,p(0:3,nexternal)
-      bias_wgt=1d0
-      return
-      end
-=======
-      end
->>>>>>> d8618cb8
+      end
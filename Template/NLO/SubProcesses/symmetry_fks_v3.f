      program symmetry
c*****************************************************************************
c     Given identical particles, and the configurations. This program identifies
c     identical configurations and specifies which ones can be skipped
c*****************************************************************************
      implicit none
c
c     Constants
c
      include 'genps.inc'      
      include 'nexternal.inc'
      include '../../Source/run_config.inc'
      
      double precision ZERO
      parameter       (ZERO = 0d0)
      integer   maxswitch
      parameter(maxswitch=99)
c
c     Local
c
      integer iforest(2,-max_branch:-1,lmaxconfigs)
      integer mapconfig(0:lmaxconfigs)
      integer sprop(-max_branch:-1,lmaxconfigs)
      integer itree(2,-max_branch:-1)
      integer imatch
      integer use_config(0:lmaxconfigs)
      integer i,j, k, n, nsym
      double precision diff,rwgt
      double precision pmass(-max_branch:-1,lmaxconfigs)   !Propagotor mass
      double precision pwidth(-max_branch:-1,lmaxconfigs)  !Propagotor width
      integer pow(-max_branch:-1,lmaxconfigs)

      integer biforest(2,-max_branch:-1,lmaxconfigs)
      integer fksmother,fksgrandmother,fksaunt
      integer fksconfiguration
      logical searchforgranny,is_beta_cms,is_granny_sch,topdown
      integer nbranch,ns_channel,nt_channel
c      include "fks.inc"
      integer fks_j_from_i(nexternal,0:nexternal)
     &     ,particle_type(nexternal),pdg_type(nexternal)
      common /c_fks_inc/fks_j_from_i,particle_type,pdg_type
c
c     Local for generating amps
c
      double complex wgt1(2)
      double precision p(0:3,nexternal), wgt, x(99), fx
      double precision p1(0:3,nexternal)
      double precision p1_cnt1(0:3,nexternal,-2:2),p_born1(0:3,nexternal
     &     -1),p_ev_red_save(0:3,nexternal-1)
      double precision p1_cnt_save(0:3,nexternal,-2:2),p_born_save(0:3
     &     ,nexternal-1),p_ev_red1(0:3,nexternal-1)
      integer ninvar, ndim, iconfig, minconfig, maxconfig
      integer ncall,itmax,nconfigs,ntry, ngraphs
      integer icb(nexternal-1,maxswitch),jc(12),nswitch
      double precision saveamp(maxamps)
      integer nmatch, ibase
      logical mtc, even

c
c     Global
c
      Double Precision amp2(maxamps), jamp2(0:maxamps)
      common/to_amps/  amp2,       jamp2
      include 'coupl.inc'

      double precision p1_cnt(0:3,nexternal,-2:2)
      double precision wgt_cnt(-2:2)
      double precision pswgt_cnt(-2:2)
      double precision jac_cnt(-2:2)
      common/counterevnts/p1_cnt,wgt_cnt,pswgt_cnt,jac_cnt

      double precision p_born(0:3,nexternal-1)
      common/pborn/p_born

      double precision p_ev_red(0:3,nexternal-1)
      common/cpevred/p_ev_red

      integer i_fks,j_fks
      common/fks_indices/i_fks,j_fks

      logical xexternal
      common /toxexternal/ xexternal


      double precision xi_i_fks_ev,y_ij_fks_ev
      double precision p_i_fks_ev(0:3),p_i_fks_cnt(0:3,-2:2)
      common/fksvariables/xi_i_fks_ev,y_ij_fks_ev,p_i_fks_ev,p_i_fks_cnt

      integer run_cluster
      common/c_run_mode/run_cluster

c
c     External
c
      logical passcuts
      logical check_swap
      double precision dsig,fks_sij,dsig2,ran2
      external passcuts, dsig,fks_sij,dsig2
      external check_swap,ran2

c      integer icomp
c
c     DATA
c
      integer tprid(-max_branch:-1,lmaxconfigs)
      include 'born_conf.inc'
c$$$      integer mapbconf(0:lmaxconfigs)
c$$$      integer b_from_r(lmaxconfigs)
c$$$      integer r_from_b(lmaxconfigs)
c$$$      include 'bornfromreal.inc'
      include 'fks_powers.inc'

      include 'nFKSconfigs.inc'
      INTEGER NFKSPROCESS
      COMMON/C_NFKSPROCESS/NFKSPROCESS

      logical calculatedBorn
      common/ccalculatedBorn/calculatedBorn

c helicity stuff
      integer          isum_hel
      logical                    multi_channel
      common/to_matrix/isum_hel, multi_channel
      logical nbody
      common/cnbody/nbody

c-----
c  Begin Code
c-----
      write (*,'(a)') "Setting-up ajob's..."
      write (*,'(a)') "Give run mode and (adaptive) importance sampler:"
      write (*,'(a)') '"0" for local run, "1" for condor cluster' //
     1 '"2" for multicore'
      read  (*,*) run_cluster
      if (run_cluster.eq.0) then
         write (*,*) "Setting up ajob's for local run"
      elseif(run_cluster.eq.1) then
         write (*,*) "Setting up ajob's for condor cluster run"
      elseif(run_cluster.eq.2) then
         write (*,*) "Setting up ajob's for multicore run"
c     in this case it is the same as for serial run
         run_cluster=0
      else
         write (*,*) "Invalid run mode", run_cluster
      endif

c      write(*,*) 'Enter compression (0=none, 1=sym, 2=BW, 3=full)'
c      read(*,*) icomp
c      if (icomp .gt. 3 .or. icomp .lt. 0) icomp=0
      if (icomp .eq. 0) then
         write(*,*) 'No compression, summing every diagram and ',
     $        'every B.W.'
      elseif (icomp .eq. 1) then
         write(*,*) 'Using symmetry but summing every B.W. '
      elseif (icomp .eq. 2) then
         write(*,*) 'Assuming B.W. but summing every diagram. '
      elseif (icomp .eq. 3) then
         write(*,*) 'Full compression. Using symmetry and assuming B.W.'
      else
         write(*,*) 'Unknown compression',icomp
         stop
      endif
      isum_hel=0
      multi_channel=.true.


      nbody=.true.
c Pick a process that is BORN+1GLUON (where the gluon is i_fks).
      do nFKSprocess=1,fks_configs
         call fks_inc_chooser()
         if (particle_type(i_fks).eq.8) exit
      enddo
      call leshouche_inc_chooser()
      call setrun                !Sets up run parameters
      call setpara('param_card.dat')   !Sets up couplings and masses
      call setcuts               !Sets up cuts 
      call printout
      call run_printout
      iconfig=1
      call setfksfactor(iconfig)
c
      ndim = 55
      ncall = 10000
      itmax = 10
      ninvar = 35
      nconfigs = 1
c      write (*,*) mapconfig(0)

      use_config(0)=0
c
c     Start using all (Born) configurations
c
      do i=1,mapconfig(0)
         use_config(i)=1
      enddo
c     
c     Get momentum configuration
c
c Set xexternal to false to generate new xexternal in the x_to_f_arg subroutine
c$$$      xexternal=.false.
      xexternal=.true.

c Set-up helicities
      call get_helicity(i_fks,j_fks)

      do i = 1,3   !Not needed, but ok
      ntry = 1
      wgt=1d0
      do j=1,ndim
         x(j)=ran2()
      enddo
      call generate_momenta(ndim,iconfig,wgt,x,p)
      do while ((.not.passcuts(p,rwgt) .or. wgt.lt.0 .or. p(0,1).le.0d0
     &           .or. p_born(0,1).le.0d0) .and. ntry.lt.10000)
         do j=1,ndim
            x(j)=ran2()
         enddo
         wgt=1d0
         call generate_momenta(ndim,iconfig,wgt,x,p)
         ntry=ntry+1
      enddo
      enddo
      write(*,*) 'ntry',ntry
      call set_alphaS(p)
c
c     Get and save base amplitudes
c
      calculatedBorn=.false.
c Call the Born twice to make sure that all common blocks are correctly filled.
      call sborn(p_born,wgt1)
      call sborn(p_born,wgt1)
      do j = 1 , mapconfig(0)
         saveamp(mapconfig(j)) = amp2(mapconfig(j))
      enddo
      write (*,*) 'born momenta'
      do j=1,nexternal-1
         do i=0,3
            p_born_save(i,j)=p_born(i,j)
            p_ev_red_save(i,j)=p_ev_red(i,j)
         enddo
         write(*,'(i4,4e15.5)') j,(p_born(i,j),i=0,3)
      enddo
c
c     Swap amplitudes looking for matches
c
c nexternal is the number for the real configuration. Subtract 1 for the Born.
      nswitch = 1
      do k=1,nexternal-1
         icb(k,1)=k
      enddo
      nmatch = 0
      mtc=.false.
      nsym = 1
      call nexper(nexternal-3,icb(3,1),mtc,even)
c      write(*,*) 'mtc',mtc, (ic(i,1),i=1,nexternal)
      do while(mtc)
         call nexper(nexternal-3,icb(3,1),mtc,even)
c         write(*,*) 'mtc',mtc, (ic(i,1),i=1,nexternal)
         do j=3,nexternal-1
            icb(j,1)=icb(j,1)+2
         enddo
         
c$$$         if (mtc) then
c
c     Now check if it is a valid swap to make
c
         if (check_swap(icb(1,1))) then
            CALL SWITCHMOM(P_born_save,P_born1,ICB(1,1),JC,NEXTERNAL-1)
            do j=1,nexternal-1
               do k=0,3
                  p_born(k,j)=p_born1(k,j)
               enddo
            enddo

            write(*,*) 'Good swap', (icb(i,1),i=1,nexternal-1)
            nsym=nsym+1

            calculatedBorn=.false.
            call sborn(p_born,wgt1)
c$$$            write (*,*) 'saveamp',(saveamp(j),j=1,mapconfig(0))
c$$$            write (*,*) 'new amp',(amp2(j),j=1,mapconfig(0))
c        Look for matches, but only for diagrams < current diagram
c     
         do j=2,mapconfig(0)
            do k=1,j-1
               diff=abs((amp2(mapconfig(j))-saveamp(mapconfig(k)))
     &              /(amp2(mapconfig(j))+1d-99))
               if (diff .lt. 1d-8 ) then
c$$$                  write(*,*) "Found match graph",mapconfig(j),mapconfig(k),diff
                  if (use_config(j) .gt. 0 ) then  !Not found yet
                     nmatch=nmatch+1
                     if (use_config(k) .gt. 0) then !Match is real config
                        use_config(k)=use_config(k)+use_config(j)
                        use_config(j)=-k
                     else
                        ibase = -use_config(k)
                        use_config(ibase) = use_config(ibase)
     &                       +use_config(j)
                        use_config(j) = -ibase
                     endif
                  endif
               endif
            enddo
         enddo
         else
            write(*,*) 'Bad swap', (icb(i,1),i=1,nexternal-1)
         endif   !Good Swap
c$$$         endif   !Real Swap
         do j=3,nexternal-1
            icb(j,1)=icb(j,1)-2
         enddo
      enddo


      write(*,*) 'Found ',nmatch, ' matches. ',mapconfig(0)-nmatch,
     $     ' channels remain for integration.'
      call write_bash(mapconfig,use_config,pwidth,icomp,iforest)

      end

      subroutine store_events()
c**********************************************************************
c     Dummy routine
c**********************************************************************
      end

      subroutine write_symswap
c***********************************************************************
c     This information is used to symmeterize identical particle
c     data
c***********************************************************************
c      implicit none
c      
c      open(unit=lun,file='symswap.inc',status='unknown')
c      write(lun,*) '      data nsym /1/'
c      write(lun,'(a$)') '       data (isym(i,1),i=1,nexternal) /1 '
c      do i=2,nexternal
c         write(lun,'(a,i2$)') ",",i
c      enddo
c      write(lun,'(a)') "/"
c      close(lun)
      end

      logical function check_swap(ic)
c**************************************************************************
c     check that only identical particles were swapped
c**************************************************************************
      implicit none
c
c     Constants
c
      include 'genps.inc'
      include 'nexternal.inc'
c
c     Arguments
c
      integer ic(nexternal-1)
c
c     local
c
      integer i
c
c     Process info
c
      integer maxflow
      parameter (maxflow=999)
      integer idup(nexternal,maxproc),mothup(2,nexternal,maxproc),
     &     icolup(2,nexternal,maxflow)
c      include 'leshouche.inc'
      common /c_leshouche_inc/idup,mothup,icolup
c------
c Begin Code
c-----
      check_swap=.true.
      do i=1,nexternal-1
         if (idup(i,1) .ne. idup(ic(i),1)) check_swap=.false.
      enddo
      end

      subroutine nexper(n,a,mtc,even)
c*******************************************************************************
c     Gives all permutations for a group
c http://www.cs.sunysb.edu/~algorith/implement/wilf/distrib/processed/nexper_2.f
c next permutation of {1,...,n}. Ref NW p 59.
c*******************************************************************************
      integer a(n),s,d
      logical mtc,even
      if(mtc)goto 10
      nm3=n-3
      do 1 i=1,n
 1        a(i)=i
      mtc=.true.
 5     even=.true.
      if(n.eq.1)goto 8
 6     if(a(n).ne.1.or.a(1).ne.2+mod(n,2))return
      if(n.le.3)goto 8
      do 7 i=1,nm3
      if(a(i+1).ne.a(i)+1)return
 7     continue
 8      mtc=.false.
      return
 10    if(n.eq.1)goto 27
      if(.not.even)goto 20
      ia=a(1)
      a(1)=a(2)
      a(2)=ia
      even=.false.
      goto 6
 20    s=0
      do 26 i1=2,n
 25       ia=a(i1)
      i=i1-1
      d=0
      do 30 j=1,i
 30       if(a(j).gt.ia) d=d+1
      s=d+s
      if(d.ne.i*mod(s,2)) goto 35
 26    continue
 27     a(1)=0
      goto 8
 35    m=mod(s+1,2)*(n+1)
      do 40 j=1,i
      if(isign(1,a(j)-ia).eq.isign(1,a(j)-m))goto 40
      m=a(j)
      l=j
 40    continue
      a(l)=ia
      a(i1)=m
      even=.true.
      return
      end


      integer function n_unwgted()
c
c     dummy routine
c     
      n_unwgted = 1
      end

      subroutine clear_events()
      end

       subroutine write_input(nconfigs)
c***************************************************************************
c     Writes out input file for approximate calculation based on the
c     number of active configurations
c***************************************************************************
      implicit none
c
c     Constants
c
      include 'genps.inc'
      include '../../Source/run_config.inc'
      integer    maxpara
      parameter (maxpara=1000)
c      integer   npoint_tot,         npoint_min
c      parameter (npoint_tot=50000, npoint_min=1000)
c
c     Arguments
c
      integer nconfigs
c
c     local
c
      integer npoints
      character*20 param(maxpara),value(maxpara)
      integer npara, nreq
      logical gridpack
c-----
c  Begin Code
c-----
      call load_para(npara,param,value)
      gridpack=.false.

      npoints = min_events_subprocess/nconfigs
      npoints = max(npoints,min_events_channel)
      open (unit=26, file = 'input_app.txt', status='unknown',
     $     err=99)
      if (gridpack) then
         write(26,*) npoints_wu,itmax_wu,
     &     '     !Number of events and iterations'      
         write(26,'(f8.4,a)') acc_wu, '    !Accuracy'
         write(26,*) ' 2       !Grid Adjustment 0=none'
      else
         write(26,*) npoints,iter_survey,
     &     '     !Number of events and iterations'      
         write(26,*) ' 0.0    !Accuracy'
         write(26,*) ' 0       !Grid Adjustment 0=none'
      endif
      write(26,*) ' 1       !Suppress Amplitude 1=yes'
      write(26,*) nhel_survey,'       !Helicity Sum/event 0=exact'
      close(26)
      return
 99   close(26)
      write(*,*) 'Error opening input_app.txt'
      end

      subroutine write_bash(mapconfig, use_config, pwidth, jcomp
     &     ,iforest)
c***************************************************************************
c     Writes out bash commands to run integration over all of the various
c     configurations, but only for "non-identical" configurations.
c     Also labels multiplication factor for each used configuration
c***************************************************************************
      implicit none
c
c     Constants
c
      include 'genps.inc'
      include 'nexternal.inc'
      include '../../Source/run_config.inc'
      include 'nFKSconfigs.inc'
      include 'fks_info.inc'
      integer    imax,   ibase
      parameter (imax=max_branch-1, ibase=3)
c
c     Arguments
c
      integer mapconfig(0:lmaxconfigs)
      integer use_config(0:lmaxconfigs)
      double precision pwidth(-max_branch:-1,lmaxconfigs)  !Propagotor width
      integer iforest(2,-max_branch:-1,lmaxconfigs)
      integer jcomp

c
c     local
c
      integer i, j, nbw, ic, icode
      integer iarray(imax)
      logical lconflict(-max_branch:nexternal)
      logical done,j_fks_ini,j_fks_fin,two_jobs,first
      logical gForceBW(-max_branch:-1,lmaxconfigs)  ! Forced BW
      include 'born_decayBW.inc'
      integer lname
      character*30 fname
      character*2 postfix

c-----
c  Begin Code
c-----
      j_fks_ini=.false.
      j_fks_fin=.false.
      do i=1,fks_configs
         if (fks_j_d(i).le.nincoming) j_fks_ini=.true.
         if (fks_j_d(i).gt.nincoming) j_fks_fin=.true.
      enddo
      if (j_fks_ini.and.j_fks_fin) two_jobs=.true.
      fname='ajob'
      lname=4
<<<<<<< HEAD
      call open_bash_file(26,fname,lname)
      first=.true.
      do i=1,mapconfig(0)
         if (use_config(i) .gt. 0) then
            if (two_jobs) then
               postfix='.1'
            else
               postfix='.0'
            endif
 100        continue
            if ( .not. first ) then
               call close_bash_file(26)
               fname='ajob'
               lname=4
               call open_bash_file(26,fname,lname)
            endif
            first=.false.
            if (mapconfig(i) .lt. 10) then
               write(26,'(x,i1,a2$)') mapconfig(i),postfix
            elseif (mapconfig(i) .lt. 100) then
               write(26,'(x,i2,a2$)') mapconfig(i),postfix
            elseif (mapconfig(i) .lt. 1000) then
               write(26,'(x,i3,a2$)') mapconfig(i),postfix
            elseif (mapconfig(i) .lt. 10000) then
               write(26,'(x,i4,a2$)') mapconfig(i),postfix
            endif
            if (postfix.eq.'.1') then
               postfix='.2'
               goto 100
            endif
=======
      mname='mg'
      call open_bash_file(26,fname,lname,mname)
      call close_bash_file(26)
      open(unit=26,file='channels.txt',status='unknown')
      ic = 0      
      do i=1,mapconfig(0)
         if (use_config(i) .gt. 0) then
            call bw_conflict(i,iforest(1,-max_branch,i),lconflict)
            nbw=0               !Look for B.W. resonances
            do j=1,imax
               iarray(j)=0      !Assume no cuts on BW
            enddo
            do j=1,nexternal-3
               if (pwidth(-j,i) .gt. 1d-20) then
                  nbw=nbw+1
                  write(*,*) 'Got bw',-nbw,j
                  if(lconflict(-j).or.gForceBW(-j,i)) then
                     if(lconflict(-j)) write(*,*) 'Got conflict ',-nbw,j
                     if(gForceBW(-j,i)) write(*,*) 'Got forced BW ',-nbw,j
                     iarray(nbw)=1 !Cuts on BW
                     if (nbw .gt. imax) then
                        write(*,*) 'Too many BW w conflicts',nbw,imax
                     endif
                  endif
               endif
            enddo
c            do j=1,2**nbw
            done = .false.
            do while (.not. done)
               call enCode(icode,iarray,ibase,imax)
c               write(*,*) 'mapping',ic,mapconfig(i)
c$$$               if (r_from_b(mapconfig(i)) .lt. 10) then
c$$$                  write(26,'(i1$)') r_from_b(mapconfig(i))
c$$$               elseif (r_from_b(mapconfig(i)) .lt. 100) then
c$$$                  write(26,'(i2$)') r_from_b(mapconfig(i))
c$$$               elseif (r_from_b(mapconfig(i)) .lt. 1000) then
c$$$                  write(26,'(i3$)') r_from_b(mapconfig(i))
c$$$               elseif (r_from_b(mapconfig(i)) .lt. 10000) then
c$$$                  write(26,'(i4$)') r_from_b(mapconfig(i))
               if (mapconfig(i) .lt. 10) then
                  write(26,'(i1$)') mapconfig(i)
               elseif (mapconfig(i) .lt. 100) then
                  write(26,'(i2$)') mapconfig(i)
               elseif (mapconfig(i) .lt. 1000) then
                  write(26,'(i3$)') mapconfig(i)
               elseif (mapconfig(i) .lt. 10000) then
                  write(26,'(i4$)') mapconfig(i)
               endif
               if (icode .eq. 0) then
c                 write(26,'($a)') '.000'
               elseif (icode .lt. 10) then
                  write(26,'(a,i1$)') '.00', icode
               elseif (icode .lt. 100) then
                  write(26,'(a,i2$)') '.0', icode
               elseif (icode .lt. 1000) then
                  write(26,'(a,i3$)') '.', icode
               else
                  write(*,*) 'Error too many B.W. in symmetry.f',icode
                  stop
               endif
               write(26,'(a$)') ' '
               call bw_increment_array(iarray,imax,ibase,gForceBW(-imax,i),done)
            enddo
>>>>>>> e85c1b27
         endif
      enddo
      close(26)
      if (mapconfig(0) .gt. 9999) then
         write(*,*) 'ERROR Only writing first 9999 jobs',mapconfig(0)
         stop 1
      endif
c
c     Now write out the symmetry factors for each channel
c
      open (unit=26, file = 'symfact.dat', status='unknown')
      do i=1,mapconfig(0)
         if (use_config(i) .gt. 0) then
            if (two_jobs) then
               write(26,'(i6,a2,i6)') mapconfig(i),'.1',use_config(i)
               write(26,'(i6,a2,i6)') mapconfig(i),'.2',use_config(i)
            else
               write(26,'(i6,a2,i6)') mapconfig(i),'.0',use_config(i)
            endif
         else
            if (two_jobs) then
               write(26,'(i6,a2,i6)') mapconfig(i),'.1',-mapconfig(
     $              -use_config(i))
               write(26,'(i6,a2,i6)') mapconfig(i),'.2',-mapconfig(
     $              -use_config(i))
            else
               write(26,'(i6,a2,i6)') mapconfig(i),'.0',-mapconfig(
     $              -use_config(i))
            endif
         endif
      enddo
      end
c
c
c Dummy routines
c
c
      subroutine initplot
      end
      subroutine outfun(pp,www,iplot)
      end

      LOGICAL FUNCTION PASSCUTS(P,rwgt)
      real*8 rwgt
      include 'nexternal.inc'
      real*8 p(0:3,nexternal)
      rwgt=1d0
      passcuts=.true.
      RETURN
      END

      subroutine unweight_function(p_born,unwgtfun)
c Dummy function. Should always retrun 1.
      implicit none
      include 'nexternal.inc'
      double precision unwgtfun,p_born(0:3,nexternal-1)
      unwgtfun=1d0
      return
      end
<|MERGE_RESOLUTION|>--- conflicted
+++ resolved
@@ -526,10 +526,10 @@
 c
 c     local
 c
-      integer i, j, nbw, ic, icode
+      integer i, j
       integer iarray(imax)
       logical lconflict(-max_branch:nexternal)
-      logical done,j_fks_ini,j_fks_fin,two_jobs,first
+      logical done,j_fks_ini,j_fks_fin,two_jobs
       logical gForceBW(-max_branch:-1,lmaxconfigs)  ! Forced BW
       include 'born_decayBW.inc'
       integer lname
@@ -548,9 +548,9 @@
       if (j_fks_ini.and.j_fks_fin) two_jobs=.true.
       fname='ajob'
       lname=4
-<<<<<<< HEAD
-      call open_bash_file(26,fname,lname)
-      first=.true.
+      call open_bash_file(26,fname,lname,mname)
+      call close_bash_file(26)
+      open(unit=26,file='channels.txt',status='unknown')
       do i=1,mapconfig(0)
          if (use_config(i) .gt. 0) then
             if (two_jobs) then
@@ -559,13 +559,6 @@
                postfix='.0'
             endif
  100        continue
-            if ( .not. first ) then
-               call close_bash_file(26)
-               fname='ajob'
-               lname=4
-               call open_bash_file(26,fname,lname)
-            endif
-            first=.false.
             if (mapconfig(i) .lt. 10) then
                write(26,'(x,i1,a2$)') mapconfig(i),postfix
             elseif (mapconfig(i) .lt. 100) then
@@ -579,71 +572,6 @@
                postfix='.2'
                goto 100
             endif
-=======
-      mname='mg'
-      call open_bash_file(26,fname,lname,mname)
-      call close_bash_file(26)
-      open(unit=26,file='channels.txt',status='unknown')
-      ic = 0      
-      do i=1,mapconfig(0)
-         if (use_config(i) .gt. 0) then
-            call bw_conflict(i,iforest(1,-max_branch,i),lconflict)
-            nbw=0               !Look for B.W. resonances
-            do j=1,imax
-               iarray(j)=0      !Assume no cuts on BW
-            enddo
-            do j=1,nexternal-3
-               if (pwidth(-j,i) .gt. 1d-20) then
-                  nbw=nbw+1
-                  write(*,*) 'Got bw',-nbw,j
-                  if(lconflict(-j).or.gForceBW(-j,i)) then
-                     if(lconflict(-j)) write(*,*) 'Got conflict ',-nbw,j
-                     if(gForceBW(-j,i)) write(*,*) 'Got forced BW ',-nbw,j
-                     iarray(nbw)=1 !Cuts on BW
-                     if (nbw .gt. imax) then
-                        write(*,*) 'Too many BW w conflicts',nbw,imax
-                     endif
-                  endif
-               endif
-            enddo
-c            do j=1,2**nbw
-            done = .false.
-            do while (.not. done)
-               call enCode(icode,iarray,ibase,imax)
-c               write(*,*) 'mapping',ic,mapconfig(i)
-c$$$               if (r_from_b(mapconfig(i)) .lt. 10) then
-c$$$                  write(26,'(i1$)') r_from_b(mapconfig(i))
-c$$$               elseif (r_from_b(mapconfig(i)) .lt. 100) then
-c$$$                  write(26,'(i2$)') r_from_b(mapconfig(i))
-c$$$               elseif (r_from_b(mapconfig(i)) .lt. 1000) then
-c$$$                  write(26,'(i3$)') r_from_b(mapconfig(i))
-c$$$               elseif (r_from_b(mapconfig(i)) .lt. 10000) then
-c$$$                  write(26,'(i4$)') r_from_b(mapconfig(i))
-               if (mapconfig(i) .lt. 10) then
-                  write(26,'(i1$)') mapconfig(i)
-               elseif (mapconfig(i) .lt. 100) then
-                  write(26,'(i2$)') mapconfig(i)
-               elseif (mapconfig(i) .lt. 1000) then
-                  write(26,'(i3$)') mapconfig(i)
-               elseif (mapconfig(i) .lt. 10000) then
-                  write(26,'(i4$)') mapconfig(i)
-               endif
-               if (icode .eq. 0) then
-c                 write(26,'($a)') '.000'
-               elseif (icode .lt. 10) then
-                  write(26,'(a,i1$)') '.00', icode
-               elseif (icode .lt. 100) then
-                  write(26,'(a,i2$)') '.0', icode
-               elseif (icode .lt. 1000) then
-                  write(26,'(a,i3$)') '.', icode
-               else
-                  write(*,*) 'Error too many B.W. in symmetry.f',icode
-                  stop
-               endif
-               write(26,'(a$)') ' '
-               call bw_increment_array(iarray,imax,ibase,gForceBW(-imax,i),done)
-            enddo
->>>>>>> e85c1b27
          endif
       enddo
       close(26)

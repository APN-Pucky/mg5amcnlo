--- conflicted
+++ resolved
@@ -527,13 +527,7 @@
       integer i, j
       integer iarray(imax)
       logical lconflict(-max_branch:nexternal)
-<<<<<<< HEAD
-      logical done
-=======
       logical done,j_fks_ini,j_fks_fin,two_jobs
-      logical gForceBW(-max_branch:-1,lmaxconfigs)  ! Forced BW
-      include 'born_decayBW.inc'
->>>>>>> 7ea8129e
       integer lname
       character*30 fname
       character*2 postfix
@@ -555,55 +549,6 @@
       open(unit=26,file='channels.txt',status='unknown')
       do i=1,mapconfig(0)
          if (use_config(i) .gt. 0) then
-<<<<<<< HEAD
-            nbw=0               !Look for B.W. resonances
-            do j=1,imax
-               iarray(j)=0      !Assume no cuts on BW
-            enddo
-            do j=1,nexternal-3
-               if (pwidth(-j,i) .gt. 1d-20) then
-                  nbw=nbw+1
-                  write(*,*) 'Got bw',-nbw,j
-               endif
-            enddo
-c            do j=1,2**nbw
-            done = .false.
-            do while (.not. done)
-               call enCode(icode,iarray,ibase,imax)
-c               write(*,*) 'mapping',ic,mapconfig(i)
-c$$$               if (r_from_b(mapconfig(i)) .lt. 10) then
-c$$$                  write(26,'(i1$)') r_from_b(mapconfig(i))
-c$$$               elseif (r_from_b(mapconfig(i)) .lt. 100) then
-c$$$                  write(26,'(i2$)') r_from_b(mapconfig(i))
-c$$$               elseif (r_from_b(mapconfig(i)) .lt. 1000) then
-c$$$                  write(26,'(i3$)') r_from_b(mapconfig(i))
-c$$$               elseif (r_from_b(mapconfig(i)) .lt. 10000) then
-c$$$                  write(26,'(i4$)') r_from_b(mapconfig(i))
-               if (mapconfig(i) .lt. 10) then
-                  write(26,'(i1$)') mapconfig(i)
-               elseif (mapconfig(i) .lt. 100) then
-                  write(26,'(i2$)') mapconfig(i)
-               elseif (mapconfig(i) .lt. 1000) then
-                  write(26,'(i3$)') mapconfig(i)
-               elseif (mapconfig(i) .lt. 10000) then
-                  write(26,'(i4$)') mapconfig(i)
-               endif
-               if (icode .eq. 0) then
-c                 write(26,'($a)') '.000'
-               elseif (icode .lt. 10) then
-                  write(26,'(a,i1$)') '.00', icode
-               elseif (icode .lt. 100) then
-                  write(26,'(a,i2$)') '.0', icode
-               elseif (icode .lt. 1000) then
-                  write(26,'(a,i3$)') '.', icode
-               else
-                  write(*,*) 'Error too many B.W. in symmetry.f',icode
-                  stop
-               endif
-               write(26,'(a$)') ' '
-               call bw_increment_array(iarray,imax,ibase,done)
-            enddo
-=======
             if (two_jobs) then
                postfix='.1'
             else
@@ -623,7 +568,6 @@
                postfix='.2'
                goto 100
             endif
->>>>>>> 7ea8129e
          endif
       enddo
       close(26)
@@ -637,177 +581,12 @@
       open (unit=26, file = 'symfact.dat', status='unknown')
       do i=1,mapconfig(0)
          if (use_config(i) .gt. 0) then
-<<<<<<< HEAD
-c
-c        Need to write appropriate number of BW sets this is
-c        same thing as above for the bash file
-c
-            nbw=0               !Look for B.W. resonances
-            if (jcomp .eq. 0 .or. jcomp .eq. 1 .or. .true.) then
-               do j=1,imax
-                  iarray(j)=0   !Assume no cuts on BW
-               enddo
-               do j=1,nexternal-3
-                  if (pwidth(-j,i) .gt. 1d-20) then
-                     nbw=nbw+1
-                     write(*,*) 'Got bw',nbw,j
-                  endif
-               enddo
-            endif            
-            done = .false.
-            do while (.not. done)
-               call enCode(icode,iarray,ibase,imax)
-               if (icode .gt. 0) then
-                  write(26,'(f9.3,i6)') mapconfig(i)+real(icode)/1000.,
-     $                 use_config(i)
-               else
-                  write(26,'(2i6)') mapconfig(i),use_config(i)
-               endif
-               call bw_increment_array(iarray,imax,ibase,done)
-            enddo
-         else
-            write(26,'(2i6)') mapconfig(i),-mapconfig(-use_config(i))
-         endif
-      enddo
-      end
-
-
-      subroutine BW_Conflict(iconfig,itree,lconflict)
-c***************************************************************************
-c     Determines which BW conflict
-c***************************************************************************
-      implicit none
-c
-c     Constants
-c
-      include 'genps.inc'
-      include 'nexternal.inc'
-      double precision zero
-      parameter       (zero=0d0)
-c      include '../../Source/run_config.inc'
-c
-c     Arguments
-c
-      integer itree(2,-max_branch:-1),iconfig
-      logical lconflict(-max_branch:nexternal)
-
-c
-c     local
-c
-      integer i,j
-      double precision pwidth(-max_branch:-1,lmaxconfigs)  !Propagator width
-      double precision pmass(-max_branch:-1,lmaxconfigs)   !Propagator mass
-      double precision pow(-max_branch:-1,lmaxconfigs)    !Not used, in props.inc
-      double precision xmass(-max_branch:nexternal)
-c
-c     Global
-c
-      include 'coupl.inc'                     !Mass and width info
-c-----
-c  Begin Code
-c-----
-      include 'born_props.inc'   !Propagator mass and width information pmass,pwidth
-C updated for the ew stuff, it is not needed anymore
-      write(*,*) 'BW_conflict should not be called'
-      stop
-      write(*,*) 'Checking for BW ',iconfig
-c
-c     Reset variables
-c      
-      do i=1,nexternal-1
-         xmass(i) = 0d0
-         lconflict(-i) = .false.
-      enddo
-c
-c     Start by determining which propagators are part of the same 
-c     chain, or could potentially conflict
-c
-      i=1
-      do while (i .lt. nexternal-3 .and. itree(1,-i) .ne. 1)
-         write (*,*) 'HERE', i,itree(1,-i),itree(2,-i)
-         xmass(-i) = xmass(itree(1,-i))+xmass(itree(2,-i))
-         if (pwidth(-i,iconfig) .gt. 0d0) then
-            if (xmass(-i) .gt. pmass(-i,iconfig)) then  !Can't be on shell
-               lconflict(-i)=.true.
-               write(*,*) "Found Conflict", iconfig,i,
-     $              pmass(-i,iconfig),xmass(-i)
-            endif
-         endif
-         xmass(-i) = max(xmass(-i),pmass(-i,iconfig)+
-     &                                 3d0*pwidth(-i,iconfig))        
-         i=i+1
-      enddo
-c
-c     Mark all daughters of conflicted BW as conflicting
-c
-      do j=i,1,-1
-         if (lconflict(-j)) then 
-            lconflict(itree(1,-j)) = .true.
-            lconflict(itree(2,-j)) = .true.
-            write(*,*) 'Adding conflict ',itree(1,-j),itree(2,-j)
-         endif
-      enddo
-c
-c     Only include BW props as conflicting
-c
-      do j=i,1,-1
-         if (lconflict(-j)) then 
-            if (pwidth(-j,iconfig) .le. 0) then 
-               lconflict(-j) = .false.
-               write(*,*) 'No conflict BW',iconfig,j
-=======
             if (two_jobs) then
                write(26,'(i6,a2,i6)') mapconfig(i),'.1',use_config(i)
                write(26,'(i6,a2,i6)') mapconfig(i),'.2',use_config(i)
->>>>>>> 7ea8129e
             else
                write(26,'(i6,a2,i6)') mapconfig(i),'.0',use_config(i)
             endif
-<<<<<<< HEAD
-         endif
-      enddo                  
-
-      end
-
-
-
-
-      subroutine bw_increment_array(iarray,imax,ibase,done)
-c************************************************************************
-c     Increments iarray     
-c************************************************************************
-      implicit none
-c
-c     Arguments
-c
-      integer imax          !Input, number of elements in iarray
-      integer ibase         !Base for incrementing, 0 is skipped
-      integer iarray(imax)  !Output:Array of values being incremented
-      logical done          !Output:Set when no more incrementing
-
-c
-c     Global
-c
-      include 'genps.inc'
-
-c
-c     Local
-c
-      integer i,j
-      logical found
-c-----
-c  Begin Code
-c-----
-      found = .false.
-      i = 1
-      do while (i .le. imax .and. .not. found)
-         if (iarray(i) .eq. 0) then    !don't increment this
-            i=i+1
-         elseif (iarray(i) .lt. ibase-1 ) then
-            found = .true.
-            iarray(i)=iarray(i)+1
-=======
->>>>>>> 7ea8129e
          else
             if (two_jobs) then
                write(26,'(i6,a2,i6)') mapconfig(i),'.1',-mapconfig(

--- conflicted
+++ resolved
@@ -233,8 +233,7 @@
                      hel(j)=i
                  endif
                enddo
-<<<<<<< HEAD
-               goto 202
+               goto 203
 201            continue
                write (*,*) 'Cannot do MC over hel:'/
      &     /' "HelFilter.dat" does not exist'/
@@ -245,10 +244,8 @@
 c               mc_hel=0
 c               goto 203
 202            continue
-=======
-               goto 203
 c non optimized loop output
- 202           rewind(67)
+               rewind(67)
                read(67,*,err=201) (include_hel(i),i=1,max_bhel)
                do i=1,max_bhel
                   if (include_hel(i).eq.'T') then
@@ -258,8 +255,7 @@
                      hel(j)=i
                   endif
                enddo
- 203           continue
->>>>>>> fbe70bad
+203            continue
 c Only do MC over helicities if there are NHelForMCoverHels
 c or more non-zero (independent) helicities
                if (NHelForMCoverHels.eq.-1) then
@@ -272,7 +268,6 @@
      $                 /' switching to explicitly summing over them'
                   mc_hel=0
                endif
-203            continue
                close(67)
             endif
          elseif(cpol .and. firsttime) then

--- conflicted
+++ resolved
@@ -24,9 +24,5 @@
 	$(FC) $(LDFLAGS) -o split40 $(SPLIT40)
 
 collect_events: $(COLLECT_EVENTS)
-<<<<<<< HEAD
-	$(FC) $(LDFLAGS) -o collect_events $(COLLECT_EVENTS) $(LINKLIBS)
-=======
 	$(FC) $(LDFLAGS) -o collect_events $(COLLECT_EVENTS)
->>>>>>> c9d91378
 	rm handling_lhe_events.o

--- conflicted
+++ resolved
@@ -613,22 +613,7 @@
          write (*,*) 'For the Born we use nFKSprocesses  #',
      $        nFKSprocessBorn
       endif
-<<<<<<< HEAD
-
-      sigint=0d0
-c
-c Compute the Born-like contributions with nbody=.true.
-c THIS CAN BE OPTIMIZED
-c
-      call get_MC_integer(1,fks_configs,nFKSprocess,vol)
-c$$$      nFKSprocess=3
-c$$$      vol=1d0
-      nFKSprocess_all=nFKSprocess
-      call fks_inc_chooser()
-      if (j_fks.le.nincoming) then
-=======
       if (fks_j_D(nFKS_in).le.nincoming) then
->>>>>>> 200441d4
          if (.not.foundB(1)) then
             write(*,*) 'Trying to generate Born momenta with '/
      &           /'initial state j_fks, but there is no '/

--- conflicted
+++ resolved
@@ -17,12 +17,7 @@
 C
 C     LOCAL
 C
-<<<<<<< HEAD
       integer i,j,k,l,l1,l2,ndim
-      integer npoints
-=======
-      integer i,j,l,l1,l2,ndim
->>>>>>> bd5df1bb
       character*130 buf
 c
 c     Global
@@ -231,29 +226,8 @@
                   read (12,*) (ave_virt(j,i,k),i=1,ndim)
                enddo
             enddo
-<<<<<<< HEAD
-            if (ncall.gt.0 .and. accuracy.ne.0d0) then
-               read (12,*) ans(1),unc(1),ncall,itmax
-c Update the number of PS points based on unc(1), ncall and accuracy
-               itmax_fl=itmax*(unc(1)/accuracy)**2
-               if (itmax_fl.le.4d0) then
-                  itmax=max(nint(itmax_fl),2)
-               elseif (itmax_fl.gt.4d0 .and. itmax_fl.le.16d0) then
-                  ncall=nint(ncall*itmax_fl/4d0)
-                  itmax=4
-               else
-                  itmax=nint(sqrt(itmax_fl))
-                  ncall=nint(ncall*itmax_fl/nint(sqrt(itmax_fl)))
-               endif
-               accuracy=accuracy/ans(1) ! relative accuracy on the ABS X-section
-            else
-               read (12,*) ans(1),unc(1),dummy,dummy
-            endif
+            read (12,*) ans(1),unc(1),dummy,dummy
             read (12,*) virtual_fraction,average_virtual(0)
-=======
-            read (12,*) ans(1),unc(1),dummy,dummy
-            read (12,*) virtual_fraction,average_virtual
->>>>>>> bd5df1bb
             close (12)
             write (*,*) "Update iterations and points to",itmax,ncall
          endif
@@ -826,37 +800,8 @@
          cycle
  222     done=.true.
       enddo
-<<<<<<< HEAD
-      write(*,12) 'Running Configuration Number: ',iconfig
-c
-c Enter parameters that control Vegas grids
-c
-      write(*,*)'enter id string for this run'
-      read(*,*) idstring
-      runstr=idstring
-      write(*,*)'enter 1 if you want restart files'
-      read (*,*) itmp
-      if(itmp.eq.1) then
-         savegrid = .true.
-      else
-         savegrid = .false.
-      endif
-      write(*,*)'enter 0 to exclude, 1 for new run, 2 to restart'
-      read(5,*)irestart
-
-      abrvinput='     '
-      write (*,*) "'all ', 'born', 'real', 'virt', 'novi' or 'grid'?"
-      read(5,*) abrvinput
-      if(abrvinput(5:5).eq.'0')then
-        nbody=.true.
-      else
-        nbody=.false.
-      endif
-      abrv=abrvinput(1:4)
-=======
       close(83)
 
->>>>>>> bd5df1bb
       if (fks_configs.eq.1) then
          if (pdg_type_d(1,fks_i_d(1)).eq.-21) then
             write (*,*) 'Process generated with [LOonly=QCD]. '/
@@ -869,27 +814,6 @@
             endif
          endif
       endif
-<<<<<<< HEAD
-c Options are way too many: make sure we understand all of them
-      if ( abrv.ne.'all '.and.abrv.ne.'born'.and.abrv.ne.'real'.and.
-     &     abrv.ne.'virt') then
-        write(*,*)'Error in input: abrv is:',abrv
-        stop
-      endif
-      if(nbody.and.abrv.ne.'born'.and.abrv(1:2).ne.'vi'
-     &     .and. abrv.ne.'grid')then
-        write(*,*)'Error in driver: inconsistent input',abrvinput
-        stop
-      endif
-
-      write (*,*) "doing the ",abrv," of this channel"
-      if(nbody)then
-        write (*,*) "integration Born/virtual with Sfunction=1"
-      else
-        write (*,*) "Normal integration (Sfunction != 1)"
-      endif
-=======
->>>>>>> bd5df1bb
 c
 c
 c     Here I want to set up with B.W. we map and which we don't

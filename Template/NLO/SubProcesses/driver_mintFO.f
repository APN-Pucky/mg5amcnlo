--- conflicted
+++ resolved
@@ -414,13 +414,9 @@
       parameter (izero=0,ione=1,itwo=2,mohdr=-100)
       logical passcuts,passcuts_nbody,passcuts_n1body,sum
       external passcuts
-<<<<<<< HEAD
-      parameter (sum=.false.)
       integer             ini_fin_fks
       common/fks_channels/ini_fin_fks
-=======
       data sum /.false./
->>>>>>> 200441d4
       integer         ndim,ipole
       common/tosigint/ndim,ipole
       logical       nbody

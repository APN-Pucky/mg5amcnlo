      Program DRIVER
c**************************************************************************
c     This is the driver for the whole calculation
c**************************************************************************
      use extra_weights
      use mint_module
      use FKSParams
      implicit none
C
C     CONSTANTS
C
      double precision zero
      parameter       (ZERO = 0d0)
      include 'nexternal.inc'
      include 'genps.inc'
C
C     LOCAL
C
      integer i,j,k,l,l1,l2,kchan
      character*130 buf
c
c     Global
c
cc
      include 'run.inc'
      include 'coupl.inc'
      
c     Vegas stuff
      integer         nndim
      common/tosigint/nndim

      real*8 sigint
      external sigint

      integer irestart
      logical savegrid

      logical            flat_grid
      common/to_readgrid/flat_grid                !Tells if grid read from file

      integer i_momcmp_count
      double precision xratmax
      common/ccheckcnt/i_momcmp_count,xratmax

      character*4      abrv
      common /to_abrv/ abrv
      integer n_mp, n_disc
      integer ixi_i,iphi_i,iy_ij,vn
      logical putonshell
      logical unwgt
      double precision evtsgn
      common /c_unwgt/evtsgn,unwgt

      logical SHsep
      logical Hevents
      common/SHevents/Hevents
      character*10 dum
c statistics for MadLoop      
      integer ntot,nsun,nsps,nups,neps,n100,nddp,nqdp,nini,n10,n1(0:9)
      common/ups_stats/ntot,nsun,nsps,nups,neps,n100,nddp,nqdp,nini,n10,n1

      double precision virtual_over_born
      common/c_vob/virtual_over_born
      include 'orders.inc'

c timing statistics
      include "timing_variables.inc"
      real*4 tOther, tTot

c applgrid
      integer iappl
      common /for_applgrid/ iappl
c stats for granny_is_res
      double precision deravg,derstd,dermax,xi_i_fks_ev_der_max
     &     ,y_ij_fks_ev_der_max
      integer ntot_granny,derntot,ncase(0:6)
      common /c_granny_counters/ ntot_granny,ncase,derntot,deravg,derstd
     &     ,dermax,xi_i_fks_ev_der_max,y_ij_fks_ev_der_max

      logical useitmax
      common/cuseitmax/useitmax

C-----
C  BEGIN CODE
C-----
      useitmax=.false. ! to be overwritten in open_output_files.f if need be
c
c     Setup the timing variable
c
      call cpu_time(tBefore)
      fixed_order=.true.
      nlo_ps=.false.

c     Read general MadFKS parameters
c
      call FKSParamReader(paramFileName,.TRUE.,.FALSE.)
      min_virt_fraction_mint=min_virt_fraction
      do kchan=1,maxchannels
         do i=0,n_ave_virt
            average_virtual(i,kchan)=0d0
         enddo
         virtual_fraction(kchan)=max(virt_fraction,min_virt_fraction)
      enddo
      n_ord_virt=amp_split_size
      
c
c     Read process number
c
      ntot_granny=0
      derntot=0
      do i=0,6
         ncase(i)=0
      enddo
      ntot=0
      nsun=0
      nsps=0
      nups=0
      neps=0
      n100=0
      nddp=0
      nqdp=0
      nini=0
      n10=0
      do i=0,9
        n1(i)=0
      enddo
      
      call setrun                !Sets up run parameters
      call setpara('param_card.dat')   !Sets up couplings and masses
      call setcuts               !Sets up cuts and particle masses
      call printout              !Prints out a summary of paramaters
      call run_printout          !Prints out a summary of the run settings
      call initcluster
      call check_amp_split 
c     
c     Get user input
c
      write(*,*) "getting user params"
      call get_user_params(ncalls0,itmax,imode)
      if(imode.eq.0)then
        flat_grid=.true.
      else
        flat_grid=.false.
      endif
      ndim = 3*(nexternal-nincoming)-4
      if (abs(lpp(1)) .ge. 1) ndim=ndim+1
      if (abs(lpp(2)) .ge. 1) ndim=ndim+1
      nndim=ndim
c Don't proceed if muF1#muF2 (we need to work out the relevant formulae
c at the NLO)
      if( ( fixed_fac_scale .and.
     #       (muF1_over_ref*muF1_ref_fixed) .ne.
     #       (muF2_over_ref*muF2_ref_fixed) ) .or.
     #    ( (.not.fixed_fac_scale) .and.
     #      muF1_over_ref.ne.muF2_over_ref ) )then
        write(*,*)'NLO computations require muF1=muF2'
        stop
      endif
      write(*,*) "about to integrate ", ndim,ncalls0,itmax
c APPLgrid
      if (imode.eq.0) iappl=0 ! overwrite when starting completely fresh
      if(iappl.ne.0) then
         write(6,*) "Initializing aMCfast ..."
c     Set flavor map, starting from all possible
c     parton lumi configurations defined in initial_states_map.dat
         call setup_flavourmap
c     Fill the number of combined matrix elements for given initial state luminosity
         call find_iproc_map
         write(6,*) "   ... done."
      endif
      if (abrv(1:4).eq.'virt') then
         only_virt=.true.
      else
         only_virt=.false.
      endif
c     Prepare the MINT folding
      do j=1,ndimmax
         if (j.le.ndim) then
            ifold(j)=1
         else
            ifold(j)=0
         endif
      enddo
      ifold_energy=ndim-2
      ifold_yij=ndim-1
      ifold_phi=ndim
c      
      i_momcmp_count=0
      xratmax=0.d0
      unwgt=.false.
      call addfil(dum)
      if (imode.eq.-1.or.imode.eq.0) then
         if(imode.eq.0)then
c Don't safe the reweight information when just setting up the grids.
            doreweight=.false.
            do_rwgt_scale=.false.
            do_rwgt_pdf=.false.
         else
<<<<<<< HEAD
            doreweight=do_rwgt_scale.or.do_rwgt_pdf
=======
            doreweight=do_rwgt_scale.or.do_rwgt_pdf.or.store_rwgt_info
c to restore grids:
            open (unit=12, file='mint_grids',status='old')
            do kchan=1,nchans
               do j=0,nintervals
                  read (12,*) (xgrid(j,i,kchan),i=1,ndim)
               enddo
               do j=1,nintervals_virt
                  read (12,*) (ave_virt(j,i,kchan),i=1,ndim)
               enddo
               read(12,*) ans(1,kchan),unc(1,kchan),dummy,dummy,nhits_in_grids(kchan)
               read(12,*) virtual_fraction(kchan),average_virtual(kchan)
            enddo
            close (12)
            write (*,*) "Update iterations and points to",itmax,ncall
>>>>>>> 85a4b5c7
         endif
c
         write (*,*) 'imode is ',imode

         if (ickkw.eq.-1) then
            min_virt_fraction=1d0
            do kchan=1,nchans
               virtual_fraction(kchan)=1d0
            enddo
         endif
         call mint(sigint)
         call topout
         call deallocate_weight_lines
c
      else
         write (*,*) 'Unknown imode',imode
         stop
      endif

      if (ntot.ne.0) then
         write(*,*) "Satistics from MadLoop:"
         write(*,*)
     &        "  Total points tried:                              ",ntot
         write(*,*)
     &        "  Stability unknown:                               ",nsun
         write(*,*)
     &        "  Stable PS point:                                 ",nsps
         write(*,*)
     &        "  Unstable PS point (and rescued):                 ",nups
         write(*,*)
     &        "  Exceptional PS point (unstable and not rescued): ",neps
         write(*,*)
     &        "  Double precision used:                           ",nddp
         write(*,*)
     &        "  Quadruple precision used:                        ",nqdp
         write(*,*)
     &        "  Initialization phase-space points:               ",nini
         write(*,*)
     &        "  Unknown return code (100):                       ",n100
         write(*,*)
     &        "  Unknown return code (10):                        ",n10
         write(*,*)
     &        "  Unit return code distribution (1):               "
         do j=0,9
           if (n1(j).ne.0) then
              write(*,*) "#Unit ",j," = ",n1(j)
           endif
         enddo
      endif

      write (*,*) 'counters for the granny resonances'
      write (*,*) 'ntot     ',ntot_granny
      if (ntot_granny.gt.0) then
         do i=0,6
            write (*,*) '% icase ',i,' : ',ncase(i)/dble(ntot_granny)
         enddo
         write (*,*) 'average,std dev. and max of derivative:',deravg
     &        ,sqrt(abs(derstd-deravg**2)),dermax
         write (*,*)
     &        'and xi_i_fks and y_ij_fks corresponding to max of der.',
     &        xi_i_fks_ev_der_max,y_ij_fks_ev_der_max
      endif
      call cpu_time(tAfter)
      tTot = tAfter-tBefore
      tOther = tTot - (tBorn+tGenPS+tReal+tCount+tIS+tFxFx+tf_nb+tf_all
     &     +t_as+tr_s+tr_pdf+t_plot+t_cuts+t_MC_subt+t_isum+t_p_unw
     $     +t_write)
      write(*,*) 'Time spent in Born : ',tBorn
      write(*,*) 'Time spent in PS_Generation : ',tGenPS
      write(*,*) 'Time spent in Reals_evaluation: ',tReal
      write(*,*) 'Time spent in MCsubtraction : ',t_MC_subt
      write(*,*) 'Time spent in Counter_terms : ',tCount
      write(*,*) 'Time spent in Integrated_CT : ',tIS-tOLP
      write(*,*) 'Time spent in Virtuals : ',tOLP      
      write(*,*) 'Time spent in FxFx_cluster : ',tFxFx
      write(*,*) 'Time spent in Nbody_prefactor : ',tf_nb
      write(*,*) 'Time spent in N1body_prefactor : ',tf_all
      write(*,*) 'Time spent in Adding_alphas_pdf : ',t_as
      write(*,*) 'Time spent in Reweight_scale : ',tr_s
      write(*,*) 'Time spent in Reweight_pdf : ',tr_pdf
      write(*,*) 'Time spent in Filling_plots : ',t_plot
      write(*,*) 'Time spent in Applying_cuts : ',t_cuts
      write(*,*) 'Time spent in Sum_ident_contr : ',t_isum
      write(*,*) 'Time spent in Pick_unwgt : ',t_p_unw
      write(*,*) 'Time spent in Write_events : ',t_write
      write(*,*) 'Time spent in Other_tasks : ',tOther
      write(*,*) 'Time spent in Total : ',tTot

      open (unit=12, file='res.dat',status='unknown')
      do kchan=0,nchans
         write (12,*)ans(1,kchan),unc(1,kchan),ans(2,kchan),unc(2,kchan)
     $        ,itmax,ncalls0,tTot
      enddo
      close(12)


      if(i_momcmp_count.ne.0)then
        write(*,*)'     '
        write(*,*)'WARNING: genps_fks code 555555'
        write(*,*)i_momcmp_count,xratmax
      endif

      end


      block data timing
c timing statistics
      include "timing_variables.inc"
      data tOLP/0.0/
      data tGenPS/0.0/
      data tBorn/0.0/
      data tIS/0.0/
      data tReal/0.0/
      data tCount/0.0/
      data tFxFx/0.0/
      data tf_nb/0.0/
      data tf_all/0.0/
      data t_as/0.0/
      data tr_s/0.0/
      data tr_pdf/0.0/
      data t_plot/0.0/
      data t_cuts/0.0/
      data t_MC_subt/0.0/
      data t_isum/0.0/
      data t_p_unw/0.0/
      data t_write/0.0/
      end


      double precision function sigint(xx,vegas_wgt,ifl,f)
      use weight_lines
      use extra_weights
      use mint_module
      implicit none
      include 'nexternal.inc'
      include 'nFKSconfigs.inc'
      include 'run.inc'
      include 'orders.inc'
      include 'fks_info.inc'
      double precision xx(ndimmax),vegas_wgt,f(nintegrals),jac,p(0:3
     $     ,nexternal),rwgt,vol,sig,x(99),MC_int_wgt
      integer ifl,nFKS_born,nFKS_picked,iFKS,nFKS_min,iamp
     $     ,nFKS_max,izero,ione,itwo,mohdr,i,iran_picked
      parameter (izero=0,ione=1,itwo=2,mohdr=-100)
      logical passcuts,passcuts_nbody,passcuts_n1body,sum,firsttime
      data firsttime/.true./
      external passcuts
      integer             ini_fin_fks(maxchannels)
      common/fks_channels/ini_fin_fks
      data sum /.false./
      integer         nndim
      common/tosigint/nndim
      logical       nbody
      common/cnbody/nbody
      double precision p1_cnt(0:3,nexternal,-2:2),wgt_cnt(-2:2)
     $     ,pswgt_cnt(-2:2),jac_cnt(-2:2)
      common/counterevnts/p1_cnt,wgt_cnt,pswgt_cnt,jac_cnt
      double precision p_born(0:3,nexternal-1)
      common /pborn/   p_born
      double precision virtual_over_born
      common/c_vob/virtual_over_born
      logical                calculatedBorn
      common/ccalculatedBorn/calculatedBorn
      character*4      abrv
      common /to_abrv/ abrv
      integer iappl
      common /for_applgrid/ iappl
      double precision       wgt_ME_born,wgt_ME_real
      common /c_wgt_ME_tree/ wgt_ME_born,wgt_ME_real
      integer ini_fin_fks_map(0:2,0:fks_configs)
      save ini_fin_fks_map
      if (new_point .and. ifl.ne.2) then
         pass_cuts_check=.false.
      endif
      if (firsttime) then
         firsttime=.false.
         call setup_ini_fin_fks_map(ini_fin_fks_map)
         write (*,*) 'initial-final FKS maps:'
         write (*,*) 0 ,':',ini_fin_fks_map(0,:)
         write (*,*) 1 ,':',ini_fin_fks_map(1,:)
         write (*,*) 2 ,':',ini_fin_fks_map(2,:)
      endif
      if (ifl.ne.0) then
         write (*,*) 'ERROR ifl not equal to zero in sigint',ifl
         stop 1
      endif
      if (iappl.ne.0 .and. sum) then
         write (*,*) 'WARNING: applgrid only possible '/
     &        /'with MC over FKS directories',iappl,sum
         write (*,*) 'Switching to MC over FKS directories'
         sum=.false.
      endif
      sigint=0d0
      icontr=0
      do iamp=0,amp_split_size
         virt_wgt_mint(iamp)=0d0
         born_wgt_mint(iamp)=0d0
      enddo
      virtual_over_born=0d0
      wgt_me_born=0d0
      wgt_me_real=0d0
      if (ickkw.eq.-1) H1_factor_virt=0d0
      if (ickkw.eq.3) call set_FxFx_scale(0,p)
      call update_vegas_x(xx,x)
      call get_MC_integer(max(ini_fin_fks(ichan),1)
     $     ,ini_fin_fks_map(ini_fin_fks(ichan),0),iran_picked,vol)
      nFKS_picked=ini_fin_fks_map(ini_fin_fks(ichan),iran_picked)
      
c The nbody contributions
      if (abrv.eq.'real') goto 11
      nbody=.true.
      calculatedBorn=.false.
      call get_born_nFKSprocess(nFKS_picked,nFKS_born)
      call update_fks_dir(nFKS_born)
      if (ini_fin_fks(ichan).eq.0) then
         jac=1d0
      else
         jac=0.5d0
      endif
      call generate_momenta(nndim,iconfig,jac,x,p)
      if (p_born(0,1).lt.0d0) goto 12
      call compute_prefactors_nbody(vegas_wgt)
      call set_cms_stuff(izero)
      passcuts_nbody=passcuts(p1_cnt(0,1,0),rwgt)
      if (passcuts_nbody) then
         pass_cuts_check=.true.
         if (ickkw.eq.3) call set_FxFx_scale(1,p1_cnt(0,1,0))
         call set_alphaS(p1_cnt(0,1,0))
         call include_multichannel_enhance(1)
         if (abrv(1:2).ne.'vi') then
            call compute_born
         endif
         if (abrv.ne.'born') then
            call compute_nbody_noborn
         endif
      endif

 11   continue
c The n+1-body contributions (including counter terms)
      if ( abrv(1:4).eq.'born' .or.
     $     abrv(1:4).eq.'bovi' .or.
     $     abrv(1:2).eq.'vi' ) goto 12
      nbody=.false.
      if (sum) then
         nFKS_min=1
         nFKS_max=ini_fin_fks_map(ini_fin_fks(ichan),0)
         MC_int_wgt=1d0
      else
         nFKS_min=iran_picked
         nFKS_max=iran_picked
         MC_int_wgt=1d0/vol
      endif
      do i=nFKS_min,nFKS_max
         iFKS=ini_fin_fks_map(ini_fin_fks(ichan),i)
         calculatedBorn=.false. 
         ! MZ this is a temporary fix for processes without
         ! soft singularities associated to the initial state
         ! DO NOT extend this fix to event generation
         wgt_me_born=0d0
         wgt_me_real=0d0
         jac=MC_int_wgt
         call update_fks_dir(iFKS)
         call generate_momenta(nndim,iconfig,jac,x,p)
         if (p_born(0,1).lt.0d0) cycle
         call compute_prefactors_n1body(vegas_wgt,jac)
         call set_cms_stuff(izero)
         passcuts_nbody =passcuts(p1_cnt(0,1,0),rwgt)
         call set_cms_stuff(mohdr)
         passcuts_n1body=passcuts(p,rwgt)
         if (passcuts_nbody .and. abrv.ne.'real') then
            pass_cuts_check=.true.
            call set_cms_stuff(izero)
            if (ickkw.eq.3) call set_FxFx_scale(2,p1_cnt(0,1,0))
            call set_alphaS(p1_cnt(0,1,0))
            call include_multichannel_enhance(3)
            call compute_soft_counter_term(0d0)
            call set_cms_stuff(ione)
            call compute_collinear_counter_term(0d0)
            call set_cms_stuff(itwo)
            call compute_soft_collinear_counter_term(0d0)
         endif
         if (passcuts_n1body) then
            pass_cuts_check=.true.
            call set_cms_stuff(mohdr)
            if (ickkw.eq.3) call set_FxFx_scale(3,p)
            call set_alphaS(p)
            call include_multichannel_enhance(2)
            call compute_real_emission(p,1d0)
         endif
      enddo
      
 12   continue
c Include PDFs and alpha_S and reweight to include the uncertainties
      if (ickkw.eq.-1) call include_veto_multiplier
      call include_PDF_and_alphas
      if (doreweight) then
         if (do_rwgt_scale .and. ickkw.ne.-1) call reweight_scale
         if (do_rwgt_scale .and. ickkw.eq.-1) call reweight_scale_NNLL
         if (do_rwgt_pdf) call reweight_pdf
      endif
      
      if (iappl.ne.0) then
         if (sum) then
            write (*,*) 'ERROR: applgrid only possible '/
     &           /'with MC over FKS directories',iappl,sum
            stop 1
         endif
         call fill_applgrid_weights(vegas_wgt)
      endif

c Importance sampling for FKS configurations
      if (sum) then
         call get_wgt_nbody(sig)
         call fill_MC_integer(max(ini_fin_fks(ichan),1),iran_picked
     $        ,abs(sig))
      else
         call get_wgt_no_nbody(sig)
         call fill_MC_integer(max(ini_fin_fks(ichan),1),iran_picked
     $        ,abs(sig)*vol)
      endif

c Finalize PS point
      call fill_plots
      call fill_mint_function(f)
      return
      end

      subroutine update_fks_dir(nFKS)
      implicit none
      include 'run.inc'
      integer nFKS
      integer              nFKSprocess
      common/c_nFKSprocess/nFKSprocess
      nFKSprocess=nFKS
      call fks_inc_chooser()
      call leshouche_inc_chooser()
      call setcuts
      call setfksfactor(.false.)
      if (ickkw.eq.3) call configs_and_props_inc_chooser()
      return
      end
      
      subroutine setup_ini_fin_FKS_map(ini_fin_FKS_map)
      implicit none
      include 'nexternal.inc'
      include 'nFKSconfigs.inc'
      include 'fks_info.inc'
      integer ini_fin_FKS_map(0:2,0:fks_configs),iFKS
      ini_fin_FKS_map(0,0)=0
      ini_fin_FKS_map(1,0)=0
      ini_fin_FKS_map(2,0)=0
      do iFKS=1,fks_configs
         ini_fin_FKS_map(0,0)=ini_fin_FKS_map(0,0)+1
         ini_fin_FKS_map(0,ini_fin_FKS_map(0,0))=iFKS
         if (fks_j_d(iFKS).le.nincoming .and.
     $       fks_j_d(iFKS).gt.0) then
            ini_fin_FKS_map(2,0)=ini_fin_FKS_map(2,0)+1
            ini_fin_FKS_map(2,ini_fin_FKS_map(2,0))=iFKS
         elseif (fks_j_d(iFKS).gt.nincoming .and.
     $           fks_j_d(iFKS).le.nexternal) then
            ini_fin_FKS_map(1,0)=ini_fin_FKS_map(1,0)+1
            ini_fin_FKS_map(1,ini_fin_FKS_map(1,0))=iFKS
         else
            write (*,*) 'ERROR in setup_ini_fin_FKS_map',fks_j_d(iFKS)
     $           ,nincoming,iFKS
            stop 1
         endif
      enddo
      return
      end

      subroutine get_born_nFKSprocess(nFKS_in,nFKS_out)
      implicit none
      include 'nexternal.inc'
      include 'nFKSconfigs.inc'
      include 'fks_info.inc'
      integer nFKS_in,nFKS_out,iFKS,iiFKS,nFKSprocessBorn(fks_configs)
      logical firsttime
      data firsttime /.true./
      save nFKSprocessBorn
c
      if (firsttime) then
         firsttime=.false.
         do iFKS=1,fks_configs
            nFKSprocessBorn(iFKS)=0
            if ( need_color_links_D(iFKS) .or. 
     &           need_charge_links_D(iFKS) )then
               nFKSprocessBorn(iFKS)=iFKS
            endif
            if (nFKSprocessBorn(iFKS).eq.0) then
c     try to find the process that has the same j_fks but with i_fks a
c     gluon
               do iiFKS=1,fks_configs
                  if ( (need_color_links_D(iiFKS) .or.
     &                  need_charge_links_D(iiFKS)) .and.
     &                 fks_j_D(iFKS).eq.fks_j_D(iiFKS) ) then
                     nFKSprocessBorn(iFKS)=iiFKS
                     exit
                  endif
               enddo
            endif
c     try to find the process that has the j_fks initial state if
c     current j_fks is initial state (and similar for final state j_fks)
            if (nFKSprocessBorn(iFKS).eq.0) then
               do iiFKS=1,fks_configs
                  if ( need_color_links_D(iiFKS) .or.
     &                 need_charge_links_D(iiFKS) ) then
                     if ( fks_j_D(iiFKS).le.nincoming .and.
     &                    fks_j_D(iFKS).le.nincoming ) then
                        nFKSprocessBorn(iFKS)=iiFKS
                        exit
                     elseif ( fks_j_D(iiFKS).gt.nincoming .and.
     &                        fks_j_D(iFKS).gt.nincoming ) then
                        nFKSprocessBorn(iFKS)=iiFKS
                        exit
                     endif
                  endif
               enddo
            endif
c     If still not found, just pick any one that has a soft singularity
            if (nFKSprocessBorn(iFKS).eq.0) then
               do iiFKS=1,fks_configs
                  if ( need_color_links_D(iiFKS) .or.
     &                 need_charge_links_D(iiFKS) ) then
                     nFKSprocessBorn(iFKS)=iiFKS
                  endif
               enddo
            endif
c     if there are no soft singularities at all, just do something trivial
            if (nFKSprocessBorn(iFKS).eq.0) then
               nFKSprocessBorn(iFKS)=iFKS
            endif
         enddo
         write (*,*) 'Total number of FKS directories is', fks_configs
         write (*,*) 'For the Born we use nFKSprocesses:'
         write (*,*)  nFKSprocessBorn
      endif
      if (nFKSprocessBorn(nFKS_in).eq.0) then
         write(*,*) 'Could not find the correct map to Born '/
     &        /'FKS configuration for the NLO FKS '/
     &        /'configuration', nFKS_in
         stop 1
      else
         nFKS_out=nFKSprocessBorn(nFKS_in)
      endif
      return
      end

      subroutine update_vegas_x(xx,x)
      use mint_module
      implicit none
      integer i
      double precision xx(ndimmax),x(99),ran2
      external ran2
      integer         nndim
      common/tosigint/nndim
      character*4      abrv
      common /to_abrv/ abrv
      do i=1,99
         if (abrv.eq.'born'.or.abrv(1:2).eq.'vi') then
            if(i.le.nndim-3)then
               x(i)=xx(i)
            elseif(i.le.nndim) then
               x(i)=ran2()      ! Choose them flat when not including real-emision
            else
               x(i)=0.d0
            endif
         else
            if(i.le.nndim)then
               x(i)=xx(i)
            else
               x(i)=0.d0
            endif
         endif
      enddo
      return
      end

c
      subroutine get_user_params(ncall,nitmax,irestart)
c**********************************************************************
c     Routine to get user specified parameters for run
c**********************************************************************
      use mint_module
      implicit none
c
c     Constants
c
      include 'genps.inc'
      include 'nexternal.inc'
      include 'nFKSconfigs.inc'
      include 'fks_info.inc'
      include 'run.inc'
      include 'orders.inc'
c
c     Arguments
c
      integer ncall,nitmax
c
c     Local
c
      integer i, j, kchan
      double precision dconfig(maxchannels)
c
c     Global
c
      integer ini_fin_fks(maxchannels)
      common /fks_channels/ini_fin_fks
      integer           isum_hel
      logical                   multi_channel
      common/to_matrix/isum_hel, multi_channel
      integer           use_cut
      common /to_weight/use_cut

      integer        lbw(0:nexternal)  !Use of B.W.
      common /to_BW/ lbw

      character*5 abrvinput
      character*4 abrv
      common /to_abrv/ abrv

      logical nbody
      common/cnbody/nbody

c
c To convert diagram number to configuration
c
      include 'born_conf.inc'
c
c Vegas stuff
c
      integer irestart,itmp
      character * 70 idstring
      logical savegrid

      logical unwgt
      double precision evtsgn
      common /c_unwgt/evtsgn,unwgt
      logical fillh
      integer mc_hel,ihel
      double precision volh
      common/mc_int2/volh,mc_hel,ihel,fillh
      integer random_offset_split
      common /c_random_offset_split/ random_offset_split
      logical done
      character*140 buffer
c-----
c  Begin Code
c-----
      unwgt=.false.
      open (unit=83,file='input_app.txt',status='old')
      done=.false.
      nchans=0
      do while (.not. done)
         read(83,'(a)',err=222,end=222) buffer
         if (buffer(1:7).eq.'NPOINTS') then
            buffer=buffer(10:100)
            read(buffer,*) ncall
            write (*,*) 'Number of phase-space points per iteration:',ncall
         elseif(buffer(1:11).eq.'NITERATIONS') then
            read(buffer(14:),*) nitmax
            write (*,*) 'Maximum number of iterations is:',nitmax
         elseif(buffer(1:8).eq.'ACCURACY') then
            read(buffer(11:),*) accuracy
            write (*,*) 'Desired accuracy is:',accuracy
         elseif(buffer(1:10).eq.'ADAPT_GRID') then
            read(buffer(13:),*) use_cut
            write (*,*) 'Using adaptive grids:',use_cut
         elseif(buffer(1:12).eq.'MULTICHANNEL') then
            read(buffer(15:),*) i
            if (i.eq.1) then
               multi_channel=.true.
               write (*,*) 'Using Multi-channel integration'
            else
               multi_channel=.false.
               write (*,*) 'Not using Multi-channel integration'
            endif
         elseif(buffer(1:12).eq.'SUM_HELICITY') then
            read(buffer(15:),*) i
            if (nincoming.eq.1) then
               write (*,*) 'Sum over helicities in the virtuals'/
     $              /' for decay process'
               mc_hel=0
            elseif (i.eq.0) then
               mc_hel=0
               write (*,*) 'Explicitly summing over helicities'/
     $              /' for the virtuals'
            else
               mc_hel=1
               write(*,*) 'Do MC over helicities for the virtuals'
            endif
            isum_hel=0
         elseif(buffer(1:6).eq.'NCHANS') then
            read(buffer(9:),*) nchans
            write (*,*) 'Number of channels to integrate together:'
     $           ,nchans
            if (nchans.gt.maxchannels) then
               write (*,*) 'Too many integration channels to be '/
     $              /'integrated together. Increase maxchannels',nchans
     $              ,maxchannels
               stop 1
            endif
         elseif(buffer(1:7).eq.'CHANNEL') then
            if (nchans.le.0) then
               write (*,*) '"NCHANS" missing in input files'/
     $              /' (still zero)',nchans
               stop
            endif
            read(buffer(10:),*) (dconfig(kchan),kchan=1,nchans)
            do kchan=1,nchans
               iconfigs(kchan) = int(dconfig(kchan))
               if ( nint(dconfig(kchan)*10)-iconfigs(kchan)*10.eq.0 )
     $              then
                  ini_fin_fks(kchan)=0
               elseif ( nint(dconfig(kchan)*10)-iconfigs(kchan)*10.eq.1
     $                 ) then
                  ini_fin_fks(kchan)=1
               elseif ( nint(dconfig(kchan)*10)-iconfigs(kchan)*10.eq.2
     $                 ) then
                  ini_fin_fks(kchan)=2
               else
                  write (*,*) 'ERROR: invalid configuration number',dconfig
                  stop 1
               endif
               do i=1,mapconfig(0)
                  if (iconfigs(kchan).eq.mapconfig(i)) then
                     iconfigs(kchan)=i
                     exit
                  endif
               enddo
            enddo
            write(*,*) 'Running Configuration Number(s): '
     $           ,(iconfigs(kchan),kchan=1,nchans)
            write(*,*) 'initial-or-final',(ini_fin_fks(kchan),kchan=1,nchans)
         elseif(buffer(1:5).eq.'SPLIT') then
            read(buffer(8:),*) random_offset_split
            write (*,*) 'Splitting channel:',random_offset_split
         elseif(buffer(1:8).eq.'WGT_MULT') then
            read(buffer(11:),*) wgt_mult
            write (*,*) 'Weight multiplier:',wgt_mult
         elseif(buffer(1:8).eq.'RUN_MODE') then
            read(buffer(11:),*) abrvinput
            if(abrvinput(5:5).eq.'0')then
               nbody=.true.
            else
               nbody=.false.
            endif
            abrv=abrvinput(1:4)
            write (*,*) "doing the ",abrv," of this channel"
            if(nbody)then
               write (*,*) "integration Born/virtual with Sfunction=1"
            else
               write (*,*) "Normal integration (Sfunction != 1)"
            endif
         elseif(buffer(1:7).eq.'RESTART') then
            read(buffer(10:),*) irestart
            if (irestart.eq.0) then
               write (*,*) 'RESTART: Fresh run'
            elseif(irestart.eq.-1) then
               write (*,*) 'RESTART: Use old grids, but refil plots'
            elseif(irestart.eq.1) then
               write (*,*) 'RESTART: continue with existing run'
            else
               write (*,*) 'RESTART:',irestart
            endif
         endif
         cycle
 222     done=.true.
      enddo
      close(83)

      if (fks_configs.eq.1) then
         if (pdg_type_d(1,fks_i_d(1)).eq.-21.and.abrv.ne.'born') then
C Two cases can occur
C   1) the process has been generated with the LOonly flav
C   2) the process has only virtual corrections, e.g. z > v v [QED]
C the two cases can be distinguished by looking at the values
C  of AMP_SPLIT_SIZE, AMP_SPLIT_SIZE_BORN (if they are ==, it is 1))
           if (amp_split_size.eq.amp_split_size_born) then
             write (*,*) 'Process generated with [LOonly=QCD]. '/
     $           /'Setting abrv to "born".'
             abrv='born'
             if (ickkw.eq.3) then
               write (*,*) 'FxFx merging not possible with'/
     $              /' [LOonly=QCD] processes'
               stop 1
             endif
           else
             write (*,*) 'Process only with virtual corrections'/
     $           /'Setting abrv to "bovi".'
             abrv='bovi'
           endif
         endif
      endif
c
c     Here I want to set up with B.W. we map and which we don't
c
      lbw(0)=0
      end
c<|MERGE_RESOLUTION|>--- conflicted
+++ resolved
@@ -196,25 +196,7 @@
             do_rwgt_scale=.false.
             do_rwgt_pdf=.false.
          else
-<<<<<<< HEAD
-            doreweight=do_rwgt_scale.or.do_rwgt_pdf
-=======
             doreweight=do_rwgt_scale.or.do_rwgt_pdf.or.store_rwgt_info
-c to restore grids:
-            open (unit=12, file='mint_grids',status='old')
-            do kchan=1,nchans
-               do j=0,nintervals
-                  read (12,*) (xgrid(j,i,kchan),i=1,ndim)
-               enddo
-               do j=1,nintervals_virt
-                  read (12,*) (ave_virt(j,i,kchan),i=1,ndim)
-               enddo
-               read(12,*) ans(1,kchan),unc(1,kchan),dummy,dummy,nhits_in_grids(kchan)
-               read(12,*) virtual_fraction(kchan),average_virtual(kchan)
-            enddo
-            close (12)
-            write (*,*) "Update iterations and points to",itmax,ncall
->>>>>>> 85a4b5c7
          endif
 c
          write (*,*) 'imode is ',imode

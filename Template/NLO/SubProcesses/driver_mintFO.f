      Program DRIVER
c**************************************************************************
c     This is the driver for the whole calculation
c**************************************************************************
      use extra_weights
      use mint_module
      use FKSParams
      implicit none
C
C     CONSTANTS
C
      double precision zero
      parameter       (ZERO = 0d0)
      include 'nexternal.inc'
      include 'genps.inc'
C
C     LOCAL
C
<<<<<<< HEAD
      integer i,j,k,l,l1,l2
=======
      integer i,j,k,l,l1,l2,kchan
>>>>>>> d8618cb8
      character*130 buf
c
c     Global
c
cc
      include 'run.inc'
      include 'coupl.inc'
      
c     Vegas stuff
      integer         nndim
      common/tosigint/nndim

      real*8 sigint
      external sigint

      integer irestart
      logical savegrid

      logical            flat_grid
      common/to_readgrid/flat_grid                !Tells if grid read from file

      integer i_momcmp_count
      double precision xratmax
      common/ccheckcnt/i_momcmp_count,xratmax

      character*4      abrv
      common /to_abrv/ abrv
      integer n_mp, n_disc
      integer ixi_i,iphi_i,iy_ij,vn
      logical putonshell
      logical unwgt
      double precision evtsgn
      common /c_unwgt/evtsgn,unwgt

      logical SHsep
      logical Hevents
      common/SHevents/Hevents
      character*10 dum
c statistics for MadLoop      
      integer ntot,nsun,nsps,nups,neps,n100,nddp,nqdp,nini,n10,n1(0:9)
      common/ups_stats/ntot,nsun,nsps,nups,neps,n100,nddp,nqdp,nini,n10,n1

      double precision virtual_over_born
      common/c_vob/virtual_over_born
<<<<<<< HEAD
      double precision average_virtual(0:n_ave_virt,maxchannels)
     $     ,virtual_fraction(maxchannels)
      common/c_avg_virt/average_virtual,virtual_fraction
      include 'orders.inc'
      integer              n_ord_virt
      common /c_n_ord_virt/n_ord_virt
=======
      include 'orders.inc'
>>>>>>> d8618cb8

c timing statistics
      include "timing_variables.inc"
      real*4 tOther, tTot

<<<<<<< HEAD
c general MadFKS parameters
      include "FKSParams.inc"

c PineAPPL
      logical pineappl
      common /for_pineappl/ pineappl
=======
c applgrid
      integer iappl
      common /for_applgrid/ iappl
>>>>>>> d8618cb8
c stats for granny_is_res
      double precision deravg,derstd,dermax,xi_i_fks_ev_der_max
     &     ,y_ij_fks_ev_der_max
      integer ntot_granny,derntot,ncase(0:6)
      common /c_granny_counters/ ntot_granny,ncase,derntot,deravg,derstd
     &     ,dermax,xi_i_fks_ev_der_max,y_ij_fks_ev_der_max
<<<<<<< HEAD
      logical              fixed_order,nlo_ps
      common /c_fnlo_nlops/fixed_order,nlo_ps

=======

      logical useitmax
      common/cuseitmax/useitmax
>>>>>>> d8618cb8

C-----
C  BEGIN CODE
C-----
c Write the process PID in the log.txt files (i.e., to the screen)
      write (*,*) getpid()
      
      useitmax=.false. ! to be overwritten in open_output_files.f if need be
c
c     Setup the timing variable
c
      call cpu_time(tBefore)
      fixed_order=.true.
      nlo_ps=.false.

c     Read general MadFKS parameters
c
      call FKSParamReader(paramFileName,.TRUE.,.FALSE.)
      min_virt_fraction_mint=min_virt_fraction
      do kchan=1,maxchannels
         do i=0,n_ave_virt
            average_virtual(i,kchan)=0d0
         enddo
         virtual_fraction(kchan)=max(virt_fraction,min_virt_fraction)
      enddo
      n_ord_virt=amp_split_size
      
c
c     Read process number
c
      ntot_granny=0
      derntot=0
      do i=0,6
         ncase(i)=0
      enddo
      ntot=0
      nsun=0
      nsps=0
      nups=0
      neps=0
      n100=0
      nddp=0
      nqdp=0
      nini=0
      n10=0
      do i=0,9
        n1(i)=0
      enddo
      
      call setrun                !Sets up run parameters
      call setpara('param_card.dat')   !Sets up couplings and masses
      call setcuts               !Sets up cuts and particle masses
      call printout              !Prints out a summary of paramaters
      call run_printout          !Prints out a summary of the run settings
      call initcluster
      call check_amp_split 
c     
c     Get user input
c
      write(*,*) "getting user params"
      call get_user_params(ncalls0,itmax,imode)
      if(imode.eq.0)then
        flat_grid=.true.
      else
        flat_grid=.false.
      endif
      ndim = 3*(nexternal-nincoming)-4
      if (abs(lpp(1)) .ge. 1) ndim=ndim+1
      if (abs(lpp(2)) .ge. 1) ndim=ndim+1
      nndim=ndim
c Don't proceed if muF1#muF2 (we need to work out the relevant formulae
c at the NLO)
      if( ( fixed_fac_scale .and.
     #       (muF1_over_ref*muF1_ref_fixed) .ne.
     #       (muF2_over_ref*muF2_ref_fixed) ) .or.
     #    ( (.not.fixed_fac_scale) .and.
     #      muF1_over_ref.ne.muF2_over_ref ) )then
        write(*,*)'NLO computations require muF1=muF2'
        stop
      endif
<<<<<<< HEAD
      write(*,*) "about to integrate ", ndim,ncall,itmax
c PineAPPL
      if (imode.eq.0) pineappl=.False. ! overwrite when starting completely fresh
      if(pineappl) then
         write(6,*) "Initializing PineAPPL ..."
=======
      write(*,*) "about to integrate ", ndim,ncalls0,itmax
c APPLgrid
      if (imode.eq.0) iappl=0 ! overwrite when starting completely fresh
      if(iappl.ne.0) then
         write(6,*) "Initializing aMCfast ..."
>>>>>>> d8618cb8
c     Set flavor map, starting from all possible
c     parton lumi configurations defined in initial_states_map.dat
         call setup_flavourmap
c     Fill the number of combined matrix elements for given initial state luminosity
         call find_iproc_map
         write(6,*) "   ... done."
      endif
      if (abrv(1:4).eq.'virt') then
         only_virt=.true.
      else
         only_virt=.false.
      endif
c     Prepare the MINT folding
      do j=1,ndimmax
         if (j.le.ndim) then
            ifold(j)=1
         else
            ifold(j)=0
         endif
      enddo
      ifold_energy=ndim-2
      ifold_yij=ndim-1
      ifold_phi=ndim
c      
      i_momcmp_count=0
      xratmax=0.d0
      unwgt=.false.
      call addfil(dum)
      if (imode.eq.-1.or.imode.eq.0) then
         if(imode.eq.0)then
c Don't safe the reweight information when just setting up the grids.
            doreweight=.false.
            do_rwgt_scale=.false.
            do_rwgt_pdf=.false.
         else
<<<<<<< HEAD
            doreweight=do_rwgt_scale.or.do_rwgt_pdf
c to restore grids:
            open (unit=12, file='mint_grids',status='old')
            ans(1,0)=0d0
            unc(1,0)=0d0
            do kchan=1,nchans
               do j=0,nintervals
                  read (12,*) (xgrid(j,i,kchan),i=1,ndim)
               enddo
               do j=1,nintervals_virt
                  do k=0,n_ord_virt
                     read (12,*) (ave_virt(j,i,k,kchan),i=1,ndim)
                  enddo
               enddo
               read(12,*) ans(1,kchan),unc(1,kchan),dummy,dummy
     $              ,nhits_in_grids(kchan)
               read(12,*) virtual_fraction(kchan),average_virtual(0
     $              ,kchan)
               ans(1,0)=ans(1,0)+ans(1,kchan)
               unc(1,0)=unc(1,0)+unc(1,kchan)**2
            enddo
            unc(1,0)=sqrt(unc(1,0))
            close (12)
            write (*,*) "Update iterations and points to",itmax,ncall
=======
            doreweight=do_rwgt_scale.or.do_rwgt_pdf.or.store_rwgt_info
>>>>>>> d8618cb8
         endif
c
         write (*,*) 'imode is ',imode

         if (ickkw.eq.-1) then
            min_virt_fraction=1d0
            do kchan=1,nchans
               virtual_fraction(kchan)=1d0
            enddo
         endif
<<<<<<< HEAD
C check for zero cross-section
C if restoring grids corresponding to sigma=0, just terminate the run
         if (imode.ne.0.and.ans(1,0).eq.0d0.and.unc(1,0).eq.0d0) then
            call initplot()
            call close_run_zero_res(ncall, itmax, ndim)
            stop
         endif
         call mint(sigint,ndim,ncall,itmax,imode,xgrid,ymax
     $        ,ymax_virt,ans,unc,chi2,nhits_in_grids)
=======
         call mint(sigint)
>>>>>>> d8618cb8
         call topout
         call deallocate_weight_lines
c
<<<<<<< HEAD
c to save grids:
         open (unit=12, file='mint_grids',status='unknown')
         do kchan=1,nchans
            do j=0,nintervals
               write (12,*) (xgrid(j,i,kchan),i=1,ndim)
            enddo
            do j=1,nintervals_virt
               do k=0,n_ord_virt
                  write (12,*) (ave_virt(j,i,k,kchan),i=1,ndim)
               enddo
            enddo
            write (12,*) ans(1,kchan),unc(1,kchan),ncall,itmax
     $           ,nhits_in_grids(kchan)
            write (12,*) virtual_fraction(kchan),average_virtual(0
     $           ,kchan)
         enddo
         close (12)
=======
>>>>>>> d8618cb8
      else
         write (*,*) 'Unknown imode',imode
         stop
      endif

      if (ntot.ne.0) then
         write(*,*) "Satistics from MadLoop:"
         write(*,*)
     &        "  Total points tried:                              ",ntot
         write(*,*)
     &        "  Stability unknown:                               ",nsun
         write(*,*)
     &        "  Stable PS point:                                 ",nsps
         write(*,*)
     &        "  Unstable PS point (and rescued):                 ",nups
         write(*,*)
     &        "  Exceptional PS point (unstable and not rescued): ",neps
         write(*,*)
     &        "  Double precision used:                           ",nddp
         write(*,*)
     &        "  Quadruple precision used:                        ",nqdp
         write(*,*)
     &        "  Initialization phase-space points:               ",nini
         write(*,*)
     &        "  Unknown return code (100):                       ",n100
         write(*,*)
     &        "  Unknown return code (10):                        ",n10
         write(*,*)
     &        "  Unit return code distribution (1):               "
         do j=0,9
           if (n1(j).ne.0) then
              write(*,*) "#Unit ",j," = ",n1(j)
           endif
         enddo
      endif

      write (*,*) 'counters for the granny resonances'
      write (*,*) 'ntot     ',ntot_granny
      if (ntot_granny.gt.0) then
         do i=0,6
            write (*,*) '% icase ',i,' : ',ncase(i)/dble(ntot_granny)
         enddo
         write (*,*) 'average,std dev. and max of derivative:',deravg
     &        ,sqrt(abs(derstd-deravg**2)),dermax
         write (*,*)
     &        'and xi_i_fks and y_ij_fks corresponding to max of der.',
     &        xi_i_fks_ev_der_max,y_ij_fks_ev_der_max
      endif
      call cpu_time(tAfter)
      tTot = tAfter-tBefore
      tOther = tTot - (tBorn+tGenPS+tReal+tCount+tIS+tFxFx+tf_nb+tf_all
     &     +t_as+tr_s+tr_pdf+t_plot+t_cuts+t_MC_subt+t_isum+t_p_unw
     $     +t_write)
      write(*,*) 'Time spent in Born : ',tBorn
      write(*,*) 'Time spent in PS_Generation : ',tGenPS
      write(*,*) 'Time spent in Reals_evaluation: ',tReal
      write(*,*) 'Time spent in MCsubtraction : ',t_MC_subt
      write(*,*) 'Time spent in Counter_terms : ',tCount
      write(*,*) 'Time spent in Integrated_CT : ',tIS-tOLP
      write(*,*) 'Time spent in Virtuals : ',tOLP      
      write(*,*) 'Time spent in FxFx_cluster : ',tFxFx
      write(*,*) 'Time spent in Nbody_prefactor : ',tf_nb
      write(*,*) 'Time spent in N1body_prefactor : ',tf_all
      write(*,*) 'Time spent in Adding_alphas_pdf : ',t_as
      write(*,*) 'Time spent in Reweight_scale : ',tr_s
      write(*,*) 'Time spent in Reweight_pdf : ',tr_pdf
      write(*,*) 'Time spent in Filling_plots : ',t_plot
      write(*,*) 'Time spent in Applying_cuts : ',t_cuts
      write(*,*) 'Time spent in Sum_ident_contr : ',t_isum
      write(*,*) 'Time spent in Pick_unwgt : ',t_p_unw
      write(*,*) 'Time spent in Write_events : ',t_write
      write(*,*) 'Time spent in Other_tasks : ',tOther
      write(*,*) 'Time spent in Total : ',tTot

      open (unit=12, file='res.dat',status='unknown')
      do kchan=0,nchans
         write (12,*)ans(1,kchan),unc(1,kchan),ans(2,kchan),unc(2,kchan)
     $        ,itmax,ncalls0,tTot
      enddo
      close(12)


      if(i_momcmp_count.ne.0)then
        write(*,*)'     '
        write(*,*)'WARNING: genps_fks code 555555'
        write(*,*)i_momcmp_count,xratmax
      endif

      end


      block data timing
c timing statistics
      include "timing_variables.inc"
      data tOLP/0.0/
      data tGenPS/0.0/
      data tBorn/0.0/
      data tIS/0.0/
      data tReal/0.0/
      data tCount/0.0/
      data tFxFx/0.0/
      data tf_nb/0.0/
      data tf_all/0.0/
      data t_as/0.0/
      data tr_s/0.0/
      data tr_pdf/0.0/
      data t_plot/0.0/
      data t_cuts/0.0/
      data t_MC_subt/0.0/
      data t_isum/0.0/
      data t_p_unw/0.0/
      data t_write/0.0/
      end


      double precision function sigint(xx,vegas_wgt,ifl,f)
      use weight_lines
      use extra_weights
      use mint_module
      implicit none
      include 'nexternal.inc'
      include 'nFKSconfigs.inc'
      include 'run.inc'
      include 'orders.inc'
      include 'fks_info.inc'
      double precision xx(ndimmax),vegas_wgt,f(nintegrals),jac,p(0:3
     $     ,nexternal),rwgt,vol,sig,x(99),MC_int_wgt
      integer ifl,nFKS_born,nFKS_picked,iFKS,nFKS_min,iamp
     $     ,nFKS_max,izero,ione,itwo,mohdr,i,iran_picked
      parameter (izero=0,ione=1,itwo=2,mohdr=-100)
      logical passcuts,passcuts_nbody,passcuts_n1body,sum,firsttime
      data firsttime/.true./
      external passcuts
      integer             ini_fin_fks(maxchannels)
      common/fks_channels/ini_fin_fks
      data sum /.false./
      integer         nndim
      common/tosigint/nndim
      logical       nbody
      common/cnbody/nbody
      double precision p1_cnt(0:3,nexternal,-2:2),wgt_cnt(-2:2)
     $     ,pswgt_cnt(-2:2),jac_cnt(-2:2)
      common/counterevnts/p1_cnt,wgt_cnt,pswgt_cnt,jac_cnt
      double precision p_born(0:3,nexternal-1)
      common /pborn/   p_born
<<<<<<< HEAD
      double precision           virt_wgt_mint(0:n_ave_virt),
     &                           born_wgt_mint(0:n_ave_virt)
      common /virt_born_wgt_mint/virt_wgt_mint,born_wgt_mint
=======
>>>>>>> d8618cb8
      double precision virtual_over_born
      common/c_vob/virtual_over_born
      logical                calculatedBorn
      common/ccalculatedBorn/calculatedBorn
      character*4      abrv
      common /to_abrv/ abrv
c PineAPPL
      logical pineappl
      common /for_pineappl/ pineappl
      double precision       wgt_ME_born,wgt_ME_real
      common /c_wgt_ME_tree/ wgt_ME_born,wgt_ME_real
      integer ini_fin_fks_map(0:2,0:fks_configs)
      save ini_fin_fks_map
<<<<<<< HEAD
=======
      if (new_point .and. ifl.ne.2) then
         pass_cuts_check=.false.
      endif
>>>>>>> d8618cb8
      if (firsttime) then
         firsttime=.false.
         call setup_ini_fin_fks_map(ini_fin_fks_map)
         write (*,*) 'initial-final FKS maps:'
         write (*,*) 0 ,':',ini_fin_fks_map(0,:)
         write (*,*) 1 ,':',ini_fin_fks_map(1,:)
         write (*,*) 2 ,':',ini_fin_fks_map(2,:)
      endif
      if (ifl.ne.0) then
         write (*,*) 'ERROR ifl not equal to zero in sigint',ifl
         stop 1
      endif
      if (pineappl .and. sum) then
         write (*,*) 'WARNING: PineAPPL only possible '/
     &        /'with MC over FKS directories',pineappl,sum
         write (*,*) 'Switching to MC over FKS directories'
         sum=.false.
      endif
      sigint=0d0
      icontr=0
      do iamp=0,amp_split_size
         virt_wgt_mint(iamp)=0d0
         born_wgt_mint(iamp)=0d0
      enddo
      virtual_over_born=0d0
      wgt_me_born=0d0
      wgt_me_real=0d0
      if (ickkw.eq.-1) H1_factor_virt=0d0
      if (ickkw.eq.3) call set_FxFx_scale(0,p)
      call update_vegas_x(xx,x)
      call get_MC_integer(max(ini_fin_fks(ichan),1)
     $     ,ini_fin_fks_map(ini_fin_fks(ichan),0),iran_picked,vol)
      nFKS_picked=ini_fin_fks_map(ini_fin_fks(ichan),iran_picked)
      
c The nbody contributions
      if (abrv.eq.'real') goto 11
      nbody=.true.
      calculatedBorn=.false.
      call get_born_nFKSprocess(nFKS_picked,nFKS_born)
      call update_fks_dir(nFKS_born)
      if (ini_fin_fks(ichan).eq.0) then
         jac=1d0
      else
         jac=0.5d0
      endif
<<<<<<< HEAD
      call generate_momenta(ndim,iconfig,jac,x,p)
=======
      call generate_momenta(nndim,iconfig,jac,x,p)
>>>>>>> d8618cb8
      if (p_born(0,1).lt.0d0) goto 12
      call compute_prefactors_nbody(vegas_wgt)
      call set_cms_stuff(izero)
      passcuts_nbody=passcuts(p1_cnt(0,1,0),rwgt)
      if (passcuts_nbody) then
         pass_cuts_check=.true.
         if (ickkw.eq.3) call set_FxFx_scale(1,p1_cnt(0,1,0))
         call set_alphaS(p1_cnt(0,1,0))
         call include_multichannel_enhance(1)
         if (abrv(1:2).ne.'vi') then
            call compute_born
         endif
         if (abrv.ne.'born') then
            call compute_nbody_noborn
         endif
      endif

 11   continue
c The n+1-body contributions (including counter terms)
      if ( abrv(1:4).eq.'born' .or.
     $     abrv(1:4).eq.'bovi' .or.
     $     abrv(1:2).eq.'vi' ) goto 12
      nbody=.false.
      if (sum) then
         nFKS_min=1
         nFKS_max=ini_fin_fks_map(ini_fin_fks(ichan),0)
         MC_int_wgt=1d0
      else
         nFKS_min=iran_picked
         nFKS_max=iran_picked
         MC_int_wgt=1d0/vol
      endif
      do i=nFKS_min,nFKS_max
         iFKS=ini_fin_fks_map(ini_fin_fks(ichan),i)
         calculatedBorn=.false. 
         ! MZ this is a temporary fix for processes without
         ! soft singularities associated to the initial state
         ! DO NOT extend this fix to event generation
         wgt_me_born=0d0
         wgt_me_real=0d0
         jac=MC_int_wgt
         call update_fks_dir(iFKS)
         call generate_momenta(nndim,iconfig,jac,x,p)
         if (p_born(0,1).lt.0d0) cycle
         call compute_prefactors_n1body(vegas_wgt,jac)
         call set_cms_stuff(izero)
         passcuts_nbody =passcuts(p1_cnt(0,1,0),rwgt)
         call set_cms_stuff(mohdr)
         passcuts_n1body=passcuts(p,rwgt)
         if (passcuts_nbody .and. abrv.ne.'real') then
            pass_cuts_check=.true.
            call set_cms_stuff(izero)
            if (ickkw.eq.3) call set_FxFx_scale(2,p1_cnt(0,1,0))
            call set_alphaS(p1_cnt(0,1,0))
            call include_multichannel_enhance(3)
            call compute_soft_counter_term(0d0)
            call set_cms_stuff(ione)
            call compute_collinear_counter_term(0d0)
            call set_cms_stuff(itwo)
            call compute_soft_collinear_counter_term(0d0)
         endif
         if (passcuts_n1body) then
            pass_cuts_check=.true.
            call set_cms_stuff(mohdr)
            if (ickkw.eq.3) call set_FxFx_scale(3,p)
            call set_alphaS(p)
            call include_multichannel_enhance(2)
            call compute_real_emission(p,1d0)
         endif
      enddo
      
 12   continue
c Include PDFs and alpha_S and reweight to include the uncertainties
      if (ickkw.eq.-1) call include_veto_multiplier
      call include_PDF_and_alphas
      if (doreweight) then
         if (do_rwgt_scale .and. ickkw.ne.-1) call reweight_scale
         if (do_rwgt_scale .and. ickkw.eq.-1) call reweight_scale_NNLL
         if (do_rwgt_pdf) call reweight_pdf
      endif
      
      if (pineappl) then
         if (sum) then
            write (*,*) 'ERROR: PineAPPL only possible '/
     &           /'with MC over FKS directories',pineappl,sum
            stop 1
         endif
         call fill_pineappl_weights(vegas_wgt)
      endif

c Importance sampling for FKS configurations
      if (sum) then
         call get_wgt_nbody(sig)
         call fill_MC_integer(max(ini_fin_fks(ichan),1),iran_picked
     $        ,abs(sig))
      else
         call get_wgt_no_nbody(sig)
         call fill_MC_integer(max(ini_fin_fks(ichan),1),iran_picked
     $        ,abs(sig)*vol)
      endif

c Finalize PS point
      call fill_plots
      call fill_mint_function(f)
      return
      end

      subroutine update_fks_dir(nFKS)
      implicit none
      include 'run.inc'
      integer nFKS
      integer              nFKSprocess
      common/c_nFKSprocess/nFKSprocess
      nFKSprocess=nFKS
      call fks_inc_chooser()
      call leshouche_inc_chooser()
      call setcuts
      call setfksfactor(.false.)
      if (ickkw.eq.3) call configs_and_props_inc_chooser()
      return
      end
      
      subroutine setup_ini_fin_FKS_map(ini_fin_FKS_map)
      implicit none
      include 'nexternal.inc'
      include 'nFKSconfigs.inc'
      include 'fks_info.inc'
      integer ini_fin_FKS_map(0:2,0:fks_configs),iFKS
      ini_fin_FKS_map(0,0)=0
      ini_fin_FKS_map(1,0)=0
      ini_fin_FKS_map(2,0)=0
      do iFKS=1,fks_configs
         ini_fin_FKS_map(0,0)=ini_fin_FKS_map(0,0)+1
         ini_fin_FKS_map(0,ini_fin_FKS_map(0,0))=iFKS
         if (fks_j_d(iFKS).le.nincoming .and.
     $       fks_j_d(iFKS).gt.0) then
            ini_fin_FKS_map(2,0)=ini_fin_FKS_map(2,0)+1
            ini_fin_FKS_map(2,ini_fin_FKS_map(2,0))=iFKS
         elseif (fks_j_d(iFKS).gt.nincoming .and.
     $           fks_j_d(iFKS).le.nexternal) then
            ini_fin_FKS_map(1,0)=ini_fin_FKS_map(1,0)+1
            ini_fin_FKS_map(1,ini_fin_FKS_map(1,0))=iFKS
         else
            write (*,*) 'ERROR in setup_ini_fin_FKS_map',fks_j_d(iFKS)
     $           ,nincoming,iFKS
            stop 1
         endif
      enddo
      return
      end

      subroutine get_born_nFKSprocess(nFKS_in,nFKS_out)
      implicit none
      include 'nexternal.inc'
      include 'nFKSconfigs.inc'
      include 'fks_info.inc'
      integer nFKS_in,nFKS_out,iFKS,iiFKS,nFKSprocessBorn(fks_configs)
      logical firsttime
      data firsttime /.true./
      save nFKSprocessBorn
c
      if (firsttime) then
         firsttime=.false.
         do iFKS=1,fks_configs
            nFKSprocessBorn(iFKS)=0
            if ( need_color_links_D(iFKS) .or. 
     &           need_charge_links_D(iFKS) )then
               nFKSprocessBorn(iFKS)=iFKS
            endif
            if (nFKSprocessBorn(iFKS).eq.0) then
c     try to find the process that has the same j_fks but with i_fks a
c     gluon
               do iiFKS=1,fks_configs
                  if ( (need_color_links_D(iiFKS) .or.
     &                  need_charge_links_D(iiFKS)) .and.
     &                 fks_j_D(iFKS).eq.fks_j_D(iiFKS) ) then
                     nFKSprocessBorn(iFKS)=iiFKS
                     exit
                  endif
               enddo
            endif
c     try to find the process that has the j_fks initial state if
c     current j_fks is initial state (and similar for final state j_fks)
            if (nFKSprocessBorn(iFKS).eq.0) then
               do iiFKS=1,fks_configs
                  if ( need_color_links_D(iiFKS) .or.
     &                 need_charge_links_D(iiFKS) ) then
                     if ( fks_j_D(iiFKS).le.nincoming .and.
     &                    fks_j_D(iFKS).le.nincoming ) then
                        nFKSprocessBorn(iFKS)=iiFKS
                        exit
                     elseif ( fks_j_D(iiFKS).gt.nincoming .and.
     &                        fks_j_D(iFKS).gt.nincoming ) then
                        nFKSprocessBorn(iFKS)=iiFKS
                        exit
                     endif
                  endif
               enddo
            endif
c     If still not found, just pick any one that has a soft singularity
            if (nFKSprocessBorn(iFKS).eq.0) then
               do iiFKS=1,fks_configs
                  if ( need_color_links_D(iiFKS) .or.
     &                 need_charge_links_D(iiFKS) ) then
                     nFKSprocessBorn(iFKS)=iiFKS
                  endif
               enddo
            endif
c     if there are no soft singularities at all, just do something trivial
            if (nFKSprocessBorn(iFKS).eq.0) then
               nFKSprocessBorn(iFKS)=iFKS
            endif
         enddo
         write (*,*) 'Total number of FKS directories is', fks_configs
         write (*,*) 'For the Born we use nFKSprocesses:'
         write (*,*)  nFKSprocessBorn
      endif
      if (nFKSprocessBorn(nFKS_in).eq.0) then
         write(*,*) 'Could not find the correct map to Born '/
     &        /'FKS configuration for the NLO FKS '/
     &        /'configuration', nFKS_in
         stop 1
      else
         nFKS_out=nFKSprocessBorn(nFKS_in)
      endif
      return
      end

      subroutine update_vegas_x(xx,x)
      use mint_module
      implicit none
      integer i
      double precision xx(ndimmax),x(99),ran2
      external ran2
      integer         nndim
      common/tosigint/nndim
      character*4      abrv
      common /to_abrv/ abrv
      do i=1,99
         if (abrv.eq.'born'.or.abrv(1:2).eq.'vi') then
            if(i.le.nndim-3)then
               x(i)=xx(i)
            elseif(i.le.nndim) then
               x(i)=ran2()      ! Choose them flat when not including real-emision
            else
               x(i)=0.d0
            endif
         else
            if(i.le.nndim)then
               x(i)=xx(i)
            else
               x(i)=0.d0
            endif
         endif
      enddo
      return
      end

c
      subroutine get_user_params(ncall,nitmax,irestart)
c**********************************************************************
c     Routine to get user specified parameters for run
c**********************************************************************
      use mint_module
      implicit none
c
c     Constants
c
      include 'genps.inc'
      include 'nexternal.inc'
      include 'nFKSconfigs.inc'
      include 'fks_info.inc'
      include 'run.inc'
<<<<<<< HEAD
      include 'mint.inc'
=======
>>>>>>> d8618cb8
      include 'orders.inc'
c
c     Arguments
c
      integer ncall,nitmax
c
c     Local
c
      integer i, j, kchan
      double precision dconfig(maxchannels)
c
c     Global
c
      integer ini_fin_fks(maxchannels)
      common /fks_channels/ini_fin_fks
      integer           isum_hel
      logical                   multi_channel
      common/to_matrix/isum_hel, multi_channel
      integer           use_cut
      common /to_weight/use_cut

      integer        lbw(0:nexternal)  !Use of B.W.
      common /to_BW/ lbw

      character*5 abrvinput
      character*4 abrv
      common /to_abrv/ abrv

      logical nbody
      common/cnbody/nbody

c
c To convert diagram number to configuration
c
      include 'born_conf.inc'
c
c Vegas stuff
c
      integer irestart,itmp
      character * 70 idstring
      logical savegrid

      logical unwgt
      double precision evtsgn
      common /c_unwgt/evtsgn,unwgt
      logical fillh
      integer mc_hel,ihel
      double precision volh
      common/mc_int2/volh,mc_hel,ihel,fillh
      integer random_offset_split
      common /c_random_offset_split/ random_offset_split
      logical done
      character*140 buffer
c-----
c  Begin Code
c-----
      unwgt=.false.
      open (unit=83,file='input_app.txt',status='old')
      done=.false.
      nchans=0
      do while (.not. done)
         read(83,'(a)',err=222,end=222) buffer
         if (buffer(1:7).eq.'NPOINTS') then
            buffer=buffer(10:100)
            read(buffer,*) ncall
            write (*,*) 'Number of phase-space points per iteration:',ncall
         elseif(buffer(1:11).eq.'NITERATIONS') then
            read(buffer(14:),*) nitmax
            write (*,*) 'Maximum number of iterations is:',nitmax
         elseif(buffer(1:8).eq.'ACCURACY') then
            read(buffer(11:),*) accuracy
            write (*,*) 'Desired accuracy is:',accuracy
         elseif(buffer(1:10).eq.'ADAPT_GRID') then
            read(buffer(13:),*) use_cut
            write (*,*) 'Using adaptive grids:',use_cut
         elseif(buffer(1:12).eq.'MULTICHANNEL') then
            read(buffer(15:),*) i
            if (i.eq.1) then
               multi_channel=.true.
               write (*,*) 'Using Multi-channel integration'
            else
               multi_channel=.false.
               write (*,*) 'Not using Multi-channel integration'
            endif
         elseif(buffer(1:12).eq.'SUM_HELICITY') then
            read(buffer(15:),*) i
            if (nincoming.eq.1) then
               write (*,*) 'Sum over helicities in the virtuals'/
     $              /' for decay process'
               mc_hel=0
            elseif (i.eq.0) then
               mc_hel=0
               write (*,*) 'Explicitly summing over helicities'/
     $              /' for the virtuals'
            else
               mc_hel=1
               write(*,*) 'Do MC over helicities for the virtuals'
            endif
            isum_hel=0
         elseif(buffer(1:6).eq.'NCHANS') then
            read(buffer(9:),*) nchans
            write (*,*) 'Number of channels to integrate together:'
     $           ,nchans
            if (nchans.gt.maxchannels) then
               write (*,*) 'Too many integration channels to be '/
     $              /'integrated together. Increase maxchannels',nchans
     $              ,maxchannels
               stop 1
            endif
         elseif(buffer(1:7).eq.'CHANNEL') then
            if (nchans.le.0) then
               write (*,*) '"NCHANS" missing in input files'/
     $              /' (still zero)',nchans
               stop
            endif
            read(buffer(10:),*) (dconfig(kchan),kchan=1,nchans)
            do kchan=1,nchans
               iconfigs(kchan) = int(dconfig(kchan))
               if ( nint(dconfig(kchan)*10)-iconfigs(kchan)*10.eq.0 )
     $              then
                  ini_fin_fks(kchan)=0
               elseif ( nint(dconfig(kchan)*10)-iconfigs(kchan)*10.eq.1
     $                 ) then
                  ini_fin_fks(kchan)=1
               elseif ( nint(dconfig(kchan)*10)-iconfigs(kchan)*10.eq.2
     $                 ) then
                  ini_fin_fks(kchan)=2
               else
                  write (*,*) 'ERROR: invalid configuration number',dconfig
                  stop 1
               endif
               do i=1,mapconfig(0)
                  if (iconfigs(kchan).eq.mapconfig(i)) then
                     iconfigs(kchan)=i
                     exit
                  endif
               enddo
            enddo
            write(*,*) 'Running Configuration Number(s): '
     $           ,(iconfigs(kchan),kchan=1,nchans)
            write(*,*) 'initial-or-final',(ini_fin_fks(kchan),kchan=1,nchans)
         elseif(buffer(1:5).eq.'SPLIT') then
            read(buffer(8:),*) random_offset_split
            write (*,*) 'Splitting channel:',random_offset_split
         elseif(buffer(1:8).eq.'WGT_MULT') then
            read(buffer(11:),*) wgt_mult
            write (*,*) 'Weight multiplier:',wgt_mult
         elseif(buffer(1:8).eq.'RUN_MODE') then
            read(buffer(11:),*) abrvinput
            if(abrvinput(5:5).eq.'0')then
               nbody=.true.
            else
               nbody=.false.
            endif
            abrv=abrvinput(1:4)
            write (*,*) "doing the ",abrv," of this channel"
            if(nbody)then
               write (*,*) "integration Born/virtual with Sfunction=1"
            else
               write (*,*) "Normal integration (Sfunction != 1)"
            endif
         elseif(buffer(1:7).eq.'RESTART') then
            read(buffer(10:),*) irestart
            if (irestart.eq.0) then
               write (*,*) 'RESTART: Fresh run'
            elseif(irestart.eq.-1) then
               write (*,*) 'RESTART: Use old grids, but refil plots'
            elseif(irestart.eq.1) then
               write (*,*) 'RESTART: continue with existing run'
            else
               write (*,*) 'RESTART:',irestart
            endif
         endif
         cycle
 222     done=.true.
      enddo
      close(83)

      if (fks_configs.eq.1) then
         if (pdg_type_d(1,fks_i_d(1)).eq.-21.and.abrv.ne.'born') then
C Two cases can occur
C   1) the process has been generated with the LOonly flav
C   2) the process has only virtual corrections, e.g. z > v v [QED]
C the two cases can be distinguished by looking at the values
C  of AMP_SPLIT_SIZE, AMP_SPLIT_SIZE_BORN (if they are ==, it is 1))
           if (amp_split_size.eq.amp_split_size_born) then
             write (*,*) 'Process generated with [LOonly=QCD]. '/
     $           /'Setting abrv to "born".'
             abrv='born'
             if (ickkw.eq.3) then
               write (*,*) 'FxFx merging not possible with'/
     $              /' [LOonly=QCD] processes'
               stop 1
             endif
           else
             write (*,*) 'Process only with virtual corrections'/
     $           /'Setting abrv to "bovi".'
             abrv='bovi'
           endif
         endif
      endif
c
c     Here I want to set up with B.W. we map and which we don't
c
      lbw(0)=0
      end
c<|MERGE_RESOLUTION|>--- conflicted
+++ resolved
@@ -16,11 +16,7 @@
 C
 C     LOCAL
 C
-<<<<<<< HEAD
-      integer i,j,k,l,l1,l2
-=======
       integer i,j,k,l,l1,l2,kchan
->>>>>>> d8618cb8
       character*130 buf
 c
 c     Global
@@ -65,48 +61,24 @@
 
       double precision virtual_over_born
       common/c_vob/virtual_over_born
-<<<<<<< HEAD
-      double precision average_virtual(0:n_ave_virt,maxchannels)
-     $     ,virtual_fraction(maxchannels)
-      common/c_avg_virt/average_virtual,virtual_fraction
       include 'orders.inc'
-      integer              n_ord_virt
-      common /c_n_ord_virt/n_ord_virt
-=======
-      include 'orders.inc'
->>>>>>> d8618cb8
 
 c timing statistics
       include "timing_variables.inc"
       real*4 tOther, tTot
 
-<<<<<<< HEAD
-c general MadFKS parameters
-      include "FKSParams.inc"
-
 c PineAPPL
       logical pineappl
       common /for_pineappl/ pineappl
-=======
-c applgrid
-      integer iappl
-      common /for_applgrid/ iappl
->>>>>>> d8618cb8
 c stats for granny_is_res
       double precision deravg,derstd,dermax,xi_i_fks_ev_der_max
      &     ,y_ij_fks_ev_der_max
       integer ntot_granny,derntot,ncase(0:6)
       common /c_granny_counters/ ntot_granny,ncase,derntot,deravg,derstd
      &     ,dermax,xi_i_fks_ev_der_max,y_ij_fks_ev_der_max
-<<<<<<< HEAD
-      logical              fixed_order,nlo_ps
-      common /c_fnlo_nlops/fixed_order,nlo_ps
-
-=======
 
       logical useitmax
       common/cuseitmax/useitmax
->>>>>>> d8618cb8
 
 C-----
 C  BEGIN CODE
@@ -187,19 +159,11 @@
         write(*,*)'NLO computations require muF1=muF2'
         stop
       endif
-<<<<<<< HEAD
-      write(*,*) "about to integrate ", ndim,ncall,itmax
+      write(*,*) "about to integrate ", ndim,ncalls0,itmax
 c PineAPPL
       if (imode.eq.0) pineappl=.False. ! overwrite when starting completely fresh
       if(pineappl) then
          write(6,*) "Initializing PineAPPL ..."
-=======
-      write(*,*) "about to integrate ", ndim,ncalls0,itmax
-c APPLgrid
-      if (imode.eq.0) iappl=0 ! overwrite when starting completely fresh
-      if(iappl.ne.0) then
-         write(6,*) "Initializing aMCfast ..."
->>>>>>> d8618cb8
 c     Set flavor map, starting from all possible
 c     parton lumi configurations defined in initial_states_map.dat
          call setup_flavourmap
@@ -235,34 +199,7 @@
             do_rwgt_scale=.false.
             do_rwgt_pdf=.false.
          else
-<<<<<<< HEAD
-            doreweight=do_rwgt_scale.or.do_rwgt_pdf
-c to restore grids:
-            open (unit=12, file='mint_grids',status='old')
-            ans(1,0)=0d0
-            unc(1,0)=0d0
-            do kchan=1,nchans
-               do j=0,nintervals
-                  read (12,*) (xgrid(j,i,kchan),i=1,ndim)
-               enddo
-               do j=1,nintervals_virt
-                  do k=0,n_ord_virt
-                     read (12,*) (ave_virt(j,i,k,kchan),i=1,ndim)
-                  enddo
-               enddo
-               read(12,*) ans(1,kchan),unc(1,kchan),dummy,dummy
-     $              ,nhits_in_grids(kchan)
-               read(12,*) virtual_fraction(kchan),average_virtual(0
-     $              ,kchan)
-               ans(1,0)=ans(1,0)+ans(1,kchan)
-               unc(1,0)=unc(1,0)+unc(1,kchan)**2
-            enddo
-            unc(1,0)=sqrt(unc(1,0))
-            close (12)
-            write (*,*) "Update iterations and points to",itmax,ncall
-=======
             doreweight=do_rwgt_scale.or.do_rwgt_pdf.or.store_rwgt_info
->>>>>>> d8618cb8
          endif
 c
          write (*,*) 'imode is ',imode
@@ -273,42 +210,10 @@
                virtual_fraction(kchan)=1d0
             enddo
          endif
-<<<<<<< HEAD
-C check for zero cross-section
-C if restoring grids corresponding to sigma=0, just terminate the run
-         if (imode.ne.0.and.ans(1,0).eq.0d0.and.unc(1,0).eq.0d0) then
-            call initplot()
-            call close_run_zero_res(ncall, itmax, ndim)
-            stop
-         endif
-         call mint(sigint,ndim,ncall,itmax,imode,xgrid,ymax
-     $        ,ymax_virt,ans,unc,chi2,nhits_in_grids)
-=======
          call mint(sigint)
->>>>>>> d8618cb8
          call topout
          call deallocate_weight_lines
 c
-<<<<<<< HEAD
-c to save grids:
-         open (unit=12, file='mint_grids',status='unknown')
-         do kchan=1,nchans
-            do j=0,nintervals
-               write (12,*) (xgrid(j,i,kchan),i=1,ndim)
-            enddo
-            do j=1,nintervals_virt
-               do k=0,n_ord_virt
-                  write (12,*) (ave_virt(j,i,k,kchan),i=1,ndim)
-               enddo
-            enddo
-            write (12,*) ans(1,kchan),unc(1,kchan),ncall,itmax
-     $           ,nhits_in_grids(kchan)
-            write (12,*) virtual_fraction(kchan),average_virtual(0
-     $           ,kchan)
-         enddo
-         close (12)
-=======
->>>>>>> d8618cb8
       else
          write (*,*) 'Unknown imode',imode
          stop
@@ -454,12 +359,6 @@
       common/counterevnts/p1_cnt,wgt_cnt,pswgt_cnt,jac_cnt
       double precision p_born(0:3,nexternal-1)
       common /pborn/   p_born
-<<<<<<< HEAD
-      double precision           virt_wgt_mint(0:n_ave_virt),
-     &                           born_wgt_mint(0:n_ave_virt)
-      common /virt_born_wgt_mint/virt_wgt_mint,born_wgt_mint
-=======
->>>>>>> d8618cb8
       double precision virtual_over_born
       common/c_vob/virtual_over_born
       logical                calculatedBorn
@@ -473,12 +372,9 @@
       common /c_wgt_ME_tree/ wgt_ME_born,wgt_ME_real
       integer ini_fin_fks_map(0:2,0:fks_configs)
       save ini_fin_fks_map
-<<<<<<< HEAD
-=======
       if (new_point .and. ifl.ne.2) then
          pass_cuts_check=.false.
       endif
->>>>>>> d8618cb8
       if (firsttime) then
          firsttime=.false.
          call setup_ini_fin_fks_map(ini_fin_fks_map)
@@ -524,11 +420,7 @@
       else
          jac=0.5d0
       endif
-<<<<<<< HEAD
-      call generate_momenta(ndim,iconfig,jac,x,p)
-=======
       call generate_momenta(nndim,iconfig,jac,x,p)
->>>>>>> d8618cb8
       if (p_born(0,1).lt.0d0) goto 12
       call compute_prefactors_nbody(vegas_wgt)
       call set_cms_stuff(izero)
@@ -802,10 +694,6 @@
       include 'nFKSconfigs.inc'
       include 'fks_info.inc'
       include 'run.inc'
-<<<<<<< HEAD
-      include 'mint.inc'
-=======
->>>>>>> d8618cb8
       include 'orders.inc'
 c
 c     Arguments

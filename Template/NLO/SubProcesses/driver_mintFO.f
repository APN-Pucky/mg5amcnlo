      Program DRIVER
c**************************************************************************
c     This is the driver for the whole calculation
c**************************************************************************
      use extra_weights
      use mint_module
      use FKSParams
      implicit none
C
C     CONSTANTS
C
      double precision zero
      parameter       (ZERO = 0d0)
      include 'nexternal.inc'
      include 'genps.inc'
C
C     LOCAL
C
      integer i,j,k,l,l1,l2,kchan
      character*130 buf
c
c     Global
c
cc
      include 'run.inc'
      include 'coupl.inc'
      
c     Vegas stuff
      integer         nndim
      common/tosigint/nndim

      real*8 sigint
      external sigint

      integer irestart
      logical savegrid

      logical            flat_grid
      common/to_readgrid/flat_grid                !Tells if grid read from file

      integer i_momcmp_count
      double precision xratmax
      common/ccheckcnt/i_momcmp_count,xratmax

      character*4      abrv
      common /to_abrv/ abrv
      integer n_mp, n_disc
      integer ixi_i,iphi_i,iy_ij,vn
      logical putonshell
      logical unwgt
      double precision evtsgn
      common /c_unwgt/evtsgn,unwgt

      logical SHsep
      logical Hevents
      common/SHevents/Hevents
      character*10 dum
c statistics for MadLoop      
      integer ntot,nsun,nsps,nups,neps,n100,nddp,nqdp,nini,n10,n1(0:9)
      common/ups_stats/ntot,nsun,nsps,nups,neps,n100,nddp,nqdp,nini,n10,n1

      double precision virtual_over_born
      common/c_vob/virtual_over_born
      include 'orders.inc'

c timing statistics
      include "timing_variables.inc"
      real*4 tOther, tTot

c PineAPPL
      logical pineappl
      common /for_pineappl/ pineappl
c stats for granny_is_res
      double precision deravg,derstd,dermax,xi_i_fks_ev_der_max
     &     ,y_ij_fks_ev_der_max
      integer ntot_granny,derntot,ncase(0:6)
      common /c_granny_counters/ ntot_granny,ncase,derntot,deravg,derstd
     &     ,dermax,xi_i_fks_ev_der_max,y_ij_fks_ev_der_max

      logical useitmax
      common/cuseitmax/useitmax

C-----
C  BEGIN CODE
C-----
c Write the process PID in the log.txt files (i.e., to the screen)
      write (*,*) getpid()
      
      useitmax=.false. ! to be overwritten in open_output_files.f if need be
c
c     Setup the timing variable
c
      call cpu_time(tBefore)
      fixed_order=.true.
      nlo_ps=.false.

c     Read general MadFKS parameters
c
      call FKSParamReader(paramFileName,.TRUE.,.FALSE.)
      min_virt_fraction_mint=min_virt_fraction
      do kchan=1,maxchannels
         do i=0,n_ave_virt
            average_virtual(i,kchan)=0d0
         enddo
         virtual_fraction(kchan)=max(virt_fraction,min_virt_fraction)
      enddo
      n_ord_virt=amp_split_size
      
c
c     Read process number
c
      ntot_granny=0
      derntot=0
      do i=0,6
         ncase(i)=0
      enddo
      ntot=0
      nsun=0
      nsps=0
      nups=0
      neps=0
      n100=0
      nddp=0
      nqdp=0
      nini=0
      n10=0
      do i=0,9
        n1(i)=0
      enddo
      
      call setrun                !Sets up run parameters
      call setpara('param_card.dat')   !Sets up couplings and masses
      call setcuts               !Sets up cuts and particle masses
      call printout              !Prints out a summary of paramaters
<<<<<<< HEAD
      call run_printout         !Prints out a summary of the run settings
      call fill_configurations_common
=======
      call run_printout          !Prints out a summary of the run settings
      call initcluster
      call check_amp_split 
>>>>>>> de35a48f
c     
c     Get user input
c
      write(*,*) "getting user params"
      call get_user_params(ncalls0,itmax,imode)
      if(imode.eq.0)then
        flat_grid=.true.
      else
        flat_grid=.false.
      endif
      ndim = 3*(nexternal-nincoming)-4
      if (abs(lpp(1)) .ge. 1) ndim=ndim+1
      if (abs(lpp(2)) .ge. 1) ndim=ndim+1
      nndim=ndim
c Don't proceed if muF1#muF2 (we need to work out the relevant formulae
c at the NLO)
      if( ( fixed_fac_scale .and.
     #       (muF1_over_ref*muF1_ref_fixed) .ne.
     #       (muF2_over_ref*muF2_ref_fixed) ) .or.
     #    ( (.not.fixed_fac_scale) .and.
     #      muF1_over_ref.ne.muF2_over_ref ) )then
        write(*,*)'NLO computations require muF1=muF2'
        stop
      endif
      write(*,*) "about to integrate ", ndim,ncalls0,itmax
c PineAPPL
      if (imode.eq.0) pineappl=.False. ! overwrite when starting completely fresh
      if(pineappl) then
         write(6,*) "Initializing PineAPPL ..."
c     Set flavor map, starting from all possible
c     parton lumi configurations defined in initial_states_map.dat
         call setup_flavourmap
c     Fill the number of combined matrix elements for given initial state luminosity
         call find_iproc_map
         write(6,*) "   ... done."
      endif
      if (abrv(1:4).eq.'virt') then
         only_virt=.true.
      else
         only_virt=.false.
      endif
c     Prepare the MINT folding
      do j=1,ndimmax
         if (j.le.ndim) then
            ifold(j)=1
         else
            ifold(j)=0
         endif
      enddo
      ifold_energy=ndim-2
      ifold_yij=ndim-1
      ifold_phi=ndim
c      
      i_momcmp_count=0
      xratmax=0.d0
      unwgt=.false.
      call addfil(dum)
      if (imode.eq.-1.or.imode.eq.0) then
         if(imode.eq.0)then
c Don't safe the reweight information when just setting up the grids.
            doreweight=.false.
            do_rwgt_scale=.false.
            do_rwgt_pdf=.false.
         else
            doreweight=do_rwgt_scale.or.do_rwgt_pdf.or.store_rwgt_info
         endif
c
         write (*,*) 'imode is ',imode

         if (ickkw.eq.-1) then
            min_virt_fraction=1d0
            do kchan=1,nchans
               virtual_fraction(kchan)=1d0
            enddo
         endif
         call mint(sigint)
         call topout
         call deallocate_weight_lines
c
      else
         write (*,*) 'Unknown imode',imode
         stop
      endif

      if (ntot.ne.0) then
         write(*,*) "Satistics from MadLoop:"
         write(*,*)
     &        "  Total points tried:                              ",ntot
         write(*,*)
     &        "  Stability unknown:                               ",nsun
         write(*,*)
     &        "  Stable PS point:                                 ",nsps
         write(*,*)
     &        "  Unstable PS point (and rescued):                 ",nups
         write(*,*)
     &        "  Exceptional PS point (unstable and not rescued): ",neps
         write(*,*)
     &        "  Double precision used:                           ",nddp
         write(*,*)
     &        "  Quadruple precision used:                        ",nqdp
         write(*,*)
     &        "  Initialization phase-space points:               ",nini
         write(*,*)
     &        "  Unknown return code (100):                       ",n100
         write(*,*)
     &        "  Unknown return code (10):                        ",n10
         write(*,*)
     &        "  Unit return code distribution (1):               "
         do j=0,9
           if (n1(j).ne.0) then
              write(*,*) "#Unit ",j," = ",n1(j)
           endif
         enddo
      endif

      write (*,*) 'counters for the granny resonances'
      write (*,*) 'ntot     ',ntot_granny
      if (ntot_granny.gt.0) then
         do i=0,6
            write (*,*) '% icase ',i,' : ',ncase(i)/dble(ntot_granny)
         enddo
         write (*,*) 'average,std dev. and max of derivative:',deravg
     &        ,sqrt(abs(derstd-deravg**2)),dermax
         write (*,*)
     &        'and xi_i_fks and y_ij_fks corresponding to max of der.',
     &        xi_i_fks_ev_der_max,y_ij_fks_ev_der_max
      endif
      call cpu_time(tAfter)
      tTot = tAfter-tBefore
      tOther = tTot - (tBorn+tGenPS+tReal+tCount+tIS+tFxFx+tf_nb+tf_all
     &     +t_as+tr_s+tr_pdf+t_plot+t_cuts+t_MC_subt+t_isum+t_p_unw
     $     +t_write)
      write(*,*) 'Time spent in Born : ',tBorn
      write(*,*) 'Time spent in PS_Generation : ',tGenPS
      write(*,*) 'Time spent in Reals_evaluation: ',tReal
      write(*,*) 'Time spent in MCsubtraction : ',t_MC_subt
      write(*,*) 'Time spent in Counter_terms : ',tCount
      write(*,*) 'Time spent in Integrated_CT : ',tIS-tOLP
      write(*,*) 'Time spent in Virtuals : ',tOLP      
      write(*,*) 'Time spent in FxFx_cluster : ',tFxFx
      write(*,*) 'Time spent in Nbody_prefactor : ',tf_nb
      write(*,*) 'Time spent in N1body_prefactor : ',tf_all
      write(*,*) 'Time spent in Adding_alphas_pdf : ',t_as
      write(*,*) 'Time spent in Reweight_scale : ',tr_s
      write(*,*) 'Time spent in Reweight_pdf : ',tr_pdf
      write(*,*) 'Time spent in Filling_plots : ',t_plot
      write(*,*) 'Time spent in Applying_cuts : ',t_cuts
      write(*,*) 'Time spent in Sum_ident_contr : ',t_isum
      write(*,*) 'Time spent in Pick_unwgt : ',t_p_unw
      write(*,*) 'Time spent in Write_events : ',t_write
      write(*,*) 'Time spent in Other_tasks : ',tOther
      write(*,*) 'Time spent in Total : ',tTot

      open (unit=12, file='res.dat',status='unknown')
      do kchan=0,nchans
         write (12,*)ans(1,kchan),unc(1,kchan),ans(2,kchan),unc(2,kchan)
     $        ,itmax,ncalls0,tTot
      enddo
      close(12)


      if(i_momcmp_count.ne.0)then
        write(*,*)'     '
        write(*,*)'WARNING: genps_fks code 555555'
        write(*,*)i_momcmp_count,xratmax
      endif

      end


      block data timing
c timing statistics
      include "timing_variables.inc"
      data tOLP/0.0/
      data tGenPS/0.0/
      data tBorn/0.0/
      data tIS/0.0/
      data tReal/0.0/
      data tCount/0.0/
      data tFxFx/0.0/
      data tf_nb/0.0/
      data tf_all/0.0/
      data t_as/0.0/
      data tr_s/0.0/
      data tr_pdf/0.0/
      data t_plot/0.0/
      data t_cuts/0.0/
      data t_MC_subt/0.0/
      data t_isum/0.0/
      data t_p_unw/0.0/
      data t_write/0.0/
      end

      
      double precision function sigint(xx,vegas_wgt,ifl,f)
      use weight_lines
      use extra_weights
      use mint_module
      implicit none
      include 'nexternal.inc'
      include 'nFKSconfigs.inc'
      include 'run.inc'
      include 'orders.inc'
      include 'fks_info.inc'
      double precision xx(ndimmax),vegas_wgt,f(nintegrals),jac,p(0:3
     $     ,nexternal),rwgt,vol,sig,x(99),MC_int_wgt
      integer ifl,nFKS_born,nFKS_picked,iFKS,nFKS_min,iamp
     $     ,nFKS_max,izero,ione,itwo,mohdr,i,iran_picked
      parameter (izero=0,ione=1,itwo=2,mohdr=-100)
      logical passcuts,passcuts_nbody,passcuts_n1body,sum,firsttime
      data firsttime/.true./
      external passcuts
      integer             ini_fin_fks(maxchannels)
      common/fks_channels/ini_fin_fks
      data sum /.false./
      integer         nndim
      common/tosigint/nndim
      logical       nbody
      common/cnbody/nbody
      double precision p1_cnt(0:3,nexternal,-2:2),wgt_cnt(-2:2)
     $     ,pswgt_cnt(-2:2),jac_cnt(-2:2)
      common/counterevnts/p1_cnt,wgt_cnt,pswgt_cnt,jac_cnt
      double precision p_born(0:3,nexternal-1)
      common /pborn/   p_born
      double precision virtual_over_born
      common/c_vob/virtual_over_born
      logical                calculatedBorn
      common/ccalculatedBorn/calculatedBorn
      character*4      abrv
      common /to_abrv/ abrv
c PineAPPL
      logical pineappl
      common /for_pineappl/ pineappl
      double precision       wgt_ME_born,wgt_ME_real
      common /c_wgt_ME_tree/ wgt_ME_born,wgt_ME_real
      integer ini_fin_fks_map(0:2,0:fks_configs)
      save ini_fin_fks_map
      if (new_point .and. ifl.ne.2) then
         pass_cuts_check=.false.
      endif
      if (firsttime) then
         firsttime=.false.
         call setup_ini_fin_fks_map(ini_fin_fks_map)
         write (*,*) 'initial-final FKS maps:'
         write (*,*) 0 ,':',ini_fin_fks_map(0,:)
         write (*,*) 1 ,':',ini_fin_fks_map(1,:)
         write (*,*) 2 ,':',ini_fin_fks_map(2,:)
      endif
      if (ifl.ne.0) then
         write (*,*) 'ERROR ifl not equal to zero in sigint',ifl
         stop 1
      endif
      if (pineappl .and. sum) then
         write (*,*) 'WARNING: PineAPPL only possible '/
     &        /'with MC over FKS directories',pineappl,sum
         write (*,*) 'Switching to MC over FKS directories'
         sum=.false.
      endif
      sigint=0d0
      icontr=0
      do iamp=0,amp_split_size
         virt_wgt_mint(iamp)=0d0
         born_wgt_mint(iamp)=0d0
      enddo
      virtual_over_born=0d0
      wgt_me_born=0d0
      wgt_me_real=0d0
      if (ickkw.eq.-1) H1_factor_virt=0d0
      if (ickkw.eq.3) call set_FxFx_scale(0,p)
      call update_vegas_x(xx,x)
      call get_MC_integer(max(ini_fin_fks(ichan),1)
     $     ,ini_fin_fks_map(ini_fin_fks(ichan),0),iran_picked,vol)
      nFKS_picked=ini_fin_fks_map(ini_fin_fks(ichan),iran_picked)
      
c The nbody contributions
      if (abrv.eq.'real') goto 11
      nbody=.true.
      calculatedBorn=.false.
      call get_born_nFKSprocess(nFKS_picked,nFKS_born)
      call update_fks_dir(nFKS_born)
      if (ini_fin_fks(ichan).eq.0) then
         jac=1d0
      else
         jac=0.5d0
      endif
      call generate_momenta(nndim,iconfig,jac,x,p)
      if (p_born(0,1).lt.0d0) goto 12
      call compute_prefactors_nbody(vegas_wgt)
      call set_cms_stuff(izero)
      if (ickkw.eq.3) call set_FxFx_scale(1,p1_cnt(0,1,0))
      passcuts_nbody=passcuts(p1_cnt(0,1,0),rwgt)
      if (passcuts_nbody) then
<<<<<<< HEAD
=======
         pass_cuts_check=.true.
         if (ickkw.eq.3) call set_FxFx_scale(1,p1_cnt(0,1,0))
>>>>>>> de35a48f
         call set_alphaS(p1_cnt(0,1,0))
         call include_multichannel_enhance(1)
         if (abrv(1:2).ne.'vi') then
            call compute_born
         endif
         if (abrv.ne.'born') then
            call compute_nbody_noborn
         endif
      endif

 11   continue
c The n+1-body contributions (including counter terms)
      if ( abrv(1:4).eq.'born' .or.
     $     abrv(1:4).eq.'bovi' .or.
     $     abrv(1:2).eq.'vi' ) goto 12
      nbody=.false.
      if (sum) then
         nFKS_min=1
         nFKS_max=ini_fin_fks_map(ini_fin_fks(ichan),0)
         MC_int_wgt=1d0
      else
         nFKS_min=iran_picked
         nFKS_max=iran_picked
         MC_int_wgt=1d0/vol
      endif
      do i=nFKS_min,nFKS_max
         iFKS=ini_fin_fks_map(ini_fin_fks(ichan),i)
         calculatedBorn=.false. 
         ! MZ this is a temporary fix for processes without
         ! soft singularities associated to the initial state
         ! DO NOT extend this fix to event generation
         wgt_me_born=0d0
         wgt_me_real=0d0
         jac=MC_int_wgt
         call update_fks_dir(iFKS)
         call generate_momenta(nndim,iconfig,jac,x,p)
         if (p_born(0,1).lt.0d0) cycle
         call compute_prefactors_n1body(vegas_wgt,jac)
         call set_cms_stuff(izero)
         if (ickkw.eq.3) call set_FxFx_scale(2,p1_cnt(0,1,0))
         passcuts_nbody =passcuts(p1_cnt(0,1,0),rwgt)
         call set_cms_stuff(mohdr)
         if (ickkw.eq.3) call set_FxFx_scale(3,p)
         passcuts_n1body=passcuts(p,rwgt)
         if (passcuts_nbody .and. abrv.ne.'real') then
            pass_cuts_check=.true.
            call set_cms_stuff(izero)
            call set_alphaS(p1_cnt(0,1,0))
            call include_multichannel_enhance(3)
            call compute_soft_counter_term(0d0)
            call set_cms_stuff(ione)
            call compute_collinear_counter_term(0d0)
            call set_cms_stuff(itwo)
            call compute_soft_collinear_counter_term(0d0)
         endif
         if (passcuts_n1body) then
            pass_cuts_check=.true.
            call set_cms_stuff(mohdr)
            call set_alphaS(p)
            call include_multichannel_enhance(2)
            call compute_real_emission(p,1d0)
         endif
      enddo
      
 12   continue
c Include PDFs and alpha_S and reweight to include the uncertainties
      if (ickkw.eq.-1) call include_veto_multiplier
      call include_PDF_and_alphas
      if (doreweight) then
         if (do_rwgt_scale .and. ickkw.ne.-1) call reweight_scale
         if (do_rwgt_scale .and. ickkw.eq.-1) call reweight_scale_NNLL
         if (do_rwgt_pdf) call reweight_pdf
      endif
      
      if (pineappl) then
         if (sum) then
            write (*,*) 'ERROR: PineAPPL only possible '/
     &           /'with MC over FKS directories',pineappl,sum
            stop 1
         endif
         call fill_pineappl_weights(vegas_wgt)
      endif

c Importance sampling for FKS configurations
      if (sum) then
         call get_wgt_nbody(sig)
         call fill_MC_integer(max(ini_fin_fks(ichan),1),iran_picked
     $        ,abs(sig))
      else
         call get_wgt_no_nbody(sig)
         call fill_MC_integer(max(ini_fin_fks(ichan),1),iran_picked
     $        ,abs(sig)*vol)
      endif

c Finalize PS point
      call fill_plots
      call fill_mint_function(f)
      return
      end

      subroutine update_fks_dir(nFKS)
      implicit none
      include 'run.inc'
      integer nFKS
      integer              nFKSprocess
      common/c_nFKSprocess/nFKSprocess
      nFKSprocess=nFKS
      call fks_inc_chooser()
      call leshouche_inc_chooser()
      call setcuts
      call setfksfactor(.false.)
      return
      end
      
      subroutine setup_ini_fin_FKS_map(ini_fin_FKS_map)
      implicit none
      include 'nexternal.inc'
      include 'nFKSconfigs.inc'
      include 'fks_info.inc'
      integer ini_fin_FKS_map(0:2,0:fks_configs),iFKS
      ini_fin_FKS_map(0,0)=0
      ini_fin_FKS_map(1,0)=0
      ini_fin_FKS_map(2,0)=0
      do iFKS=1,fks_configs
         ini_fin_FKS_map(0,0)=ini_fin_FKS_map(0,0)+1
         ini_fin_FKS_map(0,ini_fin_FKS_map(0,0))=iFKS
         if (fks_j_d(iFKS).le.nincoming .and.
     $       fks_j_d(iFKS).gt.0) then
            ini_fin_FKS_map(2,0)=ini_fin_FKS_map(2,0)+1
            ini_fin_FKS_map(2,ini_fin_FKS_map(2,0))=iFKS
         elseif (fks_j_d(iFKS).gt.nincoming .and.
     $           fks_j_d(iFKS).le.nexternal) then
            ini_fin_FKS_map(1,0)=ini_fin_FKS_map(1,0)+1
            ini_fin_FKS_map(1,ini_fin_FKS_map(1,0))=iFKS
         else
            write (*,*) 'ERROR in setup_ini_fin_FKS_map',fks_j_d(iFKS)
     $           ,nincoming,iFKS
            stop 1
         endif
      enddo
      return
      end

      subroutine get_born_nFKSprocess(nFKS_in,nFKS_out)
      implicit none
      include 'nexternal.inc'
      include 'nFKSconfigs.inc'
      include 'fks_info.inc'
      integer nFKS_in,nFKS_out,iFKS,iiFKS,nFKSprocessBorn(fks_configs)
      logical firsttime
      data firsttime /.true./
      save nFKSprocessBorn
c
      if (firsttime) then
         firsttime=.false.
         do iFKS=1,fks_configs
            nFKSprocessBorn(iFKS)=0
            if ( need_color_links_D(iFKS) .or. 
     &           need_charge_links_D(iFKS) )then
               nFKSprocessBorn(iFKS)=iFKS
            endif
            if (nFKSprocessBorn(iFKS).eq.0) then
c     try to find the process that has the same j_fks but with i_fks a
c     gluon
               do iiFKS=1,fks_configs
                  if ( (need_color_links_D(iiFKS) .or.
     &                  need_charge_links_D(iiFKS)) .and.
     &                 fks_j_D(iFKS).eq.fks_j_D(iiFKS) ) then
                     nFKSprocessBorn(iFKS)=iiFKS
                     exit
                  endif
               enddo
            endif
c     try to find the process that has the j_fks initial state if
c     current j_fks is initial state (and similar for final state j_fks)
            if (nFKSprocessBorn(iFKS).eq.0) then
               do iiFKS=1,fks_configs
                  if ( need_color_links_D(iiFKS) .or.
     &                 need_charge_links_D(iiFKS) ) then
                     if ( fks_j_D(iiFKS).le.nincoming .and.
     &                    fks_j_D(iFKS).le.nincoming ) then
                        nFKSprocessBorn(iFKS)=iiFKS
                        exit
                     elseif ( fks_j_D(iiFKS).gt.nincoming .and.
     &                        fks_j_D(iFKS).gt.nincoming ) then
                        nFKSprocessBorn(iFKS)=iiFKS
                        exit
                     endif
                  endif
               enddo
            endif
c     If still not found, just pick any one that has a soft singularity
            if (nFKSprocessBorn(iFKS).eq.0) then
               do iiFKS=1,fks_configs
                  if ( need_color_links_D(iiFKS) .or.
     &                 need_charge_links_D(iiFKS) ) then
                     nFKSprocessBorn(iFKS)=iiFKS
                  endif
               enddo
            endif
c     if there are no soft singularities at all, just do something trivial
            if (nFKSprocessBorn(iFKS).eq.0) then
               nFKSprocessBorn(iFKS)=iFKS
            endif
         enddo
         write (*,*) 'Total number of FKS directories is', fks_configs
         write (*,*) 'For the Born we use nFKSprocesses:'
         write (*,*)  nFKSprocessBorn
      endif
      if (nFKSprocessBorn(nFKS_in).eq.0) then
         write(*,*) 'Could not find the correct map to Born '/
     &        /'FKS configuration for the NLO FKS '/
     &        /'configuration', nFKS_in
         stop 1
      else
         nFKS_out=nFKSprocessBorn(nFKS_in)
      endif
      return
      end

      subroutine update_vegas_x(xx,x)
      use mint_module
      implicit none
      integer i
      double precision xx(ndimmax),x(99),ran2
      external ran2
      integer         nndim
      common/tosigint/nndim
      character*4      abrv
      common /to_abrv/ abrv
      do i=1,99
         if (abrv.eq.'born'.or.abrv(1:2).eq.'vi') then
            if(i.le.nndim-3)then
               x(i)=xx(i)
            elseif(i.le.nndim) then
               x(i)=ran2()      ! Choose them flat when not including real-emision
            else
               x(i)=0.d0
            endif
         else
            if(i.le.nndim)then
               x(i)=xx(i)
            else
               x(i)=0.d0
            endif
         endif
      enddo
      return
      end

c
      subroutine get_user_params(ncall,nitmax,irestart)
c**********************************************************************
c     Routine to get user specified parameters for run
c**********************************************************************
      use mint_module
      implicit none
c
c     Constants
c
      include 'genps.inc'
      include 'nexternal.inc'
      include 'nFKSconfigs.inc'
      include 'fks_info.inc'
      include 'run.inc'
      include 'orders.inc'
c
c     Arguments
c
      integer ncall,nitmax
c
c     Local
c
      integer i, j, kchan
      double precision dconfig(maxchannels)
c
c     Global
c
      integer ini_fin_fks(maxchannels)
      common /fks_channels/ini_fin_fks
      integer           isum_hel
      logical                   multi_channel
      common/to_matrix/isum_hel, multi_channel
      integer           use_cut
      common /to_weight/use_cut

      integer        lbw(0:nexternal)  !Use of B.W.
      common /to_BW/ lbw

      character*5 abrvinput
      character*4 abrv
      common /to_abrv/ abrv

      logical nbody
      common/cnbody/nbody

c
c To convert diagram number to configuration
c
<<<<<<< HEAD
      double precision pmass(-nexternal:0,lmaxconfigs,0:fks_configs)
      double precision pwidth(-nexternal:0,lmaxconfigs,0:fks_configs)
      integer iforest(2,-max_branch:-1,lmaxconfigs,0:fks_configs)
      integer sprop(-max_branch:-1,lmaxconfigs,0:fks_configs)
      integer tprid(-max_branch:-1,lmaxconfigs,0:fks_configs)
      integer mapconfig(0:lmaxconfigs,0:fks_configs)
      common /c_configurations/pmass,pwidth,iforest,sprop,tprid
     $     ,mapconfig
=======
      include 'born_conf.inc'
>>>>>>> de35a48f
c
c Vegas stuff
c
      integer irestart,itmp
      character * 70 idstring
      logical savegrid

      logical unwgt
      double precision evtsgn
      common /c_unwgt/evtsgn,unwgt
      logical fillh
      integer mc_hel,ihel
      double precision volh
      common/mc_int2/volh,mc_hel,ihel,fillh
      integer random_offset_split
      common /c_random_offset_split/ random_offset_split
      logical done
      character*140 buffer
c-----
c  Begin Code
c-----
      unwgt=.false.
      open (unit=83,file='input_app.txt',status='old')
      done=.false.
      nchans=0
      do while (.not. done)
         read(83,'(a)',err=222,end=222) buffer
         if (buffer(1:7).eq.'NPOINTS') then
            buffer=buffer(10:100)
            read(buffer,*) ncall
            write (*,*) 'Number of phase-space points per iteration:',ncall
         elseif(buffer(1:11).eq.'NITERATIONS') then
            read(buffer(14:),*) nitmax
            write (*,*) 'Maximum number of iterations is:',nitmax
         elseif(buffer(1:8).eq.'ACCURACY') then
            read(buffer(11:),*) accuracy
            write (*,*) 'Desired accuracy is:',accuracy
         elseif(buffer(1:10).eq.'ADAPT_GRID') then
            read(buffer(13:),*) use_cut
            write (*,*) 'Using adaptive grids:',use_cut
         elseif(buffer(1:12).eq.'MULTICHANNEL') then
            read(buffer(15:),*) i
            if (i.eq.1) then
               multi_channel=.true.
               write (*,*) 'Using Multi-channel integration'
            else
               multi_channel=.false.
               write (*,*) 'Not using Multi-channel integration'
            endif
         elseif(buffer(1:12).eq.'SUM_HELICITY') then
            read(buffer(15:),*) i
            if (nincoming.eq.1) then
               write (*,*) 'Sum over helicities in the virtuals'/
     $              /' for decay process'
               mc_hel=0
            elseif (i.eq.0) then
               mc_hel=0
               write (*,*) 'Explicitly summing over helicities'/
     $              /' for the virtuals'
            else
               mc_hel=1
               write(*,*) 'Do MC over helicities for the virtuals'
            endif
            isum_hel=0
         elseif(buffer(1:6).eq.'NCHANS') then
            read(buffer(9:),*) nchans
            write (*,*) 'Number of channels to integrate together:'
     $           ,nchans
            if (nchans.gt.maxchannels) then
               write (*,*) 'Too many integration channels to be '/
     $              /'integrated together. Increase maxchannels',nchans
     $              ,maxchannels
               stop 1
            endif
         elseif(buffer(1:7).eq.'CHANNEL') then
            if (nchans.le.0) then
               write (*,*) '"NCHANS" missing in input files'/
     $              /' (still zero)',nchans
               stop
            endif
            read(buffer(10:),*) (dconfig(kchan),kchan=1,nchans)
            do kchan=1,nchans
               iconfigs(kchan) = int(dconfig(kchan))
<<<<<<< HEAD
               do i=1,mapconfig(0,0)
                  if (iconfigs(kchan).eq.mapconfig(i,0)) then
=======
               if ( nint(dconfig(kchan)*10)-iconfigs(kchan)*10.eq.0 )
     $              then
                  ini_fin_fks(kchan)=0
               elseif ( nint(dconfig(kchan)*10)-iconfigs(kchan)*10.eq.1
     $                 ) then
                  ini_fin_fks(kchan)=1
               elseif ( nint(dconfig(kchan)*10)-iconfigs(kchan)*10.eq.2
     $                 ) then
                  ini_fin_fks(kchan)=2
               else
                  write (*,*) 'ERROR: invalid configuration number',dconfig
                  stop 1
               endif
               do i=1,mapconfig(0)
                  if (iconfigs(kchan).eq.mapconfig(i)) then
>>>>>>> de35a48f
                     iconfigs(kchan)=i
                     exit
                  endif
               enddo
            enddo
            write(*,*) 'Running Configuration Number(s): '
     $           ,(iconfigs(kchan),kchan=1,nchans)
            write(*,*) 'initial-or-final',(ini_fin_fks(kchan),kchan=1,nchans)
         elseif(buffer(1:5).eq.'SPLIT') then
            read(buffer(8:),*) random_offset_split
            write (*,*) 'Splitting channel:',random_offset_split
         elseif(buffer(1:8).eq.'WGT_MULT') then
            read(buffer(11:),*) wgt_mult
            write (*,*) 'Weight multiplier:',wgt_mult
         elseif(buffer(1:8).eq.'RUN_MODE') then
            read(buffer(11:),*) abrvinput
            if(abrvinput(5:5).eq.'0')then
               nbody=.true.
            else
               nbody=.false.
            endif
            abrv=abrvinput(1:4)
            write (*,*) "doing the ",abrv," of this channel"
            if(nbody)then
               write (*,*) "integration Born/virtual with Sfunction=1"
            else
               write (*,*) "Normal integration (Sfunction != 1)"
            endif
         elseif(buffer(1:7).eq.'RESTART') then
            read(buffer(10:),*) irestart
            if (irestart.eq.0) then
               write (*,*) 'RESTART: Fresh run'
            elseif(irestart.eq.-1) then
               write (*,*) 'RESTART: Use old grids, but refil plots'
            elseif(irestart.eq.1) then
               write (*,*) 'RESTART: continue with existing run'
            else
               write (*,*) 'RESTART:',irestart
            endif
         endif
         cycle
 222     done=.true.
      enddo
      close(83)

      if (fks_configs.eq.1) then
         if (pdg_type_d(1,fks_i_d(1)).eq.-21.and.abrv.ne.'born') then
C Two cases can occur
C   1) the process has been generated with the LOonly flav
C   2) the process has only virtual corrections, e.g. z > v v [QED]
C the two cases can be distinguished by looking at the values
C  of AMP_SPLIT_SIZE, AMP_SPLIT_SIZE_BORN (if they are ==, it is 1))
           if (amp_split_size.eq.amp_split_size_born) then
             write (*,*) 'Process generated with [LOonly=QCD]. '/
     $           /'Setting abrv to "born".'
             abrv='born'
             if (ickkw.eq.3) then
               write (*,*) 'FxFx merging not possible with'/
     $              /' [LOonly=QCD] processes'
               stop 1
             endif
           else
             write (*,*) 'Process only with virtual corrections'/
     $           /'Setting abrv to "bovi".'
             abrv='bovi'
           endif
         endif
      endif
c
c     Here I want to set up with B.W. we map and which we don't
c
      lbw(0)=0
      end
c<|MERGE_RESOLUTION|>--- conflicted
+++ resolved
@@ -132,14 +132,9 @@
       call setpara('param_card.dat')   !Sets up couplings and masses
       call setcuts               !Sets up cuts and particle masses
       call printout              !Prints out a summary of paramaters
-<<<<<<< HEAD
-      call run_printout         !Prints out a summary of the run settings
+      call run_printout          !Prints out a summary of the run settings
       call fill_configurations_common
-=======
-      call run_printout          !Prints out a summary of the run settings
-      call initcluster
       call check_amp_split 
->>>>>>> de35a48f
 c     
 c     Get user input
 c
@@ -432,11 +427,7 @@
       if (ickkw.eq.3) call set_FxFx_scale(1,p1_cnt(0,1,0))
       passcuts_nbody=passcuts(p1_cnt(0,1,0),rwgt)
       if (passcuts_nbody) then
-<<<<<<< HEAD
-=======
          pass_cuts_check=.true.
-         if (ickkw.eq.3) call set_FxFx_scale(1,p1_cnt(0,1,0))
->>>>>>> de35a48f
          call set_alphaS(p1_cnt(0,1,0))
          call include_multichannel_enhance(1)
          if (abrv(1:2).ne.'vi') then
@@ -736,7 +727,6 @@
 c
 c To convert diagram number to configuration
 c
-<<<<<<< HEAD
       double precision pmass(-nexternal:0,lmaxconfigs,0:fks_configs)
       double precision pwidth(-nexternal:0,lmaxconfigs,0:fks_configs)
       integer iforest(2,-max_branch:-1,lmaxconfigs,0:fks_configs)
@@ -745,9 +735,6 @@
       integer mapconfig(0:lmaxconfigs,0:fks_configs)
       common /c_configurations/pmass,pwidth,iforest,sprop,tprid
      $     ,mapconfig
-=======
-      include 'born_conf.inc'
->>>>>>> de35a48f
 c
 c Vegas stuff
 c
@@ -831,10 +818,6 @@
             read(buffer(10:),*) (dconfig(kchan),kchan=1,nchans)
             do kchan=1,nchans
                iconfigs(kchan) = int(dconfig(kchan))
-<<<<<<< HEAD
-               do i=1,mapconfig(0,0)
-                  if (iconfigs(kchan).eq.mapconfig(i,0)) then
-=======
                if ( nint(dconfig(kchan)*10)-iconfigs(kchan)*10.eq.0 )
      $              then
                   ini_fin_fks(kchan)=0
@@ -848,9 +831,8 @@
                   write (*,*) 'ERROR: invalid configuration number',dconfig
                   stop 1
                endif
-               do i=1,mapconfig(0)
-                  if (iconfigs(kchan).eq.mapconfig(i)) then
->>>>>>> de35a48f
+               do i=1,mapconfig(0,0)
+                  if (iconfigs(kchan).eq.mapconfig(i,0)) then
                      iconfigs(kchan)=i
                      exit
                   endif

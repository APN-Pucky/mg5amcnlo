--- conflicted
+++ resolved
@@ -17,11 +17,7 @@
 C
 C     LOCAL
 C
-<<<<<<< HEAD
-      integer i,j,k,l,l1,l2,ndim
-=======
-      integer i,j,l,l1,l2
->>>>>>> 36728d3f
+      integer i,j,k,l,l1,l2
       character*130 buf
 c
 c     Global
@@ -240,10 +236,6 @@
                virtual_fraction(kchan)=1d0
             enddo
          endif
-c
-c Setup for parton-level NLO reweighting
-<<<<<<< HEAD
-         if(do_rwgt_scale.or.do_rwgt_pdf) call setup_fill_rwgt_NLOplot()
 C check for zero cross-section
 C if restoring grids corresponding to sigma=0, just terminate the run
          if (imode.ne.0.and.ans(1,0).eq.0d0.and.unc(1,0).eq.0d0) then
@@ -251,8 +243,6 @@
             call close_run_zero_res(ncall, itmax, ndim)
             stop
          endif
-=======
->>>>>>> 36728d3f
          call mint(sigint,ndim,ncall,itmax,imode,xgrid,ymax
      $        ,ymax_virt,ans,unc,chi2,nhits_in_grids)
          call topout
@@ -484,15 +474,11 @@
       calculatedBorn=.false.
       call get_born_nFKSprocess(nFKS_picked,nFKS_born)
       call update_fks_dir(nFKS_born)
-<<<<<<< HEAD
       if (ini_fin_fks(ichan).eq.0) then
          jac=1d0
       else
          jac=0.5d0
       endif
-=======
-      jac=1d0
->>>>>>> 36728d3f
       call generate_momenta(ndim,iconfig,jac,x,p)
       if (p_born(0,1).lt.0d0) goto 12
       call compute_prefactors_nbody(vegas_wgt)
@@ -594,10 +580,7 @@
 
       subroutine update_fks_dir(nFKS)
       implicit none
-<<<<<<< HEAD
-=======
       include 'run.inc'
->>>>>>> 36728d3f
       integer nFKS
       integer              nFKSprocess
       common/c_nFKSprocess/nFKSprocess
@@ -606,10 +589,7 @@
       call leshouche_inc_chooser()
       call setcuts
       call setfksfactor(.false.)
-<<<<<<< HEAD
-=======
       if (ickkw.eq.3) call configs_and_props_inc_chooser()
->>>>>>> 36728d3f
       return
       end
       

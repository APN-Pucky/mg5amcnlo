c Wrapper routines for the fixed order analyses
      subroutine initplot
      use extra_weights
      implicit none
      include 'run.inc'
      include "nexternal.inc"
      integer nwgt
      character(len=50),allocatable :: weights_info(:),ctemp(:)
      character*13 temp
      integer i,npdfs,ii,jj,n,kk,nn
      double precision xsecScale_acc(maxscales,maxscales,maxdynscales)
     $     ,xsecPDFr_acc(0:maxPDFs,maxPDFsets)
      common /scale_pdf_print/xsecScale_acc,xsecPDFr_acc
      logical pineappl
      common /for_pineappl/ pineappl
      include "pineappl_common.inc"
      nwgt=1
      if (.not.allocated(weights_info)) allocate(weights_info(1))
      weights_info(nwgt)="central value               "
      if (do_rwgt_scale) then
         do kk=1,dyn_scale(0)
c set the weights_info string for scale variations
            if (lscalevar(kk)) then
               do ii=1,nint(scalevarF(0))
                  do jj=1,nint(scalevarR(0))
                     nwgt=nwgt+1
                     allocate(ctemp(nwgt))
                     ctemp(1:nwgt-1)=weights_info
                     call move_alloc(ctemp,weights_info)
                     if (ickkw.ne.-1) then
                        write(weights_info(nwgt),
     &                                '(a4,i4,x,a4,f6.3,x,a4,f6.3)')
     $                       "dyn=",dyn_scale(kk),"muR=",scalevarR(jj)
     $                       ,"muF=",scalevarF(ii)
                     else
                        write(weights_info(nwgt),
     &                                '(a4,i4,x,a4,f6.3,x,a4,f6.3)')
     $                       "dyn=",dyn_scale(kk),"muS=",scalevarR(jj)
     $                       ,"muH=",scalevarF(ii)
                     endif
                  enddo
               enddo
            else
               nwgt=nwgt+1
               allocate(ctemp(nwgt))
               ctemp(1:nwgt-1)=weights_info
               call move_alloc(ctemp,weights_info)
               if (ickkw.ne.-1) then
                  write(weights_info(nwgt),'(a4,i4,x,a4,f6.3,x,a4,f6.3)')
     $                 "dyn=",dyn_scale(kk),"muR=",scalevarR(1)
     $                 ,"muF=",scalevarF(1)
               else
                  write(weights_info(nwgt),'(a4,i4,x,a4,f6.3,x,a4,f6.3)')
     $                 "dyn=",dyn_scale(kk),"muS=",scalevarR(1)
     $                 ,"muH=",scalevarF(1)
               endif
            endif
         enddo
      endif
      if (do_rwgt_pdf) then
         do nn=1,lhaPDFid(0)
            if (lpdfvar(nn)) then
               write (*,*) "Including central PDF with "/
     $              /"uncertainties for "//lhaPDFsetname(nn)
            else
               write (*,*) "Including central PDF for "
     $              //lhaPDFsetname(nn)
            endif
c     Load all the PDF sets (the 1st one has already by loaded by the call
c     to "setrun")
            if (nn.gt.1) then
               call initpdfsetbynamem(nn,lhaPDFsetname(nn))
               if (lpdfvar(nn)) then
                  call numberPDFm(nn,nmemPDF(nn))
                  if (nmemPDF(nn).eq.1) then
                     nmemPDF(nn)=0
                     lpdfvar(nn)=.false.
                  endif
               else
                  nmemPDF(nn)=0
               endif
            endif
            if(nmemPDF(nn)+1.gt.maxPDFs)then
               write(*,*)'Too many PDFs: increase maxPDFs in '/
     $              /'extra_weights.f to ',nmemPDF(nn)+1
               stop
            endif
c set the weights_info string for PDF variation
            if (lpdfvar(nn)) then
               do n=0,nmemPDF(nn)
                  nwgt=nwgt+1
                  allocate(ctemp(nwgt))
                  ctemp(1:nwgt-1)=weights_info
                  call move_alloc(ctemp,weights_info)
                  write(temp,'(a4,i8)') "PDF=",lhaPDFid(nn)+n
                  write(weights_info(nwgt),'(a)') trim(adjustl(temp))/
     $                 /' '//trim(adjustl(lhaPDFsetname(nn)))
               enddo
            else
               nwgt=nwgt+1
               allocate(ctemp(nwgt))
               ctemp(1:nwgt-1)=weights_info
               call move_alloc(ctemp,weights_info)
               write(temp,'(a4,i8)') "PDF=",lhaPDFid(nn)
               write(weights_info(nwgt),'(a)') trim(adjustl(temp))/
     $              /' '//trim(adjustl(lhaPDFsetname(nn)))
            endif
         enddo
c start with central member of the first set
         call InitPDFm(1,0)
      endif
      if(pineappl)then
c Initialize grid parameters to negative values.
         appl_Q2min   = -1d0
         appl_Q2max   = -1d0
         appl_xmin    = -1d0
         appl_xmax    = -1d0
         appl_nQ2     = -1
         appl_Q2order = -1
         appl_nx      = -1
         appl_xorder  = -1
      endif
      call analysis_begin(nwgt,weights_info)
c To keep track of the accumulated results:
      do kk=1,dyn_scale(0)
         if (lscalevar(kk)) then
            do ii=1,nint(scalevarF(0))
               do jj=1,nint(scalevarR(0))
                  xsecScale_acc(jj,ii,kk)=0d0
               enddo
            enddo
         else
            xsecScale_acc(1,1,kk)=0d0
         endif
      enddo
      do nn=1,lhaPDFid(0)
         if (lpdfvar(nn)) then
            do n=0,nmemPDF(nn)
               xsecPDFr_acc(n,nn)=0d0
            enddo
         else
            xsecPDFr_acc(0,nn)=0d0
         endif
      enddo
      return
      end


      subroutine topout
      use extra_weights
      use mint_module
      implicit none
      include "nexternal.inc"
      include 'run.inc'
      integer ii,jj,n,kk,nn
      logical useitmax
      common/cuseitmax/useitmax
      real*8 xnorm
      double precision xsecScale_acc(maxscales,maxscales,maxdynscales)
     $     ,xsecPDFr_acc(0:maxPDFs,maxPDFsets)
      common /scale_pdf_print/xsecScale_acc,xsecPDFr_acc
      logical pineappl
      common /for_pineappl/ pineappl
      include "pineappl_common.inc"
c
      xnorm=1.d0/float(ncalls0)
      if(useitmax)xnorm=xnorm/float(itmax)
c Normalization factor for the PineAPPL grids
<<<<<<< HEAD
      if(pineappl) appl_norm_histo = 1d0 / dble(ncalls0*itmax)
=======
      if(pineappl) appl_norm_histo = 1d0 / (dble(ncalls0)*dble(itmax))
>>>>>>> 05aaf9e1
      call analysis_end(xnorm)
c Write the accumulated results to a file
      open (unit=34,file='scale_pdf_dependence.dat',status='unknown')
      if (.not.useitmax) xnorm=xnorm/float(itmax)
      if (do_rwgt_scale) then
         write (34,*) "scale variations:"
         do kk=1,dyn_scale(0)
            if (lscalevar(kk)) then
               write (34,*) dyn_scale(kk),nint(scalevarR(0))
     $              ,nint(scalevarF(0))
               write (34,*) ((xsecScale_acc(jj,ii,kk)*xnorm,jj=1
     $              ,nint(scalevarR(0))),ii=1,nint(scalevarF(0)))
            else
               write (34,*) dyn_scale(kk),1,1
               write (34,*) xsecScale_acc(1,1,kk)*xnorm
            endif
         enddo
      endif
      if (do_rwgt_pdf) then
         write (34,*) "pdf variations:"
         do nn=1,lhaPDFid(0)
            if (lpdfvar(nn)) then
               write (34,*) trim(adjustl(lhaPDFsetname(nn))),
     $              nmemPDF(nn)+1
               write (34,*) (xsecPDFr_acc(n,nn)*xnorm,n=0,nmemPDF(nn))
            else
               write(34,*) lhaPDFsetname(nn),nmemPDF(nn) + 1
               write (34,*) xsecPDFr_acc(0,nn)*xnorm
            endif
         enddo
      endif
      write (34,*) " "
      close(34)
      return                
      end


      subroutine outfun(pp,ybst_til_tolab,www,iPDG,itype)
C
C *WARNING**WARNING**WARNING**WARNING**WARNING**WARNING**WARNING**WARNING*
C
C In MadFKS, the momenta PP given in input to this function are in the
C reduced parton c.m. frame. If need be, boost them to the lab frame.
C The rapidity of this boost is
C
C       YBST_TIL_TOLAB
C
C also given in input
C
C This is the rapidity that enters in the arguments of the sinh() and
C cosh() of the boost, in such a way that
C       ylab = ycm - ybst_til_tolab
C where ylab is the rapidity in the lab frame and ycm the rapidity
C in the center-of-momentum frame.
C
C *WARNING**WARNING**WARNING**WARNING**WARNING**WARNING**WARNING**WARNING*
      use extra_weights
      implicit none
      include 'nexternal.inc'
      include 'run.inc'
      include 'genps.inc'
      double precision pp(0:3,nexternal),ybst_til_tolab
      integer itype
      double precision p(0:4,nexternal),pplab(0:3,nexternal),chybst
     $     ,shybst,chybstmo
      integer i,j,ibody,i_wgt,ii,jj,kk,n,nn
      double precision xd(3)
      data (xd(i),i=1,3) /0d0,0d0,1d0/
      integer istatus(nexternal),iPDG(nexternal)
      double precision pmass(nexternal)
      common/to_mass/pmass
      double precision www(*)
      double precision xsecScale_acc(maxscales,maxscales,maxdynscales)
     $     ,xsecPDFr_acc(0:maxPDFs,maxPDFsets)
      common /scale_pdf_print/xsecScale_acc,xsecPDFr_acc
      integer amp_pos_plot
      common /campposplot/ amp_pos_plot
      logical pineappl
      common /for_pineappl/ pineappl
      include "pineappl_common.inc"
c Born, n-body or (n+1)-body contribution. For more information
C  about itype, see the comments about plot_id inside
C  the fill_plot subroutine of fks_singular.f
      if(itype.eq.11) then
         ibody=1 ! (n+1)-body
      elseif(itype.ge.12 .and. itype.le.14)then
         ibody=2 ! n-body
      elseif(itype.eq.20)then
         ibody=3 ! Born
      else
         write(*,*)'Error in outfun: unknown itype',itype
         stop
      endif
c Boost the momenta to the lab frame:
      chybst=cosh(ybst_til_tolab)
      shybst=sinh(ybst_til_tolab)
      chybstmo=chybst-1.d0
      do i=1,nexternal
         call boostwdir2(chybst,shybst,chybstmo,xd,pp(0,i),pplab(0,i))
      enddo
c Fill the arrays (momenta, status and PDG):
      do i=1,nexternal
         if (i.le.nincoming) then
            istatus(i)=-1
         else
            istatus(i)=1
         endif
         do j=0,3
            p(j,i)=pplab(j,i)
         enddo
         p(4,i)=pmass(i)
      enddo
      if(pineappl)then
         appl_itype = ibody
         if(ibody.eq.2)then
c      special treatment for collinear
c      and soft collinear counterterms
c      (see comments inside the fill_plots subroutine)
           if(itype.eq.13)then
            !collinear counterterm
             appl_itype = 4
           elseif(itype.eq.14)then
            !solf-collinear counterterm
             appl_itype = 5
           endif
         endif
         appl_amp_pos   = amp_pos_plot
         appl_www_histo = www(1)
      endif
      call analysis_fill(p,istatus,ipdg,www,ibody)
      if(pineappl)then
        ! this call is necessary since PineAPPL
        ! already combine the different contributions
        ! with the same kinematics, while histograms
        ! are filled contribution by contribution.
        call APPL_delete_itype
      endif
c Fill the accumulated results
      i_wgt=1
      if (do_rwgt_scale) then
         do kk=1,dyn_scale(0)
            if (lscalevar(kk)) then
               do ii=1,nint(scalevarF(0))
                  do jj=1,nint(scalevarR(0))
                     i_wgt=i_wgt+1
                     xsecScale_acc(jj,ii,kk)=xsecScale_acc(jj,ii,kk)
     $                    +www(i_wgt)
                  enddo
               enddo
            else
               i_wgt=i_wgt+1
               xsecScale_acc(1,1,kk)=xsecScale_acc(1,1,kk)
     $              +www(i_wgt)
            endif
         enddo
      endif
      if (do_rwgt_pdf) then
         do nn=1,lhaPDFid(0)
            if (lpdfvar(nn)) then
               do n=0,nmemPDF(nn)
                  i_wgt=i_wgt+1
                  xsecPDFr_acc(n,nn)=xsecPDFr_acc(n,nn)+www(i_wgt)
               enddo
            else
               i_wgt=i_wgt+1
               xsecPDFr_acc(0,nn)=xsecPDFr_acc(0,nn)+www(i_wgt)
            endif
         enddo
      endif
 999  return      
      end<|MERGE_RESOLUTION|>--- conflicted
+++ resolved
@@ -166,11 +166,7 @@
       xnorm=1.d0/float(ncalls0)
       if(useitmax)xnorm=xnorm/float(itmax)
 c Normalization factor for the PineAPPL grids
-<<<<<<< HEAD
-      if(pineappl) appl_norm_histo = 1d0 / dble(ncalls0*itmax)
-=======
       if(pineappl) appl_norm_histo = 1d0 / (dble(ncalls0)*dble(itmax))
->>>>>>> 05aaf9e1
       call analysis_end(xnorm)
 c Write the accumulated results to a file
       open (unit=34,file='scale_pdf_dependence.dat',status='unknown')

      SUBROUTINE SETCUTS
C**************************************************************************
C     SET THE CUTS 
C**************************************************************************
      IMPLICIT NONE
c
c     INCLUDE
c
      include 'genps.inc'
      include 'nexternal.inc'
      include 'coupl.inc'
      include 'run.inc'
      include 'cuts.inc'
c
c     Constants
c
      double precision zero
      parameter       (ZERO = 0d0)
c
c     LOCAL
c
      integer i,j,k
C     
C     GLOBAL
C
c--masses and poles
      double precision pmass(nexternal)
      common/to_mass/  pmass
c
c     les houches accord stuff to identify particles
c
      integer idup(nexternal,maxproc),mothup(2,nexternal,maxproc),
     &     icolup(2,nexternal,maxflow),niprocs
      common /c_leshouche_inc/idup,mothup,icolup,niprocs
C
      LOGICAL  IS_A_J(NEXTERNAL),IS_A_LP(NEXTERNAL),IS_A_LM(NEXTERNAL)
      LOGICAL  IS_A_PH(NEXTERNAL)
      COMMON /TO_SPECISA/IS_A_J,IS_A_LP,IS_A_LM,IS_A_PH
c 
      double precision etmin(nincoming+1:nexternal-1)
      double precision etmax(nincoming+1:nexternal-1)
      double precision mxxmin(nincoming+1:nexternal-1,nincoming+1:nexternal-1)
      common /to_cuts/etmin,etmax, mxxmin
c
c     setup masses for the final-state particles (fills the /to_mass/ common block)
c
      include 'pmass.inc'

C-----
C  BEGIN CODE
C-----
c
c     No pdfs for decay processes - set here since here we know the nincoming
c     Also set stot here, and use mass of incoming particle for ren scale
c
         if(nincoming.eq.1)then
            lpp(1)=0
            lpp(2)=0
            ebeam(1)=pmass(1)/2d0
            ebeam(2)=pmass(1)/2d0
         endif
c-check consistency of maxjetflavor in the run_card and with Nf
c specified in coupl.inc
      if (maxjetflavor.lt.int(Nf)) then
         write(*,'(a,i3,a,i3)') "WARNING: the value of maxjetflavor"/
     $        /"specified in the run_card (",maxjetflavor,") is"/
     $        /" inconsistent with the number of light flavours in"/
     $        /"the model. Hence it will be set to:", int(Nf)
          maxjetflavor = int(Nf)
      endif

      do i=nincoming+1,nexternal
         is_a_j(i)=.false.
         is_a_lp(i)=.false.
         is_a_lm(i)=.false.
         is_a_ph(i)=.false.
         
c     -light-jets
         if (abs(idup(i,1)).le.maxjetflavor) then
              is_a_j(i)=.true.
         endif
         if (abs(idup(i,1)).eq.21)  is_a_j(i)=.true. ! gluon is a jet

c-charged-leptons
         if (idup(i,1).eq.11)  is_a_lm(i)=.true. !  e-
         if (idup(i,1).eq.13)  is_a_lm(i)=.true. !  mu-
         if (idup(i,1).eq.15)  is_a_lm(i)=.true. !  ta-
         if (idup(i,1).eq.-11) is_a_lp(i)=.true. !  e-
         if (idup(i,1).eq.-13) is_a_lp(i)=.true. !  mu-
         if (idup(i,1).eq.-15) is_a_lp(i)=.true. !  ta-

c-photons
         if (idup(i,1).eq.22.and..not.gamma_is_j)  is_a_ph(i)=.true. ! iso photon
         if (idup(i,1).eq.22.and.gamma_is_j)  is_a_j(i)=.true. !  photon in jets
      enddo

c
c     check for pdg specific cut (pt/eta)
c
      do i=nincoming+1, nexternal-1 ! never include last particle
         etmin(i) = 0d0
         etmax(i) = -1d0
         do j = i, nexternal-1
            mxxmin(i,j) = 0d0
         enddo
      enddo

      if (pdg_cut(1).ne.0)then
         do j=1,pdg_cut(0)
            do i=nincoming+1, nexternal-1 ! never include last particle
               if (abs(idup(i,1)).ne.pdg_cut(j)) cycle
c     fully ensure that only massive particles are allowed at NLO
               if(pmass(i).eq.0d0) then
                  write(*,*) 'Illegal use of pdg specific cut.'
                  write(*,*) 'For NLO process, '/
     $                 /'only massive particle can be included'
                  stop 1
               endif
c     fully ensure that this is not a jet/lepton/photon
               if(is_a_lp(i) .or. is_a_lm(i) .or. is_a_j(i) .or.
     $              is_a_ph(i)) then
                  write(*,*) 'Illegal use of pdg specific cut.'
                  write(*,*) 'This can not be used for '/
     $                 /'jet/lepton/photon/gluon'
                  stop 1
               endif
               etmin(i) = ptmin4pdg(j)
               etmax(i) = ptmax4pdg(j)
!     add the invariant mass cut
               if(mxxmin4pdg(j).ne.0d0)then
                  do k=i+1, nexternal-1
                     if (mxxpart_antipart(j))then
                        if (idup(k, 1).eq.-1*idup(i,1))then
                           mxxmin(i,k) = mxxmin4pdg(j)
                        endif
                     else
                        if (abs(idup(k, 1)).eq.pdg_cut(j))then
                           mxxmin(i,k) = mxxmin4pdg(j)
                        endif
                     endif
                  enddo
               endif
            enddo
         enddo
      endif


      RETURN
      END


      subroutine set_tau_min()
c Sets the lower bound for tau=x1*x2, using information on particle
c masses and on the jet minimum pt, as entered in run_card.dat, 
c variable ptj
      use mint_module
      implicit none
      double precision zero,vtiny
      parameter (zero=0.d0,vtiny=1d-8)
      include 'cuts.inc'
      include 'run.inc'
      include 'genps.inc'
      include 'nexternal.inc'
      include 'coupl.inc'
      include 'nFKSconfigs.inc'
      include "fks_info.inc"
      LOGICAL  IS_A_J(NEXTERNAL),IS_A_LP(NEXTERNAL),IS_A_LM(NEXTERNAL)
      LOGICAL  IS_A_PH(NEXTERNAL)
      COMMON /TO_SPECISA/IS_A_J,IS_A_LP,IS_A_LM,IS_A_PH
c
      integer pow(-nexternal:0,lmaxconfigs)
      double precision pmass(-nexternal:0,lmaxconfigs)
      double precision pwidth(-nexternal:0,lmaxconfigs)
      integer itree(2,-max_branch:-1),iconf
      common /to_itree/itree,iconf
      INTEGER NFKSPROCESS
      COMMON/C_NFKSPROCESS/NFKSPROCESS
      double precision taumin(fks_configs,maxchannels)
     $     ,taumin_s(fks_configs,maxchannels),taumin_j(fks_configs
<<<<<<< HEAD
     $     ,maxchannels),stot,xk(nexternal)
=======
     $     ,maxchannels),stot,xk(-nexternal:nexternal)
>>>>>>> de35a48f
      save  taumin,taumin_s,taumin_j,stot
      integer i,j,k,d1,d2,iFKS,nt
      double precision xm(-nexternal:nexternal),xm1,xm2,xmi
      double precision xw(-nexternal:nexternal),xw1,xw2,xwi
      integer tsign,i_fks,j_fks
      double precision tau_Born_lower_bound,tau_lower_bound_resonance
     &     ,tau_lower_bound
      common/ctau_lower_bound/tau_Born_lower_bound
     &     ,tau_lower_bound_resonance,tau_lower_bound
c BW stuff
      double precision mass_min(-nexternal:nexternal,maxchannels)
     $     ,masslow(-nexternal:-1),widthlow(-nexternal:-1),sum_all_s
      save mass_min
      integer t_channel
      integer cBW_FKS_level_max(fks_configs,maxchannels),
     &     cBW_FKS(fks_configs,-nexternal:-1,maxchannels),
     &     cBW_FKS_level(fks_configs,-nexternal:-1,maxchannels)
      double precision cBW_FKS_mass(fks_configs,-1:1,-nexternal:-1
     $     ,maxchannels),cBW_FKS_width(fks_configs,-1:1,-nexternal:-1
     $     ,maxchannels)
      save cBW_FKS_level_max,cBW_FKS,cBW_FKS_level,cBW_FKS_mass
     $     ,cBW_FKS_width
      integer cBW_level_max,cBW(-nexternal:-1),cBW_level(-nexternal:-1)
      double precision cBW_mass(-1:1,-nexternal:-1),
     &     cBW_width(-1:1,-nexternal:-1)
      common/c_conflictingBW/cBW_mass,cBW_width,cBW_level_max,cBW
     $     ,cBW_level
      double precision s_mass(-nexternal:nexternal)
     $     ,s_mass_FKS(fks_configs,-nexternal:nexternal,maxchannels)
      save s_mass_FKS
      common/to_phase_space_s_channel/s_mass
c Les Houches common block
      integer idup(nexternal,maxproc),mothup(2,nexternal,maxproc),
     &     icolup(2,nexternal,maxflow),niprocs
      common /c_leshouche_inc/idup,mothup,icolup,niprocs
      real*8         emass(nexternal)
      common/to_mass/emass
c     block for the (simple) cut bsed on the pdg
      double precision etmin(nincoming+1:nexternal-1)
      double precision etmax(nincoming+1:nexternal-1)
      double precision mxxmin(nincoming+1:nexternal-1,nincoming+1:nexternal-1)
      common /to_cuts/etmin,etmax,mxxmin
      double precision smin_update , mxx
      integer nb_iden_pdg
c
      logical firsttime,firsttime_chans(maxchannels)
      data firsttime /.true./
      data firsttime_chans/maxchannels*.true./
      if (firsttime) then
         do i = 1,lmaxconfigs
            do j = -nexternal,0
               pmass(j,i) = 0d0
               pwidth(j,i) = 0d0
            enddo
         enddo
         firsttime=.false.
      endif
      include "born_props.inc"

c The following assumes that light QCD particles are at the end of the
c list. Exclude one of them (i_fks) to set tau bound at the Born level 
c This sets a hard cut in the minimal shat of the Born phase-space
c generation.
c
c The contribution from ptj should be treated only as a 'soft lower
c bound' if j_fks is initial state: the real-emission i_fks parton is
c not necessarily the softest.  Therefore, it could be that even though
c the Born does not have enough energy to pass the cuts set by ptj, the
c event could.
      if (firsttime_chans(ichan)) then
         do i=-nexternal,nexternal
            xm(i)=0d0
            xw(i)=0d0
            mass_min(i,ichan)=0d0
         end do
         firsttime_chans(ichan)=.false.
         do iFKS=1,fks_configs
            j_fks=FKS_J_D(iFKS)
            i_fks=FKS_I_D(iFKS)
            taumin(iFKS,ichan)=0.d0
            taumin_s(iFKS,ichan)=0.d0
            taumin_j(iFKS,ichan)=0.d0
            do i=nincoming+1,nexternal
C Skip i_fks
               if (i.eq.i_fks) cycle
c Add the minimal jet pTs to tau
               if(IS_A_J(i)) then
                  if  (j_fks.gt.nincoming .and. j_fks.lt.nexternal) then
                     taumin(iFKS,ichan)=taumin(iFKS,ichan)+dsqrt(ptj**2 +emass(i)**2)
                     taumin_s(iFKS,ichan)=taumin_s(iFKS,ichan)+dsqrt(ptj**2 +emass(i)**2)
                     taumin_j(iFKS,ichan)=taumin_j(iFKS,ichan)+dsqrt(ptj**2 +emass(i)**2)
                  elseif (j_fks.ge.1 .and. j_fks.le.nincoming) then
                     taumin(iFKS,ichan)=taumin(iFKS,ichan)+emass(i)
                     taumin_s(iFKS,ichan)=taumin_s(iFKS,ichan)+dsqrt(ptj**2 +emass(i)**2)
                     taumin_j(iFKS,ichan)=taumin_j(iFKS,ichan)+dsqrt(ptj**2 +emass(i)**2)
                  elseif (j_fks.eq.nexternal) then
                     write (*,*)
     &                    'ERROR, j_fks cannot be the final parton'
     &                    ,j_fks
                     stop
                  else
                     write (*,*) 'ERROR, j_fks not correctly defined'
     &                    ,j_fks
                     stop
                  endif
                  xm(i)=emass(i)+ptj
c Add the minimal photon pTs to tau
               elseif(IS_A_PH(i))then
                  if (abs(emass(i)).gt.vtiny) then
                     write (*,*) 'Error in set_tau_min in setcuts.f:'
                     write (*,*) 'mass of a photon should be zero',i
     &                    ,emass(i)
                     stop
                  endif
                  if  (j_fks.gt.nincoming)
     &                 taumin(iFKS,ichan)=taumin(iFKS,ichan)+ptgmin
                  taumin_s(iFKS,ichan)=taumin_s(iFKS,ichan)+ptgmin
                  taumin_j(iFKS,ichan)=taumin_j(iFKS,ichan)+ptgmin
                  xm(i)=emass(i)+ptgmin
               elseif (is_a_lp(i)) then
c Add the postively charged lepton pTs to tau
                  if (j_fks.gt.nincoming) then
                     taumin(iFKS,ichan)=taumin(iFKS,ichan)+dsqrt(ptl**2+emass(i)**2)
                  else
                     taumin(iFKS,ichan)=taumin(iFKS,ichan)+emass(i)
                  endif
                  taumin_s(iFKS,ichan)=taumin_s(iFKS,ichan)+dsqrt(emass(i)**2+ptl**2)
                  taumin_j(iFKS,ichan)=taumin_j(iFKS,ichan)+dsqrt(emass(i)**2+ptl**2)
                  xm(i)=emass(i)+ptl
c Add the lepton invariant mass to tau if there is at least another
c lepton of opposite charge. (Only add half of it, i.e. 'the part
c contributing from this lepton'). Remove possible overcounting with the
c lepton pT
                  do j=nincoming+1,nexternal
                     if (is_a_lm(j) .and. idup(i,1).eq.-idup(j,1) .and.
     $                    (mll_sf.ne.0d0 .or. mll.ne.0d0) ) then
                        if (j_fks.gt.nincoming)
     &                       taumin(iFKS,ichan) = taumin(iFKS,ichan)-dsqrt(ptl**2+emass(i)**2) +
     &                              max(mll/2d0,mll_sf/2d0,dsqrt(ptl**2+emass(i)**2))
                        taumin_s(iFKS,ichan) = taumin_s(iFKS,ichan)-dsqrt(ptl**2+emass(i)**2)
     $                       + max(mll/2d0,mll_sf/2d0,dsqrt(ptl**2+emass(i)**2))
                        taumin_j(iFKS,ichan) = taumin_j(iFKS,ichan)-dsqrt(ptl**2+emass(i)**2)
     $                       + max(mll/2d0,mll_sf/2d0,dsqrt(ptl**2+emass(i)**2))
                        xm(i)=xm(i)-ptl-emass(i)+max(mll/2d0,mll_sf/2d0
     $                       ,ptl+emass(i))
                        exit
                     elseif (is_a_lm(j) .and. mll.ne.0d0) then
                        if (j_fks.gt.nincoming)
     &                       taumin(iFKS,ichan)= taumin(iFKS,ichan)-dsqrt(ptl**2+emass(i)**2) +
     &                                     max(mll/2d0,dsqrt(ptl**2+emass(i)**2))
                        taumin_s(iFKS,ichan) = taumin_s(iFKS,ichan)-dsqrt(ptl**2+emass(i)**2)
     $                       + max(mll/2d0, dsqrt(ptl**2+emass(i)**2))
                        taumin_j(iFKS,ichan) = taumin_j(iFKS,ichan)-dsqrt(ptl**2+emass(i)**2)
     $                       + max(mll/2d0,dsqrt(ptl**2+emass(i)**2))
                        xm(i)=xm(i)-ptl-emass(i)+max(mll/2d0,ptl
     $                       +emass(i))
                        exit
                     endif
                  enddo
               elseif (is_a_lm(i)) then
c Add the negatively charged lepton pTs to tau
                  if (j_fks.gt.nincoming) then
                     taumin(iFKS,ichan)=taumin(iFKS,ichan)+dsqrt(ptl**2+emass(i)**2)
                  else
                     taumin(iFKS,ichan)=taumin(iFKS,ichan)+emass(i)
                  endif
                  taumin_s(iFKS,ichan)=taumin_s(iFKS,ichan)+dsqrt(ptl**2+emass(i)**2)
                  taumin_j(iFKS,ichan)=taumin_j(iFKS,ichan)+dsqrt(ptl**2+emass(i)**2)
                  xm(i)=emass(i)+ptl
c Add the lepton invariant mass to tau if there is at least another
c lepton of opposite charge. (Only add half of it, i.e. 'the part
c contributing from this lepton'). Remove possible overcounting with the
c lepton pT
                  do j=nincoming+1,nexternal
                     if (is_a_lp(j) .and. idup(i,1).eq.-idup(j,1) .and.
     $                    (mll_sf.ne.0d0 .or. mll.ne.0d0) ) then
                        if (j_fks.gt.nincoming)
     &                       taumin(iFKS,ichan) = taumin(iFKS,ichan)-dsqrt(ptl**2+emass(i)**2) +
     &                              max(mll/2d0,mll_sf/2d0,dsqrt(ptl**2+emass(i)**2))
                        taumin_s(iFKS,ichan) = taumin_s(iFKS,ichan)-dsqrt(ptl**2+emass(i)**2)
     $                       + max(mll/2d0,mll_sf/2d0,dsqrt(ptl**2+emass(i)**2))
                        taumin_j(iFKS,ichan) = taumin_j(iFKS,ichan)-dsqrt(ptl**2+emass(i)**2)
     $                       + max(mll/2d0,mll_sf/2d0,dsqrt(ptl**2+emass(i)**2))
                        xm(i)=xm(i)-ptl-emass(i)+max(mll/2d0,mll_sf/2d0
     $                       ,ptl+emass(i))
                        exit
                     elseif (is_a_lp(j) .and. mll.ne.0d0) then
                        if (j_fks.gt.nincoming)
     &                       taumin(iFKS,ichan) = taumin(iFKS,ichan)-dsqrt(ptl**2+emass(i)**2) +
     &                                      max(mll/2d0,dsqrt(ptl**2+emass(i)**2))
                        taumin_s(iFKS,ichan) = taumin_s(iFKS,ichan)-dsqrt(ptl**2+emass(i)**2)
     $                       + max(mll/2d0,dsqrt(ptl**2+emass(i)**2))
                        taumin_j(iFKS,ichan) = taumin_j(iFKS,ichan)-dsqrt(ptl**2+emass(i)**2)
     $                       + max(mll/2d0,dsqrt(ptl**2+emass(i)**2))
                        xm(i)=xm(i)-ptl-emass(i)+max(mll/2d0,ptl
     $                       +emass(i))
                        exit
                     endif
                  enddo
               else
                  if (i.eq.nexternal)then
                        taumin(iFKS,ichan)=taumin(iFKS,ichan) + emass(i)
                        taumin_s(iFKS,ichan)=taumin_s(iFKS,ichan) +  emass(i)
                        taumin_j(iFKS,ichan)=taumin_j(iFKS,ichan) + emass(i)
                        xm(i) = emass(i)
                  else
                     smin_update = 0
                     nb_iden_pdg = 1
                     mxx = 0d0
c                    assume smin apply always on the same set of particle
                     do j=nincoming+1,nexternal-1
                        if (mxxmin(i,j).ne.0d0.or.mxxmin(j,i).ne.0d0) then
                           nb_iden_pdg = nb_iden_pdg +1
                           if (mxx.eq.0d0) mxx = max(mxxmin(i,j), mxxmin(j,i))
                        endif
                     enddo
                     ! S >= (2*N-N^2)*M1^2 + (N^2-N)/2 * Mxx^2
                     smin_update = nb_iden_pdg*((2-nb_iden_pdg)*emass(i)**2 + (nb_iden_pdg-1)/2.*mxx**2)
                     ! compare with the update from pt cut
                     if (smin_update.lt.nb_iden_pdg**2*(etmin(i)**2 + emass(i)**2))then
                        ! the pt is more restrictive
                        smin_update = dsqrt(etmin(i)**2 + emass(i)**2)
                     else
                        smin_update = dsqrt(smin_update)/nb_iden_pdg ! share over N particle, and change dimension
                     endif
                     ! update in sqrt(s) so take the 
                     if  (j_fks.gt.nincoming) then
                        taumin(iFKS,ichan)=taumin(iFKS,ichan) + smin_update
                     else
                        taumin(iFKS,ichan)=taumin(iFKS,ichan) + emass(i)
                     endif
                     taumin_s(iFKS,ichan)=taumin_s(iFKS,ichan) + smin_update
                     taumin_j(iFKS,ichan)=taumin_j(iFKS,ichan) + smin_update
                     xm(i) = smin_update
                  endif
               endif
               xw(i)=0d0
            enddo
            stot = 4d0*ebeam(1)*ebeam(2)
            tau_Born_lower_bound=taumin(iFKS,ichan)**2/stot
            tau_lower_bound=taumin_j(iFKS,ichan)**2/stot
c         
c Also find the minimum lower bound if all internal s-channel particles
c were on-shell
            tsign=-1
            nt=0
            do i=-1,-(nexternal-3),-1 ! All propagators
               if ( itree(1,i) .eq. 1 .or. itree(1,i) .eq. 2 ) tsign=1
               if (tsign.eq.-1) then ! s-channels
                  d1=itree(1,i)
                  d2=itree(2,i)
c If daughter is a jet, we should treat the ptj as a mass. Except if
c d1=nexternal, because we check the Born, so final parton should be
c skipped. [This is already done above; also for the leptons]
                  xm1=xm(d1)
                  xm2=xm(d2)
                  xw1=xw(d1)
                  xw2=xw(d2)
c On-shell mass of the intermediate resonance
                  xmi=pmass(i,iconf)
c Width of the intermediate resonance
                  xwi=pwidth(i,iconf)
c Set the intermediate mass equal to the max of its actual mass and
c the sum of the masses of the two daugters.
                  if (xmi.gt.xm1+xm2) then
                     xm(i)=xmi
                     xw(i)=xwi
                  else
                     xm(i)=xm1+xm2
                     xw(i)=xw1+xw2 ! just sum the widths
                  endif
c Add the new mass to the bound. To avoid double counting, we should
c subtract the daughters, because they are already included above or in
c the previous iteration of the loop
                  taumin_s(iFKS,ichan)=taumin_s(iFKS,ichan)+xm(i)-xm1-xm2
               else             ! t-channels
                  if (i.eq.-(nexternal-3)) then
                     xm(i)=0d0
                     cycle
                  endif
                  nt=nt+1
                  d1=itree(2,i) ! only use 2nd daughter (which is the outgoing one)
                  xm1=xm(d1)
                  if (nt.gt.1) xm1=max(xm1,xk(nt-1))
                  xk(nt)=xm1
                  j=i-1         ! this is the closest to p2
                  d2=itree(2,j)
                  xm2=xm(d2)
                  xm(i)=min(xm1,xm2)
               endif
            enddo
      
cccccccccccccccccccccccccccccccccccccccccccccccccccccccccccccccccccccccc
c Determine the "minimal" s-channel invariant masses
            do i=nincoming+1,nexternal-1
               s_mass_FKS(iFKS,i,ichan)=xm(i)**2
            enddo
            do i=-1,-(nexternal-3),-1 ! All propagators 
               s_mass_FKS(iFKS,i,ichan)=xm(i)**2
            enddo
cccccccccccccccccccccccccccccccccccccccccccccccccccccccccccccccccccccccc
c Determine the conflicting Breit-Wigner's. Note that xm(i) contains the
c mass of the BW
            do i=nincoming+1,nexternal-1
               mass_min(i,ichan)=xm(i) ! minimal allowed resonance mass (including masses set by cuts)
            enddo
            cBW_FKS_level_max(iFKS,ichan)=0
            t_channel=0
            do i=-1,-(nexternal-3),-1 ! All propagators
               cBW_FKS_mass(iFKS,1,i,ichan)=0d0
               cBW_FKS_width(iFKS,1,i,ichan)=0d0
               cBW_FKS_mass(iFKS,-1,i,ichan)=0d0
               cBW_FKS_width(iFKS,-1,i,ichan)=0d0
               masslow(i)=9d99
               widthlow(i)=0d0
               if ( itree(1,i).eq.1 .or. itree(1,i).eq.2 ) t_channel=i
               if (t_channel.ne.0) exit ! only s-channels
               mass_min(i,ichan)=mass_min(itree(1,i),ichan)
     $              +mass_min(itree(2,i),ichan)
               if (xm(i).lt.mass_min(i,ichan)-vtiny) then
                  write (*,*)
     $                 'ERROR in the determination of conflicting BW',i
     $                 ,xm(i),mass_min(i,ichan)
                  stop
               endif
               if (pmass(i,iconf).lt.xm(i) .and.
     $              pwidth(i,iconf).gt.0d0) then
c     Possible conflict in BW
                  if (pmass(i,iconf).lt.mass_min(i,ichan)) then
c     Resonance can never go on-shell due to the kinematics of the event
                     cBW_FKS(iFKS,i,ichan)=2
                     cBW_FKS_level(iFKS,i,ichan)=0
                  elseif(pmass(i,iconf).lt.xm(i)) then
c     Conflicting Breit-Wigner
                     cBW_FKS(iFKS,i,ichan)=1
                     cBW_FKS_level(iFKS,i,ichan)=1
                     cBW_FKS_level_max(iFKS,ichan)=max(cBW_FKS_level_max(iFKS,ichan)
     $                    ,cBW_FKS_level(iFKS,i,ichan))
c     Set here the mass (and width) of the alternative mass; it's the
c     sum of daughter masses. (2nd argument is '1', because this
c     alternative mass is LARGER than the resonance mass).
                     cBW_FKS_mass(iFKS,1,i,ichan)=xm(i)
                     cBW_FKS_width(iFKS,1,i,ichan)=xw(i)
                  endif
c     set the daughters also as conflicting (recursively)
                  masslow(i)=pmass(i,iconf)
                  widthlow(i)=pwidth(i,iconf)
                  do j=i,-1
                     if (cBW_FKS(iFKS,j,ichan).eq.0) cycle
                     do k=1,2   ! loop over the 2 daughters
                        if (itree(k,j).ge.0) cycle
                        if (cBW_FKS(iFKS,itree(k,j),ichan).eq.2) cycle
                        cBW_FKS(iFKS,itree(k,j),ichan)=1
                        cBW_FKS_level(iFKS,itree(k,j),ichan)=
     $                       cBW_FKS_level(iFKS,j,ichan)+1
                        cBW_FKS_level_max(iFKS,ichan)=
     $                       max(cBW_FKS_level_max(iFKS,ichan)
     $                       ,cBW_FKS_level(iFKS,itree(k,j),ichan))
c     Set here the mass (and width) of the alternative mass; it's the
c     difference between the mother and the sister masses. (3rd argument
c     is '-1', because this alternative mass is SMALLER than the
c     resonance mass).
                        masslow(itree(k,j))=min(masslow(itree(k,j)),
     &                       max(masslow(j)-xm(itree(3-k,j)),0d0)) ! mass difference
                        widthlow(itree(k,j))=max(widthlow(itree(k,j)),
     &                       widthlow(j)+xw(itree(3-k,j))) ! sum of widths
                        if (pwidth(itree(k,j),iconf).eq.0d0 .or.
     $                       masslow(itree(k,j)).ge.pmass(itree(k,j)
     $                       ,iconf)) cycle
                        cBW_FKS_mass(iFKS,-1,itree(k,j),ichan)=
     $                       masslow(itree(k,j))
                        cBW_FKS_width(iFKS,-1,itree(k,j),ichan)=
     $                       widthlow(itree(k,j))
                     enddo
                  enddo
               else
c     Normal Breit-Wigner
                  cBW_FKS(iFKS,i,ichan)=0
               endif
            enddo
c loop over t-channel to make sure that s-hat is consistent with sum of
c s-channel masses
            if (t_channel.ne.0) then
               sum_all_s=0d0
               do i=t_channel,-(nexternal-3),-1
c Breit-wigner can never go on-shell:
                  if (itree(2,i).gt.0) cycle
                  if ( pmass(itree(2,i),iconf).gt.sqrt(stot) .and.
     $                 pwidth(itree(2,i),iconf).gt.0d0) then
                     cBW_FKS(iFKS,itree(2,i),ichan)=2
                  endif
c     s-channel is always 2nd argument of itree, sum it to sum_all_s
                  sum_all_s=sum_all_s+xm(itree(2,i))
               enddo
               if (sum_all_s.gt.sqrt(stot)) then
c     conflicting BWs: set all s-channels as conflicting
                  do i=t_channel,-(nexternal-3),-1
                     if (itree(2,i).gt.0) cycle
                     if (cBW_FKS(iFKS,itree(2,i),ichan).ne.2) then
                        cBW_FKS(iFKS,itree(2,i),ichan)=1
                        cBW_FKS_mass(iFKS,-1,itree(2,i),ichan)=sqrt(stot)/2d0
                        cBW_FKS_width(iFKS,-1,itree(2,i),ichan)=xw(itree(2,i))
                     endif
                  enddo
               endif
            endif


c Conflicting BW's determined. They are saved in cBW_FKS
cccccccccccccccccccccccccccccccccccccccccccccccccccccccccccccccccccccccc
c
c If the lower bound found here is smaller than the hard bound,
c simply set the soft bound equal to the hard bound.
            taumin_s(iFKS,ichan)=
     &           max(taumin_j(iFKS,ichan),taumin_s(iFKS,ichan))
c
c For the bound, we have to square and divide by stot.
            tau_lower_bound_resonance=taumin_s(iFKS,ichan)**2/stot
c
            if (j_fks.gt.nincoming) then
               write (*,'(a7,x,i3,x,i5,x,a1,3(e12.5,x)))') 'tau_min'
     $              ,iFKS,ichan,':',taumin(iFKS,ichan),taumin_j(iFKS
     $              ,ichan),taumin_s(iFKS,ichan)
            else
               write (*,'(a7,x,i3,x,i5,x,a1,e12.5,x,a13,e12.5,x))')
     $              'tau_min',iFKS,ichan,':',taumin(iFKS,ichan)
     $              ,'     --      ',taumin_s(iFKS,ichan)
            endif
         enddo
      endif
      tau_Born_lower_bound=taumin(nFKSprocess,ichan)**2/stot
      tau_lower_bound=taumin_j(nFKSprocess,ichan)**2/stot
      tau_lower_bound_resonance=taumin_s(nFKSprocess,ichan)**2/stot
      do i=-nexternal,-1
         cBW(i)=cBW_FKS(nFKSprocess,i,ichan)
         cBW_level(i)=cBW_FKS_level(nFKSprocess,i,ichan)
         do j=-1,1,2
            cBW_mass(j,i)=cBW_FKS_mass(nFKSprocess,j,i,ichan)
            cBW_width(j,i)=cBW_FKS_width(nFKSprocess,j,i,ichan)
         enddo
      enddo
      do i=-nexternal,nexternal
         s_mass(i)=s_mass_FKS(nFKSprocess,i,ichan)
      enddo
      cBW_level_max=cBW_FKS_level_max(nFKSprocess,ichan)
      call set_granny(nFKSprocess,iconf,mass_min(-nexternal,ichan))
      return
      end


      subroutine sChan_order(ns_channel,order)
      use mint_module
      implicit none
      include 'nexternal.inc'
      include 'maxparticles.inc'
      include 'maxconfigs.inc'
      integer itree(2,-max_branch:-1),iconf
      common /to_itree/itree,iconf
      double precision ran2,rnd
      integer i,j,order(-nexternal:0),ipos,ns_channel,npos
     $     ,pos(nexternal),ord(-nexternal:0)
      logical done(-nexternal:nexternal)
      external ran2
      save ord
      if (.not. new_point) then
         do j=-1,-ns_channel,-1
            order(j)=ord(j)
         enddo
         return
      endif
      do i=-ns_channel,0
         done(i)=.false.
      enddo
      do i=1,nexternal
         done(i)=.true.
      enddo
      do j=-1,-ns_channel,-1
         npos=0
         do i=-1,-ns_channel,-1
            if((.not. done(i)) .and.
     &           done(itree(1,i))  .and. done(itree(2,i))) then
               npos=npos+1
               pos(npos)=i
            endif
         enddo
         if (npos.gt.1) then
            rnd=ran2()
            ipos=min(int(rnd*npos)+1,npos)
            ord(j)=pos(ipos)
            done(pos(ipos))=.true.
         elseif (npos.eq.1) then
            ord(j)=pos(npos)
            done(pos(npos))=.true.
         else
            write (*,*) 'ERROR in sChan_order',npos
         endif
         order(j)=ord(j)
      enddo
      new_point=.false.
      return
      end

<|MERGE_RESOLUTION|>--- conflicted
+++ resolved
@@ -177,11 +177,7 @@
       COMMON/C_NFKSPROCESS/NFKSPROCESS
       double precision taumin(fks_configs,maxchannels)
      $     ,taumin_s(fks_configs,maxchannels),taumin_j(fks_configs
-<<<<<<< HEAD
-     $     ,maxchannels),stot,xk(nexternal)
-=======
      $     ,maxchannels),stot,xk(-nexternal:nexternal)
->>>>>>> de35a48f
       save  taumin,taumin_s,taumin_j,stot
       integer i,j,k,d1,d2,iFKS,nt
       double precision xm(-nexternal:nexternal),xm1,xm2,xmi

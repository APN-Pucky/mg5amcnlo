      SUBROUTINE SETCUTS
C**************************************************************************
C     SET THE CUTS 
C**************************************************************************
      IMPLICIT NONE
c
c     INCLUDE
c
      include 'genps.inc'
      include 'nexternal.inc'
      include 'coupl.inc'
      include 'run.inc'
      include 'cuts.inc'
c
c     Constants
c
      double precision zero
      parameter       (ZERO = 0d0)
      real*8 Pi
      parameter( Pi = 3.14159265358979323846d0 )
      integer    lun
      parameter (lun=22)
c
c     LOCAL
c
      integer i,j
      integer icollider,detail_level
      logical  do_cuts(nexternal)
      integer ncheck
      logical done,fopened
C     
C     GLOBAL
C
c--masses and poles
      double precision pmass(nexternal)
      common/to_mass/  pmass
      double precision      spole(maxinvar),swidth(maxinvar),bwjac
      common/to_brietwigner/spole          ,swidth          ,bwjac
c--cuts
      double precision etmin(nincoming+1:nexternal)
      double precision etamax(nincoming+1:nexternal)
      double precision emin(nincoming+1:nexternal)
      double precision r2min(nincoming+1:nexternal,nincoming+1:nexternal)
      double precision s_min(nexternal,nexternal)
      double precision etmax(nincoming+1:nexternal)
      double precision etamin(nincoming+1:nexternal)
      double precision emax(nincoming+1:nexternal)
      double precision r2max(nincoming+1:nexternal,nincoming+1:nexternal)
      double precision s_max(nexternal,nexternal)
      common/to_cuts/  etmin, emin, etamax, r2min, s_min,
     $     etmax, emax, etamin, r2max, s_max

      double precision ptjmin4(4),ptjmax4(4),htjmin4(2:4),htjmax4(2:4)
      logical jetor
      common/to_jet_cuts/ ptjmin4,ptjmax4,htjmin4,htjmax4,jetor

c
c     les houches accord stuff to identify neutrinos
c
      integer maxflow
      parameter (maxflow=999)
      integer idup(nexternal,maxproc),mothup(2,nexternal,maxproc),
     &     icolup(2,nexternal,maxflow),niprocs
c      include 'leshouche.inc'
      common /c_leshouche_inc/idup,mothup,icolup,niprocs
C
      LOGICAL  IS_A_J(NEXTERNAL),IS_A_LP(NEXTERNAL),IS_A_LM(NEXTERNAL)
      LOGICAL  IS_A_PH(NEXTERNAL)
      COMMON /TO_SPECISA/IS_A_J,IS_A_LP,IS_A_LM,IS_A_PH
c
c
c     reading parameters
      integer maxpara
      parameter (maxpara=100)
      character*20 param(maxpara),value(maxpara)
      integer npara
c
c     setup masses for the final-state particles (fills the /to_mass/ common block)
c
      include 'pmass.inc'

C-----
C  BEGIN CODE
C-----
c
c     No pdfs for decay processes - set here since here we know the nincoming
c     Also set stot here, and use mass of incoming particle for ren scale
c
         if(nincoming.eq.1)then
            lpp(1)=0
            lpp(2)=0
            ebeam(1)=pmass(1)/2d0
            ebeam(2)=pmass(1)/2d0
         endif
c-check consistency of maxjetflavor in the run_card and with Nf
c specified in coupl.inc
      if (maxjetflavor.lt.int(Nf)) then
         write(*,'(a,i3,a,i3)') "WARNING: the value of maxjetflavor"/
     $        /"specified in the run_card (",maxjetflavor,") is"/
     $        /" inconsistent with the number of light flavours in"/
     $        /"the model. Hence it will be set to:", int(Nf)
          maxjetflavor = int(Nf)
      endif

      do i=nincoming+1,nexternal
         is_a_j(i)=.false.
         is_a_lp(i)=.false.
         is_a_lm(i)=.false.
         is_a_ph(i)=.false.

c-light-jets
         if (abs(idup(i,1)).le.maxjetflavor) then
              is_a_j(i)=.true.
         endif
         if (abs(idup(i,1)).eq.21)  is_a_j(i)=.true. ! gluon is a jet

c-charged-leptons
         if (idup(i,1).eq.11)  is_a_lm(i)=.true. !  e-
         if (idup(i,1).eq.13)  is_a_lm(i)=.true. !  mu-
         if (idup(i,1).eq.15)  is_a_lm(i)=.true. !  ta-
         if (idup(i,1).eq.-11) is_a_lp(i)=.true. !  e-
         if (idup(i,1).eq.-13) is_a_lp(i)=.true. !  mu-
         if (idup(i,1).eq.-15) is_a_lp(i)=.true. !  ta-

c-photons
         if (idup(i,1).eq.22.and..not.gamma_is_j)  is_a_ph(i)=.true. ! iso photon
         if (idup(i,1).eq.22.and.gamma_is_j)  is_a_j(i)=.true. !  photon in jets
      enddo

      RETURN
      END


      subroutine set_tau_min()
c Sets the lower bound for tau=x1*x2, using information on particle
c masses and on the jet minimum pt, as entered in run_card.dat, 
c variable ptj
      implicit none
      double precision zero,vtiny
      parameter (zero=0.d0,vtiny=1d-8)
      include 'cuts.inc'
      include 'run.inc'
      include 'genps.inc'
      include 'nexternal.inc'
      include 'coupl.inc'
      include 'nFKSconfigs.inc'
      include "fks_info.inc"
      LOGICAL  IS_A_J(NEXTERNAL),IS_A_LP(NEXTERNAL),IS_A_LM(NEXTERNAL)
      LOGICAL  IS_A_PH(NEXTERNAL)
      COMMON /TO_SPECISA/IS_A_J,IS_A_LP,IS_A_LM,IS_A_PH
c
      integer pow(-nexternal:0,lmaxconfigs)
      double precision pmass(-nexternal:0,lmaxconfigs)
      double precision pwidth(-nexternal:0,lmaxconfigs)
      integer itree(2,-max_branch:-1),iconfig
      common /to_itree/itree,iconfig
      INTEGER NFKSPROCESS
      COMMON/C_NFKSPROCESS/NFKSPROCESS
      double precision taumin(fks_configs),taumin_s(fks_configs)
<<<<<<< HEAD
     &     ,taumin_j(fks_configs),stot,xk(-nexternal:nexternal)
=======
     &     ,taumin_j(fks_configs),stot,xk(nexternal)
>>>>>>> 86f27e19
      save  taumin,taumin_s,taumin_j,stot
      integer i,j,k,d1,d2,iFKS,nt
      double precision xm(-nexternal:nexternal),xm1,xm2,xmi
      double precision xw(-nexternal:nexternal),xw1,xw2,xwi
      integer tsign,j_fks
      double precision tau_Born_lower_bound,tau_lower_bound_resonance
     &     ,tau_lower_bound
      common/ctau_lower_bound/tau_Born_lower_bound
     &     ,tau_lower_bound_resonance,tau_lower_bound
c BW stuff
      double precision mass_min(-nexternal:nexternal),masslow(
     $     -nexternal:-1),widthlow(-nexternal:-1),sum_all_s
      integer t_channel
      integer cBW_FKS_level_max(fks_configs),
     &     cBW_FKS(fks_configs,-nexternal:-1),
     &     cBW_FKS_level(fks_configs,-nexternal:-1)
      double precision cBW_FKS_mass(fks_configs,-1:1,-nexternal:-1),
     &     cBW_FKS_width(fks_configs,-1:1,-nexternal:-1)
      save cBW_FKS_level_max,cBW_FKS,cBW_FKS_level,cBW_FKS_mass
     $     ,cBW_FKS_width
      integer cBW_level_max,cBW(-nexternal:-1),cBW_level(-nexternal:-1)
      double precision cBW_mass(-1:1,-nexternal:-1),
     &     cBW_width(-1:1,-nexternal:-1)
      common/c_conflictingBW/cBW_mass,cBW_width,cBW_level_max,cBW
     $     ,cBW_level
      double precision s_mass(-nexternal:nexternal)
     $     ,s_mass_FKS(fks_configs,-nexternal:nexternal)
      save s_mass_FKS
      common/to_phase_space_s_channel/s_mass
c Les Houches common block
      integer maxflow
      parameter (maxflow=999)
      integer idup(nexternal,maxproc),mothup(2,nexternal,maxproc),
     &     icolup(2,nexternal,maxflow),niprocs
      common /c_leshouche_inc/idup,mothup,icolup,niprocs
c
      real*8         emass(nexternal)
      common/to_mass/emass
      logical firsttime
      data firsttime /.true./
      if (firsttime) then
         do i = 1,lmaxconfigs
            do j = -nexternal,0
               pmass(j,i) = 0d0
               pwidth(j,i) = 0d0
            end do
         end do
      endif
      include "born_props.inc"

c The following assumes that light QCD particles are at the end of the
c list. Exclude one of them to set tau bound at the Born level This
c sets a hard cut in the minimal shat of the Born phase-space
c generation.
c
c The contribution from ptj should be treated only as a 'soft lower
c bound' if j_fks is initial state: the real-emission i_fks parton is
c not necessarily the softest.  Therefore, it could be that even though
c the Born does not have enough energy to pass the cuts set by ptj, the
c event could.
      if (firsttime) then
         if(.not.IS_A_J(NEXTERNAL))then
            write(*,*)'Fatal error in set_tau_min'
            write(*,*) 'IGNORING'
c            stop
         endif
         do i=-nexternal,nexternal
            xm(i)=0d0
            xw(i)=0d0
            mass_min(i)=0d0
         end do
         firsttime=.false.
         do iFKS=1,fks_configs
            j_fks=FKS_J_D(iFKS)
            taumin(iFKS)=0.d0
            taumin_s(iFKS)=0.d0
            taumin_j(iFKS)=0.d0
            do i=nincoming+1,nexternal
c Add the minimal jet pTs to tau
               if(IS_A_J(i) .and. i.ne.nexternal)then
                  if  (j_fks.gt.nincoming .and. j_fks.lt.nexternal) then
                     taumin(iFKS)=taumin(iFKS)+max(ptj,emass(i))
                     taumin_s(iFKS)=taumin_s(iFKS)+max(ptj,emass(i))
                     taumin_j(iFKS)=taumin_j(iFKS)+max(ptj,emass(i))
                  elseif (j_fks.ge.1 .and. j_fks.le.nincoming) then
                     taumin(iFKS)=taumin(iFKS)+emass(i)
                     taumin_s(iFKS)=taumin_s(iFKS)+max(ptj,emass(i))
                     taumin_j(iFKS)=taumin_j(iFKS)+max(ptj,emass(i))
                  elseif (j_fks.eq.nexternal) then
                     write (*,*)
     &                    'ERROR, j_fks cannot be the final parton'
     &                    ,j_fks
                     stop
                  else
                     write (*,*) 'ERROR, j_fks not correctly defined'
     &                    ,j_fks
                     stop
                  endif
                  xm(i)=emass(i)+ptj
c Add the minimal photon pTs to tau
               elseif(IS_A_PH(i))then
                  if (abs(emass(i)).gt.vtiny) then
                     write (*,*) 'Error in set_tau_min in setcuts.f:'
                     write (*,*) 'mass of a photon should be zero',i
     &                    ,emass(i)
                     stop
                  endif
                  if  (j_fks.gt.nincoming)
     &                 taumin(iFKS)=taumin(iFKS)+ptgmin
                  taumin_s(iFKS)=taumin_s(iFKS)+ptgmin
                  taumin_j(iFKS)=taumin_j(iFKS)+ptgmin
                  xm(i)=emass(i)+ptgmin
               elseif (is_a_lp(i)) then
c Add the postively charged lepton pTs to tau
                  taumin(iFKS)=taumin(iFKS)+emass(i)
                  if (j_fks.gt.nincoming)
     &                 taumin(iFKS)=taumin(iFKS)+ptl
                  taumin_s(iFKS)=taumin_s(iFKS)+emass(i)+ptl
                  taumin_j(iFKS)=taumin_j(iFKS)+emass(i)+ptl
                  xm(i)=emass(i)+ptl
c Add the lepton invariant mass to tau if there is at least another
c lepton of opposite charge. (Only add half of it, i.e. 'the part
c contributing from this lepton'). Remove possible overcounting with the
c lepton pT
                  do j=nincoming+1,nexternal
                     if (is_a_lm(j) .and. idup(i,1).eq.-idup(j,1) .and.
     $                    (mll_sf.ne.0d0 .or. mll.ne.0d0) ) then
                        if (j_fks.gt.nincoming)
     &                       taumin(iFKS) = taumin(iFKS)-ptl-emass(i) +
     &                              max(mll/2d0,mll_sf/2d0,ptl+emass(i))
                        taumin_s(iFKS) = taumin_s(iFKS)-ptl-emass(i)
     $                       + max(mll/2d0,mll_sf/2d0,ptl+emass(i))
                        taumin_j(iFKS) = taumin_j(iFKS)-ptl-emass(i)
     $                       + max(mll/2d0,mll_sf/2d0,ptl+emass(i))
                        xm(i)=xm(i)-ptl-emass(i)+max(mll/2d0,mll_sf/2d0
     $                       ,ptl+emass(i))
                        exit
                     elseif (is_a_lm(j) .and. mll.ne.0d0) then
                        if (j_fks.gt.nincoming)
     &                       taumin(iFKS)= taumin(iFKS)-ptl-emass(i) +
     &                                     max(mll/2d0,ptl+emass(i))
                        taumin_s(iFKS) = taumin_s(iFKS)-ptl-emass(i)
     $                       + max(mll/2d0,ptl+emass(i))
                        taumin_j(iFKS) = taumin_j(iFKS)-ptl-emass(i)
     $                       + max(mll/2d0,ptl+emass(i))
                        xm(i)=xm(i)-ptl-emass(i)+max(mll/2d0,ptl
     $                       +emass(i))
                        exit
                     endif
                  enddo
               elseif (is_a_lm(i)) then
c Add the negatively charged lepton pTs to tau
                  taumin(iFKS)=taumin(iFKS)+emass(i)
                  if (j_fks.gt.nincoming)
     &                 taumin(iFKS)=taumin(iFKS)+ptl
                  taumin_s(iFKS)=taumin_s(iFKS)+emass(i)+ptl
                  taumin_j(iFKS)=taumin_j(iFKS)+emass(i)+ptl
                  xm(i)=emass(i)+ptl
c Add the lepton invariant mass to tau if there is at least another
c lepton of opposite charge. (Only add half of it, i.e. 'the part
c contributing from this lepton'). Remove possible overcounting with the
c lepton pT
                  do j=nincoming+1,nexternal
                     if (is_a_lp(j) .and. idup(i,1).eq.-idup(j,1) .and.
     $                    (mll_sf.ne.0d0 .or. mll.ne.0d0) ) then
                        if (j_fks.gt.nincoming)
     &                       taumin(iFKS) = taumin(iFKS)-ptl-emass(i) +
     &                              max(mll/2d0,mll_sf/2d0,ptl+emass(i))
                        taumin_s(iFKS) = taumin_s(iFKS)-ptl-emass(i)
     $                       + max(mll/2d0,mll_sf/2d0,ptl+emass(i))
                        taumin_j(iFKS) = taumin_j(iFKS)-ptl-emass(i)
     $                       + max(mll/2d0,mll_sf/2d0,ptl+emass(i))
                        xm(i)=xm(i)-ptl-emass(i)+max(mll/2d0,mll_sf/2d0
     $                       ,ptl+emass(i))
                        exit
                     elseif (is_a_lp(j) .and. mll.ne.0d0) then
                        if (j_fks.gt.nincoming)
     &                       taumin(iFKS) = taumin(iFKS)-ptl-emass(i) +
     &                                      max(mll/2d0,ptl+emass(i))
                        taumin_s(iFKS) = taumin_s(iFKS)-ptl-emass(i)
     $                       + max(mll/2d0,ptl+emass(i))
                        taumin_j(iFKS) = taumin_j(iFKS)-ptl-emass(i)
     $                       + max(mll/2d0,ptl+emass(i))
                        xm(i)=xm(i)-ptl-emass(i)+max(mll/2d0,ptl
     $                       +emass(i))
                        exit
                     endif
                  enddo
               else
                  taumin(iFKS)=taumin(iFKS)+emass(i)
                  taumin_s(iFKS)=taumin_s(iFKS)+emass(i)
                  taumin_j(iFKS)=taumin_j(iFKS)+emass(i)
                  xm(i)=emass(i)
               endif
               xw(i)=0d0
            enddo
            stot = 4d0*ebeam(1)*ebeam(2)
            tau_Born_lower_bound=taumin(iFKS)**2/stot
            tau_lower_bound=taumin_j(iFKS)**2/stot
c         
c Also find the minimum lower bound if all internal s-channel particles
c were on-shell
            tsign=-1
            nt=0
            do i=-1,-(nexternal-3),-1 ! All propagators
               if ( itree(1,i) .eq. 1 .or. itree(1,i) .eq. 2 ) tsign=1
               if (tsign.eq.-1) then ! s-channels
                  d1=itree(1,i)
                  d2=itree(2,i)
c If daughter is a jet, we should treat the ptj as a mass. Except if
c d1=nexternal, because we check the Born, so final parton should be
c skipped. [This is already done above; also for the leptons]
                  xm1=xm(d1)
                  xm2=xm(d2)
                  xw1=xw(d1)
                  xw2=xw(d2)
c On-shell mass of the intermediate resonance
                  xmi=pmass(i,iconfig)
c Width of the intermediate resonance
                  xwi=pwidth(i,iconfig)
c Set the intermediate mass equal to the max of its actual mass and
c the sum of the masses of the two daugters.
                  if (xmi.gt.xm1+xm2) then
                     xm(i)=xmi
                     xw(i)=xwi
                  else
                     xm(i)=xm1+xm2
                     xw(i)=xw1+xw2 ! just sum the widths
                  endif
c Add the new mass to the bound. To avoid double counting, we should
c subtract the daughters, because they are already included above or in
c the previous iteration of the loop
                  taumin_s(iFKS)=taumin_s(iFKS)+xm(i)-xm1-xm2
               else             ! t-channels
                  if (i.eq.-(nexternal-3)) then
                     xm(i)=0d0
                     cycle
                  endif
                  nt=nt+1
                  d1=itree(2,i) ! only use 2nd daughter (which is the outgoing one)
                  xm1=xm(d1)
                  if (nt.gt.1) xm1=max(xm1,xk(nt-1))
                  xk(nt)=xm1
                  j=i-1         ! this is the closest to p2
                  d2=itree(2,j)
                  xm2=xm(d2)
                  xm(i)=min(xm1,xm2)
               endif
            enddo
      
cccccccccccccccccccccccccccccccccccccccccccccccccccccccccccccccccccccccc
c Determine the "minimal" s-channel invariant masses
            do i=nincoming+1,nexternal-1
               s_mass_FKS(iFKS,i)=xm(i)**2
            enddo
            do i=-1,-(nexternal-3),-1 ! All propagators
               if ( itree(1,i) .eq. 1 .or. itree(1,i) .eq. 2 ) exit ! only s-channels
               s_mass_FKS(iFKS,i)=xm(i)**2
            enddo
cccccccccccccccccccccccccccccccccccccccccccccccccccccccccccccccccccccccc
c Determine the conflicting Breit-Wigner's. Note that xm(i) contains the
c mass of the BW
            do i=nincoming+1,nexternal-1
               mass_min(i)=xm(i) ! minimal allowed resonance mass (including masses set by cuts)
            enddo
            cBW_FKS_level_max(iFKS)=0
            t_channel=0
            do i=-1,-(nexternal-3),-1 ! All propagators
               cBW_FKS_mass(iFKS,1,i)=0d0
               cBW_FKS_width(iFKS,1,i)=0d0
               cBW_FKS_mass(iFKS,-1,i)=0d0
               cBW_FKS_width(iFKS,-1,i)=0d0
               masslow(i)=9d99
               widthlow(i)=0d0
               if ( itree(1,i).eq.1 .or. itree(1,i).eq.2 ) t_channel=i
               if (t_channel.ne.0) exit ! only s-channels
               mass_min(i)=mass_min(itree(1,i))+mass_min(itree(2,i))
               if (xm(i).lt.mass_min(i)-vtiny) then
                  write (*,*)
     $                 'ERROR in the determination of conflicting BW',i
     $                 ,xm(i),mass_min(i)
                  stop
               endif
               if (pmass(i,iconfig).lt.xm(i) .and.
     $              pwidth(i,iconfig).gt.0d0) then
c     Possible conflict in BW
                  if (pmass(i,iconfig).lt.mass_min(i)) then
c     Resonance can never go on-shell due to the kinematics of the event
                     cBW_FKS(iFKS,i)=2
                     cBW_FKS_level(iFKS,i)=0
                  elseif(pmass(i,iconfig).lt.xm(i)) then
c     Conflicting Breit-Wigner
                     cBW_FKS(iFKS,i)=1
                     cBW_FKS_level(iFKS,i)=1
                     cBW_FKS_level_max(iFKS)=max(cBW_FKS_level_max(iFKS)
     $                    ,cBW_FKS_level(iFKS,i))
c     Set here the mass (and width) of the alternative mass; it's the
c     sum of daughter masses. (2nd argument is '1', because this
c     alternative mass is LARGER than the resonance mass).
                     cBW_FKS_mass(iFKS,1,i)=xm(i)
                     cBW_FKS_width(iFKS,1,i)=xw(i)
                  endif
c     set the daughters also as conflicting (recursively)
                  masslow(i)=pmass(i,iconfig)
                  widthlow(i)=pwidth(i,iconfig)
                  do j=i,-1
                     if (cBW_FKS(iFKS,j).eq.0) cycle
                     do k=1,2   ! loop over the 2 daughters
                        if (itree(k,j).ge.0) cycle
                        if (cBW_FKS(iFKS,itree(k,j)).eq.2) cycle
                        cBW_FKS(iFKS,itree(k,j))=1
                        cBW_FKS_level(iFKS,itree(k,j))=
     $                       cBW_FKS_level(iFKS,j)+1
                        cBW_FKS_level_max(iFKS)=
     $                       max(cBW_FKS_level_max(iFKS)
     $                       ,cBW_FKS_level(iFKS,itree(k,j)))
c     Set here the mass (and width) of the alternative mass; it's the
c     difference between the mother and the sister masses. (3rd argument
c     is '-1', because this alternative mass is SMALLER than the
c     resonance mass).
                        masslow(itree(k,j))=min(masslow(itree(k,j)),
     &                       max(masslow(j)-xm(itree(3-k,j)),0d0)) ! mass difference
                        widthlow(itree(k,j))=max(widthlow(itree(k,j)),
     &                       widthlow(j)+xw(itree(3-k,j))) ! sum of widths
                        if (pwidth(itree(k,j),iconfig).eq.0d0 .or.
     $                       masslow(itree(k,j)).ge.pmass(itree(k,j)
     $                       ,iconfig)) cycle
                        cBW_FKS_mass(iFKS,-1,itree(k,j))=
     $                       masslow(itree(k,j))
                        cBW_FKS_width(iFKS,-1,itree(k,j))=
     $                       widthlow(itree(k,j))
                     enddo
                  enddo
               else
c     Normal Breit-Wigner
                  cBW_FKS(iFKS,i)=0
               endif
            enddo
c loop over t-channel to make sure that s-hat is consistent with sum of
c s-channel masses
            if (t_channel.ne.0) then
               sum_all_s=0d0
               do i=t_channel,-(nexternal-3),-1
c Breit-wigner can never go on-shell:
                  if (itree(2,i).gt.0) cycle
                  if ( pmass(itree(2,i),iconfig).gt.sqrt(stot) .and.
     $                 pwidth(itree(2,i),iconfig).gt.0d0) then
                     cBW_FKS(iFKS,itree(2,i))=2
                  endif
c     s-channel is always 2nd argument of itree, sum it to sum_all_s
                  sum_all_s=sum_all_s+xm(itree(2,i))
               enddo
               if (sum_all_s.gt.sqrt(stot)) then
c     conflicting BWs: set all s-channels as conflicting
                  do i=t_channel,-(nexternal-3),-1
                     if (itree(2,i).gt.0) cycle
                     if (cBW_FKS(iFKS,itree(2,i)).ne.2) then
                        cBW_FKS(iFKS,itree(2,i))=1
                        cBW_FKS_mass(iFKS,-1,itree(2,i))=sqrt(stot)/2d0
                        cBW_FKS_width(iFKS,-1,itree(2,i))=xw(itree(2,i))
                     endif
                  enddo
               endif
            endif


c Conflicting BW's determined. They are saved in cBW_FKS
cccccccccccccccccccccccccccccccccccccccccccccccccccccccccccccccccccccccc
c
c If the lower bound found here is smaller than the hard bound,
c simply set the soft bound equal to the hard bound.
            taumin_s(iFKS)=
     &           max(taumin_j(iFKS),taumin_s(iFKS))
c
c For the bound, we have to square and divide by stot.
            tau_lower_bound_resonance=taumin_s(iFKS)**2/stot
c
            write (*,'(a,i3,a,3(e12.5,x))') 'nFKSprocess:',iFKS
     &           ,'. Absolute lower bound for tau at the Born is'
     &           ,tau_Born_lower_bound,taumin(iFKS),dsqrt(stot) 
            if (j_fks.le.nincoming) then
               write (*,'(a,i3,a,3(e12.5,x))') 'nFKSprocess:',iFKS
     &              ,'. Lower bound for tau is',tau_lower_bound
     &              ,taumin_j(iFKS),dsqrt(stot)
            endif
            write (*,'(a,i3,a,3(e12.5,x))') 'nFKSprocess:',iFKS
     &           ,'. Lower bound for tau is (taking resonances'/
     &           /' into account)' ,tau_lower_bound_resonance
     &           ,taumin_s(iFKS) ,dsqrt(stot)
         enddo
      endif
      tau_Born_lower_bound=taumin(nFKSprocess)**2/stot
      tau_lower_bound=taumin_j(nFKSprocess)**2/stot
      tau_lower_bound_resonance=taumin_s(nFKSprocess)**2/stot
      do i=-nexternal,-1
         cBW(i)=cBW_FKS(nFKSprocess,i)
         cBW_level(i)=cBW_FKS_level(nFKSprocess,i)
         do j=-1,1,2
            cBW_mass(j,i)=cBW_FKS_mass(nFKSprocess,j,i)
            cBW_width(j,i)=cBW_FKS_width(nFKSprocess,j,i)
         enddo
      enddo
      do i=-nexternal,nexternal
         s_mass(i)=s_mass_FKS(nFKSprocess,i)
      enddo
      cBW_level_max=cBW_FKS_level_max(nFKSprocess)
      call set_granny(nFKSprocess,iconfig,mass_min)
      return
      end


      subroutine sChan_order(ns_channel,order)
      implicit none
      include 'nexternal.inc'
      include 'maxparticles.inc'
      include 'maxconfigs.inc'
      include 'mint.inc'
      double precision pmass(-nexternal:0,lmaxconfigs)
      double precision pwidth(-nexternal:0,lmaxconfigs)
      integer pow(-nexternal:0,lmaxconfigs)
      integer itree(2,-max_branch:-1),iconfig
      common /to_itree/itree,iconfig
      logical new_point
      common /c_new_point/new_point
      double precision ran2,rnd
      integer i,j,order(-nexternal:0),ipos,ns_channel,npos
     $     ,pos(nexternal),ord(-nexternal:0)
      logical done(-nexternal:nexternal)
      external ran2
      save ord
      if (.not. new_point) then
         do j=-1,-ns_channel,-1
            order(j)=ord(j)
         enddo
         return
      endif
      do i=-ns_channel,0
         done(i)=.false.
      enddo
      do i=1,nexternal
         done(i)=.true.
      enddo
      do j=-1,-ns_channel,-1
         npos=0
         do i=-1,-ns_channel,-1
            if((.not. done(i)) .and.
     &           done(itree(1,i))  .and. done(itree(2,i))) then
               npos=npos+1
               pos(npos)=i
            endif
         enddo
         if (npos.gt.1) then
            rnd=ran2()
            ipos=min(int(rnd*npos)+1,npos)
            ord(j)=pos(ipos)
            done(pos(ipos))=.true.
         elseif (npos.eq.1) then
            ord(j)=pos(npos)
            done(pos(npos))=.true.
         else
            write (*,*) 'ERROR in sChan_order',npos
         endif
         order(j)=ord(j)
      enddo
      new_point=.false.
      return
      end<|MERGE_RESOLUTION|>--- conflicted
+++ resolved
@@ -157,11 +157,7 @@
       INTEGER NFKSPROCESS
       COMMON/C_NFKSPROCESS/NFKSPROCESS
       double precision taumin(fks_configs),taumin_s(fks_configs)
-<<<<<<< HEAD
-     &     ,taumin_j(fks_configs),stot,xk(-nexternal:nexternal)
-=======
      &     ,taumin_j(fks_configs),stot,xk(nexternal)
->>>>>>> 86f27e19
       save  taumin,taumin_s,taumin_j,stot
       integer i,j,k,d1,d2,iFKS,nt
       double precision xm(-nexternal:nexternal),xm1,xm2,xmi

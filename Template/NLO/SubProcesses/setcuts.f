      SUBROUTINE SETCUTS
C**************************************************************************
C     SET THE CUTS 
C**************************************************************************
      IMPLICIT NONE
c
c     INCLUDE
c
      include 'genps.inc'
      include 'nexternal.inc'
      include 'coupl.inc'
      include 'run.inc'
      include 'cuts.inc'
c
c     Constants
c
      double precision zero
      parameter       (ZERO = 0d0)
      real*8 Pi
      parameter( Pi = 3.14159265358979323846d0 )
      integer    lun
      parameter (lun=22)
c
c     LOCAL
c
      integer i,j
      integer icollider,detail_level
      logical  do_cuts(nexternal)
      integer ncheck
      logical done,fopened
C     
C     GLOBAL
C
c--masses and poles
      double precision pmass(nexternal)
      common/to_mass/  pmass
      double precision      spole(maxinvar),swidth(maxinvar),bwjac
      common/to_brietwigner/spole          ,swidth          ,bwjac
c--cuts
      double precision etmin(nincoming+1:nexternal)
      double precision etamax(nincoming+1:nexternal)
      double precision emin(nincoming+1:nexternal)
      double precision r2min(nincoming+1:nexternal,nincoming+1:nexternal)
      double precision s_min(nexternal,nexternal)
      double precision etmax(nincoming+1:nexternal)
      double precision etamin(nincoming+1:nexternal)
      double precision emax(nincoming+1:nexternal)
      double precision r2max(nincoming+1:nexternal,nincoming+1:nexternal)
      double precision s_max(nexternal,nexternal)
      common/to_cuts/  etmin, emin, etamax, r2min, s_min,
     $     etmax, emax, etamin, r2max, s_max

      double precision ptjmin4(4),ptjmax4(4),htjmin4(2:4),htjmax4(2:4)
      logical jetor
      common/to_jet_cuts/ ptjmin4,ptjmax4,htjmin4,htjmax4,jetor

c
c     les houches accord stuff to identify neutrinos
c
      integer maxflow
      parameter (maxflow=999)
      integer idup(nexternal,maxproc),mothup(2,nexternal,maxproc),
     &     icolup(2,nexternal,maxflow)
c      include 'leshouche.inc'
      common /c_leshouche_inc/idup,mothup,icolup
C
      LOGICAL  IS_A_J(NEXTERNAL),IS_A_LP(NEXTERNAL),IS_A_LM(NEXTERNAL)
      LOGICAL  IS_A_PH(NEXTERNAL)
      COMMON /TO_SPECISA/IS_A_J,IS_A_LP,IS_A_LM,IS_A_PH
c
c
c     reading parameters
      integer maxpara
      parameter (maxpara=100)
      character*20 param(maxpara),value(maxpara)
      integer npara
c
c     setup masses for the final-state particles (fills the /to_mass/ common block)
c
      include 'pmass.inc'

C-----
C  BEGIN CODE
C-----
c
c     No pdfs for decay processes - set here since here we know the nincoming
c     Also set stot here, and use mass of incoming particle for ren scale
c
         if(nincoming.eq.1)then
            lpp(1)=0
            lpp(2)=0
            ebeam(1)=pmass(1)/2d0
            ebeam(2)=pmass(1)/2d0
            scale=pmass(1)
            fixed_ren_scale=.true.
         endif
c-check consistency of maxjetflavor in the run_card and with Nf
c specified in coupl.inc
      if (maxjetflavor.lt.int(Nf)) then
         write(*,'(a,i3,a,i3)') "WARNING: the value of maxjetflavor"/
     $        /"specified in the run_card (",maxjetflavor,") is"/
     $        /" inconsistent with the number of light flavours in"/
     $        /"the model. Hence it will be set to:", int(Nf)
          maxjetflavor = int(Nf)
      endif

      do i=nincoming+1,nexternal
         is_a_j(i)=.false.
         is_a_lp(i)=.false.
         is_a_lm(i)=.false.
         is_a_ph(i)=.false.

c-light-jets
         if (abs(idup(i,1)).le.maxjetflavor) then
              is_a_j(i)=.true.
         endif
         if (abs(idup(i,1)).eq.21)  is_a_j(i)=.true. ! gluon is a jet

c-charged-leptons
         if (idup(i,1).eq.11)  is_a_lm(i)=.true. !  e-
         if (idup(i,1).eq.13)  is_a_lm(i)=.true. !  mu-
         if (idup(i,1).eq.15)  is_a_lm(i)=.true. !  ta-
         if (idup(i,1).eq.-11) is_a_lp(i)=.true. !  e-
         if (idup(i,1).eq.-13) is_a_lp(i)=.true. !  mu-
         if (idup(i,1).eq.-15) is_a_lp(i)=.true. !  ta-

c-photons
         if (idup(i,1).eq.22)  is_a_ph(i)=.true. !  photon
      enddo

      RETURN
      END


      subroutine set_tau_min()
c Sets the lower bound for tau=x1*x2, using information on particle
c masses and on the jet minimum pt, as entered in run_card.dat, 
c variable ptj
      implicit none
      double precision zero,vtiny
      parameter (zero=0.d0,vtiny=1d-8)
      include 'cuts.inc'
      include 'run.inc'
      include 'genps.inc'
      include 'nexternal.inc'
      include 'coupl.inc'
      include 'nFKSconfigs.inc'
      include "fks_info.inc"
      LOGICAL  IS_A_J(NEXTERNAL),IS_A_LP(NEXTERNAL),IS_A_LM(NEXTERNAL)
      LOGICAL  IS_A_PH(NEXTERNAL)
      COMMON /TO_SPECISA/IS_A_J,IS_A_LP,IS_A_LM,IS_A_PH
c
      integer pow(-nexternal:0,lmaxconfigs)
      double precision pmass(-nexternal:0,lmaxconfigs)
      double precision pwidth(-nexternal:0,lmaxconfigs)
      integer itree(2,-max_branch:-1),iconfig
      common /to_itree/itree,iconfig
      INTEGER NFKSPROCESS
      COMMON/C_NFKSPROCESS/NFKSPROCESS
      double precision taumin(fks_configs),taumin_s(fks_configs)
     &     ,taumin_j(fks_configs),stot
      save  taumin,taumin_s,taumin_j,stot
      integer i,j,k,d1,d2,iFKS
      double precision xm(-nexternal:nexternal),xm1,xm2,xmi
      double precision xw(-nexternal:nexternal),xw1,xw2,xwi
      integer tsign,j_fks
      double precision tau_Born_lower_bound,tau_lower_bound_resonance
     &     ,tau_lower_bound
      common/ctau_lower_bound/tau_Born_lower_bound
     &     ,tau_lower_bound_resonance,tau_lower_bound
c BW stuff
      double precision mass_min(-nexternal:nexternal),masslow(
     $     -nexternal:-1),widthlow(-nexternal:-1),sum_all_s
      integer t_channel
      integer cBW_FKS_level_max(fks_configs),
     &     cBW_FKS(fks_configs,-nexternal:-1),
     &     cBW_FKS_level(fks_configs,-nexternal:-1)
      double precision cBW_FKS_mass(fks_configs,-nexternal:-1,-1:1),
     &     cBW_FKS_width(fks_configs,-nexternal:-1,-1:1)
      save cBW_FKS_level_max,cBW_FKS,cBW_FKS_level,cBW_FKS_mass
     $     ,cBW_FKS_width
      integer cBW_level_max,cBW(-nexternal:-1),cBW_level(-nexternal:-1)
      double precision cBW_mass(-nexternal:-1,-1:1),
     &     cBW_width(-nexternal:-1,-1:1)
      common/c_conflictingBW/cBW_mass,cBW_width,cBW_level_max,cBW
     $     ,cBW_level
      double precision s_mass(-nexternal:-1)
     $     ,s_mass_FKS(fks_configs,-nexternal:nexternal)
      save s_mass_FKS
      common/to_phase_space_s_channel/s_mass
c Les Houches common block
      integer maxflow
      parameter (maxflow=999)
      integer idup(nexternal,maxproc),mothup(2,nexternal,maxproc),
     &     icolup(2,nexternal,maxflow)
      common /c_leshouche_inc/idup,mothup,icolup
c
      real*8         emass(nexternal)
      common/to_mass/emass
      logical firsttime
      data firsttime /.true./
<<<<<<< HEAD

=======
      if (firsttime) then
         do i = 1,lmaxconfigs
            do j = -nexternal,0
               pmass(j,i) = 0d0
               pwidth(j,i) = 0d0
            end do
         end do
      endif
>>>>>>> 93e1112e
      include "born_props.inc"

c The following assumes that light QCD particles are at the end of the
c list. Exclude one of them to set tau bound at the Born level This
c sets a hard cut in the minimal shat of the Born phase-space
c generation.
c
c The contribution from ptj should be treated only as a 'soft lower
c bound' if j_fks is initial state: the real-emission i_fks parton is
c not necessarily the softest.  Therefore, it could be that even though
c the Born does not have enough energy to pass the cuts set by ptj, the
c event could.
      if (firsttime) then
<<<<<<< HEAD
         if(.not.IS_A_J(NEXTERNAL))then
            write(*,*)'Fatal error in set_tau_min'
            write(*,*) 'IGNORING'
c            stop
         endif
=======
         do i=-nexternal,nexternal
            xm(i)=0d0
            xw(i)=0d0
            mass_min(i)=0d0
         end do
>>>>>>> 93e1112e
         firsttime=.false.
         do iFKS=1,fks_configs
            j_fks=FKS_J_D(iFKS)
            taumin(iFKS)=0.d0
            taumin_s(iFKS)=0.d0
            taumin_j(iFKS)=0.d0
            do i=nincoming+1,nexternal
c Add the minimal jet pTs to tau
               if(IS_A_J(i) .and. i.ne.nexternal)then
                  if  (j_fks.gt.nincoming .and. j_fks.lt.nexternal) then
                     taumin(iFKS)=taumin(iFKS)+max(ptj,emass(i))
                     taumin_s(iFKS)=taumin_s(iFKS)+max(ptj,emass(i))
                     taumin_j(iFKS)=taumin_j(iFKS)+max(ptj,emass(i))
                  elseif (j_fks.ge.1 .and. j_fks.le.nincoming) then
                     taumin(iFKS)=taumin(iFKS)+emass(i)
                     taumin_s(iFKS)=taumin_s(iFKS)+max(ptj,emass(i))
                     taumin_j(iFKS)=taumin_j(iFKS)+max(ptj,emass(i))
                  elseif (j_fks.eq.nexternal) then
                     write (*,*)
     &                    'ERROR, j_fks cannot be the final parton'
     &                    ,j_fks
                     stop
                  else
                     write (*,*) 'ERROR, j_fks not correctly defined'
     &                    ,j_fks
                     stop
                  endif
                  xm(i)=emass(i)+ptj
c Add the minimal photon pTs to tau
               elseif(IS_A_PH(i))then
                  if (abs(emass(i)).gt.vtiny) then
                     write (*,*) 'Error in set_tau_min in setcuts.f:'
                     write (*,*) 'mass of a photon should be zero',i
     &                    ,emass(i)
                     stop
                  endif
                  if  (j_fks.gt.nincoming)
     &                 taumin(iFKS)=taumin(iFKS)+ptgmin
                  taumin_s(iFKS)=taumin_s(iFKS)+ptgmin
                  taumin_j(iFKS)=taumin_j(iFKS)+ptgmin
                  xm(i)=emass(i)+ptgmin
               elseif (is_a_lp(i)) then
c Add the postively charged lepton pTs to tau
                  taumin(iFKS)=taumin(iFKS)+emass(i)
                  if (j_fks.gt.nincoming)
     &                 taumin(iFKS)=taumin(iFKS)+ptl
                  taumin_s(iFKS)=taumin_s(iFKS)+emass(i)+ptl
                  taumin_j(iFKS)=taumin_j(iFKS)+emass(i)+ptl
                  xm(i)=emass(i)+ptl
c Add the lepton invariant mass to tau if there is at least another
c lepton of opposite charge. (Only add half of it, i.e. 'the part
c contributing from this lepton'). Remove possible overcounting with the
c lepton pT
                  do j=nincoming+1,nexternal
                     if (is_a_lm(j) .and. idup(i,1).eq.-idup(j,1)) then
                        if (j_fks.gt.nincoming)
     &                       taumin(iFKS) = taumin(iFKS)-ptl-emass(i) +
     &                              max(mll/2d0,mll_sf/2d0,ptl+emass(i))
                        taumin_s(iFKS) = taumin_s(iFKS)-ptl-emass(i)
     $                       + max(mll/2d0,mll_sf/2d0,ptl+emass(i))
                        taumin_j(iFKS) = taumin_j(iFKS)-ptl-emass(i)
     $                       + max(mll/2d0,mll_sf/2d0,ptl+emass(i))
                        xm(i)=xm(i)-ptl-emass(i)+max(mll/2d0,mll_sf/2d0
     $                       ,ptl+emass(i))
                        exit
                     elseif (is_a_lm(j)) then
                        if (j_fks.gt.nincoming)
     &                       taumin(iFKS)= taumin(iFKS)-ptl-emass(i) +
     &                                     max(mll/2d0,ptl+emass(i))
                        taumin_s(iFKS) = taumin_s(iFKS)-ptl-emass(i)
     $                       + max(mll/2d0,ptl+emass(i))
                        taumin_j(iFKS) = taumin_j(iFKS)-ptl-emass(i)
     $                       + max(mll/2d0,ptl+emass(i))
                        xm(i)=xm(i)-ptl-emass(i)+max(mll/2d0,ptl
     $                       +emass(i))
                        exit
                     endif
                  enddo
               elseif (is_a_lm(i)) then
c Add the negatively charged lepton pTs to tau
                  taumin(iFKS)=taumin(iFKS)+emass(i)
                  if (j_fks.gt.nincoming)
     &                 taumin(iFKS)=taumin(iFKS)+ptl
                  taumin_s(iFKS)=taumin_s(iFKS)+emass(i)+ptl
                  taumin_j(iFKS)=taumin_j(iFKS)+emass(i)+ptl
                  xm(i)=emass(i)+ptl
c Add the lepton invariant mass to tau if there is at least another
c lepton of opposite charge. (Only add half of it, i.e. 'the part
c contributing from this lepton'). Remove possible overcounting with the
c lepton pT
                  do j=nincoming+1,nexternal
                     if (is_a_lp(j) .and. idup(i,1).eq.-idup(j,1)) then
                        if (j_fks.gt.nincoming)
     &                       taumin(iFKS) = taumin(iFKS)-ptl-emass(i) +
     &                              max(mll/2d0,mll_sf/2d0,ptl+emass(i))
                        taumin_s(iFKS) = taumin_s(iFKS)-ptl-emass(i)
     $                       + max(mll/2d0,mll_sf/2d0,ptl+emass(i))
                        taumin_j(iFKS) = taumin_j(iFKS)-ptl-emass(i)
     $                       + max(mll/2d0,mll_sf/2d0,ptl+emass(i))
                        xm(i)=xm(i)-ptl-emass(i)+max(mll/2d0,mll_sf/2d0
     $                       ,ptl+emass(i))
                        exit
                     elseif (is_a_lp(j)) then
                        if (j_fks.gt.nincoming)
     &                       taumin(iFKS) = taumin(iFKS)-ptl-emass(i) +
     &                                      max(mll/2d0,ptl+emass(i))
                        taumin_s(iFKS) = taumin_s(iFKS)-ptl-emass(i)
     $                       + max(mll/2d0,ptl+emass(i))
                        taumin_j(iFKS) = taumin_j(iFKS)-ptl-emass(i)
     $                       + max(mll/2d0,ptl+emass(i))
                        xm(i)=xm(i)-ptl-emass(i)+max(mll/2d0,ptl
     $                       +emass(i))
                        exit
                     endif
                  enddo
               else
                  taumin(iFKS)=taumin(iFKS)+emass(i)
                  taumin_s(iFKS)=taumin_s(iFKS)+emass(i)
                  taumin_j(iFKS)=taumin_j(iFKS)+emass(i)
                  xm(i)=emass(i)
               endif
               xw(i)=0d0
            enddo
            stot = 4d0*ebeam(1)*ebeam(2)
            tau_Born_lower_bound=taumin(iFKS)**2/stot
            tau_lower_bound=taumin_j(iFKS)**2/stot
c         
c Also find the minimum lower bound if all internal s-channel particles
c were on-shell
            tsign=-1
            do i=-1,-(nexternal-3),-1 ! All propagators
               if ( itree(1,i) .eq. 1 .or. itree(1,i) .eq. 2 ) tsign=1
               if (tsign.eq.-1) then ! Only s-channels
                  d1=itree(1,i)
                  d2=itree(2,i)
c If daughter is a jet, we should treat the ptj as a mass. Except if
c d1=nexternal, because we check the Born, so final parton should be
c skipped. [This is already done above; also for the leptons]
                  xm1=xm(d1)
                  xm2=xm(d2)
                  xw1=xw(d1)
                  xw2=xw(d2)
c On-shell mass of the intermediate resonance
                  xmi=pmass(i,iconfig)
c Width of the intermediate resonance
                  xwi=pwidth(i,iconfig)
c Set the intermediate mass equal to the max of its actual mass and
c the sum of the masses of the two daugters.
                  if (xmi.gt.xm1+xm2) then
                     xm(i)=xmi
                     xw(i)=xwi
                  else
                     xm(i)=xm1+xm2
                     xw(i)=xw1+xw2 ! just sum the widths
                  endif
c Add the new mass to the bound. To avoid double counting, we should
c subtract the daughters, because they are already included above or in
c the previous iteration of the loop
                  taumin_s(iFKS)=taumin_s(iFKS)+xm(i)-xm1-xm2
               else
                  xm(i)=0d0
               endif
            enddo

cccccccccccccccccccccccccccccccccccccccccccccccccccccccccccccccccccccccc
c Determine the "minimal" s-channel invariant masses
            do i=nincoming+1,nexternal-1
               s_mass_FKS(iFKS,i)=xm(i)**2
            enddo
            do i=-1,-(nexternal-3),-1 ! All propagators
               if ( itree(1,i) .eq. 1 .or. itree(1,i) .eq. 2 ) exit ! only s-channels
               s_mass_FKS(iFKS,i)=(sqrt(s_mass_FKS(iFKS,itree(1,i)))
     $              +sqrt(s_mass_FKS(iFKS,itree(2,i))))**2
            enddo

cccccccccccccccccccccccccccccccccccccccccccccccccccccccccccccccccccccccc
c Determine the conflicting Breit-Wigner's. Note that xm(i) contains the
c mass of the BW
            do i=nincoming+1,nexternal-1
               mass_min(i)=xm(i) ! minimal allowed resonance mass (including masses set by cuts)
            enddo
            cBW_FKS_level_max(iFKS)=0
            t_channel=0
            do i=-1,-(nexternal-3),-1 ! All propagators
               cBW_FKS_mass(iFKS,i,1)=0d0
               cBW_FKS_width(iFKS,i,1)=0d0
               cBW_FKS_mass(iFKS,i,-1)=0d0
               cBW_FKS_width(iFKS,i,-1)=0d0
               masslow(i)=9d99
               widthlow(i)=0d0
               if ( itree(1,i).eq.1 .or. itree(1,i).eq.2 ) t_channel=i
               if (t_channel.ne.0) exit ! only s-channels
               mass_min(i)=mass_min(itree(1,i))+mass_min(itree(2,i))
               if (xm(i).lt.mass_min(i)-vtiny) then
                  write (*,*)
     $                 'ERROR in the determination of conflicting BW',i
     $                 ,xm(i),mass_min(i)
                  stop
               endif
               if (pmass(i,iconfig).lt.xm(i) .and.
     $              pwidth(i,iconfig).gt.0d0) then
c     Possible conflict in BW
                  if (pmass(i,iconfig).lt.mass_min(i)) then
c     Resonance can never go on-shell due to the kinematics of the event
                     cBW_FKS(iFKS,i)=2
                     cBW_FKS_level(iFKS,i)=0
                  elseif(pmass(i,iconfig).lt.xm(i)) then
c     Conflicting Breit-Wigner
                     cBW_FKS(iFKS,i)=1
                     cBW_FKS_level(iFKS,i)=1
                     cBW_FKS_level_max(iFKS)=max(cBW_FKS_level_max(iFKS)
     $                    ,cBW_FKS_level(iFKS,i))
c     Set here the mass (and width) of the alternative mass; it's the
c     sum of daughter masses. (3rd argument is '1', because this
c     alternative mass is LARGER than the resonance mass).
                     cBW_FKS_mass(iFKS,i,1)=xm(i)
                     cBW_FKS_width(iFKS,i,1)=xw(i)
                  endif
c     set the daughters also as conflicting (recursively)
                  masslow(i)=pmass(i,iconfig)
                  widthlow(i)=pwidth(i,iconfig)
                  do j=i,-1
                     if (cBW_FKS(iFKS,j).eq.0) cycle
                     do k=1,2   ! loop over the 2 daughters
                        if (itree(k,j).ge.0) cycle
                        if (cBW_FKS(iFKS,itree(k,j)).eq.2) cycle
                        cBW_FKS(iFKS,itree(k,j))=1
                        cBW_FKS_level(iFKS,itree(k,j))=
     $                       cBW_FKS_level(iFKS,j)+1
                        cBW_FKS_level_max(iFKS)=
     $                       max(cBW_FKS_level_max(iFKS)
     $                       ,cBW_FKS_level(iFKS,itree(k,j)))
c     Set here the mass (and width) of the alternative mass; it's the
c     difference between the mother and the sister masses. (3rd argument
c     is '-1', because this alternative mass is SMALLER than the
c     resonance mass).
                        masslow(itree(k,j))=min(masslow(itree(k,j)),
     &                       max(masslow(j)-xm(itree(3-k,j)),0d0)) ! mass difference
                        widthlow(itree(k,j))=max(widthlow(itree(k,j)),
     &                       widthlow(j)+xw(itree(3-k,j))) ! sum of widths
                        if (pwidth(itree(k,j),iconfig).eq.0d0 .or.
     $                       masslow(itree(k,j)).ge.pmass(itree(k,j)
     $                       ,iconfig)) cycle
                        cBW_FKS_mass(iFKS,itree(k,j),-1)=
     $                       masslow(itree(k,j))
                        cBW_FKS_width(iFKS,itree(k,j),-1)=
     $                       widthlow(itree(k,j))
                     enddo
                  enddo
               else
c     Normal Breit-Wigner
                  cBW_FKS(iFKS,i)=0
               endif
            enddo
c loop over t-channel to make sure that s-hat is consistent with sum of
c s-channel masses
            if (t_channel.ne.0) then
               sum_all_s=0d0
               do i=t_channel,-(nexternal-3),-1
c Breit-wigner can never go on-shell:
                  if ( pmass(itree(2,i),iconfig).gt.sqrt(stot) .and.
     $                 pwidth(itree(2,i),iconfig).gt.0d0) then
                     cBW_FKS(iFKS,itree(2,i))=2
                  endif
c     s-channel is always 2nd argument of itree, sum it to sum_all_s
                  sum_all_s=sum_all_s+xm(itree(2,i))
               enddo
               if (sum_all_s.gt.sqrt(stot)) then
c     conflicting BWs: set all s-channels as conflicting
                  do i=t_channel,-(nexternal-3),-1
                     if (cBW_FKS(iFKS,itree(2,i)).ne.2) then
                        cBW_FKS(iFKS,itree(2,i))=1
                        cBW_FKS_mass(iFKS,itree(2,i),-1)=sqrt(stot)/2d0
                        cBW_FKS_width(iFKS,itree(2,i),-1)=xw(itree(2,i))
                     endif
                  enddo
               endif
            endif


c Conflicting BW's determined. They are saved in cBW_FKS
cccccccccccccccccccccccccccccccccccccccccccccccccccccccccccccccccccccccc
c
c If the lower bound found here is smaller than the hard bound,
c simply set the soft bound equal to the hard bound.
            taumin_s(iFKS)=
     &           max(taumin_j(iFKS),taumin_s(iFKS))
c
c For the bound, we have to square and divide by stot.
            tau_lower_bound_resonance=taumin_s(iFKS)**2/stot
c
            write (*,'(a,i3,a,3(e12.5,x))') 'nFKSprocess:',iFKS
     &           ,'. Absolute lower bound for tau at the Born is'
     &           ,tau_Born_lower_bound,taumin(iFKS),dsqrt(stot) 
            if (j_fks.le.nincoming) then
               write (*,'(a,i3,a,3(e12.5,x))') 'nFKSprocess:',iFKS
     &              ,'. Lower bound for tau is',tau_lower_bound
     &              ,taumin_j(iFKS),dsqrt(stot)
            endif
            write (*,'(a,i3,a,3(e12.5,x))') 'nFKSprocess:',iFKS
     &           ,'. Lower bound for tau is (taking resonances'/
     &           /' into account)' ,tau_lower_bound_resonance
     &           ,taumin_s(iFKS) ,dsqrt(stot)
         enddo
      endif
      tau_Born_lower_bound=taumin(nFKSprocess)**2/stot
      tau_lower_bound=taumin_j(nFKSprocess)**2/stot
      tau_lower_bound_resonance=taumin_s(nFKSprocess)**2/stot
      do i=-nexternal,-1
         cBW(i)=cBW_FKS(nFKSprocess,i)
         cBW_level(i)=cBW_FKS_level(nFKSprocess,i)
         do j=-1,1,2
            cBW_mass(i,j)=cBW_FKS_mass(nFKSprocess,i,j)
            cBW_width(i,j)=cBW_FKS_width(nFKSprocess,i,j)
         enddo
         s_mass(i)=s_mass_FKS(nFKSprocess,i)
      enddo
      cBW_level_max=cBW_FKS_level_max(nFKSprocess)
         
      return
      end

<|MERGE_RESOLUTION|>--- conflicted
+++ resolved
@@ -199,9 +199,6 @@
       common/to_mass/emass
       logical firsttime
       data firsttime /.true./
-<<<<<<< HEAD
-
-=======
       if (firsttime) then
          do i = 1,lmaxconfigs
             do j = -nexternal,0
@@ -210,7 +207,6 @@
             end do
          end do
       endif
->>>>>>> 93e1112e
       include "born_props.inc"
 
 c The following assumes that light QCD particles are at the end of the
@@ -224,19 +220,16 @@
 c the Born does not have enough energy to pass the cuts set by ptj, the
 c event could.
       if (firsttime) then
-<<<<<<< HEAD
          if(.not.IS_A_J(NEXTERNAL))then
             write(*,*)'Fatal error in set_tau_min'
             write(*,*) 'IGNORING'
 c            stop
          endif
-=======
          do i=-nexternal,nexternal
             xm(i)=0d0
             xw(i)=0d0
             mass_min(i)=0d0
          end do
->>>>>>> 93e1112e
          firsttime=.false.
          do iFKS=1,fks_configs
             j_fks=FKS_J_D(iFKS)

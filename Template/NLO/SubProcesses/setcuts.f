      SUBROUTINE SETCUTS
C**************************************************************************
C     SET THE CUTS 
C**************************************************************************
      IMPLICIT NONE
c
c     INCLUDE
c
      include 'genps.inc'
      include 'nexternal.inc'
      include 'coupl.inc'
      include 'run.inc'
      include 'cuts.inc'
c
c     Constants
c
      double precision zero
      parameter       (ZERO = 0d0)
      real*8 Pi
      parameter( Pi = 3.14159265358979323846d0 )
      integer    lun
      parameter (lun=22)
c
c     LOCAL
c
      integer i,j
      integer icollider,detail_level
      logical  do_cuts(nexternal)
      integer ncheck
      logical done,fopened
C     
C     GLOBAL
C
c--masses and poles
      double precision pmass(nexternal)
      common/to_mass/  pmass
      double precision      spole(maxinvar),swidth(maxinvar),bwjac
      common/to_brietwigner/spole          ,swidth          ,bwjac
c--cuts
      double precision etmin(nincoming+1:nexternal)
      double precision etamax(nincoming+1:nexternal)
      double precision emin(nincoming+1:nexternal)
      double precision r2min(nincoming+1:nexternal,nincoming+1:nexternal)
      double precision s_min(nexternal,nexternal)
      double precision etmax(nincoming+1:nexternal)
      double precision etamin(nincoming+1:nexternal)
      double precision emax(nincoming+1:nexternal)
      double precision r2max(nincoming+1:nexternal,nincoming+1:nexternal)
      double precision s_max(nexternal,nexternal)
      common/to_cuts/  etmin, emin, etamax, r2min, s_min,
     $     etmax, emax, etamin, r2max, s_max

      double precision ptjmin4(4),ptjmax4(4),htjmin4(2:4),htjmax4(2:4)
      logical jetor
      common/to_jet_cuts/ ptjmin4,ptjmax4,htjmin4,htjmax4,jetor

c
c     les houches accord stuff to identify neutrinos
c
      integer maxflow
      parameter (maxflow=999)
      integer idup(nexternal,maxproc),mothup(2,nexternal,maxproc),
     &     icolup(2,nexternal,maxflow),niprocs
c      include 'leshouche.inc'
      common /c_leshouche_inc/idup,mothup,icolup,niprocs
C
      LOGICAL  IS_A_J(NEXTERNAL),IS_A_LP(NEXTERNAL),IS_A_LM(NEXTERNAL)
      LOGICAL  IS_A_PH(NEXTERNAL)
      COMMON /TO_SPECISA/IS_A_J,IS_A_LP,IS_A_LM,IS_A_PH
c
c
c     reading parameters
      integer maxpara
      parameter (maxpara=100)
      character*20 param(maxpara),value(maxpara)
      integer npara
c
c     setup masses for the final-state particles (fills the /to_mass/ common block)
c
      include 'pmass.inc'

C-----
C  BEGIN CODE
C-----
c
c     No pdfs for decay processes - set here since here we know the nincoming
c     Also set stot here, and use mass of incoming particle for ren scale
c
         if(nincoming.eq.1)then
            lpp(1)=0
            lpp(2)=0
            ebeam(1)=pmass(1)/2d0
            ebeam(2)=pmass(1)/2d0
         endif
c-check consistency of maxjetflavor in the run_card and with Nf
c specified in coupl.inc
      if (maxjetflavor.lt.int(Nf)) then
         write(*,'(a,i3,a,i3)') "WARNING: the value of maxjetflavor"/
     $        /"specified in the run_card (",maxjetflavor,") is"/
     $        /" inconsistent with the number of light flavours in"/
     $        /"the model. Hence it will be set to:", int(Nf)
          maxjetflavor = int(Nf)
      endif

      do i=nincoming+1,nexternal
         is_a_j(i)=.false.
         is_a_lp(i)=.false.
         is_a_lm(i)=.false.
         is_a_ph(i)=.false.

c-light-jets
         if (abs(idup(i,1)).le.maxjetflavor) then
              is_a_j(i)=.true.
         endif
         if (abs(idup(i,1)).eq.21)  is_a_j(i)=.true. ! gluon is a jet

c-charged-leptons
         if (idup(i,1).eq.11)  is_a_lm(i)=.true. !  e-
         if (idup(i,1).eq.13)  is_a_lm(i)=.true. !  mu-
         if (idup(i,1).eq.15)  is_a_lm(i)=.true. !  ta-
         if (idup(i,1).eq.-11) is_a_lp(i)=.true. !  e-
         if (idup(i,1).eq.-13) is_a_lp(i)=.true. !  mu-
         if (idup(i,1).eq.-15) is_a_lp(i)=.true. !  ta-

c-photons
         if (idup(i,1).eq.22.and..not.gamma_is_j)  is_a_ph(i)=.true. ! iso photon
         if (idup(i,1).eq.22.and.gamma_is_j)  is_a_j(i)=.true. !  photon in jets
      enddo

      RETURN
      END


      subroutine set_tau_min()
c Sets the lower bound for tau=x1*x2, using information on particle
c masses and on the jet minimum pt, as entered in run_card.dat, 
c variable ptj
      implicit none
      double precision zero,vtiny
      parameter (zero=0.d0,vtiny=1d-8)
      include 'cuts.inc'
      include 'run.inc'
      include 'genps.inc'
      include 'nexternal.inc'
      include 'coupl.inc'
      include 'nFKSconfigs.inc'
      include "fks_info.inc"
      include "mint.inc"
      LOGICAL  IS_A_J(NEXTERNAL),IS_A_LP(NEXTERNAL),IS_A_LM(NEXTERNAL)
      LOGICAL  IS_A_PH(NEXTERNAL)
      COMMON /TO_SPECISA/IS_A_J,IS_A_LP,IS_A_LM,IS_A_PH
c
      integer pow(-nexternal:0,lmaxconfigs)
      double precision pmass(-nexternal:0,lmaxconfigs)
      double precision pwidth(-nexternal:0,lmaxconfigs)
<<<<<<< HEAD
      integer itree(2,-max_branch:-1),iconfig
      common /to_itree/itree,iconfig
      INTEGER NFKSPROCESS
      COMMON/C_NFKSPROCESS/NFKSPROCESS
      double precision taumin(fks_configs),taumin_s(fks_configs)
     &     ,taumin_j(fks_configs),stot,xk(-nexternal:nexternal)
      save  taumin,taumin_s,taumin_j,stot
=======
      integer pow(-nexternal:0,lmaxconfigs)
      integer itree(2,-max_branch:-1),iconf
      common /to_itree/itree,iconf
      INTEGER NFKSPROCESS
      COMMON/C_NFKSPROCESS/NFKSPROCESS
      double precision taumin(fks_configs,maxchannels)
     $     ,taumin_s(fks_configs,maxchannels),taumin_j(fks_configs
     $     ,maxchannels),stot,xk(nexternal)
      save  taumin,taumin_s,taumin_j
>>>>>>> d78e916a
      integer i,j,k,d1,d2,iFKS,nt
      double precision xm(-nexternal:nexternal),xm1,xm2,xmi
      double precision xw(-nexternal:nexternal),xw1,xw2,xwi
      integer tsign,i_fks,j_fks
      double precision tau_Born_lower_bound,tau_lower_bound_resonance
     &     ,tau_lower_bound
      common/ctau_lower_bound/tau_Born_lower_bound
     &     ,tau_lower_bound_resonance,tau_lower_bound
c BW stuff
      double precision mass_min(-nexternal:nexternal),masslow(
     $     -nexternal:-1),widthlow(-nexternal:-1),sum_all_s
      integer t_channel
      integer cBW_FKS_level_max(fks_configs,maxchannels),
     &     cBW_FKS(fks_configs,-nexternal:-1,maxchannels),
     &     cBW_FKS_level(fks_configs,-nexternal:-1,maxchannels)
      double precision cBW_FKS_mass(fks_configs,-1:1,-nexternal:-1
     $     ,maxchannels),cBW_FKS_width(fks_configs,-1:1,-nexternal:-1
     $     ,maxchannels)
      save cBW_FKS_level_max,cBW_FKS,cBW_FKS_level,cBW_FKS_mass
     $     ,cBW_FKS_width
      integer cBW_level_max,cBW(-nexternal:-1),cBW_level(-nexternal:-1)
      double precision cBW_mass(-1:1,-nexternal:-1),
     &     cBW_width(-1:1,-nexternal:-1)
      common/c_conflictingBW/cBW_mass,cBW_width,cBW_level_max,cBW
     $     ,cBW_level
      double precision s_mass(-nexternal:nexternal)
     $     ,s_mass_FKS(fks_configs,-nexternal:nexternal,maxchannels)
      save s_mass_FKS
      common/to_phase_space_s_channel/s_mass
c Les Houches common block
      integer maxflow
      parameter (maxflow=999)
      integer idup(nexternal,maxproc),mothup(2,nexternal,maxproc),
     &     icolup(2,nexternal,maxflow),niprocs
      common /c_leshouche_inc/idup,mothup,icolup,niprocs
      real*8         emass(nexternal)
      common/to_mass/emass
      logical firsttime,firsttime_chans(maxchannels)
      data firsttime /.true./
      data firsttime_chans/maxchannels*.true./
      if (firsttime) then
         do i = 1,lmaxconfigs
            do j = -nexternal,0
               pmass(j,i) = 0d0
               pwidth(j,i) = 0d0
            enddo
         enddo
         firsttime=.false.
      endif
      include "born_props.inc"

c The following assumes that light QCD particles are at the end of the
c list. Exclude one of them (i_fks) to set tau bound at the Born level 
c This sets a hard cut in the minimal shat of the Born phase-space
c generation.
c
c The contribution from ptj should be treated only as a 'soft lower
c bound' if j_fks is initial state: the real-emission i_fks parton is
c not necessarily the softest.  Therefore, it could be that even though
c the Born does not have enough energy to pass the cuts set by ptj, the
c event could.
<<<<<<< HEAD
      if (firsttime) then
         if(.not.IS_A_J(NEXTERNAL))then
            write(*,*)'Fatal error in set_tau_min'
            write(*,*) 'IGNORING'
c            stop
         endif
=======
      if (firsttime_chans(ichan)) then
>>>>>>> d78e916a
         do i=-nexternal,nexternal
            xm(i)=0d0
            xw(i)=0d0
            mass_min(i)=0d0
         end do
         firsttime_chans(ichan)=.false.
         do iFKS=1,fks_configs
            j_fks=FKS_J_D(iFKS)
<<<<<<< HEAD
            i_fks=FKS_I_D(iFKS)
            taumin(iFKS)=0.d0
            taumin_s(iFKS)=0.d0
            taumin_j(iFKS)=0.d0
=======
            taumin(iFKS,ichan)=0.d0
            taumin_s(iFKS,ichan)=0.d0
            taumin_j(iFKS,ichan)=0.d0
>>>>>>> d78e916a
            do i=nincoming+1,nexternal
C Skip i_fks
               if (i.eq.i_fks) cycle
c Add the minimal jet pTs to tau
               if(IS_A_J(i)) then
                  if  (j_fks.gt.nincoming .and. j_fks.lt.nexternal) then
                     taumin(iFKS,ichan)=taumin(iFKS,ichan)+max(ptj,emass(i))
                     taumin_s(iFKS,ichan)=taumin_s(iFKS,ichan)+max(ptj,emass(i))
                     taumin_j(iFKS,ichan)=taumin_j(iFKS,ichan)+max(ptj,emass(i))
                  elseif (j_fks.ge.1 .and. j_fks.le.nincoming) then
                     taumin(iFKS,ichan)=taumin(iFKS,ichan)+emass(i)
                     taumin_s(iFKS,ichan)=taumin_s(iFKS,ichan)+max(ptj,emass(i))
                     taumin_j(iFKS,ichan)=taumin_j(iFKS,ichan)+max(ptj,emass(i))
                  elseif (j_fks.eq.nexternal) then
                     write (*,*)
     &                    'ERROR, j_fks cannot be the final parton'
     &                    ,j_fks
                     stop
                  else
                     write (*,*) 'ERROR, j_fks not correctly defined'
     &                    ,j_fks
                     stop
                  endif
                  xm(i)=emass(i)+ptj
c Add the minimal photon pTs to tau
               elseif(IS_A_PH(i))then
                  if (abs(emass(i)).gt.vtiny) then
                     write (*,*) 'Error in set_tau_min in setcuts.f:'
                     write (*,*) 'mass of a photon should be zero',i
     &                    ,emass(i)
                     stop
                  endif
                  if  (j_fks.gt.nincoming)
     &                 taumin(iFKS,ichan)=taumin(iFKS,ichan)+ptgmin
                  taumin_s(iFKS,ichan)=taumin_s(iFKS,ichan)+ptgmin
                  taumin_j(iFKS,ichan)=taumin_j(iFKS,ichan)+ptgmin
                  xm(i)=emass(i)+ptgmin
               elseif (is_a_lp(i)) then
c Add the postively charged lepton pTs to tau
                  taumin(iFKS,ichan)=taumin(iFKS,ichan)+emass(i)
                  if (j_fks.gt.nincoming)
     &                 taumin(iFKS,ichan)=taumin(iFKS,ichan)+ptl
                  taumin_s(iFKS,ichan)=taumin_s(iFKS,ichan)+emass(i)+ptl
                  taumin_j(iFKS,ichan)=taumin_j(iFKS,ichan)+emass(i)+ptl
                  xm(i)=emass(i)+ptl
c Add the lepton invariant mass to tau if there is at least another
c lepton of opposite charge. (Only add half of it, i.e. 'the part
c contributing from this lepton'). Remove possible overcounting with the
c lepton pT
                  do j=nincoming+1,nexternal
                     if (is_a_lm(j) .and. idup(i,1).eq.-idup(j,1) .and.
     $                    (mll_sf.ne.0d0 .or. mll.ne.0d0) ) then
                        if (j_fks.gt.nincoming)
     &                       taumin(iFKS,ichan) = taumin(iFKS,ichan)-ptl-emass(i) +
     &                              max(mll/2d0,mll_sf/2d0,ptl+emass(i))
                        taumin_s(iFKS,ichan) = taumin_s(iFKS,ichan)-ptl-emass(i)
     $                       + max(mll/2d0,mll_sf/2d0,ptl+emass(i))
                        taumin_j(iFKS,ichan) = taumin_j(iFKS,ichan)-ptl-emass(i)
     $                       + max(mll/2d0,mll_sf/2d0,ptl+emass(i))
                        xm(i)=xm(i)-ptl-emass(i)+max(mll/2d0,mll_sf/2d0
     $                       ,ptl+emass(i))
                        exit
                     elseif (is_a_lm(j) .and. mll.ne.0d0) then
                        if (j_fks.gt.nincoming)
     &                       taumin(iFKS,ichan)= taumin(iFKS,ichan)-ptl-emass(i) +
     &                                     max(mll/2d0,ptl+emass(i))
                        taumin_s(iFKS,ichan) = taumin_s(iFKS,ichan)-ptl-emass(i)
     $                       + max(mll/2d0,ptl+emass(i))
                        taumin_j(iFKS,ichan) = taumin_j(iFKS,ichan)-ptl-emass(i)
     $                       + max(mll/2d0,ptl+emass(i))
                        xm(i)=xm(i)-ptl-emass(i)+max(mll/2d0,ptl
     $                       +emass(i))
                        exit
                     endif
                  enddo
               elseif (is_a_lm(i)) then
c Add the negatively charged lepton pTs to tau
                  taumin(iFKS,ichan)=taumin(iFKS,ichan)+emass(i)
                  if (j_fks.gt.nincoming)
     &                 taumin(iFKS,ichan)=taumin(iFKS,ichan)+ptl
                  taumin_s(iFKS,ichan)=taumin_s(iFKS,ichan)+emass(i)+ptl
                  taumin_j(iFKS,ichan)=taumin_j(iFKS,ichan)+emass(i)+ptl
                  xm(i)=emass(i)+ptl
c Add the lepton invariant mass to tau if there is at least another
c lepton of opposite charge. (Only add half of it, i.e. 'the part
c contributing from this lepton'). Remove possible overcounting with the
c lepton pT
                  do j=nincoming+1,nexternal
                     if (is_a_lp(j) .and. idup(i,1).eq.-idup(j,1) .and.
     $                    (mll_sf.ne.0d0 .or. mll.ne.0d0) ) then
                        if (j_fks.gt.nincoming)
     &                       taumin(iFKS,ichan) = taumin(iFKS,ichan)-ptl-emass(i) +
     &                              max(mll/2d0,mll_sf/2d0,ptl+emass(i))
                        taumin_s(iFKS,ichan) = taumin_s(iFKS,ichan)-ptl-emass(i)
     $                       + max(mll/2d0,mll_sf/2d0,ptl+emass(i))
                        taumin_j(iFKS,ichan) = taumin_j(iFKS,ichan)-ptl-emass(i)
     $                       + max(mll/2d0,mll_sf/2d0,ptl+emass(i))
                        xm(i)=xm(i)-ptl-emass(i)+max(mll/2d0,mll_sf/2d0
     $                       ,ptl+emass(i))
                        exit
                     elseif (is_a_lp(j) .and. mll.ne.0d0) then
                        if (j_fks.gt.nincoming)
     &                       taumin(iFKS,ichan) = taumin(iFKS,ichan)-ptl-emass(i) +
     &                                      max(mll/2d0,ptl+emass(i))
                        taumin_s(iFKS,ichan) = taumin_s(iFKS,ichan)-ptl-emass(i)
     $                       + max(mll/2d0,ptl+emass(i))
                        taumin_j(iFKS,ichan) = taumin_j(iFKS,ichan)-ptl-emass(i)
     $                       + max(mll/2d0,ptl+emass(i))
                        xm(i)=xm(i)-ptl-emass(i)+max(mll/2d0,ptl
     $                       +emass(i))
                        exit
                     endif
                  enddo
               else
                  taumin(iFKS,ichan)=taumin(iFKS,ichan)+emass(i)
                  taumin_s(iFKS,ichan)=taumin_s(iFKS,ichan)+emass(i)
                  taumin_j(iFKS,ichan)=taumin_j(iFKS,ichan)+emass(i)
                  xm(i)=emass(i)
               endif
               xw(i)=0d0
            enddo
            stot = 4d0*ebeam(1)*ebeam(2)
            tau_Born_lower_bound=taumin(iFKS,ichan)**2/stot
            tau_lower_bound=taumin_j(iFKS,ichan)**2/stot
c         
c Also find the minimum lower bound if all internal s-channel particles
c were on-shell
            tsign=-1
            nt=0
            do i=-1,-(nexternal-3),-1 ! All propagators
               if ( itree(1,i) .eq. 1 .or. itree(1,i) .eq. 2 ) tsign=1
               if (tsign.eq.-1) then ! s-channels
                  d1=itree(1,i)
                  d2=itree(2,i)
c If daughter is a jet, we should treat the ptj as a mass. Except if
c d1=nexternal, because we check the Born, so final parton should be
c skipped. [This is already done above; also for the leptons]
                  xm1=xm(d1)
                  xm2=xm(d2)
                  xw1=xw(d1)
                  xw2=xw(d2)
c On-shell mass of the intermediate resonance
                  xmi=pmass(i,iconf)
c Width of the intermediate resonance
                  xwi=pwidth(i,iconf)
c Set the intermediate mass equal to the max of its actual mass and
c the sum of the masses of the two daugters.
                  if (xmi.gt.xm1+xm2) then
                     xm(i)=xmi
                     xw(i)=xwi
                  else
                     xm(i)=xm1+xm2
                     xw(i)=xw1+xw2 ! just sum the widths
                  endif
c Add the new mass to the bound. To avoid double counting, we should
c subtract the daughters, because they are already included above or in
c the previous iteration of the loop
                  taumin_s(iFKS,ichan)=taumin_s(iFKS,ichan)+xm(i)-xm1-xm2
               else             ! t-channels
                  if (i.eq.-(nexternal-3)) then
                     xm(i)=0d0
                     cycle
                  endif
                  nt=nt+1
                  d1=itree(2,i) ! only use 2nd daughter (which is the outgoing one)
                  xm1=xm(d1)
                  if (nt.gt.1) xm1=max(xm1,xk(nt-1))
                  xk(nt)=xm1
                  j=i-1         ! this is the closest to p2
                  d2=itree(2,j)
                  xm2=xm(d2)
                  xm(i)=min(xm1,xm2)
               endif
            enddo
      
cccccccccccccccccccccccccccccccccccccccccccccccccccccccccccccccccccccccc
c Determine the "minimal" s-channel invariant masses
            do i=nincoming+1,nexternal-1
               s_mass_FKS(iFKS,i,ichan)=xm(i)**2
            enddo
<<<<<<< HEAD
            do i=-1,-(nexternal-3),-1 ! All propagators
               if ( itree(1,i) .eq. 1 .or. itree(1,i) .eq. 2 ) exit ! only s-channels
               s_mass_FKS(iFKS,i)=xm(i)**2
=======
            do i=-1,-(nexternal-3),-1 ! All propagators 
               s_mass_FKS(iFKS,i,ichan)=xm(i)**2
>>>>>>> d78e916a
            enddo
cccccccccccccccccccccccccccccccccccccccccccccccccccccccccccccccccccccccc
c Determine the conflicting Breit-Wigner's. Note that xm(i) contains the
c mass of the BW
            do i=nincoming+1,nexternal-1
               mass_min(i)=xm(i) ! minimal allowed resonance mass (including masses set by cuts)
            enddo
            cBW_FKS_level_max(iFKS,ichan)=0
            t_channel=0
            do i=-1,-(nexternal-3),-1 ! All propagators
               cBW_FKS_mass(iFKS,1,i,ichan)=0d0
               cBW_FKS_width(iFKS,1,i,ichan)=0d0
               cBW_FKS_mass(iFKS,-1,i,ichan)=0d0
               cBW_FKS_width(iFKS,-1,i,ichan)=0d0
               masslow(i)=9d99
               widthlow(i)=0d0
               if ( itree(1,i).eq.1 .or. itree(1,i).eq.2 ) t_channel=i
               if (t_channel.ne.0) exit ! only s-channels
               mass_min(i)=mass_min(itree(1,i))+mass_min(itree(2,i))
               if (xm(i).lt.mass_min(i)-vtiny) then
                  write (*,*)
     $                 'ERROR in the determination of conflicting BW',i
     $                 ,xm(i),mass_min(i)
                  stop
               endif
               if (pmass(i,iconf).lt.xm(i) .and.
     $              pwidth(i,iconf).gt.0d0) then
c     Possible conflict in BW
                  if (pmass(i,iconf).lt.mass_min(i)) then
c     Resonance can never go on-shell due to the kinematics of the event
                     cBW_FKS(iFKS,i,ichan)=2
                     cBW_FKS_level(iFKS,i,ichan)=0
                  elseif(pmass(i,iconf).lt.xm(i)) then
c     Conflicting Breit-Wigner
                     cBW_FKS(iFKS,i,ichan)=1
                     cBW_FKS_level(iFKS,i,ichan)=1
                     cBW_FKS_level_max(iFKS,ichan)=max(cBW_FKS_level_max(iFKS,ichan)
     $                    ,cBW_FKS_level(iFKS,i,ichan))
c     Set here the mass (and width) of the alternative mass; it's the
c     sum of daughter masses. (2nd argument is '1', because this
c     alternative mass is LARGER than the resonance mass).
                     cBW_FKS_mass(iFKS,1,i,ichan)=xm(i)
                     cBW_FKS_width(iFKS,1,i,ichan)=xw(i)
                  endif
c     set the daughters also as conflicting (recursively)
                  masslow(i)=pmass(i,iconf)
                  widthlow(i)=pwidth(i,iconf)
                  do j=i,-1
                     if (cBW_FKS(iFKS,j,ichan).eq.0) cycle
                     do k=1,2   ! loop over the 2 daughters
                        if (itree(k,j).ge.0) cycle
                        if (cBW_FKS(iFKS,itree(k,j),ichan).eq.2) cycle
                        cBW_FKS(iFKS,itree(k,j),ichan)=1
                        cBW_FKS_level(iFKS,itree(k,j),ichan)=
     $                       cBW_FKS_level(iFKS,j,ichan)+1
                        cBW_FKS_level_max(iFKS,ichan)=
     $                       max(cBW_FKS_level_max(iFKS,ichan)
     $                       ,cBW_FKS_level(iFKS,itree(k,j),ichan))
c     Set here the mass (and width) of the alternative mass; it's the
c     difference between the mother and the sister masses. (3rd argument
c     is '-1', because this alternative mass is SMALLER than the
c     resonance mass).
                        masslow(itree(k,j))=min(masslow(itree(k,j)),
     &                       max(masslow(j)-xm(itree(3-k,j)),0d0)) ! mass difference
                        widthlow(itree(k,j))=max(widthlow(itree(k,j)),
     &                       widthlow(j)+xw(itree(3-k,j))) ! sum of widths
                        if (pwidth(itree(k,j),iconf).eq.0d0 .or.
     $                       masslow(itree(k,j)).ge.pmass(itree(k,j)
     $                       ,iconf)) cycle
                        cBW_FKS_mass(iFKS,-1,itree(k,j),ichan)=
     $                       masslow(itree(k,j))
                        cBW_FKS_width(iFKS,-1,itree(k,j),ichan)=
     $                       widthlow(itree(k,j))
                     enddo
                  enddo
               else
c     Normal Breit-Wigner
                  cBW_FKS(iFKS,i,ichan)=0
               endif
            enddo
c loop over t-channel to make sure that s-hat is consistent with sum of
c s-channel masses
            if (t_channel.ne.0) then
               sum_all_s=0d0
               do i=t_channel,-(nexternal-3),-1
c Breit-wigner can never go on-shell:
                  if (itree(2,i).gt.0) cycle
                  if ( pmass(itree(2,i),iconf).gt.sqrt(stot) .and.
     $                 pwidth(itree(2,i),iconf).gt.0d0) then
                     cBW_FKS(iFKS,itree(2,i),ichan)=2
                  endif
c     s-channel is always 2nd argument of itree, sum it to sum_all_s
                  sum_all_s=sum_all_s+xm(itree(2,i))
               enddo
               if (sum_all_s.gt.sqrt(stot)) then
c     conflicting BWs: set all s-channels as conflicting
                  do i=t_channel,-(nexternal-3),-1
                     if (itree(2,i).gt.0) cycle
                     if (cBW_FKS(iFKS,itree(2,i),ichan).ne.2) then
                        cBW_FKS(iFKS,itree(2,i),ichan)=1
                        cBW_FKS_mass(iFKS,-1,itree(2,i),ichan)=sqrt(stot)/2d0
                        cBW_FKS_width(iFKS,-1,itree(2,i),ichan)=xw(itree(2,i))
                     endif
                  enddo
               endif
            endif


c Conflicting BW's determined. They are saved in cBW_FKS
cccccccccccccccccccccccccccccccccccccccccccccccccccccccccccccccccccccccc
c
c If the lower bound found here is smaller than the hard bound,
c simply set the soft bound equal to the hard bound.
            taumin_s(iFKS,ichan)=
     &           max(taumin_j(iFKS,ichan),taumin_s(iFKS,ichan))
c
c For the bound, we have to square and divide by stot.
            tau_lower_bound_resonance=taumin_s(iFKS,ichan)**2/stot
c
            if (j_fks.gt.nincoming) then
               write (*,'(a7,x,i3,x,i5,x,a1,3(e12.5,x)))') 'tau_min'
     $              ,iFKS,ichan,':',taumin(iFKS,ichan),taumin_j(iFKS
     $              ,ichan),taumin_s(iFKS,ichan)
            else
               write (*,'(a7,x,i3,x,i5,x,a1,e12.5,x,a13,e12.5,x))')
     $              'tau_min',iFKS,ichan,':',taumin(iFKS,ichan)
     $              ,'     --      ',taumin_s(iFKS,ichan)
            endif
         enddo
      endif
      tau_Born_lower_bound=taumin(nFKSprocess,ichan)**2/stot
      tau_lower_bound=taumin_j(nFKSprocess,ichan)**2/stot
      tau_lower_bound_resonance=taumin_s(nFKSprocess,ichan)**2/stot
      do i=-nexternal,-1
         cBW(i)=cBW_FKS(nFKSprocess,i,ichan)
         cBW_level(i)=cBW_FKS_level(nFKSprocess,i,ichan)
         do j=-1,1,2
            cBW_mass(j,i)=cBW_FKS_mass(nFKSprocess,j,i,ichan)
            cBW_width(j,i)=cBW_FKS_width(nFKSprocess,j,i,ichan)
         enddo
      enddo
      do i=-nexternal,nexternal
         s_mass(i)=s_mass_FKS(nFKSprocess,i,ichan)
      enddo
<<<<<<< HEAD
      cBW_level_max=cBW_FKS_level_max(nFKSprocess)
      call set_granny(nFKSprocess,iconfig,mass_min)
=======
      cBW_level_max=cBW_FKS_level_max(nFKSprocess,ichan)
>>>>>>> d78e916a
      return
      end


      subroutine sChan_order(ns_channel,order)
      implicit none
      include 'nexternal.inc'
      include 'maxparticles.inc'
      include 'maxconfigs.inc'
      include 'mint.inc'
      double precision pmass(-nexternal:0,lmaxconfigs)
      double precision pwidth(-nexternal:0,lmaxconfigs)
      integer pow(-nexternal:0,lmaxconfigs)
      integer itree(2,-max_branch:-1),iconf
      common /to_itree/itree,iconf
      logical new_point
      common /c_new_point/new_point
      double precision ran2,rnd
      integer i,j,order(-nexternal:0),ipos,ns_channel,npos
     $     ,pos(nexternal),ord(-nexternal:0)
      logical done(-nexternal:nexternal)
      external ran2
      save ord
      if (.not. new_point) then
         do j=-1,-ns_channel,-1
            order(j)=ord(j)
         enddo
         return
      endif
      do i=-ns_channel,0
         done(i)=.false.
      enddo
      do i=1,nexternal
         done(i)=.true.
      enddo
      do j=-1,-ns_channel,-1
         npos=0
         do i=-1,-ns_channel,-1
            if((.not. done(i)) .and.
     &           done(itree(1,i))  .and. done(itree(2,i))) then
               npos=npos+1
               pos(npos)=i
            endif
         enddo
         if (npos.gt.1) then
            rnd=ran2()
            ipos=min(int(rnd*npos)+1,npos)
            ord(j)=pos(ipos)
            done(pos(ipos))=.true.
         elseif (npos.eq.1) then
            ord(j)=pos(npos)
            done(pos(npos))=.true.
         else
            write (*,*) 'ERROR in sChan_order',npos
         endif
         order(j)=ord(j)
      enddo
      new_point=.false.
      return
      end<|MERGE_RESOLUTION|>--- conflicted
+++ resolved
@@ -153,25 +153,14 @@
       integer pow(-nexternal:0,lmaxconfigs)
       double precision pmass(-nexternal:0,lmaxconfigs)
       double precision pwidth(-nexternal:0,lmaxconfigs)
-<<<<<<< HEAD
-      integer itree(2,-max_branch:-1),iconfig
-      common /to_itree/itree,iconfig
-      INTEGER NFKSPROCESS
-      COMMON/C_NFKSPROCESS/NFKSPROCESS
-      double precision taumin(fks_configs),taumin_s(fks_configs)
-     &     ,taumin_j(fks_configs),stot,xk(-nexternal:nexternal)
-      save  taumin,taumin_s,taumin_j,stot
-=======
-      integer pow(-nexternal:0,lmaxconfigs)
       integer itree(2,-max_branch:-1),iconf
       common /to_itree/itree,iconf
       INTEGER NFKSPROCESS
       COMMON/C_NFKSPROCESS/NFKSPROCESS
       double precision taumin(fks_configs,maxchannels)
      $     ,taumin_s(fks_configs,maxchannels),taumin_j(fks_configs
-     $     ,maxchannels),stot,xk(nexternal)
-      save  taumin,taumin_s,taumin_j
->>>>>>> d78e916a
+     $     ,maxchannels),stot,xk(-nexternal:nexternal)
+      save  taumin,taumin_s,taumin_j,stot
       integer i,j,k,d1,d2,iFKS,nt
       double precision xm(-nexternal:nexternal),xm1,xm2,xmi
       double precision xw(-nexternal:nexternal),xw1,xw2,xwi
@@ -233,16 +222,7 @@
 c not necessarily the softest.  Therefore, it could be that even though
 c the Born does not have enough energy to pass the cuts set by ptj, the
 c event could.
-<<<<<<< HEAD
-      if (firsttime) then
-         if(.not.IS_A_J(NEXTERNAL))then
-            write(*,*)'Fatal error in set_tau_min'
-            write(*,*) 'IGNORING'
-c            stop
-         endif
-=======
       if (firsttime_chans(ichan)) then
->>>>>>> d78e916a
          do i=-nexternal,nexternal
             xm(i)=0d0
             xw(i)=0d0
@@ -251,16 +231,10 @@
          firsttime_chans(ichan)=.false.
          do iFKS=1,fks_configs
             j_fks=FKS_J_D(iFKS)
-<<<<<<< HEAD
             i_fks=FKS_I_D(iFKS)
-            taumin(iFKS)=0.d0
-            taumin_s(iFKS)=0.d0
-            taumin_j(iFKS)=0.d0
-=======
             taumin(iFKS,ichan)=0.d0
             taumin_s(iFKS,ichan)=0.d0
             taumin_j(iFKS,ichan)=0.d0
->>>>>>> d78e916a
             do i=nincoming+1,nexternal
 C Skip i_fks
                if (i.eq.i_fks) cycle
@@ -441,14 +415,8 @@
             do i=nincoming+1,nexternal-1
                s_mass_FKS(iFKS,i,ichan)=xm(i)**2
             enddo
-<<<<<<< HEAD
-            do i=-1,-(nexternal-3),-1 ! All propagators
-               if ( itree(1,i) .eq. 1 .or. itree(1,i) .eq. 2 ) exit ! only s-channels
-               s_mass_FKS(iFKS,i)=xm(i)**2
-=======
             do i=-1,-(nexternal-3),-1 ! All propagators 
                s_mass_FKS(iFKS,i,ichan)=xm(i)**2
->>>>>>> d78e916a
             enddo
 cccccccccccccccccccccccccccccccccccccccccccccccccccccccccccccccccccccccc
 c Determine the conflicting Breit-Wigner's. Note that xm(i) contains the
@@ -593,12 +561,8 @@
       do i=-nexternal,nexternal
          s_mass(i)=s_mass_FKS(nFKSprocess,i,ichan)
       enddo
-<<<<<<< HEAD
-      cBW_level_max=cBW_FKS_level_max(nFKSprocess)
-      call set_granny(nFKSprocess,iconfig,mass_min)
-=======
       cBW_level_max=cBW_FKS_level_max(nFKSprocess,ichan)
->>>>>>> d78e916a
+      call set_granny(nFKSprocess,iconf,mass_min)
       return
       end
 

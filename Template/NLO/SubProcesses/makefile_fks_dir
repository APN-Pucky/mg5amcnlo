include ../proc_characteristics
include ../../Source/make_opts
include ../analyse_opts

LIBDIR = ../../lib/
ANADIR = ../../FixedOrderAnalysis/

#check if fastjet-config is set
ifdef fastjet_config
    FASTJET_CONFIG = $(fastjet_config)
    CXXFLAGS += $(shell $(FASTJET_CONFIG) --cxxflags)
    FJLIBS += $(shell $(FASTJET_CONFIG) --libs --plugins ) $(STDLIB)
    fastjetfortran_madfks=fastjetfortran_madfks_full.o fastjet_wrapper.o
else
    fastjetfortran_madfks=fastjetfortran_madfks_core.o fjcore.o fastjet_wrapper.o
    FJLIBS += $(STDLIB)
endif

NLOLIBS=-L$(LIBDIR) $(libmadloop) $(libcuttools) $(libOLP)

# Uncomment the line below to compile with MadLoop without setting the environnement 
# variables 'by hand'
# NLOLIBS= -L. -lMadLoop -L$(LIBDIR) -lcts
LINKLIBS = -L$(LIBDIR) -ldhelas -lgeneric -lmodel -lpdf -lcernlib $(llhapdf)
LIBS = $(LIBDIR)libdhelas.a $(LIBDIR)libgeneric.a $(LIBDIR)libmodel.a	\
$(LIBDIR)libpdf.a $(LIBDIR)libcernlib.a

ifneq ("$(wildcard ../../Source/RUNNING)","")
    LINKLIBS += -lrunning
    LIBS += $(LIBDIR)librunning.$(libext) 
endif



# Files for all executables
FILES= $(patsubst %.f,%.o,$(wildcard parton_lum_*.f)) 			\
	 $(patsubst %.f,%.o,$(wildcard matrix_*.f)) 			\
	 FKSParams.o real_me_chooser.o chooser_functions.o recmom.o	\
	 genps_fks.o setcuts.o setscales.o veto_xsec.o		 	\
	 $(patsubst %.f,%.o,$(wildcard b_sf_???.f)) 			\
	 born.o sborn_sf.o extra_cnt_wrapper.o				\
	 $(patsubst %.f,%.o,$(wildcard born_cnt_*.f))			\
	 fks_Sij.o $(fastjetfortran_madfks) fks_singular.o		\
	 montecarlocounter.o reweight_xsec.o boostwdir2.o       	\
	 initcluster.o cluster.o splitorders_stuff.o 			\
	 reweight.o get_color.o iproc_map.o				\
	 MC_integer.o $(reweight_xsec_events_pdf_dummy)			\
	 $(pineappl_interface) weight_lines.o mint_module.o polfit.o

# Files needed for mintFO & mintMC
RUN= $(FO_ANALYSE) $(FILES) cuts.o pythia_unlops.o recluster.o 		\
	fill_MC_mshell.o born_hel.o open_output_files.o			\
	add_write_info.o madfks_plot.o

# Files for mintFO
MINTFO= $(RUN) driver_mintFO.o handling_lhe_events.o BinothLHA.o

# Files for mintMC
MINTMC= $(RUN) driver_mintMC.o handling_lhe_events.o write_event.o BinothLHA.o

# Files for check_poles
POLES= $(RUN) check_poles.o BinothLHA.o

# Files for tests
TEST= $(RUN) test_soft_col_limits.o BinothLHADummy.o

# Files for gensym
SYM= $(RUN) BinothLHADummy.o symmetry_fks_v3.o write_ajob.o

# Files for event reweighting to get e.g. scale and PDF uncertainties
RWGFILES=reweight_xsec_events.o handling_lhe_events.o recmom.o 		\
	$(patsubst %.f,%.o,$(wildcard parton_lum_*.f)) setscales.o	\
	cuts.o $(fastjetfortran_madfks) boostwdir2.o veto_xsec.o	\
	$(reweight_xsec_events_pdf_dummy) fill_MC_mshell.o cluster.o	\
	reweight.o get_color.o iproc_map.o chooser_functions.o 		\
	pythia_unlops.o recluster.o splitorders_stuff.o reweight_xsec.o \
<<<<<<< HEAD
	weight_lines.o
=======
	weight_lines.o orderstags_glob.o
>>>>>>> 05aaf9e1

%.o: %.f
	$(FC) $(FFLAGS) -c -I. -I$(LIBDIR) $<
%.o: %.f90
	$(FC) $(FFLAGS) -c -I. -I$(LIBDIR) $<
%.o: $(ANADIR)/%.f
	$(FC) $(FFLAGS) -c -I. -I$(ANADIR) $(FO_INCLUDEPATHS) $<
%.o: %.for
	$(FC) $(FFLAGS) -c -I. -I$(ANADIR) $<
%.o: $(ANADIR)/%.for
	$(FC) $(FFLAGS) -c -I. -I$(ANADIR) $(FO_INCLUDEPATHS) $<
%.o: %.c
	$(CXX) $(CFLAGS) -c -I. $^
%.o: $(ANADIR)/%.c
	$(CXX) $(CFLAGS) -c -I. -I$(ANADIR) $(FO_INCLUDEPATHS) $^
%.o: %.cc
	$(CXX) $(CXXFLAGS) -c -I. $^
%.o: $(ANADIR)/%.cc
	$(CXX) $(CXXFLAGS) -c -I. -I$(ANADIR) $(FO_INCLUDEPATHS) $^

gensym: $(SYM)
	$(FC) $(LDFLAGS) -o gensym $(SYM) $(APPLLIBS) $(LINKLIBS) $(FO_EXTRAPATHS) $(FO_EXTRALIBS) $(FJLIBS)
	rm fks_singular.o
	strip gensym

test_soft_col_limits: $(TEST)
	$(FC) $(LDFLAGS) -o test_soft_col_limits $(TEST) $(APPLLIBS) $(LINKLIBS) $(FO_EXTRAPATHS) $(FO_EXTRALIBS) $(FJLIBS)
	rm test_soft_col_limits.o
	strip test_soft_col_limits

check_poles: $(POLES) $(libmadloop)
	$(FC) -o check_poles $(POLES) $(NLOLIBS) $(APPLLIBS) $(LINKLIBS) $(FJLIBS) $(FO_EXTRAPATHS) $(FO_EXTRALIBS) $(LDFLAGS)
	strip check_poles

madevent_mintMC: $(MINTMC) $(libmadloop) makefile $(LIBS)
	$(FC) -o madevent_mintMC $(MINTMC) $(NLOLIBS) $(APPLLIBS) $(LINKLIBS) $(FJLIBS) $(FO_EXTRAPATHS) $(FO_EXTRALIBS) $(LDFLAGS)
	rm handling_lhe_events.o
	strip madevent_mintMC

madevent_mintFO: $(MINTFO) $(libmadloop) makefile $(LIBS)
	$(FC) -o madevent_mintFO $(MINTFO) $(NLOLIBS) $(APPLLIBS) $(LINKLIBS) $(FJLIBS) $(FO_EXTRAPATHS) $(FO_EXTRALIBS) $(LDFLAGS)
	rm handling_lhe_events.o
	strip madevent_mintFO

reweight_xsec_events: $(RWGFILES) makefile $(LIBS)
	$(FC) -o reweight_xsec_events $(RWGFILES) $(LINKLIBS) $(FJLIBS) $(LDFLAGS)
	rm handling_lhe_events.o
	strip reweight_xsec_events

libMadLoop.a:
	for dir in `ls -d V*`; do cd $$dir; make; cd ../; done

reweight_xsec_events.o: weight_lines.o
fks_singular.o: weight_lines.o mint_module.o
driver_mintMC.o: weight_lines.o mint_module.o
driver_mintFO.o: weight_lines.o mint_module.o
setcuts.o: mint_module.o
genps_fks.o: mint_module.o
symmetry_fks_v3.o: mint_module.o
test_soft_col_limits.o: mint_module.o

clean:
	@rm -f *.o write_ajob_basic reweight_xsec_events madevent_* check_poles\
	    test_M* gensym
	for dir in `ls -d V*`; do cd $$dir; make clean; cd ../; done
<|MERGE_RESOLUTION|>--- conflicted
+++ resolved
@@ -74,11 +74,7 @@
 	$(reweight_xsec_events_pdf_dummy) fill_MC_mshell.o cluster.o	\
 	reweight.o get_color.o iproc_map.o chooser_functions.o 		\
 	pythia_unlops.o recluster.o splitorders_stuff.o reweight_xsec.o \
-<<<<<<< HEAD
-	weight_lines.o
-=======
 	weight_lines.o orderstags_glob.o
->>>>>>> 05aaf9e1
 
 %.o: %.f
 	$(FC) $(FFLAGS) -c -I. -I$(LIBDIR) $<

--- conflicted
+++ resolved
@@ -53,13 +53,8 @@
 RWGFILES=reweight_xsec_events.o handling_lhe_events.o reweight_xsec.o	\
 	$(patsubst %.f,%.o,$(wildcard parton_lum_*.f)) setscales.o	\
 	cuts.o fastjetfortran_madfks.o boostwdir2.o 			\
-<<<<<<< HEAD
-	$(reweight_xsec_events_pdf_dummy) fill_MC_mshell.o
-
-=======
 	$(reweight_xsec_events_pdf_dummy) fill_MC_mshell.o iproc_map.o  \
 	fks_inc_chooser.o leshouche_inc_chooser.o
->>>>>>> 94fd9394
 
 %.o : %.f
 	$(FC) $(FFLAGS) -c $<

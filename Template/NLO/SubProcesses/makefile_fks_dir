include ../../Source/make_opts
include ../../Source/fj_lhapdf_opts

LIBDIR = ../../lib/

FASTJET_CONFIG = $(fastjet_config)
CXXFLAGS += $(shell $(FASTJET_CONFIG) --cxxflags)
FJLIBS += $(shell $(FASTJET_CONFIG) --libs --plugins ) -lstdc++
#FJLIBS += $(shell $(FASTJET_CONFIG) --libs --plugins )
#FJLIBS=

NLOLIBS=$(libmadloop) $(libcuttools)
# Uncomment the line below to compile 'by hand'
# NLOLIBS= -L. -lmadloop -L$(LIBDIR) -lcts
LINKLIBS = -L$(LIBDIR) -ldhelas -lgeneric -lmodel -lpdf -lcernlib $(lhapdf)
LIBS = $(LIBDIR)libdhelas.a $(LIBDIR)libgeneric.a $(LIBDIR)libmodel.a	\
$(LIBDIR)libpdf.a $(LIBDIR)libcernlib.a

# Files for all executables
FILES= $(patsubst %.f,%.o,$(wildcard parton_lum_*.f)) $(patsubst	\
	 %.f,%.o,$(wildcard matrix_*.f)) real_me_chooser.o		\
	 fks_inc_chooser.o leshouche_inc_chooser.o genps_fks.o		\
	 setcuts.o setscales.o born.o sborn_sf.o $(patsubst		\
	 %.f,%.o,$(wildcard b_sf_???.f)) fks_Sij.o trapfpe.o		\
	 fastjetfortran_madfks.o ktclusdble.o fks_singular.o		\
	 montecarlocounter.o reweight_xsec.o boostwdir2.o		\
	 configs_and_props_inc_chooser.o initcluster.o cluster.o 	\
	 reweight.o get_color.o FKSParamReader.o

# Files needed for vegas, mint & mintMC
RUN= $(FILES) cuts.o add_write_info.o BinothLHA.o madfks_dbook.o	\
	madfks_plot.o MC_integer.o fill_MC_mshell.o

# Files for vegas
VEGAS= $(RUN) driver_vegas.o vegas2.o handling_lhe_events.o

# Files for mintMC
<<<<<<< HEAD
MINTMC= $(RUN) mint-integrator2.o driver_mintMC.o write_event.o		\
	handling_lhe_events.o
=======
MINTMC= $(RUN) mint-integrator2.o driver_mintMC.o write_event.o	\
	handling_lhe_events.o iproc_map.o
>>>>>>> d981c43f

# Files for Born reweighting
BORN_REWEIGHT= $(RUN) driver_reweight.o handling_lhe_events.o	\
	write_event.o

# Files for check_poles
POLES= $(FILES) cuts.o check_poles.o BinothLHA.o MC_integer.o

# Files for tests
TEST= $(FILES) BinothLHADummy.o cuts.o

# Files for gensym
SYM= $(FILES) BinothLHADummy.o symmetry_fks_v3.o write_ajob.o

# Files for event reweighting to get e.g. scale and PDF uncertainties
RWGFILES=reweight_xsec_events.o handling_lhe_events.o reweight_xsec.o	\
	$(patsubst %.f,%.o,$(wildcard parton_lum_*.f)) setscales.o	\
<<<<<<< HEAD
	cuts.o fastjetfortran_madfks.o boostwdir2.o			\
	$(reweight_xsec_events_pdf_dummy) fill_MC_mshell.o cluster.o	\
	reweight.o get_color.o
=======
	cuts.o fastjetfortran_madfks.o boostwdir2.o 			\
	$(reweight_xsec_events_pdf_dummy) fill_MC_mshell.o iproc_map.o  \
	fks_inc_chooser.o leshouche_inc_chooser.o
>>>>>>> d981c43f

%.o : %.f
	$(FC) $(FFLAGS) -c $<
%.o : %.for
	$(FC) $(FFLAGS) -c $<
%.o: %.c
	$(CXX) -g -c $^
%.o: %.cc
	$(CXX) -g -c $(CXXFLAGS) $^

gensym: $(SYM)
	$(FC) $(FFLAGS) -o gensym $(SYM) $(LINKLIBS) $(FJLIBS)
	rm fks_singular.o

test_Sij: symmetry_fks_test_Sij.o $(TEST)
	$(FC) $(FFLAGS) -o test_Sij symmetry_fks_test_Sij.o $(TEST) $(LINKLIBS) $(FJLIBS)

test_ME: symmetry_fks_test_ME.o $(TEST)
	$(FC) $(FFLAGS) -o test_ME symmetry_fks_test_ME.o $(TEST) $(LINKLIBS) $(FJLIBS)
	rm symmetry_fks_test_ME.o

test_MC: symmetry_fks_test_MC.o $(TEST) 
	$(FC) $(FFLAGS) -o test_MC symmetry_fks_test_MC.o $(TEST) $(LINKLIBS) $(FJLIBS)
	rm symmetry_fks_test_MC.o

check_poles: $(POLES) $(libmadloop)
	$(FC) $(FFLAGS) -o check_poles $(POLES) $(NLOLIBS) $(LINKLIBS) $(FJLIBS)

madevent_vegas: $(VEGAS) $(libmadloop) makefile $(LIBS)
	$(FC) $(FFLAGS) -o madevent_vegas $(VEGAS) $(NLOLIBS) $(LINKLIBS) $(FJLIBS)

madevent_mintMC: $(MINTMC) $(libmadloop) makefile $(LIBS)
	$(FC) $(FFLAGS) -o madevent_mintMC $(MINTMC) $(NLOLIBS) $(LINKLIBS) $(FJLIBS)

madevent_reweight: $(BORN_REWEIGHT) $(libmadloop) makefile $(LIBS)
	$(FC) $(FFLAGS) -o madevent_reweight $(BORN_REWEIGHT) $(LINKLIBS) $(FJLIBS)

reweight_xsec_events: $(RWGFILES) makefile $(LIBS)
	$(FC) $(FFLAGS) -o reweight_xsec_events $(RWGFILES) $(LINKLIBS) $(FJLIBS)

libMadLoop.a:
	for dir in `ls -d V*`; do cd $$dir; make; cd ../; done

clean:
	@rm -f *.o write_ajob_basic reweight_xsec_events madevent_* check_poles\
	    test_M* gensym
	for dir in `ls -d V*`; do cd $$dir; make clean; cd ../; done
<|MERGE_RESOLUTION|>--- conflicted
+++ resolved
@@ -35,16 +35,11 @@
 VEGAS= $(RUN) driver_vegas.o vegas2.o handling_lhe_events.o
 
 # Files for mintMC
-<<<<<<< HEAD
 MINTMC= $(RUN) mint-integrator2.o driver_mintMC.o write_event.o		\
-	handling_lhe_events.o
-=======
-MINTMC= $(RUN) mint-integrator2.o driver_mintMC.o write_event.o	\
 	handling_lhe_events.o iproc_map.o
->>>>>>> d981c43f
 
 # Files for Born reweighting
-BORN_REWEIGHT= $(RUN) driver_reweight.o handling_lhe_events.o	\
+BORN_REWEIGHT= $(RUN) driver_reweight.o handling_lhe_events.o		\
 	write_event.o
 
 # Files for check_poles
@@ -59,15 +54,10 @@
 # Files for event reweighting to get e.g. scale and PDF uncertainties
 RWGFILES=reweight_xsec_events.o handling_lhe_events.o reweight_xsec.o	\
 	$(patsubst %.f,%.o,$(wildcard parton_lum_*.f)) setscales.o	\
-<<<<<<< HEAD
 	cuts.o fastjetfortran_madfks.o boostwdir2.o			\
 	$(reweight_xsec_events_pdf_dummy) fill_MC_mshell.o cluster.o	\
-	reweight.o get_color.o
-=======
-	cuts.o fastjetfortran_madfks.o boostwdir2.o 			\
-	$(reweight_xsec_events_pdf_dummy) fill_MC_mshell.o iproc_map.o  \
-	fks_inc_chooser.o leshouche_inc_chooser.o
->>>>>>> d981c43f
+	reweight.o get_color.o iproc_map.o fks_inc_chooser.o 		\
+	leshouche_inc_chooser.o
 
 %.o : %.f
 	$(FC) $(FFLAGS) -c $<

include ../proc_characteristics
include ../../Source/make_opts
include ../analyse_opts

LIBDIR = ../../lib/
ANADIR = ../../FixedOrderAnalysis/

#check if fastjet-config is set
ifdef fastjet_config
    FASTJET_CONFIG = $(fastjet_config)
    CXXFLAGS += $(shell $(FASTJET_CONFIG) --cxxflags)
    FJLIBS += $(shell $(FASTJET_CONFIG) --libs --plugins ) $(STDLIB)
    fastjetfortran_madfks=fastjetfortran_madfks_full.o fastjet_wrapper.o
else
    fastjetfortran_madfks=fastjetfortran_madfks_core.o fjcore.o fastjet_wrapper.o
    FJLIBS += $(STDLIB)
endif

NLOLIBS=-L$(LIBDIR) $(libmadloop) $(libcuttools) $(libOLP)
# Uncomment the line below to compile with MadLoop without setting the environnement 
# variables 'by hand'
# NLOLIBS= -L. -lMadLoop -L$(LIBDIR) -lcts
LINKLIBS = -L$(LIBDIR) -ldhelas -lgeneric -lmodel -lpdf -lcernlib $(llhapdf)
LIBS = $(LIBDIR)libdhelas.a $(LIBDIR)libgeneric.a $(LIBDIR)libmodel.a	\
$(LIBDIR)libpdf.a $(LIBDIR)libcernlib.a

# Files for all executables
FILES= $(patsubst %.f,%.o,$(wildcard parton_lum_*.f)) 			\
	 $(patsubst %.f,%.o,$(wildcard matrix_*.f)) 			\
	 real_me_chooser.o chooser_functions.o				\
	 genps_fks.o setcuts.o setscales.o veto_xsec.o		 	\
	 $(patsubst %.f,%.o,$(wildcard b_sf_???.f)) 			\
	 born.o sborn_sf.o extra_cnt_wrapper.o				\
	 $(patsubst %.f,%.o,$(wildcard born_cnt_*.f))			\
	 fks_Sij.o trapfpe.o $(fastjetfortran_madfks) fks_singular.o	\
	 montecarlocounter.o reweight_xsec.o boostwdir2.o       	\
	 initcluster.o cluster.o splitorders_stuff.o 					\
	 reweight.o get_color.o FKSParamReader.o iproc_map.o		\
	 MC_integer.o $(reweight_xsec_events_pdf_dummy)			\
	 $(applgrid_interface)

# Files needed for vegas, mint & mintMC
RUN= $(FO_ANALYSE) $(FILES) cuts.o pythia_unlops.o recluster.o 		\
	fill_MC_mshell.o born_hel.o open_output_files.o			\
	add_write_info.o BinothLHA.o madfks_plot.o

# Files for vegas
VEGAS= $(RUN) driver_vegas.o vegas2.o handling_lhe_events.o

# Files for vegas
MINTFO= $(RUN) driver_mintFO.o mint-integrator2.o handling_lhe_events.o

# Files for mintMC
MINTMC= $(RUN) mint-integrator2.o driver_mintMC.o write_event.o		\
	handling_lhe_events.o

# Files for Born reweighting
BORN_REWEIGHT= $(RUN) driver_reweight.o handling_lhe_events.o		\
	write_event.o

# Files for check_poles
POLES= $(FILES) cuts.o pythia_unlops.o recluster.o check_poles.o	\
       BinothLHA.o born_hel.o

# Files for tests
TEST= $(FILES) BinothLHADummy.o cuts.o pythia_unlops.o recluster.o

# Files for gensym
SYM= $(FILES) BinothLHADummy.o symmetry_fks_v3.o write_ajob.o

# Files for event reweighting to get e.g. scale and PDF uncertainties
RWGFILES=reweight_xsec_events.o handling_lhe_events.o reweight_xsec.o	\
	$(patsubst %.f,%.o,$(wildcard parton_lum_*.f)) setscales.o	\
	cuts.o $(fastjetfortran_madfks) boostwdir2.o veto_xsec.o	\
	$(reweight_xsec_events_pdf_dummy) fill_MC_mshell.o cluster.o	\
	reweight.o get_color.o iproc_map.o chooser_functions.o 		\
	pythia_unlops.o recluster.o splitorders_stuff.o

%.o: %.f
	$(FC) $(FFLAGS) -c -I. $<
%.o: $(ANADIR)/%.f
	$(FC) $(FFLAGS) -c -I. -I$(ANADIR) $(FO_INCLUDEPATHS) $<
%.o: %.for
	$(FC) $(FFLAGS) -c -I. -I$(ANADIR) $<
%.o: $(ANADIR)/%.for
	$(FC) $(FFLAGS) -c -I. -I$(ANADIR) $(FO_INCLUDEPATHS) $<
%.o: %.c
	$(CXX) $(CFLAGS) -c -I. $^
%.o: $(ANADIR)/%.c
	$(CXX) $(CFLAGS) -c -I. -I$(ANADIR) $(FO_INCLUDEPATHS) $^
%.o: %.cc
	$(CXX) $(CXXFLAGS) -c -I. $^
%.o: $(ANADIR)/%.cc
	$(CXX) $(CXXFLAGS) -c -I. -I$(ANADIR) $(FO_INCLUDEPATHS) $^

gensym: $(SYM)
	$(FC) $(LDFLAGS) -o gensym $(SYM) $(APPLLIBS) $(LINKLIBS) $(FJLIBS)
	rm fks_singular.o
	strip gensym

test_Sij: symmetry_fks_test_Sij.o $(TEST)
	$(FC) $(LDFLAGS) -o test_Sij symmetry_fks_test_Sij.o $(TEST) $(APPLLIBS) $(LINKLIBS) $(FJLIBS)
	strip test_Sij

test_ME: symmetry_fks_test_ME.o $(TEST)
	$(FC) $(LDFLAGS) -o test_ME symmetry_fks_test_ME.o $(TEST) $(APPLLIBS) $(LINKLIBS) $(FJLIBS)
	rm symmetry_fks_test_ME.o
	strip test_ME

test_MC: symmetry_fks_test_MC.o $(TEST) 
	$(FC) $(LDFLAGS) -o test_MC symmetry_fks_test_MC.o $(TEST) $(APPLLIBS) $(LINKLIBS) $(FJLIBS)
	rm symmetry_fks_test_MC.o
	strip test_MC

check_poles: $(POLES) $(libmadloop)
	$(FC) -o check_poles $(POLES) $(NLOLIBS) $(APPLLIBS) $(LINKLIBS) $(FJLIBS) $(LDFLAGS)
	strip check_poles

madevent_vegas: $(VEGAS) $(libmadloop) makefile $(LIBS)
<<<<<<< HEAD
	$(FC) $(LDFLAGS) -o madevent_vegas $(VEGAS) $(NLOLIBS) $(APPLLIBS) $(LINKLIBS) $(FJLIBS) $(FO_EXTRAPATHS) $(FO_EXTRALIBS)
=======
	$(FC) -o madevent_vegas $(VEGAS) $(NLOLIBS) $(APPLLIBS) $(LINKLIBS) $(FJLIBS) $(FO_EXTRAPATHS) $(FO_EXTRALIBS) $(LDFLAGS)
>>>>>>> c9d91378
	rm handling_lhe_events.o
	strip madevent_vegas

madevent_mintMC: $(MINTMC) $(libmadloop) makefile $(LIBS)
<<<<<<< HEAD
	$(FC) $(LDFLAGS) -o madevent_mintMC $(MINTMC) $(NLOLIBS) $(APPLLIBS) $(LINKLIBS) $(FJLIBS) $(FO_EXTRAPATHS) $(FO_EXTRALIBS)
=======
	$(FC) -o madevent_mintMC $(MINTMC) $(NLOLIBS) $(APPLLIBS) $(LINKLIBS) $(FJLIBS) $(FO_EXTRAPATHS) $(FO_EXTRALIBS) $(LDFLAGS)
>>>>>>> c9d91378
	rm handling_lhe_events.o
	strip madevent_mintMC

madevent_mintFO: $(MINTFO) $(libmadloop) makefile $(LIBS)
<<<<<<< HEAD
	$(FC) $(LDFLAGS) -o madevent_mintFO $(MINTFO) $(NLOLIBS) $(APPLLIBS) $(LINKLIBS) $(FJLIBS) $(FO_EXTRAPATHS) $(FO_EXTRALIBS)
=======
	$(FC) -o madevent_mintFO $(MINTFO) $(NLOLIBS) $(APPLLIBS) $(LINKLIBS) $(FJLIBS) $(FO_EXTRAPATHS) $(FO_EXTRALIBS) $(LDFLAGS)
>>>>>>> c9d91378
	rm handling_lhe_events.o
	strip madevent_mintFO

madevent_reweight: $(BORN_REWEIGHT) $(libmadloop) makefile $(LIBS)
<<<<<<< HEAD
	$(FC) $(LDFLAGS) -o madevent_reweight $(BORN_REWEIGHT) $(APPLLIBS) $(LINKLIBS) $(FJLIBS) $(FO_EXTRAPATHS) $(FO_EXTRALIBS)
	rm handling_lhe_events.o

reweight_xsec_events: $(RWGFILES) makefile $(LIBS)
	$(FC) $(LDFLAGS) -o reweight_xsec_events $(RWGFILES) $(LINKLIBS) $(FJLIBS)
=======
	$(FC) -o madevent_reweight $(BORN_REWEIGHT) $(APPLLIBS) $(LINKLIBS) $(FJLIBS) $(FO_EXTRAPATHS) $(FO_EXTRALIBS) $(LDFLAGS)
	rm handling_lhe_events.o

reweight_xsec_events: $(RWGFILES) makefile $(LIBS)
	$(FC) -o reweight_xsec_events $(RWGFILES) $(LINKLIBS) $(FJLIBS) $(LDFLAGS)
>>>>>>> c9d91378
	rm handling_lhe_events.o
	strip reweight_xsec_events

libMadLoop.a:
	for dir in `ls -d V*`; do cd $$dir; make; cd ../; done

clean:
	@rm -f *.o write_ajob_basic reweight_xsec_events madevent_* check_poles\
	    test_M* gensym
	for dir in `ls -d V*`; do cd $$dir; make clean; cd ../; done
<|MERGE_RESOLUTION|>--- conflicted
+++ resolved
@@ -117,46 +117,26 @@
 	strip check_poles
 
 madevent_vegas: $(VEGAS) $(libmadloop) makefile $(LIBS)
-<<<<<<< HEAD
-	$(FC) $(LDFLAGS) -o madevent_vegas $(VEGAS) $(NLOLIBS) $(APPLLIBS) $(LINKLIBS) $(FJLIBS) $(FO_EXTRAPATHS) $(FO_EXTRALIBS)
-=======
 	$(FC) -o madevent_vegas $(VEGAS) $(NLOLIBS) $(APPLLIBS) $(LINKLIBS) $(FJLIBS) $(FO_EXTRAPATHS) $(FO_EXTRALIBS) $(LDFLAGS)
->>>>>>> c9d91378
 	rm handling_lhe_events.o
 	strip madevent_vegas
 
 madevent_mintMC: $(MINTMC) $(libmadloop) makefile $(LIBS)
-<<<<<<< HEAD
-	$(FC) $(LDFLAGS) -o madevent_mintMC $(MINTMC) $(NLOLIBS) $(APPLLIBS) $(LINKLIBS) $(FJLIBS) $(FO_EXTRAPATHS) $(FO_EXTRALIBS)
-=======
 	$(FC) -o madevent_mintMC $(MINTMC) $(NLOLIBS) $(APPLLIBS) $(LINKLIBS) $(FJLIBS) $(FO_EXTRAPATHS) $(FO_EXTRALIBS) $(LDFLAGS)
->>>>>>> c9d91378
 	rm handling_lhe_events.o
 	strip madevent_mintMC
 
 madevent_mintFO: $(MINTFO) $(libmadloop) makefile $(LIBS)
-<<<<<<< HEAD
-	$(FC) $(LDFLAGS) -o madevent_mintFO $(MINTFO) $(NLOLIBS) $(APPLLIBS) $(LINKLIBS) $(FJLIBS) $(FO_EXTRAPATHS) $(FO_EXTRALIBS)
-=======
 	$(FC) -o madevent_mintFO $(MINTFO) $(NLOLIBS) $(APPLLIBS) $(LINKLIBS) $(FJLIBS) $(FO_EXTRAPATHS) $(FO_EXTRALIBS) $(LDFLAGS)
->>>>>>> c9d91378
 	rm handling_lhe_events.o
 	strip madevent_mintFO
 
 madevent_reweight: $(BORN_REWEIGHT) $(libmadloop) makefile $(LIBS)
-<<<<<<< HEAD
-	$(FC) $(LDFLAGS) -o madevent_reweight $(BORN_REWEIGHT) $(APPLLIBS) $(LINKLIBS) $(FJLIBS) $(FO_EXTRAPATHS) $(FO_EXTRALIBS)
-	rm handling_lhe_events.o
-
-reweight_xsec_events: $(RWGFILES) makefile $(LIBS)
-	$(FC) $(LDFLAGS) -o reweight_xsec_events $(RWGFILES) $(LINKLIBS) $(FJLIBS)
-=======
 	$(FC) -o madevent_reweight $(BORN_REWEIGHT) $(APPLLIBS) $(LINKLIBS) $(FJLIBS) $(FO_EXTRAPATHS) $(FO_EXTRALIBS) $(LDFLAGS)
 	rm handling_lhe_events.o
 
 reweight_xsec_events: $(RWGFILES) makefile $(LIBS)
 	$(FC) -o reweight_xsec_events $(RWGFILES) $(LINKLIBS) $(FJLIBS) $(LDFLAGS)
->>>>>>> c9d91378
 	rm handling_lhe_events.o
 	strip reweight_xsec_events
 

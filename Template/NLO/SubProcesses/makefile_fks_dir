--- conflicted
+++ resolved
@@ -25,20 +25,6 @@
 $(LIBDIR)libpdf.a $(LIBDIR)libcernlib.a
 
 # Files for all executables
-<<<<<<< HEAD
-FILES= $(patsubst %.f,%.o,$(wildcard parton_lum_*.f)) $(patsubst	\
-	%.f,%.o,$(wildcard matrix_*.f)) FKSParams.o real_me_chooser.o	\
-	chooser_functions.o genps_fks.o setcuts.o setscales.o		\
-	veto_xsec.o $(patsubst %.f,%.o,$(wildcard b_sf_???.f))		\
-	born.o sborn_sf.o extra_cnt_wrapper.o $(patsubst		\
-	%.f,%.o,$(wildcard born_cnt_*.f)) fks_Sij.o			\
-	rescale_alpha_tagged.o						\
-	$(fastjetfortran_madfks) fks_singular.o montecarlocounter.o	\
-	reweight_xsec.o boostwdir2.o initcluster.o cluster.o		\
-	splitorders_stuff.o reweight.o get_color.o 			\
-	iproc_map.o MC_integer.o $(reweight_xsec_events_pdf_dummy)	\
-	$(applgrid_interface) weight_lines.o mint_module.o polfit.o
-=======
 FILES= $(patsubst %.f,%.o,$(wildcard parton_lum_*.f)) 			\
 	 $(patsubst %.f,%.o,$(wildcard matrix_*.f)) 			\
 	 FKSParams.o real_me_chooser.o chooser_functions.o recmom.o	\
@@ -46,13 +32,13 @@
 	 $(patsubst %.f,%.o,$(wildcard b_sf_???.f)) 			\
 	 born.o sborn_sf.o extra_cnt_wrapper.o				\
 	 $(patsubst %.f,%.o,$(wildcard born_cnt_*.f))			\
+	 rescale_alpha_tagged.o						\
 	 fks_Sij.o $(fastjetfortran_madfks) fks_singular.o		\
 	 montecarlocounter.o reweight_xsec.o boostwdir2.o       	\
 	 initcluster.o cluster.o splitorders_stuff.o 			\
 	 reweight.o get_color.o iproc_map.o				\
 	 MC_integer.o $(reweight_xsec_events_pdf_dummy)			\
 	 $(pineappl_interface) weight_lines.o mint_module.o polfit.o
->>>>>>> 33a32884
 
 # Files needed for mintFO & mintMC
 RUN= $(FO_ANALYSE) $(FILES) cuts.o pythia_unlops.o recluster.o 		\

*     -*-fortran-*-

      module weight_lines
         implicit none
         integer max_contr,max_wgt,max_iproc,icontr,iwgt,icontr_picked
     $        ,iproc_picked
         logical, allocatable :: H_event(:)
         integer, allocatable :: itype(:),nFKS(:),QCDpower(:),pdg(:,:)
     $        ,pdg_uborn(:,:),parton_pdg_uborn(:,:,:),parton_pdg(:,:,:)
     $        ,plot_id(:),niproc(:),ipr(:),parton_pdf(:,:,:)
     $        ,icontr_sum(:,:),orderstag(:)
         double precision, allocatable :: momenta(:,:,:),momenta_m(:,:,:
     $        ,:),wgt(:,:),wgt_ME_tree(:,:),bjx(:,:),scales2(:,:)
     $        ,g_strong(:),wgts(:,:),parton_iproc(:,:),y_bst(:)
<<<<<<< HEAD
     $        ,cpower(:),plot_wgts(:,:),shower_scale(:),unwgt(:,:)
=======
     $        ,plot_wgts(:,:),shower_scale(:),unwgt(:,:),bias_wgt(:)
>>>>>>> cdfa26c6
         save
      end module weight_lines


      subroutine weight_lines_allocated(nexternal,n_contr,n_wgt,n_proc)
      use weight_lines
      implicit none
      integer n_contr,n_wgt,n_proc,nexternal
      logical, allocatable :: ltemp1(:)
      integer, allocatable :: itemp1(:),itemp2(:,:),itemp3(:,:,:)
      double precision, allocatable :: temp1(:),temp2(:,:),temp3(:,:,:)
     $     ,temp4(:,:,:,:)
c Check if we arrays are allocated and if we need to increase the size
c of the allocated arrays.
      if (.not. allocated(itype)) then
         call allocate_weight_lines(nexternal)
      endif
c --- increase size of max_iproc ---
      if (n_proc.gt.max_iproc) then
c parton_pdg_uborn
         allocate(itemp3(nexternal,n_proc,max_contr))
         itemp3(1:nexternal,1:max_iproc,1:max_contr)=parton_pdg_uborn
         call move_alloc(itemp3,parton_pdg_uborn)
c parton_pdg
         allocate(itemp3(nexternal,n_proc,max_contr))
         itemp3(1:nexternal,1:max_iproc,1:max_contr)=parton_pdg
         call move_alloc(itemp3,parton_pdg)
c parton_pdf
         allocate(itemp3(nexternal,n_proc,max_contr))
         itemp3(1:nexternal,1:max_iproc,1:max_contr)=parton_pdf
         call move_alloc(itemp3,parton_pdf)
c parton_iproc
         allocate(temp2(n_proc,max_contr))
         temp2(1:max_iproc,1:max_contr)=parton_iproc
         call move_alloc(temp2,parton_iproc)
c unwgt
         allocate(temp2(n_proc,max_contr))
         temp2(1:max_iproc,1:max_contr)=unwgt
         call move_alloc(temp2,unwgt)
c update maximum
         max_iproc=n_proc
      endif
c --- increase size of max_wgt ---
      if (n_wgt.gt.max_wgt) then
c wgts
         allocate(temp2(n_wgt,max_contr))
         temp2(1:max_wgt,1:max_contr)=wgts
         call move_alloc(temp2,wgts)
c plot_wgts
         allocate(temp2(n_wgt,max_contr))
         temp2(1:max_wgt,1:max_contr)=plot_wgts
         call move_alloc(temp2,plot_wgts)
c update maximum
         max_wgt=n_wgt
      endif
c --- increase size of max_iproc ---
      if (n_contr.gt.max_contr) then
c H_event
         allocate(ltemp1(n_contr))
         ltemp1(1:max_contr)=H_event
         call move_alloc(ltemp1,H_event)
c itype
         allocate(itemp1(n_contr))
         itemp1(1:max_contr)=itype
         call move_alloc(itemp1,itype)
c nFKS
         allocate(itemp1(n_contr))
         itemp1(1:max_contr)=nFKS
         call move_alloc(itemp1,nFKS)
c QCDpower         
         allocate(itemp1(n_contr))
         itemp1(1:max_contr)=QCDpower
         call move_alloc(itemp1,QCDpower)
c pdg
         allocate(itemp2(nexternal,0:n_contr))
         itemp2(1:nexternal,0:max_contr)=pdg
         call move_alloc(itemp2,pdg)
c pdg_uborn
         allocate(itemp2(nexternal,0:n_contr))
         itemp2(1:nexternal,0:max_contr)=pdg_uborn
         call move_alloc(itemp2,pdg_uborn)
c parton_pdg_uborn
         allocate(itemp3(nexternal,max_iproc,n_contr))
         itemp3(1:nexternal,1:max_iproc,1:max_contr)=parton_pdg_uborn
         call move_alloc(itemp3,parton_pdg_uborn)
c parton_pdg
         allocate(itemp3(nexternal,max_iproc,n_contr))
         itemp3(1:nexternal,1:max_iproc,1:max_contr)=parton_pdg
         call move_alloc(itemp3,parton_pdg)
c plot_id
         allocate(itemp1(n_contr))
         itemp1(1:max_contr)=plot_id
         call move_alloc(itemp1,plot_id)
c niproc
         allocate(itemp1(n_contr))
         itemp1(1:max_contr)=niproc
         call move_alloc(itemp1,niproc)
c ipr
         allocate(itemp1(n_contr))
         itemp1(1:max_contr)=ipr
         call move_alloc(itemp1,ipr)
c orderstag
         allocate(itemp1(n_contr))
         itemp1(1:max_contr)=orderstag
         call move_alloc(itemp1,orderstag)
c parton_pdf
         allocate(itemp3(nexternal,max_iproc,n_contr))
         itemp3(1:nexternal,1:max_iproc,1:max_contr)=parton_pdf
         call move_alloc(itemp3,parton_pdf)
c icontr_sum
         allocate(itemp2(0:n_contr,n_contr))
         itemp2(0:max_contr,1:max_contr)=icontr_sum
         call move_alloc(itemp2,icontr_sum)
c momemta
         allocate(temp3(0:3,nexternal,n_contr))
         temp3(0:3,1:nexternal,1:max_contr)=momenta
         call move_alloc(temp3,momenta)
c momemta_m
         allocate(temp4(0:3,nexternal,2,n_contr))
         temp4(0:3,1:nexternal,1:2,1:max_contr)=momenta_m
         call move_alloc(temp4,momenta_m)
c wgt
         allocate(temp2(3,n_contr))
         temp2(1:3,1:max_contr)=wgt
         call move_alloc(temp2,wgt)
c wgt_ME_tree
         allocate(temp2(2,n_contr))
         temp2(1:2,1:max_contr)=wgt_ME_tree
         call move_alloc(temp2,wgt_ME_tree)
c bjx
         allocate(temp2(2,n_contr))
         temp2(1:2,1:max_contr)=bjx
         call move_alloc(temp2,bjx)
c scales2
         allocate(temp2(3,n_contr))
         temp2(1:3,1:max_contr)=scales2
         call move_alloc(temp2,scales2)
c g_strong
         allocate(temp1(n_contr))
         temp1(1:max_contr)=g_strong
         call move_alloc(temp1,g_strong)
c wgts
         allocate(temp2(max_wgt,n_contr))
         temp2(1:max_wgt,1:max_contr)=wgts
         call move_alloc(temp2,wgts)
c parton_iproc
         allocate(temp2(max_iproc,n_contr))
         temp2(1:max_iproc,1:max_contr)=parton_iproc
         call move_alloc(temp2,parton_iproc)
c y_bst
         allocate(temp1(n_contr))
         temp1(1:max_contr)=y_bst
         call move_alloc(temp1,y_bst)
<<<<<<< HEAD
c cpower
         allocate(temp1(n_contr))
         temp1(1:max_contr)=cpower
         call move_alloc(temp1,cpower)
=======
c bias_wgt
         allocate(temp1(n_contr))
         temp1(1:max_contr)=bias_wgt
         call move_alloc(temp1,bias_wgt)
>>>>>>> cdfa26c6
c plot_wgts
         allocate(temp2(max_wgt,n_contr))
         temp2(1:max_wgt,1:max_contr)=plot_wgts
         call move_alloc(temp2,plot_wgts)
c shower_scale
         allocate(temp1(n_contr))
         temp1(1:max_contr)=shower_scale
         call move_alloc(temp1,shower_scale)
c unwgt
         allocate(temp2(max_iproc,n_contr))
         temp2(1:max_iproc,1:max_contr)=unwgt
         call move_alloc(temp2,unwgt)
c update maximum
         max_contr=n_contr
      endif
      return
      end

      subroutine allocate_weight_lines(nexternal)
      use weight_lines
      implicit none
      integer nexternal
      allocate(H_event(1))
      allocate(itype(1))
      allocate(nFKS(1))
      allocate(QCDpower(1))
      allocate(pdg(nexternal,0:1))
      allocate(pdg_uborn(nexternal,0:1))
      allocate(parton_pdg_uborn(nexternal,1,1))
      allocate(parton_pdg(nexternal,1,1))
      allocate(plot_id(1))
      allocate(niproc(1))
      allocate(ipr(1))
      allocate(orderstag(1))
      allocate(parton_pdf(nexternal,1,1))
      allocate(icontr_sum(0:1,1))
      allocate(momenta(0:3,nexternal,1))
      allocate(momenta_m(0:3,nexternal,2,1))
      allocate(wgt(3,1))
      allocate(wgt_ME_tree(2,1))
      allocate(bjx(2,1))
      allocate(scales2(3,1))
      allocate(g_strong(1))
      allocate(wgts(1,1))
      allocate(parton_iproc(1,1))
      allocate(y_bst(1))
<<<<<<< HEAD
      allocate(cpower(1))
=======
      allocate(bias_wgt(1))
>>>>>>> cdfa26c6
      allocate(plot_wgts(1,1))
      allocate(shower_scale(1))
      allocate(unwgt(1,1))
      max_contr=1
      max_wgt=1
      max_iproc=1
      return
      end

      subroutine deallocate_weight_lines
      use weight_lines
      implicit none
      max_contr=0
      max_wgt=0
      max_iproc=0
      if (allocated(H_event)) deallocate(H_event)
      if (allocated(itype)) deallocate(itype)
      if (allocated(nFKS)) deallocate(nFKS)
      if (allocated(QCDpower)) deallocate(QCDpower)
      if (allocated(pdg)) deallocate(pdg)
      if (allocated(pdg_uborn)) deallocate(pdg_uborn)
      if (allocated(parton_pdg_uborn)) deallocate(parton_pdg_uborn)
      if (allocated(parton_pdg)) deallocate(parton_pdg)
      if (allocated(plot_id)) deallocate(plot_id)
      if (allocated(niproc)) deallocate(niproc)
      if (allocated(ipr)) deallocate(ipr)
      if (allocated(orderstag)) deallocate(orderstag)
      if (allocated(parton_pdf)) deallocate(parton_pdf)
      if (allocated(icontr_sum)) deallocate(icontr_sum)
      if (allocated(momenta)) deallocate(momenta)
      if (allocated(momenta_m)) deallocate(momenta_m)
      if (allocated(wgt)) deallocate(wgt)
      if (allocated(wgt_ME_tree)) deallocate(wgt_ME_tree)
      if (allocated(bjx)) deallocate(bjx)
      if (allocated(scales2)) deallocate(scales2)
      if (allocated(g_strong)) deallocate(g_strong)
      if (allocated(wgts)) deallocate(wgts)
      if (allocated(parton_iproc)) deallocate(parton_iproc)
      if (allocated(y_bst)) deallocate(y_bst)
<<<<<<< HEAD
      if (allocated(cpower)) deallocate(cpower)
=======
      if (allocated(bias_wgt)) deallocate(bias_wgt)
>>>>>>> cdfa26c6
      if (allocated(plot_wgts)) deallocate(plot_wgts)
      if (allocated(shower_scale)) deallocate(shower_scale)
      if (allocated(unwgt)) deallocate(unwgt)
      return
      end<|MERGE_RESOLUTION|>--- conflicted
+++ resolved
@@ -12,11 +12,8 @@
          double precision, allocatable :: momenta(:,:,:),momenta_m(:,:,:
      $        ,:),wgt(:,:),wgt_ME_tree(:,:),bjx(:,:),scales2(:,:)
      $        ,g_strong(:),wgts(:,:),parton_iproc(:,:),y_bst(:)
-<<<<<<< HEAD
      $        ,cpower(:),plot_wgts(:,:),shower_scale(:),unwgt(:,:)
-=======
-     $        ,plot_wgts(:,:),shower_scale(:),unwgt(:,:),bias_wgt(:)
->>>>>>> cdfa26c6
+     $        ,bias_wgt(:)
          save
       end module weight_lines
 
@@ -170,17 +167,14 @@
          allocate(temp1(n_contr))
          temp1(1:max_contr)=y_bst
          call move_alloc(temp1,y_bst)
-<<<<<<< HEAD
 c cpower
          allocate(temp1(n_contr))
          temp1(1:max_contr)=cpower
          call move_alloc(temp1,cpower)
-=======
 c bias_wgt
          allocate(temp1(n_contr))
          temp1(1:max_contr)=bias_wgt
          call move_alloc(temp1,bias_wgt)
->>>>>>> cdfa26c6
 c plot_wgts
          allocate(temp2(max_wgt,n_contr))
          temp2(1:max_wgt,1:max_contr)=plot_wgts
@@ -227,11 +221,8 @@
       allocate(wgts(1,1))
       allocate(parton_iproc(1,1))
       allocate(y_bst(1))
-<<<<<<< HEAD
       allocate(cpower(1))
-=======
       allocate(bias_wgt(1))
->>>>>>> cdfa26c6
       allocate(plot_wgts(1,1))
       allocate(shower_scale(1))
       allocate(unwgt(1,1))
@@ -271,11 +262,8 @@
       if (allocated(wgts)) deallocate(wgts)
       if (allocated(parton_iproc)) deallocate(parton_iproc)
       if (allocated(y_bst)) deallocate(y_bst)
-<<<<<<< HEAD
       if (allocated(cpower)) deallocate(cpower)
-=======
       if (allocated(bias_wgt)) deallocate(bias_wgt)
->>>>>>> cdfa26c6
       if (allocated(plot_wgts)) deallocate(plot_wgts)
       if (allocated(shower_scale)) deallocate(shower_scale)
       if (allocated(unwgt)) deallocate(unwgt)

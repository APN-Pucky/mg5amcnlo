ccccccccccccccccccccccccccccccccccccccccccccccccccccccccccccccccccccccccccc
c MINT Integrator Package
ccccccccccccccccccccccccccccccccccccccccccccccccccccccccccccccccccccccccccc
c Original version by Paolo Nason (for POWHEG (BOX))
c Modified by Rikkert Frederix (for aMC@NLO)
ccccccccccccccccccccccccccccccccccccccccccccccccccccccccccccccccccccccccccc
c      subroutine mint(fun,ndim,ncalls0,nitmax,imode,
c ndim=number of dimensions
c ncalls0=# of calls per iteration
c nitmax =# of iterations
c fun(xx,www,ifirst): returns the function to be integrated multiplied by www;
c                     xx(1:ndim) are the variables of integration
c                     ifirst=0: normal behaviour
c imode: integer flag
c
c imode=-1:
c same as imode=0 as far as this routine is concerned, except for the
c fact that a grid is read at the beginning (rather than initialized).
c The return value of imode will be zero.
c
c imode=0:
c When called with imode=0 the routine integrates the absolute value of
c the function and sets up a grid xgrid(0:50,ndim) such that in each
c ndim-1 dimensional slice (i.e. xgrid(m-1,n)<xx(n)<xgrid(m,n)) the
c contribution of the integral is the same the array xgrid is setup at
c this stage; ans and err are the integral and its error
c
c imode=1 (in fact #0)
c When called with imode=1, the routine performs the integral of the
c function fun using the grid xgrid. If some number in the array ifold,
c (say, ifold(n)) is different from 1, it must be a divisor of 50, and
c the 50 intervals xgrid(0:50,n) are grouped into ifold(n) groups, each
c group containing 50/ifold(n) nearby intervals. For example, if
c ifold(1)=5, the 50 intervals for the first dimension are divided in 5
c groups of 10. The integral is then performed by folding on top of each
c other these 5 groups. Suppose, for example, that we choose a random
c point in xx(1) = xgrid(2,1)+x*(xgrid(3,1)-xgrid(2,1)), in the group of
c the first 5 interval.  we sum the contribution of this point to the
c contributions of points
c xgrid(2+m*10,1)+x*(xgrid(3+m*10,1)-xgrid(2+m*10,1)), with m=1,...,4.
c In the sequence of calls to the function fun, the call for the first
c point is performed with ifirst=0, and that for all subsequent points
c with ifirst=1, so that the function can avoid to compute quantities
c that only depend upon dimensions that have ifold=1, and do not change
c in each group of folded call. The values returned by fun in a sequence
c of folded calls with ifirst=0 and ifirst=1 are not used. The function
c itself must accumulate the values, and must return them when called
c with ifirst=2.
c 
c Added the posibility to keep track of more than one integral:

c nintegrals=1 : the function that is used to update the grids. This is
c the ABS cross section. If imode.eq.1, this does not contain the
c virtual corrections because for them a separate maximum is kept using (5).
c nintegrals=2 : the actual cross section. This includes virtual corrections.
c nintegrals=3 : the cross section from the M_Virt/M_Born ratio alone:
c this defines the average virtual that is added to each phase-space
c point
c nintegrals=4 : the cross section of the actual virtual minus the
c average virtual. This is used to determine the fraction of phase-space
c points for which we include the virtual.
c nintegrals=5 : abs of 3
c nintegrals=6 : born
c
      subroutine mint(fun,ndim,ncalls0,nitmax,imode,xgrid,ymax,ymax_virt
     $     ,ans,unc,chi2,nhits_in_grids)
c imode= 0: integrate and adapt the grid
c imode= 1: frozen grid, compute the integral and the upper bounds
c imode=-1: same as imode=0, but use previously generated grids
c others: same as 1 (for now)
      implicit none
      include "mint.inc"
      include "FKSParams.inc"
      integer i,j,ncalls0,ndim,nitmax,imode
<<<<<<< HEAD
      real * 8 fun,xgrid(0:nintervals,ndimmax),xint,ymax(nintervals
     $     ,ndimmax),ans(nintegrals),unc(nintegrals),ans3(nintegrals,3)
     $     ,unc3(nintegrals,3),ans_l3(nintegrals),unc_l3(nintegrals)
     $     ,chi2_l3(nintegrals),error_virt
      real * 8 xint_virt,ymax_virt
=======
      real * 8 fun,xgrid(0:nintervals,ndimmax,maxchannels)
     $     ,xint(maxchannels),ymax(nintervals,ndimmax,maxchannels)
     $     ,ans(nintegrals,0:maxchannels),unc(nintegrals,0:maxchannels)
     $     ,ans3(nintegrals,3),unc3(nintegrals,3),ans_l3(nintegrals)
     $     ,unc_l3(nintegrals),chi2_l3(nintegrals),vol_chan
      real * 8 xint_virt(maxchannels),ymax_virt(maxchannels)
     $     ,ans_chan(0:maxchannels)
>>>>>>> d78e916a
      real * 8 x(ndimmax),vol
      real * 8 xacc(0:nintervals,ndimmax,maxchannels)
      integer icell(ndimmax),ncell(ndimmax),ncell_virt
      integer ifold(ndimmax),kfold(ndimmax)
      common/cifold/ifold
      integer nhits(nintervals,ndimmax,maxchannels)
     $     ,nhits_in_grids(maxchannels)
      real * 8 rand(ndimmax),HwU_values(2)
      real * 8 dx(ndimmax),f(nintegrals),vtot(nintegrals,0:maxchannels)
     $     ,etot(nintegrals,0:maxchannels),prod,f1(nintegrals)
     $     ,chi2(nintegrals,0:maxchannels),efrac(nintegrals),dummy
      integer kdim,kint,kpoint,nit,ncalls,iret,nintcurr,nintcurr_virt
<<<<<<< HEAD
     &     ,ifirst,nit_included,kpoint_iter,non_zero_point(nintegrals)
     &     ,ntotcalls(nintegrals),nint_used,nint_used_virt,min_it
     &     ,k_ord_virt,ithree,isix
      integer              n_ord_virt
      common /c_n_ord_virt/n_ord_virt
      real * 8 ran3
      external ran3,fun
      logical even,double_events,bad_iteration
      double precision average_virtual(0:n_ave_virt),virtual_fraction
=======
     $     ,ifirst,nit_included,kpoint_iter,non_zero_point(nintegrals)
     $     ,ntotcalls(nintegrals),nint_used,nint_used_virt,min_it,np
      real * 8 ran3
      external ran3,fun
      logical even,double_events,bad_iteration,regridded(maxchannels)
     $     ,reset
      double precision average_virtual(maxchannels)
     $     ,virtual_fraction(maxchannels)
>>>>>>> d78e916a
      common/c_avg_virt/average_virtual,virtual_fraction
      logical new_point
      common /c_new_point/ new_point
c APPLgrid switch
      integer iappl
      common /for_applgrid/ iappl
      logical              fixed_order,nlo_ps
      common /c_fnlo_nlops/fixed_order,nlo_ps
      reset=.false.
c if ncalls0 is greater than 0, use the default running, i.e. do not
c double the events after each iteration as well as use a fixed number
c of intervals in the grids.
      if (ncalls0.gt.0) then
         double_events=.false.
         nint_used=nintervals
         nint_used_virt=nintervals_virt
      else
c if ncalls0.le.0, reset it and double the events per iteration
         ncalls0=80*ndim*(nchans/3+1)
         double_events=.true.
         if (imode.eq.1 .or. imode.eq.-1) then
            nint_used=nintervals
            nint_used_virt=nintervals_virt
         else
            nint_used=min_inter
            nint_used_virt=min_inter
         endif
      endif
      bad_iteration=.false.
c
      ncalls=0  ! # PS points (updated below)
      if(imode.eq.-1) then
c Grids read from file
         even=.true.
         imode=0
         min_it=min_it0
         do kdim=1,ndim
            ifold(kdim)=1
         enddo
         ans_chan(0)=0d0
         do kchan=1,nchans
            ans_chan(kchan)=ans(1,kchan)
            ans_chan(0)=ans_chan(0)+ans(1,kchan)
         enddo
      elseif(imode.eq.0) then
c Initialize grids
         even=.true.
         min_it=min_it0
         do kdim=1,ndim
            ifold(kdim)=1
            do kchan=1,nchans
               do kint=0,nint_used
                  xgrid(kint,kdim,kchan)=dble(kint)/nint_used
                  nhits(kint,kdim,kchan)=0
               enddo
               regridded(kchan)=.true.
            enddo
         enddo
<<<<<<< HEAD
         do k_ord_virt=0,n_ord_virt
            call init_ave_virt(nint_used_virt,ndim,k_ord_virt)
         enddo
=======
         do kchan=1,maxchannels
            nhits_in_grids(kchan)=0
         enddo
         call init_ave_virt(nint_used_virt,ndim)
         do kchan=0,nchans
            ans_chan(kchan)=0d0
         enddo
         if (double_events) then
c           when double events, start with the very first channel
c           only. For the first iteration, we compute each channel
c           separately.
            ans_chan(0)=1d0
            ans_chan(1)=1d0
            ncalls0=ncalls0/nchans
         endif
>>>>>>> d78e916a
      elseif(imode.eq.1) then
c Initialize upper bounding envelope
         do kchan=1,nchans
            xint(kchan)=ans(1,kchan)
            xint_virt(kchan)=ans(5,kchan)
         enddo
         even=.false.
         min_it=min_it1
         do kdim=1,ndim
            nintcurr=nint_used/ifold(kdim)
            nintcurr_virt=nint_used_virt/ifold(kdim)
            if(nintcurr*ifold(kdim).ne.nint_used .or.
     &         nintcurr_virt*ifold(kdim).ne.nint_used_virt) then
               write(*,*) 'mint: the values in the ifold array'/
     $              /'shoud be divisors of',nint_used,'and'
     $              ,nint_used_virt
               stop
            endif
            do kchan=1,nchans
               do kint=1,nintcurr
                  ymax(kint,kdim,kchan)=xint(kchan)**(1d0/ndim)
               enddo
            enddo
         enddo
         do kchan=1,nchans
            ymax_virt(kchan)=xint_virt(kchan)
         enddo
         ans_chan(0)=0d0
         do kchan=1,nchans
            ans_chan(kchan)=ans(1,kchan)
            ans_chan(0)=ans_chan(0)+ans(1,kchan)
         enddo
      endif
      nit=0
      nit_included=0
      do i=1,nintegrals
         do kchan=0,nchans
            ans(i,kchan)=0d0
            unc(i,kchan)=0d0
         enddo
         do j=1,3
            ans3(i,j)=0d0
            unc3(i,j)=0d0
         enddo
      enddo
      do i=1,2
         HwU_values(i)=0d0
      enddo
cccccccccccccccccccccccccccccccccccccccccccccccccccccccccccccccccccccc
c Main loop over the iterations
 10   continue
      do kchan=1,nchans
         np=0
         do kint=1,nint_used
            np=np+nhits(kint,1,kchan)
         enddo
         write (*,250) 'channel',kchan,':',iconfigs(kchan)
     $        ,regridded(kchan),np,nhits_in_grids(kchan),ans_chan(kchan)
     $        ,ans(2,kchan),virtual_fraction(kchan)
      enddo
      call flush(6)
      if(nit.ge.nitmax) then
c We did enough iterations, update arguments and return
         do kchan=0,nchans
            if (nit_included.ge.2) then
               chi2(1,kchan)=chi2(1,kchan)/dble(nit_included-1)
            else
               chi2(1,kchan)=0d0
            endif
         enddo
         write (*,*) '-------'
         ncalls0=ncalls*kpoint_iter ! return number of points used
         if (double_events) then
            nitmax=2
         else
            nitmax=nit_included
         endif
         do kchan=1,nchans
            if (regridded(kchan)) then
               np=0
               do kint=1,nint_used
                  np=np+nhits(kint,1,kchan)
               enddo
               nhits_in_grids(kchan)=np ! set equal to number of points
                                        ! used for last update
            endif
         enddo
         return
      endif
      nit=nit+1
      write (*,*) '------- iteration',nit
      if (even .and. ncalls.ne.ncalls0) then
c Uses more evenly distributed random numbers. This overwrites the
c number of calls
         call initialize_even_random_numbers(ncalls0,ndim,ncalls)
         write (*,*) 'Update # PS points (even): ',ncalls0,' --> '
     &        ,ncalls
      elseif (ncalls0.ne.ncalls) then
         ncalls=ncalls0
         write (*,*) 'Update # PS points: ',ncalls0,' --> ',ncalls
      endif
c Reset the accumulated results for grid updating
      if(imode.eq.0) then
         do kchan=1,nchans
            if (regridded(kchan).or.reset) then ! only reset if grids were 
                                                ! updated (or forced reset)
               if (regridded(kchan) .and. .not. reset) then
                  np=0
                  do kint=1,nint_used
                     np=np+nhits(kint,1,kchan)
                  enddo
                  nhits_in_grids(kchan)=np ! set equal to number of
                                           ! points used for last update
               elseif (regridded(kchan) .and. reset) then
                  nhits_in_grids(kchan)=0
               endif
               do kdim=1,ndim
                  do kint=0,nint_used
                     xacc(kint,kdim,kchan)=0
                     if(kint.gt.0) then
                        nhits(kint,kdim,kchan)=0
                     endif
                  enddo
               enddo
            endif
         enddo
         reset=.false.
      endif
      do kchan=0,nchans
         do i=1,nintegrals
            vtot(i,kchan)=0
            etot(i,kchan)=0
         enddo
      enddo
      kpoint_iter=0
      do i=1,nintegrals
         non_zero_point(i)=0
      enddo
cccccccccccccccccccccccccccccccccccccccccccccccccccccccccccccccccccccc
c Loop over PS points
 2    kpoint_iter=kpoint_iter+1
      do kpoint=1,ncalls
         new_point=.true.
c first determine which integration channel we want to pick this point from         
         call get_channel(ans_chan,vol_chan)
c find random x, and its random cell
         do kdim=1,ndim
            kfold(kdim)=1
c if(even), we should compute the ncell and the rand from the ran3()
            if (even) then
               rand(kdim)=ran3(even)
               ncell(kdim)= min(int(rand(kdim)*nint_used)+1,
     &              nint_used)
               rand(kdim)=rand(kdim)*nint_used-(ncell(kdim)-1)
            else
               ncell(kdim)=min(int(nint_used/ifold(kdim)*ran3(even))+1,
     &              nint_used)
               rand(kdim)=ran3(even)
            endif
         enddo
         do i=1,nintegrals
            f(i)=0
         enddo
         ifirst=0
 1       continue
         vol=1d0/vol_chan * wgt_mult
c c convert 'flat x' ('rand') to 'vegas x' ('x') and include jacobian ('vol')
         do kdim=1,ndim
            nintcurr=nint_used/ifold(kdim)
            icell(kdim)=ncell(kdim)+(kfold(kdim)-1)*nintcurr
            dx(kdim)=xgrid(icell(kdim),kdim,ichan)-xgrid(icell(kdim)-1
     $           ,kdim,ichan)
            vol=vol*dx(kdim)*nintcurr
            x(kdim)=xgrid(icell(kdim)-1,kdim,ichan)+rand(kdim)*dx(kdim)
            if(imode.eq.0) nhits(icell(kdim),kdim,ichan)=
     $           nhits(icell(kdim),kdim,ichan)+1
         enddo
         do k_ord_virt=0,n_ord_virt
            call get_ave_virt(x,nint_used_virt,ndim,k_ord_virt
     &           ,average_virtual(k_ord_virt))
         enddo
c contribution to integral
         if(imode.eq.0) then
            dummy=fun(x,vol,ifirst,f1)
            do i=1,nintegrals
               f(i)=f(i)+f1(i)
            enddo
         else
c this accumulated value will not be used
            dummy=fun(x,vol,ifirst,f1)
            do i=1,nintegrals
               f(i)=f(i)+f1(i)
            enddo
            ifirst=1
            call nextlexi(ndim,ifold,kfold,iret)
            if(iret.eq.0) goto 1
c closing call: accumulated value with correct sign
            dummy=fun(x,vol,2,f1)
            do i=1,nintegrals
               f(i)=f1(i)
            enddo
         endif
c
         if(imode.eq.0) then
c accumulate the function in xacc(icell(kdim),kdim) to adjust the grid later
            do kdim=1,ndim
               xacc(icell(kdim),kdim,ichan)= 
     $              xacc(icell(kdim),kdim,ichan) + f(1)
            enddo
c Set the Born contribution (to compute the average_virtual) to zero if
c the virtual was not computed for this phase-space point. Compensate by
c including the virtual_fraction.
<<<<<<< HEAD
            do k_ord_virt=0,n_ord_virt
               if (k_ord_virt.eq.0) then
                  ithree=3
                  isix=6
               else
                  ithree=2*k_ord_virt+5
                  isix=2*k_ord_virt+6
               endif
               if (f(ithree).ne.0d0) then
                  f(isix)=f(isix)/virtual_fraction
                  call fill_ave_virt(x,nint_used_virt,ndim,k_ord_virt
     $                 ,(f(ithree)+average_virtual(k_ord_virt)*f(isix))
     $                 *virtual_fraction,f(isix)*virtual_fraction)
               else
                  f(isix)=0d0
               endif
            enddo
=======
            if (f(3).ne.0d0) then
               f(6)=f(6)/virtual_fraction(ichan)
               call fill_ave_virt(x,nint_used_virt,ndim,f(3),f(6))
            else
               f(6)=0d0
            endif
>>>>>>> d78e916a
         else
c update the upper bounding envelope total rate
            prod=1d0
            do kdim=1,ndim
               prod=prod*ymax(ncell(kdim),kdim,ichan)
            enddo
            prod=(f(1)/prod)
            if (prod.gt.1d0) then
c Weight for this PS point is larger than current upper bound. Increase
c the bound so that it is equal to the current max weight.  If the new
c point is more than twice as large as current upper bound, increase
c bound by factor 2 only to prevent a single unstable points to
c completely screw up the efficiency
               prod=min(2d0,prod)
               prod=prod**(1d0/dble(ndim))
               do kdim=1,ndim
                  ymax(ncell(kdim),kdim,ichan)= 
     $                 ymax(ncell(kdim),kdim,ichan)*prod
               enddo
            endif
c Update the upper bounding envelope virtual. Do not include the
c enhancement due to the virtual_fraction. (And again limit by factor 2
c at most).
            if (f(5)*virtual_fraction(ichan).gt.ymax_virt(ichan))
     $           ymax_virt(ichan)=min(f(5)*virtual_fraction(ichan)
     $           ,ymax_virt(ichan)*2d0)
c for consistent printing in the log files (in particular when doing LO
c runs), set also f(6) to zero when imode.eq.1 and the virtuals are not
c included.
            do k_ord_virt=0,n_ord_virt
               if (k_ord_virt.eq.0) then
                  ithree=3
                  isix=6
               else
                  ithree=2*k_ord_virt+5
                  isix=2*k_ord_virt+6
               endif
               if (f(ithree).eq.0) f(isix)=0d0
            enddo
         endif
         do i=1,nintegrals
            if (f(i).ne.0d0) non_zero_point(i)=non_zero_point(i)+1
         enddo
c Add the PS point to the result of this iteration
         do i=1,nintegrals
            vtot(i,ichan)=vtot(i,ichan)+f(i)
            etot(i,ichan)=etot(i,ichan)+f(i)**2
         enddo
         if (f(1).ne.0d0) call HwU_add_points
      enddo
      do i=1,nintegrals
c Number of phase-space points used
         ntotcalls(i)=ncalls*kpoint_iter
c Special for the computation of the 'computed virtual'
         if (i.eq.4 .and. non_zero_point(i).ne.0 )
     &        ntotcalls(i) = non_zero_point(i)
      enddo
      if (ntotcalls(1).gt.max_points .and. non_zero_point(1).lt.25 .and.
     &     double_events) then
C zero cross-section: warn the user in the log, but print everything
C and save files/grids as any other run
         write (*,*) 'ERROR: INTEGRAL APPEARS TO BE ZERO.'
         write (*,*) 'TRIED',ntotcalls(1),'PS POINTS AND ONLY '
     &        ,non_zero_point(1),' GAVE A NON-ZERO INTEGRAND.'
         call close_run_zero_res(ncalls0, nitmax, ndim, nintervals,
     &    nintervals_virt)
         stop 
      endif
c Goto beginning of loop over PS points until enough points have found
c that pass cuts.
      if (non_zero_point(1).lt.int(0.99*ncalls)
     &                        .and. double_events) goto 2
c This is the loop over all the channels for the very first iteration.
      if (imode.eq.0 .and. nit.eq.1 .and. double_events) then
         do kchan=nchans,1,-1
            if (ans_chan(kchan).eq.1d0) then
               do i=1,nintegrals
                  vtot(i,kchan)=vtot(i,kchan)/dble(ntotcalls(i))
                  etot(i,kchan)=etot(i,kchan)/dble(ntotcalls(i))
                  etot(i,kchan)=sqrt(abs(etot(i,kchan)-vtot(i,kchan)**2)
     $                 /dble(ntotcalls(i)))
               enddo
               if (kchan.eq.nchans) exit
               ans_chan(kchan)=0d0
               ans_chan(kchan+1)=1d0
               do i=1,nintegrals
                  ntotcalls(i)=0
                  non_zero_point(i)=0
               enddo
               kpoint_iter=0
               goto 2
            endif
         enddo
c set the total result for the first iteration as the sum over all the channels
         do i=1,nintegrals
            do kchan=1,nchans
               vtot(i,0)=vtot(i,0)+vtot(i,kchan)
               etot(i,0)=etot(i,0)+etot(i,kchan)**2
            enddo
            etot(i,0)=sqrt(etot(i,0))
         enddo
         ncalls0=ncalls0*nchans
      endif
cccccccccccccccccccccccccccccccccccccccccccccccccccccccccccccccccccccc
c Iteration done. Update the accumulated results and print them to the
c screen
      do i=1,nintegrals
         if (imode.eq.0 .and. nit.eq.1 .and. double_events) then
            continue
         else
            do kchan=nchans,0,-1
               if (kchan.ne.0) then
                  vtot(i,0)=vtot(i,0)+vtot(i,kchan)
                  etot(i,0)=etot(i,0)+etot(i,kchan)
               endif
               vtot(i,kchan)=vtot(i,kchan)/dble(ntotcalls(i))
               etot(i,kchan)=etot(i,kchan)/dble(ntotcalls(i))
c the abs is to avoid tiny negative values
               etot(i,kchan)=sqrt(abs(etot(i,kchan)-vtot(i,kchan)**2)
     $              /dble(ntotcalls(i)))
            enddo
         endif
         if (vtot(i,0).ne.0d0) then
            efrac(i)=abs(etot(i,0)/vtot(i,0))
         else
            efrac(i)=0d0
         endif
      enddo
      do i=1,nintegrals
<<<<<<< HEAD
         if (vtot(i).ne.0d0 .and. etot(i).ne.0d0) then
            write(*,'(a,1x,e10.4,1x,a,1x,e10.4,1x,a,1x,f7.3,1x,a)')
     $        title(i)//' =',vtot(i),' +/- ',etot(i),' (',efrac(i)*100d0
     $           ,'%)'
         endif
=======
         write(*,'(a,1x,e10.4,1x,a,1x,e10.4,1x,a,1x,f7.3,1x,a)')
     $        title(i)//' =',vtot(i,0),' +/- ',etot(i,0),' (',efrac(i)
     $        *100d0 ,'%)'
>>>>>>> d78e916a
      enddo
C If there was a large fluctation in this iteration, be careful with
C including it in the accumalated results and plots.
      if (efrac(1).gt.0.3d0 .and. iappl.eq.0 .and. nit.gt.3) then
c Do not include the results in the plots
         if (fixed_order) call accum(.false.)
         if (fixed_order) call HwU_accum_iter(.false.,ntotcalls(1)
     $        ,HwU_values)
      endif
      if (efrac(1).gt.0.3d0 .and. nit.gt.3 .and. iappl.eq.0) then
c Do not include the results in the updating of the grids.
         write (*,*) 'Large fluctuation ( >30 % ).'
     &        //'Not including iteration in results.'
c empty the accumulated results in the MC over integers
         call empty_MC_integer
c empty the accumalated results for the MINT grids
         if (imode.eq.0) then
c emptying accum. results is done above when the iteration starts
            reset=.true.
         elseif (imode.eq.1) then
c Cannot really skip the increase of the upper bounding envelope. So,
c simply continue here. Note that no matter how large the integrand for
c the PS point, the upper bounding envelope is at most increased by a
c factor 2, so this should be fine.
            continue
         endif
c double the number of points for the next iteration
         if (double_events) ncalls0=ncalls0*2
         if (bad_iteration .and. imode.eq.0 .and. double_events) then
c 2nd bad iteration is a row. Reset grids
            write (*,*)'2nd bad iteration in a row. '/
     &           /'Resetting grids and starting from scratch...'
            if (double_events) then
               if (imode.eq.0) nint_used=min_inter ! reset number of intervals
               ncalls0=ncalls0/8   ! Start with larger number
            endif
            nit=0
            nit_included=0
c Reset the MINT grids
            if (imode.eq.0) then
               do kchan=1,nchans
                  do kdim=1,ndim
                     do kint=0,nint_used
                        xgrid(kint,kdim,kchan)=dble(kint)/nint_used
                     enddo
                     regridded(kchan)=.true.
                  enddo
               enddo
<<<<<<< HEAD
               do k_ord_virt=0,n_ord_virt
                  call init_ave_virt(nint_used_virt,ndim,k_ord_virt)
               enddo
=======
               do kchan=1,maxchannels
                  nhits_in_grids(kchan)=0
               enddo
               call init_ave_virt(nint_used_virt,ndim)
               do kchan=0,nchans
                  ans_chan(kchan)=0d0
               enddo
               if (double_events) then
                  ans_chan(0)=1d0
                  ans_chan(1)=1d0
                  ncalls0=ncalls0/nchans
               endif
>>>>>>> d78e916a
            elseif (imode.eq.1) then
               do kdim=1,ndim
                  nintcurr=nint_used/ifold(kdim)
                  do kchan=1,nchans
                     do kint=1,nintcurr
                        ymax(kint,kdim,kchan)=xint(kchan)**(1d0/ndim)
                     enddo
                  enddo
                  nintcurr_virt=nint_used_virt/ifold(kdim)
               enddo
               do kchan=1,nchans
                  ymax_virt(kchan)=xint_virt(kchan)
               enddo
            endif
            call reset_MC_grid  ! reset the grid for the integers
            if (fixed_order) call initplot  ! Also reset all the plots
            do i=1,nintegrals
               do kchan=0,nchans
                  ans(i,kchan)=0d0
                  unc(i,kchan)=0d0
                  chi2(i,kchan)=0d0
               enddo
               do j=1,3
                  ans3(i,j)=0d0
                  unc3(i,j)=0d0
               enddo
            enddo
            do i=1,2
               HwU_values(i)=0d0
            enddo
            bad_iteration=.false.
         else
            bad_iteration=.true.
         endif
         goto 10
      else
         bad_iteration=.false.
      endif
      HwU_values(1)=etot(1,0)
      HwU_values(2)=unc(1,0)
      if(nit.eq.1) then
         do kchan=0,nchans
            do i=1,nintegrals
               ans(i,kchan)=vtot(i,kchan)
               unc(i,kchan)=etot(i,kchan)
            enddo
            ans_chan(kchan)=ans(1,kchan)
         enddo
         write (*,'(a,1x,e10.4)') 'Chi^2 per d.o.f.',0d0
      else
c prevent annoying division by zero for nearly zero
c integrands
         do kchan=nchans,0,-1 ! go backwards so that kchan=0 goes last
                              ! (this makes sure central value is
                              ! correctly updated).
         do i=1,nintegrals
            if(etot(i,0).eq.0.and.unc(i,0).eq.0) then
               if(ans(i,0).eq.vtot(i,0) .and. i.eq.1) then
c double the number of points for the next iteration
                  if (double_events) ncalls0=ncalls0*2
                  goto 10
               else
                  unc(i,kchan)=abs(vtot(i,kchan)-ans(i,kchan))
                  etot(i,kchan)=abs(vtot(i,kchan)-ans(i,kchan))
               endif
            elseif(etot(i,0).eq.0) then
               etot(i,kchan)=unc(i,kchan)
            elseif(unc(i,0).eq.0) then ! 1st iteration; set to a large value
               unc(i,kchan)=etot(i,kchan)*1d99
            endif
            if (i.ne.1 .and. (etot(i,0).eq.0 .or. unc(i,0).eq.0)) then
               ans(i,kchan)=0d0
               unc(i,kchan)=0d0
               chi2(i,kchan)=0d0
            else
               ans(i,kchan)=(ans(i,kchan)/unc(i,0)+vtot(i,kchan)/etot(i
     $              ,0))/(1/unc(i,0)+1/etot(i,0))
               unc(i,kchan)=1/sqrt(1/unc(i,kchan)**2+1/etot(i,kchan)**2)
               chi2(i,kchan)=chi2(i,kchan)+(vtot(i,kchan)-ans(i,kchan))
     $              **2/etot(i,kchan)**2
            endif
         enddo
         ans_chan(kchan)=ans(1,kchan)
         enddo
         write (*,'(a,1x,e10.4)') 'Chi^2=',(vtot(1,0)-ans(1,0))**2
     $        /etot(1,0)**2
      endif
      nit_included=nit_included+1
      do i=1,nintegrals
         if (ans(i,0).ne.0d0) then
            efrac(i)=abs(unc(i,0)/ans(i,0))
         else
            efrac(i)=0d0
         endif
<<<<<<< HEAD
         if (ans(i).ne.0d0 .and. unc(i).ne.0d0) then
            write(*,'(a,1x,e10.4,1x,a,1x,e10.4,1x,a,1x,f7.3,1x,a)')
     $           'accumulated results '//title(i)//' =',ans(i),' +/- '
     $           ,unc(i) ,' (',efrac(i)*100d0,'%)'
         endif
=======
         write(*,'(a,1x,e10.4,1x,a,1x,e10.4,1x,a,1x,f7.3,1x,a)')
     $        'accumulated results '//title(i)//' =',ans(i,0),' +/- '
     $        ,unc(i,0) ,' (',efrac(i)*100d0,'%)'
>>>>>>> d78e916a
      enddo
      if (nit_included.le.1) then
         write (*,'(a,1x,e10.4)') 'accumulated result Chi^2 per DoF ='
     $        ,0d0
      else
         write (*,'(a,1x,e10.4)') 'accumulated result Chi^2 per DoF =',
     &        chi2(1,0)/dble(nit_included-1)
      endif
<<<<<<< HEAD
c Update the fraction of the events for which we include the virtual corrections
c in the calculation
      if (imode.eq.0) then
         error_virt=0d0
         do k_ord_virt=1,n_ord_virt
            error_virt=error_virt+etot(2*k_ord_virt+5)**2
         enddo
         error_virt=sqrt(error_virt)
         virtual_fraction=max(min(virtual_fraction*max(min(2d0
     $        *error_virt/etot(1),2d0),0.25d0),1d0),Min_virt_fraction)
         write (*,'(a,1x,f7.3)') 'update virtual fraction to:'
     $        ,virtual_fraction
      elseif (imode.eq.1) then
         write (*,'(a,1x,f7.3)') 'virtual fraction is:'
     $        ,virtual_fraction
=======
      if (imode.eq.0) then
c Update the fraction of the events for which we include the virtual corrections
c in the calculation
         do kchan=1,nchans
            virtual_fraction(kchan)=max(min(virtual_fraction(kchan)
     $           *max(min(2d0*etot(3,kchan)/etot(1,kchan),2d0),0.25d0)
     $           ,1d0),Min_virt_fraction)
         enddo
>>>>>>> d78e916a
      endif
c Update the results of the last tree iterations
      do i=1,nintegrals
         do j=1,2
            ans3(i,j)=ans3(i,j+1)
            unc3(i,j)=unc3(i,j+1)
         enddo
         ans3(i,3)=vtot(i,0)
         unc3(i,3)=etot(i,0)
      enddo
c Compute the results of the last three iterations
      if (nit_included.ge.4) then
         do i=1,nintegrals
            ans_l3(i)=0d0
            unc_l3(i)=ans3(i,1)*1d99
            chi2_l3(i)=0d0
            do j=1,3
               if (i.ne.1 .and. (unc_l3(i).eq.0d0 .or. unc3(i
     $              ,j).eq.0d0)) then
                  ans_l3(i)=0d0
                  unc_l3(i)=0d0
                  chi2_l3(i)=0d0
               else
                  ans_l3(i)=(ans_l3(i)/unc_l3(i)+ans3(i,j)/unc3(i,j))/
     &                 (1/unc_l3(i)+1/unc3(i,j))
                  unc_l3(i)=1/sqrt(1/unc_l3(i)**2+1/unc3(i,j)**2)
                  chi2_l3(i)=chi2_l3(i)+
     &                 (ans3(i,j)-ans_l3(i))**2/unc3(i,j)**2
               endif
            enddo
            chi2_l3(i)=chi2_l3(i)/2d0 ! three iterations, so 2 degrees of freedom
         enddo
         do i=1,2
            if (ans_l3(i).ne.0d0) then
               efrac(i)=abs(unc_l3(i)/ans_l3(i))
            else
               efrac(i)=0d0
            endif
            if (ans_l3(i).ne.0d0 .and. unc_l3(i).ne.0d0) then
               write(*,'(a,1x,e10.4,1x,a,1x,e10.4,1x,a,1x,f7.3,1x,a)')
     &              'accumulated results last 3 iterations '//title(i)/
     &              /' =' ,ans_l3(i),' +/- ',unc_l3(i) ,' (',efrac(i)
     &              *100d0 ,'%)'
            endif
         enddo
         write(*,'(a,1x,e10.4)')
     $        'accumulated result last 3 iterrations Chi^2 per DoF ='
     $        ,chi2_l3(1)
      endif
      if(imode.eq.0) then
c Iteration is finished; now rearrange the grid
         do kchan=1,nchans
            do kdim=1,ndim
               call regrid(xacc(0,kdim,kchan),xgrid(0,kdim,kchan)
     $              ,nhits(1,kdim,kchan),nint_used,nhits_in_grids(kchan)
     $              ,regridded(kchan))
            enddo
         enddo
         do k_ord_virt=0,n_ord_virt
            call regrid_ave_virt(nint_used_virt,ndim,k_ord_virt)
         enddo
c Regrid the MC over integers (used for the MC over FKS dirs)
         call regrid_MC_integer
      endif
c Quit if the desired accuracy has been reached
      if (nit_included.ge.min_it .and. accuracy.gt.0d0) then
         if (unc(1,0)/ans(1,0)*max(1d0,chi2(1,0)/dble(nit_included-1))
     $        .lt.accuracy) then
            write (*,*) 'Found desired accuracy'
            nit=nitmax
c Improve the stats in the plots
            if (fixed_order) call accum(.true.)
            if (fixed_order) call HwU_accum_iter(.true.,ntotcalls(1)
     $           ,HwU_values)
            goto 10
         elseif(unc_l3(1)/ans_l3(1)*max(1d0,chi2_l3(1)).lt.accuracy)
     $           then
            write (*,*)
     &           'Found desired accuracy in last 3 iterations'
            nit=nitmax
            do i=1,nintegrals
               ans(i,0)=ans_l3(i)
               unc(i,0)=unc_l3(i)
               chi2(i,0)=chi2_l3(i)*dble(nit_included-1)
            enddo
c Improve the stats in the plots
            if (fixed_order) call accum(.true.)
            if (fixed_order) call HwU_accum_iter(.true.,ntotcalls(1)
     $           ,HwU_values)
            goto 10
         endif
      endif
c Double the number of intervals in the grids if not yet reach the maximum
      if (2*nint_used.le.nintervals .and. double_events) then
         do kchan=1,nchans
            do kdim=1,ndim
               call double_grid(xgrid(0,kdim,kchan),nhits(1,kdim,kchan)
     $              ,nint_used)
            enddo
         enddo
         nint_used=2*nint_used
      endif
      if (2*nint_used_virt.le.nintervals_virt .and. double_events) then
         do k_ord_virt=0,n_ord_virt
            call double_ave_virt(nint_used_virt,ndim,k_ord_virt)
         enddo
         nint_used_virt=2*nint_used_virt
      endif

c double the number of points for the next iteration
      if (double_events) ncalls0=ncalls0*2
c Also improve stats in plots
      if (fixed_order) call accum(.true.)
      if (fixed_order) call HwU_accum_iter(.true.,ntotcalls(1)
     $     ,HwU_values)
c Do next iteration
      goto 10
      return
 250  format(a7,i5,1x,a1,1x,i5,1x,l,1x,i8,1x,i8,2x,e10.4,2x,e10.4,2x
     $     ,e10.4)
      end

      subroutine double_grid(xgrid,nhits,ninter)
      implicit none
      include "mint.inc"
      integer  ninter,nhits(nintervals)
      real * 8 xgrid(0:nintervals)
      integer i
      do i=ninter,1,-1
         xgrid(i*2)=xgrid(i)
         xgrid(i*2-1)=(xgrid(i)+xgrid(i-1))/2d0
         nhits(i*2)=nhits(i)/2
         nhits(i*2-1)=nhits(i)-nhits(i*2)
      enddo
      return
      end


      subroutine regrid(xacc,xgrid,nhits,ninter,nhits_in_grid,regridded)
      implicit none
      include "mint.inc"
      logical regridded
      integer  ninter,nhits(nintervals),np,nhits_in_grid
      real * 8 xacc(0:nintervals),xgrid(0:nintervals)
      real * 8 xn(nintervals),r,tiny,xl,xu,nl,nu,sum
      parameter ( tiny=1d-8 )
      integer kint,jint
c compute total number of points and update grids if large
      np=0
      do kint=1,ninter
         np=np+nhits(kint)
      enddo
      regridded=.false.
      if (np.lt.nhits_in_grid) return
      regridded=.true.
      
c Use the same smoothing as in VEGAS uses for the grids, i.e. use the
c average of the central and the two neighbouring grid points: (Only do
c this if we are already at the maximum intervals, because the doubling
c of the grids also includes a smoothing).
      if (ninter.eq.nintervals) then
         xl=xacc(1)
         xu=xacc(2)
         xacc(1)=(xl+xu)/2d0
         nl=nhits(1)
         nu=nhits(2)
         nhits(1)=nint((nl+nu)/2d0)
         do kint=2,ninter-1
            xacc(kint)=xl+xu
            xl=xu
            xu=xacc(kint+1)
            xacc(kint)=(xacc(kint)+xu)/3d0
            nhits(kint)=nl+nu
            nl=nu
            nu=nhits(kint+1)
            nhits(kint)=nint((nhits(kint)+nu)/3d0)
         enddo
         xacc(ninter)=(xu+xl)/2d0
         nhits(ninter)=nint((nu+nl)/2d0)
      endif
c
      sum=0d0
      do kint=1,ninter
         if (nhits(kint).ne.0) then
            xacc(kint)=abs(xacc(kint))/nhits(kint)
            sum=sum+xacc(kint)
         endif
      enddo
c
      do kint=1,ninter
c xacc (xerr) already contains a factor equal to the interval size
c Thus the integral of rho is performed by summing up
         if(nhits(kint).ne.0) then
c     take logarithm to help convergence (taken from LO dsample.f)
            if (xacc(kint).ne.sum) then
               xacc(kint)=((xacc(kint)/sum-1d0)/
     &                        log(xacc(kint)/sum))**1.5
            else
               xacc(kint)=1d0
            endif
            xacc(kint)= xacc(kint-1) + abs(xacc(kint))
         else
            xacc(kint)=xacc(kint-1)
         endif
      enddo

c No valid points. Simply return
      if (xacc(ninter).eq.0d0) return

      do kint=1,ninter
         xacc(kint)=xacc(kint)/xacc(ninter)
      enddo
c Check that we have a reasonable result and update the accumulated
c results if need be
      do kint=1,ninter
         if (xacc(kint).lt.(xacc(kint-1)+tiny)) then
            xacc(kint)=xacc(kint-1)+tiny
         endif
      enddo
c it could happen that the change above yielded xacc() values greater
c than 1: one more update needed
      xacc(ninter)=1d0
      do kint=1,ninter
         if (xacc(ninter-kint).gt.(xacc(ninter-kint+1)-tiny)) then
            xacc(ninter-kint)=1d0-dble(kint)*tiny
         else
            exit
         endif
      enddo

      do kint=1,ninter
         r=dble(kint)/dble(ninter)
         do jint=1,ninter
            if(r.lt.xacc(jint)) then
               xn(kint)=xgrid(jint-1)+(r-xacc(jint-1))
     #        /(xacc(jint)-xacc(jint-1))*(xgrid(jint)-xgrid(jint-1))
               goto 11
            endif
         enddo
         if(jint.ne.ninter+1.and.kint.ne.ninter) then
            write(*,*) ' error',jint,ninter
            stop
         endif
         xn(ninter)=1
 11      continue
      enddo
      do kint=1,ninter
         xgrid(kint)=xn(kint)
      enddo
      end

      subroutine nextlexi(ndim,iii,kkk,iret)
c kkk: array of integers 1 <= kkk(j) <= iii(j), j=1,ndim
c at each call iii is increased lexicographycally.
c for example, starting from ndim=3, kkk=(1,1,1), iii=(2,3,2)
c subsequent calls to nextlexi return
c         kkk(1)      kkk(2)      kkk(3)    iret
c 0 calls   1           1           1       0
c 1         1           1           2       0    
c 2         1           2           1       0
c 3         1           2           2       0
c 4         1           3           1       0
c 5         1           3           2       0
c 6         2           1           1       0
c 7         2           1           2       0
c 8         2           2           1       0
c 9         2           2           2       0
c 10        2           3           1       0
c 11        2           3           2       0
c 12        2           3           2       1
      implicit none
      integer ndim,iret,kkk(ndim),iii(ndim)
      integer k
      k=ndim
 1    continue
      if(kkk(k).lt.iii(k)) then
         kkk(k)=kkk(k)+1
         iret=0
         return
      else
         kkk(k)=1
         k=k-1
         if(k.eq.0) then
            iret=1
            return
         endif
         goto 1
      endif
      end


      subroutine gen(fun,ndim,xgrid,ymax,ymax_virt,imode,x,vn)
c imode=0 to initialize
c imode=1 to generate
c imode=3 store generation efficiency in x(1)
      implicit none
      integer ndim,imode
      include "mint.inc"
      real * 8 fun,xgrid(0:nintervals,ndimmax,maxchannels)
     $     ,ymax(nintervals,ndimmax,maxchannels),ymax_virt(maxchannels)
     $     ,x(ndimmax)
      real * 8 dx(ndimmax),xx(ndimmax),vol_chan,dummy
      integer icell(ndimmax),ncell(ndimmax),ncell_virt
      integer ifold(ndimmax),kfold(ndimmax)
      common/cifold/ifold
      real * 8 r,f(nintegrals),f1(nintegrals),ubound,vol,ran3
     $     ,xmmm(nintervals,ndimmax,maxchannels)
      real * 8 rand(ndimmax)
      external fun,ran3
      integer icalls,mcalls,kdim,kint,nintcurr,nintcurr_virt,iret,ifirst
<<<<<<< HEAD
     &     ,i,vn,icalls_virt,mcalls_virt,icalls_nz,icalls_virt_nz
     &     ,k_ord_virt
      integer              n_ord_virt
      common /c_n_ord_virt/n_ord_virt
      double precision average_virtual(0:n_ave_virt),virtual_fraction
=======
     $     ,i,vn,icalls_virt,mcalls_virt,icalls_nz,icalls_virt_nz
      double precision average_virtual(maxchannels)
     $     ,virtual_fraction(maxchannels)
>>>>>>> d78e916a
      common/c_avg_virt/average_virtual,virtual_fraction
      save icalls,mcalls,icalls_virt,mcalls_virt,xmmm,icalls_nz
     $     ,icalls_virt_nz
      logical new_point
      common /c_new_point/ new_point
      if(imode.eq.0) then
         do kchan=1,nchans
            do kdim=1,ndim
               nintcurr=nintervals/ifold(kdim)
               xmmm(1,kdim,kchan)=ymax(1,kdim,kchan)
               do kint=2,nintcurr
                  xmmm(kint,kdim,kchan)=xmmm(kint-1,kdim,kchan)
     $                 +ymax(kint,kdim,kchan)
               enddo
               do kint=1,nintcurr
                  xmmm(kint,kdim,kchan)=xmmm(kint,kdim,kchan)
     $                 /xmmm(nintcurr,kdim,kchan)
               enddo
            enddo
         enddo
         icalls=0
         icalls_nz=0
         mcalls=0
         icalls_virt=0
         icalls_virt_nz=0
         mcalls_virt=0
         xx(2)=0d0
         xx(3)=0d0
         xx(5)=0d0
         xx(6)=0d0
         return
      elseif(imode.eq.3) then
         if(icalls.gt.0) then
            x(1)=dble(mcalls)/dble(icalls)
            x(2)=xx(2)/dble(icalls)
            x(3)=xx(3)/dble(icalls)
         else
            x(1)=-1d0
            x(2)=-1d0
            x(3)=-1d0
         endif
         if(icalls_virt.gt.0) then
            x(4)=dble(mcalls_virt)/dble(icalls_virt)
            x(5)=xx(5)/dble(icalls_virt)
            x(6)=xx(6)/dble(icalls_virt)
         else
            x(4)=-1d0
            x(5)=-1d0
            x(6)=-1d0
         endif
         call increasecnt(' ',imode)
         return
      endif
      if (vn.eq.1) then
         mcalls_virt=mcalls_virt+1
      elseif(vn.eq.2 .or. vn.eq.3) then
         mcalls=mcalls+1
      else
         write (*,*) 'vn not correct in mint-integrator2.f',vn,imode
         stop
      endif
 10   continue
      call get_channel(ymax_virt,vol_chan)
      new_point=.true.
      if (vn.eq.1) then
         icalls_virt=icalls_virt+1
      elseif(vn.eq.2 .or. vn.eq.3) then
         icalls=icalls+1
      endif
      if (vn.eq.1) then
c Choose cell flat
         do kdim=1,ndim
            ncell(kdim)=min(int(ran3(.false.)*nintcurr)+1,nintcurr)
            rand(kdim)=ran3(.false.)
         enddo
      elseif(vn.eq.2 .or. vn.eq.3) then
         do kdim=1,ndim
            nintcurr=nintervals/ifold(kdim)
            r=ran3(.false.)
            do kint=1,nintcurr
               if(r.lt.xmmm(kint,kdim,ichan)) then
                  ncell(kdim)=kint
                  exit
               endif
            enddo
            rand(kdim)=ran3(.false.)
         enddo
      endif
      if (vn.eq.2 .or. vn.eq.3) then
         ubound=1
         do kdim=1,ndim
            ubound=ubound*ymax(ncell(kdim),kdim,ichan)
         enddo
      endif
      do kdim=1,ndim
         kfold(kdim)=1
      enddo
      do i=1,nintegrals
         f(i)=0
      enddo
      ifirst=0
 5    continue
      vol=1d0/vol_chan
      do kdim=1,ndim
         nintcurr=nintervals/ifold(kdim)
         nintcurr_virt=nintervals_virt/ifold(kdim)
         icell(kdim)=ncell(kdim)+(kfold(kdim)-1)*nintcurr
         dx(kdim)=xgrid(icell(kdim),kdim,ichan)-xgrid(icell(kdim)-1,kdim
     $        ,ichan)
         vol=vol*dx(kdim)*nintervals/ifold(kdim)
         x(kdim)=xgrid(icell(kdim)-1,kdim,ichan)+rand(kdim)*dx(kdim)
      enddo
      do k_ord_virt=0,n_ord_virt
         call get_ave_virt(x,nintcurr_virt,ndim,k_ord_virt
     &        ,average_virtual(k_ord_virt))
      enddo
      if (vn.eq.1) then
         ubound=ymax_virt(ichan)
      endif
      dummy=fun(x,vol,ifirst,f1)
      do i=1,nintegrals
         f(i)=f(i)+f1(i)
      enddo
      ifirst=1
      call nextlexi(ndim,ifold,kfold,iret)
      if(iret.eq.0) goto 5
c get final value (x and vol not used in this call)
      dummy=fun(x,vol,2,f1)
      do i=1,nintegrals
         f(i)=f1(i)
      enddo
      if (vn.eq.2 .or. vn.eq.3) then
         xx(2)=xx(2)+f(2)
         xx(3)=xx(3)+f(1)
      else
         xx(5)=xx(5)+f(2)
         xx(6)=xx(6)+f(1)
      endif
      call increasecnt('another call to the function',imode)
      if (f(1).eq.0d0) then
         call increasecnt('failed generation cuts',imode)
      else
         if (vn.eq.1) then
            icalls_virt_nz=icalls_virt_nz+1
         elseif(vn.eq.2 .or.vn.eq.3) then
            icalls_nz=icalls_nz+1
         endif
      endif
      if(f(1).lt.0) then
         write(*,*) 'gen: non positive function'
         stop
      endif
      if(f(1).gt.ubound) then
         if (vn.eq.2) then
            call increasecnt('ubound fail novi',imode)
         elseif (vn.eq.1) then
            call increasecnt('ubound fail virt',imode)
         elseif (vn.eq.3) then
            call increasecnt('ubound fail born',imode)
         endif
      endif
      ubound=ubound*ran3(.false.)
      if(ubound.gt.f(1)) then
         call increasecnt
     &        ('vetoed calls in inclusive cross section',imode)
         goto 10
      endif
      if (vn.eq.2) then
         call increasecnt('events gen novi',imode)
      elseif (vn.eq.1) then
         call increasecnt('events gen virt',imode)
      elseif (vn.eq.3) then
         call increasecnt('events gen born',imode)
      endif
      end


c Dummy subroutine (normally used with vegas when resuming plots)
      subroutine resume()
      end


      subroutine increasecnt(argument,imode)
c Be careful, argument should be at least 15 characters
c long for this subroutine to work properly
      implicit none
      character*(*) argument
      character*15 list(100)
      integer ilist(0:100),i,j,imode
      logical firsttime
      data firsttime/.true./
      save ilist,list

      if (firsttime) then
         ilist(0)=1
         do i=1,100
            ilist(i)=0
            list(i)='               '
         enddo
         firsttime=.false.
      endif

      if(imode.ne.3) then
         i=1
         do while (i.le.ilist(0))
            if(i.eq.ilist(0)) then
               list(i)=argument(1:15)
               ilist(i)=1
               ilist(0)=ilist(0)+1
               goto 14
            endif
            if (argument(1:15).eq.list(i)) then
               ilist(i)=ilist(i)+1
               goto 14
            endif
            i=i+1
            if (i.ge.100) then
               write (*,*) 'error #1 in increasecnt'
               do j=1,ilist(0)
                  write (*,*) list(j),ilist(j)
               enddo
               stop
            endif
         enddo
 14      continue
      else
         do i=1,ilist(0)-1
            write (*,*) list(i),ilist(i)
         enddo
      endif
      end

      double precision function ran3(even)
      implicit none
      double precision ran2,get_ran
      logical even
      external get_ran
      if (even) then
         ran3=get_ran()
      else
         ran3=ran2()
      endif
      return
      end

      subroutine initialize_even_random_numbers(ncalls0,ndim,ncalls)
c Recompute the number of calls. Uses the algorithm from VEGAS
      implicit none
      integer ncalls0,ndim,ncalls,i
      integer dim,ng,npg,k
      logical firsttime
      common /even_ran/dim,ng,npg,k,firsttime
c Make sure that hypercubes are newly initialized
      firsttime=.true.
c Number of dimension of the integral
      dim=ndim
c Number of elements in which we can split one dimension
      ng=(ncalls0/2.)**(1./ndim)
c Total number of hypercubes
      k=ng**ndim
c Number of PS points in each hypercube (at least 2)
      npg=max(ncalls0/k,2)
c Number of PS points for this iteration
      ncalls=npg*k
      return
      end


      double precision function get_ran()
      implicit none
      double precision ran2,dng
      external ran2
      integer dim,ng,npg,k
      logical firsttime
      common /even_ran/dim,ng,npg,k,firsttime
      integer maxdim
      parameter (maxdim=100)
      integer iii(maxdim),kkk(maxdim),i,iret
      integer current_dim
      save current_dim,dng,kkk,iii
      if (firsttime) then
         dng=1d0/dble(ng)
         current_dim=0
         do i=1,dim
           iii(i)=ng
           kkk(i)=1
        enddo
        firsttime=.false.
      endif
      current_dim=mod(current_dim,dim)+1
c This is the random number in the hypercube 'k' for current_dim
      get_ran=dng*(ran2()+dble(kkk(current_dim)-1))
c Got random numbers for all dimensions, update kkk() for the next call
      if (current_dim.eq.dim) then
         call nextlexi(dim,iii,kkk,iret)
         if (iret.eq.1) then
            call nextlexi(dim,iii,kkk,iret)
         endif
      endif
      return
      end


      subroutine init_ave_virt(ninter,ndim,k_ord_virt)
      implicit none
      include "mint.inc"
<<<<<<< HEAD
      integer kdim,ndim,ninter,i,k_ord_virt
      integer nvirt(nintervals_virt,ndimmax,0:n_ave_virt)
     &     ,nvirt_acc(nintervals_virt,ndimmax,0:n_ave_virt)
      double precision ave_virt(nintervals_virt,ndimmax,0:n_ave_virt)
     &     ,ave_virt_acc(nintervals_virt,ndimmax,0:n_ave_virt)
     &     ,ave_born_acc(nintervals_virt ,ndimmax,0:n_ave_virt)
      common/c_ave_virt/ave_virt,ave_virt_acc,ave_born_acc,nvirt
     $     ,nvirt_acc
      if (k_ord_virt.gt.n_ave_virt) then
         write (*,*) 'Too many grids to keep track off',k_ord_virt
     &        ,n_ave_virt
         stop 1
      endif
      do kdim=1,ndim
         do i=1,ninter
            nvirt(i,kdim,k_ord_virt)=0
            ave_virt(i,kdim,k_ord_virt)=0d0
            nvirt_acc(i,kdim,k_ord_virt)=0
            ave_virt_acc(i,kdim,k_ord_virt)=0d0
            ave_born_acc(i,kdim,k_ord_virt)=0d0
=======
      integer kdim,ndim,ninter,i
      do kchan=1,nchans
         do kdim=1,ndim
            do i=1,ninter
               nvirt(i,kdim,kchan)=0
               ave_virt(i,kdim,kchan)=0d0
               nvirt_acc(i,kdim,kchan)=0
               ave_virt_acc(i,kdim,kchan)=0d0
               ave_born_acc(i,kdim,kchan)=0d0
            enddo
>>>>>>> d78e916a
         enddo
      enddo
      return
      end

      subroutine get_ave_virt(x,ninter,ndim,k_ord_virt,average_virtual)
      implicit none
      include "mint.inc"
<<<<<<< HEAD
      integer kdim,ndim,ninter,ncell,k_ord_virt
      double precision x(ndimmax),average_virtual
      integer nvirt(nintervals_virt,ndimmax,0:n_ave_virt)
     &     ,nvirt_acc(nintervals_virt,ndimmax,0:n_ave_virt)
      double precision ave_virt(nintervals_virt,ndimmax,0:n_ave_virt)
     &     ,ave_virt_acc(nintervals_virt,ndimmax,0:n_ave_virt)
     &     ,ave_born_acc(nintervals_virt ,ndimmax,0:n_ave_virt)
      common/c_ave_virt/ave_virt,ave_virt_acc,ave_born_acc,nvirt
     $     ,nvirt_acc
      average_virtual=0d0
      do kdim=1,ndim
         ncell=min(int(x(kdim)*ninter)+1,ninter)
         average_virtual=average_virtual+ave_virt(ncell,kdim,k_ord_virt)
=======
      integer kdim,ndim,ninter,ncell
      double precision x(ndimmax),average_virtual(maxchannels)
      average_virtual(ichan)=0d0
      do kdim=1,ndim
         ncell=min(int(x(kdim)*ninter)+1,ninter)
         average_virtual(ichan)=average_virtual(ichan)+
     &        ave_virt(ncell,kdim,ichan)
>>>>>>> d78e916a
      enddo
      average_virtual(ichan)=average_virtual(ichan)/ndim
      return
      end

      subroutine fill_ave_virt(x,ninter,ndim,k_ord_virt,virtual,born)
      implicit none
      include "mint.inc"
      integer kdim,ndim,ninter,ncell,k_ord_virt
      double precision x(ndimmax),virtual,born
<<<<<<< HEAD
      integer nvirt(nintervals_virt,ndimmax,0:n_ave_virt)
     &     ,nvirt_acc(nintervals_virt,ndimmax,0:n_ave_virt)
      double precision ave_virt(nintervals_virt,ndimmax,0:n_ave_virt)
     &     ,ave_virt_acc(nintervals_virt,ndimmax,0:n_ave_virt)
     &     ,ave_born_acc(nintervals_virt ,ndimmax,0:n_ave_virt)
      common/c_ave_virt/ave_virt,ave_virt_acc,ave_born_acc,nvirt
     $     ,nvirt_acc
      do kdim=1,ndim
         ncell=min(int(x(kdim)*ninter)+1,ninter)
         nvirt_acc(ncell,kdim,k_ord_virt)=
     &        nvirt_acc(ncell,kdim,k_ord_virt)+1
         ave_virt_acc(ncell,kdim,k_ord_virt)=
     &        ave_virt_acc(ncell,kdim,k_ord_virt)+virtual
         ave_born_acc(ncell,kdim,k_ord_virt)=
     &        ave_born_acc(ncell,kdim,k_ord_virt)+born
=======
      do kdim=1,ndim
         ncell=min(int(x(kdim)*ninter)+1,ninter)
         nvirt_acc(ncell,kdim,ichan)=nvirt_acc(ncell,kdim,ichan)+1
         ave_virt_acc(ncell,kdim,ichan)=ave_virt_acc(ncell,kdim,ichan)
     $        +virtual
         ave_born_acc(ncell,kdim,ichan)=ave_born_acc(ncell,kdim,ichan)
     $        +born
>>>>>>> d78e916a
      enddo
      return
      end

      subroutine regrid_ave_virt(ninter,ndim,k_ord_virt)
      implicit none
      include "mint.inc"
<<<<<<< HEAD
      integer ninter,ndim,kdim,i,k_ord_virt
      integer nvirt(nintervals_virt,ndimmax,0:n_ave_virt)
     &     ,nvirt_acc(nintervals_virt,ndimmax,0:n_ave_virt)
      double precision ave_virt(nintervals_virt,ndimmax,0:n_ave_virt)
     &     ,ave_virt_acc(nintervals_virt,ndimmax,0:n_ave_virt)
     &     ,ave_born_acc(nintervals_virt ,ndimmax,0:n_ave_virt)
      common/c_ave_virt/ave_virt,ave_virt_acc,ave_born_acc,nvirt
     $     ,nvirt_acc
c need to solve for k_new = (virt+k_old*born)/born
      do kdim=1,ndim
         do i=1,ninter
            if (ave_born_acc(i,kdim,k_ord_virt).eq.0d0) cycle
            if (ave_virt(i,kdim,k_ord_virt).eq.0d0) then ! i.e. first iteration
               ave_virt(i,kdim,k_ord_virt)=ave_virt_acc(i,kdim
     &              ,k_ord_virt)/ave_born_acc(i,kdim,k_ord_virt)
            else  ! give some importance to the iterations already done
               ave_virt(i,kdim,k_ord_virt)=(ave_virt_acc(i,kdim
     &              ,k_ord_virt)/ave_born_acc(i,kdim,k_ord_virt)
     &              +ave_virt(i,kdim,k_ord_virt))/2d0
=======
      integer ninter,ndim,kdim,i
c need to solve for k_new = (virt+k_old*born)/born = virt/born + k_old
      do kchan=1,nchans
      do kdim=1,ndim
         do i=1,ninter
            if (ave_born_acc(i,kdim,kchan).eq.0d0) cycle
            if (ave_virt(i,kdim,kchan).eq.0d0) then ! i.e. first iteration
               ave_virt(i,kdim,kchan)= ave_virt_acc(i,kdim,kchan)
     $              /ave_born_acc(i,kdim,kchan)+ave_virt(i,kdim,kchan)
            else  ! give some importance to the iterations already
                  ! done: simply base it on the number of points already
                  ! computed in that bin. Give half the weight to old iterations
                  ! k_new = [N_new*(V/B+k_old) + (N_old/2)*k_old] / [N_new+(N_old/2)]
               ave_virt(i,kdim,kchan)=(nvirt_acc(i,kdim,kchan)
     $              *ave_virt_acc(i,kdim,kchan)/ave_born_acc(i,kdim
     $              ,kchan)+(nvirt_acc(i,kdim,kchan)+nint(nvirt(i,kdim
     $              ,kchan)/2d0))*ave_virt(i,kdim,kchan))
     $              /dble(nvirt_acc(i,kdim,kchan)+nint(nvirt(i,kdim
     $              ,kchan)/2d0))
>>>>>>> d78e916a
            endif
         enddo
      enddo
c reset the acc values
      do kdim=1,ndim
         do i=1,ninter
<<<<<<< HEAD
            nvirt(i,kdim,k_ord_virt)=nvirt(i,kdim,k_ord_virt)
     &           +nvirt_acc(i,kdim,k_ord_virt)
            nvirt_acc(i,kdim,k_ord_virt)=0
            ave_born_acc(i,kdim,k_ord_virt)=0d0
            ave_virt_acc(i,kdim,k_ord_virt)=0d0
=======
            nvirt(i,kdim,kchan)=nvirt(i,kdim,kchan)+nvirt_acc(i,kdim
     $           ,kchan)
            nvirt_acc(i,kdim,kchan)=0
            ave_born_acc(i,kdim,kchan)=0d0
            ave_virt_acc(i,kdim,kchan)=0d0
>>>>>>> d78e916a
         enddo
      enddo
      enddo
      return
      end


      subroutine double_ave_virt(ninter,ndim,k_ord_virt)
      implicit none
      include "mint.inc"
<<<<<<< HEAD
      integer kdim,ndim,i,ninter,k_ord_virt
      integer nvirt(nintervals_virt,ndimmax,0:n_ave_virt)
     &     ,nvirt_acc(nintervals_virt,ndimmax,0:n_ave_virt)
      double precision ave_virt(nintervals_virt,ndimmax,0:n_ave_virt)
     &     ,ave_virt_acc(nintervals_virt,ndimmax,0:n_ave_virt)
     &     ,ave_born_acc(nintervals_virt ,ndimmax,0:n_ave_virt)
      common/c_ave_virt/ave_virt,ave_virt_acc,ave_born_acc,nvirt
     $     ,nvirt_acc
      do kdim=1,ndim
         do i=ninter,1,-1
            ave_virt(i*2,kdim,k_ord_virt)=ave_virt(i,kdim,k_ord_virt)
            if (nvirt(i,kdim,k_ord_virt).ne.0) then
               nvirt(i*2,kdim,k_ord_virt)=
     &              max(nvirt(i,kdim,k_ord_virt)/2,1)
            else
               nvirt(i*2,kdim,k_ord_virt)=0
            endif
            if (i.ne.1) then
               ave_virt(i*2-1,kdim,k_ord_virt)=
     &              ( ave_virt(i,kdim,k_ord_virt)
     $               +ave_virt(i-1,kdim,k_ord_virt) )/2d0
               if ( nvirt(i,kdim,k_ord_virt)+
     &              nvirt(i-1,kdim,k_ord_virt).ne.0) then
                  nvirt(i*2-1,kdim,k_ord_virt)=
     &                 max((nvirt(i,kdim,k_ord_virt)+
     &                      nvirt(i-1,kdim,k_ord_virt))/4,1)
               else
                  nvirt(i*2-1,kdim,k_ord_virt)=0
=======
      integer kdim,ndim,i,ninter
      do kchan=1,nchans
      do kdim=1,ndim
         do i=ninter,1,-1
            ave_virt(i*2,kdim,kchan)=ave_virt(i,kdim,kchan)
            if (nvirt(i,kdim,kchan).ne.0) then
               nvirt(i*2,kdim,kchan)=max(nvirt(i,kdim,kchan)/2,1)
            else
               nvirt(i*2,kdim,kchan)=0
            endif
            if (i.ne.1) then
               ave_virt(i*2-1,kdim,kchan)=(ave_virt(i,kdim,kchan)
     $              +ave_virt(i-1,kdim,kchan))/2d0
               if (nvirt(i,kdim,kchan)+nvirt(i-1,kdim,kchan).ne.0) then
                  nvirt(i*2-1,kdim,kchan)=
     &              max((nvirt(i,kdim,kchan)+nvirt(i-1,kdim,kchan))/4,1)
               else
                  nvirt(i*2-1,kdim,kchan)=0
               endif
            else
               if (nvirt(1,kdim,kchan).ne.0) then
                  nvirt(1,kdim,kchan)=max(nvirt(1,kdim,kchan)/2,1)
               else
                  nvirt(1,kdim,kchan)=0
>>>>>>> d78e916a
               endif
            endif
         enddo
      enddo
      enddo
      return
      end



      subroutine get_channel(ans,vol_chan)
c Picks one random 'ichan' among the 'nchans' integration channels and
c fills the channels common block in mint.inc.
      implicit none
      include 'mint.inc'
      double precision ans(0:maxchannels),vol_chan,ran3,target,sum
      external ran3
      if (nchans.eq.1) then
         ichan=1
         iconfig=iconfigs(ichan)
         vol_chan=1d0
      elseif (nchans.gt.1) then
         if (ans(0).le.0d0) then
c     pick one at random (flat)
            ichan=int(ran3(.false.)*nchans)+1
            iconfig=iconfigs(ichan)
            vol_chan=1d0/dble(nchans)
         else
c     pick one at random (weighted by cross section)
            sum=0d0
            do kchan=1,nchans
               sum=sum+ans(kchan)
            enddo
            if (abs(sum-ans(0))/(sum+ans(0)).gt.1d-8) then
               write (*,*) 'ERROR: sum should be equal to ans',
     &              sum,ans(0)
               stop 1
            endif
            target=ans(0)*ran3(.false.)
            sum=0d0
            ichan=0
            do while (sum.lt.target)
               ichan=ichan+1
               sum=sum+ans(ichan)
            enddo
            if (ichan.eq.0 .or. ichan.gt.nchans) then
               write (*,*) 'ERROR: ichan cannot be zero or'/
     $              /' larger than nchans',ichan,nchans
               stop
            endif
            iconfig=iconfigs(ichan)
            vol_chan=ans(ichan)/ans(0)
         endif
      endif
      return
      end
<<<<<<< HEAD


      subroutine close_run_zero_res(ncalls, nitmax, ndim, nintervals,
     &    nintervals_virt)
      implicit none
      integer ncalls, nitmax, ndim, nintervals, nintervals_virt
      integer j,i,k
      integer              n_ord_virt
      common /c_n_ord_virt/n_ord_virt

      write(*,*) 'Final result [ABS]:  0.000E000   +/-  0.000E000'
      write(*,*) 'Final result:  0.000E000   +/-  0.000E000'
      open(unit=58,file='res_0',status='unknown')
      write(58,*) 'Final result [ABS]:  0.000E000   +/-  0.000E000'
      write(58,*) 'Final result:  0.000E000   +/-  0.000E000'
      close(58)
 
      open(unit=58,file='results.dat',status='unknown')
      write(58,*) 0d0,0d0,0d0,0,0,0,0,0d0,0d0,0d0
      close(58)

      open (unit=12, file='res.dat',status='unknown')
      write (12,*)0d0,0d0,0d0,0d0,nitmax,ncalls,0d0
      close(12)

      call topout()
c to save grids:
      open (unit=12, file='mint_grids',status='unknown')
      do j=0,nintervals
        write (12,*) (0d0,i=1,ndim) ! xgrid(j,i)
      enddo
      do j=1,nintervals_virt
         do k=0,n_ord_virt
            write (12,*) (0d0,i=1,ndim) !ave_virt(j,i)
         enddo
      enddo
      write (12,*) 0d0,0d0,ncalls,nitmax
      write (12,*) 0d0,0d0 !virtual_fraction, average_virtual
      close (12)
c write also a  dummy grid .MC_integer file
      open (unit=12, file='grid.MC_integer',status='unknown')
      write(12,*) '#DUMMYZEROXSEC'
      close(12)
      return
      end
=======
      
>>>>>>> d78e916a
<|MERGE_RESOLUTION|>--- conflicted
+++ resolved
@@ -72,21 +72,13 @@
       include "mint.inc"
       include "FKSParams.inc"
       integer i,j,ncalls0,ndim,nitmax,imode
-<<<<<<< HEAD
-      real * 8 fun,xgrid(0:nintervals,ndimmax),xint,ymax(nintervals
-     $     ,ndimmax),ans(nintegrals),unc(nintegrals),ans3(nintegrals,3)
-     $     ,unc3(nintegrals,3),ans_l3(nintegrals),unc_l3(nintegrals)
-     $     ,chi2_l3(nintegrals),error_virt
-      real * 8 xint_virt,ymax_virt
-=======
       real * 8 fun,xgrid(0:nintervals,ndimmax,maxchannels)
      $     ,xint(maxchannels),ymax(nintervals,ndimmax,maxchannels)
      $     ,ans(nintegrals,0:maxchannels),unc(nintegrals,0:maxchannels)
      $     ,ans3(nintegrals,3),unc3(nintegrals,3),ans_l3(nintegrals)
-     $     ,unc_l3(nintegrals),chi2_l3(nintegrals),vol_chan
+     $     ,unc_l3(nintegrals),chi2_l3(nintegrals),vol_chan,error_virt
       real * 8 xint_virt(maxchannels),ymax_virt(maxchannels)
      $     ,ans_chan(0:maxchannels)
->>>>>>> d78e916a
       real * 8 x(ndimmax),vol
       real * 8 xacc(0:nintervals,ndimmax,maxchannels)
       integer icell(ndimmax),ncell(ndimmax),ncell_virt
@@ -99,26 +91,17 @@
      $     ,etot(nintegrals,0:maxchannels),prod,f1(nintegrals)
      $     ,chi2(nintegrals,0:maxchannels),efrac(nintegrals),dummy
       integer kdim,kint,kpoint,nit,ncalls,iret,nintcurr,nintcurr_virt
-<<<<<<< HEAD
-     &     ,ifirst,nit_included,kpoint_iter,non_zero_point(nintegrals)
-     &     ,ntotcalls(nintegrals),nint_used,nint_used_virt,min_it
+     $     ,ifirst,nit_included,kpoint_iter,non_zero_point(nintegrals)
+     $     ,ntotcalls(nintegrals),nint_used,nint_used_virt,min_it,np
      &     ,k_ord_virt,ithree,isix
       integer              n_ord_virt
       common /c_n_ord_virt/n_ord_virt
       real * 8 ran3
       external ran3,fun
-      logical even,double_events,bad_iteration
-      double precision average_virtual(0:n_ave_virt),virtual_fraction
-=======
-     $     ,ifirst,nit_included,kpoint_iter,non_zero_point(nintegrals)
-     $     ,ntotcalls(nintegrals),nint_used,nint_used_virt,min_it,np
-      real * 8 ran3
-      external ran3,fun
       logical even,double_events,bad_iteration,regridded(maxchannels)
      $     ,reset
-      double precision average_virtual(maxchannels)
+      double precision average_virtual(0:n_ave_virt,maxchannels)
      $     ,virtual_fraction(maxchannels)
->>>>>>> d78e916a
       common/c_avg_virt/average_virtual,virtual_fraction
       logical new_point
       common /c_new_point/ new_point
@@ -177,15 +160,12 @@
                regridded(kchan)=.true.
             enddo
          enddo
-<<<<<<< HEAD
+         do kchan=1,maxchannels
+            nhits_in_grids(kchan)=0
+         enddo
          do k_ord_virt=0,n_ord_virt
             call init_ave_virt(nint_used_virt,ndim,k_ord_virt)
          enddo
-=======
-         do kchan=1,maxchannels
-            nhits_in_grids(kchan)=0
-         enddo
-         call init_ave_virt(nint_used_virt,ndim)
          do kchan=0,nchans
             ans_chan(kchan)=0d0
          enddo
@@ -197,7 +177,6 @@
             ans_chan(1)=1d0
             ncalls0=ncalls0/nchans
          endif
->>>>>>> d78e916a
       elseif(imode.eq.1) then
 c Initialize upper bounding envelope
          do kchan=1,nchans
@@ -377,7 +356,7 @@
          enddo
          do k_ord_virt=0,n_ord_virt
             call get_ave_virt(x,nint_used_virt,ndim,k_ord_virt
-     &           ,average_virtual(k_ord_virt))
+     &           ,average_virtual(k_ord_virt,ichan))
          enddo
 c contribution to integral
          if(imode.eq.0) then
@@ -410,7 +389,6 @@
 c Set the Born contribution (to compute the average_virtual) to zero if
 c the virtual was not computed for this phase-space point. Compensate by
 c including the virtual_fraction.
-<<<<<<< HEAD
             do k_ord_virt=0,n_ord_virt
                if (k_ord_virt.eq.0) then
                   ithree=3
@@ -420,22 +398,15 @@
                   isix=2*k_ord_virt+6
                endif
                if (f(ithree).ne.0d0) then
-                  f(isix)=f(isix)/virtual_fraction
+                  f(isix)=f(isix)/virtual_fraction(ichan)
                   call fill_ave_virt(x,nint_used_virt,ndim,k_ord_virt
-     $                 ,(f(ithree)+average_virtual(k_ord_virt)*f(isix))
-     $                 *virtual_fraction,f(isix)*virtual_fraction)
+     $                 ,(f(ithree)+average_virtual(k_ord_virt,ichan)
+     $                 *f(isix))*virtual_fraction(ichan),f(isix)
+     $                 *virtual_fraction(ichan))
                else
                   f(isix)=0d0
                endif
             enddo
-=======
-            if (f(3).ne.0d0) then
-               f(6)=f(6)/virtual_fraction(ichan)
-               call fill_ave_virt(x,nint_used_virt,ndim,f(3),f(6))
-            else
-               f(6)=0d0
-            endif
->>>>>>> d78e916a
          else
 c update the upper bounding envelope total rate
             prod=1d0
@@ -565,17 +536,11 @@
          endif
       enddo
       do i=1,nintegrals
-<<<<<<< HEAD
-         if (vtot(i).ne.0d0 .and. etot(i).ne.0d0) then
+         if (vtot(i,0).ne.0d0 .and. etot(i,0).ne.0d0) then
             write(*,'(a,1x,e10.4,1x,a,1x,e10.4,1x,a,1x,f7.3,1x,a)')
-     $        title(i)//' =',vtot(i),' +/- ',etot(i),' (',efrac(i)*100d0
-     $           ,'%)'
-         endif
-=======
-         write(*,'(a,1x,e10.4,1x,a,1x,e10.4,1x,a,1x,f7.3,1x,a)')
-     $        title(i)//' =',vtot(i,0),' +/- ',etot(i,0),' (',efrac(i)
-     $        *100d0 ,'%)'
->>>>>>> d78e916a
+     $           title(i)//' =',vtot(i,0),' +/- ',etot(i,0),' ('
+     $           ,efrac(i)*100d0 ,'%)'
+         endif
       enddo
 C If there was a large fluctation in this iteration, be careful with
 C including it in the accumalated results and plots.
@@ -624,15 +589,12 @@
                      regridded(kchan)=.true.
                   enddo
                enddo
-<<<<<<< HEAD
+               do kchan=1,maxchannels
+                  nhits_in_grids(kchan)=0
+               enddo
                do k_ord_virt=0,n_ord_virt
                   call init_ave_virt(nint_used_virt,ndim,k_ord_virt)
                enddo
-=======
-               do kchan=1,maxchannels
-                  nhits_in_grids(kchan)=0
-               enddo
-               call init_ave_virt(nint_used_virt,ndim)
                do kchan=0,nchans
                   ans_chan(kchan)=0d0
                enddo
@@ -641,7 +603,6 @@
                   ans_chan(1)=1d0
                   ncalls0=ncalls0/nchans
                endif
->>>>>>> d78e916a
             elseif (imode.eq.1) then
                do kdim=1,ndim
                   nintcurr=nint_used/ifold(kdim)
@@ -736,17 +697,11 @@
          else
             efrac(i)=0d0
          endif
-<<<<<<< HEAD
-         if (ans(i).ne.0d0 .and. unc(i).ne.0d0) then
+         if (ans(i,0).ne.0d0 .and. unc(i,0).ne.0d0) then
             write(*,'(a,1x,e10.4,1x,a,1x,e10.4,1x,a,1x,f7.3,1x,a)')
-     $           'accumulated results '//title(i)//' =',ans(i),' +/- '
-     $           ,unc(i) ,' (',efrac(i)*100d0,'%)'
-         endif
-=======
-         write(*,'(a,1x,e10.4,1x,a,1x,e10.4,1x,a,1x,f7.3,1x,a)')
-     $        'accumulated results '//title(i)//' =',ans(i,0),' +/- '
-     $        ,unc(i,0) ,' (',efrac(i)*100d0,'%)'
->>>>>>> d78e916a
+     $           'accumulated results '//title(i)//' =',ans(i,0),' +/- '
+     $           ,unc(i,0) ,' (',efrac(i)*100d0,'%)'
+         endif
       enddo
       if (nit_included.le.1) then
          write (*,'(a,1x,e10.4)') 'accumulated result Chi^2 per DoF ='
@@ -755,32 +710,19 @@
          write (*,'(a,1x,e10.4)') 'accumulated result Chi^2 per DoF =',
      &        chi2(1,0)/dble(nit_included-1)
       endif
-<<<<<<< HEAD
-c Update the fraction of the events for which we include the virtual corrections
-c in the calculation
-      if (imode.eq.0) then
-         error_virt=0d0
-         do k_ord_virt=1,n_ord_virt
-            error_virt=error_virt+etot(2*k_ord_virt+5)**2
-         enddo
-         error_virt=sqrt(error_virt)
-         virtual_fraction=max(min(virtual_fraction*max(min(2d0
-     $        *error_virt/etot(1),2d0),0.25d0),1d0),Min_virt_fraction)
-         write (*,'(a,1x,f7.3)') 'update virtual fraction to:'
-     $        ,virtual_fraction
-      elseif (imode.eq.1) then
-         write (*,'(a,1x,f7.3)') 'virtual fraction is:'
-     $        ,virtual_fraction
-=======
       if (imode.eq.0) then
 c Update the fraction of the events for which we include the virtual corrections
 c in the calculation
          do kchan=1,nchans
+            error_virt=0d0
+            do k_ord_virt=1,n_ord_virt
+               error_virt=error_virt+etot(2*k_ord_virt+5,kchan)**2
+            enddo
+            error_virt=sqrt(error_virt)
             virtual_fraction(kchan)=max(min(virtual_fraction(kchan)
-     $           *max(min(2d0*etot(3,kchan)/etot(1,kchan),2d0),0.25d0)
+     $           *max(min(2d0*error_virt/etot(1,kchan),2d0),0.25d0)
      $           ,1d0),Min_virt_fraction)
          enddo
->>>>>>> d78e916a
       endif
 c Update the results of the last tree iterations
       do i=1,nintegrals
@@ -1091,17 +1033,12 @@
       real * 8 rand(ndimmax)
       external fun,ran3
       integer icalls,mcalls,kdim,kint,nintcurr,nintcurr_virt,iret,ifirst
-<<<<<<< HEAD
      &     ,i,vn,icalls_virt,mcalls_virt,icalls_nz,icalls_virt_nz
      &     ,k_ord_virt
       integer              n_ord_virt
       common /c_n_ord_virt/n_ord_virt
-      double precision average_virtual(0:n_ave_virt),virtual_fraction
-=======
-     $     ,i,vn,icalls_virt,mcalls_virt,icalls_nz,icalls_virt_nz
-      double precision average_virtual(maxchannels)
+      double precision average_virtual(0:n_ave_virt,maxchannels)
      $     ,virtual_fraction(maxchannels)
->>>>>>> d78e916a
       common/c_avg_virt/average_virtual,virtual_fraction
       save icalls,mcalls,icalls_virt,mcalls_virt,xmmm,icalls_nz
      $     ,icalls_virt_nz
@@ -1216,7 +1153,7 @@
       enddo
       do k_ord_virt=0,n_ord_virt
          call get_ave_virt(x,nintcurr_virt,ndim,k_ord_virt
-     &        ,average_virtual(k_ord_virt))
+     &        ,average_virtual(k_ord_virt,ichan))
       enddo
       if (vn.eq.1) then
          ubound=ymax_virt(ichan)
@@ -1408,39 +1345,21 @@
       subroutine init_ave_virt(ninter,ndim,k_ord_virt)
       implicit none
       include "mint.inc"
-<<<<<<< HEAD
       integer kdim,ndim,ninter,i,k_ord_virt
-      integer nvirt(nintervals_virt,ndimmax,0:n_ave_virt)
-     &     ,nvirt_acc(nintervals_virt,ndimmax,0:n_ave_virt)
-      double precision ave_virt(nintervals_virt,ndimmax,0:n_ave_virt)
-     &     ,ave_virt_acc(nintervals_virt,ndimmax,0:n_ave_virt)
-     &     ,ave_born_acc(nintervals_virt ,ndimmax,0:n_ave_virt)
-      common/c_ave_virt/ave_virt,ave_virt_acc,ave_born_acc,nvirt
-     $     ,nvirt_acc
       if (k_ord_virt.gt.n_ave_virt) then
          write (*,*) 'Too many grids to keep track off',k_ord_virt
      &        ,n_ave_virt
          stop 1
       endif
-      do kdim=1,ndim
-         do i=1,ninter
-            nvirt(i,kdim,k_ord_virt)=0
-            ave_virt(i,kdim,k_ord_virt)=0d0
-            nvirt_acc(i,kdim,k_ord_virt)=0
-            ave_virt_acc(i,kdim,k_ord_virt)=0d0
-            ave_born_acc(i,kdim,k_ord_virt)=0d0
-=======
-      integer kdim,ndim,ninter,i
       do kchan=1,nchans
          do kdim=1,ndim
             do i=1,ninter
-               nvirt(i,kdim,kchan)=0
-               ave_virt(i,kdim,kchan)=0d0
-               nvirt_acc(i,kdim,kchan)=0
-               ave_virt_acc(i,kdim,kchan)=0d0
-               ave_born_acc(i,kdim,kchan)=0d0
-            enddo
->>>>>>> d78e916a
+               nvirt(i,kdim,k_ord_virt,kchan)=0
+               ave_virt(i,kdim,k_ord_virt,kchan)=0d0
+               nvirt_acc(i,kdim,k_ord_virt,kchan)=0
+               ave_virt_acc(i,kdim,k_ord_virt,kchan)=0d0
+               ave_born_acc(i,kdim,k_ord_virt,kchan)=0d0
+            enddo
          enddo
       enddo
       return
@@ -1449,31 +1368,15 @@
       subroutine get_ave_virt(x,ninter,ndim,k_ord_virt,average_virtual)
       implicit none
       include "mint.inc"
-<<<<<<< HEAD
       integer kdim,ndim,ninter,ncell,k_ord_virt
       double precision x(ndimmax),average_virtual
-      integer nvirt(nintervals_virt,ndimmax,0:n_ave_virt)
-     &     ,nvirt_acc(nintervals_virt,ndimmax,0:n_ave_virt)
-      double precision ave_virt(nintervals_virt,ndimmax,0:n_ave_virt)
-     &     ,ave_virt_acc(nintervals_virt,ndimmax,0:n_ave_virt)
-     &     ,ave_born_acc(nintervals_virt ,ndimmax,0:n_ave_virt)
-      common/c_ave_virt/ave_virt,ave_virt_acc,ave_born_acc,nvirt
-     $     ,nvirt_acc
       average_virtual=0d0
       do kdim=1,ndim
          ncell=min(int(x(kdim)*ninter)+1,ninter)
-         average_virtual=average_virtual+ave_virt(ncell,kdim,k_ord_virt)
-=======
-      integer kdim,ndim,ninter,ncell
-      double precision x(ndimmax),average_virtual(maxchannels)
-      average_virtual(ichan)=0d0
-      do kdim=1,ndim
-         ncell=min(int(x(kdim)*ninter)+1,ninter)
-         average_virtual(ichan)=average_virtual(ichan)+
-     &        ave_virt(ncell,kdim,ichan)
->>>>>>> d78e916a
-      enddo
-      average_virtual(ichan)=average_virtual(ichan)/ndim
+         average_virtual=average_virtual+ave_virt(ncell
+     $        ,kdim,k_ord_virt,ichan)
+      enddo
+      average_virtual=average_virtual/ndim
       return
       end
 
@@ -1482,31 +1385,14 @@
       include "mint.inc"
       integer kdim,ndim,ninter,ncell,k_ord_virt
       double precision x(ndimmax),virtual,born
-<<<<<<< HEAD
-      integer nvirt(nintervals_virt,ndimmax,0:n_ave_virt)
-     &     ,nvirt_acc(nintervals_virt,ndimmax,0:n_ave_virt)
-      double precision ave_virt(nintervals_virt,ndimmax,0:n_ave_virt)
-     &     ,ave_virt_acc(nintervals_virt,ndimmax,0:n_ave_virt)
-     &     ,ave_born_acc(nintervals_virt ,ndimmax,0:n_ave_virt)
-      common/c_ave_virt/ave_virt,ave_virt_acc,ave_born_acc,nvirt
-     $     ,nvirt_acc
       do kdim=1,ndim
          ncell=min(int(x(kdim)*ninter)+1,ninter)
-         nvirt_acc(ncell,kdim,k_ord_virt)=
-     &        nvirt_acc(ncell,kdim,k_ord_virt)+1
-         ave_virt_acc(ncell,kdim,k_ord_virt)=
-     &        ave_virt_acc(ncell,kdim,k_ord_virt)+virtual
-         ave_born_acc(ncell,kdim,k_ord_virt)=
-     &        ave_born_acc(ncell,kdim,k_ord_virt)+born
-=======
-      do kdim=1,ndim
-         ncell=min(int(x(kdim)*ninter)+1,ninter)
-         nvirt_acc(ncell,kdim,ichan)=nvirt_acc(ncell,kdim,ichan)+1
-         ave_virt_acc(ncell,kdim,ichan)=ave_virt_acc(ncell,kdim,ichan)
-     $        +virtual
-         ave_born_acc(ncell,kdim,ichan)=ave_born_acc(ncell,kdim,ichan)
-     $        +born
->>>>>>> d78e916a
+         nvirt_acc(ncell,kdim,k_ord_virt,ichan)=nvirt_acc(ncell,kdim
+     $        ,k_ord_virt,ichan)+1
+         ave_virt_acc(ncell,kdim,k_ord_virt,ichan)=ave_virt_acc(ncell
+     $        ,kdim,k_ord_virt,ichan)+virtual
+         ave_born_acc(ncell,kdim,k_ord_virt,ichan)=ave_born_acc(ncell
+     $        ,kdim,k_ord_virt,ichan)+born
       enddo
       return
       end
@@ -1514,66 +1400,35 @@
       subroutine regrid_ave_virt(ninter,ndim,k_ord_virt)
       implicit none
       include "mint.inc"
-<<<<<<< HEAD
       integer ninter,ndim,kdim,i,k_ord_virt
-      integer nvirt(nintervals_virt,ndimmax,0:n_ave_virt)
-     &     ,nvirt_acc(nintervals_virt,ndimmax,0:n_ave_virt)
-      double precision ave_virt(nintervals_virt,ndimmax,0:n_ave_virt)
-     &     ,ave_virt_acc(nintervals_virt,ndimmax,0:n_ave_virt)
-     &     ,ave_born_acc(nintervals_virt ,ndimmax,0:n_ave_virt)
-      common/c_ave_virt/ave_virt,ave_virt_acc,ave_born_acc,nvirt
-     $     ,nvirt_acc
-c need to solve for k_new = (virt+k_old*born)/born
-      do kdim=1,ndim
-         do i=1,ninter
-            if (ave_born_acc(i,kdim,k_ord_virt).eq.0d0) cycle
-            if (ave_virt(i,kdim,k_ord_virt).eq.0d0) then ! i.e. first iteration
-               ave_virt(i,kdim,k_ord_virt)=ave_virt_acc(i,kdim
-     &              ,k_ord_virt)/ave_born_acc(i,kdim,k_ord_virt)
-            else  ! give some importance to the iterations already done
-               ave_virt(i,kdim,k_ord_virt)=(ave_virt_acc(i,kdim
-     &              ,k_ord_virt)/ave_born_acc(i,kdim,k_ord_virt)
-     &              +ave_virt(i,kdim,k_ord_virt))/2d0
-=======
-      integer ninter,ndim,kdim,i
 c need to solve for k_new = (virt+k_old*born)/born = virt/born + k_old
       do kchan=1,nchans
       do kdim=1,ndim
          do i=1,ninter
-            if (ave_born_acc(i,kdim,kchan).eq.0d0) cycle
-            if (ave_virt(i,kdim,kchan).eq.0d0) then ! i.e. first iteration
-               ave_virt(i,kdim,kchan)= ave_virt_acc(i,kdim,kchan)
-     $              /ave_born_acc(i,kdim,kchan)+ave_virt(i,kdim,kchan)
+            if (ave_born_acc(i,kdim,k_ord_virt,kchan).eq.0d0) cycle
+            if (ave_virt(i,kdim,k_ord_virt,kchan).eq.0d0) then ! i.e. first iteration
+               ave_virt(i,kdim,k_ord_virt,kchan)= ave_virt_acc(i,kdim
+     $              ,k_ord_virt,kchan)/ave_born_acc(i,kdim,k_ord_virt
+     $              ,kchan)+ave_virt(i,kdim,k_ord_virt,kchan)
             else  ! give some importance to the iterations already
-                  ! done: simply base it on the number of points already
-                  ! computed in that bin. Give half the weight to old iterations
-                  ! k_new = [N_new*(V/B+k_old) + (N_old/2)*k_old] / [N_new+(N_old/2)]
-               ave_virt(i,kdim,kchan)=(nvirt_acc(i,kdim,kchan)
-     $              *ave_virt_acc(i,kdim,kchan)/ave_born_acc(i,kdim
-     $              ,kchan)+(nvirt_acc(i,kdim,kchan)+nint(nvirt(i,kdim
-     $              ,kchan)/2d0))*ave_virt(i,kdim,kchan))
-     $              /dble(nvirt_acc(i,kdim,kchan)+nint(nvirt(i,kdim
-     $              ,kchan)/2d0))
->>>>>>> d78e916a
+                  ! done
+               ave_virt(i,kdim,k_ord_virt,kchan)=(nvirt_acc(i,kdim
+     $              ,k_ord_virt,kchan)*ave_virt_acc(i,kdim,k_ord_virt
+     $              ,kchan)/ave_born_acc(i,kdim,k_ord_virt,kchan)
+     $              +nvirt(i,kdim,k_ord_virt,kchan)*ave_virt(i,kdim
+     $              ,k_ord_virt,kchan))/dble(nvirt_acc(i,kdim,k_ord_virt
+     $              ,kchan)+nvirt(i,kdim,k_ord_virt,kchan))
             endif
          enddo
       enddo
 c reset the acc values
       do kdim=1,ndim
          do i=1,ninter
-<<<<<<< HEAD
-            nvirt(i,kdim,k_ord_virt)=nvirt(i,kdim,k_ord_virt)
-     &           +nvirt_acc(i,kdim,k_ord_virt)
-            nvirt_acc(i,kdim,k_ord_virt)=0
-            ave_born_acc(i,kdim,k_ord_virt)=0d0
-            ave_virt_acc(i,kdim,k_ord_virt)=0d0
-=======
-            nvirt(i,kdim,kchan)=nvirt(i,kdim,kchan)+nvirt_acc(i,kdim
-     $           ,kchan)
-            nvirt_acc(i,kdim,kchan)=0
-            ave_born_acc(i,kdim,kchan)=0d0
-            ave_virt_acc(i,kdim,kchan)=0d0
->>>>>>> d78e916a
+            nvirt(i,kdim,k_ord_virt,kchan)=nvirt(i,kdim,k_ord_virt
+     $           ,kchan)+nvirt_acc(i,kdim,k_ord_virt,kchan)
+            nvirt_acc(i,kdim,k_ord_virt,kchan)=0
+            ave_born_acc(i,kdim,k_ord_virt,kchan)=0d0
+            ave_virt_acc(i,kdim,k_ord_virt,kchan)=0d0
          enddo
       enddo
       enddo
@@ -1584,61 +1439,32 @@
       subroutine double_ave_virt(ninter,ndim,k_ord_virt)
       implicit none
       include "mint.inc"
-<<<<<<< HEAD
       integer kdim,ndim,i,ninter,k_ord_virt
-      integer nvirt(nintervals_virt,ndimmax,0:n_ave_virt)
-     &     ,nvirt_acc(nintervals_virt,ndimmax,0:n_ave_virt)
-      double precision ave_virt(nintervals_virt,ndimmax,0:n_ave_virt)
-     &     ,ave_virt_acc(nintervals_virt,ndimmax,0:n_ave_virt)
-     &     ,ave_born_acc(nintervals_virt ,ndimmax,0:n_ave_virt)
-      common/c_ave_virt/ave_virt,ave_virt_acc,ave_born_acc,nvirt
-     $     ,nvirt_acc
-      do kdim=1,ndim
-         do i=ninter,1,-1
-            ave_virt(i*2,kdim,k_ord_virt)=ave_virt(i,kdim,k_ord_virt)
-            if (nvirt(i,kdim,k_ord_virt).ne.0) then
-               nvirt(i*2,kdim,k_ord_virt)=
-     &              max(nvirt(i,kdim,k_ord_virt)/2,1)
-            else
-               nvirt(i*2,kdim,k_ord_virt)=0
-            endif
-            if (i.ne.1) then
-               ave_virt(i*2-1,kdim,k_ord_virt)=
-     &              ( ave_virt(i,kdim,k_ord_virt)
-     $               +ave_virt(i-1,kdim,k_ord_virt) )/2d0
-               if ( nvirt(i,kdim,k_ord_virt)+
-     &              nvirt(i-1,kdim,k_ord_virt).ne.0) then
-                  nvirt(i*2-1,kdim,k_ord_virt)=
-     &                 max((nvirt(i,kdim,k_ord_virt)+
-     &                      nvirt(i-1,kdim,k_ord_virt))/4,1)
-               else
-                  nvirt(i*2-1,kdim,k_ord_virt)=0
-=======
-      integer kdim,ndim,i,ninter
       do kchan=1,nchans
       do kdim=1,ndim
          do i=ninter,1,-1
-            ave_virt(i*2,kdim,kchan)=ave_virt(i,kdim,kchan)
-            if (nvirt(i,kdim,kchan).ne.0) then
-               nvirt(i*2,kdim,kchan)=max(nvirt(i,kdim,kchan)/2,1)
+            ave_virt(i*2,kdim,k_ord_virt,kchan)=ave_virt(i,kdim
+     $           ,k_ord_virt,kchan)
+            if (nvirt(i,kdim,k_ord_virt,kchan).ne.0) then
+               nvirt(i*2,kdim,k_ord_virt,kchan)=max(nvirt(i,kdim
+     $              ,k_ord_virt,kchan)/2,1)
             else
-               nvirt(i*2,kdim,kchan)=0
+               nvirt(i*2,kdim,k_ord_virt,kchan)=0
             endif
             if (i.ne.1) then
-               ave_virt(i*2-1,kdim,kchan)=(ave_virt(i,kdim,kchan)
-     $              +ave_virt(i-1,kdim,kchan))/2d0
-               if (nvirt(i,kdim,kchan)+nvirt(i-1,kdim,kchan).ne.0) then
-                  nvirt(i*2-1,kdim,kchan)=
-     &              max((nvirt(i,kdim,kchan)+nvirt(i-1,kdim,kchan))/4,1)
+               ave_virt(i*2-1,kdim,k_ord_virt,kchan)=(ave_virt(i,kdim,k_ord_virt,kchan)
+     $              +ave_virt(i-1,kdim,k_ord_virt,kchan))/2d0
+               if (nvirt(i,kdim,k_ord_virt,kchan)+nvirt(i-1,kdim,k_ord_virt,kchan).ne.0) then
+                  nvirt(i*2-1,kdim,k_ord_virt,kchan)=
+     &              max((nvirt(i,kdim,k_ord_virt,kchan)+nvirt(i-1,kdim,k_ord_virt,kchan))/4,1)
                else
-                  nvirt(i*2-1,kdim,kchan)=0
+                  nvirt(i*2-1,kdim,k_ord_virt,kchan)=0
                endif
             else
-               if (nvirt(1,kdim,kchan).ne.0) then
-                  nvirt(1,kdim,kchan)=max(nvirt(1,kdim,kchan)/2,1)
+               if (nvirt(1,kdim,k_ord_virt,kchan).ne.0) then
+                  nvirt(1,kdim,k_ord_virt,kchan)=max(nvirt(1,kdim,k_ord_virt,kchan)/2,1)
                else
-                  nvirt(1,kdim,kchan)=0
->>>>>>> d78e916a
+                  nvirt(1,kdim,k_ord_virt,kchan)=0
                endif
             endif
          enddo
@@ -1648,6 +1474,50 @@
       end
 
 
+      subroutine close_run_zero_res(ncalls, nitmax, ndim, nintervals,
+     &    nintervals_virt)
+      integer ncalls, nitmax, ndim, nintervals, nintervals_virt
+      integer j,i,k
+      integer              n_ord_virt
+      common /c_n_ord_virt/n_ord_virt
+
+      write(*,*) 'Final result [ABS]:  0.000E000   +/-  0.000E000'
+      write(*,*) 'Final result:  0.000E000   +/-  0.000E000'
+      open(unit=58,file='res_0',status='unknown')
+      write(58,*) 'Final result [ABS]:  0.000E000   +/-  0.000E000'
+      write(58,*) 'Final result:  0.000E000   +/-  0.000E000'
+      close(58)
+ 
+      open(unit=58,file='results.dat',status='unknown')
+      write(58,*) 0d0,0d0,0d0,0,0,0,0,0d0,0d0,0d0
+      close(58)
+
+      open (unit=12, file='res.dat',status='unknown')
+      write (12,*)0d0,0d0,0d0,0d0,nitmax,ncalls,0d0
+      close(12)
+
+      call topout()
+c to save grids:
+      open (unit=12, file='mint_grids',status='unknown')
+      do kchan=1,nchans
+         do j=0,nintervals
+            write (12,*) (0d0,i=1,ndim) ! xgrid(j,i)
+         enddo
+         do j=1,nintervals_virt
+            do k=0,n_ord_virt
+               write (12,*) (0d0,i=1,ndim) !ave_virt(j,i)
+            enddo
+         enddo
+         write (12,*) 0d0,0d0,ncalls,nitmax,0
+         write (12,*) 0d0,0d0   !virtual_fraction, average_virtual
+      enddo
+      close (12)
+c write also a  dummy grid .MC_integer file
+      open (unit=12, file='grid.MC_integer',status='unknown')
+      write(12,*) '#DUMMYZEROXSEC'
+      close(12)
+      return
+      end
 
       subroutine get_channel(ans,vol_chan)
 c Picks one random 'ichan' among the 'nchans' integration channels and
@@ -1694,53 +1564,4 @@
          endif
       endif
       return
-      end
-<<<<<<< HEAD
-
-
-      subroutine close_run_zero_res(ncalls, nitmax, ndim, nintervals,
-     &    nintervals_virt)
-      implicit none
-      integer ncalls, nitmax, ndim, nintervals, nintervals_virt
-      integer j,i,k
-      integer              n_ord_virt
-      common /c_n_ord_virt/n_ord_virt
-
-      write(*,*) 'Final result [ABS]:  0.000E000   +/-  0.000E000'
-      write(*,*) 'Final result:  0.000E000   +/-  0.000E000'
-      open(unit=58,file='res_0',status='unknown')
-      write(58,*) 'Final result [ABS]:  0.000E000   +/-  0.000E000'
-      write(58,*) 'Final result:  0.000E000   +/-  0.000E000'
-      close(58)
- 
-      open(unit=58,file='results.dat',status='unknown')
-      write(58,*) 0d0,0d0,0d0,0,0,0,0,0d0,0d0,0d0
-      close(58)
-
-      open (unit=12, file='res.dat',status='unknown')
-      write (12,*)0d0,0d0,0d0,0d0,nitmax,ncalls,0d0
-      close(12)
-
-      call topout()
-c to save grids:
-      open (unit=12, file='mint_grids',status='unknown')
-      do j=0,nintervals
-        write (12,*) (0d0,i=1,ndim) ! xgrid(j,i)
-      enddo
-      do j=1,nintervals_virt
-         do k=0,n_ord_virt
-            write (12,*) (0d0,i=1,ndim) !ave_virt(j,i)
-         enddo
-      enddo
-      write (12,*) 0d0,0d0,ncalls,nitmax
-      write (12,*) 0d0,0d0 !virtual_fraction, average_virtual
-      close (12)
-c write also a  dummy grid .MC_integer file
-      open (unit=12, file='grid.MC_integer',status='unknown')
-      write(12,*) '#DUMMYZEROXSEC'
-      close(12)
-      return
-      end
-=======
-      
->>>>>>> d78e916a
+      end
ccccccccccccccccccccccccccccccccccccccccccccccccccccccccccccccccccccccccccc
c MINT Integrator Package
ccccccccccccccccccccccccccccccccccccccccccccccccccccccccccccccccccccccccccc
c Original version by Paolo Nason (for POWHEG (BOX))
c Modified by Rikkert Frederix (for aMC@NLO)
ccccccccccccccccccccccccccccccccccccccccccccccccccccccccccccccccccccccccccc
c      subroutine mint(fun,ndim,ncalls0,nitmax,imode,
c ndim=number of dimensions
c ncalls0=# of calls per iteration
c nitmax =# of iterations
c fun(xx,www,ifirst): returns the function to be integrated multiplied by www;
c                     xx(1:ndim) are the variables of integration
c                     ifirst=0: normal behaviour
c imode: integer flag
c
c imode=-1:
c same as imode=0 as far as this routine is concerned, except for the
c fact that a grid is read at the beginning (rather than initialized).
c The return value of imode will be zero.
c
c imode=0:
c When called with imode=0 the routine integrates the absolute value of
c the function and sets up a grid xgrid(0:50,ndim) such that in each
c ndim-1 dimensional slice (i.e. xgrid(m-1,n)<xx(n)<xgrid(m,n)) the
c contribution of the integral is the same the array xgrid is setup at
c this stage; ans and err are the integral and its error
c
c imode=1 (in fact #0)
c When called with imode=1, the routine performs the integral of the
c function fun using the grid xgrid. If some number in the array ifold,
c (say, ifold(n)) is different from 1, it must be a divisor of 50, and
c the 50 intervals xgrid(0:50,n) are grouped into ifold(n) groups, each
c group containing 50/ifold(n) nearby intervals. For example, if
c ifold(1)=5, the 50 intervals for the first dimension are divided in 5
c groups of 10. The integral is then performed by folding on top of each
c other these 5 groups. Suppose, for example, that we choose a random
c point in xx(1) = xgrid(2,1)+x*(xgrid(3,1)-xgrid(2,1)), in the group of
c the first 5 interval.  we sum the contribution of this point to the
c contributions of points
c xgrid(2+m*10,1)+x*(xgrid(3+m*10,1)-xgrid(2+m*10,1)), with m=1,...,4.
c In the sequence of calls to the function fun, the call for the first
c point is performed with ifirst=0, and that for all subsequent points
c with ifirst=1, so that the function can avoid to compute quantities
c that only depend upon dimensions that have ifold=1, and do not change
c in each group of folded call. The values returned by fun in a sequence
c of folded calls with ifirst=0 and ifirst=1 are not used. The function
c itself must accumulate the values, and must return them when called
c with ifirst=2.
c 
c Added the posibility to keep track of more than one integral:

c nintegrals=1 : the function that is used to update the grids. This is
c the ABS cross section. If imode.eq.1, this does not contain the
c virtual corrections because for them a separate maximum is kept using (5).
c nintegrals=2 : the actual cross section. This includes virtual corrections.
c nintegrals=3 : the cross section from the M_Virt/M_Born ratio alone:
c this defines the average virtual that is added to each phase-space
c point
c nintegrals=4 : the cross section of the actual virtual minus the
c average virtual. This is used to determine the fraction of phase-space
c points for which we include the virtual.
c nintegrals=5 : abs of 3
c nintegrals=6 : born
c
      subroutine mint(fun,ndim,ncalls0,nitmax,imode,xgrid,ymax,ymax_virt
     $     ,ans,unc,chi2)
c imode= 0: integrate and adapt the grid
c imode= 1: frozen grid, compute the integral and the upper bounds
c imode=-1: same as imode=0, but use previously generated grids
c others: same as 1 (for now)
      implicit none
      include "mint.inc"
      include "FKSParams.inc"
      integer i,j,ncalls0,ndim,nitmax,imode
      real * 8 fun,xgrid(0:nintervals,ndimmax),xint,ymax(nintervals
     $     ,ndimmax),ans(nintegrals),unc(nintegrals),ans3(nintegrals,3)
     $     ,unc3(nintegrals,3),ans_l3(nintegrals),unc_l3(nintegrals)
     $     ,chi2_l3(nintegrals)
      real * 8 xint_virt,ymax_virt
      real * 8 x(ndimmax),vol
      real * 8 xacc(0:nintervals,ndimmax)
      integer icell(ndimmax),ncell(ndimmax),ncell_virt
      integer ifold(ndimmax),kfold(ndimmax)
      common/cifold/ifold
      integer nhits(nintervals,ndimmax)
      real * 8 rand(ndimmax)
      real * 8 dx(ndimmax),f(nintegrals),vtot(nintegrals)
     $     ,etot(nintegrals),prod,f1(nintegrals),chi2(nintegrals)
     $     ,efrac(nintegrals),dummy
      integer kdim,kint,kpoint,nit,ncalls,iret,nintcurr,nintcurr_virt
     &     ,ifirst,nit_included,kpoint_iter,non_zero_point(nintegrals)
     &     ,ntotcalls(nintegrals),nint_used,nint_used_virt,min_it
     &     ,k_ord_virt,ithree,isix
      integer              n_ord_virt
      common /c_n_ord_virt/n_ord_virt
      real * 8 ran3
      external ran3,fun
      logical even,double_events,bad_iteration
      double precision average_virtual(0:n_ave_virt),virtual_fraction
      common/c_avg_virt/average_virtual,virtual_fraction
c APPLgrid switch
      integer iappl
      common /for_applgrid/ iappl
      logical              fixed_order,nlo_ps
      common /c_fnlo_nlops/fixed_order,nlo_ps
c if ncalls0 is greater than 0, use the default running, i.e. do not
c double the events after each iteration as well as use a fixed number
c of intervals in the grids.
      if (ncalls0.gt.0) then
         double_events=.false.
         nint_used=nintervals
         nint_used_virt=nintervals_virt
      else
c if ncalls0.le.0, reset it and double the events per iteration
         ncalls0=80*ndim
         double_events=.true.
         if (imode.eq.1 .or. imode.eq.-1) then
            nint_used=nintervals
            nint_used_virt=nintervals_virt
         else
            nint_used=min_inter
            nint_used_virt=min_inter
         endif
      endif
      bad_iteration=.false.
c
      ncalls=0  ! # PS points (updated below)
      if(imode.eq.-1) then
c Grids read from file
         even=.true.
         imode=0
         min_it=min_it0
         do kdim=1,ndim
            ifold(kdim)=1
         enddo
      elseif(imode.eq.0) then
c Initialize grids
         even=.true.
         min_it=min_it0
         do kdim=1,ndim
            ifold(kdim)=1
            do kint=0,nint_used
               xgrid(kint,kdim)=dble(kint)/nint_used
            enddo
         enddo
         do k_ord_virt=0,n_ord_virt
            call init_ave_virt(nint_used_virt,ndim,k_ord_virt)
         enddo
      elseif(imode.eq.1) then
c Initialize upper bounding envelope
         xint=ans(1)
         xint_virt=ans(5)
         even=.false.
         min_it=min_it1
         do kdim=1,ndim
            nintcurr=nint_used/ifold(kdim)
            nintcurr_virt=nint_used_virt/ifold(kdim)
            if(nintcurr*ifold(kdim).ne.nint_used .or.
     &         nintcurr_virt*ifold(kdim).ne.nint_used_virt) then
               write(*,*) 'mint: the values in the ifold array'/
     $              /'shoud be divisors of',nint_used,'and'
     $              ,nint_used_virt
               stop
            endif
            do kint=1,nintcurr
               ymax(kint,kdim)=xint**(1d0/ndim)
            enddo
         enddo
         ymax_virt=xint_virt
      endif
      nit=0
      nit_included=0
      do i=1,nintegrals
         ans(i)=0d0
         unc(i)=0d0
         do j=1,3
            ans3(i,j)=0d0
            unc3(i,j)=0d0
         enddo
      enddo
c Main loop over the iterations
 10   continue
c This makes sure that current stdout is written to log.txt and cache is
c emptied.
      call flush(6)
      if(nit.ge.nitmax) then
c We did enough iterations, update arguments and return
         if(imode.eq.0) xint=ans(1)
         if(imode.eq.0) xint_virt=ans(5)
         if (nit_included.ge.2) then
            chi2(1)=chi2(1)/dble(nit_included-1)
         else
            chi2(1)=0d0
         endif
         write (*,*) '-------'
         ncalls0=ncalls*kpoint_iter ! return number of points used
         if (double_events) then
            nitmax=2
         else
            nitmax=nit_included
         endif
         return
      endif
      nit=nit+1
      write (*,*) '------- iteration',nit
      if (even .and. ncalls.ne.ncalls0) then
c Uses more evenly distributed random numbers. This overwrites the
c number of calls
         call initialize_even_random_numbers(ncalls0,ndim,ncalls)
         write (*,*) 'Update # PS points (even): ',ncalls0,' --> '
     &        ,ncalls
      elseif (ncalls0.ne.ncalls) then
         ncalls=ncalls0
         write (*,*) 'Update # PS points: ',ncalls0,' --> ',ncalls
      endif
c Reset the accumulated results for grid updating
      if(imode.eq.0) then
         do kdim=1,ndim
            do kint=0,nint_used
               xacc(kint,kdim)=0
               if(kint.gt.0) then
                  nhits(kint,kdim)=0
               endif
            enddo
         enddo
      endif
      do i=1,nintegrals
         vtot(i)=0
         etot(i)=0
      enddo
      kpoint_iter=0
      do i=1,nintegrals
         non_zero_point(i)=0
      enddo
c Loop over PS points
 2    kpoint_iter=kpoint_iter+1
      do kpoint=1,ncalls
c find random x, and its random cell
         do kdim=1,ndim
            kfold(kdim)=1
c if(even), we should compute the ncell and the rand from the ran3()
            if (even) then
               rand(kdim)=ran3(even)
               ncell(kdim)= min(int(rand(kdim)*nint_used)+1,
     &              nint_used)
               rand(kdim)=rand(kdim)*nint_used-(ncell(kdim)-1)
            else
               ncell(kdim)=min(int(nint_used/ifold(kdim)*ran3(even))+1,
     &              nint_used)
               rand(kdim)=ran3(even)
            endif
         enddo
         do i=1,nintegrals
            f(i)=0
         enddo
         ifirst=0
 1       continue
         vol=1
c compute jacobian ('vol') for the PS point
         do kdim=1,ndim
            nintcurr=nint_used/ifold(kdim)
            icell(kdim)=ncell(kdim)+(kfold(kdim)-1)*nintcurr
            dx(kdim)=xgrid(icell(kdim),kdim)-xgrid(icell(kdim)-1,kdim)
            vol=vol*dx(kdim)*nintcurr
            x(kdim)=xgrid(icell(kdim)-1,kdim)+rand(kdim)*dx(kdim)
            if(imode.eq.0)
     &           nhits(icell(kdim),kdim)=nhits(icell(kdim),kdim)+1
         enddo
         do k_ord_virt=0,n_ord_virt
            call get_ave_virt(x,nint_used_virt,ndim,k_ord_virt
     &           ,average_virtual(k_ord_virt))
         enddo
c contribution to integral
         if(imode.eq.0) then
            dummy=fun(x,vol,ifirst,f1)
            do i=1,nintegrals
               f(i)=f(i)+f1(i)
            enddo
         else
c this accumulated value will not be used
            dummy=fun(x,vol,ifirst,f1)
            do i=1,nintegrals
               f(i)=f(i)+f1(i)
            enddo
            ifirst=1
            call nextlexi(ndim,ifold,kfold,iret)
            if(iret.eq.0) goto 1
c closing call: accumulated value with correct sign
            dummy=fun(x,vol,2,f1)
            do i=1,nintegrals
               f(i)=f1(i)
            enddo
         endif
c
         if(imode.eq.0) then
c accumulate the function in xacc(icell(kdim),kdim) to adjust the grid later
            do kdim=1,ndim
               xacc(icell(kdim),kdim)=xacc(icell(kdim),kdim)+f(1)
            enddo
c Set the Born contribution (to compute the average_virtual) to zero if
c the virtual was not computed for this phase-space point. Compensate by
c including the virtual_fraction.
            do k_ord_virt=0,n_ord_virt
               if (k_ord_virt.eq.0) then
                  ithree=3
                  isix=6
               else
                  ithree=2*k_ord_virt+5
                  isix=2*k_ord_virt+6
               endif
               if (f(ithree).ne.0d0) then
                  f(isix)=f(isix)/virtual_fraction
                  call fill_ave_virt(x,nint_used_virt,ndim,k_ord_virt
     &                 ,f(ithree),f(isix))
               else
                  f(isix)=0d0
               endif
            enddo
         else
c update the upper bounding envelope total rate
            prod=1d0
            do kdim=1,ndim
               prod=prod*ymax(ncell(kdim),kdim)
            enddo
            prod=(f(1)/prod)
            if (prod.gt.1d0) then
c Weight for this PS point is larger than current upper bound. Increase
c the bound so that it is equal to the current max weight.  If the new
c point is more than twice as large as current upper bound, increase
c bound by factor 2 only to prevent a single unstable points to
c completely screw up the efficiency
               prod=min(2d0,prod)
               prod=prod**(1d0/dble(ndim))
               do kdim=1,ndim
                  ymax(ncell(kdim),kdim)=ymax(ncell(kdim),kdim)*prod
               enddo
            endif
c Update the upper bounding envelope virtual. Do not include the
c enhancement due to the virtual_fraction. (And again limit by factor 2
c at most).
            if (f(5)*virtual_fraction.gt.ymax_virt) ymax_virt=min(f(5)
     $           *virtual_fraction,ymax_virt*2d0)
c for consistent printing in the log files (in particular when doing LO
c runs), set also f(6) to zero when imode.eq.1 and the virtuals are not
c included.
            do k_ord_virt=0,n_ord_virt
               if (k_ord_virt.eq.0) then
                  ithree=3
                  isix=6
               else
                  ithree=2*k_ord_virt+5
                  isix=2*k_ord_virt+6
               endif
               if (f(ithree).eq.0) f(isix)=0d0
            enddo
         endif
         do i=1,nintegrals
            if (f(i).ne.0d0) non_zero_point(i)=non_zero_point(i)+1
         enddo
c Add the PS point to the result of this iteration
         do i=1,nintegrals
            vtot(i)=vtot(i)+f(i)
            etot(i)=etot(i)+f(i)**2
         enddo
         if (f(1).ne.0d0) call HwU_add_points
      enddo
      do i=1,nintegrals
c Number of phase-space points used
         ntotcalls(i)=ncalls*kpoint_iter
c Special for the computation of the 'computed virtual'
         if (i.eq.4 .and. non_zero_point(i).ne.0 )
     &        ntotcalls(i) = non_zero_point(i)
      enddo
      if (ntotcalls(1).gt.max_points .and. non_zero_point(1).lt.25 .and.
     &     double_events) then
C zero cross-section: warn the user in the log, but print everything
C and save files/grids as any other run
         write (*,*) 'ERROR: INTEGRAL APPEARS TO BE ZERO.'
         write (*,*) 'TRIED',ntotcalls(1),'PS POINTS AND ONLY '
     &        ,non_zero_point(1),' GAVE A NON-ZERO INTEGRAND.'
         call close_run_zero_res(ncalls0, nitmax, ndim, nintervals,
     &    nintervals_virt)
         stop 
      endif
c Goto beginning of loop over PS points until enough points have found
c that pass cuts.
      if (non_zero_point(1).lt.ncalls .and. double_events) goto 2

c Iteration done. Update the accumulated results and print them to the
c screen
      do i=1,nintegrals
         vtot(i)=vtot(i)/dble(ntotcalls(i))
         etot(i)=etot(i)/dble(ntotcalls(i))
c the abs is to avoid tiny negative values
         etot(i)=sqrt(abs(etot(i)-vtot(i)**2)
     $        /dble(ntotcalls(i)))
         if (vtot(i).ne.0d0) then
            efrac(i)=abs(etot(i)/vtot(i))
         else
            efrac(i)=0d0
         endif
      enddo
      do i=1,nintegrals
         if (vtot(i).ne.0d0 .and. etot(i).ne.0d0) then
            write(*,'(a,1x,e10.4,1x,a,1x,e10.4,1x,a,1x,f7.3,1x,a)')
     $        title(i)//' =',vtot(i),' +/- ',etot(i),' (',efrac(i)*100d0
     $           ,'%)'
         endif
      enddo
C If there was a large fluctation in this iteration, be careful with
C including it in the accumalated results and plots.
      if (efrac(1).gt.0.3d0 .and. iappl.eq.0) then
c Do not include the results in the plots
         if (fixed_order) call accum(.false.)
         if (fixed_order) call HwU_accum_iter(.false.,ntotcalls(1))
      endif
      if (efrac(1).gt.0.3d0 .and. nit.gt.3 .and. iappl.eq.0) then
c Do not include the results in the updating of the grids.
         write (*,*) 'Large fluctuation ( >30 % ).'
     &        //'Not including iteration in results.'
c empty the accumulated results in the MC over integers
         call empty_MC_integer
c empty the accumalated results for the MINT grids
         if (imode.eq.0) then
c emptying accum. results is done above when the iteration starts
            continue
         elseif (imode.eq.1) then
c Cannot really skip the increase of the upper bounding envelope. So,
c simply continue here. Note that no matter how large the integrand for
c the PS point, the upper bounding envelope is at most increased by a
c factor 2, so this should be fine.
            continue
         endif
c double the number of points for the next iteration
         if (double_events) ncalls0=ncalls0*2
         if (bad_iteration .and. imode.eq.0 .and. double_events) then
c 2nd bad iteration is a row. Reset grids
            write (*,*)'2nd bad iteration in a row. '/
     &           /'Resetting grids and starting from scratch...'
            if (double_events) then
               if (imode.eq.0) nint_used=min_inter ! reset number of intervals
               ncalls0=ncalls0/8   ! Start with larger number
            endif
            nit=0
            nit_included=0
c Reset the MINT grids
            if (imode.eq.0) then
               do kdim=1,ndim
                  do kint=0,nint_used
                     xgrid(kint,kdim)=dble(kint)/nint_used
                  enddo
               enddo
               do k_ord_virt=0,n_ord_virt
                  call init_ave_virt(nint_used_virt,ndim,k_ord_virt)
               enddo
            elseif (imode.eq.1) then
               do kdim=1,ndim
                  nintcurr=nint_used/ifold(kdim)
                  do kint=1,nintcurr
                     ymax(kint,kdim)=xint**(1d0/ndim)
                  enddo
                  nintcurr_virt=nint_used_virt/ifold(kdim)
               enddo
               ymax_virt=xint_virt
            endif
            call reset_MC_grid  ! reset the grid for the integers
            if (fixed_order) call initplot  ! Also reset all the plots
            do i=1,nintegrals
               ans(i)=0d0
               unc(i)=0d0
               chi2(i)=0d0
               do j=1,3
                  ans3(i,j)=0d0
                  unc3(i,j)=0d0
               enddo
            enddo
            bad_iteration=.false.
         else
            bad_iteration=.true.
         endif
         goto 10
      else
         bad_iteration=.false.
      endif
      if(nit.eq.1) then
         do i=1,nintegrals
            ans(i)=vtot(i)
            unc(i)=etot(i)
         enddo
         write (*,'(a,1x,e10.4)') 'Chi^2 per d.o.f.',0d0
      else
c prevent annoying division by zero for nearly zero
c integrands
         do i=1,nintegrals
            if(etot(i).eq.0.and.unc(i).eq.0) then
               if(ans(i).eq.vtot(i) .and. i.eq.1) then
c double the number of points for the next iteration
                  if (double_events) ncalls0=ncalls0*2
                  goto 10
               else
                  unc(i)=abs(vtot(i)-ans(i))
                  etot(i)=abs(vtot(i)-ans(i))
               endif
            elseif(etot(i).eq.0) then
               etot(i)=unc(i)
            elseif(unc(i).eq.0) then ! 1st iteration; set to a large value
               unc(i)=etot(i)*1d99
            endif
            if (i.ne.1 .and. (etot(i).eq.0 .or. unc(i).eq.0)) then
               ans(i)=0d0
               unc(i)=0d0
               chi2(i)=0d0
            else
               ans(i)=(ans(i)/unc(i)+vtot(i)/etot(i))/
     &              (1/unc(i)+1/etot(i))
               unc(i)=1/sqrt(1/unc(i)**2+1/etot(i)**2)
               chi2(i)=chi2(i)+(vtot(i)-ans(i))**2/etot(i)**2
            endif
         enddo
         write (*,'(a,1x,e10.4)') 'Chi^2=',(vtot(1)-ans(1))**2
     $        /etot(1)**2
      endif

      nit_included=nit_included+1
      do i=1,nintegrals
         if (ans(i).ne.0d0) then
            efrac(i)=abs(unc(i)/ans(i))
         else
            efrac(i)=0d0
         endif
         if (ans(i).ne.0d0 .and. unc(i).ne.0d0) then
            write(*,'(a,1x,e10.4,1x,a,1x,e10.4,1x,a,1x,f7.3,1x,a)')
     $           'accumulated results '//title(i)//' =',ans(i),' +/- '
     $           ,unc(i) ,' (',efrac(i)*100d0,'%)'
         endif
      enddo
      if (nit_included.le.1) then
         write (*,'(a,1x,e10.4)') 'accumulated result Chi^2 per DoF ='
     $        ,0d0
      else
         write (*,'(a,1x,e10.4)') 'accumulated result Chi^2 per DoF =',
     &        chi2(1)/dble(nit_included-1)
      endif
c Update the fraction of the events for which we include the virtual corrections
c in the calculation
      if (imode.eq.0) then
         virtual_fraction=max(min(virtual_fraction*max(min(2d0*etot(3)
     $        /etot(1),2d0),0.25d0),1d0),Min_virt_fraction)
         write (*,'(a,1x,f7.3)') 'update virtual fraction to:'
     $        ,virtual_fraction
      elseif (imode.eq.1) then
         write (*,'(a,1x,f7.3)') 'virtual fraction is:'
     $        ,virtual_fraction
      endif
c Update the results of the last tree iterations
      do i=1,nintegrals
         do j=1,2
            ans3(i,j)=ans3(i,j+1)
            unc3(i,j)=unc3(i,j+1)
         enddo
         ans3(i,3)=vtot(i)
         unc3(i,3)=etot(i)
      enddo
c Compute the results of the last three iterations
      if (nit_included.ge.4) then
         do i=1,nintegrals
            ans_l3(i)=0d0
            unc_l3(i)=ans3(i,1)*1d99
            chi2_l3(i)=0d0
            do j=1,3
               if (i.ne.1 .and. (unc_l3(i).eq.0d0 .or. unc3(i
     $              ,j).eq.0d0)) then
                  ans_l3(i)=0d0
                  unc_l3(i)=0d0
                  chi2_l3(i)=0d0
               else
                  ans_l3(i)=(ans_l3(i)/unc_l3(i)+ans3(i,j)/unc3(i,j))/
     &                 (1/unc_l3(i)+1/unc3(i,j))
                  unc_l3(i)=1/sqrt(1/unc_l3(i)**2+1/unc3(i,j)**2)
                  chi2_l3(i)=chi2_l3(i)+
     &                 (ans3(i,j)-ans_l3(i))**2/unc3(i,j)**2
               endif
            enddo
            chi2_l3(i)=chi2_l3(i)/2d0 ! three iterations, so 2 degrees of freedom
         enddo
         do i=1,2
            if (ans_l3(i).ne.0d0) then
               efrac(i)=abs(unc_l3(i)/ans_l3(i))
            else
               efrac(i)=0d0
            endif
            if (ans_l3(i).ne.0d0 .and. unc_l3(i).ne.0d0) then
               write(*,'(a,1x,e10.4,1x,a,1x,e10.4,1x,a,1x,f7.3,1x,a)')
     &              'accumulated results last 3 iterations '//title(i)/
     &              /' =' ,ans_l3(i),' +/- ',unc_l3(i) ,' (',efrac(i)
     &              *100d0 ,'%)'
            endif
         enddo
         write(*,'(a,1x,e10.4)')
     $        'accumulated result last 3 iterrations Chi^2 per DoF ='
     $        ,chi2_l3(1)
      endif
      if(imode.eq.0) then
c Iteration is finished; now rearrange the grid
         do kdim=1,ndim
            call regrid(xacc(0,kdim),xgrid(0,kdim),nhits(1,kdim)
     $           ,nint_used)
         enddo
         do k_ord_virt=0,n_ord_virt
            call regrid_ave_virt(nint_used_virt,ndim,k_ord_virt)
         enddo
c Regrid the MC over integers (used for the MC over FKS dirs)
         call regrid_MC_integer
      endif
c Quit if the desired accuracy has been reached
      if (nit_included.ge.min_it .and. accuracy.gt.0d0) then
         if (unc(1)/ans(1)*max(1d0,chi2(1)/dble(nit_included-1))
     $        .lt.accuracy) then
            write (*,*) 'Found desired accuracy'
            nit=nitmax
c Improve the stats in the plots
            if (fixed_order) call accum(.true.)
            if (fixed_order) call HwU_accum_iter(.true.,ntotcalls(1))
            goto 10
         elseif(unc_l3(1)/ans_l3(1)*max(1d0,chi2_l3(1)).lt.accuracy)
     $           then
            write (*,*)
     &           'Found desired accuracy in last 3 iterations'
            nit=nitmax
            do i=1,nintegrals
               ans(i)=ans_l3(i)
               unc(i)=unc_l3(i)
               chi2(i)=chi2_l3(i)*dble(nit_included-1)
            enddo
c Improve the stats in the plots
            if (fixed_order) call accum(.true.)
            if (fixed_order) call HwU_accum_iter(.true.,ntotcalls(1))
            goto 10
         endif
      endif
c Double the number of intervals in the grids if not yet reach the maximum
      if (2*nint_used.le.nintervals .and. double_events) then
         do kdim=1,ndim
            call double_grid(xgrid(0,kdim),nint_used)
         enddo
         nint_used=2*nint_used
      endif
      if (2*nint_used_virt.le.nintervals_virt .and. double_events) then
         do k_ord_virt=0,n_ord_virt
            call double_ave_virt(nint_used_virt,ndim,k_ord_virt)
         enddo
         nint_used_virt=2*nint_used_virt
      endif

c double the number of points for the next iteration
      if (double_events) ncalls0=ncalls0*2
c Also improve stats in plots
      if (fixed_order) call accum(.true.)
      if (fixed_order) call HwU_accum_iter(.true.,ntotcalls(1))
c Do next iteration
      goto 10
      end

      subroutine double_grid(xgrid,ninter)
      implicit none
      include "mint.inc"
      integer  ninter
      real * 8 xgrid(0:nintervals)
      integer i
      do i=ninter,1,-1
         xgrid(i*2)=xgrid(i)
         xgrid(i*2-1)=(xgrid(i)+xgrid(i-1))/2d0
      enddo
      return
      end


      subroutine regrid(xacc,xgrid,nhits,ninter)
      implicit none
      include "mint.inc"
      integer  ninter,nhits(nintervals)
      real * 8 xacc(0:nintervals),xgrid(0:nintervals)
      real * 8 xn(nintervals),r,tiny,xl,xu,nl,nu
      parameter ( tiny=1d-8 )
      integer kint,jint
c Use the same smoothing as in VEGAS uses for the grids (i.e. use the
c average of the central and the two neighbouring grid points):
      xl=xacc(1)
      xu=xacc(2)
      xacc(1)=(xl+xu)/2d0
      nl=nhits(1)
      nu=nhits(2)
      nhits(1)=nint((nl+nu)/2d0)
      do kint=2,ninter-1
         xacc(kint)=xl+xu
         xl=xu
         xu=xacc(kint+1)
         xacc(kint)=(xacc(kint)+xu)/3d0
         nhits(kint)=nl+nu
         nl=nu
         nu=nhits(kint+1)
         nhits(kint)=nint((nhits(kint)+nu)/3d0)
      enddo
      xacc(ninter)=(xu+xl)/2d0
      nhits(ninter)=nint((nu+nl)/2d0)
c
      do kint=1,ninter
c xacc (xerr) already contains a factor equal to the interval size
c Thus the integral of rho is performed by summing up
         if(nhits(kint).ne.0) then
            xacc(kint)= xacc(kint-1)
     #           + abs(xacc(kint))/nhits(kint)
         else
            xacc(kint)=xacc(kint-1)
         endif
      enddo
      do kint=1,ninter
         xacc(kint)=xacc(kint)/xacc(ninter)
      enddo
c Check that we have a reasonable result and update the accumulated
c results if need be
      do kint=1,ninter
         if (xacc(kint).lt.(xacc(kint-1)+tiny)) then
            xacc(kint)=xacc(kint-1)+tiny
         endif
      enddo
c it could happen that the change above yielded xacc() values greater
c than 1: one more update needed
      xacc(ninter)=1d0
      do kint=1,ninter
         if (xacc(ninter-kint).gt.(xacc(ninter-kint+1)-tiny)) then
            xacc(ninter-kint)=1d0-dble(kint)*tiny
         else
            exit
         endif
      enddo

      do kint=1,ninter
         r=dble(kint)/dble(ninter)
         do jint=1,ninter
            if(r.lt.xacc(jint)) then
               xn(kint)=xgrid(jint-1)+(r-xacc(jint-1))
     #        /(xacc(jint)-xacc(jint-1))*(xgrid(jint)-xgrid(jint-1))
               goto 11
            endif
         enddo
         if(jint.ne.ninter+1.and.kint.ne.ninter) then
            write(*,*) ' error',jint,ninter
            stop
         endif
         xn(ninter)=1
 11      continue
      enddo
      do kint=1,ninter
         xgrid(kint)=xn(kint)
      enddo
      end

      subroutine nextlexi(ndim,iii,kkk,iret)
c kkk: array of integers 1 <= kkk(j) <= iii(j), j=1,ndim
c at each call iii is increased lexicographycally.
c for example, starting from ndim=3, kkk=(1,1,1), iii=(2,3,2)
c subsequent calls to nextlexi return
c         kkk(1)      kkk(2)      kkk(3)    iret
c 0 calls   1           1           1       0
c 1         1           1           2       0    
c 2         1           2           1       0
c 3         1           2           2       0
c 4         1           3           1       0
c 5         1           3           2       0
c 6         2           1           1       0
c 7         2           1           2       0
c 8         2           2           1       0
c 9         2           2           2       0
c 10        2           3           1       0
c 11        2           3           2       0
c 12        2           3           2       1
      implicit none
      integer ndim,iret,kkk(ndim),iii(ndim)
      integer k
      k=ndim
 1    continue
      if(kkk(k).lt.iii(k)) then
         kkk(k)=kkk(k)+1
         iret=0
         return
      else
         kkk(k)=1
         k=k-1
         if(k.eq.0) then
            iret=1
            return
         endif
         goto 1
      endif
      end


      subroutine gen(fun,ndim,xgrid,ymax,ymax_virt,imode,x,vn)
c imode=0 to initialize
c imode=1 to generate
c imode=3 store generation efficiency in x(1)
      implicit none
      integer ndim,imode
      include "mint.inc"
      real * 8 fun,xgrid(0:nintervals,ndimmax),ymax(nintervals,ndimmax)
     $     ,ymax_virt,x(ndimmax)
      real * 8 dx(ndimmax),xx(ndimmax)
      integer icell(ndimmax),ncell(ndimmax),ncell_virt
      integer ifold(ndimmax),kfold(ndimmax)
      common/cifold/ifold
      real * 8 r,f(nintegrals),f1(nintegrals),ubound,vol,ran3
     $     ,xmmm(nintervals,ndimmax),dummy
      real * 8 rand(ndimmax)
      external fun,ran3
      integer icalls,mcalls,kdim,kint,nintcurr,nintcurr_virt,iret,ifirst
     &     ,i,vn,icalls_virt,mcalls_virt,icalls_nz,icalls_virt_nz
     &     ,k_ord_virt
      integer              n_ord_virt
      common /c_n_ord_virt/n_ord_virt
      double precision average_virtual(0:n_ave_virt),virtual_fraction
      common/c_avg_virt/average_virtual,virtual_fraction
      save icalls,mcalls,icalls_virt,mcalls_virt,xmmm,icalls_nz
     $     ,icalls_virt_nz
      if(imode.eq.0) then
         do kdim=1,ndim
            nintcurr=nintervals/ifold(kdim)
            xmmm(1,kdim)=ymax(1,kdim)
            do kint=2,nintcurr
               xmmm(kint,kdim)=xmmm(kint-1,kdim)+ymax(kint,kdim)
            enddo
            do kint=1,nintcurr
               xmmm(kint,kdim)=xmmm(kint,kdim)/xmmm(nintcurr,kdim)
            enddo
         enddo
         icalls=0
         icalls_nz=0
         mcalls=0
         icalls_virt=0
         icalls_virt_nz=0
         mcalls_virt=0
         xx(2)=0d0
         xx(3)=0d0
         xx(5)=0d0
         xx(6)=0d0
         return
      elseif(imode.eq.3) then
         if(icalls.gt.0) then
            x(1)=dble(mcalls)/dble(icalls)
            x(2)=xx(2)/dble(icalls)
            x(3)=xx(3)/dble(icalls)
         else
            x(1)=-1d0
            x(2)=-1d0
            x(3)=-1d0
         endif
         if(icalls_virt.gt.0) then
            x(4)=dble(mcalls_virt)/dble(icalls_virt)
            x(5)=xx(5)/dble(icalls_virt)
            x(6)=xx(6)/dble(icalls_virt)
         else
            x(4)=-1d0
            x(5)=-1d0
            x(6)=-1d0
         endif
         call increasecnt(' ',imode)
         return
      endif
      if (vn.eq.1) then
         mcalls_virt=mcalls_virt+1
      elseif(vn.eq.2 .or. vn.eq.3) then
         mcalls=mcalls+1
      else
         write (*,*) 'vn not correct in mint-integrator2.f',vn,imode
         stop
      endif
 10   continue
      if (vn.eq.1) then
         icalls_virt=icalls_virt+1
      elseif(vn.eq.2 .or. vn.eq.3) then
         icalls=icalls+1
      endif
      if (vn.eq.1) then
c Choose cell flat
         do kdim=1,ndim
            ncell(kdim)=min(int(ran3(.false.)*nintcurr)+1,nintcurr)
            rand(kdim)=ran3(.false.)
         enddo
      elseif(vn.eq.2 .or. vn.eq.3) then
         do kdim=1,ndim
            nintcurr=nintervals/ifold(kdim)
            r=ran3(.false.)
            do kint=1,nintcurr
               if(r.lt.xmmm(kint,kdim)) then
                  ncell(kdim)=kint
                  exit
               endif
            enddo
            rand(kdim)=ran3(.false.)
         enddo
      endif
      if (vn.eq.2 .or. vn.eq.3) then
         ubound=1
         do kdim=1,ndim
            ubound=ubound*ymax(ncell(kdim),kdim)
         enddo
      endif
      do kdim=1,ndim
         kfold(kdim)=1
      enddo
      do i=1,nintegrals
         f(i)=0
      enddo
      ifirst=0
 5    continue
      vol=1
      do kdim=1,ndim
         nintcurr=nintervals/ifold(kdim)
         nintcurr_virt=nintervals_virt/ifold(kdim)
         icell(kdim)=ncell(kdim)+(kfold(kdim)-1)*nintcurr
         dx(kdim)=xgrid(icell(kdim),kdim)-xgrid(icell(kdim)-1,kdim)
         vol=vol*dx(kdim)*nintervals/ifold(kdim)
         x(kdim)=xgrid(icell(kdim)-1,kdim)+rand(kdim)*dx(kdim)
      enddo
      do k_ord_virt=0,n_ord_virt
         call get_ave_virt(x,nintcurr_virt,ndim,k_ord_virt
     &        ,average_virtual(k_ord_virt))
      enddo
      if (vn.eq.1) then
         ubound=ymax_virt
      endif
      dummy=fun(x,vol,ifirst,f1)
      do i=1,nintegrals
         f(i)=f(i)+f1(i)
      enddo
      ifirst=1
      call nextlexi(ndim,ifold,kfold,iret)
      if(iret.eq.0) goto 5
c get final value (x and vol not used in this call)
      dummy=fun(x,vol,2,f1)
      do i=1,nintegrals
         f(i)=f1(i)
      enddo
      if (vn.eq.2 .or. vn.eq.3) then
         xx(2)=xx(2)+f(2)
         xx(3)=xx(3)+f(1)
      else
         xx(5)=xx(5)+f(2)
         xx(6)=xx(6)+f(1)
      endif
      call increasecnt('another call to the function',imode)
      if (f(1).eq.0d0) then
         call increasecnt('failed generation cuts',imode)
      else
         if (vn.eq.1) then
            icalls_virt_nz=icalls_virt_nz+1
         elseif(vn.eq.2 .or.vn.eq.3) then
            icalls_nz=icalls_nz+1
         endif
      endif
      if(f(1).lt.0) then
         write(*,*) 'gen: non positive function'
         stop
      endif
      if(f(1).gt.ubound) then
         if (vn.eq.2) then
            call increasecnt('ubound fail novi',imode)
         elseif (vn.eq.1) then
            call increasecnt('ubound fail virt',imode)
         elseif (vn.eq.3) then
            call increasecnt('ubound fail born',imode)
         endif
      endif
      ubound=ubound*ran3(.false.)
      if(ubound.gt.f(1)) then
         call increasecnt
     &        ('vetoed calls in inclusive cross section',imode)
         goto 10
      endif
      if (vn.eq.2) then
         call increasecnt('events gen novi',imode)
      elseif (vn.eq.1) then
         call increasecnt('events gen virt',imode)
      elseif (vn.eq.3) then
         call increasecnt('events gen born',imode)
      endif
      end


c Dummy subroutine (normally used with vegas when resuming plots)
      subroutine resume()
      end


      subroutine increasecnt(argument,imode)
c Be careful, argument should be at least 15 characters
c long for this subroutine to work properly
      implicit none
      character*(*) argument
      character*15 list(100)
      integer ilist(0:100),i,j,imode
      logical firsttime
      data firsttime/.true./
      save ilist,list

      if (firsttime) then
         ilist(0)=1
         do i=1,100
            ilist(i)=0
            list(i)='               '
         enddo
         firsttime=.false.
      endif

      if(imode.ne.3) then
         i=1
         do while (i.le.ilist(0))
            if(i.eq.ilist(0)) then
               list(i)=argument(1:15)
               ilist(i)=1
               ilist(0)=ilist(0)+1
               goto 14
            endif
            if (argument(1:15).eq.list(i)) then
               ilist(i)=ilist(i)+1
               goto 14
            endif
            i=i+1
            if (i.ge.100) then
               write (*,*) 'error #1 in increasecnt'
               do j=1,ilist(0)
                  write (*,*) list(j),ilist(j)
               enddo
               stop
            endif
         enddo
 14      continue
      else
         do i=1,ilist(0)-1
            write (*,*) list(i),ilist(i)
         enddo
      endif
      end

      double precision function ran3(even)
      implicit none
      double precision ran2,get_ran
      logical even
      external get_ran
      if (even) then
         ran3=get_ran()
      else
         ran3=ran2()
      endif
      return
      end

      subroutine initialize_even_random_numbers(ncalls0,ndim,ncalls)
c Recompute the number of calls. Uses the algorithm from VEGAS
      implicit none
      integer ncalls0,ndim,ncalls,i
      integer dim,ng,npg,k
      logical firsttime
      common /even_ran/dim,ng,npg,k,firsttime
c Make sure that hypercubes are newly initialized
      firsttime=.true.
c Number of dimension of the integral
      dim=ndim
c Number of elements in which we can split one dimension
      ng=(ncalls0/2.)**(1./ndim)
c Total number of hypercubes
      k=ng**ndim
c Number of PS points in each hypercube (at least 2)
      npg=max(ncalls0/k,2)
c Number of PS points for this iteration
      ncalls=npg*k
      return
      end


      double precision function get_ran()
      implicit none
      double precision ran2,dng
      external ran2
      integer dim,ng,npg,k
      logical firsttime
      common /even_ran/dim,ng,npg,k,firsttime
      integer maxdim
      parameter (maxdim=100)
      integer iii(maxdim),kkk(maxdim),i,iret
      integer current_dim
      save current_dim,dng,kkk,iii
      if (firsttime) then
         dng=1d0/dble(ng)
         current_dim=0
         do i=1,dim
           iii(i)=ng
           kkk(i)=1
        enddo
        firsttime=.false.
      endif
      current_dim=mod(current_dim,dim)+1
c This is the random number in the hypercube 'k' for current_dim
      get_ran=dng*(ran2()+dble(kkk(current_dim)-1))
c Got random numbers for all dimensions, update kkk() for the next call
      if (current_dim.eq.dim) then
         call nextlexi(dim,iii,kkk,iret)
         if (iret.eq.1) then
            call nextlexi(dim,iii,kkk,iret)
         endif
      endif
      return
      end


      subroutine init_ave_virt(ninter,ndim,k_ord_virt)
      implicit none
      include "mint.inc"
      integer kdim,ndim,ninter,i,k_ord_virt
      integer nvirt(nintervals_virt,ndimmax,0:n_ave_virt)
     &     ,nvirt_acc(nintervals_virt,ndimmax,0:n_ave_virt)
      double precision ave_virt(nintervals_virt,ndimmax,0:n_ave_virt)
     &     ,ave_virt_acc(nintervals_virt,ndimmax,0:n_ave_virt)
     &     ,ave_born_acc(nintervals_virt ,ndimmax,0:n_ave_virt)
      common/c_ave_virt/ave_virt,ave_virt_acc,ave_born_acc,nvirt
     $     ,nvirt_acc
      if (k_ord_virt.gt.n_ave_virt) then
         write (*,*) 'Too many grids to keep track off',k_ord_virt
     &        ,n_ave_virt
         stop 1
      endif
      do kdim=1,ndim
         do i=1,ninter
            nvirt(i,kdim,k_ord_virt)=0
            ave_virt(i,kdim,k_ord_virt)=0d0
            nvirt_acc(i,kdim,k_ord_virt)=0
            ave_virt_acc(i,kdim,k_ord_virt)=0d0
            ave_born_acc(i,kdim,k_ord_virt)=0d0
         enddo
      enddo
      return
      end

      subroutine get_ave_virt(x,ninter,ndim,k_ord_virt,average_virtual)
      implicit none
      include "mint.inc"
      integer kdim,ndim,ninter,ncell,k_ord_virt
      double precision x(ndimmax),average_virtual
      integer nvirt(nintervals_virt,ndimmax,0:n_ave_virt)
     &     ,nvirt_acc(nintervals_virt,ndimmax,0:n_ave_virt)
      double precision ave_virt(nintervals_virt,ndimmax,0:n_ave_virt)
     &     ,ave_virt_acc(nintervals_virt,ndimmax,0:n_ave_virt)
     &     ,ave_born_acc(nintervals_virt ,ndimmax,0:n_ave_virt)
      common/c_ave_virt/ave_virt,ave_virt_acc,ave_born_acc,nvirt
     $     ,nvirt_acc
      average_virtual=0d0
      do kdim=1,ndim
         ncell=min(int(x(kdim)*ninter)+1,ninter)
         average_virtual=average_virtual+ave_virt(ncell,kdim,k_ord_virt)
      enddo
      average_virtual=average_virtual/ndim
      return
      end

      subroutine fill_ave_virt(x,ninter,ndim,k_ord_virt,virtual,born)
      implicit none
      include "mint.inc"
      integer kdim,ndim,ninter,ncell,k_ord_virt
      double precision x(ndimmax),virtual,born
      integer nvirt(nintervals_virt,ndimmax,0:n_ave_virt)
     &     ,nvirt_acc(nintervals_virt,ndimmax,0:n_ave_virt)
      double precision ave_virt(nintervals_virt,ndimmax,0:n_ave_virt)
     &     ,ave_virt_acc(nintervals_virt,ndimmax,0:n_ave_virt)
     &     ,ave_born_acc(nintervals_virt ,ndimmax,0:n_ave_virt)
      common/c_ave_virt/ave_virt,ave_virt_acc,ave_born_acc,nvirt
     $     ,nvirt_acc
      do kdim=1,ndim
         ncell=min(int(x(kdim)*ninter)+1,ninter)
         nvirt_acc(ncell,kdim,k_ord_virt)=
     &        nvirt_acc(ncell,kdim,k_ord_virt)+1
         ave_virt_acc(ncell,kdim,k_ord_virt)=
     &        ave_virt_acc(ncell,kdim,k_ord_virt)+virtual
         ave_born_acc(ncell,kdim,k_ord_virt)=
     &        ave_born_acc(ncell,kdim,k_ord_virt)+born
      enddo
      return
      end

      subroutine regrid_ave_virt(ninter,ndim,k_ord_virt)
      implicit none
      include "mint.inc"
<<<<<<< HEAD
      integer ninter,ndim,kdim,i,k_ord_virt
      integer nvirt(nintervals_virt,ndimmax,0:n_ave_virt)
     &     ,nvirt_acc(nintervals_virt,ndimmax,0:n_ave_virt)
      double precision ave_virt(nintervals_virt,ndimmax,0:n_ave_virt)
     &     ,ave_virt_acc(nintervals_virt,ndimmax,0:n_ave_virt)
     &     ,ave_born_acc(nintervals_virt ,ndimmax,0:n_ave_virt)
=======
      integer ninter,ndim,kdim,i
      integer nvirt(nintervals_virt,ndimmax),nvirt_acc(nintervals_virt
     $     ,ndimmax)
      double precision ave_virt(nintervals_virt,ndimmax)
     $     ,ave_virt_acc(nintervals_virt,ndimmax)
     $     ,ave_born_acc(nintervals_virt,ndimmax)
>>>>>>> 2605e814
      common/c_ave_virt/ave_virt,ave_virt_acc,ave_born_acc,nvirt
     $     ,nvirt_acc
c need to solve for k_new = (virt+k_old*born)/born
      do kdim=1,ndim
         do i=1,ninter
            if (ave_born_acc(i,kdim,k_ord_virt).eq.0d0) cycle
            if (ave_virt(i,kdim,k_ord_virt).eq.0d0) then ! i.e. first iteration
               ave_virt(i,kdim,k_ord_virt)=ave_virt_acc(i,kdim
     &              ,k_ord_virt)/ave_born_acc(i,kdim,k_ord_virt)
     &              +ave_virt(i,kdim,k_ord_virt)
            else  ! give some importance to the iterations already done
               ave_virt(i,kdim,k_ord_virt)=(ave_virt_acc(i,kdim
     &              ,k_ord_virt)/ave_born_acc(i,kdim,k_ord_virt)
     &              +ave_virt(i,kdim,k_ord_virt)*2d0)/2d0
            endif
         enddo
      enddo
c reset the acc values
      do kdim=1,ndim
         do i=1,ninter
            nvirt(i,kdim,k_ord_virt)=nvirt(i,kdim,k_ord_virt)
     &           +nvirt_acc(i,kdim,k_ord_virt)
            nvirt_acc(i,kdim,k_ord_virt)=0
            ave_born_acc(i,kdim,k_ord_virt)=0d0
            ave_virt_acc(i,kdim,k_ord_virt)=0d0
         enddo
      enddo
      return
      end


      subroutine double_ave_virt(ninter,ndim,k_ord_virt)
      implicit none
      include "mint.inc"
      integer kdim,ndim,i,ninter,k_ord_virt
      integer nvirt(nintervals_virt,ndimmax,0:n_ave_virt)
     &     ,nvirt_acc(nintervals_virt,ndimmax,0:n_ave_virt)
      double precision ave_virt(nintervals_virt,ndimmax,0:n_ave_virt)
     &     ,ave_virt_acc(nintervals_virt,ndimmax,0:n_ave_virt)
     &     ,ave_born_acc(nintervals_virt ,ndimmax,0:n_ave_virt)
      common/c_ave_virt/ave_virt,ave_virt_acc,ave_born_acc,nvirt
     $     ,nvirt_acc
      do kdim=1,ndim
         do i=ninter,1,-1
            ave_virt(i*2,kdim,k_ord_virt)=ave_virt(i,kdim,k_ord_virt)
            if (nvirt(i,kdim,k_ord_virt).ne.0) then
               nvirt(i*2,kdim,k_ord_virt)=
     &              max(nvirt(i,kdim,k_ord_virt)/2,1)
            else
               nvirt(i*2,kdim,k_ord_virt)=0
            endif
            if (i.ne.1) then
               ave_virt(i*2-1,kdim,k_ord_virt)=
     &              ( ave_virt(i,kdim,k_ord_virt)
     $               +ave_virt(i-1,kdim,k_ord_virt) )/2d0
               if ( nvirt(i,kdim,k_ord_virt)+
     &              nvirt(i-1,kdim,k_ord_virt).ne.0) then
                  nvirt(i*2-1,kdim,k_ord_virt)=
     &                 max((nvirt(i,kdim,k_ord_virt)+
     &                      nvirt(i-1,kdim,k_ord_virt))/4,1)
               else
                  nvirt(i*2-1,kdim,k_ord_virt)=0
               endif
            endif
         enddo
      enddo
      return
      end


      subroutine close_run_zero_res(ncalls, nitmax, ndim, nintervals,
     &    nintervals_virt)
      implicit none
      integer ncalls, nitmax, ndim, nintervals, nintervals_virt
      integer j,i,k
      integer              n_ord_virt
      common /c_n_ord_virt/n_ord_virt

      write(*,*) 'Final result [ABS]:  0.000E000   +/-  0.000E000'
      write(*,*) 'Final result:  0.000E000   +/-  0.000E000'
      open(unit=58,file='res_0',status='unknown')
      write(58,*) 'Final result [ABS]:  0.000E000   +/-  0.000E000'
      write(58,*) 'Final result:  0.000E000   +/-  0.000E000'
      close(58)
 
      open(unit=58,file='results.dat',status='unknown')
      write(58,*) 0d0,0d0,0d0,0,0,0,0,0d0,0d0,0d0
      close(58)
      call topout()
c to save grids:
      open (unit=12, file='mint_grids',status='unknown')
      do j=0,nintervals
        write (12,*) (0d0,i=1,ndim) ! xgrid(j,i)
      enddo
      do j=1,nintervals_virt
         do k=1,n_ord_virt
            write (12,*) (0d0,i=1,ndim) !ave_virt(j,i)
         enddo
      enddo
      write (12,*) 0d0,0d0,ncalls,nitmax
      write (12,*) 0d0,0d0 !virtual_fraction, average_virtual
      close (12)
c write also a  dummy grid .MC_integer file
      open (unit=12, file='grid.MC_integer',status='unknown')
      write(12,*) '#DUMMYZEROXSEC'
      close(12)
      return
      end<|MERGE_RESOLUTION|>--- conflicted
+++ resolved
@@ -1189,21 +1189,12 @@
       subroutine regrid_ave_virt(ninter,ndim,k_ord_virt)
       implicit none
       include "mint.inc"
-<<<<<<< HEAD
       integer ninter,ndim,kdim,i,k_ord_virt
       integer nvirt(nintervals_virt,ndimmax,0:n_ave_virt)
      &     ,nvirt_acc(nintervals_virt,ndimmax,0:n_ave_virt)
       double precision ave_virt(nintervals_virt,ndimmax,0:n_ave_virt)
      &     ,ave_virt_acc(nintervals_virt,ndimmax,0:n_ave_virt)
      &     ,ave_born_acc(nintervals_virt ,ndimmax,0:n_ave_virt)
-=======
-      integer ninter,ndim,kdim,i
-      integer nvirt(nintervals_virt,ndimmax),nvirt_acc(nintervals_virt
-     $     ,ndimmax)
-      double precision ave_virt(nintervals_virt,ndimmax)
-     $     ,ave_virt_acc(nintervals_virt,ndimmax)
-     $     ,ave_born_acc(nintervals_virt,ndimmax)
->>>>>>> 2605e814
       common/c_ave_virt/ave_virt,ave_virt_acc,ave_born_acc,nvirt
      $     ,nvirt_acc
 c need to solve for k_new = (virt+k_old*born)/born

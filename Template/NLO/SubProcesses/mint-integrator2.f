--- conflicted
+++ resolved
@@ -98,18 +98,8 @@
       logical even,double_events,bad_iteration
       double precision average_virtual(0:n_ave_virt),virtual_fraction
       common/c_avg_virt/average_virtual,virtual_fraction
-<<<<<<< HEAD
-=======
-      character*13 title(nintegrals)
       logical new_point
       common /c_new_point/ new_point
-      data title(1)/'ABS integral '/
-      data title(2)/'Integral     '/
-      data title(3)/'Virtual      '/
-      data title(4)/'Virtual ratio'/
-      data title(5)/'ABS virtual  '/
-      data title(6)/'Born*ao2pi   '/
->>>>>>> c3ba368b
 c APPLgrid switch
       integer iappl
       common /for_applgrid/ iappl

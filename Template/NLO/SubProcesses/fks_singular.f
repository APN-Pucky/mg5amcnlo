--- conflicted
+++ resolved
@@ -1000,15 +1000,6 @@
       integer                  ngluons,nquarks(-6:6),nphotons
       common/numberofparticles/fkssymmetryfactor,fkssymmetryfactorBorn,
      &                  fkssymmetryfactorDeg,ngluons,nquarks,nphotons
-<<<<<<< HEAD
-      integer            mapconfig(0:lmaxconfigs), this_config
-      common/to_mconfigs/mapconfig,                this_config
-      Double Precision amp2(ngraphs), jamp2(0:ncolor)
-      common/to_amps/  amp2,          jamp2
-      double precision   diagramsymmetryfactor
-      common /dsymfactor/diagramsymmetryfactor
-=======
->>>>>>> 31c6f2c1
       double precision      f_b,f_nb
       common /factor_nbody/ f_b,f_nb
       integer iappl
@@ -1035,42 +1026,6 @@
          if (fixed_order) call initplot
          firsttime=.false.
       endif
-<<<<<<< HEAD
-c Compute the multi-channel enhancement factor 'enhance'.
-      enhance=1.d0
-      if (p_born(0,1).gt.0d0) then
-         call sborn(p_born,wgt_c)
-      elseif(p_born(0,1).lt.0d0)then
-         enhance=0d0
-      endif
-      if (enhance.eq.0d0)then
-         xnoborn_cnt=xnoborn_cnt+1.d0
-         if(log10(xnoborn_cnt).gt.inoborn_cnt)then
-            write (*,*) 'WARNING: no Born momenta more than 10**',
-     $           inoborn_cnt,'times'
-            inoborn_cnt=inoborn_cnt+1
-         endif
-      else
-         xtot=0d0
-         if (mapconfig(0).eq.0) then
-            write (*,*) 'Fatal error in compute_prefactor_nbody:'/
-     &           /' no Born diagrams ',mapconfig,
-     &           '. Check bornfromreal.inc'
-            write (*,*) 'Is fks_singular compiled correctly?'
-            stop 1
-         endif
-         do i=1, mapconfig(0)
-            xtot=xtot+amp2(mapconfig(i))
-         enddo
-         if (xtot.ne.0d0) then
-            enhance=amp2(mapconfig(this_config))/xtot
-            enhance=enhance*diagramsymmetryfactor
-         else
-            enhance=0d0
-         endif
-      endif
-=======
->>>>>>> 31c6f2c1
       call set_cms_stuff(0)
 c f_* multiplication factors for Born and nbody
       f_b=jac_cnt(0)*xinorm_ev/(min(xiimax_ev,xiBSVcut_used)*shat/(16

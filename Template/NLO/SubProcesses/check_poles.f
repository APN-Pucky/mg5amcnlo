      Program DRIVER
c**************************************************************************
c     This is the driver for the whole calulation
c**************************************************************************
      implicit none
C
C     CONSTANTS
C
      double precision pi, zero
      parameter (pi=3.1415926535897932385d0)
      parameter (zero = 0d0)
      integer npoints, npointsChecked
      integer i, j, k
      integer return_code
      double precision tolerance, tolerance_default
      double precision, allocatable :: accuracies(:)
      double precision accuracy
      double precision ren_scale, energy
      include 'genps.inc'
      include 'nexternal.inc'
      include 'nFKSconfigs.inc'
      double precision p(0:3, nexternal), prambo(0:3, nexternal)
      double precision p_born(0:3,nexternal-1)
      common/pborn/p_born
      double precision pswgt
      double precision fks_double, fks_single
      double precision, allocatable :: virt_wgts(:,:)
      double precision double, single, finite
      double precision born, virt_wgt
      double precision totmass
      logical calculatedborn
      common/ccalculatedborn/calculatedborn
      logical fksprefact
      parameter (fksprefact=.true.)
      integer nfksprocess
      common/c_nfksprocess/nfksprocess
      double precision fkssymmetryfactor,fkssymmetryfactorBorn,
     &     fkssymmetryfactorDeg,symfactvirt
      integer ngluons,nquarks(-6:6),nphotons
      common/numberofparticles/fkssymmetryfactor,fkssymmetryfactorBorn,
     &                  fkssymmetryfactorDeg,ngluons,nquarks,nphotons
      integer fks_j_from_i(nexternal,0:nexternal)
     &     ,particle_type(nexternal),pdg_type(nexternal)
      common /c_fks_inc/fks_j_from_i,particle_type,pdg_type
      integer i_fks,j_fks
      common/fks_indices/i_fks,j_fks
cc
      include 'run.inc'
      include 'coupl.inc'
      include 'q_es.inc'
      integer nsqso,MLResArrayDim
      double precision pmass(nexternal), pmass_rambo(nexternal)
      integer nfail
      logical first_time
      data first_time/.TRUE./
      double precision tiny
      parameter (tiny = 1d-12)
      integer getordpowfromindex_ml5
      logical, allocatable, save :: keep_order(:)
      include 'orders.inc'
      logical is_aorg(nexternal)
      common /c_is_aorg/is_aorg
      logical force_polecheck, polecheck_passed
      common /to_polecheck/force_polecheck, polecheck_passed
      integer ret_code_ml
      common /to_ret_code/ret_code_ml
      include 'FKSParams.inc'
      
C-----
C  BEGIN CODE
C-----  
      force_polecheck = .true.
      if (first_time) then
          call get_nsqso_loop(nsqso)          
          call get_answer_dimension(MLResArrayDim)
          allocate(virt_wgts(0:3,0:MLResArrayDim))
          allocate(accuracies(0:nsqso))
          allocate(keep_order(nsqso))
          first_time = .false.
      endif

      call setrun                !Sets up run parameters
      call setpara('param_card.dat')   !Sets up couplings and masses
      call setcuts               !Sets up cuts and particle masses
      call printout              !Prints out a summary of paramaters
      call run_printout          !Prints out a summary of the run settings
      include 'pmass.inc'
     
      call FKSParamReader('FKS_params.dat',.TRUE.,.FALSE.)
      tolerance_default = IRPoleCheckThreshold

c     Set the energy to be characteristic of the run
      totmass = 0.0d0
      do i=1,nexternal
        totmass = totmass + pmass(i)
      enddo
      energy = max((ebeam(1)+ebeam(2))/20.0d0,2.0d0*totmass)
c     Set the renormalization scale to be of the order of sqrt(s) but
c     not equal to it so as to be sensitive to all logs in the check.
      ren_scale = energy/2.0d0

      write(*,*)' Insert the number of points to test'
      read(*,*) npoints
      write(*,*)'Insert the relative tolerance'
      write(*,*)' A negative number will mean use the default one: ',
     1 tolerance_default 
      read(*,*) tolerance
      if (tolerance .le. zero) then
          tolerance = tolerance_default
      else
          IRPoleCheckThreshold = tolerance
      endif

      mu_r = ren_scale
      qes2 = ren_scale**2

      do i = nincoming+1, nexternal-1
          pmass_rambo(i-nincoming) = pmass(i)
      enddo

c Find the nFKSprocess for which we compute the Born-like contributions,
c ie. which is a Born+g real-emission process
      do nFKSprocess=1,fks_configs
         call fks_inc_chooser()
         if (is_aorg(i_fks)) exit
      enddo
      call fks_inc_chooser()
      call leshouche_inc_chooser()
<<<<<<< HEAD
      call setfksfactor(1)
      symfactvirt = 1d0
=======
      call setfksfactor(1,.false.)
>>>>>>> bd5df1bb

      nfail = 0
      npointsChecked = 0

c Make sure that stability checks are always used by MadLoop, even for
c initialization
      CALL FORCE_STABILITY_CHECK(.TRUE.)

200   continue
          finite=0d0
          single=0d0
          double=0d0
          calculatedborn = .false.
          if (nincoming.eq.1) then
              call rambo(0, nexternal-nincoming-1, pmass(1), 
     1         pmass_rambo, prambo)
              p_born(0,1) = pmass(1)
              p_born(1,1) = 0d0
              p_born(2,1) = 0d0
              p_born(3,1) = 0d0
          elseif (nincoming.eq.2) then
              if (nexternal - nincoming - 1 .eq.1) then
                  ! deal with the case of only one particle in the final
                  ! state
                  p_born(0,1) = pmass(3)/2d0
                  p_born(1,1) = 0d0
                  p_born(2,1) = 0d0
                  p_born(3,1) = pmass(3)/2d0
                  if (pmass(1) > 0d0) 
     1               p_born(3,1) = dsqrt(pmass(3)**2/4d0 - pmass(1)**2)
                  p_born(0,2) = pmass(3)/2d0
                  p_born(1,2) = 0d0
                  p_born(2,2) = 0d0
                  p_born(3,2) = -pmass(3)/2d0
                  if (pmass(2) > 0d0) 
     1               p_born(3,2) = -dsqrt(pmass(3)**2/4d0 - pmass(1)**2)

                  prambo(0,1) = pmass(3)
                  prambo(1,1) = 0d0
                  prambo(2,1) = 0d0
                  prambo(3,1) = 0d0

              else
                    
                  call rambo(0, nexternal-nincoming-1, energy, 
     1             pmass_rambo, prambo)
                  p_born(0,1) = energy/2d0
                  p_born(1,1) = 0d0
                  p_born(2,1) = 0d0
                  p_born(3,1) = energy/2d0
                  if (pmass(1) > 0d0) 
     1               p_born(3,1) = dsqrt(energy**2/4d0 - pmass(1)**2)
                  p_born(0,2) = energy/2
                  p_born(1,2) = 0d0
                  p_born(2,2) = 0d0
                  p_born(3,2) = -energy/2d0
                  if (pmass(2) > 0d0) 
     1               p_born(3,2) = -dsqrt(energy**2/4d0 - pmass(1)**2)
              endif
          else
              write(*,*) 'INVALID NUMBER OF INCOMING PARTICLES', 
     1          nincoming
              stop
          endif

          do j = 0, 3
            do k = nincoming+1, nexternal-1
              p_born(j,k) = prambo(j,k-nincoming)
            enddo
          enddo
          call sborn(p_born, born)
          ! extra initialisation calls: skip the first point
          ! as well as any other points which is used for initialization
          ! (according to the return code)
          call BinothLHA(p_born, born, virt_wgt)
          if (npointsChecked.eq.0) then
            do while (mod(ret_code_ml,100)/10.eq.3.or.mod(ret_code_ml,100)/10.eq.4)
              ! this is to skip initialisation points
              write(*,*) 'INITIALIZATION POINT:'
              call BinothLHA(p_born, born, virt_wgt)
              write(*,*) 'RESULTS FROM INITIALIZATION POINTS WILL NOT '
     1            //'BE USED FOR STATISTICS'
            enddo
          endif
          write(*,*) 'MU_R    = ', ren_scale
          write(*,*) 'ALPHA_S = ', G**2/4d0/pi

C         If MadLoop was still in initialization mode, then skip this
C         point for the checks
          if (accuracy.lt.0.0d0) goto 200
C         Otherwise, perform the check
          npointsChecked = npointsChecked +1

          do j = 0, 3
            do k = 1, nexternal - 1
              p(j,k) = p_born(j,k)
            enddo
            p(j, nexternal) = 0d0
          enddo

          if ( tolerance.lt.0.0d0 ) then
               write(*,*) 'PASSED', tolerance
          else
              if (polecheck_passed) then
                write(*,*) 'PASSED', tolerance
              else
                write(*,*) 'FAILED', tolerance
                nfail=nfail+1
              endif
          endif
          write(*,*)

      if (npointsChecked.lt.npoints) goto 200 

          write(*,*) 'NUMBER OF POINTS PASSING THE CHECK', 
     1     npoints - nfail
          write(*,*) 'NUMBER OF POINTS FAILING THE CHECK', 
     1     nfail
          write(*,*) 'TOLERANCE ', tolerance

      return
      end



      SUBROUTINE RAMBO(LFLAG,N,ET,XM,P)
c------------------------------------------------------
c
c                       RAMBO
c
c    RA(NDOM)  M(OMENTA)  B(EAUTIFULLY)  O(RGANIZED)
c
c    A DEMOCRATIC MULTI-PARTICLE PHASE SPACE GENERATOR
c    AUTHORS:  S.D. ELLIS,  R. KLEISS,  W.J. STIRLING
c    THIS IS VERSION 1.0 -  WRITTEN BY R. KLEISS
c    (MODIFIED BY R. PITTAU)
c
c                INPUT                 OUTPUT
c
c    LFLAG= 0:   N, ET, XM             P, (DJ)
c    LFLAG= 1:   N, ET, XM, P          (DJ)
c
c    N  = NUMBER OF PARTICLES (>1, IN THIS VERSION <101)
c    ET = TOTAL CENTRE-OF-MASS ENERGY
c    XM = PARTICLE MASSES ( DIM=100 )
c    P  = PARTICLE MOMENTA ( DIM=(4,100) )
c    DJ = 1/(WEIGHT OF THE EVENT)
c
c------------------------------------------------------
      IMPLICIT DOUBLE PRECISION(A-H,O-Z)
      DIMENSION XM(100),P(0:3,100),Q(4,100),Z(100),R(4),
     .   B(3),P2(100),XM2(100),E(100),V(100),IWARN(5)
      SAVE ACC,ITMAX,IBEGIN,IWARN,Z,TWOPI,PO2LOG
      DATA ACC/1.D-14/,ITMAX/10/,IBEGIN/0/,IWARN/5*0/
C
C INITIALIZATION STEP: FACTORIALS FOR THE PHASE SPACE WEIGHT
      IF(IBEGIN.NE.0) GOTO 103
      IBEGIN=1
      TWOPI=8.*DATAN(1.D0)
      PO2LOG=LOG(TWOPI/4.)
      Z(2)=PO2LOG
      DO 101 K=3,100
  101 Z(K)=Z(K-1)+PO2LOG-2.*LOG(DFLOAT(K-2))
      DO 102 K=3,100
  102 Z(K)=(Z(K)-LOG(DFLOAT(K-1)))
C
C CHECK ON THE NUMBER OF PARTICLES
  103 IF(N.GT.1.AND.N.LT.101) GOTO 104
      PRINT 1001,N
      STOP
C
C CHECK WHETHER TOTAL ENERGY IS SUFFICIENT; COUNT NONZERO MASSES
  104 XMT=0.
      NM=0
      DO 105 I=1,N
      IF(XM(I).NE.0.D0) NM=NM+1
  105 XMT=XMT+ABS(XM(I))
      IF(XMT.LE.ET) GOTO 201
      PRINT 1002,XMT,ET
      STOP

  201 CONTINUE 
      if (lflag.eq.1) then
        w0= exp((2.*N-4.)*LOG(ET)+Z(N))
        do j= 1,N
          v(j)= sqrt(p(1,j)**2+p(2,j)**2+p(3,j)**2)
        enddo

        a1= 0.d0
        a3= 0.d0
        a2= 1.d0
        do j= 1,N
          a1= a1+v(j)/ET
          a2= a2*v(j)/p(0,j)
          a3= a3+v(j)*v(j)/p(0,j)/ET
        enddo
        wm= a1**(2*N-3)*a2/a3
        dj= 1.d0/w0/wm
        return
      endif
C
C THE PARAMETER VALUES ARE NOW ACCEPTED
C
C GENERATE N MASSLESS MOMENTA IN INFINITE PHASE SPACE

      DO 202 I=1,N
      call rans(RAN1)
      call rans(RAN2)
      call rans(RAN3)
      call rans(RAN4)
      C=2.*RAN1-1.
      S=SQRT(1.-C*C)
      F=TWOPI*RAN2
      Q(4,I)=-LOG(RAN3*RAN4)
      Q(3,I)=Q(4,I)*C
      Q(2,I)=Q(4,I)*S*COS(F)
  202 Q(1,I)=Q(4,I)*S*SIN(F)
C
C CALCULATE THE PARAMETERS OF THE CONFORMAL TRANSFORMATION
      DO 203 I=1,4
  203 R(I)=0.
      DO 204 I=1,N
      DO 204 K=1,4
  204 R(K)=R(K)+Q(K,I)
      RMAS=SQRT(R(4)**2-R(3)**2-R(2)**2-R(1)**2)
      DO 205 K=1,3
  205 B(K)=-R(K)/RMAS
      G=R(4)/RMAS
      A=1./(1.+G)
      X=ET/RMAS
C
C TRANSFORM THE Q'S CONFORMALLY INTO THE P'S
      DO 207 I=1,N
      BQ=B(1)*Q(1,I)+B(2)*Q(2,I)+B(3)*Q(3,I)
      DO 206 K=1,3
  206 P(K,I)=X*(Q(K,I)+B(K)*(Q(4,I)+A*BQ))
  207 P(0,I)=X*(G*Q(4,I)+BQ)
C
C CALCULATE WEIGHT AND POSSIBLE WARNINGS
      WT=PO2LOG
      IF(N.NE.2) WT=(2.*N-4.)*LOG(ET)+Z(N)
      IF(WT.GE.-180.D0) GOTO 208
      IF(IWARN(1).LE.5) PRINT 1004,WT
      IWARN(1)=IWARN(1)+1
  208 IF(WT.LE. 174.D0) GOTO 209
      IF(IWARN(2).LE.5) PRINT 1005,WT
      IWARN(2)=IWARN(2)+1
C
C RETURN FOR WEIGHTED MASSLESS MOMENTA
  209 IF(NM.NE.0) GOTO 210
      WT=EXP(WT)
      DJ= 1.d0/WT
      RETURN
C
C MASSIVE PARTICLES: RESCALE THE MOMENTA BY A FACTOR X
  210 XMAX=SQRT(1.-(XMT/ET)**2)
      DO 301 I=1,N
      XM2(I)=XM(I)**2
  301 P2(I)=P(0,I)**2
      ITER=0
      X=XMAX
      ACCU=ET*ACC
  302 F0=-ET
      G0=0.
      X2=X*X
      DO 303 I=1,N
      E(I)=SQRT(XM2(I)+X2*P2(I))
      F0=F0+E(I)
  303 G0=G0+P2(I)/E(I)
      IF(ABS(F0).LE.ACCU) GOTO 305
      ITER=ITER+1
      IF(ITER.LE.ITMAX) GOTO 304
      PRINT 1006,ITMAX
      GOTO 305
  304 X=X-F0/(X*G0)
      GOTO 302
  305 DO 307 I=1,N
      V(I)=X*P(0,I)
      DO 306 K=1,3
  306 P(K,I)=X*P(K,I)
  307 P(0,I)=E(I)
C
C CALCULATE THE MASS-EFFECT WEIGHT FACTOR
      WT2=1.
      WT3=0.
      DO 308 I=1,N
      WT2=WT2*V(I)/E(I)
  308 WT3=WT3+V(I)**2/E(I)
      WTM=(2.*N-3.)*LOG(X)+LOG(WT2/WT3*ET)
C
C RETURN FOR  WEIGHTED MASSIVE MOMENTA
      WT=WT+WTM
      IF(WT.GE.-180.D0) GOTO 309
      IF(IWARN(3).LE.5) PRINT 1004,WT
      IWARN(3)=IWARN(3)+1
  309 IF(WT.LE. 174.D0) GOTO 310
      IF(IWARN(4).LE.5) PRINT 1005,WT
      IWARN(4)=IWARN(4)+1
  310 WT=EXP(WT)
      DJ= 1.d0/WT
      RETURN
C
 1001 FORMAT(' RAMBO FAILS: # OF PARTICLES =',I5,' IS NOT ALLOWED')
 1002 FORMAT(' RAMBO FAILS: TOTAL MASS =',D15.6,' IS NOT',
     . ' SMALLER THAN TOTAL ENERGY =',D15.6)
 1004 FORMAT(' RAMBO WARNS: WEIGHT = EXP(',F20.9,') MAY UNDERFLOW')
 1005 FORMAT(' RAMBO WARNS: WEIGHT = EXP(',F20.9,') MAY  OVERFLOW')
 1006 FORMAT(' RAMBO WARNS:',I3,' ITERATIONS DID NOT GIVE THE',
     . ' DESIRED ACCURACY =',D15.6)
      END


      subroutine rans(rand)
c     Just a wrapper to ran2      
      implicit none
      double precision rand, ran2
      rand = ran2()
      return 
      end

      subroutine outfun(p, a, b, i)
c     just a dummy subroutine
      implicit none
      include 'nexternal.inc'
      double precision p(0:3, nexternal), a, b
      integer i
      write(*,*) 'THIS FUNCTION SHOULD NEVER BE CALLED'
      return
      end

      
      subroutine initplot
      end<|MERGE_RESOLUTION|>--- conflicted
+++ resolved
@@ -126,12 +126,8 @@
       enddo
       call fks_inc_chooser()
       call leshouche_inc_chooser()
-<<<<<<< HEAD
-      call setfksfactor(1)
+      call setfksfactor(1,.false.)
       symfactvirt = 1d0
-=======
-      call setfksfactor(1,.false.)
->>>>>>> bd5df1bb
 
       nfail = 0
       npointsChecked = 0

c This file contains the routines relevant to reweighting 
c NLO and aMC@NLO results, for the computation of scale 
c and PDF uncertainties

      
      subroutine reweight_fill_extra_inverse()
c Fills arrays with dimensions nexternal, equating them with their
c counterparts with dimensions maxparticles; this is thus the inverse
c of reweight_fill_extra(). Needed before calling routines that
c include reweight1.inc, whose content may have not be filled
c (for example, by read_lhef_event(), which only fills reweight0.inc)
      implicit none
      include "genps.inc"
      include "nexternal.inc"
      include "reweight.inc"
      integer i,j,k
c
      do k=1,4
        do i=1,nexternal
          do j=0,3
            wgtkin(j,i,k)=wgtkinE(j,i,k)
          enddo
        enddo
      enddo
c
      do k=1,nexternal
        wgtwmcxsec(k)=wgtwmcxsecE(k)
        wgtmcxbj(1,k)=wgtmcxbjE(1,k)
        wgtmcxbj(2,k)=wgtmcxbjE(2,k)
      enddo
c
      return
      end


      subroutine reweight_settozero()
c Set all reweight variables equal to zero
      implicit none
      include "genps.inc"
      include "nexternal.inc"
      include "reweight.inc"
      logical all
      integer i,j,k
c
      wgtref=0.d0
      wgtref_nbody=0.d0
      do k=1,4
        wgtqes2(k)=0.d0
        wgtxbj(1,k)=0.d0
        wgtxbj(2,k)=0.d0
        do i=1,nexternal
          do j=0,3
            wgtkin(j,i,k)=0.d0
          enddo
        enddo
c Special value, consistent with genps_fks. The kinematic configuration
c should not be used if wgtkin(0,1,*)=-99
        wgtkin(0,1,k)=-99.d0
        wgtmuR2(k)=0.d0
        wgtmuF12(k)=0.d0
        wgtmuF22(k)=0.d0
        wgtwreal(k)=0.d0
        wgtwdeg(k)=0.d0
        wgtwdegmuf(k)=0.d0
        if(k.eq.2)then
           wgtwborn(k)=0.d0
           wgtwns(k)=0.d0
           wgtwnsmuf(k)=0.d0
           wgtwnsmur(k)=0.d0
        endif
      enddo
      wgtdegrem_xi=0.d0
      wgtdegrem_lxi=0.d0
      wgtdegrem_muF=0.d0
      wgtnstmp=0.d0
      wgtwnstmpmuf=0.d0
      wgtwnstmpmur=0.d0
      do k=1,nexternal
        wgtwmcxsec(k)=0.d0
        wgtmcxbj(1,k)=0.d0
        wgtmcxbj(2,k)=0.d0
      enddo
      iwgtnumpartn=0
      jwgtinfo=0
      mexternal=0
      wgtNLO11=0d0
      wgtNLO12=0d0
      wgtNLO20=0d0
      return
      end


      subroutine reweight_settozero_all(iFKS,all)
c Set all reweight variables equal to zero
      implicit none
      include "genps.inc"
      include "nexternal.inc"
      include "nFKSconfigs.inc"
      include "reweight_all.inc"
      logical all
      integer i,j,k,iFKS,l
c
      do l=1,maxproc_save
         wgtref_all(iFKS,l)=0.d0
         if (all) wgtref_nbody_all(l)=0.d0
      enddo
      do k=1,4
         wgtqes2_all(k,iFKS)=0.d0
         wgtxbj_all(1,k,iFKS)=0.d0
         wgtxbj_all(2,k,iFKS)=0.d0
         do i=1,nexternal
            do j=0,3
               wgtkin_all(j,i,k,iFKS)=0.d0
            enddo
         enddo
c Special value, consistent with genps_fks. The kinematic configuration
c should not be used if wgtkin(0,1,*)=-99
         wgtkin_all(0,1,k,iFKS)=-99.d0
         wgtmuR2_all(k,iFKS)=0.d0
         wgtmuF12_all(k,iFKS)=0.d0
         wgtmuF22_all(k,iFKS)=0.d0
         wgtwreal_all(k,iFKS)=0.d0
         wgtwdeg_all(k,iFKS)=0.d0
         wgtwdegmuf_all(k,iFKS)=0.d0
      enddo
      wgtdegrem_xi=0.d0
      wgtdegrem_lxi=0.d0
      wgtdegrem_muF=0.d0
      if (all) then
         wgtwborn_all=0.d0
         wgtwns_all=0.d0
         wgtwnsmuf_all=0.d0
         wgtwnsmur_all=0.d0
         wgtnstmp=0.d0
         wgtwnstmpmuf=0.d0
         wgtwnstmpmur=0.d0
         wgtref_nbody=0.d0
         do k=1,4
            do i=1,nexternal
               do j=0,3
                  wgtkin_all(j,i,k,0)=0.d0
               enddo
            enddo
            wgtxbj_all(1,k,0)=0.d0
            wgtxbj_all(2,k,0)=0.d0
            wgtkin_all(0,1,k,0)=-99.d0
            wgtmuR2_all(k,0)=0.d0
            wgtmuF12_all(k,0)=0.d0
            wgtmuF22_all(k,0)=0.d0
            wgtqes2_all(k,0)=0.d0
         enddo
      endif
      do k=1,nexternal
         wgtwmcxsec_all(k,iFKS)=0.d0
         wgtmcxbj_all(1,k,iFKS)=0.d0
         wgtmcxbj_all(2,k,iFKS)=0.d0
      enddo
      iwgtnumpartn_all(iFKS)=0
      jwgtinfo=0
      mexternal=0
      wgtNLO11=0d0
      wgtNLO12=0d0
      wgtNLO20=0d0
      return
      end
      

      subroutine fill_reweight0inc_nbody(iproc)
c Set all reweight variables equal to zero
      implicit none
      include "nexternal.inc"
      include "reweight_all.inc"
      integer iproc
      logical debug
      parameter (debug=.false.)
      if (debug) write (*,*) 'wgtref_nbody',wgtref_nbody
     $     ,wgtref_nbody_all(iproc)
      call reweight_overwrite(wgtref_nbody,wgtref_nbody_all(iproc),2)
      return
      end


      subroutine fill_reweight0inc(iFKS,iproc)
c Set all reweight variables equal to zero
      implicit none
      include "genps.inc"
      include "nexternal.inc"
      include "nFKSconfigs.inc"
      include "reweight_all.inc"
      integer i,j,k,iFKS,iproc
      logical debug
      parameter (debug=.false.)
c
      if (debug) write (*,*) 'wgtref',iFKS,wgtref,wgtref_all(iFKS,iproc)
      call reweight_overwrite(wgtref,wgtref_all(iFKS,iproc),0)
c$$$      if (debug) write (*,*) 'wgtref_nbody',wgtref_nbody
c$$$     $     ,wgtref_nbody_all(iproc)
c$$$      call reweight_overwrite(wgtref_nbody,wgtref_nbody_all(iproc),2)
      do k=1,4
         if (debug) write (*,*) 'wgtqes2',k,iFKS,wgtqes2(k)
     &        ,wgtqes2_all(k,iFKS)
         call reweight_overwrite(wgtqes2(k),wgtqes2_all(k,iFKS),0)
         if (debug) write (*,*) 'wgtxbj1',k,iFKS,wgtxbj(1,k)
     &        ,wgtxbj_all(1,k,iFKS)
         call reweight_overwrite(wgtxbj(1,k),wgtxbj_all(1,k,iFKS),0)
         if (debug) write (*,*) 'wgtxbj2',k,iFKS,wgtxbj(2,k)
     &        ,wgtxbj_all(2,k,iFKS)
         call reweight_overwrite(wgtxbj(2,k),wgtxbj_all(2,k,iFKS),0)
        do i=1,nexternal
          do j=0,3
             if (i.eq.1.and.j.eq.0) then
                if (debug) write (*,*) 'wgtkin',j,i,k,iFKS,wgtkin(j,i,k)
     &               ,wgtkin_all(j,i,k,iFKS)
                call reweight_overwrite
     &               (wgtkin(j,i,k),wgtkin_all(j,i,k,iFKS),1)
             else
                if (debug) write (*,*) 'wgtkin',j,i,k,iFKS,wgtkin(j,i,k)
     &               ,wgtkin_all(j,i,k,iFKS)
                call reweight_overwrite
     &               (wgtkin(j,i,k),wgtkin_all(j,i,k,iFKS),0)
             endif
          enddo
        enddo
        if (debug) write (*,*) 'wgtmuR2',k,iFKS,wgtmuR2(k),wgtmuR2_all(k
     &       ,iFKS)
        call reweight_overwrite(wgtmuR2(k),wgtmuR2_all(k,iFKS),0)
        if (debug) write (*,*) 'wgtmuF12',k,iFKS,wgtmuF12(k)
     &       ,wgtmuF12_all(k,iFKS)
        call reweight_overwrite(wgtmuF12(k),wgtmuF12_all(k,iFKS),0)
        if (debug) write (*,*) 'wgtmuF22',k,iFKS,wgtmuF22(k)
     &       ,wgtmuF22_all(k,iFKS)
        call reweight_overwrite(wgtmuF22(k),wgtmuF22_all(k,iFKS),0)
        if (debug) write (*,*) 'wgtwreal',k,iFKS,wgtwreal(k)
     &       ,wgtwreal_all(k,iFKS)
        call reweight_overwrite(wgtwreal(k),wgtwreal_all(k,iFKS),0)
        if (debug) write (*,*) 'wgtwdeg',k,iFKS,wgtwdeg(k),wgtwdeg_all(k
     &       ,iFKS)
        call reweight_overwrite(wgtwdeg(k),wgtwdeg_all(k,iFKS),0)
        if (debug) write (*,*) 'wgtwdegmuF',k,iFKS,wgtwdegmuf(k)
     &       ,wgtwdegmuf_all(k,iFKS)
        call reweight_overwrite(wgtwdegmuf(k),wgtwdegmuf_all(k,iFKS),0)
c$$$        if(k.eq.2)then
c$$$           if (debug) write (*,*) 'wgtwborn',k,wgtwborn(k),wgtwborn_all
c$$$           call reweight_overwrite(wgtwborn(k),wgtwborn_all,0)
c$$$           if (debug) write (*,*) 'wgtwns',k,wgtwns(k),wgtwns_all
c$$$           call reweight_overwrite(wgtwns(k),wgtwns_all,0)
c$$$           if (debug) write (*,*) 'wgtwnsmuf',k,wgtwnsmuf(k)
c$$$     &          ,wgtwnsmuf_all
c$$$           call reweight_overwrite(wgtwnsmuf(k),wgtwnsmuf_all,0)
c$$$           if (debug) write (*,*) 'wgtwnsmur',k,wgtwnsmur(k)
c$$$     &          ,wgtwnsmur_all
c$$$          call reweight_overwrite(wgtwnsmur(k),wgtwnsmur_all,0)
c$$$        endif
      enddo
      do k=1,nexternal
         if (debug) write (*,*) 'wgtwmcxsec',k,iFKS,wgtwmcxsec(k)
     &        ,wgtwmcxsec_all(k,iFKS)
        call reweight_overwrite(wgtwmcxsec(k),wgtwmcxsec_all(k,iFKS),0)
        if (debug) write (*,*) 'wgtwmcxbj1',k,iFKS,wgtmcxbj(1,k)
     &       ,wgtmcxbj_all(1,k,iFKS)
        call reweight_overwrite(wgtmcxbj(1,k),wgtmcxbj_all(1,k,iFKS),0)
        if (debug) write (*,*) 'wgtwmcxbj2',k,iFKS,wgtmcxbj(2,k)
     &       ,wgtmcxbj_all(2,k,iFKS)
        call reweight_overwrite(wgtmcxbj(2,k),wgtmcxbj_all(2,k,iFKS),0)
      enddo
      if (debug) write (*,*) 'iwgtnumpartn',iFKS,iwgtnumpartn
     &     ,iwgtnumpartn_all(iFKS)
      call reweight_overwrite_int(iwgtnumpartn,iwgtnumpartn_all(iFKS))
      return
      end

      subroutine reweight_overwrite_int(a,b)
      implicit none
      integer a,b
      if (a.eq.0) then
         a=b
      elseif (a.ne.b) then
         write (*,*) 'Error #1 in reweight_overwrite_int',a,b
         stop
      endif
      return
      end


      subroutine reweight_overwrite(a,b,i)
c     i=0: overwrite 'a' by 'b' if 'a' is zero
c     i=1: overwrite 'a' by 'b' if 'a' is equal to -99
c     i=2: overwrite 'a' by 'b'
      implicit none
      integer i
      double precision a,b
      double precision vtiny
      parameter (vtiny=1d-10)
      if (i.eq.0) then
         if (a.eq.0d0) then
            a=b
         elseif (abs((a-b)/a).gt.vtiny) then
            write (*,*) 'Error #1 in reweight_overwrite',a,b
            stop
         endif
      elseif (i.eq.1) then
         if (a.eq.-99d0) then
            a=b
         elseif (a.eq.0d0) then
            write (*,*) 'Error #2 in reweight_overwrite',a,b
            stop
         elseif (abs((a-b)/a).gt.vtiny) then
            write (*,*) 'Error #3 in reweight_overwrite',a,b
            stop
         endif
      elseif (i.eq.2) then
         a=b
      else
         write (*,*) 'Error #4 in reweight_overwrite',i,a,b
         stop
      endif
      return
      end

      function compute_rwgt_wgt_Hev(xmuR_over_ref,xmuF1_over_ref,
     #                              xmuF2_over_ref,xQES_over_ref,
     #                              kwgtinfo)
c Recomputes the H-event cross section using the weights saved, and compares
c with the reference weight
      implicit none
      include "genps.inc"
      include "nexternal.inc"
      include 'coupl.inc'
      include 'q_es.inc'
      include 'run.inc'
      include "reweight.inc"
      include 'nFKSconfigs.inc'

      double precision compute_rwgt_wgt_Hev
      double precision xmuR_over_ref,xmuF1_over_ref,
     #                 xmuF2_over_ref,xQES_over_ref
      integer kwgtinfo
      double precision rwgt,xsec,xlum,dlum,alphas,temp
      double precision save_murrat,save_muf1rat,save_muf2rat,save_qesrat
      double precision pi
      parameter (pi=3.14159265358979323846d0)

      integer i,j,k,izero,mohdr
      parameter (izero=0)
      parameter (mohdr=-100)

      integer iproc_save(fks_configs),eto(maxproc,fks_configs)
     $     ,etoi(maxproc,fks_configs),maxproc_found
      common/cproc_combination/iproc_save,eto,etoi,maxproc_found
      INTEGER              IPROC
      DOUBLE PRECISION PD(0:MAXPROC)
      COMMON /SUBPROC/ PD, IPROC
      DOUBLE PRECISION       CONV
      PARAMETER (CONV=389379660D0)  !CONV TO PICOBARNS             
      integer i_process
      common/c_i_process/i_process

      INTEGER NFKSPROCESS
      COMMON/C_NFKSPROCESS/NFKSPROCESS
      integer save_nFKSprocess
c FxFx merging
      logical rewgt_mohdr_calculated,rewgt_izero_calculated
      double precision rewgt_mohdr,rewgt_izero,rewgt_exp_mohdr
     $     ,rewgt_exp_izero
      logical setclscales
      double precision rewgt
      external setclscales,rewgt
      double precision rwgt_muR_dep_fac
c
      save_murrat=muR_over_ref
      save_muf1rat=muF1_over_ref
      save_muf2rat=muF2_over_ref
      save_qesrat=QES_over_ref
      save_nFKSprocess=nFKSprocess
c
      muR_over_ref=xmuR_over_ref 
      muF1_over_ref=xmuF1_over_ref
      muF2_over_ref=xmuF2_over_ref
      QES_over_ref=xQES_over_ref 
c
      if(kwgtinfo.ne.4.and.kwgtinfo.ne.5) wgtbpower=rwgtbpower
c
      xsec=0.d0

      temp=0d0
      do i=1,iwgtnumpartn
         temp=temp+abs(wgtwmcxsec(i))
      enddo
      if (temp.eq.0d0) goto 541

      call set_cms_stuff(izero)
      if( ((kwgtinfo.eq.1.or.kwgtinfo.eq.2).and.wgtmuR2(1).ne.0.d0) .or.
     $     ((kwgtinfo.ge.3.or.kwgtinfo.le.5).and.wgtkin(0,1,1).gt.0.d0)
     $     )then
        if(kwgtinfo.eq.1.or.kwgtinfo.eq.2)then
          scale=muR_over_ref*sqrt(wgtmuR2(1))
          g=sqrt(4d0*pi*alphas(scale))
          q2fact(1)=wgtmuF12(1) * muF1_over_ref**2
          q2fact(2)=wgtmuF22(1) * muF2_over_ref**2
c Should cause the code to crash if used
          QES2=0.d0
        elseif(kwgtinfo.ge.3.or.kwgtinfo.le.5)then
          call set_cms_stuff(mohdr)
          if (ickkw.eq.3) then
              mu_r=sqrt(wgtmuR2(1))*muR_over_ref
              scale=mu_r
              g=sqrt(4d0*pi*alphas(scale))
              call update_as_param()
              q2fact(1)=muF1_over_ref**2*wgtmuF12(1)
              q2fact(2)=muF2_over_ref**2*wgtmuF22(1)
           else
              call set_alphaS(wgtkin(0,1,1))
           endif
        else
          write(*,*)'Error #0a in compute_rwgt_wgt_Hev',kwgtinfo
          stop
        endif
        do i=1,iwgtnumpartn
          xbk(1) = wgtmcxbj(1,i)
          xbk(2) = wgtmcxbj(2,i)
          if(xbk(1).le.0.d0.or.xbk(2).le.0.d0.or.
     #       xbk(1).gt.1.d0.or.xbk(2).gt.1.d0)then
            if(wgtwmcxsec(i).ne.0.d0)then
              write(*,*)'Error #1 in compute_rwgt_wgt_Hev'
              write(*,*)i,xbk(1),xbk(2),wgtwmcxsec(i)
              stop
            endif
          else
            nFKSprocess=nFKSprocess_used
            xlum = dlum()
            xsec=xsec+CONV*PD(i_process)*wgtwmcxsec(i)*g**(2*wgtbpower
     $           +2.d0) * rwgt_muR_dep_fac(scale)
com-- muR-dependent fac is reweighted here
          endif
        enddo
      endif
c
 541  continue
      if (wgtwreal(2).eq.0d0 .and. wgtwreal(3).eq.0d0 .and.
     $     wgtwreal(4).eq.0d0) goto 542

      call set_cms_stuff(izero)
      if( (kwgtinfo.eq.1.and.wgtmuR2(2).ne.0.d0) .or.
     $     ((kwgtinfo.ge.2.or.kwgtinfo.le.5).and.wgtkin(0,1,2).gt.0.d0)
     $     )then
        if(kwgtinfo.eq.1)then
          scale=muR_over_ref*sqrt(wgtmuR2(2))
          g=sqrt(4d0*pi*alphas(scale))
          q2fact(1)=wgtmuF12(2) * muF1_over_ref**2
          q2fact(2)=wgtmuF22(2) * muF2_over_ref**2
c Should cause the code to crash if used
          QES2=0.d0
        elseif(kwgtinfo.ge.2.or.kwgtinfo.le.5)then
           if (ickkw.eq.3) then
              mu_r=sqrt(wgtmuR2(2))*muR_over_ref
              scale=mu_r
              g=sqrt(4d0*pi*alphas(scale))
              call update_as_param()
              q2fact(1)=muF1_over_ref**2*wgtmuF12(2)
              q2fact(2)=muF2_over_ref**2*wgtmuF22(2)
           else
              call set_alphaS(wgtkin(0,1,2))
           endif
        else
          write(*,*)'Error #0b in compute_rwgt_wgt_Hev',kwgtinfo
          stop
        endif
        do k=2,4
          xbk(1) = wgtxbj(1,k)
          xbk(2) = wgtxbj(2,k)
          if(xbk(1).le.0.d0.or.xbk(2).le.0.d0.or.
     #       xbk(1).gt.1.d0.or.xbk(2).gt.1.d0)then
            if(wgtwreal(k).ne.0.d0)then
              write(*,*)'Error #2 in compute_rwgt_wgt_Hev'
              write(*,*)k,xbk(1),xbk(2),wgtwreal(k)
              stop
            endif
          else
            nFKSprocess=nFKSprocess_used
            xlum = dlum()
            xsec=xsec+CONV*PD(i_process)*wgtwreal(k)*g**(2*wgtbpower
     $           +2.d0) * rwgt_muR_dep_fac(scale)
com-- muR-dependent fac is reweighted here
          endif
        enddo
      endif
c
 542  continue
      if (wgtwreal(1).eq.0d0) goto 543
      
      call set_cms_stuff(mohdr)
      if( ((kwgtinfo.eq.1.or.kwgtinfo.eq.2).and.wgtmuR2(1).ne.0.d0) .or.
     $     ((kwgtinfo.ge.3.or.kwgtinfo.le.5).and.wgtkin(0,1,1).gt.0.d0)
     $     )then
        if(kwgtinfo.eq.1.or.kwgtinfo.eq.2)then
          scale=muR_over_ref*sqrt(wgtmuR2(1))
          g=sqrt(4d0*pi*alphas(scale))
          q2fact(1)=wgtmuF12(1) * muF1_over_ref**2
          q2fact(2)=wgtmuF22(1) * muF2_over_ref**2
c Should cause the code to crash if used
          QES2=0.d0
        elseif(kwgtinfo.ge.3.or.kwgtinfo.le.5)then
           if (ickkw.eq.3) then 
              mu_r=sqrt(wgtmuR2(1))*muR_over_ref
              scale=mu_r
              g=sqrt(4d0*pi*alphas(scale))
              call update_as_param()
              q2fact(1)=muF1_over_ref**2*wgtmuF12(1)
              q2fact(2)=muF2_over_ref**2*wgtmuF22(1)
           else
              call set_alphaS(wgtkin(0,1,1))
           endif
        else
          write(*,*)'Error #0c in compute_rwgt_wgt_Hev',kwgtinfo
          stop
        endif
        xbk(1) = wgtxbj(1,1)
        xbk(2) = wgtxbj(2,1)
        if(xbk(1).le.0.d0.or.xbk(2).le.0.d0.or.
     #     xbk(1).gt.1.d0.or.xbk(2).gt.1.d0)then
          if(wgtwreal(1).ne.0.d0)then
            write(*,*)'Error #3 in compute_rwgt_wgt_Hev'
            write(*,*)xbk(1),xbk(2),wgtwreal(1)
            stop
          endif
        else
          nFKSprocess=nFKSprocess_used
          xlum = dlum()
          xsec=xsec+CONV*PD(i_process)*wgtwreal(1)*g**(2*wgtbpower+2.d0)
     f         * rwgt_muR_dep_fac(scale)
com-- muR-dependent fac is reweighted here
        endif
      endif
c
 543  continue
c
      muR_over_ref=save_murrat
      muF1_over_ref=save_muf1rat
      muF2_over_ref=save_muf2rat
      QES_over_ref=save_qesrat
      nFKSprocess=save_nFKSprocess
c
      compute_rwgt_wgt_Hev=xsec
c
      return
      end


      function compute_rwgt_wgt_Sev(xmuR_over_ref,xmuF1_over_ref,
     #                              xmuF2_over_ref,xQES_over_ref,
     #                              kwgtinfo)
c Recomputes the S-event cross section using the weights saved, and compares
c with the reference weight
      implicit none
      include "genps.inc"
      include "nexternal.inc"
      include 'coupl.inc'
      include 'q_es.inc'
      include 'run.inc'
      include "reweight.inc"
      include 'nFKSconfigs.inc'

      double precision compute_rwgt_wgt_Sev
      double precision xmuR_over_ref,xmuF1_over_ref,
     #                 xmuF2_over_ref,xQES_over_ref
      integer kwgtinfo
      double precision rwgt,xsec,xlum,dlum,xlgmuf,xlgmur,alphas,temp
      double precision QES2_local
      double precision save_murrat,save_muf1rat,save_muf2rat,save_qesrat
      double precision tiny,pi
      parameter (tiny=1.d-2)
      parameter (pi=3.14159265358979323846d0)

      integer i,j,k,izero,mohdr
      parameter (izero=0)
      parameter (mohdr=-100)

      integer iproc_save(fks_configs),eto(maxproc,fks_configs)
     $     ,etoi(maxproc,fks_configs),maxproc_found
      common/cproc_combination/iproc_save,eto,etoi,maxproc_found
      INTEGER              IPROC
      DOUBLE PRECISION PD(0:MAXPROC)
      COMMON /SUBPROC/ PD, IPROC
      DOUBLE PRECISION       CONV
      PARAMETER (CONV=389379660D0)  !CONV TO PICOBARNS             
      integer i_process
      common/c_i_process/i_process

      INTEGER NFKSPROCESS
      COMMON/C_NFKSPROCESS/NFKSPROCESS
      integer save_nFKSprocess
c FxFx merging
      logical rewgt_mohdr_calculated,rewgt_izero_calculated
      double precision rewgt_mohdr,rewgt_izero,rewgt_exp_mohdr
     $     ,rewgt_exp_izero
      logical setclscales
      double precision rewgt
      external setclscales,rewgt
      double precision rwgt_muR_dep_fac
c
      save_murrat=muR_over_ref
      save_muf1rat=muF1_over_ref
      save_muf2rat=muF2_over_ref
      save_qesrat=QES_over_ref
      save_nFKSprocess=nFKSprocess
c
      muR_over_ref=xmuR_over_ref 
      muF1_over_ref=xmuF1_over_ref
      muF2_over_ref=xmuF2_over_ref
      QES_over_ref=xQES_over_ref 
c
      if(kwgtinfo.ne.4.and.kwgtinfo.ne.5) wgtbpower=rwgtbpower
c
      xsec=0.d0
     
      temp=0d0
      do i=1,iwgtnumpartn
         temp=temp+abs(wgtwmcxsec(i))
      enddo
      if (temp.eq.0d0) goto 541
      call set_cms_stuff(izero)

      if( (kwgtinfo.eq.1.and.wgtmuR2(1).ne.0.d0) .or.
     $     (kwgtinfo.eq.2.and.wgtkin(0,1,1).gt.0.d0) .or.
     $     ((kwgtinfo.ge.3.or.kwgtinfo.le.5).and.wgtkin(0,1,1).gt.0.d0)
     $     )then
        if(kwgtinfo.eq.1)then
          scale=muR_over_ref*sqrt(wgtmuR2(1))
          g=sqrt(4d0*pi*alphas(scale))
          q2fact(1)=wgtmuF12(1) * muF1_over_ref**2
          q2fact(2)=wgtmuF22(1) * muF2_over_ref**2
c Should cause the code to crash if used
          QES2=0.d0
        elseif(kwgtinfo.ge.2.or.kwgtinfo.le.5)then
           call set_cms_stuff(mohdr)
           if (ickkw.eq.3) then
              mu_r=sqrt(wgtmuR2(1))*muR_over_ref
              scale=mu_r
              g=sqrt(4d0*pi*alphas(scale))
              call update_as_param()
              q2fact(1)=muF1_over_ref**2*wgtmuF12(1)
              q2fact(2)=muF2_over_ref**2*wgtmuF22(1)
           else
              call set_alphaS(wgtkin(0,1,1))
           endif
        else
          write(*,*)'Error #0a in compute_rwgt_wgt_Sev',kwgtinfo
          stop
        endif
        do i=1,iwgtnumpartn
          xbk(1) = wgtmcxbj(1,i)
          xbk(2) = wgtmcxbj(2,i)
          if(xbk(1).le.0.d0.or.xbk(2).le.0.d0.or.
     #       xbk(1).gt.1.d0.or.xbk(2).gt.1.d0)then
            if(wgtwmcxsec(i).ne.0.d0)then
              write(*,*)'Error #1 in compute_rwgt_wgt_Sev'
              write(*,*)i,xbk(1),xbk(2),wgtwmcxsec(i)
              stop
            endif
          else
            nFKSprocess=nFKSprocess_used
            xlum = dlum()
            do j=1,iproc_save(nFKSprocess)
               if (eto(j,nFKSprocess).eq.i_process) then
                  xsec=xsec+CONV*PD(j)*wgtwmcxsec(i)*g**(2*wgtbpower
     $                 +2.d0) * rwgt_muR_dep_fac(scale)
com-- muR-dependent fac is reweighted here
               endif
            enddo
          endif
        enddo
      endif
c
 541  continue
      if ( wgtwreal(2).eq.0d0 .and.
     $     wgtwreal(3).eq.0d0 .and. wgtwreal(4).eq.0d0 .and.
     $     wgtwdeg(2).eq.0d0 .and.
     $     wgtwdeg(3).eq.0d0 .and. wgtwdeg(4).eq.0d0 .and.
     $     wgtwdegmuf(2).eq.0d0 .and.
     $     wgtwdegmuf(3).eq.0d0 .and. wgtwdegmuf(4).eq.0d0 .and.
     $     wgtwborn(2).eq.0d0 .and. wgtwns(2).eq.0d0 .and.
     $     wgtwnsmuf(2).eq.0d0 .and. wgtwnsmur(2).eq.0d0) goto 542

      call set_cms_stuff(izero)

      if( ((kwgtinfo.eq.1.or.kwgtinfo.eq.2).and.wgtmuR2(2).ne.0.d0) .or.
     $     ((kwgtinfo.ge.3.or.kwgtinfo.le.5).and. wgtkin(0,1,2).gt.0.d0)
     $     )then
        if(kwgtinfo.eq.1.or.kwgtinfo.eq.2)then
          scale=muR_over_ref*sqrt(wgtmuR2(2))
          g=sqrt(4d0*pi*alphas(scale))
          q2fact(1)=wgtmuF12(2) * muF1_over_ref**2
          q2fact(2)=wgtmuF22(2) * muF2_over_ref**2
c Should cause the code to crash if used
          QES2=0.d0
        elseif(kwgtinfo.ge.3.or.kwgtinfo.le.5)then
           if (ickkw.eq.3) then
              mu_r=sqrt(wgtmuR2(2))*muR_over_ref
              scale=mu_r
              g=sqrt(4d0*pi*alphas(scale))
              call update_as_param()
              q2fact(1)=muF1_over_ref**2*wgtmuF12(2)
              q2fact(2)=muF2_over_ref**2*wgtmuF22(2)
              qes2=wgtqes2(2)
           else
              call set_alphaS(wgtkin(0,1,2))
           endif
        else
          write(*,*)'Error #0b in compute_rwgt_wgt_Sev',kwgtinfo
          stop
        endif
        QES2_local=wgtqes2(2)
        if(QES2_local.eq.0.d0)then
          if(wgtwdegmuf(3).ne.0.d0.or.
     #       wgtwdegmuf(4).ne.0.d0.or.
     #       wgtwnsmuf(2).ne.0.d0.or.
     #       wgtwnsmur(2).ne.0.d0)then
            write(*,*)'Error in compute_rwgt_wgt_Sev'
            write(*,*)' Ellis-Sexton scale was not set'
            write(*,*)wgtwdegmuf(3),wgtwdegmuf(4),
     #                wgtwnsmuf(2),wgtwnsmur(2)
            stop
          endif
          xlgmuf=0.d0
          xlgmur=0.d0
        else
           if(abs(QES2/QES2_local-1.d0).gt.tiny.and.
     &          (kwgtinfo.ge.3.or.kwgtinfo.le.5))then
              write(*,*)'Error in compute_rwgt_wgt_Sev'
              write(*,*)' Mismatch in ES scale',QES2,QES2_local
              stop
           endif
          xlgmuf=log(q2fact(1)/QES2_local)
          xlgmur=log(scale**2/QES2_local)
        endif
        do k=2,4
          xbk(1) = wgtxbj(1,k)
          xbk(2) = wgtxbj(2,k)
          if(xbk(1).le.0.d0.or.xbk(2).le.0.d0.or.
     #       xbk(1).gt.1.d0.or.xbk(2).gt.1.d0)then
            if(wgtwreal(k).ne.0.d0.or.
     #         wgtwdeg(k).ne.0.d0.or.
     #         wgtwdegmuf(k).ne.0.d0.or.
     #         (k.eq.2.and.(wgtwborn(2).ne.0.d0.or.
     #                      wgtwns(2).ne.0.d0.or.
     #                      wgtwnsmuf(2).ne.0.d0.or.
     #                      wgtwnsmur(2).ne.0.d0)))then
              write(*,*)'Error #2 in compute_rwgt_wgt_Sev'
              write(*,*)k,xbk(1),xbk(2)
              write(*,*)wgtwreal(k),wgtwdeg(k),wgtwdegmuf(k)
              if(k.eq.2)write(*,*)wgtwborn(k),wgtwns(k),
     #                            wgtwnsmuf(k),wgtwnsmur(k)
              stop
            endif
          else
            nFKSprocess=nFKSprocess_used
            xlum = dlum()
            do j=1,iproc_save(nFKSprocess)
               if (eto(j,nFKSprocess).eq.i_process) then
                  xsec=xsec+CONV*PD(j)*( wgtwreal(k)+wgtwdeg(k)
     $                 +wgtwdegmuf(k)*xlgmuf )*g**(2*wgtbpower+2.d0)
     f                 * rwgt_muR_dep_fac(scale)
com-- muR-dependent fac is reweighted here
               endif
            enddo
            if(k.eq.2)then
              nFKSprocess=nFKSprocess_used_Born
              xlum = dlum()
              do j=1,iproc_save(nFKSprocess)
                 if (eto(j,nFKSprocess).eq.i_process) then
                    if(wgtbpower.gt.0)then
                       xsec=xsec+CONV*PD(j)*wgtwborn(k)*g**(2*wgtbpower)
     f                      * rwgt_muR_dep_fac(scale)
com-- muR-dependent fac is reweighted here
                    else
                       xsec=xsec+CONV*PD(j)*wgtwborn(k)
     f                      * rwgt_muR_dep_fac(scale)
com-- muR-dependent fac is reweighted here
                    endif
                    xsec=xsec+CONV*PD(j)*( wgtwns(k)+ wgtwnsmuf(k)
     $                   *xlgmuf+wgtwnsmur(k)*xlgmur )*g**(2*wgtbpower
     $                   +2.d0) * rwgt_muR_dep_fac(scale)
com-- muR-dependent fac is reweighted here
                 endif
              enddo
            endif
          endif
        enddo
      endif
c
 542  continue
      if (wgtwreal(1).eq.0d0) goto 543
      call set_cms_stuff(mohdr)

      if( (kwgtinfo.eq.1.and.wgtmuR2(1).ne.0.d0) .or.
     $     ((kwgtinfo.ge.2.or.kwgtinfo.ge.5).and.wgtkin(0,1,1).gt.0.d0)
     $     )then
        if(kwgtinfo.eq.1)then
          scale=muR_over_ref*sqrt(wgtmuR2(1))
          g=sqrt(4d0*pi*alphas(scale))
          q2fact(1)=wgtmuF12(1) * muF1_over_ref**2
          q2fact(2)=wgtmuF22(1) * muF2_over_ref**2
c Should cause the code to crash if used
          QES2=0.d0
        elseif(kwgtinfo.ge.2.or.kwgtinfo.le.5)then
           if (ickkw.eq.3) then
              mu_r=sqrt(wgtmuR2(1))*muR_over_ref
              scale=mu_r
              g=sqrt(4d0*pi*alphas(scale))
              call update_as_param()
              q2fact(1)=muF1_over_ref**2*wgtmuF12(1)
              q2fact(2)=muF2_over_ref**2*wgtmuF22(1)
           else
              call set_alphaS(wgtkin(0,1,1))
           endif
        else
          write(*,*)'Error #0b in compute_rwgt_wgt_Sev',kwgtinfo
          stop
        endif
        xbk(1) = wgtxbj(1,1)
        xbk(2) = wgtxbj(2,1)
        if(xbk(1).le.0.d0.or.xbk(2).le.0.d0.or.
     #     xbk(1).gt.1.d0.or.xbk(2).gt.1.d0)then
          if(wgtwreal(1).ne.0.d0)then
            write(*,*)'Error #3 in compute_rwgt_wgt_Sev'
            write(*,*)xbk(1),xbk(2),wgtwreal(1)
            stop
          endif
        else
          nFKSprocess=nFKSprocess_used
          xlum = dlum()
          do j=1,iproc_save(nFKSprocess)
             if (eto(j,nFKSprocess).eq.i_process) then
                xsec=xsec+CONV*PD(j)*wgtwreal(1)*g**(2*wgtbpower+2.d0)
     f               * rwgt_muR_dep_fac(scale)
com-- muR-dependent fac is reweighted here
             endif
          enddo
        endif
      endif
c
 543  continue
      muR_over_ref=save_murrat
      muF1_over_ref=save_muf1rat
      muF2_over_ref=save_muf2rat
      QES_over_ref=save_qesrat
      nFKSprocess=save_nFKSprocess
c
      compute_rwgt_wgt_Sev=xsec
c
      return
      end


      function compute_rwgt_wgt_Sev_nbody(xmuR_over_ref,xmuF1_over_ref,
     &     xmuF2_over_ref,xQES_over_ref, kwgtinfo)
c Recomputes the S-event cross section using the weights saved, and compares
c with the reference weight
      implicit none
      include "genps.inc"
      include "nexternal.inc"
      include 'coupl.inc'
      include 'q_es.inc'
      include 'run.inc'
      include 'nFKSconfigs.inc'
      include "reweight_all.inc"

      double precision compute_rwgt_wgt_Sev_nbody
      double precision xmuR_over_ref,xmuF1_over_ref,
     #                 xmuF2_over_ref,xQES_over_ref
      integer kwgtinfo
      double precision rwgt,xsec,xlum,dlum,xlgmuf,xlgmur,alphas
      double precision QES2_local
      double precision save_murrat,save_muf1rat,save_muf2rat,save_qesrat
      double precision tiny,pi
      parameter (tiny=1.d-2)
      parameter (pi=3.14159265358979323846d0)

      integer i,j,k,izero,mohdr
      parameter (izero=0)
      parameter (mohdr=-100)

      integer iproc_save(fks_configs),eto(maxproc,fks_configs)
     $     ,etoi(maxproc,fks_configs),maxproc_found
      common/cproc_combination/iproc_save,eto,etoi,maxproc_found
      INTEGER              IPROC
      DOUBLE PRECISION PD(0:MAXPROC)
      COMMON /SUBPROC/ PD, IPROC
      DOUBLE PRECISION       CONV
      PARAMETER (CONV=389379660D0)  !CONV TO PICOBARNS             
      integer i_process
      common/c_i_process/i_process

      INTEGER NFKSPROCESS
      COMMON/C_NFKSPROCESS/NFKSPROCESS
      integer save_nFKSprocess
c FxFx merging
      logical rewgt_mohdr_calculated,rewgt_izero_calculated
      double precision rewgt_mohdr,rewgt_izero,rewgt_exp_mohdr
     $     ,rewgt_exp_izero
      logical setclscales
      double precision rewgt
      external setclscales,rewgt
      double precision rwgt_muR_dep_fac
c
      save_murrat=muR_over_ref
      save_muf1rat=muF1_over_ref
      save_muf2rat=muF2_over_ref
      save_qesrat=QES_over_ref
      save_nFKSprocess=nFKSprocess
c
      muR_over_ref=xmuR_over_ref 
      muF1_over_ref=xmuF1_over_ref
      muF2_over_ref=xmuF2_over_ref
      QES_over_ref=xQES_over_ref 
c
      if (kwgtinfo.ne.5) then
         write (*,*) 'nbody-reweighting only with kwgtinfo.eq.5'
     &        ,kwgtinfo
      endif
c
      xsec=0.d0

      if ( wgtwborn_all.eq.0d0 .and. wgtwns_all.eq.0d0 .and.
     $     wgtwnsmuf_all.eq.0d0 .and. wgtwnsmur_all.eq.0d0) goto 541

      call set_cms_stuff(izero)

      if( wgtkin_all(0,1,2,0).gt.0d0 )then
         if (ickkw.eq.3) then
            mu_r=sqrt(wgtmuR2_all(2,0))*muR_over_ref
            scale=mu_r
            g=sqrt(4d0*pi*alphas(scale))
            call update_as_param()
            q2fact(1)=muF1_over_ref**2*wgtmuF12_all(2,0)
            q2fact(2)=muF2_over_ref**2*wgtmuF22_all(2,0)
            qes2=wgtqes2_all(2,0)
         else
            call set_alphaS(wgtkin_all(0,1,2,0))
         endif
         QES2_local=wgtqes2_all(2,0)
         if (QES2_local.ne.0d0) then
            if(abs(QES2/QES2_local-1.d0).gt.tiny)then
               write(*,*)'Error in compute_rwgt_wgt_Sev_nbody'
               write(*,*)' Mismatch in ES scale',QES2,QES2_local
               stop
            endif
            xlgmuf=log(q2fact(1)/QES2_local)
            xlgmur=log(scale**2/QES2_local)
            xbk(1) = wgtxbj_all(1,2,0)
            xbk(2) = wgtxbj_all(2,2,0)
            if(xbk(1).le.0.d0.or.xbk(2).le.0.d0.or.
     #         xbk(1).gt.1.d0.or.xbk(2).gt.1.d0)then
               if(wgtwborn_all.ne.0d0 .or. wgtwns_all.ne.0d0 .or.
     $           wgtwnsmuf_all.ne.0d0 .or. wgtwnsmur_all.ne.0d0)then
                  write(*,*)'Error #3 in compute_rwgt_wgt_Sev_nbody'
                  write(*,*) QES2_local,QES2,wgtwborn_all,wgtwns_all
     $                 ,wgtwnsmuf_all,wgtwnsmur_all
                  stop
               endif
            else
               nFKSprocess=nFKSprocess_used_Born
               xlum = dlum()
               do j=1,iproc_save(nFKSprocess)
                  if (eto(j,nFKSprocess).eq.i_process) then
                     if(wgtbpower.gt.0)then
                        xsec=xsec+CONV*PD(j)*wgtwborn_all*g**(2
     $                       *wgtbpower) * rwgt_muR_dep_fac(scale)
com-- muR-dependent fac is reweighted here
                     else
                        xsec=xsec+CONV*PD(j)*wgtwborn_all
     f                       * rwgt_muR_dep_fac(scale)
com-- muR-dependent fac is reweighted here
                     endif
                     xsec=xsec+CONV*PD(j)*( wgtwns_all+ wgtwnsmuf_all
     $                    *xlgmuf+wgtwnsmur_all*xlgmur )*g**(2*wgtbpower
     $                    +2.d0) * rwgt_muR_dep_fac(scale)
com-- muR-dependent fac is reweighted here
                  endif
               enddo
            endif
         else
            if (wgtwborn_all.ne.0d0 .or. wgtwns_all.ne.0d0 .or.
     $           wgtwnsmuf_all.ne.0d0 .or. wgtwnsmur_all.ne.0d0) then
               write(*,*)'ES scale is zero, but weights are not'
               write(*,*) QES2_local,QES2,wgtwborn_all,wgtwns_all
     $              ,wgtwnsmuf_all,wgtwnsmur_all
               stop
            endif
         endif
      endif
 541  continue
c
      muR_over_ref=save_murrat
      muF1_over_ref=save_muf1rat
      muF2_over_ref=save_muf2rat
      QES_over_ref=save_qesrat
      nFKSprocess=save_nFKSprocess
c
      compute_rwgt_wgt_Sev_nbody=xsec
c
      return
      end


<<<<<<< HEAD
      subroutine check_rwgt_wgt(idstring)
      implicit none
      include "genps.inc"
      include "nexternal.inc"
      include 'run.inc'
      include "reweight.inc"
      character*3 idstring
      double precision compute_rwgt_wgt_NLO,compute_rwgt_wgt_Hev,
     $     compute_rwgt_wgt_Sev,compute_rwgt_wgt_Sev_nbody
     $     ,compute_rwgt_wgt_NLO_NNLLveto
      double precision wgtnew,tiny
      parameter (tiny=1.d-2)
c
      INTEGER              IPROC
      DOUBLE PRECISION PD(0:MAXPROC)
      COMMON /SUBPROC/ PD, IPROC
      integer iproc_save
      save iproc_save
c
      iproc_save=iproc
      if(idstring.eq."NLO")then
        wgtnew=compute_rwgt_wgt_NLO(muR_over_ref,muF1_over_ref,
     #                              muF2_over_ref,QES_over_ref,
     #                              iwgtinfo)
      elseif(idstring.eq."JET")then
        wgtnew=compute_rwgt_wgt_NLO_NNLLveto(1d0,1d0)
      elseif(idstring.eq."Hev")then
        wgtnew=compute_rwgt_wgt_Hev(muR_over_ref,muF1_over_ref,
     #                              muF2_over_ref,QES_over_ref,
     #                              iwgtinfo)
      elseif(idstring.eq."Sev")then
        wgtnew=compute_rwgt_wgt_Sev(muR_over_ref,muF1_over_ref,
     #                              muF2_over_ref,QES_over_ref,
     #                              iwgtinfo)
      elseif(idstring.eq."nbd")then
        wgtnew=compute_rwgt_wgt_Sev_nbody(muR_over_ref,muF1_over_ref,
     #                              muF2_over_ref,QES_over_ref,
     #                              iwgtinfo)
      else
        write(*,*)'Error in check_rwgt_wgt'
        write(*,*)' Unknown function: ',idstring
        stop
      endif
c
      if (idstring.eq."nbd") then
      if( (abs(wgtref_nbody).ge.1.d0 .and.
     #     abs(1.d0-wgtnew/wgtref_nbody).gt.tiny) .or.
     #    (abs(wgtref_nbody).lt.1.d0 .and.
     #     abs(wgtnew-wgtref_nbody).gt.tiny) )then
         write(*,*)'Error in check_rwgt_wgt: ',idstring,wgtref_nbody
     &        ,wgtnew
        stop
      endif
      else
      if( (abs(wgtref).ge.1.d0 .and.
     #     abs(1.d0-wgtnew/wgtref).gt.tiny) .or.
     #    (abs(wgtref).lt.1.d0 .and.
     #     abs(wgtnew-wgtref).gt.tiny) )then
        write(*,*)'Error in check_rwgt_wgt: ',idstring,wgtref,wgtnew
        stop
      endif
      endif
      iproc=iproc_save
c
      return
      end


      subroutine fill_rwgt_NLOplot()
      implicit none
      include "genps.inc"
      include "nexternal.inc"
      include 'coupl.inc'
      include 'run.inc'
      include "reweight.inc"
      include "reweightNLO.inc"
      integer izero
      parameter (izero=0)
      integer kr,kf,n
      double precision pr_muR_over_ref,pr_muF1_over_ref,
     $     pr_muF2_over_ref,dummy,compute_rwgt_wgt_NLO,muS,muH
     $     ,compute_rwgt_wgt_NLO_NNLLveto
c
      if (ickkw.ne.-1) then
         dummy=compute_rwgt_wgt_NLO(ymuR_over_ref,ymuF1_over_ref,
     $        ymuF2_over_ref,yQES_over_ref, iwgtinfo)
      else
         dummy=compute_rwgt_wgt_NLO_NNLLveto(1d0,1d0)
      endif

      wgtrefNLO11=wgtNLO11
      wgtrefNLO12=wgtNLO12
      wgtrefNLO20=wgtNLO20
c
      if(do_rwgt_scale)then
        do kr=1,numscales
          do kf=1,numscales
            if (ickkw.ne.-1) then
               pr_muR_over_ref=ymuR_over_ref*yfactR(kr)
               pr_muF1_over_ref=ymuF1_over_ref*yfactF(kf)
               pr_muF2_over_ref=pr_muF1_over_ref
               dummy=compute_rwgt_wgt_NLO(pr_muR_over_ref
     $              ,pr_muF1_over_ref,pr_muF2_over_ref,yQES_over_ref
     $              ,iwgtinfo)
            else
               if (numscales.ne.3) then
                  write (*,*) 'For NLO+NNLL jet veto calculations,'/
     $                 /' can only use 3 scale variations'
                  stop 1
               endif
               if (kr.eq.1) muS=1d0
               if (kr.eq.2) muS=2.0d0
               if (kr.eq.3) muS=0.5d0
               if (kf.eq.1) muH=1d0
               if (kf.eq.2) muH=2.0d0
               if (kf.eq.3) muH=0.5d0
               dummy=compute_rwgt_wgt_NLO_NNLLveto(muS,muH)
            endif
            wgtNLOxsecmu(1,kr,kf)=wgtNLO11
            wgtNLOxsecmu(2,kr,kf)=wgtNLO12
            wgtNLOxsecmu(3,kr,kf)=wgtNLO20
          enddo
        enddo
      endif
c
      if(do_rwgt_pdf)then
        do n=0,numPDFs-1
          call InitPDF(n)
          if (ickkw.ne.-1) then
             dummy=compute_rwgt_wgt_NLO(ymuR_over_ref,ymuF1_over_ref,
     $            ymuF2_over_ref,yQES_over_ref, iwgtinfo)
          else
             dummy=compute_rwgt_wgt_NLO_NNLLveto(1d0,1d0)
          endif
          wgtNLOxsecPDF(1,n)=wgtNLO11
          wgtNLOxsecPDF(2,n)=wgtNLO12
          wgtNLOxsecPDF(3,n)=wgtNLO20
        enddo
c Restore default PDFs
        call InitPDF(izero)
      endif
c
      return
      end

=======
>>>>>>> 86e94546

      subroutine setup_fill_rwgt_NLOplot()
      implicit none
      include "genps.inc"
      include "nexternal.inc"
      include 'coupl.inc'
      include 'run.inc'
      include "reweight.inc"
      include "reweightNLO.inc"
      include "../../Source/pdf.inc"
      integer i,itmp,nsets
      double precision delta
c
      yQES_over_ref=QES_over_ref
      ymuR_over_ref=muR_over_ref
      ymuF1_over_ref=muF1_over_ref
      ymuF2_over_ref=muF2_over_ref
c
      if(.not.do_rwgt_scale)goto 111
      numscales=3
      if(numscales.gt.maxscales)then
        write(*,*)'Error #1 in setup_fill_rwgt_NLOplot'
        write(*,*)' Increase maxscales in reweight0.inc'
        stop
      endif
      yfactF(1)=1d0
      yfactF(2)=rw_Fscale_up
      yfactF(3)=rw_Fscale_down
      yfactR(1)=1d0
      yfactR(2)=rw_Rscale_up
      yfactR(3)=rw_Rscale_down
c
 111  continue
      if(.not.do_rwgt_pdf)goto 222
      idpdf(0)=lhaid
      idpdf(1)=pdf_set_min
      itmp=pdf_set_max
      nsets=itmp-idpdf(1)+1
      if(mod(nsets,2).ne.0)then
        write(*,*)'The number of error sets must be even',nsets
        stop
      else
        numPDFpairs=nsets/2
      endif
      do i=2,nsets
        idpdf(i)=idpdf(1)+i-1
      enddo
      if(nsets.gt.maxPDFs)then
        write(*,*)'Error #2 in setup_fill_rwgt_NLOplot'
        write(*,*)' Increase maxPDFs in reweight0.inc'
        stop
      endif
      numPDFs=nsets+1
c
 222  continue
      return
      end

c     This function defines the reweighting of the cross section to
c     include a muR-dependent pre-factor. Multiply by the muR-dependent
c     factor and devide by the muR-independent one.
c Note: This is implemented below for the Bottom Yukawa in the SM.
c       Change it to the factor you need to reweight.
      Double precision function rwgt_muR_dep_fac(scale)
      implicit none
      double precision scale,vev,mbmb,apimuR,apimZ,apimb,mbmuR,alphas,pi
      parameter (pi=3.14159265358979323846d0)
      include "nexternal.inc"
      include "genps.inc"
      include "reweight.inc"
      include "coupl.inc"
      include "../../Source/MODEL/input.inc"
      rwgt_muR_dep_fac = 1d0
c     This is relevant for a muR-dependent bottom-mass in Yukawa.
      IF(wgtcpower .ne. 0d0 .and. runfac .eq. 1) THEN
c$$$      vev    = 246.21845813429518469305d0 !vev in aMC@NLO from y_b->m_b
c$$$      mbmb = MDL_YB*vev/dsqrt(2d0)
c$$$com-- mbmb input for fixed Yukawa bmass in param_card.dat is used here
c$$$com-- as start value of running and to remove it from the cross section
c$$$      apimuR = alphas(scale)/pi
c$$$      apimZ  = alphas(MDL_MZ)/pi
c$$$      CALL runalpha(apimZ,MDL_MZ,mbmb,5d0,2,0,apimb)
c$$$      CALL runmass(mbmb,apimb,apimuR,5d0,2,mbmuR)
c$$$      rwgt_muR_dep_fac = (mbmuR/mbmb)**wgtcpower
      ELSE
         return
      ENDIF
      END

C-{{{ routines for running of alphas:

C-{{{ subroutine odeint:

      SUBROUTINE odeint(ystart,nvar,x1,x2,eps,h1,hmin,nok,nbad,derivs,
     *rkqs)
c..(C) Copr. 1986-92 Numerical Recipes Software 5,".
c..   transscribed to real*8 by R. Harlander, Feb.2002
      implicit real*8 (a-z)
      INTEGER nbad,nok,nvar,KMAXX,MAXSTP,NMAX
      REAL*8 eps,h1,hmin,x1,x2,ystart(nvar),TINY
      EXTERNAL derivs,rkqs
      PARAMETER (MAXSTP=10000,NMAX=50,KMAXX=200,TINY=1.e-30)
      INTEGER i,kmax,kount,nstp
      REAL*8 dxsav,h,hdid,hnext,x,xsav,dydx(NMAX),xp(KMAXX),y(NMAX),
     *yp(NMAX,KMAXX),yscal(NMAX)
      COMMON /path/ kmax,kount,dxsav,xp,yp
      x=x1
      h=sign(h1,x2-x1)
      nok=0
      nbad=0
      kount=0
      do 11 i=1,nvar
        y(i)=ystart(i)
11    continue
      if (kmax.gt.0) xsav=x-2.*dxsav
      do 16 nstp=1,MAXSTP
        call derivs(x,y,dydx)
        do 12 i=1,nvar
          yscal(i)=dabs(y(i))+dabs(h*dydx(i))+TINY
12      continue
        if(kmax.gt.0)then
          if(dabs(x-xsav).gt.dabs(dxsav)) then
            if(kount.lt.kmax-1)then
              kount=kount+1
              xp(kount)=x
              do 13 i=1,nvar
                yp(i,kount)=y(i)
13            continue
              xsav=x
            endif
          endif
        endif
        if((x+h-x2)*(x+h-x1).gt.0.) h=x2-x
        call rkqs(y,dydx,nvar,x,h,eps,yscal,hdid,hnext,derivs)
        if(hdid.eq.h)then
          nok=nok+1
        else
          nbad=nbad+1
        endif
        if((x-x2)*(x2-x1).ge.0.)then
          do 14 i=1,nvar
            ystart(i)=y(i)
14        continue
          if(kmax.ne.0)then
            kount=kount+1
            xp(kount)=x
            do 15 i=1,nvar
              yp(i,kount)=y(i)
15          continue
          endif
          return
        endif
        if(dabs(hnext).lt.hmin) write(6,*)
     *       'stepsize smaller than minimum in odeint'
        h=hnext
16    continue
      write(6,*) 'too many steps in odeint'
      stop
      return
      END

C-}}}
C-{{{ subroutine rkck:

      SUBROUTINE rkck(y,dydx,n,x,h,yout,yerr,derivs)
c..(C) Copr. 1986-92 Numerical Recipes Software 5,".
c..   transscribed to real*8 by R. Harlander, Feb.2002
      implicit real*8 (a-z)
      INTEGER n,NMAX
      REAL*8 h,x,dydx(n),y(n),yerr(n),yout(n)
      EXTERNAL derivs
      PARAMETER (NMAX=50)
CU    USES derivs
      INTEGER i
      REAL*8 ak2(NMAX),ak3(NMAX),ak4(NMAX),ak5(NMAX),ak6(NMAX),
     *ytemp(NMAX),A2,A3,A4,A5,A6,B21,B31,B32,B41,B42,B43,B51,B52,B53,
     *B54,B61,B62,B63,B64,B65,C1,C3,C4,C6,DC1,DC3,DC4,DC5,DC6
      PARAMETER (A2=.2,A3=.3,A4=.6,A5=1.,A6=.875,B21=.2,B31=3./40.,
     *B32=9./40.,B41=.3,B42=-.9,B43=1.2,B51=-11./54.,B52=2.5,
     *B53=-70./27.,B54=35./27.,B61=1631./55296.,B62=175./512.,
     *B63=575./13824.,B64=44275./110592.,B65=253./4096.,C1=37./378.,
     *C3=250./621.,C4=125./594.,C6=512./1771.,DC1=C1-2825./27648.,
     *DC3=C3-18575./48384.,DC4=C4-13525./55296.,DC5=-277./14336.,
     *DC6=C6-.25)
      do 11 i=1,n
        ytemp(i)=y(i)+B21*h*dydx(i)
11    continue
      call derivs(x+A2*h,ytemp,ak2)
      do 12 i=1,n
        ytemp(i)=y(i)+h*(B31*dydx(i)+B32*ak2(i))
12    continue
      call derivs(x+A3*h,ytemp,ak3)
      do 13 i=1,n
        ytemp(i)=y(i)+h*(B41*dydx(i)+B42*ak2(i)+B43*ak3(i))
13    continue
      call derivs(x+A4*h,ytemp,ak4)
      do 14 i=1,n
        ytemp(i)=y(i)+h*(B51*dydx(i)+B52*ak2(i)+B53*ak3(i)+B54*ak4(i))
14    continue
      call derivs(x+A5*h,ytemp,ak5)
      do 15 i=1,n
        ytemp(i)=y(i)+h*(B61*dydx(i)+B62*ak2(i)+B63*ak3(i)+B64*ak4(i)+
     *B65*ak5(i))
15    continue
      call derivs(x+A6*h,ytemp,ak6)
      do 16 i=1,n
        yout(i)=y(i)+h*(C1*dydx(i)+C3*ak3(i)+C4*ak4(i)+C6*ak6(i))
16    continue
      do 17 i=1,n
        yerr(i)=h*(DC1*dydx(i)+DC3*ak3(i)+DC4*ak4(i)+DC5*ak5(i)+DC6*
     *ak6(i))
17    continue
      return
      END

C-}}}
C-{{{ subroutine rkqs:

      SUBROUTINE rkqs(y,dydx,n,x,htry,eps,yscal,hdid,hnext,derivs)
c..(C) Copr. 1986-92 Numerical Recipes Software 5,".
c..   transscribed to real*8 by R. Harlander, Feb.2002
      implicit real*8 (a-z)
      INTEGER n,NMAX
      REAL*8 eps,hdid,hnext,htry,x,dydx(n),y(n),yscal(n)
      EXTERNAL derivs
      PARAMETER (NMAX=50)
CU    USES derivs,rkck
      INTEGER i
      REAL*8 errmax,h,htemp,xnew,yerr(NMAX),ytemp(NMAX),SAFETY,PGROW,
     *PSHRNK,ERRCON
      PARAMETER (SAFETY=0.9,PGROW=-.2,PSHRNK=-.25,ERRCON=1.89d-4)
      h=htry
1     call rkck(y,dydx,n,x,h,ytemp,yerr,derivs)
      errmax=0.d0
      do 11 i=1,n
        errmax=max(errmax,dabs(yerr(i)/yscal(i)))
11    continue
      errmax=errmax/eps
      if(errmax.gt.1.)then
        htemp=SAFETY*h*(errmax**PSHRNK)
        h=sign(max(dabs(htemp),0.1*dabs(h)),h)
        xnew=x+h
        if(xnew.eq.x) write(6,*) 'stepsize underflow in rkqs'
        goto 1
      else
        if(errmax.gt.ERRCON)then
          hnext=SAFETY*h*(errmax**PGROW)
        else
          hnext=5.*h
        endif
        hdid=h
        x=x+h
        do 12 i=1,n
          y(i)=ytemp(i)
12      continue
        return
      endif
      END

C-}}}
C-{{{ subroutine runalpha:

      subroutine runalpha(api0,mu0,mu,nf,nloop,verb,apiout)
C..
c..   NEEDS:  rkck.f rkqs.f odeint.f  (from Numerical Recipes)
c..   
c..   Note:  api = {\alpha_s \over \pi}
C..
c..   purpose : computes the value of api(mu) from api(mu0)
c..   method  : solving RG-equation by adaptive Runge-Kutta method
c..   uses    : odeint.for  from Numerical Recipes
C..
c..   api0  :  api(mu0)
c..   nf    :  number of flavors
c..   nloop :  number of loops
c..   verb  :  0=quiet,  1=verbose
c..   apiout:  api(mu)    
C..
      implicit real*8 (a-h,o-z)
      INTEGER KMAXX,NMAX,NVAR
      PARAMETER (KMAXX=200,NMAX=50,NVAR=1)
      INTEGER kmax,kount,nbad,nok,nrhs,verb
      REAL*8 dxsav,eps,h1,hmin,x,y,apif(NVAR),api0,apiout,pi
      real*8 mu,mu0,l0,lf,nf
c..   /path/  is for odeint.for:
      COMMON /path/ kmax,kount,dxsav,x(KMAXX),y(NMAX,KMAXX)
      common /bfunc/ beta0,beta1,beta2,beta3
      COMMON nrhs
      data pi/3.14159265358979323846264338328d0/
      EXTERNAL rhs,rkqs

      if (nloop.eq.0) then
         apiout = api0
         return
      endif

      nrhs=0

c..   integration bounds (note that log(mu^2) is the integration variable)
      l0 = 0.d0
      lf = 2.*dlog(mu/mu0)
      apif(1)=api0

c..   see documentation for odeint.for:
      eps=1.0d-8
      h1=dabs(lf-l0)/10.d0
      hmin=0.0d0
      kmax=100
      dxsav=dabs(lf-l0)/20.d0

c..   initialize beta-function (common block /bfunc/):
      call inibeta(nf,nloop)

c..   check if input values are reasonable
      dlam = mu0*dexp(-1.d0/(2.d0*beta0*api0))
      if (mu.le.dlam) then
         write(6,2001) dlam,mu,mu0,api0*pi
      endif

c..   integrate RG-equation:

      call odeint(apif,NVAR,l0,lf,eps,h1,hmin,nok,nbad,rhs,rkqs)

      if (verb.eq.1) then
         write(6,'(/1x,a,t30,i3)') 'Successful steps:',nok
         write(6,'(1x,a,t30,i3)') 'Bad steps:',nbad
         write(6,'(1x,a,t30,i3)') 'Function evaluations:',nrhs
         write(6,'(1x,a,t30,i3)') 'Stored intermediate values:',kount
      endif

c..   api(mu):
      apiout = apif(1)

 2001 format(' -> <subroutine runalpha>',/,
     &     ' - WARNING: mu-value too low.',/,
     &     ' -     Should be significantly larger than  ',1f8.3,'.',/,
     &     ' -             mu = ',1f8.3,' GeV',/,
     &     ' -            mu0 = ',1f8.3,' GeV',/,
     &     ' -        api0*pi = ',1f8.3,/,
     &     ' -     Integration might break down.',/,
     &     '<- <subroutine runalpha>'
     &     )

      END

C-}}}
C-{{{ subroutine rhs:

      subroutine rhs(logmumu0,api,ainteg)
C..
c..   RG-equation:   (d api)/(d log(mu^2)) = api*beta(api)
C..
      implicit real*8 (a-h,o-z)
      integer nrhs
      real*8 api(*),ainteg(*),logmumu0
      common /bfunc/ beta0,beta1,beta2,beta3
      COMMON nrhs
      nrhs=nrhs+1
      ainteg(1) = api(1)*(- beta0*api(1) - beta1*api(1)**2 - beta2
     &     *api(1)**3 - beta3*api(1)**4)
      end

C-}}}
C-{{{ subroutine inibeta:

      subroutine inibeta(nf,nloopin)
C..
c..   initialize beta function
C..
      implicit real*8 (a-h,o-z)
      real*8 nf
      data z3/1.2020569031595942853997/
      common /bfunc/ beta0,beta1,beta2,beta3

      beta0 = (33 - 2*nf)/12.d0
      beta1 = (102 - (38*nf)/3.d0)/16.d0
      beta2 = (2857/2.d0 - (5033*nf)/18.d0 + (325*nf**2)/54.d0)/64.d0
      beta3 = (149753/6.d0 + (1093*nf**3)/729.d0 + 3564*z3 + nf**2
     &     *(50065/162.d0 + (6472*z3)/81.d0) - nf*(1078361/162.d0 +
     &     (6508*z3)/27.d0))/256.d0

      
      nloop=nloopin

      if (nloop.gt.4) then
         write(6,*) '-> <subroutine inibeta>:'
         write(6,*)
     &        ' - 5-loop beta function unknown. Using 4-loop instead.'
         write(6,*) '<- <subroutine inibeta>'
         nloop=4
      endif
      if (nloop.lt.4) then
         beta3 = 0d0
         if (nloop.lt.3) then
            beta2 = 0d0
            if (nloop.lt.2) then
               beta1 = 0d0
               if (nloop.lt.1) then
                  beta0=0d0
               endif
            endif
         endif
      endif
      end

C-}}}

C-}}}
C-{{{ subroutine runmass:

      subroutine runmass(mass0,api0,apif,nf,nloop,massout)
c..
c..   evaluates the running of the MS-bar quark mass
c..   by expanding the equation
c..   
c..   m(mu) = m(mu0) * exp( \int_a0^af dx gammam(x)/x/beta(x) )
c..   
c..   in terms of alpha_s. The results agree with RunDec.m.
c..   
c..   
c..   Input:
c..   ------
c..   mass0  :  m(mu0)
c..   api0   :  alpha_s(mu0)/pi
c..   apif   :  alpha_s(muf)/pi
c..   nf     :  number of flavors
c..   nloop  :  order of calculation (nloop=1..4)
c..
c..   Output:
c..   -------
c..   massout:  m(muf)
c..   
      implicit real*8 (a-h,o-z)
      real*8 mass0,massout,massfun
      real*8 nf
      external massfun
      parameter(accmass=1.d-6)
      common /bfunc/ beta0,beta1,beta2,beta3
      common /gfunc/ gamma0,gamma1,gamma2,gamma3

      if (nloop.eq.0) then
         massout = mass0
         return
      endif

      call inigamma(nf,nloop)
      call inibeta(nf,nloop)

      bb1 = beta1/beta0
      bb2 = beta2/beta0
      bb3 = beta3/beta0

      cc0 = gamma0/beta0
      cc1 = gamma1/beta0
      cc2 = gamma2/beta0
      cc3 = gamma3/beta0

      cfunc1 = 1.d0
      cfunc2 = cc1 - bb1*cc0
      cfunc3 = 1/2.d0*((cc1-bb1*cc0)**2 + cc2 - bb1*cc1 + bb1**2*cc0 -
     &     bb2*cc0)
      cfunc4 = (1/6*(cc1 - bb1*cc0)**3 + 1/2*(cc1 - bb1*cc0)*(cc2 - bb1
     &     *cc1 + bb1**2*cc0 - bb2*cc0) + 1/3*(cc3 - bb1*cc2 + bb1**2
     &     *cc1 - bb2*cc1 - bb1**3*cc0 + 2*bb1*bb2*cc0 - bb3*cc0))

      if (nloop.lt.4) then
         cfunc4 = 0.d0
         if (nloop.lt.3) then
            cfunc3 = 0.d0
            if (nloop.lt.2) then
               cfunc2 = 0.d0
               if (nloop.lt.1) then
                  cfunc1 = 0.d0
               endif
            endif
         endif
      endif

      cfuncmu0 = cfunc1 + cfunc2*api0 + cfunc3*api0**2 + cfunc4*api0**3
      cfuncmuf = cfunc1 + cfunc2*apif + cfunc3*apif**2 + cfunc4*apif**3


      massout = mass0*(apif/api0)**cc0*cfuncmuf/cfuncmu0
      
      return
      end

C-}}}
C-{{{ subroutine inigamma:

      subroutine inigamma(nfin,nloopin)
C
C     initialize beta function
C
      implicit real*8 (a-h,o-z)
      real*8 nf,nfin
      data z3/1.2020569031595942853997/,
     &     z5/1.0369277551433699263/,
     &     pi/3.1415926535897932381/
      common /gfunc/ gamma0,gamma1,gamma2,gamma3

      nf = nfin

      gamma0 = 1.d0
      gamma1 = (67.33333333333333d0 - (20*nf)/9.d0)/16.d0
      gamma2 = (1249.d0 - (140*nf**2)/81.d0 + 2*nf*(-20.59259259259259d0
     &     - 48*z3) +(8*nf*(-46 + 48*z3))/9.d0)/64.d0
      gamma3 = (28413.91975308642d0 + (135680*z3)/27.d0 + nf**3*(-1
     &     .3662551440329218d0 + (64*z3)/27.d0) + nf**2*(21
     &     .57201646090535d0 - (16*Pi**4)/27.d0 + (800*z3)/9.d0) - 8800
     &     *z5 + nf*(-3397.1481481481483d0 + (88*Pi**4)/9.d0 - (34192
     &     *z3)/9.d0 + (18400*z5)/9.d0))/256.d0

      nloop=nloopin

      if (nloop.gt.4) then
         write(6,*) '-> <subroutine inigamma>:'
         write(6,*)
     &        ' - 5-loop gamma function unknown. Using 4-loop instead.'
         write(6,*) '<- <subroutine inigamma>'
         nloop=4
      endif
      if (nloop.lt.4) then
         gamma3 = 0d0
         if (nloop.lt.3) then
            gamma2 = 0d0
            if (nloop.lt.2) then
               gamma1 = 0d0
               if (nloop.lt.1) then
                  gamma0 = 0d0
               endif
            endif
         endif
      endif
      end


      function compute_rwgt_wgt_NLO_NNLLveto(muSoft,muHard)
c Recomputes the NLO+NNLL jet veto cross section using the weights saved
      implicit none
      include "genps.inc"
      include "nexternal.inc"
      include 'coupl.inc'
      include 'q_es.inc'
      include 'run.inc'
      include "reweight.inc"
      include "appl_common.inc"
      include "nFKSconfigs.inc"
      include "cuts.inc"

      double precision compute_rwgt_wgt_NLO_NNLLveto
      double precision muSoft,muHard
      double precision xsec,xlum,dlum,xlgmuf,xlgmur,xsec11,xsec12
     $     ,xsec20,QES2_local,save_veto_multiplier,born_wgt,virt_wgt
     $     ,alphaMad,veto_compensating_factor_new,veto_multiplier_new
      double precision alphas
      external alphas
      integer k,izero,mohdr
      parameter (izero=0)
      parameter (mohdr=-100)
      INTEGER NFKSPROCESS
      COMMON/C_NFKSPROCESS/NFKSPROCESS
      integer save_nFKSprocess
      double precision pi
      parameter (pi=3.14159265358979323846d0)
c
      double precision ybst_til_tolab,ybst_til_tocm,sqrtshat,shat
      common/parton_cms_stuff/ybst_til_tolab,ybst_til_tocm,
     #                        sqrtshat,shat
c
      xsec=0.d0
      xsec11=0.d0
      xsec12=0.d0
      xsec20=0.d0
      save_nFKSprocess=nFKSprocess
      save_veto_multiplier=veto_multiplier
      if(wgtkin(0,1,2).gt.0.d0)then
         call compute_veto_multiplier(H1_factor_virt,muSoft,muHard
     $        ,veto_multiplier)
         veto_multiplier_new=veto_multiplier/save_veto_multiplier
      else
         veto_multiplier_new=1d0
      endif

      if (wgtwreal(1).eq.0d0) goto 541

      call set_cms_stuff(mohdr)
      if(wgtkin(0,1,1).gt.0.d0)then
         mu_r=sqrt(wgtmuR2(1))*muSoft
         scale=mu_r
         g=sqrt(4d0*pi*alphas(scale))
         call update_as_param()
         q2fact(1)=muSoft**2*wgtmuF12(1)
         q2fact(2)=muSoft**2*wgtmuF22(1)

         xbk(1) = wgtxbj(1,1)
         xbk(2) = wgtxbj(2,1)
         nFKSprocess=nFKSprocess_used
         xlum = dlum()
         xsec11=xsec11+xlum*wgtwreal(1)*g**(2*wgtbpower+2)
      endif
c
 541  continue
      if ( wgtwreal(2).eq.0d0 .and.
     $     wgtwreal(3).eq.0d0 .and. wgtwreal(4).eq.0d0 .and.
     $     wgtwdeg(2).eq.0d0 .and.
     $     wgtwdeg(3).eq.0d0 .and. wgtwdeg(4).eq.0d0 .and.
     $     wgtwdegmuf(2).eq.0d0 .and.
     $     wgtwdegmuf(3).eq.0d0 .and. wgtwdegmuf(4).eq.0d0 .and.
     $     wgtwborn(2).eq.0d0 .and. wgtwns(2).eq.0d0 ) goto 542

      call set_cms_stuff(izero)
      if(wgtkin(0,1,2).gt.0.d0)then
         mu_r=sqrt(wgtmuR2(2))*muSoft
         scale=mu_r
         g=sqrt(4d0*pi*alphas(scale))
         call update_as_param()
         q2fact(1)=muSoft**2*wgtmuF12(2)
         q2fact(2)=muSoft**2*wgtmuF22(2)
         QES2_local=wgtqes2(2)
         xlgmuf=log(q2fact(1)/QES2_local)
         xlgmur=log(scale**2/QES2_local)
      endif
      do k=2,4
         xbk(1) = wgtxbj(1,k)
         xbk(2) = wgtxbj(2,k)
         nFKSprocess=nFKSprocess_used
         xlum = dlum()
         xsec12=xsec12+xlum*(wgtwreal(k)+wgtwdeg(k)+wgtwdegmuf(k)
     $        *xlgmuf)*g**(2*wgtbpower+2)
         if(k.eq.2)then
            nFKSprocess=nFKSprocess_used_born
            xlum = dlum()
            if(wgtbpower.gt.0)then
               xsec20=xsec20+xlum*wgtwborn(k)*g**(2*wgtbpower)
            else
               xsec20=xsec20+xlum*wgtwborn(k)
            endif
            xsec12=xsec12+xsec20
            xsec12=xsec12+xlum*(wgtwns(k)+wgtwnsmuf(k)*xlgmuf+
     $           wgtwnsmur(k)*xlgmur)*g**(2*wgtbpower+2)
c include the veto_compensating factor
            call compute_veto_compensating_factor(H1_factor_virt
     $           ,wgtwborn(2),muSoft,muHard,veto_compensating_factor_new)
            xsec12=xsec12-xlum*veto_compensating_factor_new
         endif
      enddo

 542  continue

c include the veto_multiplier
      xsec11=xsec11*veto_multiplier_new
      xsec12=xsec12*veto_multiplier_new
      xsec20=xsec20*veto_multiplier_new
c
      nFKSprocess=save_nFKSprocess
      veto_multiplier=save_veto_multiplier
c
      wgtNLO11=xsec11
      wgtNLO12=xsec12-xsec20
      wgtNLO20=xsec20
      xsec=xsec11+xsec12
      compute_rwgt_wgt_NLO_NNLLveto=xsec
      return
      end

<|MERGE_RESOLUTION|>--- conflicted
+++ resolved
@@ -1,1819 +1,1541 @@
-c This file contains the routines relevant to reweighting 
-c NLO and aMC@NLO results, for the computation of scale 
-c and PDF uncertainties
-
-      
-      subroutine reweight_fill_extra_inverse()
-c Fills arrays with dimensions nexternal, equating them with their
-c counterparts with dimensions maxparticles; this is thus the inverse
-c of reweight_fill_extra(). Needed before calling routines that
-c include reweight1.inc, whose content may have not be filled
-c (for example, by read_lhef_event(), which only fills reweight0.inc)
-      implicit none
-      include "genps.inc"
-      include "nexternal.inc"
-      include "reweight.inc"
-      integer i,j,k
-c
-      do k=1,4
-        do i=1,nexternal
-          do j=0,3
-            wgtkin(j,i,k)=wgtkinE(j,i,k)
-          enddo
-        enddo
-      enddo
-c
-      do k=1,nexternal
-        wgtwmcxsec(k)=wgtwmcxsecE(k)
-        wgtmcxbj(1,k)=wgtmcxbjE(1,k)
-        wgtmcxbj(2,k)=wgtmcxbjE(2,k)
-      enddo
-c
-      return
-      end
-
-
-      subroutine reweight_settozero()
-c Set all reweight variables equal to zero
-      implicit none
-      include "genps.inc"
-      include "nexternal.inc"
-      include "reweight.inc"
-      logical all
-      integer i,j,k
-c
-      wgtref=0.d0
-      wgtref_nbody=0.d0
-      do k=1,4
-        wgtqes2(k)=0.d0
-        wgtxbj(1,k)=0.d0
-        wgtxbj(2,k)=0.d0
-        do i=1,nexternal
-          do j=0,3
-            wgtkin(j,i,k)=0.d0
-          enddo
-        enddo
-c Special value, consistent with genps_fks. The kinematic configuration
-c should not be used if wgtkin(0,1,*)=-99
-        wgtkin(0,1,k)=-99.d0
-        wgtmuR2(k)=0.d0
-        wgtmuF12(k)=0.d0
-        wgtmuF22(k)=0.d0
-        wgtwreal(k)=0.d0
-        wgtwdeg(k)=0.d0
-        wgtwdegmuf(k)=0.d0
-        if(k.eq.2)then
-           wgtwborn(k)=0.d0
-           wgtwns(k)=0.d0
-           wgtwnsmuf(k)=0.d0
-           wgtwnsmur(k)=0.d0
-        endif
-      enddo
-      wgtdegrem_xi=0.d0
-      wgtdegrem_lxi=0.d0
-      wgtdegrem_muF=0.d0
-      wgtnstmp=0.d0
-      wgtwnstmpmuf=0.d0
-      wgtwnstmpmur=0.d0
-      do k=1,nexternal
-        wgtwmcxsec(k)=0.d0
-        wgtmcxbj(1,k)=0.d0
-        wgtmcxbj(2,k)=0.d0
-      enddo
-      iwgtnumpartn=0
-      jwgtinfo=0
-      mexternal=0
-      wgtNLO11=0d0
-      wgtNLO12=0d0
-      wgtNLO20=0d0
-      return
-      end
-
-
-      subroutine reweight_settozero_all(iFKS,all)
-c Set all reweight variables equal to zero
-      implicit none
-      include "genps.inc"
-      include "nexternal.inc"
-      include "nFKSconfigs.inc"
-      include "reweight_all.inc"
-      logical all
-      integer i,j,k,iFKS,l
-c
-      do l=1,maxproc_save
-         wgtref_all(iFKS,l)=0.d0
-         if (all) wgtref_nbody_all(l)=0.d0
-      enddo
-      do k=1,4
-         wgtqes2_all(k,iFKS)=0.d0
-         wgtxbj_all(1,k,iFKS)=0.d0
-         wgtxbj_all(2,k,iFKS)=0.d0
-         do i=1,nexternal
-            do j=0,3
-               wgtkin_all(j,i,k,iFKS)=0.d0
-            enddo
-         enddo
-c Special value, consistent with genps_fks. The kinematic configuration
-c should not be used if wgtkin(0,1,*)=-99
-         wgtkin_all(0,1,k,iFKS)=-99.d0
-         wgtmuR2_all(k,iFKS)=0.d0
-         wgtmuF12_all(k,iFKS)=0.d0
-         wgtmuF22_all(k,iFKS)=0.d0
-         wgtwreal_all(k,iFKS)=0.d0
-         wgtwdeg_all(k,iFKS)=0.d0
-         wgtwdegmuf_all(k,iFKS)=0.d0
-      enddo
-      wgtdegrem_xi=0.d0
-      wgtdegrem_lxi=0.d0
-      wgtdegrem_muF=0.d0
-      if (all) then
-         wgtwborn_all=0.d0
-         wgtwns_all=0.d0
-         wgtwnsmuf_all=0.d0
-         wgtwnsmur_all=0.d0
-         wgtnstmp=0.d0
-         wgtwnstmpmuf=0.d0
-         wgtwnstmpmur=0.d0
-         wgtref_nbody=0.d0
-         do k=1,4
-            do i=1,nexternal
-               do j=0,3
-                  wgtkin_all(j,i,k,0)=0.d0
-               enddo
-            enddo
-            wgtxbj_all(1,k,0)=0.d0
-            wgtxbj_all(2,k,0)=0.d0
-            wgtkin_all(0,1,k,0)=-99.d0
-            wgtmuR2_all(k,0)=0.d0
-            wgtmuF12_all(k,0)=0.d0
-            wgtmuF22_all(k,0)=0.d0
-            wgtqes2_all(k,0)=0.d0
-         enddo
-      endif
-      do k=1,nexternal
-         wgtwmcxsec_all(k,iFKS)=0.d0
-         wgtmcxbj_all(1,k,iFKS)=0.d0
-         wgtmcxbj_all(2,k,iFKS)=0.d0
-      enddo
-      iwgtnumpartn_all(iFKS)=0
-      jwgtinfo=0
-      mexternal=0
-      wgtNLO11=0d0
-      wgtNLO12=0d0
-      wgtNLO20=0d0
-      return
-      end
-      
-
-      subroutine fill_reweight0inc_nbody(iproc)
-c Set all reweight variables equal to zero
-      implicit none
-      include "nexternal.inc"
-      include "reweight_all.inc"
-      integer iproc
-      logical debug
-      parameter (debug=.false.)
-      if (debug) write (*,*) 'wgtref_nbody',wgtref_nbody
-     $     ,wgtref_nbody_all(iproc)
-      call reweight_overwrite(wgtref_nbody,wgtref_nbody_all(iproc),2)
-      return
-      end
-
-
-      subroutine fill_reweight0inc(iFKS,iproc)
-c Set all reweight variables equal to zero
-      implicit none
-      include "genps.inc"
-      include "nexternal.inc"
-      include "nFKSconfigs.inc"
-      include "reweight_all.inc"
-      integer i,j,k,iFKS,iproc
-      logical debug
-      parameter (debug=.false.)
-c
-      if (debug) write (*,*) 'wgtref',iFKS,wgtref,wgtref_all(iFKS,iproc)
-      call reweight_overwrite(wgtref,wgtref_all(iFKS,iproc),0)
-c$$$      if (debug) write (*,*) 'wgtref_nbody',wgtref_nbody
-c$$$     $     ,wgtref_nbody_all(iproc)
-c$$$      call reweight_overwrite(wgtref_nbody,wgtref_nbody_all(iproc),2)
-      do k=1,4
-         if (debug) write (*,*) 'wgtqes2',k,iFKS,wgtqes2(k)
-     &        ,wgtqes2_all(k,iFKS)
-         call reweight_overwrite(wgtqes2(k),wgtqes2_all(k,iFKS),0)
-         if (debug) write (*,*) 'wgtxbj1',k,iFKS,wgtxbj(1,k)
-     &        ,wgtxbj_all(1,k,iFKS)
-         call reweight_overwrite(wgtxbj(1,k),wgtxbj_all(1,k,iFKS),0)
-         if (debug) write (*,*) 'wgtxbj2',k,iFKS,wgtxbj(2,k)
-     &        ,wgtxbj_all(2,k,iFKS)
-         call reweight_overwrite(wgtxbj(2,k),wgtxbj_all(2,k,iFKS),0)
-        do i=1,nexternal
-          do j=0,3
-             if (i.eq.1.and.j.eq.0) then
-                if (debug) write (*,*) 'wgtkin',j,i,k,iFKS,wgtkin(j,i,k)
-     &               ,wgtkin_all(j,i,k,iFKS)
-                call reweight_overwrite
-     &               (wgtkin(j,i,k),wgtkin_all(j,i,k,iFKS),1)
-             else
-                if (debug) write (*,*) 'wgtkin',j,i,k,iFKS,wgtkin(j,i,k)
-     &               ,wgtkin_all(j,i,k,iFKS)
-                call reweight_overwrite
-     &               (wgtkin(j,i,k),wgtkin_all(j,i,k,iFKS),0)
-             endif
-          enddo
-        enddo
-        if (debug) write (*,*) 'wgtmuR2',k,iFKS,wgtmuR2(k),wgtmuR2_all(k
-     &       ,iFKS)
-        call reweight_overwrite(wgtmuR2(k),wgtmuR2_all(k,iFKS),0)
-        if (debug) write (*,*) 'wgtmuF12',k,iFKS,wgtmuF12(k)
-     &       ,wgtmuF12_all(k,iFKS)
-        call reweight_overwrite(wgtmuF12(k),wgtmuF12_all(k,iFKS),0)
-        if (debug) write (*,*) 'wgtmuF22',k,iFKS,wgtmuF22(k)
-     &       ,wgtmuF22_all(k,iFKS)
-        call reweight_overwrite(wgtmuF22(k),wgtmuF22_all(k,iFKS),0)
-        if (debug) write (*,*) 'wgtwreal',k,iFKS,wgtwreal(k)
-     &       ,wgtwreal_all(k,iFKS)
-        call reweight_overwrite(wgtwreal(k),wgtwreal_all(k,iFKS),0)
-        if (debug) write (*,*) 'wgtwdeg',k,iFKS,wgtwdeg(k),wgtwdeg_all(k
-     &       ,iFKS)
-        call reweight_overwrite(wgtwdeg(k),wgtwdeg_all(k,iFKS),0)
-        if (debug) write (*,*) 'wgtwdegmuF',k,iFKS,wgtwdegmuf(k)
-     &       ,wgtwdegmuf_all(k,iFKS)
-        call reweight_overwrite(wgtwdegmuf(k),wgtwdegmuf_all(k,iFKS),0)
-c$$$        if(k.eq.2)then
-c$$$           if (debug) write (*,*) 'wgtwborn',k,wgtwborn(k),wgtwborn_all
-c$$$           call reweight_overwrite(wgtwborn(k),wgtwborn_all,0)
-c$$$           if (debug) write (*,*) 'wgtwns',k,wgtwns(k),wgtwns_all
-c$$$           call reweight_overwrite(wgtwns(k),wgtwns_all,0)
-c$$$           if (debug) write (*,*) 'wgtwnsmuf',k,wgtwnsmuf(k)
-c$$$     &          ,wgtwnsmuf_all
-c$$$           call reweight_overwrite(wgtwnsmuf(k),wgtwnsmuf_all,0)
-c$$$           if (debug) write (*,*) 'wgtwnsmur',k,wgtwnsmur(k)
-c$$$     &          ,wgtwnsmur_all
-c$$$          call reweight_overwrite(wgtwnsmur(k),wgtwnsmur_all,0)
-c$$$        endif
-      enddo
-      do k=1,nexternal
-         if (debug) write (*,*) 'wgtwmcxsec',k,iFKS,wgtwmcxsec(k)
-     &        ,wgtwmcxsec_all(k,iFKS)
-        call reweight_overwrite(wgtwmcxsec(k),wgtwmcxsec_all(k,iFKS),0)
-        if (debug) write (*,*) 'wgtwmcxbj1',k,iFKS,wgtmcxbj(1,k)
-     &       ,wgtmcxbj_all(1,k,iFKS)
-        call reweight_overwrite(wgtmcxbj(1,k),wgtmcxbj_all(1,k,iFKS),0)
-        if (debug) write (*,*) 'wgtwmcxbj2',k,iFKS,wgtmcxbj(2,k)
-     &       ,wgtmcxbj_all(2,k,iFKS)
-        call reweight_overwrite(wgtmcxbj(2,k),wgtmcxbj_all(2,k,iFKS),0)
-      enddo
-      if (debug) write (*,*) 'iwgtnumpartn',iFKS,iwgtnumpartn
-     &     ,iwgtnumpartn_all(iFKS)
-      call reweight_overwrite_int(iwgtnumpartn,iwgtnumpartn_all(iFKS))
-      return
-      end
-
-      subroutine reweight_overwrite_int(a,b)
-      implicit none
-      integer a,b
-      if (a.eq.0) then
-         a=b
-      elseif (a.ne.b) then
-         write (*,*) 'Error #1 in reweight_overwrite_int',a,b
-         stop
-      endif
-      return
-      end
-
-
-      subroutine reweight_overwrite(a,b,i)
-c     i=0: overwrite 'a' by 'b' if 'a' is zero
-c     i=1: overwrite 'a' by 'b' if 'a' is equal to -99
-c     i=2: overwrite 'a' by 'b'
-      implicit none
-      integer i
-      double precision a,b
-      double precision vtiny
-      parameter (vtiny=1d-10)
-      if (i.eq.0) then
-         if (a.eq.0d0) then
-            a=b
-         elseif (abs((a-b)/a).gt.vtiny) then
-            write (*,*) 'Error #1 in reweight_overwrite',a,b
-            stop
-         endif
-      elseif (i.eq.1) then
-         if (a.eq.-99d0) then
-            a=b
-         elseif (a.eq.0d0) then
-            write (*,*) 'Error #2 in reweight_overwrite',a,b
-            stop
-         elseif (abs((a-b)/a).gt.vtiny) then
-            write (*,*) 'Error #3 in reweight_overwrite',a,b
-            stop
-         endif
-      elseif (i.eq.2) then
-         a=b
-      else
-         write (*,*) 'Error #4 in reweight_overwrite',i,a,b
-         stop
-      endif
-      return
-      end
-
-      function compute_rwgt_wgt_Hev(xmuR_over_ref,xmuF1_over_ref,
-     #                              xmuF2_over_ref,xQES_over_ref,
-     #                              kwgtinfo)
-c Recomputes the H-event cross section using the weights saved, and compares
-c with the reference weight
-      implicit none
-      include "genps.inc"
-      include "nexternal.inc"
-      include 'coupl.inc'
-      include 'q_es.inc'
-      include 'run.inc'
-      include "reweight.inc"
-      include 'nFKSconfigs.inc'
-
-      double precision compute_rwgt_wgt_Hev
-      double precision xmuR_over_ref,xmuF1_over_ref,
-     #                 xmuF2_over_ref,xQES_over_ref
-      integer kwgtinfo
-      double precision rwgt,xsec,xlum,dlum,alphas,temp
-      double precision save_murrat,save_muf1rat,save_muf2rat,save_qesrat
-      double precision pi
-      parameter (pi=3.14159265358979323846d0)
-
-      integer i,j,k,izero,mohdr
-      parameter (izero=0)
-      parameter (mohdr=-100)
-
-      integer iproc_save(fks_configs),eto(maxproc,fks_configs)
-     $     ,etoi(maxproc,fks_configs),maxproc_found
-      common/cproc_combination/iproc_save,eto,etoi,maxproc_found
-      INTEGER              IPROC
-      DOUBLE PRECISION PD(0:MAXPROC)
-      COMMON /SUBPROC/ PD, IPROC
-      DOUBLE PRECISION       CONV
-      PARAMETER (CONV=389379660D0)  !CONV TO PICOBARNS             
-      integer i_process
-      common/c_i_process/i_process
-
-      INTEGER NFKSPROCESS
-      COMMON/C_NFKSPROCESS/NFKSPROCESS
-      integer save_nFKSprocess
-c FxFx merging
-      logical rewgt_mohdr_calculated,rewgt_izero_calculated
-      double precision rewgt_mohdr,rewgt_izero,rewgt_exp_mohdr
-     $     ,rewgt_exp_izero
-      logical setclscales
-      double precision rewgt
-      external setclscales,rewgt
-      double precision rwgt_muR_dep_fac
-c
-      save_murrat=muR_over_ref
-      save_muf1rat=muF1_over_ref
-      save_muf2rat=muF2_over_ref
-      save_qesrat=QES_over_ref
-      save_nFKSprocess=nFKSprocess
-c
-      muR_over_ref=xmuR_over_ref 
-      muF1_over_ref=xmuF1_over_ref
-      muF2_over_ref=xmuF2_over_ref
-      QES_over_ref=xQES_over_ref 
-c
-      if(kwgtinfo.ne.4.and.kwgtinfo.ne.5) wgtbpower=rwgtbpower
-c
-      xsec=0.d0
-
-      temp=0d0
-      do i=1,iwgtnumpartn
-         temp=temp+abs(wgtwmcxsec(i))
-      enddo
-      if (temp.eq.0d0) goto 541
-
-      call set_cms_stuff(izero)
-      if( ((kwgtinfo.eq.1.or.kwgtinfo.eq.2).and.wgtmuR2(1).ne.0.d0) .or.
-     $     ((kwgtinfo.ge.3.or.kwgtinfo.le.5).and.wgtkin(0,1,1).gt.0.d0)
-     $     )then
-        if(kwgtinfo.eq.1.or.kwgtinfo.eq.2)then
-          scale=muR_over_ref*sqrt(wgtmuR2(1))
-          g=sqrt(4d0*pi*alphas(scale))
-          q2fact(1)=wgtmuF12(1) * muF1_over_ref**2
-          q2fact(2)=wgtmuF22(1) * muF2_over_ref**2
-c Should cause the code to crash if used
-          QES2=0.d0
-        elseif(kwgtinfo.ge.3.or.kwgtinfo.le.5)then
-          call set_cms_stuff(mohdr)
-          if (ickkw.eq.3) then
-              mu_r=sqrt(wgtmuR2(1))*muR_over_ref
-              scale=mu_r
-              g=sqrt(4d0*pi*alphas(scale))
-              call update_as_param()
-              q2fact(1)=muF1_over_ref**2*wgtmuF12(1)
-              q2fact(2)=muF2_over_ref**2*wgtmuF22(1)
-           else
-              call set_alphaS(wgtkin(0,1,1))
-           endif
-        else
-          write(*,*)'Error #0a in compute_rwgt_wgt_Hev',kwgtinfo
-          stop
-        endif
-        do i=1,iwgtnumpartn
-          xbk(1) = wgtmcxbj(1,i)
-          xbk(2) = wgtmcxbj(2,i)
-          if(xbk(1).le.0.d0.or.xbk(2).le.0.d0.or.
-     #       xbk(1).gt.1.d0.or.xbk(2).gt.1.d0)then
-            if(wgtwmcxsec(i).ne.0.d0)then
-              write(*,*)'Error #1 in compute_rwgt_wgt_Hev'
-              write(*,*)i,xbk(1),xbk(2),wgtwmcxsec(i)
-              stop
-            endif
-          else
-            nFKSprocess=nFKSprocess_used
-            xlum = dlum()
-            xsec=xsec+CONV*PD(i_process)*wgtwmcxsec(i)*g**(2*wgtbpower
-     $           +2.d0) * rwgt_muR_dep_fac(scale)
-com-- muR-dependent fac is reweighted here
-          endif
-        enddo
-      endif
-c
- 541  continue
-      if (wgtwreal(2).eq.0d0 .and. wgtwreal(3).eq.0d0 .and.
-     $     wgtwreal(4).eq.0d0) goto 542
-
-      call set_cms_stuff(izero)
-      if( (kwgtinfo.eq.1.and.wgtmuR2(2).ne.0.d0) .or.
-     $     ((kwgtinfo.ge.2.or.kwgtinfo.le.5).and.wgtkin(0,1,2).gt.0.d0)
-     $     )then
-        if(kwgtinfo.eq.1)then
-          scale=muR_over_ref*sqrt(wgtmuR2(2))
-          g=sqrt(4d0*pi*alphas(scale))
-          q2fact(1)=wgtmuF12(2) * muF1_over_ref**2
-          q2fact(2)=wgtmuF22(2) * muF2_over_ref**2
-c Should cause the code to crash if used
-          QES2=0.d0
-        elseif(kwgtinfo.ge.2.or.kwgtinfo.le.5)then
-           if (ickkw.eq.3) then
-              mu_r=sqrt(wgtmuR2(2))*muR_over_ref
-              scale=mu_r
-              g=sqrt(4d0*pi*alphas(scale))
-              call update_as_param()
-              q2fact(1)=muF1_over_ref**2*wgtmuF12(2)
-              q2fact(2)=muF2_over_ref**2*wgtmuF22(2)
-           else
-              call set_alphaS(wgtkin(0,1,2))
-           endif
-        else
-          write(*,*)'Error #0b in compute_rwgt_wgt_Hev',kwgtinfo
-          stop
-        endif
-        do k=2,4
-          xbk(1) = wgtxbj(1,k)
-          xbk(2) = wgtxbj(2,k)
-          if(xbk(1).le.0.d0.or.xbk(2).le.0.d0.or.
-     #       xbk(1).gt.1.d0.or.xbk(2).gt.1.d0)then
-            if(wgtwreal(k).ne.0.d0)then
-              write(*,*)'Error #2 in compute_rwgt_wgt_Hev'
-              write(*,*)k,xbk(1),xbk(2),wgtwreal(k)
-              stop
-            endif
-          else
-            nFKSprocess=nFKSprocess_used
-            xlum = dlum()
-            xsec=xsec+CONV*PD(i_process)*wgtwreal(k)*g**(2*wgtbpower
-     $           +2.d0) * rwgt_muR_dep_fac(scale)
-com-- muR-dependent fac is reweighted here
-          endif
-        enddo
-      endif
-c
- 542  continue
-      if (wgtwreal(1).eq.0d0) goto 543
-      
-      call set_cms_stuff(mohdr)
-      if( ((kwgtinfo.eq.1.or.kwgtinfo.eq.2).and.wgtmuR2(1).ne.0.d0) .or.
-     $     ((kwgtinfo.ge.3.or.kwgtinfo.le.5).and.wgtkin(0,1,1).gt.0.d0)
-     $     )then
-        if(kwgtinfo.eq.1.or.kwgtinfo.eq.2)then
-          scale=muR_over_ref*sqrt(wgtmuR2(1))
-          g=sqrt(4d0*pi*alphas(scale))
-          q2fact(1)=wgtmuF12(1) * muF1_over_ref**2
-          q2fact(2)=wgtmuF22(1) * muF2_over_ref**2
-c Should cause the code to crash if used
-          QES2=0.d0
-        elseif(kwgtinfo.ge.3.or.kwgtinfo.le.5)then
-           if (ickkw.eq.3) then 
-              mu_r=sqrt(wgtmuR2(1))*muR_over_ref
-              scale=mu_r
-              g=sqrt(4d0*pi*alphas(scale))
-              call update_as_param()
-              q2fact(1)=muF1_over_ref**2*wgtmuF12(1)
-              q2fact(2)=muF2_over_ref**2*wgtmuF22(1)
-           else
-              call set_alphaS(wgtkin(0,1,1))
-           endif
-        else
-          write(*,*)'Error #0c in compute_rwgt_wgt_Hev',kwgtinfo
-          stop
-        endif
-        xbk(1) = wgtxbj(1,1)
-        xbk(2) = wgtxbj(2,1)
-        if(xbk(1).le.0.d0.or.xbk(2).le.0.d0.or.
-     #     xbk(1).gt.1.d0.or.xbk(2).gt.1.d0)then
-          if(wgtwreal(1).ne.0.d0)then
-            write(*,*)'Error #3 in compute_rwgt_wgt_Hev'
-            write(*,*)xbk(1),xbk(2),wgtwreal(1)
-            stop
-          endif
-        else
-          nFKSprocess=nFKSprocess_used
-          xlum = dlum()
-          xsec=xsec+CONV*PD(i_process)*wgtwreal(1)*g**(2*wgtbpower+2.d0)
-     f         * rwgt_muR_dep_fac(scale)
-com-- muR-dependent fac is reweighted here
-        endif
-      endif
-c
- 543  continue
-c
-      muR_over_ref=save_murrat
-      muF1_over_ref=save_muf1rat
-      muF2_over_ref=save_muf2rat
-      QES_over_ref=save_qesrat
-      nFKSprocess=save_nFKSprocess
-c
-      compute_rwgt_wgt_Hev=xsec
-c
-      return
-      end
-
-
-      function compute_rwgt_wgt_Sev(xmuR_over_ref,xmuF1_over_ref,
-     #                              xmuF2_over_ref,xQES_over_ref,
-     #                              kwgtinfo)
-c Recomputes the S-event cross section using the weights saved, and compares
-c with the reference weight
-      implicit none
-      include "genps.inc"
-      include "nexternal.inc"
-      include 'coupl.inc'
-      include 'q_es.inc'
-      include 'run.inc'
-      include "reweight.inc"
-      include 'nFKSconfigs.inc'
-
-      double precision compute_rwgt_wgt_Sev
-      double precision xmuR_over_ref,xmuF1_over_ref,
-     #                 xmuF2_over_ref,xQES_over_ref
-      integer kwgtinfo
-      double precision rwgt,xsec,xlum,dlum,xlgmuf,xlgmur,alphas,temp
-      double precision QES2_local
-      double precision save_murrat,save_muf1rat,save_muf2rat,save_qesrat
-      double precision tiny,pi
-      parameter (tiny=1.d-2)
-      parameter (pi=3.14159265358979323846d0)
-
-      integer i,j,k,izero,mohdr
-      parameter (izero=0)
-      parameter (mohdr=-100)
-
-      integer iproc_save(fks_configs),eto(maxproc,fks_configs)
-     $     ,etoi(maxproc,fks_configs),maxproc_found
-      common/cproc_combination/iproc_save,eto,etoi,maxproc_found
-      INTEGER              IPROC
-      DOUBLE PRECISION PD(0:MAXPROC)
-      COMMON /SUBPROC/ PD, IPROC
-      DOUBLE PRECISION       CONV
-      PARAMETER (CONV=389379660D0)  !CONV TO PICOBARNS             
-      integer i_process
-      common/c_i_process/i_process
-
-      INTEGER NFKSPROCESS
-      COMMON/C_NFKSPROCESS/NFKSPROCESS
-      integer save_nFKSprocess
-c FxFx merging
-      logical rewgt_mohdr_calculated,rewgt_izero_calculated
-      double precision rewgt_mohdr,rewgt_izero,rewgt_exp_mohdr
-     $     ,rewgt_exp_izero
-      logical setclscales
-      double precision rewgt
-      external setclscales,rewgt
-      double precision rwgt_muR_dep_fac
-c
-      save_murrat=muR_over_ref
-      save_muf1rat=muF1_over_ref
-      save_muf2rat=muF2_over_ref
-      save_qesrat=QES_over_ref
-      save_nFKSprocess=nFKSprocess
-c
-      muR_over_ref=xmuR_over_ref 
-      muF1_over_ref=xmuF1_over_ref
-      muF2_over_ref=xmuF2_over_ref
-      QES_over_ref=xQES_over_ref 
-c
-      if(kwgtinfo.ne.4.and.kwgtinfo.ne.5) wgtbpower=rwgtbpower
-c
-      xsec=0.d0
-     
-      temp=0d0
-      do i=1,iwgtnumpartn
-         temp=temp+abs(wgtwmcxsec(i))
-      enddo
-      if (temp.eq.0d0) goto 541
-      call set_cms_stuff(izero)
-
-      if( (kwgtinfo.eq.1.and.wgtmuR2(1).ne.0.d0) .or.
-     $     (kwgtinfo.eq.2.and.wgtkin(0,1,1).gt.0.d0) .or.
-     $     ((kwgtinfo.ge.3.or.kwgtinfo.le.5).and.wgtkin(0,1,1).gt.0.d0)
-     $     )then
-        if(kwgtinfo.eq.1)then
-          scale=muR_over_ref*sqrt(wgtmuR2(1))
-          g=sqrt(4d0*pi*alphas(scale))
-          q2fact(1)=wgtmuF12(1) * muF1_over_ref**2
-          q2fact(2)=wgtmuF22(1) * muF2_over_ref**2
-c Should cause the code to crash if used
-          QES2=0.d0
-        elseif(kwgtinfo.ge.2.or.kwgtinfo.le.5)then
-           call set_cms_stuff(mohdr)
-           if (ickkw.eq.3) then
-              mu_r=sqrt(wgtmuR2(1))*muR_over_ref
-              scale=mu_r
-              g=sqrt(4d0*pi*alphas(scale))
-              call update_as_param()
-              q2fact(1)=muF1_over_ref**2*wgtmuF12(1)
-              q2fact(2)=muF2_over_ref**2*wgtmuF22(1)
-           else
-              call set_alphaS(wgtkin(0,1,1))
-           endif
-        else
-          write(*,*)'Error #0a in compute_rwgt_wgt_Sev',kwgtinfo
-          stop
-        endif
-        do i=1,iwgtnumpartn
-          xbk(1) = wgtmcxbj(1,i)
-          xbk(2) = wgtmcxbj(2,i)
-          if(xbk(1).le.0.d0.or.xbk(2).le.0.d0.or.
-     #       xbk(1).gt.1.d0.or.xbk(2).gt.1.d0)then
-            if(wgtwmcxsec(i).ne.0.d0)then
-              write(*,*)'Error #1 in compute_rwgt_wgt_Sev'
-              write(*,*)i,xbk(1),xbk(2),wgtwmcxsec(i)
-              stop
-            endif
-          else
-            nFKSprocess=nFKSprocess_used
-            xlum = dlum()
-            do j=1,iproc_save(nFKSprocess)
-               if (eto(j,nFKSprocess).eq.i_process) then
-                  xsec=xsec+CONV*PD(j)*wgtwmcxsec(i)*g**(2*wgtbpower
-     $                 +2.d0) * rwgt_muR_dep_fac(scale)
-com-- muR-dependent fac is reweighted here
-               endif
-            enddo
-          endif
-        enddo
-      endif
-c
- 541  continue
-      if ( wgtwreal(2).eq.0d0 .and.
-     $     wgtwreal(3).eq.0d0 .and. wgtwreal(4).eq.0d0 .and.
-     $     wgtwdeg(2).eq.0d0 .and.
-     $     wgtwdeg(3).eq.0d0 .and. wgtwdeg(4).eq.0d0 .and.
-     $     wgtwdegmuf(2).eq.0d0 .and.
-     $     wgtwdegmuf(3).eq.0d0 .and. wgtwdegmuf(4).eq.0d0 .and.
-     $     wgtwborn(2).eq.0d0 .and. wgtwns(2).eq.0d0 .and.
-     $     wgtwnsmuf(2).eq.0d0 .and. wgtwnsmur(2).eq.0d0) goto 542
-
-      call set_cms_stuff(izero)
-
-      if( ((kwgtinfo.eq.1.or.kwgtinfo.eq.2).and.wgtmuR2(2).ne.0.d0) .or.
-     $     ((kwgtinfo.ge.3.or.kwgtinfo.le.5).and. wgtkin(0,1,2).gt.0.d0)
-     $     )then
-        if(kwgtinfo.eq.1.or.kwgtinfo.eq.2)then
-          scale=muR_over_ref*sqrt(wgtmuR2(2))
-          g=sqrt(4d0*pi*alphas(scale))
-          q2fact(1)=wgtmuF12(2) * muF1_over_ref**2
-          q2fact(2)=wgtmuF22(2) * muF2_over_ref**2
-c Should cause the code to crash if used
-          QES2=0.d0
-        elseif(kwgtinfo.ge.3.or.kwgtinfo.le.5)then
-           if (ickkw.eq.3) then
-              mu_r=sqrt(wgtmuR2(2))*muR_over_ref
-              scale=mu_r
-              g=sqrt(4d0*pi*alphas(scale))
-              call update_as_param()
-              q2fact(1)=muF1_over_ref**2*wgtmuF12(2)
-              q2fact(2)=muF2_over_ref**2*wgtmuF22(2)
-              qes2=wgtqes2(2)
-           else
-              call set_alphaS(wgtkin(0,1,2))
-           endif
-        else
-          write(*,*)'Error #0b in compute_rwgt_wgt_Sev',kwgtinfo
-          stop
-        endif
-        QES2_local=wgtqes2(2)
-        if(QES2_local.eq.0.d0)then
-          if(wgtwdegmuf(3).ne.0.d0.or.
-     #       wgtwdegmuf(4).ne.0.d0.or.
-     #       wgtwnsmuf(2).ne.0.d0.or.
-     #       wgtwnsmur(2).ne.0.d0)then
-            write(*,*)'Error in compute_rwgt_wgt_Sev'
-            write(*,*)' Ellis-Sexton scale was not set'
-            write(*,*)wgtwdegmuf(3),wgtwdegmuf(4),
-     #                wgtwnsmuf(2),wgtwnsmur(2)
-            stop
-          endif
-          xlgmuf=0.d0
-          xlgmur=0.d0
-        else
-           if(abs(QES2/QES2_local-1.d0).gt.tiny.and.
-     &          (kwgtinfo.ge.3.or.kwgtinfo.le.5))then
-              write(*,*)'Error in compute_rwgt_wgt_Sev'
-              write(*,*)' Mismatch in ES scale',QES2,QES2_local
-              stop
-           endif
-          xlgmuf=log(q2fact(1)/QES2_local)
-          xlgmur=log(scale**2/QES2_local)
-        endif
-        do k=2,4
-          xbk(1) = wgtxbj(1,k)
-          xbk(2) = wgtxbj(2,k)
-          if(xbk(1).le.0.d0.or.xbk(2).le.0.d0.or.
-     #       xbk(1).gt.1.d0.or.xbk(2).gt.1.d0)then
-            if(wgtwreal(k).ne.0.d0.or.
-     #         wgtwdeg(k).ne.0.d0.or.
-     #         wgtwdegmuf(k).ne.0.d0.or.
-     #         (k.eq.2.and.(wgtwborn(2).ne.0.d0.or.
-     #                      wgtwns(2).ne.0.d0.or.
-     #                      wgtwnsmuf(2).ne.0.d0.or.
-     #                      wgtwnsmur(2).ne.0.d0)))then
-              write(*,*)'Error #2 in compute_rwgt_wgt_Sev'
-              write(*,*)k,xbk(1),xbk(2)
-              write(*,*)wgtwreal(k),wgtwdeg(k),wgtwdegmuf(k)
-              if(k.eq.2)write(*,*)wgtwborn(k),wgtwns(k),
-     #                            wgtwnsmuf(k),wgtwnsmur(k)
-              stop
-            endif
-          else
-            nFKSprocess=nFKSprocess_used
-            xlum = dlum()
-            do j=1,iproc_save(nFKSprocess)
-               if (eto(j,nFKSprocess).eq.i_process) then
-                  xsec=xsec+CONV*PD(j)*( wgtwreal(k)+wgtwdeg(k)
-     $                 +wgtwdegmuf(k)*xlgmuf )*g**(2*wgtbpower+2.d0)
-     f                 * rwgt_muR_dep_fac(scale)
-com-- muR-dependent fac is reweighted here
-               endif
-            enddo
-            if(k.eq.2)then
-              nFKSprocess=nFKSprocess_used_Born
-              xlum = dlum()
-              do j=1,iproc_save(nFKSprocess)
-                 if (eto(j,nFKSprocess).eq.i_process) then
-                    if(wgtbpower.gt.0)then
-                       xsec=xsec+CONV*PD(j)*wgtwborn(k)*g**(2*wgtbpower)
-     f                      * rwgt_muR_dep_fac(scale)
-com-- muR-dependent fac is reweighted here
-                    else
-                       xsec=xsec+CONV*PD(j)*wgtwborn(k)
-     f                      * rwgt_muR_dep_fac(scale)
-com-- muR-dependent fac is reweighted here
-                    endif
-                    xsec=xsec+CONV*PD(j)*( wgtwns(k)+ wgtwnsmuf(k)
-     $                   *xlgmuf+wgtwnsmur(k)*xlgmur )*g**(2*wgtbpower
-     $                   +2.d0) * rwgt_muR_dep_fac(scale)
-com-- muR-dependent fac is reweighted here
-                 endif
-              enddo
-            endif
-          endif
-        enddo
-      endif
-c
- 542  continue
-      if (wgtwreal(1).eq.0d0) goto 543
-      call set_cms_stuff(mohdr)
-
-      if( (kwgtinfo.eq.1.and.wgtmuR2(1).ne.0.d0) .or.
-     $     ((kwgtinfo.ge.2.or.kwgtinfo.ge.5).and.wgtkin(0,1,1).gt.0.d0)
-     $     )then
-        if(kwgtinfo.eq.1)then
-          scale=muR_over_ref*sqrt(wgtmuR2(1))
-          g=sqrt(4d0*pi*alphas(scale))
-          q2fact(1)=wgtmuF12(1) * muF1_over_ref**2
-          q2fact(2)=wgtmuF22(1) * muF2_over_ref**2
-c Should cause the code to crash if used
-          QES2=0.d0
-        elseif(kwgtinfo.ge.2.or.kwgtinfo.le.5)then
-           if (ickkw.eq.3) then
-              mu_r=sqrt(wgtmuR2(1))*muR_over_ref
-              scale=mu_r
-              g=sqrt(4d0*pi*alphas(scale))
-              call update_as_param()
-              q2fact(1)=muF1_over_ref**2*wgtmuF12(1)
-              q2fact(2)=muF2_over_ref**2*wgtmuF22(1)
-           else
-              call set_alphaS(wgtkin(0,1,1))
-           endif
-        else
-          write(*,*)'Error #0b in compute_rwgt_wgt_Sev',kwgtinfo
-          stop
-        endif
-        xbk(1) = wgtxbj(1,1)
-        xbk(2) = wgtxbj(2,1)
-        if(xbk(1).le.0.d0.or.xbk(2).le.0.d0.or.
-     #     xbk(1).gt.1.d0.or.xbk(2).gt.1.d0)then
-          if(wgtwreal(1).ne.0.d0)then
-            write(*,*)'Error #3 in compute_rwgt_wgt_Sev'
-            write(*,*)xbk(1),xbk(2),wgtwreal(1)
-            stop
-          endif
-        else
-          nFKSprocess=nFKSprocess_used
-          xlum = dlum()
-          do j=1,iproc_save(nFKSprocess)
-             if (eto(j,nFKSprocess).eq.i_process) then
-                xsec=xsec+CONV*PD(j)*wgtwreal(1)*g**(2*wgtbpower+2.d0)
-     f               * rwgt_muR_dep_fac(scale)
-com-- muR-dependent fac is reweighted here
-             endif
-          enddo
-        endif
-      endif
-c
- 543  continue
-      muR_over_ref=save_murrat
-      muF1_over_ref=save_muf1rat
-      muF2_over_ref=save_muf2rat
-      QES_over_ref=save_qesrat
-      nFKSprocess=save_nFKSprocess
-c
-      compute_rwgt_wgt_Sev=xsec
-c
-      return
-      end
-
-
-      function compute_rwgt_wgt_Sev_nbody(xmuR_over_ref,xmuF1_over_ref,
-     &     xmuF2_over_ref,xQES_over_ref, kwgtinfo)
-c Recomputes the S-event cross section using the weights saved, and compares
-c with the reference weight
-      implicit none
-      include "genps.inc"
-      include "nexternal.inc"
-      include 'coupl.inc'
-      include 'q_es.inc'
-      include 'run.inc'
-      include 'nFKSconfigs.inc'
-      include "reweight_all.inc"
-
-      double precision compute_rwgt_wgt_Sev_nbody
-      double precision xmuR_over_ref,xmuF1_over_ref,
-     #                 xmuF2_over_ref,xQES_over_ref
-      integer kwgtinfo
-      double precision rwgt,xsec,xlum,dlum,xlgmuf,xlgmur,alphas
-      double precision QES2_local
-      double precision save_murrat,save_muf1rat,save_muf2rat,save_qesrat
-      double precision tiny,pi
-      parameter (tiny=1.d-2)
-      parameter (pi=3.14159265358979323846d0)
-
-      integer i,j,k,izero,mohdr
-      parameter (izero=0)
-      parameter (mohdr=-100)
-
-      integer iproc_save(fks_configs),eto(maxproc,fks_configs)
-     $     ,etoi(maxproc,fks_configs),maxproc_found
-      common/cproc_combination/iproc_save,eto,etoi,maxproc_found
-      INTEGER              IPROC
-      DOUBLE PRECISION PD(0:MAXPROC)
-      COMMON /SUBPROC/ PD, IPROC
-      DOUBLE PRECISION       CONV
-      PARAMETER (CONV=389379660D0)  !CONV TO PICOBARNS             
-      integer i_process
-      common/c_i_process/i_process
-
-      INTEGER NFKSPROCESS
-      COMMON/C_NFKSPROCESS/NFKSPROCESS
-      integer save_nFKSprocess
-c FxFx merging
-      logical rewgt_mohdr_calculated,rewgt_izero_calculated
-      double precision rewgt_mohdr,rewgt_izero,rewgt_exp_mohdr
-     $     ,rewgt_exp_izero
-      logical setclscales
-      double precision rewgt
-      external setclscales,rewgt
-      double precision rwgt_muR_dep_fac
-c
-      save_murrat=muR_over_ref
-      save_muf1rat=muF1_over_ref
-      save_muf2rat=muF2_over_ref
-      save_qesrat=QES_over_ref
-      save_nFKSprocess=nFKSprocess
-c
-      muR_over_ref=xmuR_over_ref 
-      muF1_over_ref=xmuF1_over_ref
-      muF2_over_ref=xmuF2_over_ref
-      QES_over_ref=xQES_over_ref 
-c
-      if (kwgtinfo.ne.5) then
-         write (*,*) 'nbody-reweighting only with kwgtinfo.eq.5'
-     &        ,kwgtinfo
-      endif
-c
-      xsec=0.d0
-
-      if ( wgtwborn_all.eq.0d0 .and. wgtwns_all.eq.0d0 .and.
-     $     wgtwnsmuf_all.eq.0d0 .and. wgtwnsmur_all.eq.0d0) goto 541
-
-      call set_cms_stuff(izero)
-
-      if( wgtkin_all(0,1,2,0).gt.0d0 )then
-         if (ickkw.eq.3) then
-            mu_r=sqrt(wgtmuR2_all(2,0))*muR_over_ref
-            scale=mu_r
-            g=sqrt(4d0*pi*alphas(scale))
-            call update_as_param()
-            q2fact(1)=muF1_over_ref**2*wgtmuF12_all(2,0)
-            q2fact(2)=muF2_over_ref**2*wgtmuF22_all(2,0)
-            qes2=wgtqes2_all(2,0)
-         else
-            call set_alphaS(wgtkin_all(0,1,2,0))
-         endif
-         QES2_local=wgtqes2_all(2,0)
-         if (QES2_local.ne.0d0) then
-            if(abs(QES2/QES2_local-1.d0).gt.tiny)then
-               write(*,*)'Error in compute_rwgt_wgt_Sev_nbody'
-               write(*,*)' Mismatch in ES scale',QES2,QES2_local
-               stop
-            endif
-            xlgmuf=log(q2fact(1)/QES2_local)
-            xlgmur=log(scale**2/QES2_local)
-            xbk(1) = wgtxbj_all(1,2,0)
-            xbk(2) = wgtxbj_all(2,2,0)
-            if(xbk(1).le.0.d0.or.xbk(2).le.0.d0.or.
-     #         xbk(1).gt.1.d0.or.xbk(2).gt.1.d0)then
-               if(wgtwborn_all.ne.0d0 .or. wgtwns_all.ne.0d0 .or.
-     $           wgtwnsmuf_all.ne.0d0 .or. wgtwnsmur_all.ne.0d0)then
-                  write(*,*)'Error #3 in compute_rwgt_wgt_Sev_nbody'
-                  write(*,*) QES2_local,QES2,wgtwborn_all,wgtwns_all
-     $                 ,wgtwnsmuf_all,wgtwnsmur_all
-                  stop
-               endif
-            else
-               nFKSprocess=nFKSprocess_used_Born
-               xlum = dlum()
-               do j=1,iproc_save(nFKSprocess)
-                  if (eto(j,nFKSprocess).eq.i_process) then
-                     if(wgtbpower.gt.0)then
-                        xsec=xsec+CONV*PD(j)*wgtwborn_all*g**(2
-     $                       *wgtbpower) * rwgt_muR_dep_fac(scale)
-com-- muR-dependent fac is reweighted here
-                     else
-                        xsec=xsec+CONV*PD(j)*wgtwborn_all
-     f                       * rwgt_muR_dep_fac(scale)
-com-- muR-dependent fac is reweighted here
-                     endif
-                     xsec=xsec+CONV*PD(j)*( wgtwns_all+ wgtwnsmuf_all
-     $                    *xlgmuf+wgtwnsmur_all*xlgmur )*g**(2*wgtbpower
-     $                    +2.d0) * rwgt_muR_dep_fac(scale)
-com-- muR-dependent fac is reweighted here
-                  endif
-               enddo
-            endif
-         else
-            if (wgtwborn_all.ne.0d0 .or. wgtwns_all.ne.0d0 .or.
-     $           wgtwnsmuf_all.ne.0d0 .or. wgtwnsmur_all.ne.0d0) then
-               write(*,*)'ES scale is zero, but weights are not'
-               write(*,*) QES2_local,QES2,wgtwborn_all,wgtwns_all
-     $              ,wgtwnsmuf_all,wgtwnsmur_all
-               stop
-            endif
-         endif
-      endif
- 541  continue
-c
-      muR_over_ref=save_murrat
-      muF1_over_ref=save_muf1rat
-      muF2_over_ref=save_muf2rat
-      QES_over_ref=save_qesrat
-      nFKSprocess=save_nFKSprocess
-c
-      compute_rwgt_wgt_Sev_nbody=xsec
-c
-      return
-      end
-
-
-<<<<<<< HEAD
-      subroutine check_rwgt_wgt(idstring)
-      implicit none
-      include "genps.inc"
-      include "nexternal.inc"
-      include 'run.inc'
-      include "reweight.inc"
-      character*3 idstring
-      double precision compute_rwgt_wgt_NLO,compute_rwgt_wgt_Hev,
-     $     compute_rwgt_wgt_Sev,compute_rwgt_wgt_Sev_nbody
-     $     ,compute_rwgt_wgt_NLO_NNLLveto
-      double precision wgtnew,tiny
-      parameter (tiny=1.d-2)
-c
-      INTEGER              IPROC
-      DOUBLE PRECISION PD(0:MAXPROC)
-      COMMON /SUBPROC/ PD, IPROC
-      integer iproc_save
-      save iproc_save
-c
-      iproc_save=iproc
-      if(idstring.eq."NLO")then
-        wgtnew=compute_rwgt_wgt_NLO(muR_over_ref,muF1_over_ref,
-     #                              muF2_over_ref,QES_over_ref,
-     #                              iwgtinfo)
-      elseif(idstring.eq."JET")then
-        wgtnew=compute_rwgt_wgt_NLO_NNLLveto(1d0,1d0)
-      elseif(idstring.eq."Hev")then
-        wgtnew=compute_rwgt_wgt_Hev(muR_over_ref,muF1_over_ref,
-     #                              muF2_over_ref,QES_over_ref,
-     #                              iwgtinfo)
-      elseif(idstring.eq."Sev")then
-        wgtnew=compute_rwgt_wgt_Sev(muR_over_ref,muF1_over_ref,
-     #                              muF2_over_ref,QES_over_ref,
-     #                              iwgtinfo)
-      elseif(idstring.eq."nbd")then
-        wgtnew=compute_rwgt_wgt_Sev_nbody(muR_over_ref,muF1_over_ref,
-     #                              muF2_over_ref,QES_over_ref,
-     #                              iwgtinfo)
-      else
-        write(*,*)'Error in check_rwgt_wgt'
-        write(*,*)' Unknown function: ',idstring
-        stop
-      endif
-c
-      if (idstring.eq."nbd") then
-      if( (abs(wgtref_nbody).ge.1.d0 .and.
-     #     abs(1.d0-wgtnew/wgtref_nbody).gt.tiny) .or.
-     #    (abs(wgtref_nbody).lt.1.d0 .and.
-     #     abs(wgtnew-wgtref_nbody).gt.tiny) )then
-         write(*,*)'Error in check_rwgt_wgt: ',idstring,wgtref_nbody
-     &        ,wgtnew
-        stop
-      endif
-      else
-      if( (abs(wgtref).ge.1.d0 .and.
-     #     abs(1.d0-wgtnew/wgtref).gt.tiny) .or.
-     #    (abs(wgtref).lt.1.d0 .and.
-     #     abs(wgtnew-wgtref).gt.tiny) )then
-        write(*,*)'Error in check_rwgt_wgt: ',idstring,wgtref,wgtnew
-        stop
-      endif
-      endif
-      iproc=iproc_save
-c
-      return
-      end
-
-
-      subroutine fill_rwgt_NLOplot()
-      implicit none
-      include "genps.inc"
-      include "nexternal.inc"
-      include 'coupl.inc'
-      include 'run.inc'
-      include "reweight.inc"
-      include "reweightNLO.inc"
-      integer izero
-      parameter (izero=0)
-      integer kr,kf,n
-      double precision pr_muR_over_ref,pr_muF1_over_ref,
-     $     pr_muF2_over_ref,dummy,compute_rwgt_wgt_NLO,muS,muH
-     $     ,compute_rwgt_wgt_NLO_NNLLveto
-c
-      if (ickkw.ne.-1) then
-         dummy=compute_rwgt_wgt_NLO(ymuR_over_ref,ymuF1_over_ref,
-     $        ymuF2_over_ref,yQES_over_ref, iwgtinfo)
-      else
-         dummy=compute_rwgt_wgt_NLO_NNLLveto(1d0,1d0)
-      endif
-
-      wgtrefNLO11=wgtNLO11
-      wgtrefNLO12=wgtNLO12
-      wgtrefNLO20=wgtNLO20
-c
-      if(do_rwgt_scale)then
-        do kr=1,numscales
-          do kf=1,numscales
-            if (ickkw.ne.-1) then
-               pr_muR_over_ref=ymuR_over_ref*yfactR(kr)
-               pr_muF1_over_ref=ymuF1_over_ref*yfactF(kf)
-               pr_muF2_over_ref=pr_muF1_over_ref
-               dummy=compute_rwgt_wgt_NLO(pr_muR_over_ref
-     $              ,pr_muF1_over_ref,pr_muF2_over_ref,yQES_over_ref
-     $              ,iwgtinfo)
-            else
-               if (numscales.ne.3) then
-                  write (*,*) 'For NLO+NNLL jet veto calculations,'/
-     $                 /' can only use 3 scale variations'
-                  stop 1
-               endif
-               if (kr.eq.1) muS=1d0
-               if (kr.eq.2) muS=2.0d0
-               if (kr.eq.3) muS=0.5d0
-               if (kf.eq.1) muH=1d0
-               if (kf.eq.2) muH=2.0d0
-               if (kf.eq.3) muH=0.5d0
-               dummy=compute_rwgt_wgt_NLO_NNLLveto(muS,muH)
-            endif
-            wgtNLOxsecmu(1,kr,kf)=wgtNLO11
-            wgtNLOxsecmu(2,kr,kf)=wgtNLO12
-            wgtNLOxsecmu(3,kr,kf)=wgtNLO20
-          enddo
-        enddo
-      endif
-c
-      if(do_rwgt_pdf)then
-        do n=0,numPDFs-1
-          call InitPDF(n)
-          if (ickkw.ne.-1) then
-             dummy=compute_rwgt_wgt_NLO(ymuR_over_ref,ymuF1_over_ref,
-     $            ymuF2_over_ref,yQES_over_ref, iwgtinfo)
-          else
-             dummy=compute_rwgt_wgt_NLO_NNLLveto(1d0,1d0)
-          endif
-          wgtNLOxsecPDF(1,n)=wgtNLO11
-          wgtNLOxsecPDF(2,n)=wgtNLO12
-          wgtNLOxsecPDF(3,n)=wgtNLO20
-        enddo
-c Restore default PDFs
-        call InitPDF(izero)
-      endif
-c
-      return
-      end
-
-=======
->>>>>>> 86e94546
-
-      subroutine setup_fill_rwgt_NLOplot()
-      implicit none
-      include "genps.inc"
-      include "nexternal.inc"
-      include 'coupl.inc'
-      include 'run.inc'
-      include "reweight.inc"
-      include "reweightNLO.inc"
-      include "../../Source/pdf.inc"
-      integer i,itmp,nsets
-      double precision delta
-c
-      yQES_over_ref=QES_over_ref
-      ymuR_over_ref=muR_over_ref
-      ymuF1_over_ref=muF1_over_ref
-      ymuF2_over_ref=muF2_over_ref
-c
-      if(.not.do_rwgt_scale)goto 111
-      numscales=3
-      if(numscales.gt.maxscales)then
-        write(*,*)'Error #1 in setup_fill_rwgt_NLOplot'
-        write(*,*)' Increase maxscales in reweight0.inc'
-        stop
-      endif
-      yfactF(1)=1d0
-      yfactF(2)=rw_Fscale_up
-      yfactF(3)=rw_Fscale_down
-      yfactR(1)=1d0
-      yfactR(2)=rw_Rscale_up
-      yfactR(3)=rw_Rscale_down
-c
- 111  continue
-      if(.not.do_rwgt_pdf)goto 222
-      idpdf(0)=lhaid
-      idpdf(1)=pdf_set_min
-      itmp=pdf_set_max
-      nsets=itmp-idpdf(1)+1
-      if(mod(nsets,2).ne.0)then
-        write(*,*)'The number of error sets must be even',nsets
-        stop
-      else
-        numPDFpairs=nsets/2
-      endif
-      do i=2,nsets
-        idpdf(i)=idpdf(1)+i-1
-      enddo
-      if(nsets.gt.maxPDFs)then
-        write(*,*)'Error #2 in setup_fill_rwgt_NLOplot'
-        write(*,*)' Increase maxPDFs in reweight0.inc'
-        stop
-      endif
-      numPDFs=nsets+1
-c
- 222  continue
-      return
-      end
-
-c     This function defines the reweighting of the cross section to
-c     include a muR-dependent pre-factor. Multiply by the muR-dependent
-c     factor and devide by the muR-independent one.
-c Note: This is implemented below for the Bottom Yukawa in the SM.
-c       Change it to the factor you need to reweight.
-      Double precision function rwgt_muR_dep_fac(scale)
-      implicit none
-      double precision scale,vev,mbmb,apimuR,apimZ,apimb,mbmuR,alphas,pi
-      parameter (pi=3.14159265358979323846d0)
-      include "nexternal.inc"
-      include "genps.inc"
-      include "reweight.inc"
-      include "coupl.inc"
-      include "../../Source/MODEL/input.inc"
-      rwgt_muR_dep_fac = 1d0
-c     This is relevant for a muR-dependent bottom-mass in Yukawa.
-      IF(wgtcpower .ne. 0d0 .and. runfac .eq. 1) THEN
-c$$$      vev    = 246.21845813429518469305d0 !vev in aMC@NLO from y_b->m_b
-c$$$      mbmb = MDL_YB*vev/dsqrt(2d0)
-c$$$com-- mbmb input for fixed Yukawa bmass in param_card.dat is used here
-c$$$com-- as start value of running and to remove it from the cross section
-c$$$      apimuR = alphas(scale)/pi
-c$$$      apimZ  = alphas(MDL_MZ)/pi
-c$$$      CALL runalpha(apimZ,MDL_MZ,mbmb,5d0,2,0,apimb)
-c$$$      CALL runmass(mbmb,apimb,apimuR,5d0,2,mbmuR)
-c$$$      rwgt_muR_dep_fac = (mbmuR/mbmb)**wgtcpower
-      ELSE
-         return
-      ENDIF
-      END
-
-C-{{{ routines for running of alphas:
-
-C-{{{ subroutine odeint:
-
-      SUBROUTINE odeint(ystart,nvar,x1,x2,eps,h1,hmin,nok,nbad,derivs,
-     *rkqs)
-c..(C) Copr. 1986-92 Numerical Recipes Software 5,".
-c..   transscribed to real*8 by R. Harlander, Feb.2002
-      implicit real*8 (a-z)
-      INTEGER nbad,nok,nvar,KMAXX,MAXSTP,NMAX
-      REAL*8 eps,h1,hmin,x1,x2,ystart(nvar),TINY
-      EXTERNAL derivs,rkqs
-      PARAMETER (MAXSTP=10000,NMAX=50,KMAXX=200,TINY=1.e-30)
-      INTEGER i,kmax,kount,nstp
-      REAL*8 dxsav,h,hdid,hnext,x,xsav,dydx(NMAX),xp(KMAXX),y(NMAX),
-     *yp(NMAX,KMAXX),yscal(NMAX)
-      COMMON /path/ kmax,kount,dxsav,xp,yp
-      x=x1
-      h=sign(h1,x2-x1)
-      nok=0
-      nbad=0
-      kount=0
-      do 11 i=1,nvar
-        y(i)=ystart(i)
-11    continue
-      if (kmax.gt.0) xsav=x-2.*dxsav
-      do 16 nstp=1,MAXSTP
-        call derivs(x,y,dydx)
-        do 12 i=1,nvar
-          yscal(i)=dabs(y(i))+dabs(h*dydx(i))+TINY
-12      continue
-        if(kmax.gt.0)then
-          if(dabs(x-xsav).gt.dabs(dxsav)) then
-            if(kount.lt.kmax-1)then
-              kount=kount+1
-              xp(kount)=x
-              do 13 i=1,nvar
-                yp(i,kount)=y(i)
-13            continue
-              xsav=x
-            endif
-          endif
-        endif
-        if((x+h-x2)*(x+h-x1).gt.0.) h=x2-x
-        call rkqs(y,dydx,nvar,x,h,eps,yscal,hdid,hnext,derivs)
-        if(hdid.eq.h)then
-          nok=nok+1
-        else
-          nbad=nbad+1
-        endif
-        if((x-x2)*(x2-x1).ge.0.)then
-          do 14 i=1,nvar
-            ystart(i)=y(i)
-14        continue
-          if(kmax.ne.0)then
-            kount=kount+1
-            xp(kount)=x
-            do 15 i=1,nvar
-              yp(i,kount)=y(i)
-15          continue
-          endif
-          return
-        endif
-        if(dabs(hnext).lt.hmin) write(6,*)
-     *       'stepsize smaller than minimum in odeint'
-        h=hnext
-16    continue
-      write(6,*) 'too many steps in odeint'
-      stop
-      return
-      END
-
-C-}}}
-C-{{{ subroutine rkck:
-
-      SUBROUTINE rkck(y,dydx,n,x,h,yout,yerr,derivs)
-c..(C) Copr. 1986-92 Numerical Recipes Software 5,".
-c..   transscribed to real*8 by R. Harlander, Feb.2002
-      implicit real*8 (a-z)
-      INTEGER n,NMAX
-      REAL*8 h,x,dydx(n),y(n),yerr(n),yout(n)
-      EXTERNAL derivs
-      PARAMETER (NMAX=50)
-CU    USES derivs
-      INTEGER i
-      REAL*8 ak2(NMAX),ak3(NMAX),ak4(NMAX),ak5(NMAX),ak6(NMAX),
-     *ytemp(NMAX),A2,A3,A4,A5,A6,B21,B31,B32,B41,B42,B43,B51,B52,B53,
-     *B54,B61,B62,B63,B64,B65,C1,C3,C4,C6,DC1,DC3,DC4,DC5,DC6
-      PARAMETER (A2=.2,A3=.3,A4=.6,A5=1.,A6=.875,B21=.2,B31=3./40.,
-     *B32=9./40.,B41=.3,B42=-.9,B43=1.2,B51=-11./54.,B52=2.5,
-     *B53=-70./27.,B54=35./27.,B61=1631./55296.,B62=175./512.,
-     *B63=575./13824.,B64=44275./110592.,B65=253./4096.,C1=37./378.,
-     *C3=250./621.,C4=125./594.,C6=512./1771.,DC1=C1-2825./27648.,
-     *DC3=C3-18575./48384.,DC4=C4-13525./55296.,DC5=-277./14336.,
-     *DC6=C6-.25)
-      do 11 i=1,n
-        ytemp(i)=y(i)+B21*h*dydx(i)
-11    continue
-      call derivs(x+A2*h,ytemp,ak2)
-      do 12 i=1,n
-        ytemp(i)=y(i)+h*(B31*dydx(i)+B32*ak2(i))
-12    continue
-      call derivs(x+A3*h,ytemp,ak3)
-      do 13 i=1,n
-        ytemp(i)=y(i)+h*(B41*dydx(i)+B42*ak2(i)+B43*ak3(i))
-13    continue
-      call derivs(x+A4*h,ytemp,ak4)
-      do 14 i=1,n
-        ytemp(i)=y(i)+h*(B51*dydx(i)+B52*ak2(i)+B53*ak3(i)+B54*ak4(i))
-14    continue
-      call derivs(x+A5*h,ytemp,ak5)
-      do 15 i=1,n
-        ytemp(i)=y(i)+h*(B61*dydx(i)+B62*ak2(i)+B63*ak3(i)+B64*ak4(i)+
-     *B65*ak5(i))
-15    continue
-      call derivs(x+A6*h,ytemp,ak6)
-      do 16 i=1,n
-        yout(i)=y(i)+h*(C1*dydx(i)+C3*ak3(i)+C4*ak4(i)+C6*ak6(i))
-16    continue
-      do 17 i=1,n
-        yerr(i)=h*(DC1*dydx(i)+DC3*ak3(i)+DC4*ak4(i)+DC5*ak5(i)+DC6*
-     *ak6(i))
-17    continue
-      return
-      END
-
-C-}}}
-C-{{{ subroutine rkqs:
-
-      SUBROUTINE rkqs(y,dydx,n,x,htry,eps,yscal,hdid,hnext,derivs)
-c..(C) Copr. 1986-92 Numerical Recipes Software 5,".
-c..   transscribed to real*8 by R. Harlander, Feb.2002
-      implicit real*8 (a-z)
-      INTEGER n,NMAX
-      REAL*8 eps,hdid,hnext,htry,x,dydx(n),y(n),yscal(n)
-      EXTERNAL derivs
-      PARAMETER (NMAX=50)
-CU    USES derivs,rkck
-      INTEGER i
-      REAL*8 errmax,h,htemp,xnew,yerr(NMAX),ytemp(NMAX),SAFETY,PGROW,
-     *PSHRNK,ERRCON
-      PARAMETER (SAFETY=0.9,PGROW=-.2,PSHRNK=-.25,ERRCON=1.89d-4)
-      h=htry
-1     call rkck(y,dydx,n,x,h,ytemp,yerr,derivs)
-      errmax=0.d0
-      do 11 i=1,n
-        errmax=max(errmax,dabs(yerr(i)/yscal(i)))
-11    continue
-      errmax=errmax/eps
-      if(errmax.gt.1.)then
-        htemp=SAFETY*h*(errmax**PSHRNK)
-        h=sign(max(dabs(htemp),0.1*dabs(h)),h)
-        xnew=x+h
-        if(xnew.eq.x) write(6,*) 'stepsize underflow in rkqs'
-        goto 1
-      else
-        if(errmax.gt.ERRCON)then
-          hnext=SAFETY*h*(errmax**PGROW)
-        else
-          hnext=5.*h
-        endif
-        hdid=h
-        x=x+h
-        do 12 i=1,n
-          y(i)=ytemp(i)
-12      continue
-        return
-      endif
-      END
-
-C-}}}
-C-{{{ subroutine runalpha:
-
-      subroutine runalpha(api0,mu0,mu,nf,nloop,verb,apiout)
-C..
-c..   NEEDS:  rkck.f rkqs.f odeint.f  (from Numerical Recipes)
-c..   
-c..   Note:  api = {\alpha_s \over \pi}
-C..
-c..   purpose : computes the value of api(mu) from api(mu0)
-c..   method  : solving RG-equation by adaptive Runge-Kutta method
-c..   uses    : odeint.for  from Numerical Recipes
-C..
-c..   api0  :  api(mu0)
-c..   nf    :  number of flavors
-c..   nloop :  number of loops
-c..   verb  :  0=quiet,  1=verbose
-c..   apiout:  api(mu)    
-C..
-      implicit real*8 (a-h,o-z)
-      INTEGER KMAXX,NMAX,NVAR
-      PARAMETER (KMAXX=200,NMAX=50,NVAR=1)
-      INTEGER kmax,kount,nbad,nok,nrhs,verb
-      REAL*8 dxsav,eps,h1,hmin,x,y,apif(NVAR),api0,apiout,pi
-      real*8 mu,mu0,l0,lf,nf
-c..   /path/  is for odeint.for:
-      COMMON /path/ kmax,kount,dxsav,x(KMAXX),y(NMAX,KMAXX)
-      common /bfunc/ beta0,beta1,beta2,beta3
-      COMMON nrhs
-      data pi/3.14159265358979323846264338328d0/
-      EXTERNAL rhs,rkqs
-
-      if (nloop.eq.0) then
-         apiout = api0
-         return
-      endif
-
-      nrhs=0
-
-c..   integration bounds (note that log(mu^2) is the integration variable)
-      l0 = 0.d0
-      lf = 2.*dlog(mu/mu0)
-      apif(1)=api0
-
-c..   see documentation for odeint.for:
-      eps=1.0d-8
-      h1=dabs(lf-l0)/10.d0
-      hmin=0.0d0
-      kmax=100
-      dxsav=dabs(lf-l0)/20.d0
-
-c..   initialize beta-function (common block /bfunc/):
-      call inibeta(nf,nloop)
-
-c..   check if input values are reasonable
-      dlam = mu0*dexp(-1.d0/(2.d0*beta0*api0))
-      if (mu.le.dlam) then
-         write(6,2001) dlam,mu,mu0,api0*pi
-      endif
-
-c..   integrate RG-equation:
-
-      call odeint(apif,NVAR,l0,lf,eps,h1,hmin,nok,nbad,rhs,rkqs)
-
-      if (verb.eq.1) then
-         write(6,'(/1x,a,t30,i3)') 'Successful steps:',nok
-         write(6,'(1x,a,t30,i3)') 'Bad steps:',nbad
-         write(6,'(1x,a,t30,i3)') 'Function evaluations:',nrhs
-         write(6,'(1x,a,t30,i3)') 'Stored intermediate values:',kount
-      endif
-
-c..   api(mu):
-      apiout = apif(1)
-
- 2001 format(' -> <subroutine runalpha>',/,
-     &     ' - WARNING: mu-value too low.',/,
-     &     ' -     Should be significantly larger than  ',1f8.3,'.',/,
-     &     ' -             mu = ',1f8.3,' GeV',/,
-     &     ' -            mu0 = ',1f8.3,' GeV',/,
-     &     ' -        api0*pi = ',1f8.3,/,
-     &     ' -     Integration might break down.',/,
-     &     '<- <subroutine runalpha>'
-     &     )
-
-      END
-
-C-}}}
-C-{{{ subroutine rhs:
-
-      subroutine rhs(logmumu0,api,ainteg)
-C..
-c..   RG-equation:   (d api)/(d log(mu^2)) = api*beta(api)
-C..
-      implicit real*8 (a-h,o-z)
-      integer nrhs
-      real*8 api(*),ainteg(*),logmumu0
-      common /bfunc/ beta0,beta1,beta2,beta3
-      COMMON nrhs
-      nrhs=nrhs+1
-      ainteg(1) = api(1)*(- beta0*api(1) - beta1*api(1)**2 - beta2
-     &     *api(1)**3 - beta3*api(1)**4)
-      end
-
-C-}}}
-C-{{{ subroutine inibeta:
-
-      subroutine inibeta(nf,nloopin)
-C..
-c..   initialize beta function
-C..
-      implicit real*8 (a-h,o-z)
-      real*8 nf
-      data z3/1.2020569031595942853997/
-      common /bfunc/ beta0,beta1,beta2,beta3
-
-      beta0 = (33 - 2*nf)/12.d0
-      beta1 = (102 - (38*nf)/3.d0)/16.d0
-      beta2 = (2857/2.d0 - (5033*nf)/18.d0 + (325*nf**2)/54.d0)/64.d0
-      beta3 = (149753/6.d0 + (1093*nf**3)/729.d0 + 3564*z3 + nf**2
-     &     *(50065/162.d0 + (6472*z3)/81.d0) - nf*(1078361/162.d0 +
-     &     (6508*z3)/27.d0))/256.d0
-
-      
-      nloop=nloopin
-
-      if (nloop.gt.4) then
-         write(6,*) '-> <subroutine inibeta>:'
-         write(6,*)
-     &        ' - 5-loop beta function unknown. Using 4-loop instead.'
-         write(6,*) '<- <subroutine inibeta>'
-         nloop=4
-      endif
-      if (nloop.lt.4) then
-         beta3 = 0d0
-         if (nloop.lt.3) then
-            beta2 = 0d0
-            if (nloop.lt.2) then
-               beta1 = 0d0
-               if (nloop.lt.1) then
-                  beta0=0d0
-               endif
-            endif
-         endif
-      endif
-      end
-
-C-}}}
-
-C-}}}
-C-{{{ subroutine runmass:
-
-      subroutine runmass(mass0,api0,apif,nf,nloop,massout)
-c..
-c..   evaluates the running of the MS-bar quark mass
-c..   by expanding the equation
-c..   
-c..   m(mu) = m(mu0) * exp( \int_a0^af dx gammam(x)/x/beta(x) )
-c..   
-c..   in terms of alpha_s. The results agree with RunDec.m.
-c..   
-c..   
-c..   Input:
-c..   ------
-c..   mass0  :  m(mu0)
-c..   api0   :  alpha_s(mu0)/pi
-c..   apif   :  alpha_s(muf)/pi
-c..   nf     :  number of flavors
-c..   nloop  :  order of calculation (nloop=1..4)
-c..
-c..   Output:
-c..   -------
-c..   massout:  m(muf)
-c..   
-      implicit real*8 (a-h,o-z)
-      real*8 mass0,massout,massfun
-      real*8 nf
-      external massfun
-      parameter(accmass=1.d-6)
-      common /bfunc/ beta0,beta1,beta2,beta3
-      common /gfunc/ gamma0,gamma1,gamma2,gamma3
-
-      if (nloop.eq.0) then
-         massout = mass0
-         return
-      endif
-
-      call inigamma(nf,nloop)
-      call inibeta(nf,nloop)
-
-      bb1 = beta1/beta0
-      bb2 = beta2/beta0
-      bb3 = beta3/beta0
-
-      cc0 = gamma0/beta0
-      cc1 = gamma1/beta0
-      cc2 = gamma2/beta0
-      cc3 = gamma3/beta0
-
-      cfunc1 = 1.d0
-      cfunc2 = cc1 - bb1*cc0
-      cfunc3 = 1/2.d0*((cc1-bb1*cc0)**2 + cc2 - bb1*cc1 + bb1**2*cc0 -
-     &     bb2*cc0)
-      cfunc4 = (1/6*(cc1 - bb1*cc0)**3 + 1/2*(cc1 - bb1*cc0)*(cc2 - bb1
-     &     *cc1 + bb1**2*cc0 - bb2*cc0) + 1/3*(cc3 - bb1*cc2 + bb1**2
-     &     *cc1 - bb2*cc1 - bb1**3*cc0 + 2*bb1*bb2*cc0 - bb3*cc0))
-
-      if (nloop.lt.4) then
-         cfunc4 = 0.d0
-         if (nloop.lt.3) then
-            cfunc3 = 0.d0
-            if (nloop.lt.2) then
-               cfunc2 = 0.d0
-               if (nloop.lt.1) then
-                  cfunc1 = 0.d0
-               endif
-            endif
-         endif
-      endif
-
-      cfuncmu0 = cfunc1 + cfunc2*api0 + cfunc3*api0**2 + cfunc4*api0**3
-      cfuncmuf = cfunc1 + cfunc2*apif + cfunc3*apif**2 + cfunc4*apif**3
-
-
-      massout = mass0*(apif/api0)**cc0*cfuncmuf/cfuncmu0
-      
-      return
-      end
-
-C-}}}
-C-{{{ subroutine inigamma:
-
-      subroutine inigamma(nfin,nloopin)
-C
-C     initialize beta function
-C
-      implicit real*8 (a-h,o-z)
-      real*8 nf,nfin
-      data z3/1.2020569031595942853997/,
-     &     z5/1.0369277551433699263/,
-     &     pi/3.1415926535897932381/
-      common /gfunc/ gamma0,gamma1,gamma2,gamma3
-
-      nf = nfin
-
-      gamma0 = 1.d0
-      gamma1 = (67.33333333333333d0 - (20*nf)/9.d0)/16.d0
-      gamma2 = (1249.d0 - (140*nf**2)/81.d0 + 2*nf*(-20.59259259259259d0
-     &     - 48*z3) +(8*nf*(-46 + 48*z3))/9.d0)/64.d0
-      gamma3 = (28413.91975308642d0 + (135680*z3)/27.d0 + nf**3*(-1
-     &     .3662551440329218d0 + (64*z3)/27.d0) + nf**2*(21
-     &     .57201646090535d0 - (16*Pi**4)/27.d0 + (800*z3)/9.d0) - 8800
-     &     *z5 + nf*(-3397.1481481481483d0 + (88*Pi**4)/9.d0 - (34192
-     &     *z3)/9.d0 + (18400*z5)/9.d0))/256.d0
-
-      nloop=nloopin
-
-      if (nloop.gt.4) then
-         write(6,*) '-> <subroutine inigamma>:'
-         write(6,*)
-     &        ' - 5-loop gamma function unknown. Using 4-loop instead.'
-         write(6,*) '<- <subroutine inigamma>'
-         nloop=4
-      endif
-      if (nloop.lt.4) then
-         gamma3 = 0d0
-         if (nloop.lt.3) then
-            gamma2 = 0d0
-            if (nloop.lt.2) then
-               gamma1 = 0d0
-               if (nloop.lt.1) then
-                  gamma0 = 0d0
-               endif
-            endif
-         endif
-      endif
-      end
-
-
-      function compute_rwgt_wgt_NLO_NNLLveto(muSoft,muHard)
-c Recomputes the NLO+NNLL jet veto cross section using the weights saved
-      implicit none
-      include "genps.inc"
-      include "nexternal.inc"
-      include 'coupl.inc'
-      include 'q_es.inc'
-      include 'run.inc'
-      include "reweight.inc"
-      include "appl_common.inc"
-      include "nFKSconfigs.inc"
-      include "cuts.inc"
-
-      double precision compute_rwgt_wgt_NLO_NNLLveto
-      double precision muSoft,muHard
-      double precision xsec,xlum,dlum,xlgmuf,xlgmur,xsec11,xsec12
-     $     ,xsec20,QES2_local,save_veto_multiplier,born_wgt,virt_wgt
-     $     ,alphaMad,veto_compensating_factor_new,veto_multiplier_new
-      double precision alphas
-      external alphas
-      integer k,izero,mohdr
-      parameter (izero=0)
-      parameter (mohdr=-100)
-      INTEGER NFKSPROCESS
-      COMMON/C_NFKSPROCESS/NFKSPROCESS
-      integer save_nFKSprocess
-      double precision pi
-      parameter (pi=3.14159265358979323846d0)
-c
-      double precision ybst_til_tolab,ybst_til_tocm,sqrtshat,shat
-      common/parton_cms_stuff/ybst_til_tolab,ybst_til_tocm,
-     #                        sqrtshat,shat
-c
-      xsec=0.d0
-      xsec11=0.d0
-      xsec12=0.d0
-      xsec20=0.d0
-      save_nFKSprocess=nFKSprocess
-      save_veto_multiplier=veto_multiplier
-      if(wgtkin(0,1,2).gt.0.d0)then
-         call compute_veto_multiplier(H1_factor_virt,muSoft,muHard
-     $        ,veto_multiplier)
-         veto_multiplier_new=veto_multiplier/save_veto_multiplier
-      else
-         veto_multiplier_new=1d0
-      endif
-
-      if (wgtwreal(1).eq.0d0) goto 541
-
-      call set_cms_stuff(mohdr)
-      if(wgtkin(0,1,1).gt.0.d0)then
-         mu_r=sqrt(wgtmuR2(1))*muSoft
-         scale=mu_r
-         g=sqrt(4d0*pi*alphas(scale))
-         call update_as_param()
-         q2fact(1)=muSoft**2*wgtmuF12(1)
-         q2fact(2)=muSoft**2*wgtmuF22(1)
-
-         xbk(1) = wgtxbj(1,1)
-         xbk(2) = wgtxbj(2,1)
-         nFKSprocess=nFKSprocess_used
-         xlum = dlum()
-         xsec11=xsec11+xlum*wgtwreal(1)*g**(2*wgtbpower+2)
-      endif
-c
- 541  continue
-      if ( wgtwreal(2).eq.0d0 .and.
-     $     wgtwreal(3).eq.0d0 .and. wgtwreal(4).eq.0d0 .and.
-     $     wgtwdeg(2).eq.0d0 .and.
-     $     wgtwdeg(3).eq.0d0 .and. wgtwdeg(4).eq.0d0 .and.
-     $     wgtwdegmuf(2).eq.0d0 .and.
-     $     wgtwdegmuf(3).eq.0d0 .and. wgtwdegmuf(4).eq.0d0 .and.
-     $     wgtwborn(2).eq.0d0 .and. wgtwns(2).eq.0d0 ) goto 542
-
-      call set_cms_stuff(izero)
-      if(wgtkin(0,1,2).gt.0.d0)then
-         mu_r=sqrt(wgtmuR2(2))*muSoft
-         scale=mu_r
-         g=sqrt(4d0*pi*alphas(scale))
-         call update_as_param()
-         q2fact(1)=muSoft**2*wgtmuF12(2)
-         q2fact(2)=muSoft**2*wgtmuF22(2)
-         QES2_local=wgtqes2(2)
-         xlgmuf=log(q2fact(1)/QES2_local)
-         xlgmur=log(scale**2/QES2_local)
-      endif
-      do k=2,4
-         xbk(1) = wgtxbj(1,k)
-         xbk(2) = wgtxbj(2,k)
-         nFKSprocess=nFKSprocess_used
-         xlum = dlum()
-         xsec12=xsec12+xlum*(wgtwreal(k)+wgtwdeg(k)+wgtwdegmuf(k)
-     $        *xlgmuf)*g**(2*wgtbpower+2)
-         if(k.eq.2)then
-            nFKSprocess=nFKSprocess_used_born
-            xlum = dlum()
-            if(wgtbpower.gt.0)then
-               xsec20=xsec20+xlum*wgtwborn(k)*g**(2*wgtbpower)
-            else
-               xsec20=xsec20+xlum*wgtwborn(k)
-            endif
-            xsec12=xsec12+xsec20
-            xsec12=xsec12+xlum*(wgtwns(k)+wgtwnsmuf(k)*xlgmuf+
-     $           wgtwnsmur(k)*xlgmur)*g**(2*wgtbpower+2)
-c include the veto_compensating factor
-            call compute_veto_compensating_factor(H1_factor_virt
-     $           ,wgtwborn(2),muSoft,muHard,veto_compensating_factor_new)
-            xsec12=xsec12-xlum*veto_compensating_factor_new
-         endif
-      enddo
-
- 542  continue
-
-c include the veto_multiplier
-      xsec11=xsec11*veto_multiplier_new
-      xsec12=xsec12*veto_multiplier_new
-      xsec20=xsec20*veto_multiplier_new
-c
-      nFKSprocess=save_nFKSprocess
-      veto_multiplier=save_veto_multiplier
-c
-      wgtNLO11=xsec11
-      wgtNLO12=xsec12-xsec20
-      wgtNLO20=xsec20
-      xsec=xsec11+xsec12
-      compute_rwgt_wgt_NLO_NNLLveto=xsec
-      return
-      end
-
+c This file contains the routines relevant to reweighting 
+c NLO and aMC@NLO results, for the computation of scale 
+c and PDF uncertainties
+
+      
+      subroutine reweight_fill_extra_inverse()
+c Fills arrays with dimensions nexternal, equating them with their
+c counterparts with dimensions maxparticles; this is thus the inverse
+c of reweight_fill_extra(). Needed before calling routines that
+c include reweight1.inc, whose content may have not be filled
+c (for example, by read_lhef_event(), which only fills reweight0.inc)
+      implicit none
+      include "genps.inc"
+      include "nexternal.inc"
+      include "reweight.inc"
+      integer i,j,k
+c
+      do k=1,4
+        do i=1,nexternal
+          do j=0,3
+            wgtkin(j,i,k)=wgtkinE(j,i,k)
+          enddo
+        enddo
+      enddo
+c
+      do k=1,nexternal
+        wgtwmcxsec(k)=wgtwmcxsecE(k)
+        wgtmcxbj(1,k)=wgtmcxbjE(1,k)
+        wgtmcxbj(2,k)=wgtmcxbjE(2,k)
+      enddo
+c
+      return
+      end
+
+
+      subroutine reweight_settozero()
+c Set all reweight variables equal to zero
+      implicit none
+      include "genps.inc"
+      include "nexternal.inc"
+      include "reweight.inc"
+      logical all
+      integer i,j,k
+c
+      wgtref=0.d0
+      wgtref_nbody=0.d0
+      do k=1,4
+        wgtqes2(k)=0.d0
+        wgtxbj(1,k)=0.d0
+        wgtxbj(2,k)=0.d0
+        do i=1,nexternal
+          do j=0,3
+            wgtkin(j,i,k)=0.d0
+          enddo
+        enddo
+c Special value, consistent with genps_fks. The kinematic configuration
+c should not be used if wgtkin(0,1,*)=-99
+        wgtkin(0,1,k)=-99.d0
+        wgtmuR2(k)=0.d0
+        wgtmuF12(k)=0.d0
+        wgtmuF22(k)=0.d0
+        wgtwreal(k)=0.d0
+        wgtwdeg(k)=0.d0
+        wgtwdegmuf(k)=0.d0
+        if(k.eq.2)then
+           wgtwborn(k)=0.d0
+           wgtwns(k)=0.d0
+           wgtwnsmuf(k)=0.d0
+           wgtwnsmur(k)=0.d0
+        endif
+      enddo
+      wgtdegrem_xi=0.d0
+      wgtdegrem_lxi=0.d0
+      wgtdegrem_muF=0.d0
+      wgtnstmp=0.d0
+      wgtwnstmpmuf=0.d0
+      wgtwnstmpmur=0.d0
+      do k=1,nexternal
+        wgtwmcxsec(k)=0.d0
+        wgtmcxbj(1,k)=0.d0
+        wgtmcxbj(2,k)=0.d0
+      enddo
+      iwgtnumpartn=0
+      jwgtinfo=0
+      mexternal=0
+      wgtNLO11=0d0
+      wgtNLO12=0d0
+      wgtNLO20=0d0
+      return
+      end
+
+
+      subroutine reweight_settozero_all(iFKS,all)
+c Set all reweight variables equal to zero
+      implicit none
+      include "genps.inc"
+      include "nexternal.inc"
+      include "nFKSconfigs.inc"
+      include "reweight_all.inc"
+      logical all
+      integer i,j,k,iFKS,l
+c
+      do l=1,maxproc_save
+         wgtref_all(iFKS,l)=0.d0
+         if (all) wgtref_nbody_all(l)=0.d0
+      enddo
+      do k=1,4
+         wgtqes2_all(k,iFKS)=0.d0
+         wgtxbj_all(1,k,iFKS)=0.d0
+         wgtxbj_all(2,k,iFKS)=0.d0
+         do i=1,nexternal
+            do j=0,3
+               wgtkin_all(j,i,k,iFKS)=0.d0
+            enddo
+         enddo
+c Special value, consistent with genps_fks. The kinematic configuration
+c should not be used if wgtkin(0,1,*)=-99
+         wgtkin_all(0,1,k,iFKS)=-99.d0
+         wgtmuR2_all(k,iFKS)=0.d0
+         wgtmuF12_all(k,iFKS)=0.d0
+         wgtmuF22_all(k,iFKS)=0.d0
+         wgtwreal_all(k,iFKS)=0.d0
+         wgtwdeg_all(k,iFKS)=0.d0
+         wgtwdegmuf_all(k,iFKS)=0.d0
+      enddo
+      wgtdegrem_xi=0.d0
+      wgtdegrem_lxi=0.d0
+      wgtdegrem_muF=0.d0
+      if (all) then
+         wgtwborn_all=0.d0
+         wgtwns_all=0.d0
+         wgtwnsmuf_all=0.d0
+         wgtwnsmur_all=0.d0
+         wgtnstmp=0.d0
+         wgtwnstmpmuf=0.d0
+         wgtwnstmpmur=0.d0
+         wgtref_nbody=0.d0
+         do k=1,4
+            do i=1,nexternal
+               do j=0,3
+                  wgtkin_all(j,i,k,0)=0.d0
+               enddo
+            enddo
+            wgtxbj_all(1,k,0)=0.d0
+            wgtxbj_all(2,k,0)=0.d0
+            wgtkin_all(0,1,k,0)=-99.d0
+            wgtmuR2_all(k,0)=0.d0
+            wgtmuF12_all(k,0)=0.d0
+            wgtmuF22_all(k,0)=0.d0
+            wgtqes2_all(k,0)=0.d0
+         enddo
+      endif
+      do k=1,nexternal
+         wgtwmcxsec_all(k,iFKS)=0.d0
+         wgtmcxbj_all(1,k,iFKS)=0.d0
+         wgtmcxbj_all(2,k,iFKS)=0.d0
+      enddo
+      iwgtnumpartn_all(iFKS)=0
+      jwgtinfo=0
+      mexternal=0
+      wgtNLO11=0d0
+      wgtNLO12=0d0
+      wgtNLO20=0d0
+      return
+      end
+      
+
+      subroutine fill_reweight0inc_nbody(iproc)
+c Set all reweight variables equal to zero
+      implicit none
+      include "nexternal.inc"
+      include "reweight_all.inc"
+      integer iproc
+      logical debug
+      parameter (debug=.false.)
+      if (debug) write (*,*) 'wgtref_nbody',wgtref_nbody
+     $     ,wgtref_nbody_all(iproc)
+      call reweight_overwrite(wgtref_nbody,wgtref_nbody_all(iproc),2)
+      return
+      end
+
+
+      subroutine fill_reweight0inc(iFKS,iproc)
+c Set all reweight variables equal to zero
+      implicit none
+      include "genps.inc"
+      include "nexternal.inc"
+      include "nFKSconfigs.inc"
+      include "reweight_all.inc"
+      integer i,j,k,iFKS,iproc
+      logical debug
+      parameter (debug=.false.)
+c
+      if (debug) write (*,*) 'wgtref',iFKS,wgtref,wgtref_all(iFKS,iproc)
+      call reweight_overwrite(wgtref,wgtref_all(iFKS,iproc),0)
+c$$$      if (debug) write (*,*) 'wgtref_nbody',wgtref_nbody
+c$$$     $     ,wgtref_nbody_all(iproc)
+c$$$      call reweight_overwrite(wgtref_nbody,wgtref_nbody_all(iproc),2)
+      do k=1,4
+         if (debug) write (*,*) 'wgtqes2',k,iFKS,wgtqes2(k)
+     &        ,wgtqes2_all(k,iFKS)
+         call reweight_overwrite(wgtqes2(k),wgtqes2_all(k,iFKS),0)
+         if (debug) write (*,*) 'wgtxbj1',k,iFKS,wgtxbj(1,k)
+     &        ,wgtxbj_all(1,k,iFKS)
+         call reweight_overwrite(wgtxbj(1,k),wgtxbj_all(1,k,iFKS),0)
+         if (debug) write (*,*) 'wgtxbj2',k,iFKS,wgtxbj(2,k)
+     &        ,wgtxbj_all(2,k,iFKS)
+         call reweight_overwrite(wgtxbj(2,k),wgtxbj_all(2,k,iFKS),0)
+        do i=1,nexternal
+          do j=0,3
+             if (i.eq.1.and.j.eq.0) then
+                if (debug) write (*,*) 'wgtkin',j,i,k,iFKS,wgtkin(j,i,k)
+     &               ,wgtkin_all(j,i,k,iFKS)
+                call reweight_overwrite
+     &               (wgtkin(j,i,k),wgtkin_all(j,i,k,iFKS),1)
+             else
+                if (debug) write (*,*) 'wgtkin',j,i,k,iFKS,wgtkin(j,i,k)
+     &               ,wgtkin_all(j,i,k,iFKS)
+                call reweight_overwrite
+     &               (wgtkin(j,i,k),wgtkin_all(j,i,k,iFKS),0)
+             endif
+          enddo
+        enddo
+        if (debug) write (*,*) 'wgtmuR2',k,iFKS,wgtmuR2(k),wgtmuR2_all(k
+     &       ,iFKS)
+        call reweight_overwrite(wgtmuR2(k),wgtmuR2_all(k,iFKS),0)
+        if (debug) write (*,*) 'wgtmuF12',k,iFKS,wgtmuF12(k)
+     &       ,wgtmuF12_all(k,iFKS)
+        call reweight_overwrite(wgtmuF12(k),wgtmuF12_all(k,iFKS),0)
+        if (debug) write (*,*) 'wgtmuF22',k,iFKS,wgtmuF22(k)
+     &       ,wgtmuF22_all(k,iFKS)
+        call reweight_overwrite(wgtmuF22(k),wgtmuF22_all(k,iFKS),0)
+        if (debug) write (*,*) 'wgtwreal',k,iFKS,wgtwreal(k)
+     &       ,wgtwreal_all(k,iFKS)
+        call reweight_overwrite(wgtwreal(k),wgtwreal_all(k,iFKS),0)
+        if (debug) write (*,*) 'wgtwdeg',k,iFKS,wgtwdeg(k),wgtwdeg_all(k
+     &       ,iFKS)
+        call reweight_overwrite(wgtwdeg(k),wgtwdeg_all(k,iFKS),0)
+        if (debug) write (*,*) 'wgtwdegmuF',k,iFKS,wgtwdegmuf(k)
+     &       ,wgtwdegmuf_all(k,iFKS)
+        call reweight_overwrite(wgtwdegmuf(k),wgtwdegmuf_all(k,iFKS),0)
+c$$$        if(k.eq.2)then
+c$$$           if (debug) write (*,*) 'wgtwborn',k,wgtwborn(k),wgtwborn_all
+c$$$           call reweight_overwrite(wgtwborn(k),wgtwborn_all,0)
+c$$$           if (debug) write (*,*) 'wgtwns',k,wgtwns(k),wgtwns_all
+c$$$           call reweight_overwrite(wgtwns(k),wgtwns_all,0)
+c$$$           if (debug) write (*,*) 'wgtwnsmuf',k,wgtwnsmuf(k)
+c$$$     &          ,wgtwnsmuf_all
+c$$$           call reweight_overwrite(wgtwnsmuf(k),wgtwnsmuf_all,0)
+c$$$           if (debug) write (*,*) 'wgtwnsmur',k,wgtwnsmur(k)
+c$$$     &          ,wgtwnsmur_all
+c$$$          call reweight_overwrite(wgtwnsmur(k),wgtwnsmur_all,0)
+c$$$        endif
+      enddo
+      do k=1,nexternal
+         if (debug) write (*,*) 'wgtwmcxsec',k,iFKS,wgtwmcxsec(k)
+     &        ,wgtwmcxsec_all(k,iFKS)
+        call reweight_overwrite(wgtwmcxsec(k),wgtwmcxsec_all(k,iFKS),0)
+        if (debug) write (*,*) 'wgtwmcxbj1',k,iFKS,wgtmcxbj(1,k)
+     &       ,wgtmcxbj_all(1,k,iFKS)
+        call reweight_overwrite(wgtmcxbj(1,k),wgtmcxbj_all(1,k,iFKS),0)
+        if (debug) write (*,*) 'wgtwmcxbj2',k,iFKS,wgtmcxbj(2,k)
+     &       ,wgtmcxbj_all(2,k,iFKS)
+        call reweight_overwrite(wgtmcxbj(2,k),wgtmcxbj_all(2,k,iFKS),0)
+      enddo
+      if (debug) write (*,*) 'iwgtnumpartn',iFKS,iwgtnumpartn
+     &     ,iwgtnumpartn_all(iFKS)
+      call reweight_overwrite_int(iwgtnumpartn,iwgtnumpartn_all(iFKS))
+      return
+      end
+
+      subroutine reweight_overwrite_int(a,b)
+      implicit none
+      integer a,b
+      if (a.eq.0) then
+         a=b
+      elseif (a.ne.b) then
+         write (*,*) 'Error #1 in reweight_overwrite_int',a,b
+         stop
+      endif
+      return
+      end
+
+
+      subroutine reweight_overwrite(a,b,i)
+c     i=0: overwrite 'a' by 'b' if 'a' is zero
+c     i=1: overwrite 'a' by 'b' if 'a' is equal to -99
+c     i=2: overwrite 'a' by 'b'
+      implicit none
+      integer i
+      double precision a,b
+      double precision vtiny
+      parameter (vtiny=1d-10)
+      if (i.eq.0) then
+         if (a.eq.0d0) then
+            a=b
+         elseif (abs((a-b)/a).gt.vtiny) then
+            write (*,*) 'Error #1 in reweight_overwrite',a,b
+            stop
+         endif
+      elseif (i.eq.1) then
+         if (a.eq.-99d0) then
+            a=b
+         elseif (a.eq.0d0) then
+            write (*,*) 'Error #2 in reweight_overwrite',a,b
+            stop
+         elseif (abs((a-b)/a).gt.vtiny) then
+            write (*,*) 'Error #3 in reweight_overwrite',a,b
+            stop
+         endif
+      elseif (i.eq.2) then
+         a=b
+      else
+         write (*,*) 'Error #4 in reweight_overwrite',i,a,b
+         stop
+      endif
+      return
+      end
+
+      function compute_rwgt_wgt_Hev(xmuR_over_ref,xmuF1_over_ref,
+     #                              xmuF2_over_ref,xQES_over_ref,
+     #                              kwgtinfo)
+c Recomputes the H-event cross section using the weights saved, and compares
+c with the reference weight
+      implicit none
+      include "genps.inc"
+      include "nexternal.inc"
+      include 'coupl.inc'
+      include 'q_es.inc'
+      include 'run.inc'
+      include "reweight.inc"
+      include 'nFKSconfigs.inc'
+
+      double precision compute_rwgt_wgt_Hev
+      double precision xmuR_over_ref,xmuF1_over_ref,
+     #                 xmuF2_over_ref,xQES_over_ref
+      integer kwgtinfo
+      double precision rwgt,xsec,xlum,dlum,alphas,temp
+      double precision save_murrat,save_muf1rat,save_muf2rat,save_qesrat
+      double precision pi
+      parameter (pi=3.14159265358979323846d0)
+
+      integer i,j,k,izero,mohdr
+      parameter (izero=0)
+      parameter (mohdr=-100)
+
+      integer iproc_save(fks_configs),eto(maxproc,fks_configs)
+     $     ,etoi(maxproc,fks_configs),maxproc_found
+      common/cproc_combination/iproc_save,eto,etoi,maxproc_found
+      INTEGER              IPROC
+      DOUBLE PRECISION PD(0:MAXPROC)
+      COMMON /SUBPROC/ PD, IPROC
+      DOUBLE PRECISION       CONV
+      PARAMETER (CONV=389379660D0)  !CONV TO PICOBARNS             
+      integer i_process
+      common/c_i_process/i_process
+
+      INTEGER NFKSPROCESS
+      COMMON/C_NFKSPROCESS/NFKSPROCESS
+      integer save_nFKSprocess
+c FxFx merging
+      logical rewgt_mohdr_calculated,rewgt_izero_calculated
+      double precision rewgt_mohdr,rewgt_izero,rewgt_exp_mohdr
+     $     ,rewgt_exp_izero
+      logical setclscales
+      double precision rewgt
+      external setclscales,rewgt
+      double precision rwgt_muR_dep_fac
+c
+      save_murrat=muR_over_ref
+      save_muf1rat=muF1_over_ref
+      save_muf2rat=muF2_over_ref
+      save_qesrat=QES_over_ref
+      save_nFKSprocess=nFKSprocess
+c
+      muR_over_ref=xmuR_over_ref 
+      muF1_over_ref=xmuF1_over_ref
+      muF2_over_ref=xmuF2_over_ref
+      QES_over_ref=xQES_over_ref 
+c
+      if(kwgtinfo.ne.4.and.kwgtinfo.ne.5) wgtbpower=rwgtbpower
+c
+      xsec=0.d0
+
+      temp=0d0
+      do i=1,iwgtnumpartn
+         temp=temp+abs(wgtwmcxsec(i))
+      enddo
+      if (temp.eq.0d0) goto 541
+
+      call set_cms_stuff(izero)
+      if( ((kwgtinfo.eq.1.or.kwgtinfo.eq.2).and.wgtmuR2(1).ne.0.d0) .or.
+     $     ((kwgtinfo.ge.3.or.kwgtinfo.le.5).and.wgtkin(0,1,1).gt.0.d0)
+     $     )then
+        if(kwgtinfo.eq.1.or.kwgtinfo.eq.2)then
+          scale=muR_over_ref*sqrt(wgtmuR2(1))
+          g=sqrt(4d0*pi*alphas(scale))
+          q2fact(1)=wgtmuF12(1) * muF1_over_ref**2
+          q2fact(2)=wgtmuF22(1) * muF2_over_ref**2
+c Should cause the code to crash if used
+          QES2=0.d0
+        elseif(kwgtinfo.ge.3.or.kwgtinfo.le.5)then
+          call set_cms_stuff(mohdr)
+          if (ickkw.eq.3) then
+              mu_r=sqrt(wgtmuR2(1))*muR_over_ref
+              scale=mu_r
+              g=sqrt(4d0*pi*alphas(scale))
+              call update_as_param()
+              q2fact(1)=muF1_over_ref**2*wgtmuF12(1)
+              q2fact(2)=muF2_over_ref**2*wgtmuF22(1)
+           else
+              call set_alphaS(wgtkin(0,1,1))
+           endif
+        else
+          write(*,*)'Error #0a in compute_rwgt_wgt_Hev',kwgtinfo
+          stop
+        endif
+        do i=1,iwgtnumpartn
+          xbk(1) = wgtmcxbj(1,i)
+          xbk(2) = wgtmcxbj(2,i)
+          if(xbk(1).le.0.d0.or.xbk(2).le.0.d0.or.
+     #       xbk(1).gt.1.d0.or.xbk(2).gt.1.d0)then
+            if(wgtwmcxsec(i).ne.0.d0)then
+              write(*,*)'Error #1 in compute_rwgt_wgt_Hev'
+              write(*,*)i,xbk(1),xbk(2),wgtwmcxsec(i)
+              stop
+            endif
+          else
+            nFKSprocess=nFKSprocess_used
+            xlum = dlum()
+            xsec=xsec+CONV*PD(i_process)*wgtwmcxsec(i)*g**(2*wgtbpower
+     $           +2.d0) * rwgt_muR_dep_fac(scale)
+com-- muR-dependent fac is reweighted here
+          endif
+        enddo
+      endif
+c
+ 541  continue
+      if (wgtwreal(2).eq.0d0 .and. wgtwreal(3).eq.0d0 .and.
+     $     wgtwreal(4).eq.0d0) goto 542
+
+      call set_cms_stuff(izero)
+      if( (kwgtinfo.eq.1.and.wgtmuR2(2).ne.0.d0) .or.
+     $     ((kwgtinfo.ge.2.or.kwgtinfo.le.5).and.wgtkin(0,1,2).gt.0.d0)
+     $     )then
+        if(kwgtinfo.eq.1)then
+          scale=muR_over_ref*sqrt(wgtmuR2(2))
+          g=sqrt(4d0*pi*alphas(scale))
+          q2fact(1)=wgtmuF12(2) * muF1_over_ref**2
+          q2fact(2)=wgtmuF22(2) * muF2_over_ref**2
+c Should cause the code to crash if used
+          QES2=0.d0
+        elseif(kwgtinfo.ge.2.or.kwgtinfo.le.5)then
+           if (ickkw.eq.3) then
+              mu_r=sqrt(wgtmuR2(2))*muR_over_ref
+              scale=mu_r
+              g=sqrt(4d0*pi*alphas(scale))
+              call update_as_param()
+              q2fact(1)=muF1_over_ref**2*wgtmuF12(2)
+              q2fact(2)=muF2_over_ref**2*wgtmuF22(2)
+           else
+              call set_alphaS(wgtkin(0,1,2))
+           endif
+        else
+          write(*,*)'Error #0b in compute_rwgt_wgt_Hev',kwgtinfo
+          stop
+        endif
+        do k=2,4
+          xbk(1) = wgtxbj(1,k)
+          xbk(2) = wgtxbj(2,k)
+          if(xbk(1).le.0.d0.or.xbk(2).le.0.d0.or.
+     #       xbk(1).gt.1.d0.or.xbk(2).gt.1.d0)then
+            if(wgtwreal(k).ne.0.d0)then
+              write(*,*)'Error #2 in compute_rwgt_wgt_Hev'
+              write(*,*)k,xbk(1),xbk(2),wgtwreal(k)
+              stop
+            endif
+          else
+            nFKSprocess=nFKSprocess_used
+            xlum = dlum()
+            xsec=xsec+CONV*PD(i_process)*wgtwreal(k)*g**(2*wgtbpower
+     $           +2.d0) * rwgt_muR_dep_fac(scale)
+com-- muR-dependent fac is reweighted here
+          endif
+        enddo
+      endif
+c
+ 542  continue
+      if (wgtwreal(1).eq.0d0) goto 543
+      
+      call set_cms_stuff(mohdr)
+      if( ((kwgtinfo.eq.1.or.kwgtinfo.eq.2).and.wgtmuR2(1).ne.0.d0) .or.
+     $     ((kwgtinfo.ge.3.or.kwgtinfo.le.5).and.wgtkin(0,1,1).gt.0.d0)
+     $     )then
+        if(kwgtinfo.eq.1.or.kwgtinfo.eq.2)then
+          scale=muR_over_ref*sqrt(wgtmuR2(1))
+          g=sqrt(4d0*pi*alphas(scale))
+          q2fact(1)=wgtmuF12(1) * muF1_over_ref**2
+          q2fact(2)=wgtmuF22(1) * muF2_over_ref**2
+c Should cause the code to crash if used
+          QES2=0.d0
+        elseif(kwgtinfo.ge.3.or.kwgtinfo.le.5)then
+           if (ickkw.eq.3) then 
+              mu_r=sqrt(wgtmuR2(1))*muR_over_ref
+              scale=mu_r
+              g=sqrt(4d0*pi*alphas(scale))
+              call update_as_param()
+              q2fact(1)=muF1_over_ref**2*wgtmuF12(1)
+              q2fact(2)=muF2_over_ref**2*wgtmuF22(1)
+           else
+              call set_alphaS(wgtkin(0,1,1))
+           endif
+        else
+          write(*,*)'Error #0c in compute_rwgt_wgt_Hev',kwgtinfo
+          stop
+        endif
+        xbk(1) = wgtxbj(1,1)
+        xbk(2) = wgtxbj(2,1)
+        if(xbk(1).le.0.d0.or.xbk(2).le.0.d0.or.
+     #     xbk(1).gt.1.d0.or.xbk(2).gt.1.d0)then
+          if(wgtwreal(1).ne.0.d0)then
+            write(*,*)'Error #3 in compute_rwgt_wgt_Hev'
+            write(*,*)xbk(1),xbk(2),wgtwreal(1)
+            stop
+          endif
+        else
+          nFKSprocess=nFKSprocess_used
+          xlum = dlum()
+          xsec=xsec+CONV*PD(i_process)*wgtwreal(1)*g**(2*wgtbpower+2.d0)
+     f         * rwgt_muR_dep_fac(scale)
+com-- muR-dependent fac is reweighted here
+        endif
+      endif
+c
+ 543  continue
+c
+      muR_over_ref=save_murrat
+      muF1_over_ref=save_muf1rat
+      muF2_over_ref=save_muf2rat
+      QES_over_ref=save_qesrat
+      nFKSprocess=save_nFKSprocess
+c
+      compute_rwgt_wgt_Hev=xsec
+c
+      return
+      end
+
+
+      function compute_rwgt_wgt_Sev(xmuR_over_ref,xmuF1_over_ref,
+     #                              xmuF2_over_ref,xQES_over_ref,
+     #                              kwgtinfo)
+c Recomputes the S-event cross section using the weights saved, and compares
+c with the reference weight
+      implicit none
+      include "genps.inc"
+      include "nexternal.inc"
+      include 'coupl.inc'
+      include 'q_es.inc'
+      include 'run.inc'
+      include "reweight.inc"
+      include 'nFKSconfigs.inc'
+
+      double precision compute_rwgt_wgt_Sev
+      double precision xmuR_over_ref,xmuF1_over_ref,
+     #                 xmuF2_over_ref,xQES_over_ref
+      integer kwgtinfo
+      double precision rwgt,xsec,xlum,dlum,xlgmuf,xlgmur,alphas,temp
+      double precision QES2_local
+      double precision save_murrat,save_muf1rat,save_muf2rat,save_qesrat
+      double precision tiny,pi
+      parameter (tiny=1.d-2)
+      parameter (pi=3.14159265358979323846d0)
+
+      integer i,j,k,izero,mohdr
+      parameter (izero=0)
+      parameter (mohdr=-100)
+
+      integer iproc_save(fks_configs),eto(maxproc,fks_configs)
+     $     ,etoi(maxproc,fks_configs),maxproc_found
+      common/cproc_combination/iproc_save,eto,etoi,maxproc_found
+      INTEGER              IPROC
+      DOUBLE PRECISION PD(0:MAXPROC)
+      COMMON /SUBPROC/ PD, IPROC
+      DOUBLE PRECISION       CONV
+      PARAMETER (CONV=389379660D0)  !CONV TO PICOBARNS             
+      integer i_process
+      common/c_i_process/i_process
+
+      INTEGER NFKSPROCESS
+      COMMON/C_NFKSPROCESS/NFKSPROCESS
+      integer save_nFKSprocess
+c FxFx merging
+      logical rewgt_mohdr_calculated,rewgt_izero_calculated
+      double precision rewgt_mohdr,rewgt_izero,rewgt_exp_mohdr
+     $     ,rewgt_exp_izero
+      logical setclscales
+      double precision rewgt
+      external setclscales,rewgt
+      double precision rwgt_muR_dep_fac
+c
+      save_murrat=muR_over_ref
+      save_muf1rat=muF1_over_ref
+      save_muf2rat=muF2_over_ref
+      save_qesrat=QES_over_ref
+      save_nFKSprocess=nFKSprocess
+c
+      muR_over_ref=xmuR_over_ref 
+      muF1_over_ref=xmuF1_over_ref
+      muF2_over_ref=xmuF2_over_ref
+      QES_over_ref=xQES_over_ref 
+c
+      if(kwgtinfo.ne.4.and.kwgtinfo.ne.5) wgtbpower=rwgtbpower
+c
+      xsec=0.d0
+     
+      temp=0d0
+      do i=1,iwgtnumpartn
+         temp=temp+abs(wgtwmcxsec(i))
+      enddo
+      if (temp.eq.0d0) goto 541
+      call set_cms_stuff(izero)
+
+      if( (kwgtinfo.eq.1.and.wgtmuR2(1).ne.0.d0) .or.
+     $     (kwgtinfo.eq.2.and.wgtkin(0,1,1).gt.0.d0) .or.
+     $     ((kwgtinfo.ge.3.or.kwgtinfo.le.5).and.wgtkin(0,1,1).gt.0.d0)
+     $     )then
+        if(kwgtinfo.eq.1)then
+          scale=muR_over_ref*sqrt(wgtmuR2(1))
+          g=sqrt(4d0*pi*alphas(scale))
+          q2fact(1)=wgtmuF12(1) * muF1_over_ref**2
+          q2fact(2)=wgtmuF22(1) * muF2_over_ref**2
+c Should cause the code to crash if used
+          QES2=0.d0
+        elseif(kwgtinfo.ge.2.or.kwgtinfo.le.5)then
+           call set_cms_stuff(mohdr)
+           if (ickkw.eq.3) then
+              mu_r=sqrt(wgtmuR2(1))*muR_over_ref
+              scale=mu_r
+              g=sqrt(4d0*pi*alphas(scale))
+              call update_as_param()
+              q2fact(1)=muF1_over_ref**2*wgtmuF12(1)
+              q2fact(2)=muF2_over_ref**2*wgtmuF22(1)
+           else
+              call set_alphaS(wgtkin(0,1,1))
+           endif
+        else
+          write(*,*)'Error #0a in compute_rwgt_wgt_Sev',kwgtinfo
+          stop
+        endif
+        do i=1,iwgtnumpartn
+          xbk(1) = wgtmcxbj(1,i)
+          xbk(2) = wgtmcxbj(2,i)
+          if(xbk(1).le.0.d0.or.xbk(2).le.0.d0.or.
+     #       xbk(1).gt.1.d0.or.xbk(2).gt.1.d0)then
+            if(wgtwmcxsec(i).ne.0.d0)then
+              write(*,*)'Error #1 in compute_rwgt_wgt_Sev'
+              write(*,*)i,xbk(1),xbk(2),wgtwmcxsec(i)
+              stop
+            endif
+          else
+            nFKSprocess=nFKSprocess_used
+            xlum = dlum()
+            do j=1,iproc_save(nFKSprocess)
+               if (eto(j,nFKSprocess).eq.i_process) then
+                  xsec=xsec+CONV*PD(j)*wgtwmcxsec(i)*g**(2*wgtbpower
+     $                 +2.d0) * rwgt_muR_dep_fac(scale)
+com-- muR-dependent fac is reweighted here
+               endif
+            enddo
+          endif
+        enddo
+      endif
+c
+ 541  continue
+      if ( wgtwreal(2).eq.0d0 .and.
+     $     wgtwreal(3).eq.0d0 .and. wgtwreal(4).eq.0d0 .and.
+     $     wgtwdeg(2).eq.0d0 .and.
+     $     wgtwdeg(3).eq.0d0 .and. wgtwdeg(4).eq.0d0 .and.
+     $     wgtwdegmuf(2).eq.0d0 .and.
+     $     wgtwdegmuf(3).eq.0d0 .and. wgtwdegmuf(4).eq.0d0 .and.
+     $     wgtwborn(2).eq.0d0 .and. wgtwns(2).eq.0d0 .and.
+     $     wgtwnsmuf(2).eq.0d0 .and. wgtwnsmur(2).eq.0d0) goto 542
+
+      call set_cms_stuff(izero)
+
+      if( ((kwgtinfo.eq.1.or.kwgtinfo.eq.2).and.wgtmuR2(2).ne.0.d0) .or.
+     $     ((kwgtinfo.ge.3.or.kwgtinfo.le.5).and. wgtkin(0,1,2).gt.0.d0)
+     $     )then
+        if(kwgtinfo.eq.1.or.kwgtinfo.eq.2)then
+          scale=muR_over_ref*sqrt(wgtmuR2(2))
+          g=sqrt(4d0*pi*alphas(scale))
+          q2fact(1)=wgtmuF12(2) * muF1_over_ref**2
+          q2fact(2)=wgtmuF22(2) * muF2_over_ref**2
+c Should cause the code to crash if used
+          QES2=0.d0
+        elseif(kwgtinfo.ge.3.or.kwgtinfo.le.5)then
+           if (ickkw.eq.3) then
+              mu_r=sqrt(wgtmuR2(2))*muR_over_ref
+              scale=mu_r
+              g=sqrt(4d0*pi*alphas(scale))
+              call update_as_param()
+              q2fact(1)=muF1_over_ref**2*wgtmuF12(2)
+              q2fact(2)=muF2_over_ref**2*wgtmuF22(2)
+              qes2=wgtqes2(2)
+           else
+              call set_alphaS(wgtkin(0,1,2))
+           endif
+        else
+          write(*,*)'Error #0b in compute_rwgt_wgt_Sev',kwgtinfo
+          stop
+        endif
+        QES2_local=wgtqes2(2)
+        if(QES2_local.eq.0.d0)then
+          if(wgtwdegmuf(3).ne.0.d0.or.
+     #       wgtwdegmuf(4).ne.0.d0.or.
+     #       wgtwnsmuf(2).ne.0.d0.or.
+     #       wgtwnsmur(2).ne.0.d0)then
+            write(*,*)'Error in compute_rwgt_wgt_Sev'
+            write(*,*)' Ellis-Sexton scale was not set'
+            write(*,*)wgtwdegmuf(3),wgtwdegmuf(4),
+     #                wgtwnsmuf(2),wgtwnsmur(2)
+            stop
+          endif
+          xlgmuf=0.d0
+          xlgmur=0.d0
+        else
+           if(abs(QES2/QES2_local-1.d0).gt.tiny.and.
+     &          (kwgtinfo.ge.3.or.kwgtinfo.le.5))then
+              write(*,*)'Error in compute_rwgt_wgt_Sev'
+              write(*,*)' Mismatch in ES scale',QES2,QES2_local
+              stop
+           endif
+          xlgmuf=log(q2fact(1)/QES2_local)
+          xlgmur=log(scale**2/QES2_local)
+        endif
+        do k=2,4
+          xbk(1) = wgtxbj(1,k)
+          xbk(2) = wgtxbj(2,k)
+          if(xbk(1).le.0.d0.or.xbk(2).le.0.d0.or.
+     #       xbk(1).gt.1.d0.or.xbk(2).gt.1.d0)then
+            if(wgtwreal(k).ne.0.d0.or.
+     #         wgtwdeg(k).ne.0.d0.or.
+     #         wgtwdegmuf(k).ne.0.d0.or.
+     #         (k.eq.2.and.(wgtwborn(2).ne.0.d0.or.
+     #                      wgtwns(2).ne.0.d0.or.
+     #                      wgtwnsmuf(2).ne.0.d0.or.
+     #                      wgtwnsmur(2).ne.0.d0)))then
+              write(*,*)'Error #2 in compute_rwgt_wgt_Sev'
+              write(*,*)k,xbk(1),xbk(2)
+              write(*,*)wgtwreal(k),wgtwdeg(k),wgtwdegmuf(k)
+              if(k.eq.2)write(*,*)wgtwborn(k),wgtwns(k),
+     #                            wgtwnsmuf(k),wgtwnsmur(k)
+              stop
+            endif
+          else
+            nFKSprocess=nFKSprocess_used
+            xlum = dlum()
+            do j=1,iproc_save(nFKSprocess)
+               if (eto(j,nFKSprocess).eq.i_process) then
+                  xsec=xsec+CONV*PD(j)*( wgtwreal(k)+wgtwdeg(k)
+     $                 +wgtwdegmuf(k)*xlgmuf )*g**(2*wgtbpower+2.d0)
+     f                 * rwgt_muR_dep_fac(scale)
+com-- muR-dependent fac is reweighted here
+               endif
+            enddo
+            if(k.eq.2)then
+              nFKSprocess=nFKSprocess_used_Born
+              xlum = dlum()
+              do j=1,iproc_save(nFKSprocess)
+                 if (eto(j,nFKSprocess).eq.i_process) then
+                    if(wgtbpower.gt.0)then
+                       xsec=xsec+CONV*PD(j)*wgtwborn(k)*g**(2*wgtbpower)
+     f                      * rwgt_muR_dep_fac(scale)
+com-- muR-dependent fac is reweighted here
+                    else
+                       xsec=xsec+CONV*PD(j)*wgtwborn(k)
+     f                      * rwgt_muR_dep_fac(scale)
+com-- muR-dependent fac is reweighted here
+                    endif
+                    xsec=xsec+CONV*PD(j)*( wgtwns(k)+ wgtwnsmuf(k)
+     $                   *xlgmuf+wgtwnsmur(k)*xlgmur )*g**(2*wgtbpower
+     $                   +2.d0) * rwgt_muR_dep_fac(scale)
+com-- muR-dependent fac is reweighted here
+                 endif
+              enddo
+            endif
+          endif
+        enddo
+      endif
+c
+ 542  continue
+      if (wgtwreal(1).eq.0d0) goto 543
+      call set_cms_stuff(mohdr)
+
+      if( (kwgtinfo.eq.1.and.wgtmuR2(1).ne.0.d0) .or.
+     $     ((kwgtinfo.ge.2.or.kwgtinfo.ge.5).and.wgtkin(0,1,1).gt.0.d0)
+     $     )then
+        if(kwgtinfo.eq.1)then
+          scale=muR_over_ref*sqrt(wgtmuR2(1))
+          g=sqrt(4d0*pi*alphas(scale))
+          q2fact(1)=wgtmuF12(1) * muF1_over_ref**2
+          q2fact(2)=wgtmuF22(1) * muF2_over_ref**2
+c Should cause the code to crash if used
+          QES2=0.d0
+        elseif(kwgtinfo.ge.2.or.kwgtinfo.le.5)then
+           if (ickkw.eq.3) then
+              mu_r=sqrt(wgtmuR2(1))*muR_over_ref
+              scale=mu_r
+              g=sqrt(4d0*pi*alphas(scale))
+              call update_as_param()
+              q2fact(1)=muF1_over_ref**2*wgtmuF12(1)
+              q2fact(2)=muF2_over_ref**2*wgtmuF22(1)
+           else
+              call set_alphaS(wgtkin(0,1,1))
+           endif
+        else
+          write(*,*)'Error #0b in compute_rwgt_wgt_Sev',kwgtinfo
+          stop
+        endif
+        xbk(1) = wgtxbj(1,1)
+        xbk(2) = wgtxbj(2,1)
+        if(xbk(1).le.0.d0.or.xbk(2).le.0.d0.or.
+     #     xbk(1).gt.1.d0.or.xbk(2).gt.1.d0)then
+          if(wgtwreal(1).ne.0.d0)then
+            write(*,*)'Error #3 in compute_rwgt_wgt_Sev'
+            write(*,*)xbk(1),xbk(2),wgtwreal(1)
+            stop
+          endif
+        else
+          nFKSprocess=nFKSprocess_used
+          xlum = dlum()
+          do j=1,iproc_save(nFKSprocess)
+             if (eto(j,nFKSprocess).eq.i_process) then
+                xsec=xsec+CONV*PD(j)*wgtwreal(1)*g**(2*wgtbpower+2.d0)
+     f               * rwgt_muR_dep_fac(scale)
+com-- muR-dependent fac is reweighted here
+             endif
+          enddo
+        endif
+      endif
+c
+ 543  continue
+      muR_over_ref=save_murrat
+      muF1_over_ref=save_muf1rat
+      muF2_over_ref=save_muf2rat
+      QES_over_ref=save_qesrat
+      nFKSprocess=save_nFKSprocess
+c
+      compute_rwgt_wgt_Sev=xsec
+c
+      return
+      end
+
+
+      function compute_rwgt_wgt_Sev_nbody(xmuR_over_ref,xmuF1_over_ref,
+     &     xmuF2_over_ref,xQES_over_ref, kwgtinfo)
+c Recomputes the S-event cross section using the weights saved, and compares
+c with the reference weight
+      implicit none
+      include "genps.inc"
+      include "nexternal.inc"
+      include 'coupl.inc'
+      include 'q_es.inc'
+      include 'run.inc'
+      include 'nFKSconfigs.inc'
+      include "reweight_all.inc"
+
+      double precision compute_rwgt_wgt_Sev_nbody
+      double precision xmuR_over_ref,xmuF1_over_ref,
+     #                 xmuF2_over_ref,xQES_over_ref
+      integer kwgtinfo
+      double precision rwgt,xsec,xlum,dlum,xlgmuf,xlgmur,alphas
+      double precision QES2_local
+      double precision save_murrat,save_muf1rat,save_muf2rat,save_qesrat
+      double precision tiny,pi
+      parameter (tiny=1.d-2)
+      parameter (pi=3.14159265358979323846d0)
+
+      integer i,j,k,izero,mohdr
+      parameter (izero=0)
+      parameter (mohdr=-100)
+
+      integer iproc_save(fks_configs),eto(maxproc,fks_configs)
+     $     ,etoi(maxproc,fks_configs),maxproc_found
+      common/cproc_combination/iproc_save,eto,etoi,maxproc_found
+      INTEGER              IPROC
+      DOUBLE PRECISION PD(0:MAXPROC)
+      COMMON /SUBPROC/ PD, IPROC
+      DOUBLE PRECISION       CONV
+      PARAMETER (CONV=389379660D0)  !CONV TO PICOBARNS             
+      integer i_process
+      common/c_i_process/i_process
+
+      INTEGER NFKSPROCESS
+      COMMON/C_NFKSPROCESS/NFKSPROCESS
+      integer save_nFKSprocess
+c FxFx merging
+      logical rewgt_mohdr_calculated,rewgt_izero_calculated
+      double precision rewgt_mohdr,rewgt_izero,rewgt_exp_mohdr
+     $     ,rewgt_exp_izero
+      logical setclscales
+      double precision rewgt
+      external setclscales,rewgt
+      double precision rwgt_muR_dep_fac
+c
+      save_murrat=muR_over_ref
+      save_muf1rat=muF1_over_ref
+      save_muf2rat=muF2_over_ref
+      save_qesrat=QES_over_ref
+      save_nFKSprocess=nFKSprocess
+c
+      muR_over_ref=xmuR_over_ref 
+      muF1_over_ref=xmuF1_over_ref
+      muF2_over_ref=xmuF2_over_ref
+      QES_over_ref=xQES_over_ref 
+c
+      if (kwgtinfo.ne.5) then
+         write (*,*) 'nbody-reweighting only with kwgtinfo.eq.5'
+     &        ,kwgtinfo
+      endif
+c
+      xsec=0.d0
+
+      if ( wgtwborn_all.eq.0d0 .and. wgtwns_all.eq.0d0 .and.
+     $     wgtwnsmuf_all.eq.0d0 .and. wgtwnsmur_all.eq.0d0) goto 541
+
+      call set_cms_stuff(izero)
+
+      if( wgtkin_all(0,1,2,0).gt.0d0 )then
+         if (ickkw.eq.3) then
+            mu_r=sqrt(wgtmuR2_all(2,0))*muR_over_ref
+            scale=mu_r
+            g=sqrt(4d0*pi*alphas(scale))
+            call update_as_param()
+            q2fact(1)=muF1_over_ref**2*wgtmuF12_all(2,0)
+            q2fact(2)=muF2_over_ref**2*wgtmuF22_all(2,0)
+            qes2=wgtqes2_all(2,0)
+         else
+            call set_alphaS(wgtkin_all(0,1,2,0))
+         endif
+         QES2_local=wgtqes2_all(2,0)
+         if (QES2_local.ne.0d0) then
+            if(abs(QES2/QES2_local-1.d0).gt.tiny)then
+               write(*,*)'Error in compute_rwgt_wgt_Sev_nbody'
+               write(*,*)' Mismatch in ES scale',QES2,QES2_local
+               stop
+            endif
+            xlgmuf=log(q2fact(1)/QES2_local)
+            xlgmur=log(scale**2/QES2_local)
+            xbk(1) = wgtxbj_all(1,2,0)
+            xbk(2) = wgtxbj_all(2,2,0)
+            if(xbk(1).le.0.d0.or.xbk(2).le.0.d0.or.
+     #         xbk(1).gt.1.d0.or.xbk(2).gt.1.d0)then
+               if(wgtwborn_all.ne.0d0 .or. wgtwns_all.ne.0d0 .or.
+     $           wgtwnsmuf_all.ne.0d0 .or. wgtwnsmur_all.ne.0d0)then
+                  write(*,*)'Error #3 in compute_rwgt_wgt_Sev_nbody'
+                  write(*,*) QES2_local,QES2,wgtwborn_all,wgtwns_all
+     $                 ,wgtwnsmuf_all,wgtwnsmur_all
+                  stop
+               endif
+            else
+               nFKSprocess=nFKSprocess_used_Born
+               xlum = dlum()
+               do j=1,iproc_save(nFKSprocess)
+                  if (eto(j,nFKSprocess).eq.i_process) then
+                     if(wgtbpower.gt.0)then
+                        xsec=xsec+CONV*PD(j)*wgtwborn_all*g**(2
+     $                       *wgtbpower) * rwgt_muR_dep_fac(scale)
+com-- muR-dependent fac is reweighted here
+                     else
+                        xsec=xsec+CONV*PD(j)*wgtwborn_all
+     f                       * rwgt_muR_dep_fac(scale)
+com-- muR-dependent fac is reweighted here
+                     endif
+                     xsec=xsec+CONV*PD(j)*( wgtwns_all+ wgtwnsmuf_all
+     $                    *xlgmuf+wgtwnsmur_all*xlgmur )*g**(2*wgtbpower
+     $                    +2.d0) * rwgt_muR_dep_fac(scale)
+com-- muR-dependent fac is reweighted here
+                  endif
+               enddo
+            endif
+         else
+            if (wgtwborn_all.ne.0d0 .or. wgtwns_all.ne.0d0 .or.
+     $           wgtwnsmuf_all.ne.0d0 .or. wgtwnsmur_all.ne.0d0) then
+               write(*,*)'ES scale is zero, but weights are not'
+               write(*,*) QES2_local,QES2,wgtwborn_all,wgtwns_all
+     $              ,wgtwnsmuf_all,wgtwnsmur_all
+               stop
+            endif
+         endif
+      endif
+ 541  continue
+c
+      muR_over_ref=save_murrat
+      muF1_over_ref=save_muf1rat
+      muF2_over_ref=save_muf2rat
+      QES_over_ref=save_qesrat
+      nFKSprocess=save_nFKSprocess
+c
+      compute_rwgt_wgt_Sev_nbody=xsec
+c
+      return
+      end
+
+
+      subroutine setup_fill_rwgt_NLOplot()
+      implicit none
+      include "genps.inc"
+      include "nexternal.inc"
+      include 'coupl.inc'
+      include 'run.inc'
+      include "reweight.inc"
+      include "reweightNLO.inc"
+      include "../../Source/pdf.inc"
+      integer i,itmp,nsets
+      double precision delta
+c
+      yQES_over_ref=QES_over_ref
+      ymuR_over_ref=muR_over_ref
+      ymuF1_over_ref=muF1_over_ref
+      ymuF2_over_ref=muF2_over_ref
+c
+      if(.not.do_rwgt_scale)goto 111
+      numscales=3
+      if(numscales.gt.maxscales)then
+        write(*,*)'Error #1 in setup_fill_rwgt_NLOplot'
+        write(*,*)' Increase maxscales in reweight0.inc'
+        stop
+      endif
+      yfactF(1)=1d0
+      yfactF(2)=rw_Fscale_up
+      yfactF(3)=rw_Fscale_down
+      yfactR(1)=1d0
+      yfactR(2)=rw_Rscale_up
+      yfactR(3)=rw_Rscale_down
+c
+ 111  continue
+      if(.not.do_rwgt_pdf)goto 222
+      idpdf(0)=lhaid
+      idpdf(1)=pdf_set_min
+      itmp=pdf_set_max
+      nsets=itmp-idpdf(1)+1
+      if(mod(nsets,2).ne.0)then
+        write(*,*)'The number of error sets must be even',nsets
+        stop
+      else
+        numPDFpairs=nsets/2
+      endif
+      do i=2,nsets
+        idpdf(i)=idpdf(1)+i-1
+      enddo
+      if(nsets.gt.maxPDFs)then
+        write(*,*)'Error #2 in setup_fill_rwgt_NLOplot'
+        write(*,*)' Increase maxPDFs in reweight0.inc'
+        stop
+      endif
+      numPDFs=nsets+1
+c
+ 222  continue
+      return
+      end
+
+c     This function defines the reweighting of the cross section to
+c     include a muR-dependent pre-factor. Multiply by the muR-dependent
+c     factor and devide by the muR-independent one.
+c Note: This is implemented below for the Bottom Yukawa in the SM.
+c       Change it to the factor you need to reweight.
+      Double precision function rwgt_muR_dep_fac(scale)
+      implicit none
+      double precision scale,vev,mbmb,apimuR,apimZ,apimb,mbmuR,alphas,pi
+      parameter (pi=3.14159265358979323846d0)
+      include "nexternal.inc"
+      include "genps.inc"
+      include "reweight.inc"
+      include "coupl.inc"
+      include "../../Source/MODEL/input.inc"
+      rwgt_muR_dep_fac = 1d0
+c     This is relevant for a muR-dependent bottom-mass in Yukawa.
+      IF(wgtcpower .ne. 0d0 .and. runfac .eq. 1) THEN
+c$$$      vev    = 246.21845813429518469305d0 !vev in aMC@NLO from y_b->m_b
+c$$$      mbmb = MDL_YB*vev/dsqrt(2d0)
+c$$$com-- mbmb input for fixed Yukawa bmass in param_card.dat is used here
+c$$$com-- as start value of running and to remove it from the cross section
+c$$$      apimuR = alphas(scale)/pi
+c$$$      apimZ  = alphas(MDL_MZ)/pi
+c$$$      CALL runalpha(apimZ,MDL_MZ,mbmb,5d0,2,0,apimb)
+c$$$      CALL runmass(mbmb,apimb,apimuR,5d0,2,mbmuR)
+c$$$      rwgt_muR_dep_fac = (mbmuR/mbmb)**wgtcpower
+      ELSE
+         return
+      ENDIF
+      END
+
+C-{{{ routines for running of alphas:
+
+C-{{{ subroutine odeint:
+
+      SUBROUTINE odeint(ystart,nvar,x1,x2,eps,h1,hmin,nok,nbad,derivs,
+     *rkqs)
+c..(C) Copr. 1986-92 Numerical Recipes Software 5,".
+c..   transscribed to real*8 by R. Harlander, Feb.2002
+      implicit real*8 (a-z)
+      INTEGER nbad,nok,nvar,KMAXX,MAXSTP,NMAX
+      REAL*8 eps,h1,hmin,x1,x2,ystart(nvar),TINY
+      EXTERNAL derivs,rkqs
+      PARAMETER (MAXSTP=10000,NMAX=50,KMAXX=200,TINY=1.e-30)
+      INTEGER i,kmax,kount,nstp
+      REAL*8 dxsav,h,hdid,hnext,x,xsav,dydx(NMAX),xp(KMAXX),y(NMAX),
+     *yp(NMAX,KMAXX),yscal(NMAX)
+      COMMON /path/ kmax,kount,dxsav,xp,yp
+      x=x1
+      h=sign(h1,x2-x1)
+      nok=0
+      nbad=0
+      kount=0
+      do 11 i=1,nvar
+        y(i)=ystart(i)
+11    continue
+      if (kmax.gt.0) xsav=x-2.*dxsav
+      do 16 nstp=1,MAXSTP
+        call derivs(x,y,dydx)
+        do 12 i=1,nvar
+          yscal(i)=dabs(y(i))+dabs(h*dydx(i))+TINY
+12      continue
+        if(kmax.gt.0)then
+          if(dabs(x-xsav).gt.dabs(dxsav)) then
+            if(kount.lt.kmax-1)then
+              kount=kount+1
+              xp(kount)=x
+              do 13 i=1,nvar
+                yp(i,kount)=y(i)
+13            continue
+              xsav=x
+            endif
+          endif
+        endif
+        if((x+h-x2)*(x+h-x1).gt.0.) h=x2-x
+        call rkqs(y,dydx,nvar,x,h,eps,yscal,hdid,hnext,derivs)
+        if(hdid.eq.h)then
+          nok=nok+1
+        else
+          nbad=nbad+1
+        endif
+        if((x-x2)*(x2-x1).ge.0.)then
+          do 14 i=1,nvar
+            ystart(i)=y(i)
+14        continue
+          if(kmax.ne.0)then
+            kount=kount+1
+            xp(kount)=x
+            do 15 i=1,nvar
+              yp(i,kount)=y(i)
+15          continue
+          endif
+          return
+        endif
+        if(dabs(hnext).lt.hmin) write(6,*)
+     *       'stepsize smaller than minimum in odeint'
+        h=hnext
+16    continue
+      write(6,*) 'too many steps in odeint'
+      stop
+      return
+      END
+
+C-}}}
+C-{{{ subroutine rkck:
+
+      SUBROUTINE rkck(y,dydx,n,x,h,yout,yerr,derivs)
+c..(C) Copr. 1986-92 Numerical Recipes Software 5,".
+c..   transscribed to real*8 by R. Harlander, Feb.2002
+      implicit real*8 (a-z)
+      INTEGER n,NMAX
+      REAL*8 h,x,dydx(n),y(n),yerr(n),yout(n)
+      EXTERNAL derivs
+      PARAMETER (NMAX=50)
+CU    USES derivs
+      INTEGER i
+      REAL*8 ak2(NMAX),ak3(NMAX),ak4(NMAX),ak5(NMAX),ak6(NMAX),
+     *ytemp(NMAX),A2,A3,A4,A5,A6,B21,B31,B32,B41,B42,B43,B51,B52,B53,
+     *B54,B61,B62,B63,B64,B65,C1,C3,C4,C6,DC1,DC3,DC4,DC5,DC6
+      PARAMETER (A2=.2,A3=.3,A4=.6,A5=1.,A6=.875,B21=.2,B31=3./40.,
+     *B32=9./40.,B41=.3,B42=-.9,B43=1.2,B51=-11./54.,B52=2.5,
+     *B53=-70./27.,B54=35./27.,B61=1631./55296.,B62=175./512.,
+     *B63=575./13824.,B64=44275./110592.,B65=253./4096.,C1=37./378.,
+     *C3=250./621.,C4=125./594.,C6=512./1771.,DC1=C1-2825./27648.,
+     *DC3=C3-18575./48384.,DC4=C4-13525./55296.,DC5=-277./14336.,
+     *DC6=C6-.25)
+      do 11 i=1,n
+        ytemp(i)=y(i)+B21*h*dydx(i)
+11    continue
+      call derivs(x+A2*h,ytemp,ak2)
+      do 12 i=1,n
+        ytemp(i)=y(i)+h*(B31*dydx(i)+B32*ak2(i))
+12    continue
+      call derivs(x+A3*h,ytemp,ak3)
+      do 13 i=1,n
+        ytemp(i)=y(i)+h*(B41*dydx(i)+B42*ak2(i)+B43*ak3(i))
+13    continue
+      call derivs(x+A4*h,ytemp,ak4)
+      do 14 i=1,n
+        ytemp(i)=y(i)+h*(B51*dydx(i)+B52*ak2(i)+B53*ak3(i)+B54*ak4(i))
+14    continue
+      call derivs(x+A5*h,ytemp,ak5)
+      do 15 i=1,n
+        ytemp(i)=y(i)+h*(B61*dydx(i)+B62*ak2(i)+B63*ak3(i)+B64*ak4(i)+
+     *B65*ak5(i))
+15    continue
+      call derivs(x+A6*h,ytemp,ak6)
+      do 16 i=1,n
+        yout(i)=y(i)+h*(C1*dydx(i)+C3*ak3(i)+C4*ak4(i)+C6*ak6(i))
+16    continue
+      do 17 i=1,n
+        yerr(i)=h*(DC1*dydx(i)+DC3*ak3(i)+DC4*ak4(i)+DC5*ak5(i)+DC6*
+     *ak6(i))
+17    continue
+      return
+      END
+
+C-}}}
+C-{{{ subroutine rkqs:
+
+      SUBROUTINE rkqs(y,dydx,n,x,htry,eps,yscal,hdid,hnext,derivs)
+c..(C) Copr. 1986-92 Numerical Recipes Software 5,".
+c..   transscribed to real*8 by R. Harlander, Feb.2002
+      implicit real*8 (a-z)
+      INTEGER n,NMAX
+      REAL*8 eps,hdid,hnext,htry,x,dydx(n),y(n),yscal(n)
+      EXTERNAL derivs
+      PARAMETER (NMAX=50)
+CU    USES derivs,rkck
+      INTEGER i
+      REAL*8 errmax,h,htemp,xnew,yerr(NMAX),ytemp(NMAX),SAFETY,PGROW,
+     *PSHRNK,ERRCON
+      PARAMETER (SAFETY=0.9,PGROW=-.2,PSHRNK=-.25,ERRCON=1.89d-4)
+      h=htry
+1     call rkck(y,dydx,n,x,h,ytemp,yerr,derivs)
+      errmax=0.d0
+      do 11 i=1,n
+        errmax=max(errmax,dabs(yerr(i)/yscal(i)))
+11    continue
+      errmax=errmax/eps
+      if(errmax.gt.1.)then
+        htemp=SAFETY*h*(errmax**PSHRNK)
+        h=sign(max(dabs(htemp),0.1*dabs(h)),h)
+        xnew=x+h
+        if(xnew.eq.x) write(6,*) 'stepsize underflow in rkqs'
+        goto 1
+      else
+        if(errmax.gt.ERRCON)then
+          hnext=SAFETY*h*(errmax**PGROW)
+        else
+          hnext=5.*h
+        endif
+        hdid=h
+        x=x+h
+        do 12 i=1,n
+          y(i)=ytemp(i)
+12      continue
+        return
+      endif
+      END
+
+C-}}}
+C-{{{ subroutine runalpha:
+
+      subroutine runalpha(api0,mu0,mu,nf,nloop,verb,apiout)
+C..
+c..   NEEDS:  rkck.f rkqs.f odeint.f  (from Numerical Recipes)
+c..   
+c..   Note:  api = {\alpha_s \over \pi}
+C..
+c..   purpose : computes the value of api(mu) from api(mu0)
+c..   method  : solving RG-equation by adaptive Runge-Kutta method
+c..   uses    : odeint.for  from Numerical Recipes
+C..
+c..   api0  :  api(mu0)
+c..   nf    :  number of flavors
+c..   nloop :  number of loops
+c..   verb  :  0=quiet,  1=verbose
+c..   apiout:  api(mu)    
+C..
+      implicit real*8 (a-h,o-z)
+      INTEGER KMAXX,NMAX,NVAR
+      PARAMETER (KMAXX=200,NMAX=50,NVAR=1)
+      INTEGER kmax,kount,nbad,nok,nrhs,verb
+      REAL*8 dxsav,eps,h1,hmin,x,y,apif(NVAR),api0,apiout,pi
+      real*8 mu,mu0,l0,lf,nf
+c..   /path/  is for odeint.for:
+      COMMON /path/ kmax,kount,dxsav,x(KMAXX),y(NMAX,KMAXX)
+      common /bfunc/ beta0,beta1,beta2,beta3
+      COMMON nrhs
+      data pi/3.14159265358979323846264338328d0/
+      EXTERNAL rhs,rkqs
+
+      if (nloop.eq.0) then
+         apiout = api0
+         return
+      endif
+
+      nrhs=0
+
+c..   integration bounds (note that log(mu^2) is the integration variable)
+      l0 = 0.d0
+      lf = 2.*dlog(mu/mu0)
+      apif(1)=api0
+
+c..   see documentation for odeint.for:
+      eps=1.0d-8
+      h1=dabs(lf-l0)/10.d0
+      hmin=0.0d0
+      kmax=100
+      dxsav=dabs(lf-l0)/20.d0
+
+c..   initialize beta-function (common block /bfunc/):
+      call inibeta(nf,nloop)
+
+c..   check if input values are reasonable
+      dlam = mu0*dexp(-1.d0/(2.d0*beta0*api0))
+      if (mu.le.dlam) then
+         write(6,2001) dlam,mu,mu0,api0*pi
+      endif
+
+c..   integrate RG-equation:
+
+      call odeint(apif,NVAR,l0,lf,eps,h1,hmin,nok,nbad,rhs,rkqs)
+
+      if (verb.eq.1) then
+         write(6,'(/1x,a,t30,i3)') 'Successful steps:',nok
+         write(6,'(1x,a,t30,i3)') 'Bad steps:',nbad
+         write(6,'(1x,a,t30,i3)') 'Function evaluations:',nrhs
+         write(6,'(1x,a,t30,i3)') 'Stored intermediate values:',kount
+      endif
+
+c..   api(mu):
+      apiout = apif(1)
+
+ 2001 format(' -> <subroutine runalpha>',/,
+     &     ' - WARNING: mu-value too low.',/,
+     &     ' -     Should be significantly larger than  ',1f8.3,'.',/,
+     &     ' -             mu = ',1f8.3,' GeV',/,
+     &     ' -            mu0 = ',1f8.3,' GeV',/,
+     &     ' -        api0*pi = ',1f8.3,/,
+     &     ' -     Integration might break down.',/,
+     &     '<- <subroutine runalpha>'
+     &     )
+
+      END
+
+C-}}}
+C-{{{ subroutine rhs:
+
+      subroutine rhs(logmumu0,api,ainteg)
+C..
+c..   RG-equation:   (d api)/(d log(mu^2)) = api*beta(api)
+C..
+      implicit real*8 (a-h,o-z)
+      integer nrhs
+      real*8 api(*),ainteg(*),logmumu0
+      common /bfunc/ beta0,beta1,beta2,beta3
+      COMMON nrhs
+      nrhs=nrhs+1
+      ainteg(1) = api(1)*(- beta0*api(1) - beta1*api(1)**2 - beta2
+     &     *api(1)**3 - beta3*api(1)**4)
+      end
+
+C-}}}
+C-{{{ subroutine inibeta:
+
+      subroutine inibeta(nf,nloopin)
+C..
+c..   initialize beta function
+C..
+      implicit real*8 (a-h,o-z)
+      real*8 nf
+      data z3/1.2020569031595942853997/
+      common /bfunc/ beta0,beta1,beta2,beta3
+
+      beta0 = (33 - 2*nf)/12.d0
+      beta1 = (102 - (38*nf)/3.d0)/16.d0
+      beta2 = (2857/2.d0 - (5033*nf)/18.d0 + (325*nf**2)/54.d0)/64.d0
+      beta3 = (149753/6.d0 + (1093*nf**3)/729.d0 + 3564*z3 + nf**2
+     &     *(50065/162.d0 + (6472*z3)/81.d0) - nf*(1078361/162.d0 +
+     &     (6508*z3)/27.d0))/256.d0
+
+      
+      nloop=nloopin
+
+      if (nloop.gt.4) then
+         write(6,*) '-> <subroutine inibeta>:'
+         write(6,*)
+     &        ' - 5-loop beta function unknown. Using 4-loop instead.'
+         write(6,*) '<- <subroutine inibeta>'
+         nloop=4
+      endif
+      if (nloop.lt.4) then
+         beta3 = 0d0
+         if (nloop.lt.3) then
+            beta2 = 0d0
+            if (nloop.lt.2) then
+               beta1 = 0d0
+               if (nloop.lt.1) then
+                  beta0=0d0
+               endif
+            endif
+         endif
+      endif
+      end
+
+C-}}}
+
+C-}}}
+C-{{{ subroutine runmass:
+
+      subroutine runmass(mass0,api0,apif,nf,nloop,massout)
+c..
+c..   evaluates the running of the MS-bar quark mass
+c..   by expanding the equation
+c..   
+c..   m(mu) = m(mu0) * exp( \int_a0^af dx gammam(x)/x/beta(x) )
+c..   
+c..   in terms of alpha_s. The results agree with RunDec.m.
+c..   
+c..   
+c..   Input:
+c..   ------
+c..   mass0  :  m(mu0)
+c..   api0   :  alpha_s(mu0)/pi
+c..   apif   :  alpha_s(muf)/pi
+c..   nf     :  number of flavors
+c..   nloop  :  order of calculation (nloop=1..4)
+c..
+c..   Output:
+c..   -------
+c..   massout:  m(muf)
+c..   
+      implicit real*8 (a-h,o-z)
+      real*8 mass0,massout,massfun
+      real*8 nf
+      external massfun
+      parameter(accmass=1.d-6)
+      common /bfunc/ beta0,beta1,beta2,beta3
+      common /gfunc/ gamma0,gamma1,gamma2,gamma3
+
+      if (nloop.eq.0) then
+         massout = mass0
+         return
+      endif
+
+      call inigamma(nf,nloop)
+      call inibeta(nf,nloop)
+
+      bb1 = beta1/beta0
+      bb2 = beta2/beta0
+      bb3 = beta3/beta0
+
+      cc0 = gamma0/beta0
+      cc1 = gamma1/beta0
+      cc2 = gamma2/beta0
+      cc3 = gamma3/beta0
+
+      cfunc1 = 1.d0
+      cfunc2 = cc1 - bb1*cc0
+      cfunc3 = 1/2.d0*((cc1-bb1*cc0)**2 + cc2 - bb1*cc1 + bb1**2*cc0 -
+     &     bb2*cc0)
+      cfunc4 = (1/6*(cc1 - bb1*cc0)**3 + 1/2*(cc1 - bb1*cc0)*(cc2 - bb1
+     &     *cc1 + bb1**2*cc0 - bb2*cc0) + 1/3*(cc3 - bb1*cc2 + bb1**2
+     &     *cc1 - bb2*cc1 - bb1**3*cc0 + 2*bb1*bb2*cc0 - bb3*cc0))
+
+      if (nloop.lt.4) then
+         cfunc4 = 0.d0
+         if (nloop.lt.3) then
+            cfunc3 = 0.d0
+            if (nloop.lt.2) then
+               cfunc2 = 0.d0
+               if (nloop.lt.1) then
+                  cfunc1 = 0.d0
+               endif
+            endif
+         endif
+      endif
+
+      cfuncmu0 = cfunc1 + cfunc2*api0 + cfunc3*api0**2 + cfunc4*api0**3
+      cfuncmuf = cfunc1 + cfunc2*apif + cfunc3*apif**2 + cfunc4*apif**3
+
+
+      massout = mass0*(apif/api0)**cc0*cfuncmuf/cfuncmu0
+      
+      return
+      end
+
+C-}}}
+C-{{{ subroutine inigamma:
+
+      subroutine inigamma(nfin,nloopin)
+C
+C     initialize beta function
+C
+      implicit real*8 (a-h,o-z)
+      real*8 nf,nfin
+      data z3/1.2020569031595942853997/,
+     &     z5/1.0369277551433699263/,
+     &     pi/3.1415926535897932381/
+      common /gfunc/ gamma0,gamma1,gamma2,gamma3
+
+      nf = nfin
+
+      gamma0 = 1.d0
+      gamma1 = (67.33333333333333d0 - (20*nf)/9.d0)/16.d0
+      gamma2 = (1249.d0 - (140*nf**2)/81.d0 + 2*nf*(-20.59259259259259d0
+     &     - 48*z3) +(8*nf*(-46 + 48*z3))/9.d0)/64.d0
+      gamma3 = (28413.91975308642d0 + (135680*z3)/27.d0 + nf**3*(-1
+     &     .3662551440329218d0 + (64*z3)/27.d0) + nf**2*(21
+     &     .57201646090535d0 - (16*Pi**4)/27.d0 + (800*z3)/9.d0) - 8800
+     &     *z5 + nf*(-3397.1481481481483d0 + (88*Pi**4)/9.d0 - (34192
+     &     *z3)/9.d0 + (18400*z5)/9.d0))/256.d0
+
+      nloop=nloopin
+
+      if (nloop.gt.4) then
+         write(6,*) '-> <subroutine inigamma>:'
+         write(6,*)
+     &        ' - 5-loop gamma function unknown. Using 4-loop instead.'
+         write(6,*) '<- <subroutine inigamma>'
+         nloop=4
+      endif
+      if (nloop.lt.4) then
+         gamma3 = 0d0
+         if (nloop.lt.3) then
+            gamma2 = 0d0
+            if (nloop.lt.2) then
+               gamma1 = 0d0
+               if (nloop.lt.1) then
+                  gamma0 = 0d0
+               endif
+            endif
+         endif
+      endif
+      end
+
+
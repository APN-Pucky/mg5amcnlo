c Functions that set the scales and compute alphaS
c
c The renormalization, the two factorization, and the Ellis-Sexton scales
c are treated independently. For each of them, one has
c
c   scale = ratio_over_ref * reference_scale
c
c The values of ratio_over_ref must be given in run_card.dat
c (muR_over_ref, muF1_over_ref, muF2_over_ref, QES_over_ref).
c The reference scale is either a fixed value, given in run_card.dat
c (muR_ref_fixed, muF1_ref_fixed, muF2_ref_fixed, QES_ref_fixed),
c or is computed dynamically, by the functions:
c  
c   function muR_ref_dynamic(pp)
c   function muF_ref_dynamic(pp)
c   function QES_ref_dynamic(pp)
c
c which can be found in this file. Note, then, that when choosing
c dynamic factorization scales the reference scale for the two legs
c is the same; the scales can still be different, if muF1_over_ref is
c not equal to muF2_over_ref. This condition can be easily relaxed.
c However, in order to do so we must first implement formulae that
c take the muF1#muF2 case into account at the NLO. With fixed reference
c scales, this condition is easily enforced before starting the integration.
c
c The bodies of the functions above are independent of each other.
c The easiest way to set them all equal is that of choosing
c imurtype=1, imuftype=1, and iQEStype=1 (these parameters are
c local to the bodies of the correspondent functions). This 
c will set the function above equal to the return value of
c   function scale_global_reference(pp)
c which again can be found in this file
c 
c When calling set_alphaS for the first time, that routine will print
c out the numerical values of the scales, and a string which is supposed
c to give the functional form used for the reference scales. This will
c be done automatically, provided that for each new functional form
c introduced one stores a corresponding ID string in the variable
c   temp_scale_id
c in the bodies of the functions
c   function muR_ref_dynamic(pp)
c   function muF_ref_dynamic(pp)
c   function QES_ref_dynamic(pp)
c   function scale_global_reference(pp)
c


      subroutine set_alphaS(xp)
c This subroutine sets the values of the renormalization, factorization,
c and Ellis-Sexton scales, and computes the value of alpha_S through the
c call to set_ren_scale (for backward compatibility).
c The scale and couplings values are updated in the relevant common blocks
c (mostly in run.inc, and one  in coupl.inc)
      implicit none
      include "genps.inc"
      include "nexternal.inc"
      include "run.inc"
      include "coupl.inc"

      double precision xp(0:3,nexternal)
      double precision dummy,dummyQES,dummies(2)
      integer i,j

      character*80 muR_id_str,muF1_id_str,muF2_id_str,QES_id_str
      common/cscales_id_string/muR_id_str,muF1_id_str,
     #                         muF2_id_str,QES_id_str

c put momenta in common block for couplings.f
      double precision PP(0:3,max_particles)
      COMMON /MOMENTA_PP/PP

      logical firsttime
      data firsttime/.true./

c
      if (firsttime) then
        firsttime=.false.
c Set scales and check that everything is all right
c Renormalization
        call set_ren_scale(xp,dummy)
        if(dummy.lt.0.2d0)then
          write(*,*)'Error in set_alphaS: muR too soft',dummy
          stop
        endif
c Factorization
        call set_fac_scale(xp,dummies)
        if(dummies(1).lt.0.2d0.or.dummies(2).lt.0.2d0)then
          write(*,*)'Error in set_alphaS: muF too soft',
     #              dummies(1),dummies(2)
          stop
        endif
c Ellis-Sexton
        call set_QES_scale(xp,dummyQES)
        if(scale.lt.0.2d0)then
          write(*,*)'Error in set_alphaS: QES too soft',dummyQES
          stop
        endif
c
        write(*,*)'Scale values (may change event by event):'
        write(*,200)'muR,  muR_reference: ',dummy,
     #              dummy/muR_over_ref,muR_over_ref
        write(*,200)'muF1, muF1_reference:',dummies(1),
     #              dummies(1)/muF1_over_ref,muF1_over_ref
        write(*,200)'muF2, muF2_reference:',dummies(2),
     #              dummies(2)/muF2_over_ref,muF2_over_ref
        write(*,200)'QES,  QES_reference: ',dummyQES,
     #              dummyQES/QES_over_ref,QES_over_ref
        write(*,*)' '
        write(*,*)'muR_reference [functional form]:'
        write(*,*)'   ',muR_id_str(1:len_trim(muR_id_str))
        write(*,*)'muF1_reference [functional form]:'
        write(*,*)'   ',muF1_id_str(1:len_trim(muF1_id_str))
        write(*,*)'muF2_reference [functional form]:'
        write(*,*)'   ',muF2_id_str(1:len_trim(muF2_id_str))
        write(*,*)'QES_reference [functional form]: '
        write(*,*)'   ',QES_id_str(1:len_trim(QES_id_str))
        write(*,*)' '
        write(*,*) 'alpha_s=',g**2/(16d0*atan(1d0))
c
cc        if(fixed_ren_scale) then
cc          call setpara('param_card.dat')
cc        endif
c Put momenta in the common block to zero to start
        do i=0,3
          do j=1,max_particles
            pp(i,j) = 0d0
          enddo
        enddo
      endif
c
c Recompute scales
c
      call set_QES_scale(xp,dummyQES)
      call set_fac_scale(xp,dummies)
      call set_ren_scale(xp,dummy)
c

c Pass momenta to couplings.f
      if ( .not.fixed_ren_scale.or.
     &         .not.fixed_couplings.or.
     &             .not.fixed_QES_scale) then
        if (.not.fixed_couplings)then
          do i=0,3
            do j=1,nexternal
              PP(i,j)=xp(i,j)
            enddo
          enddo
        endif
cc         call setpara('param_card.dat')
      endif

 200  format(1x,a,2(1x,d12.6),2x,f4.2)

      return
      end


      subroutine set_ren_scale(pp,muR)
c Sets the value of the renormalization scale, returned as muR.
c For backward compatibility, computes the value of alpha_S, and sets 
c the value of variable scale in common block /to_scale/
      implicit none
      include 'genps.inc'
      include 'nexternal.inc'
      include 'run.inc'
      include 'coupl.inc'
      double precision pp(0:3,nexternal),muR
      double precision mur_temp,mur_ref_dynamic,alphas
      double precision pi
      parameter (pi=3.14159265358979323846d0)
      character*80 muR_id_str,muF1_id_str,muF2_id_str,QES_id_str
      common/cscales_id_string/muR_id_str,muF1_id_str,
     #                         muF2_id_str,QES_id_str
      character*80 temp_scale_id
      common/ctemp_scale_id/temp_scale_id
c this is to avoid too low dynamic scales      
      double precision minscaleR
      parameter (minscaleR=2d0)
c After recomputing alphaS, be sure to set 'calculatedBorn' to false
      logical calculatedBorn
      common/ccalculatedBorn/calculatedBorn
c
      temp_scale_id='  '
      if(fixed_ren_scale)then
        mur_temp=muR_ref_fixed
        temp_scale_id='fixed'
      else
        mur_temp=max(minscaleR,muR_ref_dynamic(pp))
      endif
      muR=muR_over_ref*mur_temp
      muR2_current=muR**2
      muR_id_str=temp_scale_id
      mu_r = muR
c The following is for backward compatibility. DO NOT REMOVE
      scale=muR
      g=sqrt(4d0*pi*alphas(scale))
      call update_as_param()
c Reset calculatedBorn, because the couplings might have been changed.
c This is needed in particular for the MC events, because there the
c coupling should be set according to the real-emission kinematics,
c even when computing the Born matrix elements.
      calculatedBorn=.false.
c
      return
      end


      function muR_ref_dynamic(pp)
c This is a function of the kinematic configuration pp, which returns
c a scale to be used as a reference for renormalization scale
      use extra_weights
      implicit none
      include 'genps.inc'
      include 'nexternal.inc'
      include 'run.inc'
      include 'cuts.inc'
      include 'orders.inc'
      double precision muR_ref_dynamic,pp(0:3,nexternal)
      double precision tmp,scale_global_reference,pt,et,dot,sumdot
      external pt,et,dot,sumdot
      character*80 temp_scale_id
      common/ctemp_scale_id/temp_scale_id
      integer i,imurtype
      parameter (imurtype=1)
c for 'geometric mean'
      integer j
      LOGICAL  IS_A_J(NEXTERNAL),IS_A_LP(NEXTERNAL),IS_A_LM(NEXTERNAL)
      LOGICAL  IS_A_PH(NEXTERNAL)
      COMMON /TO_SPECISA/IS_A_J,IS_A_LP,IS_A_LM,IS_A_PH
      integer NN,NJET,JET(nexternal),iqcd
      double precision pQCD(0:3,nexternal),PJET(0:3,nexternal)
      double precision rfj,sycut,palg,amcatnlo_fastjetdmergemax
     &     ,tmp1,tmp2,xm2
c FxFx
      integer nFxFx_ren_scales
      double precision FxFx_ren_scales(0:nexternal),FxFx_fac_scale(2)
      common/c_FxFx_scales/FxFx_ren_scales,nFxFx_ren_scales
     $     ,FxFx_fac_scale
      integer bpower
c
      tmp=0
      if (nincoming.eq.1) then
         tmp=pp(0,1) ! mass of the decaying particle
         temp_scale_id='Mass of decaying particle'
      elseif(ickkw.eq.3)then
c FxFx merging scale:
<<<<<<< HEAD
         if (nint(wgtbpower).gt.nFxFx_ren_scales) then
=======
c     Note that nFxFx_ren_scales includes the one scale that corresponds
c     to the real-emission one (and is zero for the n-body conf.). Skip
c     that scale here.
         bpower=born_orders(qcd_pos)/2
         if (bpower.gt.nFxFx_ren_scales-1) then
>>>>>>> de35a48f
c For processes that have alpha_S to some (non-zero) power at the lowest
c multiplicity Born, use the transverse mass of that system for those
c alpha_S
            tmp=FxFx_ren_scales(0)**
<<<<<<< HEAD
     &           (nint(wgtbpower)-nFxFx_ren_scales)
         elseif(nint(wgtbpower).eq.0) then
=======
     &           (bpower-(nFxFx_ren_scales-1))
         elseif(bpower.eq.0) then
>>>>>>> de35a48f
c lowest multiplicity for processes without QCD use the transverse mass
c of the colorless system (as returned by clustering)
            tmp=FxFx_ren_scales(0)
         else
            tmp=1d0
         endif
         do i=1,nFxFx_ren_scales
            tmp=tmp*FxFx_ren_scales(i)
         enddo
         tmp=tmp**(1d0/max(dble(bpower),1d0))
         temp_scale_id='FxFx merging scale'
      elseif(imurtype.eq.1)then
        tmp=scale_global_reference(pp)
      elseif(imurtype.eq.2)then
        do i=nincoming+1,nexternal
          tmp=tmp+pt(pp(0,i))
        enddo
        temp_scale_id='sum_i pT(i), i=final state'
      elseif(imurtype.eq.3)then

         write (*,*) "imurtype=3 not possible in setscales.f: "/
     $        /"need to check number of Born orders."
         stop 1
         
c geometric mean (to reweight alphaS)
         tmp1=0d0
         tmp2=1d0
         iqcd=0
         if (nint(wgtbpower).eq.0) then
            do i=nincoming+1,nexternal
               xm2=dot(pp(0,i),pp(0,i))
               if(xm2.le.0.d0)xm2=0.d0
               tmp1=tmp1+sqrt(pt(pp(0,i))**2+xm2)
            enddo
            tmp=tmp1
         else
            nn=0
            do i=1,nexternal
               if (is_a_j(i)) then
                  nn=nn+1
                  do j=0,3
                     pQCD(j,nn)=pp(j,i)
                  enddo
               endif
            enddo
            palg=1.d0
            rfj=0.4d0
            sycut=0d0
            call amcatnlo_fastjetppgenkt_timed(pQCD,NN,rfj,sycut,palg,
     $           pjet,njet,jet)
            if (nn-1.gt.nint(wgtbpower)) then
c More Born QCD partons than QCD couplings
               write (*,*) 'More Born QCD partons than Born QCD '/
     &              /'couplings: cannot used this scale choice',imurtype
               stop
            elseif (nn-1.eq.nint(wgtbpower)) then
c  Exactly equal number of QCD partons and QCD couplings. Use the d_ij
c  clustering values of the jets compute the geometric mean for the
c  scale. Don't include the softest d_ij, because that corresponds to
c  the 'real-emission parton'
               do i=1,nint(wgtbpower)
                  tmp2=tmp2*sqrt(amcatnlo_fastjetdmergemax(nn-i-1))
               enddo
               tmp=tmp2**(1d0/wgtbpower)
            elseif (nn-1.lt.nint(wgtbpower)) then
c  More QCD couplings than QCD partons (e.g. ttbar+jets of Higgs+jets).
c  Use geometric mean, but take sum of transverse masses of non-is_a_j
c  particles (e.g. top quarks or Higgs) into account.
               do i=nincoming+1,nexternal-1
                  if (.not.is_a_j(i)) then
                     xm2=dot(pp(0,i),pp(0,i))
                     if(xm2.le.0.d0)xm2=0.d0
                     tmp1=tmp1+sqrt(pt(pp(0,i))**2+xm2)
                  else
                     iqcd=iqcd+1
                     tmp2=tmp2*sqrt(amcatnlo_fastjetdmergemax(nn-iqcd-1))
                  endif
               enddo
               tmp=tmp2*tmp1**(nint(wgtbpower)-iqcd)
               tmp=tmp**(1d0/wgtbpower)
            endif
         endif
         temp_scale_id='geometric mean #3'
      else
        write(*,*)'Unknown option in muR_ref_dynamic',imurtype
        stop
      endif
      muR_ref_dynamic=tmp
c
      return
      end


      subroutine set_fac_scale(pp,muF)
c Sets the values of the factorization scales, returned as muF().
c For backward compatibility, sets the values of variables q2fact()
c in common block /to_collider/
c Note: the old version returned the factorization scales squared
      implicit none
      include 'genps.inc'
      include 'nexternal.inc'
      include 'run.inc'
      include 'coupl.inc'
      double precision pp(0:3,nexternal),muF(2)
      double precision muf_temp(2),muF_ref_dynamic
      character*80 muR_id_str,muF1_id_str,muF2_id_str,QES_id_str
      common/cscales_id_string/muR_id_str,muF1_id_str,
     #                         muF2_id_str,QES_id_str
      character*80 temp_scale_id,temp_scale_id2
      common/ctemp_scale_id/temp_scale_id
c this is to avoid too low dynamic scales      
      double precision minscaleF
      parameter (minscaleF=2d0)
c
      temp_scale_id='  '
      temp_scale_id2='  '
      if(fixed_fac_scale)then
        muf_temp(1)=muF1_ref_fixed
        muf_temp(2)=muF2_ref_fixed
        temp_scale_id='fixed'
        temp_scale_id2='fixed'
      else
        muf_temp(1)=max(minscaleF,muF_ref_dynamic(pp))
        muf_temp(2)=muf_temp(1)
        temp_scale_id2=temp_scale_id
      endif
      muF(1)=muF1_over_ref*muf_temp(1)
      muF(2)=muF2_over_ref*muf_temp(2)
      muF12_current=muF(1)**2
      muF22_current=muF(2)**2
      muF1_id_str=temp_scale_id
      muF2_id_str=temp_scale_id2
      if(muF(1).le.0.d0.or.muF(2).le.0.d0)then
        write(*,*)'Error in set_fac_scale: muF(*)=',muF(1),muF(2)
        stop
      endif
c The following is for backward compatibility. DO NOT REMOVE
      q2fact(1)=muF12_current
      q2fact(2)=muF22_current
c
      return
      end


      function muF_ref_dynamic(pp)
c This is a function of the kinematic configuration pp, which returns
c a scale to be used as a reference for factorizations scales
      implicit none
      include 'genps.inc'
      include 'nexternal.inc'
      include 'run.inc'
      double precision muF_ref_dynamic,pp(0:3,nexternal)
      double precision tmp,scale_global_reference,pt,et,dot,xm2,sumdot
      external pt,et,dot,sumdot
      character*80 temp_scale_id
      common/ctemp_scale_id/temp_scale_id
      integer i,imuftype
      parameter (imuftype=1)
c FxFx
      integer nFxFx_ren_scales
      double precision FxFx_ren_scales(0:nexternal),FxFx_fac_scale(2)
      common/c_FxFx_scales/FxFx_ren_scales,nFxFx_ren_scales
     $     ,FxFx_fac_scale
c
      tmp=0
      if(ickkw.eq.3)then
c FxFx merging scale:
        tmp=(FxFx_fac_scale(1)+FxFx_fac_scale(2))/2d0
        temp_scale_id='FxFx merging scale'
      elseif(imuftype.eq.1)then
        tmp=scale_global_reference(pp)
      elseif(imuftype.eq.2)then
        do i=nincoming+1,nexternal
          tmp=tmp+pt(pp(0,i))**2
        enddo
        tmp=sqrt(tmp)
        temp_scale_id='Sqrt[sum_i pT(i)**2], i=final state'
      else
        write(*,*)'Unknown option in muF_ref_dynamic',imuftype
        stop
      endif
      muF_ref_dynamic=tmp
c
      return
      end


      subroutine set_QES_scale(pp,QES)
c Sets the value of the Ellis-Sexton scale, returned as QES.
c For backward compatibility, sets the value of variable QES2 
c (Ellis-Sexton scale squared) in common block /COUPL_ES/
      implicit none
      include 'genps.inc'
      include 'nexternal.inc'
      include 'run.inc'
      include 'coupl.inc'
      include 'q_es.inc'
      double precision pp(0:3,nexternal),QES
      double precision QES_temp,QES_ref_dynamic
      double precision pi
      parameter (pi=3.14159265358979323846d0)
      character*80 muR_id_str,muF1_id_str,muF2_id_str,QES_id_str
      common/cscales_id_string/muR_id_str,muF1_id_str,
     #                         muF2_id_str,QES_id_str
      character*80 temp_scale_id
      common/ctemp_scale_id/temp_scale_id
c this is to avoid too low dynamic scales      
      double precision minscaleES
      parameter (minscaleES=2d0)
c
      temp_scale_id='  '
      if(fixed_QES_scale)then
        QES_temp=QES_ref_fixed
        temp_scale_id='fixed'
      else
        QES_temp=max(minscaleES,QES_ref_dynamic(pp))
      endif
      QES=QES_over_ref*QES_temp
      QES2_current=QES**2
      QES_id_str=temp_scale_id
      if(QES.le.0.d0)then
        write(*,*)'Error in set_QES_scale: QES=',QES
        stop
      endif
c The following is for backward compatibility. DO NOT REMOVE
      QES2=QES2_current
c
      return
      end


      function QES_ref_dynamic(pp)
c This is a function of the kinematic configuration pp, which returns
c a scale to be used as a reference for Ellis-Sexton scale
      implicit none
      include 'genps.inc'
      include 'nexternal.inc'
      double precision QES_ref_dynamic,pp(0:3,nexternal)
      double precision tmp,scale_global_reference,pt
      external pt
      character*80 temp_scale_id
      common/ctemp_scale_id/temp_scale_id
      integer i,iQEStype
      parameter (iQEStype=1)
c
      tmp=0
      if (nincoming.eq.1) then
         tmp=pp(0,1) ! mass of the decaying particle
         temp_scale_id='Mass of decaying particle'
      elseif(iQEStype.eq.1)then
        tmp=scale_global_reference(pp)
      elseif(iQEStype.eq.2)then
        do i=nincoming+1,nexternal
          tmp=tmp+pt(pp(0,i))
        enddo
        temp_scale_id='sum_i pT(i), i=final state'
      else
        write(*,*)'Unknown option in QES_ref_dynamic',iQEStype
        stop
      endif
      QES_ref_dynamic=tmp
c
      return
      end


      function scale_global_reference(pp)
c This is a function of the kinematic configuration pp, which returns
c a scale to be used as a reference for renormalization scale
      implicit none
      include 'genps.inc'
      include 'nexternal.inc'
      include 'run.inc'
      include 'cuts.inc'
      double precision scale_global_reference,pp(0:3,nexternal)
      double precision tmp,pt,et,dot,xm2,sumdot,xmt2,ptmp(0:3)
      external pt,et,dot,sumdot
      integer i,j
      character*80 temp_scale_id
      common/ctemp_scale_id/temp_scale_id
c
      tmp=0
      if(ickkw.eq.-1)then
c Special for analytic resummation in veto'ed cross sections:
         tmp=ptj
         temp_scale_id='NLO+NNLL veto scale: ptj_max'
      elseif(dynamical_scale_choice.eq.1) then
c         Total transverse energy of the event.         
          tmp=0d0
          do i=3,nexternal
             tmp=tmp+et(pp(0,i))
          enddo      
          temp_scale_id='sum_i eT(i), i=final state'
      elseif(dynamical_scale_choice.eq.2) then
c         sum of the transverse mass divide
c         m^2+pt^2=p(0)^2-p(3)^2=(p(0)+p(3))*(p(0)-p(3))
          tmp=0d0
          do i=3,nexternal
            tmp=tmp+dsqrt(max(0d0,(pp(0,i)+pp(3,i))*(pp(0,i)-pp(3,i))))
          enddo
          temp_scale_id='sum_i mT(i), i=final state'
      elseif(dynamical_scale_choice.eq.3.or.dynamical_scale_choice.eq.-1) then
c         sum of the transverse mass divide by 2
c         m^2+pt^2=p(0)^2-p(3)^2=(p(0)+p(3))*(p(0)-p(3))
          tmp=0d0
          do i=3,nexternal
            tmp=tmp+dsqrt(max(0d0,(pp(0,i)+pp(3,i))*(pp(0,i)-pp(3,i))))
          enddo
          tmp=tmp/2d0
          temp_scale_id='H_T/2 := sum_i mT(i)/2, i=final state'
      elseif(dynamical_scale_choice.eq.0) then
c         fixed scale
          tmp=muR_ref_fixed
          temp_scale_id='fixed scale'
      elseif(dynamical_scale_choice.eq.10) then
ccccccccccccccccccccccccccccccccccccccccccccccccccccccccccccccccccccccccccccccccccc
cc      USER-DEFINED SCALE: ENTER YOUR CODE HERE                                 cc
cc      to use this code you must set                                            cc
cc                 dynamical_scale_choice = 10                                   cc
cc      in the run_card (run_card.dat)                                           cc
ccccccccccccccccccccccccccccccccccccccccccccccccccccccccccccccccccccccccccccccccccc
         write(*,*) "User-defined scale not set"
         stop 1
         temp_scale_id='User-defined dynamical scale' ! use a meaningful string
         tmp = 0d0
ccccccccccccccccccccccccccccccccccccccccccccccccccccccccccccccccccccccccccccccccccc
cc      USER-DEFINED SCALE: END OF USER CODE                                     cc
ccccccccccccccccccccccccccccccccccccccccccccccccccccccccccccccccccccccccccccccccccc
      else
        write(*,*)'Unknown option in scale_global_reference',dynamical_scale_choice
        stop
      endif

      scale_global_reference=tmp
c
      return
      end
<|MERGE_RESOLUTION|>--- conflicted
+++ resolved
@@ -244,26 +244,14 @@
          temp_scale_id='Mass of decaying particle'
       elseif(ickkw.eq.3)then
 c FxFx merging scale:
-<<<<<<< HEAD
-         if (nint(wgtbpower).gt.nFxFx_ren_scales) then
-=======
-c     Note that nFxFx_ren_scales includes the one scale that corresponds
-c     to the real-emission one (and is zero for the n-body conf.). Skip
-c     that scale here.
          bpower=born_orders(qcd_pos)/2
-         if (bpower.gt.nFxFx_ren_scales-1) then
->>>>>>> de35a48f
+         if (bpower.gt.nFxFx_ren_scales) then
 c For processes that have alpha_S to some (non-zero) power at the lowest
 c multiplicity Born, use the transverse mass of that system for those
 c alpha_S
             tmp=FxFx_ren_scales(0)**
-<<<<<<< HEAD
-     &           (nint(wgtbpower)-nFxFx_ren_scales)
-         elseif(nint(wgtbpower).eq.0) then
-=======
-     &           (bpower-(nFxFx_ren_scales-1))
+     &           (bpower-(nFxFx_ren_scales))
          elseif(bpower.eq.0) then
->>>>>>> de35a48f
 c lowest multiplicity for processes without QCD use the transverse mass
 c of the colorless system (as returned by clustering)
             tmp=FxFx_ren_scales(0)

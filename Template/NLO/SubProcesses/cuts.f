--- conflicted
+++ resolved
@@ -632,17 +632,10 @@
 C
     2 IF (N.EQ.1)            RETURN
       IF (MODE)    10,20,30
-<<<<<<< HEAD
-   10 CALL SORTTI (nint(A),INDEX,N)
-      GO TO 40
-C
-   20 CALL SORTTC(nint(A),INDEX,N)
-=======
    10 STOP 5 ! CALL SORTTI (A,INDEX,N)
       GO TO 40
 C
    20 STOP 5 ! CALL SORTTC(A,INDEX,N)
->>>>>>> de35a48f
       GO TO 40
 C
    30 CALL SORTTF (A,INDEX,N)

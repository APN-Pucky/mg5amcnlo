#!/bin/bash
# finds out architecture name, defines system files, and construct
# the relevant directory for run, if not present. If the architecture
# cannot be figured out, defines ./Run as working directory, and use 
# sun as system file -- it should work in most of the cases
function architecture {
PATH=".:""$PATH"
thisdir=`pwd`
homedir=$HOME
case `uname` in
Linux*) ARCHNAME=LinuxPY ; DBGFLAG='DEBUG=-ggdb' ; EXTRA='EXTRAOBJ=linux.o' ;
        EXMAKE=make ; CPOPT=pu ;;
OSF*)  ARCHNAME=AlphaPY ; DBGFLAG='DEBUG=-g' ; EXTRA='EXTRAOBJ=alpha.o' ;
       EXMAKE=gmake ; CPOPT=p ;;
Sun*) ARCHNAME=SunPY ; DBGFLAG='DEBUG=-g' ; EXTRA='EXTRAOBJ=sun.o' ;
      EXMAKE=gmake ; CPOPT=p ;;
Darwin*) ARCHNAME=DarwinPY ; DBGFLAG='DEBUG=-g' ; EXTRA='EXTRAOBJ=sun.o' ;
         EXMAKE=make ; CPOPT=p ;;
*) ARCHNAME=RunPY ; DBGFLAG='DEBUG=-g' ; EXTRA='EXTRAOBJ=sun.o' ;;
esac
#
}

# $? is the value of last executed command. A call to this function
# after a failure will cause the program to quit the script
function teststatus {
rc=$?
if [ 0 = $rc ]
then
:
else
echo $* did not succeed, exit status=$rc 
exit $rc
fi
}

# returns a string which identifies the target
# for the Makefile
function getSTRmake {
stringmake=MadFKS
}

# utility function for dothelinks
function stripextension {
echo $1 | sed "s/\..*\$//"
}

# utility function for dothelinks
function capitalize {
echo $1 | sed "y/abcdefghijklmnopqrstuvwxyz/ABCDEFGHIJKLMNOPQRSTUVWXYZ/"
}

# creates logical links for the PDF grid files. By P. Nason
function dothelinks {
if [ -d $PDFPATH ]
then
for i in ${PDFPATH}/*.dat ${PDFPATH}/*.tbl
do
if [ -f $i ]
then
name=`basename $i`
name=`stripextension $name`
case $name in
mrst200*) ;;
*mrs*|grpol|grvdm|lac1|pion[1-3]) name=`capitalize $name`;;
esac
if [ ! -L $thisdir/$name ] || [ ! $thisdir/$name -ef $i ]
then
ln -sf $i $thisdir/$name
fi
fi
done
for i in ${PDFPATH}/a02.*
do
if [ -f $i ]
then
name=`basename $i`
if [ ! -L $thisdir/$name ] || [ ! $thisdir/$name -ef $i ]
then
ln -sf $i $thisdir/$name
fi
fi
done
fi
}

# creates logical links for LHAPDF, and replaced PDF group name (unused
# by LHAPDF) with a LHAPDF-specific string
function linklhapdf {
case $LHAOFL in
FREEZE|freeze) PDFGROUP=LHAPDF ;;
EXTRAPOLATE|extrapolate) PDFGROUP=LHAEXT ;;
*) echo "no such option; failure in linklhapdf" ; exit 1 ;;
esac
}    

# creates the executable for NLO and MC; the entry of the function
# is either NLO or MC, depending on which executable one wants to obtain;
# PDFLIB or private PDF library is linked, depending on the value of
# the parameter UsedPdfLib, which is set by the function whichpdflib.
# Extra libraries are listed in the shell variable EXTRALIBS; do NOT
# remove the double quotes in the call to nameextralib, otherwise only
# the first library of the list is taken
function compile {
architecture

EVTDIR=`pwd`"/../Events"

if [ "$PDFCODE" -ne 0 ]
then
  PYTPDF='EXTPDF'
  PDFLIBRARY='LHAPDF'
  UsedPdfLib='LHAPDF'
  cp -f $LHAPDFPATH"/lib/libLHAPDF.a" `pwd`"/lib"
  LHALIBPATH=`pwd`
  LHALINK=DYNAMIC
  if [ "$PDFCODE" -gt 0 ]; then LHAOFL=FREEZE; fi
  if [ "$PDFCODE" -gt 1 ]; then PDFSET=$PDFCODE; fi
  if [ "$PDFCODE" -lt 0 ]; then LHAOFL=EXTRAPOLATE; fi
  if [ "$PDFCODE" -lt -1 ]; then PDFSET=$((PDFCODE*-1)); fi
  linklhapdf
elif [ "$PDFCODE" -eq 0 ]
then
  PYTPDF='DEFAULT'
  PDFLIBRARY='THISLIB'
  UsedPdfLib='THISLIB'
# the following is dummy
  LHALINK=DYNAMIC
  LHAOFL=FREEZE
else
  echo 'Invalid PDFCODE' $PDFCODE
  exit 1
fi

whichpdflib $PDFLIBRARY
whichlhapdf $LHALINK
nameextralib "$EXTRALIBS"
pathextralib "$EXTRAPATHS"
pathextralibdyn "$EXTRAPATHS"
pathextraincl "$INCLUDEPATHS"
EXEC_NAME=
EXEC_NAMEF=
EXEC_NAMEFF=
read -a PYUTIA <<< "$PYUTI"
PYUTI=
for i in "${PYUTIA[@]}"; do PYUTI+=`pwd`"/objects/$i "; done
PYUTIMAKE="PYUTI="$PYUTI
PYTHAMAKE="PYTHIAVER="$PYTHIAVER
LIBSMAKE="EXTRALIBS="$ExtraLibs
LIBSMAKEP="EXTRAPATHS="$ExtraPaths
INCLMAKE="INCLOPTION="$ExtraIncl
INCDIRMK="INCDIR="`pwd`"/include"
COMSRCMK="COMSRC="`pwd`"/srcCommon"
ANASRCMK="ANADIR="`pwd`"/PYAnalyzer"
OBJDIRMK="OBJDIR="`pwd`"/objects"
PYSSRCMK="PYSDIR=""$PYPATH"
EVTDIR=`pwd`"/../Events"

if [ "$LD_LIBRARY_PATH" = "" ]
then
  LD_LIBRARY_PATH="$ExtraPathsDyn"
else
  if [ "$ExtraPathsDyn" != "" ]
  then
    LD_LIBRARY_PATH="$ExtraPathsDyn"":""$LD_LIBRARY_PATH"
  fi
fi
LIBSLHA="LHALIB="
case $1 in
NLO) echo "NLO must be computed with MadFKS"; exit 1 ;;
MC) if [ $UsedPdfLib = "PDFLIB" ]
     then
       EXEC_NAMEF="PY_EXE_PDFLIB"
     elif [ $UsedPdfLib = "THISLIB" ]
     then
       EXEC_NAMEF="PY_EXE_DEFAULT"
     elif [ $UsedPdfLib = "LHAPDF" ]
     then
       EXEC_NAMEF="PY_EXE_LHAPDF"
       if [ $UsedLhaPdf = "lhasta" ]
       then
         LIBSLHA="$LIBSLHA""$LHALIBPATH""/lib/libLHAPDF.a"
       else
         LIBSMAKE="$LIBSMAKE"" -lLHAPDF -lstdc++"
         LIBSMAKEP="$LIBSMAKEP"" -L$LHALIBPATH""/lib/"
         if [ "$LD_LIBRARY_PATH" = "" ]
         then
           LD_LIBRARY_PATH="$LHALIBPATH""/lib/"
         else
           LD_LIBRARY_PATH="$LHALIBPATH""/lib/:""$LD_LIBRARY_PATH"
         fi
       fi
     else
       echo "fatal error in compile"; exit 1
     fi ;;
*) echo "do not know what to do in function compile" ; exit 1 ;;
esac
export LD_LIBRARY_PATH
if [ $1 = "NLO" ]
then
  getSTRmake
  EXEC_NAME=$stringmake$EXEC_NAMEF
elif [ $1 = "MC" ]
then
  EXEC_NAME="$EXEC_NAMEF"
fi
EXEC_NAMEFF="$EXEPREFIX""$EXEC_NAMEF"
rm -f $thisdir/$EXEC_NAMEFF

# creates a temporary directory to produce the executable, eventually moved
# back to running directory
CURRDATE=`date`
TMPDIRNAME=`echo $CURRDATE | cut -d" " -f1`
TMPDIRNAME=$TMPDIRNAME`echo $CURRDATE | cut -d" " -f2`
TMPDIRNAME=$TMPDIRNAME`echo $CURRDATE | cut -d" " -f3`
TMPDIRNAME=$TMPDIRNAME`echo $CURRDATE | cut -d" " -f4`
TMPDIRNAME=$EXEPREFIX$TMPDIRNAME
mkdir "$thisdir/$TMPDIRNAME"
(cd $thisdir/$TMPDIRNAME ;\
 $EXMAKE -f $thisdir/Makefile_MadFKS $EXTRA "$PYUTIMAKE" "$PYTHAMAKE" \
 "$LIBSLHA" "$LIBSMAKE" "$LIBSMAKEP" "$INCLMAKE" \
 "$INCDIRMK" "$COMSRCMK" "$ANASRCMK" "$PYSSRCMK" \
 "$OBJDIRMK" $EXEC_NAME
 VPATH=$thisdir/:$thisdir/objects/:$PYPATH:$LHALIBPATH/lib/ ;\
 if [ "$EXEC_NAME" != "$EXEC_NAMEFF" ] 
 then
   \mv $EXEC_NAME $EXEC_NAMEFF
 fi ;\
 if [ -f $thisdir/$EXEC_NAMEFF ]
 then
   echo "Executable already present: quitting"
   exit 1
 else
   \mv $EXEC_NAMEFF $thisdir/$EXEC_NAMEFF
   chmod 744 $thisdir/$EXEC_NAMEFF
   find . -name "*".o -exec \cp -"$CPOPT" {} $thisdir/ \;
   cd $thisdir
   \rm -r $thisdir/$TMPDIRNAME
 fi)
teststatus Compilation
}

# foolproof utility function, to be called by the user
function compileMC {
compile MC
}

# wrapper for the functions which run and compile MC codes
function runMC {
compile MC

#put MCMODE to upper case
MCMODE=`echo $MCMODE | tr '[a-z]' '[A-Z]' `
# Check correspondence between MCMODE and what written in the event file
if [ $MCMODE != "PYTHIA6PT" ]
then
  echo "Error! PYTHIA6PT Script called with MCMODE not equal to PYTHIA6PT"
  exit 1
fi
# ishower=1 means PT-ordered
ishower=1


UMASSPY=$UMASS
DMASSPY=$DMASS
SMASSPY=$SMASS
CMASSPY=$CMASS
if (( $(bc <<< "$B_MASS <  0.0") )); then BMASSPY=$BMASS; fi
if (( $(bc <<< "$B_MASS >= 0.0") )); then BMASSPY=$B_MASS; fi
EMASSPY=$EMASS
MUMASSPY=$MUMASS
TAUMASSPY=$TAUMASS
GMASSPY=$GMASS

if [ $BEAM1 == 1 ]; then PART1="P"; elif [ $BEAM1 == -1 ]; then PART1="PBAR";
elif [ $BEAM1 == 0 ]; then PART1="E+"; elif [ $BEAM1 == 2 ]; then PART1="N";
elif [ $BEAM1 == -2 ]; then PART1="NBAR"; else echo "Unrecognized incoming beam 1";
exit 1; fi
if [ $BEAM2 == 1 ]; then PART2="P"; elif [ $BEAM2 == -1 ]; then PART2="PBAR";
elif [ $BEAM2 == 0 ]; then PART2="E-"; elif [ $BEAM2 == 2 ]; then PART2="N";
elif [ $BEAM2 == -2 ]; then PART2="NBAR"; else echo "Unrecognized incoming beam 2";
exit 1; fi
# Check the previous!

whichpytpdf $PYTPDF
if [ $pdftype = 1 ]
then
  whichpdflib $PDFLIBRARY
  if [ $UsedPdfLib = "THISLIB" ]
  then
    dothelinks
  elif [ $UsedPdfLib = "LHAPDF" ]
  then
    linklhapdf
  fi
fi
echo " "
<<<<<<< HEAD
echo "*****   Now ready for showering" $NEVTS_SHOWER "events with $MC_TYPE "
=======
echo "*****   Now ready for showering" $NEVENTS "events with $MCMODE "
>>>>>>> a79a2f8e
echo " "
runMCMadFKS
teststatus runMC
}

# compiles and runs the MC
function runMCMadFKS {
ifile="$FPREFIX"MCinput
if [ -f ./$ifile ]
then
\rm ./$ifile 
fi

cat <<EOF > ./$ifile 
 '$SCRTCH$EVPREFIX'               ! event file
  $NEVTS_SHOWER                   ! number of events
  $pdftype                        ! 0->Pythia PDFs, 1 otherwise
 '$PART1'  '$PART2'               ! hadron types
  $beammom1 $beammom2               ! beam momenta
  $ishower                        ! 0->virtuality-, 1->pT-ordered
  $ALPHAEW                        ! 1/Alpha_EW
  $PI_STABLE_PY                   ! .TRUE. if one wants Pi0 stable
  $WP_STABLE_PY                   ! .TRUE. if one wants W+ stable
  $WM_STABLE_PY                   ! .TRUE. if one wants W- stable
  $Z_STABLE_PY                    ! .TRUE. if one wants Z0 stable
  $TAUP_STABLE_PY                 ! .TRUE. if one wants tau+ stable
  $TAUM_STABLE_PY                 ! .TRUE. if one wants tau- stable
  $MUP_STABLE_PY                  ! .TRUE. if one wants mu+ stable
  $MUM_STABLE_PY                  ! .TRUE. if one wants mu- stable
  $H_STABLE_PY                    ! .TRUE. if one wants Higgs stable
  $MAXPR_PY                       ! Number of events to be printed out
  $ERR_FR_PY                      ! Tolerated fraction of errors
  $B_STABLE_PY                    ! .TRUE. if it is single-top production
  $MSTP_81                        ! Underlying event on (1) or off (0)
  $MSTP_111                       ! Hadronization on (1) or off (0)
EOF
if [ $pdftype = 1 ]
then
cat <<EOF >> ./$ifile
 '$PDFGROUP'                      ! PDF group (1)
  $PDFSET                         ! PDF id number (1)
 '$PDFGROUP'                      ! PDF group (2)
  $PDFSET                         ! PDF id number (2)
EOF
fi
cat <<EOF >> ./$ifile 
  $LAMBDAPYTH                     ! Lambda_5, < 0 for default
  $ZMASS $ZWIDTH                  ! M_Z, Gamma_Z
  $WMASS $WWIDTH                  ! M_W, Gamma_W
  $TMASS $TWIDTH                  ! M_top, Gamma_top
  $HGGMASS $HGGWIDTH              ! M_H, Ga_H
  $UMASSPY $DMASSPY $SMASSPY $CMASSPY $BMASSPY $GMASSPY ! quark and gluon masses
  $EMASSPY $MUMASSPY $TAUMASSPY   ! Lepton masses
  $RNDEVSEED_PY                   ! Random seed (0 for default)
  $IS_4L_PY                       ! .TRUE. if it is four-lepton production
EOF

arr=()
numDM=0
iDM=0
for i in {1..99}
do
 eval arr_elem='$'DM_$i
 if [ "$arr_elem" != "" ]
 then
  arr=("${arr[@]}" "$arr_elem")
 fi
done

numDM=${#arr[@]}
cat <<EOF >> ./$ifile
  $numDM                          ! Number of decay modes set by user
EOF
for DM in "${arr[@]}"
do
 let "iDM+=1"
 DM=( $DM )
 num_of_part=$(echo ${#DM[@]})
 let "num_of_part-=6"
cat <<EOF >> ./$ifile
  $num_of_part                    ! Number of bodies for new decay mode $iDM of $numDM
  ${DM[@]}                        ! Decay mode $iDM of $numDM
EOF
done

cat <<EOF >> ./$ifile
  $EVENT_NORM     ! Event weights are normalized to sun or average to the cross section
EOF


mv $EXEC_NAMEFF MCATNLO_$MCMODE'_EXE'
mv $ifile MCATNLO_$MCMODE'_input'
}

# this function set the parameter pdftype according to the value 
# of PYTPDF (the entry of this function) given in input
function whichpytpdf {
case $1 in
DEFAULT|default) pdftype=0 ;;
EXTPDF|extpdf) pdftype=1 ;;
*) echo "error in whichpytpdf: no such option" ; exit 1 ;;
esac
}

# checks that the value given to PDFLIBRAY in input is meaningful
function whichpdflib {
case $1 in
THISLIB|thislib) UsedPdfLib=THISLIB ;;
PDFLIB|pdflib) UsedPdfLib=PDFLIB ;;
LHAPDF|lhapdf) UsedPdfLib=LHAPDF ;;
*) echo "no such library for PDFS; failure in whichpdflib" ; exit 1 ;;
esac
}

# checks that the value given to LHALINK in input is meaningful
function whichlhapdf {
case $1 in
STATIC|static) UsedLhaPdf=lhasta ;;
DYNAMIC|dynamic) UsedLhaPdf=lhadyn ;;
*) echo "no such option for LHAPDF; failure in whichlhapdf" ; exit 1 ;;
esac
}

# prepends -l to library names
function nameextralib {
ExtraLibs="$1"
ilen1=${#ExtraLibs}
if [ $ilen1 -ne 0 ]
then
  ExtraLibs=`echo $ExtraLibs | sed "s/ / -l/g"`
  ExtraLibs="-l""$ExtraLibs"
fi
}

# prepends -L to library paths
function pathextralib {
ExtraPaths="$1"
ilen2=${#ExtraPaths}
if [ $ilen2 -ne 0 ]
then
  ExtraPaths=`echo $ExtraPaths | sed "s/ / -L/g"`
  ExtraPaths="-L""$ExtraPaths"
fi
}

# separate library names with columns
function pathextralibdyn {
ExtraPathsDyn="$1"
ilen3=${#ExtraPathsDyn}
if [ $ilen3 -ne 0 ]
then
  ExtraPathsDyn=`echo $ExtraPathsDyn | sed "s/ /:/g"`
fi
}

# prepends -I to include paths
function pathextraincl {
ExtraIncl="$1"
ilen4=${#ExtraIncl}
if [ $ilen4 -ne 0 ]
then
  ExtraIncl=`echo $ExtraIncl | sed "s/ / -I/g"`
  ExtraIncl="-I""$ExtraIncl"
fi
}<|MERGE_RESOLUTION|>--- conflicted
+++ resolved
@@ -295,11 +295,7 @@
   fi
 fi
 echo " "
-<<<<<<< HEAD
-echo "*****   Now ready for showering" $NEVTS_SHOWER "events with $MC_TYPE "
-=======
 echo "*****   Now ready for showering" $NEVENTS "events with $MCMODE "
->>>>>>> a79a2f8e
 echo " "
 runMCMadFKS
 teststatus runMC

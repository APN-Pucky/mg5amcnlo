#!/bin/bash
# finds out architecture name, defines system files, and construct
# the relevant directory for run, if not present. If the architecture
# cannot be figured out, defines ./Run as working directory, and use 
# sun as system file -- it should work in most of the cases
function architecture {
PATH=".:""$PATH"
thisdir=`pwd`
homedir=$HOME
case `uname` in
Linux*) ARCHNAME=LinuxPY8 ; DBGFLAG='DEBUG=-ggdb' ; EXTRA='EXTRAOBJ=linux.o' ;
        EXMAKE=make ; CPOPT=pu ;;
OSF*)  ARCHNAME=AlphaPY8 ; DBGFLAG='DEBUG=-g' ; EXTRA='EXTRAOBJ=alpha.o' ;
       EXMAKE=gmake ; CPOPT=p ;;
Sun*) ARCHNAME=SunPY8 ; DBGFLAG='DEBUG=-g' ; EXTRA='EXTRAOBJ=sun.o' ;
      EXMAKE=gmake ; CPOPT=p ;;
Darwin*) ARCHNAME=DarwinPY8 ; DBGFLAG='DEBUG=-g' ; EXTRA='EXTRAOBJ=sun.o' ;
         EXMAKE=make ; CPOPT=p ;;
*) ARCHNAME=RunPY8 ; DBGFLAG='DEBUG=-g' ; EXTRA='EXTRAOBJ=sun.o' ;;
esac
#
}

# $? is the value of last executed command. A call to this function
# after a failure will cause the program to quit the script
function teststatus {
rc=$?
if [ 0 = $rc ]
then
:
else
echo $* did not succeed, exit status=$rc 
exit $rc
fi
}

# returns a string which identifies the target
# for the Makefile
function getSTRmake {
stringmake=MadFKS
}

# utility function for dothelinks
function stripextension {
echo $1 | sed "s/\..*\$//"
}

# utility function for dothelinks
function capitalize {
echo $1 | sed "y/abcdefghijklmnopqrstuvwxyz/ABCDEFGHIJKLMNOPQRSTUVWXYZ/"
}

# creates logical links for the PDF grid files. By P. Nason
function dothelinks {
if [ -d $PDFPATH ]
then
for i in ${PDFPATH}/*.dat ${PDFPATH}/*.tbl
do
if [ -f $i ]
then
name=`basename $i`
name=`stripextension $name`
case $name in
mrst200*) ;;
*mrs*|grpol|grvdm|lac1|pion[1-3]) name=`capitalize $name`;;
esac
if [ ! -L $thisdir/$name ] || [ ! $thisdir/$name -ef $i ]
then
ln -sf $i $thisdir/$name
fi
fi
done
for i in ${PDFPATH}/a02.*
do
if [ -f $i ]
then
name=`basename $i`
if [ ! -L $thisdir/$name ] || [ ! $thisdir/$name -ef $i ]
then
ln -sf $i $thisdir/$name
fi
fi
done
fi
}

# creates logical links for LHAPDF, and replaced PDF group name (unused
# by LHAPDF) with a LHAPDF-specific string
function linklhapdf {
case $LHAOFL in
FREEZE|freeze) PDFGROUP=LHAPDF ;;
EXTRAPOLATE|extrapolate) PDFGROUP=LHAEXT ;;
*) echo "no such option; failure in linklhapdf" ; exit 1 ;;
esac
}    

# creates the executable for NLO and MC; the entry of the function
# is either NLO or MC, depending on which executable one wants to obtain;
# PDFLIB or private PDF library is linked, depending on the value of
# the parameter UsedPdfLib, which is set by the function whichpdflib.
# Extra libraries are listed in the shell variable EXTRALIBS; do NOT
# remove the double quotes in the call to nameextralib, otherwise only
# the first library of the list is taken
function compile {
architecture

EVTDIR=`pwd`"/../Events"

if [ "$PDFCODE" -ne 0 ]
then
  PYTPDF='EXTPDF'
  PDFLIBRARY='LHAPDF'
  UsedPdfLib='LHAPDF'
  export LIBLHAPDF=$LHAPDFPATH/lib/libLHAPDF.a
  LHALINK=DYNAMIC
  if [ "$PDFCODE" -gt 0 ]; then LHAOFL=FREEZE; fi
  if [ "$PDFCODE" -gt 1 ]; then PDFSET=$PDFCODE; fi
  if [ "$PDFCODE" -lt 0 ]; then LHAOFL=EXTRAPOLATE; fi
  if [ "$PDFCODE" -lt -1 ]; then PDFSET=$((PDFCODE*-1)); fi
  linklhapdf
# convert PDF number to name reading PDFsets.index
  ISLHA5=0
  ISLHA6=0
  LHAVERSION=`$LHAPDFPATH/bin/lhapdf-config --version`
  if [ "${LHAVERSION:0:1}" == "5" ]
  then
      LHAINDEX=$LHAPDFPATH/share/lhapdf/PDFsets.index
      ISLHA5=1
  elif [ "${LHAVERSION:0:1}" == "6" ]
  then
      LHAINDEX=$LHAPDFPATH/share/LHAPDF/pdfsets.index
      ISLHA6=1
  else
      echo 'Unable to understand LHAPDF version!'
      exit 1
  fi
  while read pdfline
  do
    pdfinfo=($(echo ${pdfline}))
    if [ "$PDFSET" == "${pdfinfo[0]}" ]
    then
	if [ "$ISLHA5" -eq 1 ]; then PDFSETN="${pdfinfo[4]}"; fi
	if [ "$ISLHA6" -eq 1 ]; then PDFSETN="${pdfinfo[1]}"; fi
    fi
  done < $LHAINDEX
elif [ "$PDFCODE" -eq 0 ]
then
  PYTPDF='DEFAULT'
  PDFLIBRARY='THISLIB'
  UsedPdfLib='THISLIB'
  export LIBLHAPDF=-llhapdfdummy
# the following is dummy
  LHALINK=DYNAMIC
  LHAOFL=FREEZE
else
  echo 'Invalid PDFCODE' $PDFCODE
  exit 1
fi

whichpdflib $PDFLIBRARY
whichlhapdf $LHALINK
# stdhep is not used: do not look for libraries
IFS=' ' read -a exlibs <<< "${EXTRALIBS}"
for i in ${!exlibs[@]}
do
 if [[ "${exlibs[i]}" == "stdhep" || "${exlibs[i]}" == "Fmcfio" ]]
 then
   unset exlibs[$i]
 fi
done
EXTRALIBS="$(echo ${exlibs[@]})"
nameextralib "$EXTRALIBS"
pathextralib "$EXTRAPATHS"
pathextralibdyn "$EXTRAPATHS"
pathextraincl "$INCLUDEPATHS"
EXEC_NAME=
EXEC_NAMEF=
EXEC_NAMEFF=
PY8UTIMAKE="PY8UTI="$PY8UTI
PY8MAKE="PY8VER="$PY8VER
LIBSMAKE="EXTRALIBS="$ExtraLibs
LIBSMAKEP="EXTRAPATHS="$ExtraPaths
INCLMAKE="INCLOPTION="$ExtraIncl
INCDIRMK="INCDIR="`pwd`"/include"
SRCDIRMK="SRCDIR="`pwd`"/srcPythia8"
COMSRCMK="COMSRC="`pwd`"/srcCommon"
EVTDIR=`pwd`"/../Events"
if [ "$LD_LIBRARY_PATH" = "" ]
then
  LD_LIBRARY_PATH="$ExtraPathsDyn"
else
  if [ "$ExtraPathsDyn" != "" ]
  then
    LD_LIBRARY_PATH="$ExtraPathsDyn"":""$LD_LIBRARY_PATH"
  fi
fi
LIBSLHA="LHALIB="
case $1 in
NLO) echo "NLO must be computed with MadFKS"; exit 1 ;;
MC) if [ $UsedPdfLib = "PDFLIB" ]
     then
       EXEC_NAMEF="PY8_EXE_DEFAULT"
     elif [ $UsedPdfLib = "THISLIB" ]
     then
       EXEC_NAMEF="PY8_EXE_DEFAULT"
     elif [ $UsedPdfLib = "LHAPDF" ]
     then
       EXEC_NAMEF="PY8_EXE_LHAPDF"
     else
       echo "fatal error in compile"; exit 1
     fi ;;
*) echo "do not know what to do in function compile" ; exit 1 ;;
esac
export LD_LIBRARY_PATH=$LD_LIBRARY_PATH:$HEPMCPATH/lib
if [ $1 = "NLO" ]
then
  getSTRmake
  EXEC_NAME=$stringmake$EXEC_NAMEF
elif [ $1 = "MC" ]
then
  EXEC_NAME="$EXEC_NAMEF"
fi
EXEC_NAMEFF="$EXEPREFIX""$EXEC_NAMEF"

rm -f $thisdir/$EXEC_NAMEFF
# new compilation step for PY8 mode
export PYTHIA8LOCATION=$PY8PATH

# check the PYTHIA8 version by the position of certain files

if [ ! -d $PYTHIA8LOCATION/xmldoc ]
then
 PY8VER="8.2"
 echo ' USING PYTHIA 8, version >= 8.200'
 chmod +x $PYTHIA8LOCATION/bin/pythia8-config
 read HEPMCINCLIB <<< $($PYTHIA8LOCATION/bin/pythia8-config --hepmc2)
else
 PY8VER="8.1"
 echo ' USING PYTHIA 8, version < 8.200'
fi

if [ "$PY8UTI" != "" ]
then
 if [ $PY8VER == "8.1" ]; then cp -rf $thisdir/srcPythia8/Pythia8.cc $thisdir/Pythia8.cc; fi
 if [ $PY8VER == "8.2" ]; then cp -rf $thisdir/srcPythia8/Pythia82.cc $thisdir/Pythia82.cc; fi
 cp -rf $thisdir/srcPythia8/Makefile $thisdir/Makefile
else
 if [ $PY8VER == "8.1" ]; then cp -rf $thisdir/srcPythia8/Pythia8_hep.cc $thisdir/Pythia8.cc; fi
 if [ $PY8VER == "8.2" ]; then cp -rf $thisdir/srcPythia8/Pythia82_hep.cc $thisdir/Pythia82.cc; fi
 cp -rf $thisdir/srcPythia8/Makefile_hep $thisdir/Makefile
fi
if [ -f $thisdir/Pythia8.exe ]
then
  rm -rf $thisdir/Pythia8.exe
fi

if [ $PY8VER == "8.1" ]; then cp -rf $PYTHIA8LOCATION/xmldoc $thisdir; fi
if [ $PY8VER == "8.2" ]; then cp -rf $PYTHIA8LOCATION/share/Pythia8/xmldoc $thisdir; fi
PY8UTIMAKE="PY8UTI="$PY8UTI
FORFILEMAKE="FORFILE="$PY8UTI
HEPMCMAKE="HEPMCINCLIB="$HEPMCINCLIB
LGFORTRANMAKE="LIBGFORTRAN=-lgfortran"

if [ $PY8VER == "8.1" ]; then make Pythia8 "$PY8UTIMAKE" "$FORFILEMAKE" "$LGFORTRANMAKE" "$LIBSMAKE" "$LIBSMAKEP" "$INCLMAKE"; fi
if [ $PY8VER == "8.2" ]; then make Pythia82 "$PY8UTIMAKE" "$FORFILEMAKE" "$LGFORTRANMAKE" "$LIBSMAKE" "$LIBSMAKEP" "$INCLMAKE" "$HEPMCMAKE"; fi

cd $thisdir
if [ ! -f $thisdir/Pythia8.exe ]
then
  echo "Pythia8 compilation did not succeed, exiting"
  exit -1
fi


teststatus Compilation
}

# foolproof utility function, to be called by the user
function compileMC {
compile MC
}

# wrapper for the functions which run and compile MC codes
function runMC {
compile MC

#put MCMODE to upper case
MCMODE=`echo $MCMODE | tr '[a-z]' '[A-Z]' `
# Check correspondence between MCMODE and what written in the event file
if [ $MCMODE != "PYTHIA8" ]
then
  echo "Error! PYTHIA8 Script called with MCMODE not equal to PYTHIA8"
  exit 1
fi

UMASSPY=$UMASS
DMASSPY=$DMASS
SMASSPY=$SMASS
CMASSPY=$CMASS
if (( $(bc <<< "$B_MASS <  0.0") )); then BMASSPY=$BMASS; fi
if (( $(bc <<< "$B_MASS >= 0.0") )); then BMASSPY=$B_MASS; fi
EMASSPY=$EMASS
MUMASSPY=$MUMASS
TAUMASSPY=$TAUMASS
GMASSPY=$GMASS

if [ $BEAM1 == 1 ]; then iA=2212; elif [ $BEAM1 == -1 ]; then iA=-2212;
elif [ $BEAM1 == 0 ]; then iA=-11; elif [ $BEAM1 == 4 ]; then iA=-11; elif [ $BEAM1 == 2 ]; then iA=2112;
elif [ $BEAM1 == -2 ]; then iA=-2112; else echo "Unrecognized incoming beam 1";
exit 1; fi
if [ $BEAM2 == 1 ]; then iB=2212; elif [ $BEAM2 == -1 ]; then iB=-2212;
elif [ $BEAM2 == 0 ]; then iA=-11; elif [ $BEAM2 == 4 ]; then iA=-11; elif [ $BEAM2 == 2 ]; then iA=2112;
elif [ $BEAM2 == -2 ]; then iB=-2112; else echo "Unrecognized incoming beam 2";
exit 1; fi
# Check the previous!

whichpytpdf $PYTPDF
if [ $pdftype = 1 ]
then
  whichpdflib $PDFLIBRARY
  if [ $UsedPdfLib = "THISLIB" ]
  then
    dothelinks
  elif [ $UsedPdfLib = "LHAPDF" ]
  then
    linklhapdf
  fi
fi
ERR_NUM_PY8=$(echo "$ERR_FR_PY8 * $NEVENTS" | bc)
ERR_NUM_PY8=${ERR_NUM_PY8/.*}
let "ERR_NUM_PY8 += 1"

echo " "
echo "*****   Now ready for showering" $NEVENTS "events with $MCMODE "
echo " "
runMCMadFKS
teststatus runMC
}

# compiles and runs the MC
function runMCMadFKS {
ifile="MCATNLO_"$MCMODE"_input"
exefile="MCATNLO_"$MCMODE"_EXE"
if [ -f ./$ifile ]
then
\rm ./$ifile 
fi
#mv $EXEC_NAMEFF $exefile
# create input file
cat <<EOF > $ifile

! 1) Settings used in the main program.
Main:numberOfEvents = $NEVENTS_TOT    ! Number of events in the LHE file
Main:spareMode1 = $NEVENTS            ! Number of events to be showered
Main:spareWord1 = $EVENT_NORM         ! Event weights are normalized to sum 
                                      ! or average to the cross section
Main:timesAllowErrors = $ERR_NUM_PY8  ! Number of allowed errors

! 2) Settings related to output in init(), next(), amd stat().
Init:showChangedParticleData = off    ! Shows all non-default particle settings
Next:numberShowEvent = $MAXPR_PY8     ! print event record n times
Stat:showProcessLevel = on            ! Process statistics
Stat:showErrors = on                  ! Error statistics
Check:epTolErr = 0.001                ! Momentum-conservation tolerance 

! 3) Beam-parameter settings.
Beams:frameType = 4                ! LHE initialization
Beams:LHEF = events.lhe            ! Input LHE file

! 4) Switch on/off the key event-generation steps.
EOF
if [ $UsedPdfLib = "LHAPDF" ]
then
 if [ $PY8VER == "8.1" ]
 then
  cat <<EOF >> $ifile
PDF:useLHAPDF = on                 ! Use of LHAPDF
PDF:LHAPDFset = $PDFSETN           ! PDF set
EOF
  if [ $PDFGROUP = "LHAPDF" ]
  then
  cat <<EOF >> $ifile
PDF:extrapolateLHAPDF = off        ! extrapolate PDF set outside the boundaries
EOF
  elif [ $PDFGROUP = "LHAEXT" ]
  then
  cat <<EOF >> $ifile
PDF:extrapolateLHAPDF = on         ! extrapolate PDF set outside the boundaries
EOF
  else
  echo "Unknown PDFGROUP " $PDFGROUP
  exit 1
  fi
 else
  if [ "$ISLHA5" -eq 1 ]
  then
  cat <<EOF >> $ifile
PDF:pSet = LHAPDF5:$PDFSETN    ! PDF set used in showers and multiparton interactions
EOF
   if [ $PDFGROUP = "LHAPDF" ]
   then
   cat <<EOF >> $ifile
PDF:extrapolate = off        ! extrapolate PDF set outside the boundaries
EOF
   elif [ $PDFGROUP = "LHAEXT" ]
   then
   cat <<EOF >> $ifile
PDF:extrapolate = on         ! extrapolate PDF set outside the boundaries
EOF
   else
   echo "Unknown PDFGROUP " $PDFGROUP
   exit 1
   fi
  elif [ "$ISLHA6" -eq 1 ]
  then
  cat <<EOF >> $ifile
PDF:pSet = LHAPDF6:$PDFSETN    ! PDF set used in showers and multiparton interactions
EOF
  fi
 fi
else
 if [ $PY8VER == "8.1" ]
 then
 cat <<EOF >> $ifile
PDF:useLHAPDF = off                ! Use of LHAPDF
EOF
 fi
 cat <<EOF >> $ifile
PDF:pSet = 13                      ! PDF set used in showers and multiparton interactions (13 = NNPDF2.3 QCD+QED)
EOF
fi

if ((`bc <<< "$LAMBDAPYTH >= 0.0"`))
then
cat <<EOF >> $ifile
#coupSM:Lambda5 = $LAMBDAPYTH      ! five-flavour LambdaQCD
EOF
fi

if [ $UE_PY8 = ".FALSE." ]
then
cat <<EOF >> $ifile
PartonLevel:MPI = off              ! Multiparton interactions
                                   ! ** USE on FOR REALISTIC SHOWER SIMULATION ** !!!
EOF
else
cat <<EOF >> $ifile
PartonLevel:MPI = on               ! Multiparton interactions
EOF
fi

if [ $HADRONIZE_PY8 = ".FALSE." ]
then
cat <<EOF >> $ifile
HadronLevel:Hadronize = off         ! Hadronisation
                                   ! ** USE on FOR REALISTIC SHOWER SIMULATION ** !!!
EOF
else
cat <<EOF >> $ifile
HadronLevel:Hadronize = on         ! Hadronisation
EOF
fi

cat <<EOF >> $ifile

! 5) Final-state shower.
TimeShower:pTmaxMatch = 1          ! Use scalup (re-check)
TimeShower:pTmaxFudge = 1.         ! Factor changing the max scale
TimeShower:alphaSvalue = 0.118     ! Alpha_s(MZ) in final-state shower
TimeShower:alphaSorder = 1         ! Alpha_s running order in final-state shower
TimeShower:alphaEMorder = 0        ! Alpha_EM running order in final-state shower
TimeShower:dampenBeamRecoil = off  ! Dampens the effect of beam recoil
TimeShower:globalRecoil = on       ! All final-state particles recoil against the branching
TimeShower:nMaxGlobalRecoil = 1    ! Number of splittings with TimeShower:globalRecoil = on
TimeShower:globalRecoilMode = 2    ! Global recoil only for S events whose first emission is FSR
TimeShower:nMaxGlobalBranch = 1    ! Number of FSR splittings proposed with global recoil
TimeShower:nPartonsInBorn = -1      ! Number of Born QCD final-state partons (to treat H and S differently)
TimeShower:limitPTmaxGlobal = on   ! Limits pT < min(SCALUP,mDipole/2).
<<<<<<< HEAD

TimeShower:QEDshowerByQ = on     ! Prevent quarks from radiating photons
                                   ! ** USE on FOR REALISTIC SHOWER SIMULATION ** !!!
TimeShower:QEDshowerByL = on      ! Prevent leptons from radiating photons
                                   ! ** USE on FOR REALISTIC SHOWER SIMULATION ** !!!
TimeShower:QEDshowerByGamma = on  ! Prevent photons from branching
                                   ! ** USE on FOR REALISTIC SHOWER SIMULATION ** !!!
=======
TimeShower:QEDshowerByQ = on      ! Prevent quarks from radiating photons
TimeShower:QEDshowerByL = on      ! Prevent leptons from radiating photons
TimeShower:QEDshowerByGamma = on  ! Prevent photons from branching
>>>>>>> 0394a89d

TimeShower:MEcorrections = off     ! No Matrix-element corrections
TimeShower:alphaSuseCMW = false    ! Use the CMW prescription in FSR
TimeShower:weightGluonToQuark = 1  ! Use normal Altarelli-Parisi kernels for g -> q qbar
TimeShower:pTminChgQ = 0.01
TimeShower:pTminChgL = 0.00001

! 6) Initial-state shower.
SpaceShower:pTmaxMatch = 1         ! Use scalup (re-check)
SpaceShower:pTmaxFudge = 1.        ! Factor changing the max scale
SpaceShower:alphaSvalue = 0.118    ! Alpha_s(MZ) in final-state shower
SpaceShower:alphaSorder = 1        ! Alpha_s running order in final-state shower
SpaceShower:alphaEMorder = 0       ! Alpha_EM running order in final-state shower
<<<<<<< HEAD

SpaceShower:QEDshowerByQ = on     ! Prevent quarks from radiating photons
                                   ! ** USE on FOR REALISTIC SHOWER SIMULATION ** !!!
SpaceShower:QEDshowerByL = on     ! Prevent leptons from radiating photons
                                   ! ** USE on FOR REALISTIC SHOWER SIMULATION ** !!!

=======
SpaceShower:QEDshowerByQ = on     ! Prevent quarks from radiating photons
SpaceShower:QEDshowerByL = on     ! Prevent leptons from radiating photons
>>>>>>> 0394a89d
SpaceShower:MEcorrections = off    ! No Matrix-element corrections
SpaceShower:rapidityorder = off    ! Do not order branchings in rapidity
SpaceShower:alphaSuseCMW = false   ! Use the CMW prescription in ISR
SpaceShower:pTminChgQ = 0.01
SpaceShower:pTminChgL = 0.00001

! 7) Non-perturbative stuff.
BeamRemnants:primordialKT = off    ! No primordial kT
                                   ! ** USE on FOR REALISTIC SHOWER SIMULATION ** !!!

! 8) Particle features.
1:m0 = $DMASSPY                    ! down mass
2:m0 = $UMASSPY                    ! up mass
3:m0 = $SMASSPY                    ! strange mass
4:m0 = $CMASSPY                    ! charm mass
5:m0 = $BMASSPY                    ! bottom mass
6:m0 = $TMASS                      ! top mass
11:m0 = $EMASSPY                   ! electron mass
13:m0 = $MUMASSPY                  ! muon mass
15:m0 = $TAUMASSPY                 ! tauon mass
23:m0 = $ZMASS                     ! Z mass
24:m0 = $WMASS                     ! W mass
25:m0 = $HGGMASS                   ! Higgs mass
6:mWidth = $TWIDTH                 ! top width
23:mWidth = $ZWIDTH                ! Z width
24:mWidth = $WWIDTH                ! W width
25:mWidth = $HGGWIDTH              ! Higgs width
EOF

if [ $ICKKW = 0 ]
then
cat <<EOF >> $ifile

! 9) Multijet merging.
JetMatching:doFxFx = off          ! switch off FxFx


EOF
elif [ $ICKKW = 3 ]
then
cat <<EOF >> $ifile

! 9) Multijet merging.
JetMatching:doFxFx = on           ! switch on FxFx
JetMatching:merge = on            ! switch on MLM-merging machinery
JetMatching:qCut = $QCUT          ! merging scale
JetMatching:qCutME = $PTJCUT      ! minimum-jet(pT) cut
JetMatching:coneRadius = 1.0      ! jet radius definition
JetMatching:etaJetMax = 1000.0    ! max jet rapidity definition
JetMatching:nJetMax = $NJMAX      ! max multiplicity
JetMatching:scheme = 1            ! MadGraph MLM-type merging
JetMatching:setMad = off          ! Don't read from LHE in MG5LO format

EOF
fi
cat <<EOF >> $ifile
! 10) Decays.
EOF

if [ $PI_STABLE_PY8 = ".TRUE." ]
then
cat <<EOF >> $ifile
111:mayDecay = false               ! stable pi0
EOF
fi
if [ $B_STABLE_PY8 = ".TRUE." ]
then
cat <<EOF >> $ifile
511:maydecay = false               ! stable B hadrons 
521:maydecay = false               ! stable B hadrons
531:maydecay = false               ! stable B hadrons
541:maydecay = false               ! stable B hadrons
551:maydecay = false               ! stable B hadrons
553:maydecay = false               ! stable B hadrons
5112:maydecay = false              ! stable B hadrons
5122:maydecay = false              ! stable B hadrons
5132:maydecay = false              ! stable B hadrons
5222:maydecay = false              ! stable B hadrons
5232:maydecay = false              ! stable B hadrons
5332:maydecay = false              ! stable B hadrons
EOF
fi
if [[ $WP_STABLE_PY8 = ".TRUE." || $WM_STABLE_PY8 = ".TRUE." ]]
then
cat <<EOF >> $ifile
24:maydecay = false                ! stable W boson
EOF
fi
if [ $Z_STABLE_PY8 = ".TRUE." ]
then
cat <<EOF >> $ifile
23:maydecay = false                ! stable Z boson
EOF
fi
if [ $H_STABLE_PY8 = ".TRUE." ]
then
cat <<EOF >> $ifile
25:maydecay = false                ! stable Higgs boson
EOF
fi
if [ $TAUP_STABLE_PY8 = ".TRUE." ]
then
cat <<EOF >> $ifile
-15:maydecay = false               ! stable tau+
EOF
fi
if [ $TAUM_STABLE_PY8 = ".TRUE." ]
then
cat <<EOF >> $ifile
15:maydecay = false                ! stable tau-
EOF
fi
if [ $MUP_STABLE_PY8 = ".TRUE." ]
then
cat <<EOF >> $ifile
-13:maydecay = false               ! stable mu+
EOF
fi
if [ $MUM_STABLE_PY8 = ".TRUE." ]
then
cat <<EOF >> $ifile
13:maydecay = false                ! stable mu-
EOF
fi
if [ $RNDEVSEED_PY8 != 0 ]
then
cat <<EOF >> $ifile
Random:setSeed = on                ! random seed
Random:seed = $RNDEVSEED_PY8
EOF
fi


arr=()
numDM=0
iDM=0
for i in {1..99}
do
 eval arr_elem='$'DM_$i
 if [ "$arr_elem" != "" ]
 then
  arr=("${arr[@]}" "$arr_elem")
 fi
done

for DM in "${arr[@]}"
do
cat <<EOF >> ./$ifile
$DM  ! decay mode
EOF
done


cp -f $thisdir/$ifile Pythia8.cmd

}

# this function set the parameter pdftype according to the value 
# of PYTPDF (the entry of this function) given in input
function whichpytpdf {
case $1 in
DEFAULT|default) pdftype=0 ;;
EXTPDF|extpdf) pdftype=1 ;;
*) echo "error in whichpytpdf: no such option" ; exit 1 ;;
esac
}

# checks that the value given to PDFLIBRAY in input is meaningful
function whichpdflib {
case $1 in
THISLIB|thislib) UsedPdfLib=THISLIB ;;
PDFLIB|pdflib) UsedPdfLib=PDFLIB ;;
LHAPDF|lhapdf) UsedPdfLib=LHAPDF ;;
*) echo "no such library for PDFS; failure in whichpdflib" ; exit 1 ;;
esac
}

# checks that the value given to LHALINK in input is meaningful
function whichlhapdf {
case $1 in
STATIC|static) UsedLhaPdf=lhasta ;;
DYNAMIC|dynamic) UsedLhaPdf=lhadyn ;;
*) echo "no such option for LHAPDF; failure in whichlhapdf" ; exit 1 ;;
esac
}

# prepends -l to library names
function nameextralib {
ExtraLibs="$1"
ilen1=${#ExtraLibs}
if [ $ilen1 -ne 0 ]
then
  ExtraLibs=`echo $ExtraLibs | sed "s/ / -l/g"`
  ExtraLibs="-l""$ExtraLibs"
fi
}

# prepends -L to library paths
function pathextralib {
ExtraPaths="$1"
ilen2=${#ExtraPaths}
if [ $ilen2 -ne 0 ]
then
  ExtraPaths=`echo $ExtraPaths | sed "s/ / -L/g"`
  ExtraPaths="-L""$ExtraPaths"
fi
}

# separate library names with columns
function pathextralibdyn {
ExtraPathsDyn="$1"
ilen3=${#ExtraPathsDyn}
if [ $ilen3 -ne 0 ]
then
  ExtraPathsDyn=`echo $ExtraPathsDyn | sed "s/ /:/g"`
fi
}

# prepends -I to include paths
function pathextraincl {
ExtraIncl="$1"
ilen4=${#ExtraIncl}
if [ $ilen4 -ne 0 ]
then
  ExtraIncl=`echo $ExtraIncl | sed "s/ / -I/g"`
  ExtraIncl="-I""$ExtraIncl"
fi
}


# Collection of Pythia8 settings that used to appear in the
# card, and that are supefluous because overridden or default

#Beams:idA = $iA                    ! Beam identities
#Beams:idB = $iB                    ! Beam identities
#ProcessLevel:all = on              ! Generation
#ProcessLevel:resonanceDecays = on  ! Resonance decays
#PartonLevel:all = on               ! Paron level: if off, stops after hard
#                                   ! process generation
#PartonLevel:ISR = on               ! Initial state shower
#PartonLevel:FSR = on               ! Final state shower
#PartonLevel:FSRinProcess = on      ! Final state shower in association with
#                                   ! the hard process
#PartonLevel:FSRinResonances = on   ! Final state shower in resonance decays
#HadronLevel:all = on               ! Hadron level: if off, stops before
#                                   ! hadronization
#HadronLevel:Decay = on             ! Hadron decays
#PhaseSpace:mHatMin = 4.            ! Min invariant mass
#PhaseSpace:mHatMax = -1.           ! Max invariant mass
#PhaseSpace:pTHatMin = 0.           ! Min pT in 2->2
#PhaseSpace:pTHatMax = -1.          ! Max pT in 2->2
#PhaseSpace:pTHatMinDiverge = 1.    ! If massless final state, to avoid
#                                   ! divergences
#PhaseSpace:useBreitWigners = on    ! Masses according to Breit-Wigner
#PhaseSpace:pTHat3Min = 0.          ! Min pT for the hardest parton in 2->3
#PhaseSpace:pTHat3Max = -1.         ! Max pT for the hardest parton in 2->3
#PhaseSpace:pTHat5Min = 0.          ! Min pT for the softest parton in 2->3
#PhaseSpace:pTHat5Max = -1.         ! Max pT for the softest parton in 2->3
#PhaseSpace:RsepMin = 0.            ! Min R separation in 2->3
#TimeShower:interleave = on         ! If on, FSR interleaved with ISR
#TimeShower:allowBeamRecoil = on    ! If off, no energy transfer to from
#                                   ! ISR to FSR
#TimeShower:QCDshower = on          ! QCD final-state shower
#TimeShower:nGluonToQuark = 5       ! Number if flavors allowed in g->qqbar
#TimeShower:phiPolAsym = on         ! Azimuthal asymmetry induced by gluon
#                                   ! polarization
#SpaceShower:QCDshower = on         ! QCD final-state shower
#SpaceShower:phiPolAsym = on        ! Azimuthal asymmetry induced by gluon
#                                   ! polarization
#SpaceShower:nQuarkIn = 5           ! Number of flavors in g->qqbar and also in
#                                   ! incoming beams
#Init:showChangedSettings = on      ! Shows all non-default settings
#Next:numberCount = 100             ! print message every n events
#Next:numberShowInfo = 2            ! print event information n times
#Next:numberShowProcess = 1         ! print process record n times
#TimeShower:MEafterFirst = off      ! No Matrix-element corrections after first emission
#                                   ! it is already off if MEcorrections = off
#SpaceShower:MEafterFirst = off     ! No Matrix-element corrections after first emission
#                                   ! it is already off if MEcorrections = off
<|MERGE_RESOLUTION|>--- conflicted
+++ resolved
@@ -476,19 +476,12 @@
 TimeShower:nMaxGlobalBranch = 1    ! Number of FSR splittings proposed with global recoil
 TimeShower:nPartonsInBorn = -1      ! Number of Born QCD final-state partons (to treat H and S differently)
 TimeShower:limitPTmaxGlobal = on   ! Limits pT < min(SCALUP,mDipole/2).
-<<<<<<< HEAD
-
 TimeShower:QEDshowerByQ = on     ! Prevent quarks from radiating photons
                                    ! ** USE on FOR REALISTIC SHOWER SIMULATION ** !!!
 TimeShower:QEDshowerByL = on      ! Prevent leptons from radiating photons
                                    ! ** USE on FOR REALISTIC SHOWER SIMULATION ** !!!
 TimeShower:QEDshowerByGamma = on  ! Prevent photons from branching
                                    ! ** USE on FOR REALISTIC SHOWER SIMULATION ** !!!
-=======
-TimeShower:QEDshowerByQ = on      ! Prevent quarks from radiating photons
-TimeShower:QEDshowerByL = on      ! Prevent leptons from radiating photons
-TimeShower:QEDshowerByGamma = on  ! Prevent photons from branching
->>>>>>> 0394a89d
 
 TimeShower:MEcorrections = off     ! No Matrix-element corrections
 TimeShower:alphaSuseCMW = false    ! Use the CMW prescription in FSR
@@ -502,17 +495,10 @@
 SpaceShower:alphaSvalue = 0.118    ! Alpha_s(MZ) in final-state shower
 SpaceShower:alphaSorder = 1        ! Alpha_s running order in final-state shower
 SpaceShower:alphaEMorder = 0       ! Alpha_EM running order in final-state shower
-<<<<<<< HEAD
-
 SpaceShower:QEDshowerByQ = on     ! Prevent quarks from radiating photons
                                    ! ** USE on FOR REALISTIC SHOWER SIMULATION ** !!!
 SpaceShower:QEDshowerByL = on     ! Prevent leptons from radiating photons
                                    ! ** USE on FOR REALISTIC SHOWER SIMULATION ** !!!
-
-=======
-SpaceShower:QEDshowerByQ = on     ! Prevent quarks from radiating photons
-SpaceShower:QEDshowerByL = on     ! Prevent leptons from radiating photons
->>>>>>> 0394a89d
 SpaceShower:MEcorrections = off    ! No Matrix-element corrections
 SpaceShower:rapidityorder = off    ! Do not order branchings in rapidity
 SpaceShower:alphaSuseCMW = false   ! Use the CMW prescription in ISR

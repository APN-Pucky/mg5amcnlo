--- conflicted
+++ resolved
@@ -83,28 +83,12 @@
  %(fixed_ren_scale)s    = fixed_ren_scale  ! if .true. use fixed ren scale
  %(fixed_fac_scale)s    = fixed_fac_scale  ! if .true. use fixed fac scale
  %(mur_ref_fixed)s   = muR_ref_fixed    ! fixed ren reference scale 
-<<<<<<< HEAD
  %(muf_ref_fixed)s   = muF_ref_fixed    ! fixed fact reference scale
  %(dynamical_scale_choice)s = dynamical_scale_choice ! Choose one (or more) of the predefined
            ! dynamical choices. Can be a list; scale choices beyond the
            ! first are included via reweighting
  %(mur_over_ref)s  = muR_over_ref  ! ratio of current muR over reference muR
  %(muf_over_ref)s  = muF_over_ref  ! ratio of current muF over reference muF
-=======
- %(muf1_ref_fixed)s   = muF1_ref_fixed   ! fixed fact reference scale for pdf1
- %(muf2_ref_fixed)s   = muF2_ref_fixed   ! fixed fact reference scale for pdf2
- %(dynamical_scale_choice)s = dynamical_scale_choice ! Choose one of the preselected dynamical choices
- %(keep_rwgt_info)s = keep_rwgt_info ! keep the information for reweighting (leads to an .lhe event file about ~5 times larger)
-#***********************************************************************
-# Renormalization and factorization scales (advanced and NLO options)  *
-#***********************************************************************
- %(fixed_qes_scale)s = fixed_QES_scale  ! if .true. use fixed Ellis-Sexton scale
- %(qes_ref_fixed)s = QES_ref_fixed    ! fixed Ellis-Sexton reference scale
- %(mur_over_ref)s  = muR_over_ref     ! ratio of current muR over reference muR
- %(muf1_over_ref)s = muF1_over_ref    ! ratio of current muF1 over reference muF1
- %(muf2_over_ref)s = muF2_over_ref    ! ratio of current muF2 over reference muF2
- %(qes_over_ref)s  = QES_over_ref     ! ratio of current QES over reference QES
->>>>>>> 5b48b3e1
 #*********************************************************************** 
 # Reweight variables for scale dependence and PDF uncertainty          *
 #***********************************************************************
@@ -117,6 +101,7 @@
  %(reweight_pdf)s = reweight_PDF  ! Reweight to get PDF uncertainty. Should be a
             ! list booleans of equal length to lhaid to specify for
             !  which PDF set to include the uncertainties.
+ %(keep_rwgt_info)s = keep_rwgt_info ! keep the information for reweighting (leads to an .lhe event file about ~5 times larger)
 #***********************************************************************
 # ickkw parameter:                                                     *
 #   0: No merging                                                      *

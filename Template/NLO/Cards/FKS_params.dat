--- conflicted
+++ resolved
@@ -153,8 +153,6 @@
 0.005d0
 ! Default :: 0.005d0
 !
-<<<<<<< HEAD
-=======
 ! Use a polynomial fit for the virtual corrections. Gets a better accuracy,
 ! but uses more memmory and disk space.
 #UsePolyVirtual
@@ -165,7 +163,6 @@
 ! Combination of matrix elements
 ! ==========================================================================
 !
->>>>>>> d8618cb8
 ! For fixed order calculations only (ignored for (N)LO+PS runs): This
 ! parameter determines if parton flavour configurations with idential
 ! matrix elements should be separated at the level of the analysis or
@@ -182,15 +179,6 @@
 .false.
 ! Default :: .false.
 !
-<<<<<<< HEAD
-! ==========================================================================
-! Arbitrary numerical parameters used in the FKS formalism
-! ==========================================================================
-!
-! To be implemented by the FKS authors
-!
-=======
->>>>>>> d8618cb8
 ! ==========================================================================
 ! End of FKS_params.dat file
 ! ==========================================================================
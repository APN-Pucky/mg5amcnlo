STDLIB = -lc++
STDLIB_FLAG = -stdlib=libc++
MACFLAG = -mmacosx-version-min=10.7
DEFAULT_F_COMPILER = gfortran
DEFAULT_F2PY_COMPILER = f2py
DEFAULT_CPP_COMPILER = g++
#end_of_make_opts_variables

# Rest of the makefile
ifeq ($(origin FFLAGS),undefined)
  #FFLAGS= -O -w
  FFLAGS = -O -fno-automatic
  #FFLAGS+= -g -fbounds-check -ffpe-trap=invalid,zero,overflow,underflow,denormal -Wall
endif

# REMOVE MACFLAG IF NOT ON MAC 
UNAME := $(shell uname -s)
ifneq ($(UNAME), Darwin)
    MACFLAG=  
endif


ifeq ($(origin CXXFLAGS),undefined)
  #CXXFLAGS= -g 
  CXXFLAGS = -O $(STDLIB_FLAG) $(MACFLAG)
endif

ifeq ($(origin CFLAGS),undefined)
  #CFLAGS= -g 
  CFLAGS = -O  $(STDLIB_FLAG) $(MACFLAG)
endif

# REMOVE MACFLAG IF IN F2PY mode
ifdef f2pymode
    MACFLAG= 
endif

# Increase the number of allowed charcters in a Fortran line
FFLAGS+= -ffixed-line-length-132

# Set FC unless it's defined by an environment variable
ifeq ($(origin FC),default)
#  FC=g77
  FC=$(DEFAULT_F_COMPILER)
endif
# Set F2PY unless it's defined by an environment variable
ifeq ($(origin F2PY),undefined)
  F2PY=$(DEFAULT_F2PY_COMPILER)
endif

# Set CXX unless it's defined by an environment variable
ifeq ($(origin CXX),default)
  CXX=$(DEFAULT_CPP_COMPILER)
endif

UNAME := $(shell uname -s)
ifeq ($(origin LDFLAGS), undefined)
     LDFLAGS=$(STDLIB)
endif
# Options: dynamic, lhapdf

UNAME := $(shell uname)

# Option dynamic

ifdef dynamic
  ifeq ($(UNAME), Darwin)
    libext=dylib
    FFLAGS+= -fno-common
    LDFLAGS += -bundle
    define CREATELIB
      $(FC) -dynamiclib -undefined dynamic_lookup -o $(1) $(2)
    endef
  else
    libext=so
    FFLAGS+= -fPIC
    LDFLAGS += -shared
    define CREATELIB
      $(FC) $(FFLAGS) $(LDFLAGS) -o $(1) $(2)
    endef
  endif
else
  libext=a
  define CREATELIB
    $(AR) cru $(1) $(2)
    ranlib $(1)
  endef
endif

# Option lhapdf

ifdef lhapdf
  CXXFLAGS += $(shell $(lhapdf) --cppflags)
  alfas_functions=alfas_functions_lhapdf
<<<<<<< HEAD
  llhapdf=-lLHAPDF -lstdc++
=======
  llhapdf+=-lLHAPDF 
>>>>>>> 77566eb2
  reweight_xsec_events_pdf_dummy=
else
  alfas_functions=alfas_functions
  llhapdf=
  reweight_xsec_events_pdf_dummy=reweight_xsec_events_pdf_dummy.o
endif

# Option APPLGrid
ifdef applgrid
  APPLLIBS=$(shell applgrid-config --ldcflags) $(shell amcfast-config --ldflags)
  applgrid_interface=appl_interface.o
else
  APPLLIBS=
  applgrid_interface=appl_interface_dummy.o
endif

# Madloop
ifdef madloop
  ifeq (,$(wildcard parton_lum_0.f)) # this is to skip ML for LOonly
   libmadloop=libMadLoop.a
   libcuttools=-lcts %(link_tir_libs)s
  endif 
else
  libmadloop=
  libcuttools=
endif

# OLP (virtuals) necessary link
libOLP=<|MERGE_RESOLUTION|>--- conflicted
+++ resolved
@@ -92,11 +92,7 @@
 ifdef lhapdf
   CXXFLAGS += $(shell $(lhapdf) --cppflags)
   alfas_functions=alfas_functions_lhapdf
-<<<<<<< HEAD
-  llhapdf=-lLHAPDF -lstdc++
-=======
   llhapdf+=-lLHAPDF 
->>>>>>> 77566eb2
   reweight_xsec_events_pdf_dummy=
 else
   alfas_functions=alfas_functions

STDLIB = -lc++
STDLIB_FLAG = -stdlib=libc++
MACFLAG = -mmacosx-version-min=10.7
DEFAULT_F_COMPILER = gfortran
DEFAULT_F2PY_COMPILER = f2py
DEFAULT_CPP_COMPILER = g++
#end_of_make_opts_variables

# Rest of the makefile
ifeq ($(origin FFLAGS),undefined)
  #FFLAGS= -O -w
  FFLAGS = -O -fno-automatic
  #FFLAGS+= -g -fbounds-check -ffpe-trap=invalid,zero,overflow,underflow,denormal -Wall
endif

# REMOVE MACFLAG IF NOT ON MAC 
UNAME := $(shell uname -s)
ifneq ($(UNAME), Darwin)
    MACFLAG=  
endif


ifeq ($(origin CXXFLAGS),undefined)
  #CXXFLAGS= -g 
  CXXFLAGS = -O $(STDLIB_FLAG) $(MACFLAG)
endif

ifeq ($(origin CFLAGS),undefined)
  #CFLAGS= -g 
  CFLAGS = -O  $(STDLIB_FLAG) $(MACFLAG)
endif

# REMOVE MACFLAG IF IN F2PY mode
ifdef f2pymode
    MACFLAG= 
endif

# Increase the number of allowed charcters in a Fortran line
FFLAGS+= -ffixed-line-length-132

# Set FC unless it's defined by an environment variable
ifeq ($(origin FC),default)
#  FC=g77
  FC=$(DEFAULT_F_COMPILER)
endif
# Set F2PY unless it's defined by an environment variable
ifeq ($(origin F2PY),undefined)
  F2PY=$(DEFAULT_F2PY_COMPILER)
endif

UNAME := $(shell uname -s)
ifeq ($(origin LDFLAGS), undefined)
     LDFLAGS=$(STDLIB) $(MACFLAG)
endif
# Options: dynamic, lhapdf

UNAME := $(shell uname)

# Option dynamic

ifdef dynamic
  ifeq ($(UNAME), Darwin)
    libext=dylib
    FFLAGS+= -fno-common
    LDFLAGS += -bundle
    define CREATELIB
      $(FC) -dynamiclib -undefined dynamic_lookup -o $(1) $(2)
    endef
  else
    libext=so
    FFLAGS+= -fPIC
    LDFLAGS += -shared
    define CREATELIB
      $(FC) $(FFLAGS) $(LDFLAGS) -o $(1) $(2)
    endef
  endif
else
  libext=a
  define CREATELIB
    $(AR) cru $(1) $(2)
    ranlib $(1)
  endef
endif

# Option lhapdf

ifneq ($(lhapdf),)
  CXXFLAGS += $(shell $(lhapdf) --cppflags)
  ifeq ($(lhapdfversion),6)
    alfas_functions=alfas_functions_lhapdf6
  else
    alfas_functions=alfas_functions_lhapdf
  endif
  llhapdf = $(shell $(lhapdf) --libs)
  reweight_xsec_events_pdf_dummy=
else
  alfas_functions=alfas_functions
  llhapdf=
  reweight_xsec_events_pdf_dummy=reweight_xsec_events_pdf_dummy.o
endif

<<<<<<< HEAD
# Option PineAPPL
ifneq ($(pineappl),)
  APPLLIBS=$(shell pkg-config pineappl_capi --libs)
  CXXFLAGS+=$(shell pkg-config pineappl_capi --cflags)
  pineappl_interface=pineappl_interface.o
=======
# Set CXX unless it's defined by an environment variable
ifeq ($(origin CXX),default)
   CXX=$(DEFAULT_CPP_COMPILER) -std=c++11
endif


# Option APPLGrid
ifneq ($(applgrid),)
  APPLLIBS=$(shell applgrid-config --ldcflags) $(shell amcfast-config --ldflags)
  applgrid_interface=appl_interface.o
>>>>>>> 731c31c3
else
  APPLLIBS=
  pineappl_interface=pineappl_interface_dummy.o
endif

# Madloop
ifdef madloop
  ifneq ("$(wildcard */loop_matrix.f)","") # this is to skip ML for LOonly
    libmadloop=libMadLoop.a
    libcuttools=-lcts %(link_tir_libs)s
  endif 
else
  libmadloop=
  libcuttools=
endif

# OLP (virtuals) necessary link
libOLP=<|MERGE_RESOLUTION|>--- conflicted
+++ resolved
@@ -99,24 +99,17 @@
   reweight_xsec_events_pdf_dummy=reweight_xsec_events_pdf_dummy.o
 endif
 
-<<<<<<< HEAD
-# Option PineAPPL
-ifneq ($(pineappl),)
-  APPLLIBS=$(shell pkg-config pineappl_capi --libs)
-  CXXFLAGS+=$(shell pkg-config pineappl_capi --cflags)
-  pineappl_interface=pineappl_interface.o
-=======
 # Set CXX unless it's defined by an environment variable
 ifeq ($(origin CXX),default)
    CXX=$(DEFAULT_CPP_COMPILER) -std=c++11
 endif
 
 
-# Option APPLGrid
-ifneq ($(applgrid),)
-  APPLLIBS=$(shell applgrid-config --ldcflags) $(shell amcfast-config --ldflags)
-  applgrid_interface=appl_interface.o
->>>>>>> 731c31c3
+# Option PineAPPL
+ifneq ($(pineappl),)
+  APPLLIBS=$(shell pkg-config pineappl_capi --libs)
+  CXXFLAGS+=$(shell pkg-config pineappl_capi --cflags)
+  pineappl_interface=pineappl_interface.o
 else
   APPLLIBS=
   pineappl_interface=pineappl_interface_dummy.o

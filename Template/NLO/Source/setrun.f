      subroutine setrun
c----------------------------------------------------------------------
c     Sets the run parameters reading them from the run_card.dat
c
c 1. PDF set
c 2. Collider parameters
c 3. cuts
c---------------------------------------------------------------------- 
      implicit none
c
c     parameters
c
      integer maxpara
      parameter (maxpara=1000)
c
c     local
c     
      integer npara
      character*20 param(maxpara),value(maxpara)
c
c     include
c
      include 'genps.inc'
      include 'PDF/pdf.inc'
      include 'run.inc'
      include 'alfas.inc'
      include 'MODEL/coupl.inc'

      double precision D
      common/to_dj/D
c
c     local
c
      character*20 ctemp
      integer k,i,l1,l2
      character*132 buff
C
C     input cuts
C
      include 'cuts.inc'
C
C     BEAM POLARIZATION
C
      REAL*8 POL(2)
      common/to_polarization/ POL
      data POL/1d0,1d0/
c
c     Les Houches init block (for the <init> info)
c
      integer maxpup
      parameter(maxpup=100)
      integer idbmup,pdfgup,pdfsup,idwtup,nprup,lprup
      double precision ebmup,xsecup,xerrup,xmaxup
      common /heprup/ idbmup(2),ebmup(2),pdfgup(2),pdfsup(2),
     &     idwtup,nprup,xsecup(maxpup),xerrup(maxpup),
     &     xmaxup(maxpup),lprup(maxpup)
c
      include 'nexternal.inc'
      include 'leshouche_info.inc'
      logical gridrun,gridpack
      integer          iseed
      common /to_seed/ iseed
      integer nevents
      character*7 event_norm
<<<<<<< HEAD
      common /event_normalisation/event_norm
=======
      integer iappl
      common /for_applgrid/ iappl
>>>>>>> 2a19f799
c
c----------
c     start
c----------
      include 'run_card.inc'
      
c MZ add the possibility to have shower_MC input lowercase
      call to_upper(shower_MC)


c merging cuts
      xqcut=0d0
      xmtc=0d0
      d=1d0
      
c*********************************************************************
c     Random Number Seed                                             *
c*********************************************************************

        gridrun=.false.
        gridpack=.false.

c************************************************************************     
c     Renormalization and factorization scales                          *
c************************************************************************     
c

c For backward compatibility
      scale = muR_ref_fixed
      q2fact(1) = muF1_ref_fixed**2      ! fact scale**2 for pdf1
      q2fact(2) = muF2_ref_fixed**2      ! fact scale**2 for pdf2     
      scalefact=muR_over_ref
      ellissextonfact=QES_over_ref

c check that the event normalization input is reasoble
      call case_trap2(event_norm)
      if (event_norm(1:7).ne.'average' .and. event_norm(1:3).ne.'sum'
     $     .and. event_norm(1:5).ne.'unity')then
         write (*,*) 'Do not understand the event_norm parameter'/
     &        /' in the run_card.dat. Possible options are'/
     &        /' "average", "sum" or "unity". Current input is: ',
     &        event_norm
         open(unit=26,file='../../error',status='unknown')
         write (26,*) 'Do not understand the event_norm parameter'/
     &        /' in the run_card.dat. Possible options are'/
     &        /' "average", "sum" or "unity". Current input is: ',
     &        event_norm
         
         stop 1
      endif

c info for reweight

      if (ickkw.ne.0 .and. ickkw.ne.4 .and. ickkw.ne.3) then
         write (*,*) 'ickkw parameter not known. ickkw=',ickkw
         stop
      endif
c$$$      ickkw=0
      chcluster=.false.
      ktscheme=1

c !!! Default behavior changed (MH, Aug. 07) !!!
c If no pdf, read the param_card and use the value from there and
c order of alfas running = 2

      if(lpp(1).ne.0.or.lpp(2).ne.0) then
          write(*,*) 'A PDF is used, so alpha_s(MZ) is going to be modified'
          call setpara('param_card.dat')
          asmz=G**2/(16d0*atan(1d0))
          write(*,*) 'Old value of alpha_s from param_card: ',asmz
          call pdfwrap
          write(*,*) 'New value of alpha_s from PDF ',pdlabel,':',asmz
      else
          call setpara('param_card.dat',.true.)
          asmz=G**2/(16d0*atan(1d0))
          nloop=2
          pdlabel='none'
          write(*,*) 'No PDF is used, alpha_s(MZ) from param_card is used'
          write(*,*) 'Value of alpha_s from param_card: ',asmz
          write(*,*) 'The default order of alpha_s running is fixed to ',nloop
      endif
c !!! end of modification !!!

C       Fill common block for Les Houches init info
      do i=1,2
        if(lpp(i).eq.1.or.lpp(i).eq.2) then
          idbmup(i)=2212
        elseif(lpp(i).eq.-1.or.lpp(i).eq.-2) then
          idbmup(i)=-2212
        elseif(lpp(i).eq.3) then
          idbmup(i)=11
        elseif(lpp(i).eq.-3) then
          idbmup(i)=-11
        elseif(lpp(i).eq.0) then
          idbmup(i)=idup_d(1,i,1)
        else
          idbmup(i)=lpp(i)
        endif
        ebmup(i)=ebeam(i)
      enddo
      call get_pdfup(pdlabel,pdfgup,pdfsup,lhaid)

      return
 99   write(*,*) 'error in reading'
      return
      end

C-------------------------------------------------
C   GET_PDFUP
C   Convert MadEvent pdf name to LHAPDF number
C-------------------------------------------------

      subroutine get_pdfup(pdfin,pdfgup,pdfsup,lhaid)
      implicit none

      character*(*) pdfin
      integer mpdf
      integer npdfs,i,pdfgup(2),pdfsup(2),lhaid

      parameter (npdfs=16)
      character*7 pdflabs(npdfs)
      data pdflabs/
     $   'none',
     $   'mrs02nl',
     $   'mrs02nn',
     $   'cteq4_m',
     $   'cteq4_l',
     $   'cteq4_d',
     $   'cteq5_m',
     $   'cteq5_d',
     $   'cteq5_l',
     $   'cteq5m1',
     $   'cteq6_m',
     $   'cteq6_l',
     $   'cteq6l1',     
     $   'nn23lo',
     $   'nn23lo1',
     $   'nn23nlo'/
      integer numspdf(npdfs)
      data numspdf/
     $   00000,
     $   20250,
     $   20270,
     $   19150,
     $   19170,
     $   19160,
     $   19050,
     $   19060,
     $   19070,
     $   19051,
     $   10000,
     $   10041,
     $   10042,
     $   200200,
     $   200400,
     $   244600/


      if(pdfin.eq."lhapdf") then
        write(*,*)'using LHAPDF'
        do i=1,2
           pdfgup(i)=-1
           pdfsup(i)=lhaid
        enddo
        return
      endif

      
      mpdf=-1
      do i=1,npdfs
        if(pdfin(1:len_trim(pdfin)) .eq. pdflabs(i))then
          mpdf=numspdf(i)
        endif
      enddo

      if(mpdf.eq.-1) then
        write(*,*)'ERROR: pdf ',pdfin,' not implemented in get_pdfup.'
        write(*,*)'known pdfs are'
        write(*,*) pdflabs
        open(unit=26,file='../../error',status='unknown')
        write(26,*)'ERROR: pdf ',pdfin,' not implemented in get_pdfup.'
        write(26,*)'known pdfs are'
        write(26,*) pdflabs
        stop 1
c$$$        write(*,*)'using ',pdflabs(12)
c$$$        mpdf=numspdf(12)
      endif

      do i=1,2
        pdfgup(i)=-1
        pdfsup(i)=mpdf
      enddo

      return
      end<|MERGE_RESOLUTION|>--- conflicted
+++ resolved
@@ -62,12 +62,9 @@
       common /to_seed/ iseed
       integer nevents
       character*7 event_norm
-<<<<<<< HEAD
       common /event_normalisation/event_norm
-=======
       integer iappl
       common /for_applgrid/ iappl
->>>>>>> 2a19f799
 c
 c----------
 c     start

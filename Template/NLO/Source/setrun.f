--- conflicted
+++ resolved
@@ -24,10 +24,6 @@
      &     idwtup,nprup,xsecup(maxpup),xerrup(maxpup),
      &     xmaxup(maxpup),lprup(maxpup)
 c
-<<<<<<< HEAD
-      logical gridrun,gridpack
-=======
->>>>>>> 36728d3f
       integer          iseed
       common /to_seed/ iseed
       integer nevents
@@ -36,18 +32,11 @@
       integer iappl
       common /for_applgrid/ iappl
       integer idum
-<<<<<<< HEAD
-C      
-c
-c----------
-c     start
-c----------
-=======
 c jet-rate distance. To be set to 1 for FxFx
       double precision D
       common/to_dj/D
 c Include all the parameters set in the run_card.dat
->>>>>>> 36728d3f
+
       include 'run_card.inc'
 c Change shower_MC string to upper case
       call to_upper(shower_MC)
@@ -75,12 +64,9 @@
       q2fact(2) = muF2_ref_fixed**2      ! fact scale**2 for pdf2     
       scalefact=muR_over_ref
       ellissextonfact=QES_over_ref
-<<<<<<< HEAD
 
       call fill_needed_splittings()! this sub is inside fks_singular.f
 
-=======
->>>>>>> 36728d3f
 c check that the event normalization input is reasoble
       buff = event_norm 
       call case_trap2(buff) ! requires a string of length 20 at least
@@ -126,24 +112,6 @@
       endif
 C Fill common block for Les Houches init info
       do i=1,2
-<<<<<<< HEAD
-        if(lpp(i).eq.1.or.lpp(i).eq.2) then
-          idbmup(i)=2212
-        elseif(lpp(i).eq.-1.or.lpp(i).eq.-2) then
-          idbmup(i)=-2212
-        elseif(lpp(i).eq.3) then
-          idbmup(i)=11
-        elseif(lpp(i).eq.-3) then
-          idbmup(i)=-11
-        elseif(lpp(i).eq.0) then
-           open (unit=71,status='old',file='initial_states_map.dat')
-           read (71,*,err=100)idum,idum,idbmup(1),idbmup(2)
-           close (71)
-c          idbmup(i)=idup(i,1)
-        else
-          idbmup(i)=lpp(i)
-        endif
-=======
          if(lpp(i).eq.1.or.lpp(i).eq.2) then
             idbmup(i)=2212
          elseif(lpp(i).eq.-1.or.lpp(i).eq.-2) then
@@ -159,8 +127,7 @@
          else
             idbmup(i)=lpp(i)
          endif
->>>>>>> 36728d3f
-        ebmup(i)=ebeam(i)
+         ebmup(i)=ebeam(i)
       enddo
       call get_pdfup(pdlabel,pdfgup,pdfsup,lhaid)
 c Fill the nmemPDF(i) array with the number of PDF error set. This we
@@ -186,72 +153,16 @@
       character*(*) pdfin
       integer mpdf
       integer npdfs,i,pdfgup(2),pdfsup(2),lhaid
-<<<<<<< HEAD
-
       parameter (npdfs=20)
-      character*7 pdflabs(npdfs)
-      data pdflabs/
-     $   'none',
-     $   'mrs02nl',
-     $   'mrs02nn',
-     $   'cteq4_m',
-     $   'cteq4_l',
-     $   'cteq4_d',
-     $   'cteq5_m',
-     $   'cteq5_d',
-     $   'cteq5_l',
-     $   'cteq5m1',
-     $   'cteq6_m',
-     $   'cteq6_l',
-     $   'cteq6l1',     
-     $   'nn23lo',
-     $   'nn23lo1',
-     $   'nn23nlo',
-     $   'ct14q00',
-     $   'ct14q07',
-     $   'ct14q14',
-     $   'ct14q21'/
-      integer numspdf(npdfs)
-      data numspdf/
-     $   00000,
-     $   20250,
-     $   20270,
-     $   19150,
-     $   19170,
-     $   19160,
-     $   19050,
-     $   19060,
-     $   19070,
-     $   19051,
-     $   10000,
-     $   10041,
-     $   10042,
-     $   246800,
-     $   247000,
-     $   244800,
-     $   666666,
-     $   666666,
-     $   666666,
-     $   666666/
-
-
-c      if(pdfin.eq."cteqqed") then
-c        return
-c      endif
-
-
-=======
-      parameter (npdfs=16)
       character*7 pdflabs(npdfs)
       data pdflabs/ 'none', 'mrs02nl', 'mrs02nn', 'cteq4_m', 'cteq4_l',
      $     'cteq4_d', 'cteq5_m', 'cteq5_d', 'cteq5_l', 'cteq5m1',
      $     'cteq6_m', 'cteq6_l', 'cteq6l1', 'nn23lo', 'nn23lo1',
-     $     'nn23nlo'/
+     $     'nn23nlo', 'ct14q00', 'ct14q07', 'ct14q14', 'ct14q21'/
       integer numspdf(npdfs)
       data numspdf/ 00000, 20250, 20270, 19150, 19170, 19160, 19050,
      $     19060, 19070, 19051, 10000, 10041, 10042, 246800, 247000,
-     $     244800/
->>>>>>> 36728d3f
+     $     244800, 666666, 666666, 666666, 666666/
       if(pdfin.eq."lhapdf") then
          write(*,*)'using LHAPDF'
          do i=1,2

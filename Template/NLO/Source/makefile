include make_opts

LIBDIR= ../lib/
MCATNLOLIBDIR= ../MCatNLO/lib/
BINDIR= ../bin/
PDFDIR= ./PDF/
CUTTOOLSDIR= ./CutTools/
IREGIDIR= ./IREGI/src/
STDHEPDIR= ./StdHEP/

<<<<<<< HEAD
PROCESS= hfill.o matrix.o myamp.o 

HBOOK = hfill.o hcurve.o hbook1.o hbook2.o

GENERIC = $(alfas_functions).o invarients.o hfill.o pawgraphs.o ran1.o rw_events.o rw_routines.o kin_functions.o \
	  open_file.o basecode.o setrun.o run_printout.o dgauss.o ranmar.o getissud.o derivative.o zerox64_cernlib.o

INCLUDEF= coupl.inc genps.inc hbook.inc psample.inc pmass.inc nexternal.inc cluster.inc

BANNER  =  write_banner.o  rw_events.o ranmar.o  kin_functions.o open_file.o  rw_routines.o alfas_functions.o

COMBINE = combine_events.o  rw_events.o ranmar.o  kin_functions.o open_file.o rw_routines.o alfas_functions.o setrun.o


=======
GENERIC = $(alfas_functions).o rw_routines.o kin_functions.o	\
	  run_printout.o dgauss.o ranmar.o setrun.o
>>>>>>> 36728d3f

.f.o: ; $(FC) $(FFLAGS) -c $*.f

all: $(LIBDIR)libdhelas.a $(LIBDIR)libgeneric.a $(LIBDIR)libpdf.a	\
    $(LIBDIR)libmodel.a $(LIBDIR)libcernlib.a param_card.inc
	rm -f PDF/*.o

$(LIBDIR)libdhelas.a: DHELAS
	rm -f $(LIBDIR)libdhelas.a
	cd DHELAS; make

$(LIBDIR)libgeneric.a: $(GENERIC)
	rm -f $(LIBDIR)libgeneric.a
	ar cru libgeneric.a $(GENERIC) extra_weights.o
	ranlib libgeneric.a
	mv libgeneric.a $(LIBDIR)
	cp -f extra_weights.mod $(LIBDIR)
	rm -f $(alfas_functions).o 

setrun.o: run_card.inc extra_weights.o
	$(FC) $(FFLAGS) -c -o setrun.o setrun.f

$(LIBDIR)libpdf.a: PDF
	rm -f $(LIBDIR)libpdf.a
	cd PDF; make	

$(LIBDIR)libcernlib.a: CERNLIB
	rm -f $(LIBDIR)libcernlib.a
	cd CERNLIB; make	

$(LIBDIR)libmodel.a: MODEL param_card.inc
	rm -f $(LIBDIR)libmodel.a
	cd MODEL; make	

run_card.inc: ../Cards/run_card.dat
	../bin/aMCatNLO treatcards run

param_card.inc: ../Cards/param_card.dat
	../bin/aMCatNLO treatcards param

CutTools: $(LIBDIR)libcts.a
libcuttools: $(LIBDIR)libcts.a

IREGI: $(LIBDIR)libiregi.a
libiregi: $(LIBDIR)libiregi.a

$(LIBDIR)libcts.a: $(CUTTOOLSDIR)
	cd $(CUTTOOLSDIR); make
	ln -sf ../Source/$(CUTTOOLSDIR)includects/libcts.a $(LIBDIR)libcts.a
	ln -sf ../Source/$(CUTTOOLSDIR)includects/mpmodule.mod $(LIBDIR)mpmodule.mod

$(LIBDIR)libiregi.a: $(IREGIDIR)
	cd $(IREGIDIR); make
	ln -sf ../Source/$(IREGIDIR)libiregi.a $(LIBDIR)libiregi.a

StdHEP: $(MCATNLOLIBDIR)libstdhep.a  

$(MCATNLOLIBDIR)libstdhep.a: $(STDHEPDIR)
	cd $(STDHEPDIR); make all
	ln -sf ../../Source/StdHEP/lib/libstdhep.a $(MCATNLOLIBDIR)libstdhep.a
	ln -sf ../../Source/StdHEP/lib/libFmcfio.a $(MCATNLOLIBDIR)libFmcfio.a

clean4pdf:
	rm -f ../lib/libpdf.a
	rm -f ../lib/libgeneric.a

cleanCT:
	cd $(CUTTOOLSDIR); make clean; cd ..

cleanIR:
	cd $(IREGIDIR); make clean; cd ..

cleanStdHEP:
	cd $(STDHEPDIR); make clean; cd ..

libmodel: $(LIBDIR)libmodel.a

libdhelas: $(LIBDIR)libdhelas.a

clean:
	rm -f *.o
	rm -f param_card.inc run_card.inc
	cd MODEL; make clean; cd ..
	cd CERNLIB; make clean; cd ..
	cd PDF; make clean; cd ..
	cd DHELAS; make clean; cd ..
	if [ -d $(CUTTOOLSDIR) ]; then cd $(CUTTOOLSDIR); make clean; cd ..; fi
	if [ -d $(IREGIDIR) ]; then cd $(IREGIDIR); make clean; cd ..; fi
	if [ -d $(STDHEPDIR) ]; then cd $(STDHEPDIR); make clean; cd ..; fi<|MERGE_RESOLUTION|>--- conflicted
+++ resolved
@@ -8,25 +8,9 @@
 IREGIDIR= ./IREGI/src/
 STDHEPDIR= ./StdHEP/
 
-<<<<<<< HEAD
-PROCESS= hfill.o matrix.o myamp.o 
-
-HBOOK = hfill.o hcurve.o hbook1.o hbook2.o
-
-GENERIC = $(alfas_functions).o invarients.o hfill.o pawgraphs.o ran1.o rw_events.o rw_routines.o kin_functions.o \
-	  open_file.o basecode.o setrun.o run_printout.o dgauss.o ranmar.o getissud.o derivative.o zerox64_cernlib.o
-
-INCLUDEF= coupl.inc genps.inc hbook.inc psample.inc pmass.inc nexternal.inc cluster.inc
-
-BANNER  =  write_banner.o  rw_events.o ranmar.o  kin_functions.o open_file.o  rw_routines.o alfas_functions.o
-
-COMBINE = combine_events.o  rw_events.o ranmar.o  kin_functions.o open_file.o rw_routines.o alfas_functions.o setrun.o
-
-
-=======
-GENERIC = $(alfas_functions).o rw_routines.o kin_functions.o	\
-	  run_printout.o dgauss.o ranmar.o setrun.o
->>>>>>> 36728d3f
+GENERIC = $(alfas_functions).o rw_routines.o kin_functions.o		\
+	  run_printout.o dgauss.o ranmar.o setrun.o derivative.o	\
+	  zerox64_cernlib.o
 
 .f.o: ; $(FC) $(FFLAGS) -c $*.f
 

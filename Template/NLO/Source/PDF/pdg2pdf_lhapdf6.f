--- conflicted
+++ resolved
@@ -73,8 +73,6 @@
          ipart=7
       else if(iabs(ipart).gt.7)then
 c     This will be called for any PDG code, but we only support up to 7
-<<<<<<< HEAD
-      if(iabs(ipart).gt.7)then
 C         write(*,*) 'PDF not supported for pdg ',ipdg
 C         write(*,*) 'For lepton colliders, please set the lpp* '//
 C     $    'variables to 0 in the run_card'  
@@ -83,12 +81,6 @@
 C         stop 1
          pdg2pdf=0d0
          return
-=======
-         write(*,*) 'PDF not supported for pdg ',ipdg
-         write(*,*) 'For lepton colliders, please set the lpp* '//
-     $    'variables to 0 in the run_card'  
-         stop 1
->>>>>>> 7d36fa5b
       endif
 
 c     Determine the iset used in lhapdf

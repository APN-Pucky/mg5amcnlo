      double precision function pdg2pdf_timed(ih,ipdg,x,xmu)
c        function
         double precision pdg2pdf
         external pdg2pdf

c        argument

         integer ih, ipdg
         DOUBLE  PRECISION x,xmu

c timing statistics
         include "timing_variables.inc"

         call cpu_time(tbefore)
         pdg2pdf_timed = pdg2pdf(ih,ipdg,x,xmu)
         call cpu_time(tAfter)
         tPDF = tPDF + (tAfter-tBefore)
         return

      end

      double precision function pdg2pdf(ih,ipdg,x,xmu)
c***************************************************************************
c     Based on pdf.f, wrapper for calling the pdf of MCFM
c***************************************************************************
      implicit none
c
c     Arguments
c
      DOUBLE  PRECISION x,xmu
      INTEGER IH,ipdg
C
C     Include
C
      include 'pdf.inc'
C      
      integer i,j,ihlast(20),ipart,iporg,ireuse,imemlast(20),iset,imem
     &     ,i_replace,ii,ipartlast(20),isetlast(20)
      double precision xlast(20),xmulast(20),pdflast(20)
      save ihlast,xlast,xmulast,pdflast,imemlast,ipartlast
      data ihlast/20*-99/
      data ipartlast/20*-99/
      data xlast/20*-99d9/
      data xmulast/20*-99d9/
      data pdflast/20*-99d9/
      data imemlast/20*-99/
      data isetlast/20*-99/
      data i_replace/20/

      if (ih.eq.0) then
c     Lepton collisions (no PDF). 
         pdg2pdf=1d0
         return
      endif

c     Make sure we have a reasonable Bjorken x. Note that even though
c     x=0 is not reasonable, we prefer to simply return pdg2pdf=0
c     instead of stopping the code, as this might accidentally happen.
      if (x.eq.0d0) then
         pdg2pdf=0d0
         return
      elseif (x.lt.0d0 .or. x.gt.1d0) then
         write (*,*) 'PDF not supported for Bjorken x ', x
         stop 1
      endif

      ipart=ipdg
<<<<<<< HEAD
      if(iabs(ipart).eq.21) ipart=0
      if(iabs(ipart).eq.22.or.iabs(ipart).eq.7) ipart=7
      if(abs(ipart).eq.8) ipart=sign(11,ipart)
      if(abs(ipart).eq.9) ipart=sign(13,ipart)
      if(abs(ipart).eq.10) ipart=sign(15,ipart)
      iporg=ipart

C The commented part below does not apply any longer, as filtering 
C   is done in the LHAPDF call
Cc     This will be called for any PDG code, but we only support up to 7
CC      if(iabs(ipart).gt.7)then
CC         write(*,*) 'PDF not supported for pdg ',ipdg
CC         write(*,*) 'For lepton colliders, please set the lpp* '//
CC     $    'variables to 0 in the run_card'  
CC         open(unit=26,file='../../../error',status='unknown')
CC         write(26,*) 'Error: PDF not supported for pdg ',ipdg
CC         stop 1
CC         pdg2pdf=0d0
CC         return
CC      endif
=======
      if(iabs(ipart).eq.21) then
         ipart=0
      else if(iabs(ipart).eq.22) then
         ipart=7
      else if(iabs(ipart).eq.7) then
         ipart=7
      else if(iabs(ipart).gt.7)then
c     This will be called for any PDG code, but we only support up to 7
C         write(*,*) 'PDF not supported for pdg ',ipdg
C         write(*,*) 'For lepton colliders, please set the lpp* '//
C     $    'variables to 0 in the run_card'  
C         open(unit=26,file='../../../error',status='unknown')
C         write(26,*) 'Error: PDF not supported for pdg ',ipdg
C         stop 1
         pdg2pdf=0d0
         return
      endif
>>>>>>> d8618cb8

c     Determine the iset used in lhapdf
      call getnset(iset)
c     Determine the member of the set (function of lhapdf)
      call getnmem(iset,imem)

      iporg=ipart
      ireuse = 0
      ii=i_replace
      do i=1,20
c     Check if result can be reused since any of last twenty
c     calls. Start checking with the last call and move back in time
         if (ih.eq.ihlast(ii)) then
            if (ipart.eq.ipartlast(ii)) then
               if (x.eq.xlast(ii)) then
                  if (xmu.eq.xmulast(ii)) then
                     if (imem.eq.imemlast(ii)) then
                        if (iset.eq.isetlast(ii)) then
                           ireuse = ii
                           exit
                        endif
                     endif
                  endif
               endif
            endif
         endif
         ii=ii-1
         if (ii.eq.0) ii=ii+20
      enddo

c     Reuse previous result, if possible
      if (ireuse.gt.0) then
         if (pdflast(ireuse).ne.-99d9) then
            pdg2pdf=pdflast(ireuse)
            return 
         endif
      endif

c Calculated a new value: replace the value computed longest ago
      i_replace=mod(i_replace,20)+1

c     Call lhapdf and give the current values to the arrays that should
c     be saved
      call evolvepartm(iset,ipart,x,xmu,pdg2pdf)
      pdg2pdf=pdg2pdf/x
      pdflast(i_replace)=pdg2pdf
      xlast(i_replace)=x
      xmulast(i_replace)=xmu
      ihlast(i_replace)=ih
      imemlast(i_replace)=imem
      isetlast(i_replace)=iset
c
      return
      end
<|MERGE_RESOLUTION|>--- conflicted
+++ resolved
@@ -65,28 +65,6 @@
       endif
 
       ipart=ipdg
-<<<<<<< HEAD
-      if(iabs(ipart).eq.21) ipart=0
-      if(iabs(ipart).eq.22.or.iabs(ipart).eq.7) ipart=7
-      if(abs(ipart).eq.8) ipart=sign(11,ipart)
-      if(abs(ipart).eq.9) ipart=sign(13,ipart)
-      if(abs(ipart).eq.10) ipart=sign(15,ipart)
-      iporg=ipart
-
-C The commented part below does not apply any longer, as filtering 
-C   is done in the LHAPDF call
-Cc     This will be called for any PDG code, but we only support up to 7
-CC      if(iabs(ipart).gt.7)then
-CC         write(*,*) 'PDF not supported for pdg ',ipdg
-CC         write(*,*) 'For lepton colliders, please set the lpp* '//
-CC     $    'variables to 0 in the run_card'  
-CC         open(unit=26,file='../../../error',status='unknown')
-CC         write(26,*) 'Error: PDF not supported for pdg ',ipdg
-CC         stop 1
-CC         pdg2pdf=0d0
-CC         return
-CC      endif
-=======
       if(iabs(ipart).eq.21) then
          ipart=0
       else if(iabs(ipart).eq.22) then
@@ -104,7 +82,6 @@
          pdg2pdf=0d0
          return
       endif
->>>>>>> d8618cb8
 
 c     Determine the iset used in lhapdf
       call getnset(iset)

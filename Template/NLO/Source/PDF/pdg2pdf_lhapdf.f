--- conflicted
+++ resolved
@@ -64,14 +64,6 @@
       endif
 
       ipart=ipdg
-<<<<<<< HEAD
-      if(iabs(ipart).eq.21) ipart=0
-      if(iabs(ipart).eq.22.or.iabs(ipart).eq.7) ipart=7
-      iporg=ipart
-
-c     This will be called for any PDG code, but we only support up to 7
-      if(iabs(ipart).gt.7)then
-=======
       if(iabs(ipart).eq.21) then
          ipart=0
       else if(iabs(ipart).eq.22) then
@@ -80,7 +72,6 @@
          ipart=7
       else if(iabs(ipart).gt.7)then
 c     This will be called for any PDG code, but we only support up to 7
->>>>>>> d8618cb8
 C         write(*,*) 'PDF not supported for pdg ',ipdg
 C         write(*,*) 'For lepton colliders, please set the lpp* '//
 C     $    'variables to 0 in the run_card'  

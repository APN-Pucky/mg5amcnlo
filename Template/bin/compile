--- conflicted
+++ resolved
@@ -49,24 +49,10 @@
 #  Now let shell know where to find important executables
 #
 
-<<<<<<< HEAD
-if [[ -d Source ]]; then
-    cd Source
-    make ../bin/internal/sum_html
-    make ../bin/internal/gen_ximprove
-    make all
-    make ../bin/internal/combine_events
-    make ../bin/internal/combine_runs
-    cd ..
-else
-    echo 'Error Source directory not found'
-    exit
-=======
-bin/compile_Source
+bin/internal/compile_Source
 
 if [[ -e error ]];then
    exit
->>>>>>> f29f4fa2
 fi
 
 if [[ -d SubProcesses ]]; then

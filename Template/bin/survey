#!/bin/bash
#
#  This runs a quick survey over all of the processes to determine
#  which channels in each process are important. This must be run
#  before you call integrate since it sets up important information
#  about each process. Must be run from main directory or bin directory
#
#  Usage: survey compression parallel [name]
#
#  parallel is 0 for serial, 1 for PBS, 2 for multicore
#  name is queue name for PBS or number of cores for multicore
#  
#   First we need to get into the main directory
#
if [[  ! -d ./bin  ]]; then
    cd ../
    if [[ ! -d ./bin ]]; then
	echo "Error: survey must be executed from the main, or bin directory"
	exit
    fi
fi
#
#  Now let shell know where to find important executables
#
main=`pwd`
dirbin=$main/bin/internal
# Begin Local versions
# set dirbin = /home/tstelzer/bin/MG_ME
# End Local versions 
qsub=qsub

if [[  "$1" == ""  ]]; then
    echo 'Enter 2 for multi-core, 1 for parallel, 0 for serial run' 
    read mode
else
    mode=$1
fi
if [[  $mode -gt 0 ]]; then
   if [[  "$2" == ""  ]]; then
     if [[  $mode -eq 1 ]]; then
       echo 'Enter name for jobs on pbs queue'
     elif [[  $mode -eq 2 ]]; then
       echo 'Enter number of cores'
     fi
     read n
   else
       n=$2
   fi
fi

# check makefile version
c=`awk '/^[^#].*=.*pdlabel/{print $1}' Cards/run_card.dat`
if [[ $c == "'lhapdf'" ]]; then
    echo Using LHAPDF interface!
    export lhapdf=true
else
    unset lhapdf
fi

echo "Compiling libraries"
<<<<<<< HEAD
if [[ -d Source ]]; then
    echo "Compiling Libraries" >& status
    cd Source
    make ../bin/internal/sum_html >/dev/null
    make all >& /dev/null
    cd ..
else
    echo 'Error Source directory not found'
=======
bin/compile_Source
if [[ -e error ]];then
>>>>>>> f29f4fa2
    exit
fi

if [[ -d SubProcesses ]]; then
    if [[  $mode -gt 0 ]]; then    
	echo "Creating Jobs" >& status
    else
	echo " " >& status
    fi
    cd SubProcesses
    r=0
    if [[ -e randinit ]]; then
	source ./randinit
    fi
    for i in `cat subproc.mg` ; do
	r=`expr $r + 1`
    done
#    echo "Using random number seed offset = " $r
    echo "r=$r" >& randinit
    echo "Working on subprocess:"
    for i in `cat subproc.mg` ; do
	cd $i
	echo -n "   " $i "   "
	rm -f ajob* >& /dev/null
	rm -f wait.ajob* >& /dev/null
	rm -f run.ajob* >& /dev/null
	rm -f done.ajob* >& /dev/null
	make gensym > /dev/null
	if [[ $? -ne 0 ]];then
	    # Make didn't exit successfully
	    echo Error make gensym not successful > ../../error
	    cat ../../error
	    exit
	fi
        ./gensym >& gensym.log
	if [[ ! -e ajob1 ]]; then
	    # gensym didn't create ajob1 successfully
	    echo Error gensym run not successful > ../../error
	    cat ../../error
	    exit
	fi
	chmod +x ajob*
	make madevent > /dev/null
	if [[ $? -ne 0 ]];then
	    # Make didn't exit successfully
	    echo Error make madevent not successful > ../../error
	    cat ../../error
	    exit
	fi
	for job in ajob*  ; do
	    touch wait.$job
	    if [[ $mode == 1 ]]; then
		$qsub -N $n $job >> ../../running_jobs
	    elif [[ $mode == 2 ]]; then
		../../bin/internal/multicore $n $job
		sleep 1
	    else
		time nice ./$job >/dev/null
		../../bin/internal/sum_html >/dev/null
	    fi
	done
	cd ..
	if [[ $mode == 0  ]]; then 
	    ../bin/internal/sum_html 
	fi
    done
    if [[ $mode -ge 1 ]]; then
	$dirbin/monitor $3
	../bin/internal/sumall
    fi
    cd ../
    $dirbin/gen_crossxhtml-pl $3
else
    echo "Error could not find SubProcesses"
    exit
fi<|MERGE_RESOLUTION|>--- conflicted
+++ resolved
@@ -58,19 +58,8 @@
 fi
 
 echo "Compiling libraries"
-<<<<<<< HEAD
-if [[ -d Source ]]; then
-    echo "Compiling Libraries" >& status
-    cd Source
-    make ../bin/internal/sum_html >/dev/null
-    make all >& /dev/null
-    cd ..
-else
-    echo 'Error Source directory not found'
-=======
-bin/compile_Source
+bin/internal/compile_Source
 if [[ -e error ]];then
->>>>>>> f29f4fa2
     exit
 fi
 

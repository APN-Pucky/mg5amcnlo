--- conflicted
+++ resolved
@@ -44,22 +44,9 @@
     echo "Error could not find Source"
     exit
 fi
-<<<<<<< HEAD
-if [[ -d lib ]]; then
-    cd lib
-    echo "Cleaning lib:"
-    rm -f libdhelas3.a libdsample.a libgeneric.a libmodel.a libpdf.a libdhelas3.so libdsample.so libgeneric.so libmodel.so libpdf.so >& /dev/null
-    cd ../
-else
-    echo "Error could not find lib"
-    exit
-fi
-if [[ -d bin/internal/ ]]; then
+
+if [[ -d bin ]]; then
     cd bin/internal
-=======
-if [[ -d bin ]]; then
-    cd bin
->>>>>>> f29f4fa2
     echo "Cleaning bin:"
     for i in gen_ximprove scale_events select_events sum_html combine_runs combine_events; do
 	rm -f $i >& /dev/null

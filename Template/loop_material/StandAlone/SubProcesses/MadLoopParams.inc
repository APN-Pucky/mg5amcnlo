--- conflicted
+++ resolved
@@ -1,37 +1,30 @@
-!====================================================================
-!
-!  Define common block with all general parameters used by MadLoop
-!  See their definitions in the file MadLoopParams.dat
-!
-!====================================================================
-!
-	  integer CTModeInit,CTModeRun,CheckCycle,MaxAttempts,
-     &CTLoopLibrary,NRotations_DP,NRotations_QP,ImprovePSPoint,
-<<<<<<< HEAD
-     &MLReductionLib(7),IREGIMODE,HelicityFilterLevel
-=======
-     &MLReductionLib(8),IREGIMODE,HelicityFilterLevel,COLLIERMode,
-     &COLLIERGlobalCache
->>>>>>> c9d91378
-
-      real*8 MLStabThres,CTStabThres,ZeroThres,OSThres,COLLIERRequiredAccuracy
-
-      logical UseLoopFilter,LoopInitStartOver,DoubleCheckHelicityFilter,
-     &COLLIERComputeIRpoles,COLLIERComputeUVpoles,COLLIERCanOutput
-	  logical HelInitStartOver,IREGIRECY,WriteOutFilters
-      logical UseQPIntegrandForNinja, UseQPIntegrandForCutTools
-<<<<<<< HEAD
-=======
-	  logical COLLIERUseCacheForPoles,COLLIERUseInternalStabilityTest
->>>>>>> c9d91378
-
-      common /MADLOOP/CTModeInit,CTModeRun,NRotations_DP,NRotations_QP,
-     &COLLIERMode,COLLIERGlobalCache,
-     &ImprovePSPoint,CheckCycle, MaxAttempts,UseLoopFilter,MLStabThres,
-     &COLLIERRequiredAccuracy,
-     &CTStabThres,CTLoopLibrary,LoopInitStartOver,
-     &COLLIERComputeIRpoles,COLLIERComputeUVpoles,COLLIERCanOutput,
-     &COLLIERUseCacheForPoles,COLLIERUseInternalStabilityTest,
-     &DoubleCheckHelicityFilter,ZeroThres,OSThres,HelInitStartOver,
-     &MLReductionLib,IREGIMODE,HelicityFilterLevel,IREGIRECY,
-     &WriteOutFilters,UseQPIntegrandForNinja,UseQPIntegrandForCutTools
+!====================================================================
+!
+!  Define common block with all general parameters used by MadLoop
+!  See their definitions in the file MadLoopParams.dat
+!
+!====================================================================
+!
+	  integer CTModeInit,CTModeRun,CheckCycle,MaxAttempts,
+     &CTLoopLibrary,NRotations_DP,NRotations_QP,ImprovePSPoint,
+     &MLReductionLib(8),IREGIMODE,HelicityFilterLevel,COLLIERMode,
+     &COLLIERGlobalCache
+
+      real*8 MLStabThres,CTStabThres,ZeroThres,OSThres,COLLIERRequiredAccuracy
+
+      logical UseLoopFilter,LoopInitStartOver,DoubleCheckHelicityFilter,
+     &COLLIERComputeIRpoles,COLLIERComputeUVpoles,COLLIERCanOutput
+	  logical HelInitStartOver,IREGIRECY,WriteOutFilters
+      logical UseQPIntegrandForNinja, UseQPIntegrandForCutTools
+	  logical COLLIERUseCacheForPoles,COLLIERUseInternalStabilityTest
+
+      common /MADLOOP/CTModeInit,CTModeRun,NRotations_DP,NRotations_QP,
+     &COLLIERMode,COLLIERGlobalCache,
+     &ImprovePSPoint,CheckCycle, MaxAttempts,UseLoopFilter,MLStabThres,
+     &COLLIERRequiredAccuracy,
+     &CTStabThres,CTLoopLibrary,LoopInitStartOver,
+     &COLLIERComputeIRpoles,COLLIERComputeUVpoles,COLLIERCanOutput,
+     &COLLIERUseCacheForPoles,COLLIERUseInternalStabilityTest,
+     &DoubleCheckHelicityFilter,ZeroThres,OSThres,HelInitStartOver,
+     &MLReductionLib,IREGIMODE,HelicityFilterLevel,IREGIRECY,
+     &WriteOutFilters,UseQPIntegrandForNinja,UseQPIntegrandForCutTools
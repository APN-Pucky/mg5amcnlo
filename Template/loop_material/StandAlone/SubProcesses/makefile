
ifeq ($(wildcard ../Source/make_opts),)
    ifeq ($(wildcard ../../Source/make_opts),)
       ROOT = ../../..
    else
       ROOT = ../..
    endif
else
    ROOT = ..
endif
LIBDIR = $(ROOT)/lib/

PROG   = check
all : $(PROG)

# For the compilation of the MadLoop file polynomial.f it makes a big difference to use -O3 and
# to turn off the bounds check. These can however be modified here if really necessary.
POLYNOMIAL_OPTIMIZATION = -O3
POLYNOMIAL_BOUNDS_CHECK =

include $(ROOT)/Source/make_opts
include $(ROOT)/SubProcesses/MadLoop_makefile_definitions
SHELL = /bin/bash

OLP    = OLP
STABCHECKDRIVER = StabilityCheckDriver
CHECK_SA_BORN_SPLITORDERS = check_sa_born_splitOrders
LINKLIBS = -L$(LIBDIR) -ldhelas -lmodel $(LINK_LOOP_LIBS) $(LDFLAGS)
LIBS =  $(LIBDIR)libdhelas.$(libext) $(LIBDIR)libmodel.$(libext) $(LOOP_LIBS)

PROCESS= MadLoopParamReader.o MadLoopCommons.o \
 $(patsubst $(DOTF),$(DOTO),$(wildcard polynomial.f)) \
 $(patsubst $(DOTF),$(DOTO),$(wildcard loop_matrix.f)) \
 $(patsubst $(DOTF),$(DOTO),$(wildcard improve_ps.f)) \
 $(patsubst $(DOTF),$(DOTO),$(wildcard born_matrix.f)) \
 $(patsubst $(DOTF),$(DOTO),$(wildcard CT_interface.f)) \
 $(patsubst $(DOTF),$(DOTO),$(wildcard loop_num.f)) \
 $(patsubst $(DOTF),$(DOTO),$(wildcard helas_calls*.f)) \
 $(patsubst $(DOTF),$(DOTO),$(wildcard jamp?_calls_*.f)) \
 $(patsubst $(DOTF),$(DOTO),$(wildcard mp_born_amps_and_wfs.f)) \
 $(patsubst $(DOTF),$(DOTO),$(wildcard mp_compute_loop_coefs.f)) \
 $(patsubst $(DOTF),$(DOTO),$(wildcard mp_helas_calls*.f)) \
 $(patsubst $(DOTF),$(DOTO),$(wildcard coef_construction_*.f)) \
 $(patsubst $(DOTF),$(DOTO),$(wildcard loop_CT_calls_*.f)) \
 $(patsubst $(DOTF),$(DOTO),$(wildcard mp_coef_construction_*.f)) \
 $(patsubst $(DOTF),$(DOTO),$(wildcard TIR_interface.f)) \
 $(patsubst $(DOTF),$(DOTO),$(wildcard GOLEM_interface.f)) \
 $(patsubst $(DOTF),$(DOTO),$(wildcard COLLIER_interface.f)) \
 $(patsubst $(DOTF),$(DOTO),$(wildcard compute_color_flows.f))

OLP_PROCESS= MadLoopParamReader.o MadLoopCommons.o \
 $(patsubst $(DOTF),$(DOTO),$(wildcard $(LOOP_PREFIX)*/polynomial.f)) \
 $(patsubst $(DOTF),$(DOTO),$(wildcard $(LOOP_PREFIX)*/loop_matrix.f)) \
 $(patsubst $(DOTF),$(DOTO),$(wildcard $(LOOP_PREFIX)*/improve_ps.f)) \
 $(patsubst $(DOTF),$(DOTO),$(wildcard $(LOOP_PREFIX)*/born_matrix.f)) \
 $(patsubst $(DOTF),$(DOTO),$(wildcard $(LOOP_PREFIX)*/CT_interface.f)) \
 $(patsubst $(DOTF),$(DOTO),$(wildcard $(LOOP_PREFIX)*/loop_num.f)) \
 $(patsubst $(DOTF),$(DOTO),$(wildcard $(LOOP_PREFIX)*/helas_calls*.f)) \
 $(patsubst $(DOTF),$(DOTO),$(wildcard $(LOOP_PREFIX)*/jamp?_calls_*.f)) \
 $(patsubst $(DOTF),$(DOTO),$(wildcard $(LOOP_PREFIX)*/mp_born_amps_and_wfs.f)) \
 $(patsubst $(DOTF),$(DOTO),$(wildcard $(LOOP_PREFIX)*/mp_compute_loop_coefs.f)) \
 $(patsubst $(DOTF),$(DOTO),$(wildcard $(LOOP_PREFIX)*/mp_helas_calls*.f)) \
 $(patsubst $(DOTF),$(DOTO),$(wildcard $(LOOP_PREFIX)*/coef_construction_*.f)) \
 $(patsubst $(DOTF),$(DOTO),$(wildcard $(LOOP_PREFIX)*/loop_CT_calls_*.f)) \
 $(patsubst $(DOTF),$(DOTO),$(wildcard $(LOOP_PREFIX)*/mp_coef_construction_*.f)) \
 $(patsubst $(DOTF),$(DOTO),$(wildcard $(LOOP_PREFIX)*/TIR_interface.f)) \
 $(patsubst $(DOTF),$(DOTO),$(wildcard $(LOOP_PREFIX)*/GOLEM_interface.f)) \
 $(patsubst $(DOTF),$(DOTO),$(wildcard $(LOOP_PREFIX)*/COLLIER_interface.f)) \
 $(patsubst $(DOTF),$(DOTO),$(wildcard $(LOOP_PREFIX)*/compute_color_flows.f))

POLYNOMIAL = $(patsubst $(DOTF),$(DOTO),$(wildcard polynomial.f))
OLP_POLYNOMIAL = $(patsubst $(DOTF),$(DOTO),$(wildcard $(LOOP_PREFIX)*/polynomial.f))



$(PROG): check_sa.o $(PROCESS) makefile $(LIBS)
	$(FC) $(FFLAGS) -o $(PROG) check_sa.o $(PROCESS) $(LINKLIBS)

$(STABCHECKDRIVER):  StabilityCheckDriver.o $(PROCESS) makefile $(LIBS)
	$(FC) $(FFLAGS) -o $(STABCHECKDRIVER) StabilityCheckDriver.o $(PROCESS) $(LINKLIBS)

# The program below is not essential but just an helpful one to run the born only
$(CHECK_SA_BORN_SPLITORDERS):  check_sa_born_splitOrders.o $(patsubst $(DOTF),$(DOTO),$(wildcard *born_matrix.f)) makefile $(LIBDIR)libdhelas.$(libext) $(LIBDIR)libmodel.$(libext)
	$(FC) $(FFLAGS) -o $(CHECK_SA_BORN_SPLITORDERS) check_sa_born_splitOrders.o $(patsubst $(DOTF),$(DOTO),$(wildcard *born_matrix.f)) -L$(LIBDIR) -ldhelas -lmodel

# This is the core of madloop computationally wise, so make sure to turn optimizations on and bound checks off.
# We use %olynomial.o and not directly polynomial.o because we want it to match when both doing make check here
# or make OLP one directory above
%oloop_matrix.o : %olynomial.o %oloop_matrix.f
%olynomial.o : %olynomial.f
	$(FC) $(patsubst -O%,, $(subst -fbounds-check,,$(FFLAGS))) $(POLYNOMIAL_OPTIMIZATION) $(POLYNOMIAL_BOUNDS_CHECK) -c $< -o $@ $(LOOP_INCLUDE)

<<<<<<< HEAD
$(DOTO) : $(DOTF) $(POLYNOMIAL) $(OLP_POLYNOMIAL)
=======

$(DOTO) : $(DOTF)
>>>>>>> 58f96b7d
	$(FC) $(FFLAGS) -c $< -o $@ $(LOOP_INCLUDE)

$(OLP): $(OLP_PROCESS) $(LIBS)
	$(FC) -shared $(OLP_PROCESS) -o libMadLoop.$(dylibext) $(LINKLIBS)

$(OLP)_static: $(OLP_PROCESS)
	ar rcs libMadLoop.$(libext) $(OLP_PROCESS)
	mv libMadLoop.$(libext) $(MADLOOP_LIB)

../$(OLP):
	rm -f libMadLoop.$(dylibext)
	ln -s ../libMadLoop.$(dylibext)
	cd $(ROOT)/SubProcesses; make $(OLP)

../$(OLP)_static:
	cd $(ROOT)/SubProcesses; make $(OLP)_static

libMadLoop.$(dylibext): ../$(OLP)

ifeq ($(origin MENUM),undefined)
  MENUM=2
endif
matrix$(MENUM)py.so: ../$(OLP)_static f2py_wrapper.f 
	touch __init__.py
	$(F2PY) $(MADLOOP_LIB) -m matrix$(MENUM)py -c f2py_wrapper.f --fcompiler=$(FC)   -L../../lib/ -ldhelas -lmodel $(LINK_LOOP_LIBS) $(STDLIB)

allmatrix$(MENUM)py.so: $(OLP)_static all_matrix.f $(LIBS) $(WRAPPER)
	touch __init__.py
	$(F2PY) $(MADLOOP_LIB)  -m allmatrix$(MENUM)py -c all_matrix.f $(wildcard $(LOOP_PREFIX)*/f2py_wrapper.f) --fcompiler=$(FC)   -L../lib/ -ldhelas -lmodel $(LINK_LOOP_LIBS) $(STDLIB)

clean:
	@rm -f *.o *.so *.$(libext) *.$(dylibext)<|MERGE_RESOLUTION|>--- conflicted
+++ resolved
@@ -90,12 +90,8 @@
 %olynomial.o : %olynomial.f
 	$(FC) $(patsubst -O%,, $(subst -fbounds-check,,$(FFLAGS))) $(POLYNOMIAL_OPTIMIZATION) $(POLYNOMIAL_BOUNDS_CHECK) -c $< -o $@ $(LOOP_INCLUDE)
 
-<<<<<<< HEAD
+
 $(DOTO) : $(DOTF) $(POLYNOMIAL) $(OLP_POLYNOMIAL)
-=======
-
-$(DOTO) : $(DOTF)
->>>>>>> 58f96b7d
 	$(FC) $(FFLAGS) -c $< -o $@ $(LOOP_INCLUDE)
 
 $(OLP): $(OLP_PROCESS) $(LIBS)

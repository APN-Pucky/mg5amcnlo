
ifeq ($(wildcard ../Source/make_opts),)
    ifeq ($(wildcard ../../Source/make_opts),)
       ROOT = ../../..
    else
       ROOT = ../..
    endif
else
    ROOT = ..
endif
LIBDIR = $(ROOT)/lib/

PROG   = check
all : $(PROG)

# For the compilation of the MadLoop file polynomial.f it makes a big difference to use -O3 and
# to turn off the bounds check. These can however be modified here if really necessary.
POLYNOMIAL_OPTIMIZATION = -O3
POLYNOMIAL_BOUNDS_CHECK =

include $(ROOT)/Source/make_opts
include $(ROOT)/SubProcesses/MadLoop_makefile_definitions
SHELL = /bin/bash

OLP    = OLP
STABCHECKDRIVER = StabilityCheckDriver
CHECK_SA_BORN_SPLITORDERS = check_sa_born_splitOrders
<<<<<<< HEAD
LINKLIBS =  $(LDFLAGS) -L$(LIBDIR) -ldhelas -lmodel $(LINK_LOOP_LIBS)
=======
LINKLIBS = -L$(LIBDIR) -ldhelas -lmodel $(LINK_LOOP_LIBS) $(LDFLAGS)
>>>>>>> c9d91378
LIBS =  $(LIBDIR)libdhelas.$(libext) $(LIBDIR)libmodel.$(libext) $(LOOP_LIBS)

PROCESS= MadLoopParamReader.o MadLoopCommons.o \
 $(patsubst $(DOTF),$(DOTO),$(wildcard polynomial.f)) \
 $(patsubst $(DOTF),$(DOTO),$(wildcard loop_matrix.f)) \
 $(patsubst $(DOTF),$(DOTO),$(wildcard improve_ps.f)) \
 $(patsubst $(DOTF),$(DOTO),$(wildcard born_matrix.f)) \
 $(patsubst $(DOTF),$(DOTO),$(wildcard CT_interface.f)) \
 $(patsubst $(DOTF),$(DOTO),$(wildcard loop_num.f)) \
 $(patsubst $(DOTF),$(DOTO),$(wildcard helas_calls*.f)) \
 $(patsubst $(DOTF),$(DOTO),$(wildcard jamp?_calls_*.f)) \
 $(patsubst $(DOTF),$(DOTO),$(wildcard mp_born_amps_and_wfs.f)) \
 $(patsubst $(DOTF),$(DOTO),$(wildcard mp_compute_loop_coefs.f)) \
 $(patsubst $(DOTF),$(DOTO),$(wildcard mp_helas_calls*.f)) \
 $(patsubst $(DOTF),$(DOTO),$(wildcard coef_construction_*.f)) \
 $(patsubst $(DOTF),$(DOTO),$(wildcard loop_CT_calls_*.f)) \
 $(patsubst $(DOTF),$(DOTO),$(wildcard mp_coef_construction_*.f)) \
 $(patsubst $(DOTF),$(DOTO),$(wildcard TIR_interface.f)) \
 $(patsubst $(DOTF),$(DOTO),$(wildcard GOLEM_interface.f)) \
 $(patsubst $(DOTF),$(DOTO),$(wildcard COLLIER_interface.f)) \
 $(patsubst $(DOTF),$(DOTO),$(wildcard compute_color_flows.f))

OLP_PROCESS= MadLoopParamReader.o MadLoopCommons.o \
 $(patsubst $(DOTF),$(DOTO),$(wildcard $(LOOP_PREFIX)*/polynomial.f)) \
 $(patsubst $(DOTF),$(DOTO),$(wildcard $(LOOP_PREFIX)*/loop_matrix.f)) \
 $(patsubst $(DOTF),$(DOTO),$(wildcard $(LOOP_PREFIX)*/improve_ps.f)) \
 $(patsubst $(DOTF),$(DOTO),$(wildcard $(LOOP_PREFIX)*/born_matrix.f)) \
 $(patsubst $(DOTF),$(DOTO),$(wildcard $(LOOP_PREFIX)*/CT_interface.f)) \
 $(patsubst $(DOTF),$(DOTO),$(wildcard $(LOOP_PREFIX)*/loop_num.f)) \
 $(patsubst $(DOTF),$(DOTO),$(wildcard $(LOOP_PREFIX)*/helas_calls*.f)) \
 $(patsubst $(DOTF),$(DOTO),$(wildcard $(LOOP_PREFIX)*/jamp?_calls_*.f)) \
 $(patsubst $(DOTF),$(DOTO),$(wildcard $(LOOP_PREFIX)*/mp_born_amps_and_wfs.f)) \
 $(patsubst $(DOTF),$(DOTO),$(wildcard $(LOOP_PREFIX)*/mp_compute_loop_coefs.f)) \
 $(patsubst $(DOTF),$(DOTO),$(wildcard $(LOOP_PREFIX)*/mp_helas_calls*.f)) \
 $(patsubst $(DOTF),$(DOTO),$(wildcard $(LOOP_PREFIX)*/coef_construction_*.f)) \
 $(patsubst $(DOTF),$(DOTO),$(wildcard $(LOOP_PREFIX)*/loop_CT_calls_*.f)) \
 $(patsubst $(DOTF),$(DOTO),$(wildcard $(LOOP_PREFIX)*/mp_coef_construction_*.f)) \
 $(patsubst $(DOTF),$(DOTO),$(wildcard $(LOOP_PREFIX)*/TIR_interface.f)) \
 $(patsubst $(DOTF),$(DOTO),$(wildcard $(LOOP_PREFIX)*/GOLEM_interface.f)) \
 $(patsubst $(DOTF),$(DOTO),$(wildcard $(LOOP_PREFIX)*/COLLIER_interface.f)) \
 $(patsubst $(DOTF),$(DOTO),$(wildcard $(LOOP_PREFIX)*/compute_color_flows.f))

$(PROG): check_sa.o $(PROCESS) makefile $(LIBS)
	$(FC) $(FFLAGS) -o $(PROG) check_sa.o $(PROCESS) $(LINKLIBS)

$(STABCHECKDRIVER):  StabilityCheckDriver.o $(PROCESS) makefile $(LIBS)
	$(FC) $(FFLAGS) -o $(STABCHECKDRIVER) StabilityCheckDriver.o $(PROCESS) $(LINKLIBS)

# The program below is not essential but just an helpful one to run the born only
$(CHECK_SA_BORN_SPLITORDERS):  check_sa_born_splitOrders.o $(patsubst $(DOTF),$(DOTO),$(wildcard *born_matrix.f)) makefile $(LIBDIR)libdhelas.$(libext) $(LIBDIR)libmodel.$(libext)
	$(FC) $(FFLAGS) -o $(CHECK_SA_BORN_SPLITORDERS) check_sa_born_splitOrders.o $(patsubst $(DOTF),$(DOTO),$(wildcard *born_matrix.f)) -L$(LIBDIR) -ldhelas -lmodel

# This is the core of madloop computationally wise, so make sure to turn optimizations on and bound checks off.
# We use %olynomial.o and not directly polynomial.o because we want it to match when both doing make check here
# or make OLP one directory above
%olynomial.o : %olynomial.f
	$(FC) $(patsubst -O%,, $(subst -fbounds-check,,$(FFLAGS))) $(POLYNOMIAL_OPTIMIZATION) $(POLYNOMIAL_BOUNDS_CHECK) -c $< -o $@ $(LOOP_INCLUDE)

$(DOTO) : $(DOTF)
	$(FC) $(FFLAGS) -c $< -o $@ $(LOOP_INCLUDE)

$(OLP): $(OLP_PROCESS) $(LIBS)
	$(FC) -shared $(OLP_PROCESS) -o libMadLoop.$(dylibext) $(LINKLIBS)

$(OLP)_static: $(OLP_PROCESS)
	ar rcs libMadLoop.$(libext) $(OLP_PROCESS)
	mv libMadLoop.$(libext) $(MADLOOP_LIB)

../$(OLP):
	rm -f libMadLoop.$(dylibext)
	ln -s ../libMadLoop.$(dylibext)
	cd $(ROOT)/SubProcesses; make $(OLP)

../$(OLP)_static:
	cd $(ROOT)/SubProcesses; make $(OLP)_static

libMadLoop.$(dylibext): ../$(OLP)

ifeq ($(origin MENUM),undefined)
  MENUM=2
endif
matrix$(MENUM)py.so: ../$(OLP)_static f2py_wrapper.f 
	touch __init__.py
	$(F2PY) $(MADLOOP_LIB) -m matrix$(MENUM)py -c f2py_wrapper.f --fcompiler=$(FC)   -L../../lib/ -ldhelas -lmodel $(LINK_LOOP_LIBS) $(STDLIB)

clean:
	@rm -f *.o *.so *.$(libext) *.$(dylibext)<|MERGE_RESOLUTION|>--- conflicted
+++ resolved
@@ -25,11 +25,7 @@
 OLP    = OLP
 STABCHECKDRIVER = StabilityCheckDriver
 CHECK_SA_BORN_SPLITORDERS = check_sa_born_splitOrders
-<<<<<<< HEAD
-LINKLIBS =  $(LDFLAGS) -L$(LIBDIR) -ldhelas -lmodel $(LINK_LOOP_LIBS)
-=======
 LINKLIBS = -L$(LIBDIR) -ldhelas -lmodel $(LINK_LOOP_LIBS) $(LDFLAGS)
->>>>>>> c9d91378
 LIBS =  $(LIBDIR)libdhelas.$(libext) $(LIBDIR)libmodel.$(libext) $(LOOP_LIBS)
 
 PROCESS= MadLoopParamReader.o MadLoopCommons.o \

--- conflicted
+++ resolved
@@ -147,16 +147,10 @@
       DATA ML_INIT/.TRUE./
       common/ML_INIT/ML_INIT
 
-<<<<<<< HEAD
-      LOGICAL CTINIT,TIRINIT,GOLEMINIT,SAMURAIINIT,NINJAINIT
-      DATA CTINIT,TIRINIT,GOLEMINIT,SAMURAIINIT,NINJAINIT/.TRUE.,.TRUE.,.TRUE.,.TRUE.,.TRUE./
-      COMMON/REDUCTIONCODEINIT/CTINIT, TIRINIT, GOLEMINIT, SAMURAIINIT, NINJAINIT
-=======
       LOGICAL CTINIT,TIRINIT,GOLEMINIT,SAMURAIINIT,NINJAINIT,COLLIERINIT
       DATA CTINIT,TIRINIT,GOLEMINIT,SAMURAIINIT,NINJAINIT,COLLIERINIT/.TRUE.,.TRUE.,.TRUE.,.TRUE.,.TRUE.,.TRUE./
       COMMON/REDUCTIONCODEINIT/CTINIT, TIRINIT, GOLEMINIT, SAMURAIINIT, NINJAINIT, COLLIERINIT
 
->>>>>>> c9d91378
 
       character(512) MLPath
       data MLPath/'[[NA]]'/      
@@ -250,11 +244,8 @@
 C         Stable with Samurai.
 C     U == 6
 C         Stable with Ninja in double precision.
-<<<<<<< HEAD
-=======
 C     U == 7
 C         Stable with COLLIER.
->>>>>>> c9d91378
 C     U == 8
 C         Stable with Ninja in quadruple precision.
 C     U == 9
@@ -293,17 +284,10 @@
             STOP 'Only CutTools and Ninja can use quardruple precision'
          ENDIF
       ENDIF
-<<<<<<< HEAD
-      IF(MLRed.GE.1.AND.MLRed.LE.6)THEN
-         SET_RET_CODE_U=MLRed
-      ELSE
-         STOP 'Only CutTools, PJFry++, IREGI, Golem95, Samurai and Ninja are available'
-=======
       IF(MLRed.GE.1.AND.MLRed.LE.7)THEN
          SET_RET_CODE_U=MLRed
       ELSE
          STOP 'Only CutTools, PJFry++, IREGI, Golem95, Samurai, Ninja and COLLIER are available'
->>>>>>> c9d91378
       ENDIF
       END
 
@@ -348,16 +332,11 @@
       ELSEIF(LIBNUM.EQ.6)THEN
 C Ninja 
          CALL DETECT_NINJA(NLOOPLINE,RANK,complex_mass,LPASS)
-<<<<<<< HEAD
-      ELSE
-         STOP 'ONLY CUTTOOLS,PJFry++,IREGI,Golem95 and Samurai are available'
-=======
       ELSEIF(LIBNUM.EQ.7)THEN
 C Collier 
          CALL DETECT_COLLIER(NLOOPLINE,RANK,complex_mass,LPASS)
       ELSE
          STOP 'Only CutTools, PJFry++, IREGI, Golem95, Samurai, Ninja and COLLIER are available'
->>>>>>> c9d91378
       ENDIF
       RETURN
       END
@@ -404,10 +383,6 @@
       END
 
       SUBROUTINE DETECT_SAMURAI(NLOOPLINE,RANK,complex_mass,LPASS)
-<<<<<<< HEAD
-C
-C DETECT whether Samurai CAN BE USED OR NOT
-=======
 C
 C DETECT whether Samurai CAN BE USED OR NOT
 C
@@ -473,7 +448,6 @@
       SUBROUTINE DETECT_COLLIER(NLOOPLINE,RANK,complex_mass,LPASS)
 C
 C Detect whether Collier can be used or not
->>>>>>> c9d91378
 C
       USE COLLIER
       IMPLICIT NONE
@@ -504,44 +478,6 @@
         CURRENT_COLLIERMODE = COLLIERMODE
       ENDIF
       LPASS=.TRUE.
-<<<<<<< HEAD
-C     The limit of 8 loop lines is just a parameter hardcoded in Samurai sources.
-C     It can easily be increased if necessary.
-      IF((NLOOPLINE+1.LT.RANK).OR.(NLOOPLINE.gt.8)) then
-	    LPASS=.FALSE.
-      endif
-      RETURN
-      END
-
-      SUBROUTINE DETECT_NINJA(NLOOPLINE,RANK,complex_mass,LPASS)
-C
-C Detect whether Ninja can be used or not
-C
-      IMPLICIT NONE
-C
-C CONSTANTS
-C
-C
-C ARGUMENTS
-C
-      INTEGER NLOOPLINE,RANK
-      LOGICAL complex_mass,LPASS
-C
-C LOCAL VARIABLES
-C
-C
-C GLOBAL VARIABLES
-C
-C ----------
-C BEGIN CODE
-C ----------
-      LPASS=.TRUE.
-C     The limit of rank 20 is just a parameter hardcoded in Ninja sources.
-C     It can easily be increased if necessary.
-      IF((NLOOPLINE+1.LT.RANK).OR.(RANK.GE.20)) then
-	    LPASS=.FALSE.
-      endif
-=======
 	  IF (CURRENT_COLLIERMODE.NE.1) THEN
 C       The DD branch is used and it has limitations
         IF((NLOOPLINE.GT.6).OR.(RANK.GT.NLOOPLINE)) then
@@ -551,7 +487,6 @@
 C       Limitations of the COLI branch are academic.
         LPASS=.TRUE. 
 	  ENDIF
->>>>>>> c9d91378
       RETURN
       END
 ## }else{

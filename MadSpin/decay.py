#!/usr/bin/env python

from __future__ import division

################################################################################
#
# Copyright (c) 2009 The MadGraph5_aMC@NLO Development team and Contributors
#
# This file is a part of the MadGraph5_aMC@NLO project, an application which 
# automatically generates Feynman diagrams and matrix elements for arbitrary
# high-energy processes in the Standard Model and beyond.
#
# It is subject to the MadGraph5_aMC@NLO license which should accompany this 
# distribution.
#
# For more information, visit madgraph.phys.ucl.ac.be and amcatnlo.web.cern.ch
#
###############################################################################
"""
####################################################################
#
#    Routine to decay prodution events in a generic way, 
#    including spin correlation effects
#
#    Ref: S. Frixione, E. Laenen, P. Motylinski, B. R. Webber
#             JHEP 04 (2007) 081
#
#
#####################################################################
"""
import collections
import re
import os
import shutil
import logging
import time
import cmath
import copy
pjoin = os.path.join
from subprocess import Popen, PIPE, STDOUT

os.sys.path.append("../.")
import string
import itertools
#import madgraph.core.base_objects as base_objects
#import madgraph.core.helas_objects as helas_objects
#import madgraph.core.diagram_generation as diagram_generation

import models.import_ufo as import_ufo
#import madgraph.various.process_checks as process_checks
#from time import strftime
#from madgraph.interface.madgraph_interface import MadGraphCmd
import madgraph.interface.master_interface as Cmd
import madgraph.interface.madevent_interface as me_interface
import madgraph.iolibs.save_load_object as save_load_object
import madgraph.iolibs.files as files
import madgraph.fks.fks_common as fks_common
import aloha
logger = logging.getLogger('decay.stdout') # -> stdout
logger_stderr = logging.getLogger('decay.stderr') # ->stderr

import random 
import math
from madgraph import MG5DIR, MadGraph5Error
import madgraph.various.misc as misc
#import time
import tests.parallel_tests.test_aloha as test_aloha

class MadSpinError(MadGraph5Error):
    pass

class Event:
    """ class to read an event, record the information, write down the event in the lhe format.
            This class is used both for production and decayed events"""

    def __init__(self, inputfile=None, banner=None):
        """Store the name of the event file """
        self.inputfile=inputfile
        self.particle={}
        self.banner = banner

    def give_momenta(self, map_event=None):
        """ return the set of external momenta of the event, 
                in two different formats:
                p is list momenta, with each momentum a list [E,px,py,pz]
                string is a sting
        """
        
        if not map_event:
            map_event = {}
            for part in range(len(self.particle)):
                map_event[part] = part
                
        p=[]
        string=""
        for id in xrange(len(self.particle)):
            particle = self.particle[map_event[id] + 1]
            if particle["istup"] < 2:
                mom = particle["momentum"]
                p.append(mom)
                string+= '%s %s %s %s \n' % (mom.E, mom.px, mom.py, mom.pz)

        return p, string 
    
    def change_wgt(self, value=None, factor=None):
        
        if value:
            self.wgt = value
        elif factor:
            self.wgt *= factor
            # change the wgt associate to the additional weight
            start, stop = self.rwgt.find('<rwgt>'), self.rwgt.find('</rwgt>')
            if start != -1 != stop :
                pattern = re.compile(r'''<\s*wgt id=[\'\"](?P<id>[^\'\"]+)[\'\"]\s*>\s*(?P<val>[\ded+-.]*)\s*</wgt>''')
                data = pattern.findall(self.rwgt)
                if len(data)==0:
                    print self.rwgt
                try:
                    text = ''.join('   <wgt id=\'%s\'> %+15.7e </wgt>\n' % (pid, float(value) * factor)
                                     for (pid,value) in data) 
                except ValueError, error:
                    raise Exception, 'Event File has unvalid weight. %s' % error
                self.rwgt = self.rwgt[:start] + '<rwgt>\n'+ text + self.rwgt[stop:]          

    def string_event_compact(self):
        """ return a string with the momenta of the event written 
                in an easy readable way
        """
        line=""
        for part in range(1,len(self.particle)+1):
            line+=str(self.particle[part]["pid"])+" "
            line+=str(self.particle[part]["momentum"].px)+" "
            line+=str(self.particle[part]["momentum"].py)+" "
            line+=str(self.particle[part]["momentum"].pz)+" "
            line+=str(self.particle[part]["momentum"].E)+"    " 
            line+=str(self.particle[part]["momentum"].m)+"    " 
            line+="\n"
        return line
    
    def get_tag(self):
        
        initial = []
        final = []
        order = [[],[]]
        for part in self.particle.values():
            pid = part['pid']
            mother1 = part['mothup1']
            mother2 = part['mothup2']
            if 0 == mother1 == mother2:
                initial.append(pid)
                order[0].append(pid)
            else:
                final.append(pid)
                order[1].append(pid)
        initial.sort()
        final.sort()

        return (tuple(initial), tuple(final)), order
 
        
    

    def string_event(self):
        """ return a string with the information of the event written 
                in the lhe format.
        """
        line=self.event_init_line         # This is the <event> line
        line1=' %2d %6d %+13.7e %14.8e %14.8e %14.8e' % \
        (self.nexternal,self.ievent,self.wgt,self.scale,self.aqed,self.aqcd)
        line+=line1+"\n"
        scales= []
        for item in range(1,len(self.event2mg.keys())+1):
            part=self.event2mg[item]
            if part>0:
                particle_line=self.get_particle_line(self.particle[part])
                if abs(self.particle[part]["istup"]) == 1:
                    if "pt_scale" in self.particle[part]:
                        scales.append(self.particle[part]["pt_scale"])
                    else:
                        scales.append(None)
            else:
                particle_line=self.get_particle_line(self.resonance[part])
            line+=particle_line        
        
        if any(scales):
            sqrts = self.particle[1]["pt_scale"]
            line += "<scales %s></scales>\n" % ' '.join(['pt_clust_%i=\"%s\"' 
                                                        %(i-1,s if s else sqrts)
                                                       for i,s in enumerate(scales)
                                                       if i>1])
        
        if self.diese:
            line += self.diese
        if self.rwgt:
            line += self.rwgt
        line+="</event> \n"
        return line


    def get_particle_line(self,leg):

        line=" %8d %2d %4d %4d %4d %4d %+18.11e %+18.11e %+18.11e %18.11e %18.11e %10.4e %10.4e" \
            % (leg["pid"], leg["istup"],leg["mothup1"],leg["mothup2"],\
               leg["colup1"],leg["colup2"],leg["momentum"].px,leg["momentum"].py,\
                leg["momentum"].pz,leg["momentum"].E, leg["mass"],\
                 0.0,float(leg["helicity"]) )
        line+="\n"
        return line

    def reshuffle_resonances(self,mother):
        """ reset the momentum of each resonance in the production event
                to the sum of momenta of the daughters
        """

        daughters=[]
        for part in self.event2mg.keys():
            index=self.event2mg[part]
            if index>0:
                if self.particle[index]["mothup1"]==mother:
                    daughters.append(index)
            if index<0:
                if self.resonance[index]["mothup1"]==mother:
                    daughters.append(index)

        if len(daughters)!=2:
            logger.info("Got more than 2 (%s) daughters for one particles" % len(daughters))
            logger.info("in one production event (before decay)")


        if daughters[0]>0:
            momentum_mother=self.particle[daughters[0]]["momentum"].copy()
        else:
            momentum_mother=self.resonance[daughters[0]]["momentum"].copy()

#       there might be more than 2 daughters, add all their momentum to get the momentum of the mother
        for index in range(1,len(daughters)):
            if daughters[index]>0:
                momentum_mother=momentum_mother.add(self.particle[daughters[index]]["momentum"])
            else:
                momentum_mother=momentum_mother.add(self.resonance[daughters[index]]["momentum"])

        res=self.event2mg[mother]
        del self.resonance[res]["momentum"]
        self.resonance[res]["momentum"]=momentum_mother.copy()

#     recurrence:
        if self.resonance[res]["mothup1"]>2:
            self.reshuffle_resonances(self.resonance[res]["mothup1"])             


    def reset_resonances(self):
        """ re-evaluate the momentum of each resonance, based on the momenta
                of the external particles 
        """

        mothers=[]
        for part in self.particle.keys():
            if self.particle[part]["mothup1"]>2 and \
                    self.particle[part]["mothup1"] not in mothers :
                mothers.append(self.particle[part]["mothup1"])
                self.reshuffle_resonances(self.particle[part]["mothup1"]) 

    def assign_scale_line(self, line):
        """read the line corresponding to global event line
        format of the line is:
        Nexternal IEVENT WEIGHT SCALE AEW AS
        """
        line = line.replace('d','e').replace('D','e')
        inputs = line.split()
        assert len(inputs) == 6
        self.nexternal=int(inputs[0])
        self.ievent=int(inputs[1])
        self.wgt=float(inputs[2])
        self.scale=float(inputs[3])
        self.aqed=float(inputs[4])
        self.aqcd=float(inputs[5])        
        
        

    def get_next_event(self):
        """ read next event in the lhe event file """
        line_type = 'none' # support type: init / event / rwgt
        self.diese = ''
        for line in self.inputfile:
            line = line.lower()
            if line=="":
                continue 
            # Find special tag in the line
            if line[0]=="#":
                self.diese+=line
                continue
            if '<event' in line:
                #start new_event
                #Get the right attributes (e.g. <event id='123' npNLO='-1'>)
                self.event_init_line=line.lstrip().replace('nplo','npLO').replace('npnlo','npNLO')
                line_type = 'init'
                continue
            elif '<rwgt>' in line:
                #re-weighting information block
                line_type = 'rwgt'
                #No Continue! need to keep track of this line
            elif '</event>' in line:
                if not self.particle:
                    continue
                self.shat=self.particle[1]["momentum"].dot(self.particle[2]["momentum"])
                return 1
            elif line_type == 'rwgt' and 'wgt' in line:
                # force to continue to be in rwgt line up to </rwgt>
                line_type = 'rwgt'
            elif "pt_clust_" in line:
                line_type="clusteringv3" 
            
            elif '<' in line:
                line_type = 'other_block'
            
            
            if line_type == 'none':
                continue
            elif line_type == 'other_block':
                self.diese += line
            # read the line and assign the date accordingly                
            elif line_type == 'init':
                line_type = 'event'
                self.assign_scale_line(line)         
                # initialize some local variable
                index_prod=0
                index_external=0
                index_resonance=0
                self.particle={}
                self.resonance={}
                self.max_col=500
                self.diese=""
                self.rwgt=""
                self.event2mg={} # dict. event-like label <-> "madgraph-like" label
                                                            # in "madgraph-like", resonances are labeled -1, -2, ...
            elif line_type == 'rwgt': #special aMC@NLO information
                self.rwgt += line
                if '</rwgt>' in line:
                    line_type = 'event'
            elif line_type == 'event':
                index_prod+=1
                line=line.replace("\n","")
                line = line.replace('d','e').replace('D','e')
                inputs=line.split()
                pid=int(inputs[0])
                istup=int(inputs[1])
                mothup1=int(inputs[2])
                mothup2=int(inputs[3])
                colup1=int(inputs[4])
                if colup1>self.max_col:
                    self.max_col=colup1 
                colup2=int(inputs[5])
                if colup2>self.max_col:
                    self.max_col=colup2 
                mom=momentum(float(inputs[9]),float(inputs[6]),float(inputs[7]),float(inputs[8]))
                mass=float(inputs[10])
                helicity=float(inputs[12])
                if abs(istup)==1:
                    index_external+=1
                    self.event2mg[index_prod]=index_external
                    self.particle[index_external]={"pid":pid,"istup":istup,"mothup1":mothup1,\
                    "mothup2":mothup2,"colup1":colup1,"colup2":colup2,"momentum":mom,"mass":mass,"helicity":helicity}
                elif istup==2:
                    index_resonance=index_resonance-1
                    self.event2mg[index_prod]=index_resonance
                    self.resonance[index_resonance]={"pid":pid,"istup":istup,"mothup1":mothup1,\
                    "mothup2":mothup2,"colup1":colup1,"colup2":colup2,"momentum":mom,"mass":mass,"helicity":helicity}
                else: 
                    logger.warning('unknown status in lhe file')
            elif line_type == "clusteringv3":
                scales = re.findall(r"""pt_clust_(\d+)=\"([e\+\-.\d]+)\"""", line)
                scales = sorted(scales, key= lambda x: -1*int(x[0]))
                for index in range(1,len(self.particle)+1):
                    if self.particle[index]["istup"] == 1:
                        self.particle[index]["pt_scale"] = scales.pop()[1]
                if not self.banner:
                    self.particle[1]["pt_scale"] = self.particle[1]["momentum"].E + self.particle[2]["momentum"].E
                else:
                    self.particle[1]["pt_scale"] = float(self.banner.get('run_card', 'ebeam1'))+float(self.banner.get('run_card', 'ebeam2'))
                
        return "no_event"

class pid2label(dict):
    """ dico pid:label for a given model"""

    def __init__(self,model):
        
        for particle in model["particles"]:
            self[particle["pdg_code"]]=particle["name"]
            self[-particle["pdg_code"]]=particle["antiname"]

class pid2color(dict):
    """ dico pid:color rep. for a given model (ex: 5:-3 )"""

    def __init__(self,model):

        for particle in model["particles"]:
            self[particle["pdg_code"]]=particle["color"]
            if particle["color"] not in [1,8]:
                self[-particle["pdg_code"]]=-particle["color"]
            else:
                self[-particle["pdg_code"]]=particle["color"]
class label2pid(dict):
    """ dico label:pid for a given model"""

    def __init__(self,model):
        
        for particle in model["particles"]:
            self[particle["name"]]=particle.get_pdg_code()
            self[particle["antiname"]]=-particle.get_pdg_code()
            if particle['self_antipart']:
                self[particle["name"]]=abs(self[particle["name"]])
                self[particle["antiname"]]=abs(self[particle["antiname"]])

class dc_branch_from_me(dict):
    """ A dictionary to record information necessary to decay particles 
            { -1 : {"d1": { "label": XX , "nb": YY },    "d2": { "label": XX , "nb": YY }    },    
                -2 : {"d1": { "label": XX , "nb": YY },    "d2": { "label": XX , "nb": YY }    },
                ....
            }
    """

    def __init__(self, process):
        """ """
        self.model = process.get('model')
        
        self["tree"]={}
        self.nexternal = 0
        self.nb_decays = 1
        
        #define a function to allow recursion.
        def add_decay(proc, propa_id=-1):
            # see what need to be decayed
            to_decay = {}
            for dec in proc.get('decay_chains'):
                pid =  dec.get('legs')[0].get('id')
                if pid  in to_decay:
                    to_decay[pid].append(dec)
                else:
                    to_decay[pid] = [dec]
            #done
            self['tree'][propa_id] = {'nbody': len(proc.get('legs'))-1,\
                                      'label':proc.get('legs')[0].get('id')}
            # loop over the child
            child_propa_id = propa_id
            for c_nb,leg in enumerate(proc.get('legs')):
                if c_nb == 0:
                    continue
                self["tree"][propa_id]["d%s" % c_nb] = {}
                c_pid = leg.get('id')
                self["tree"][propa_id]["d%s" % c_nb]["label"] = c_pid
                self["tree"][propa_id]["d%s" % c_nb]["labels"] = [c_pid]
                if c_pid in to_decay:
                    child_propa_id -= 1
                    self["tree"][propa_id]["d%s" % c_nb]["index"] = child_propa_id
                    self.nb_decays += 1
                    child_propa_id = add_decay(to_decay[c_pid].pop(), child_propa_id)
                else:
                    self.nexternal += 1
                    self["tree"][propa_id]["d%s" % c_nb]["index"] = self.nexternal
            return child_propa_id
        
        # launch the recursive loop
        add_decay(process)

    def generate_momenta(self,mom_init,ran, pid2width,pid2mass,BW_cut,E_collider, sol_nb=None):
        """Generate the momenta in each decay branch 
             If ran=1: the generation is random, with 
                                     a. p^2 of each resonance generated according to a BW distribution 
                                     b. cos(theta) and phi (angles in the rest frame of the decaying particle)
                                            are generated according to a flat distribution (no grid)
                                 the phase-space weight is also return (up to an overall normalization)
                                 since it is needed in the unweighting procedure

             If ran=0: evaluate the momenta based on the previously-generated p^2, cos(theta) 
                                 and phi in each splitting.    
                                 This is used in the reshuffling phase (e.g. when we give a mass to gluons 
                                 in the decay chain )
        """
        
        index2mom={}
#      pid2mom={}    # a dict { pid : {"status":status, "momentum":momentum}    }

        assert isinstance(mom_init, momentum)
        index2mom[-1] = {}
        index2mom[-1]["momentum"] = mom_init 
        
        if index2mom[-1]['momentum'].m < 1e-3:
            logger.warning('Decaying particle with m< 1e-3 GeV in generate_momenta')
        index2mom[-1]["pid"] = self['tree'][-1]["label"]
        index2mom[-1]["status"] = 2
        weight=1.0
        for res in range(-1,-self.nb_decays-1,-1):
            tree =  self["tree"][res]
            #     Here mA^2 has to be set to p^2:
            # 
            #     IF res=-1:
            #         p^2 has been either fixed to the value in the 
            #         production lhe event, or generated according to a    Breit-Wigner distr. 
            #         during the reshuffling phase of the production event
            #         -> we just need to read the value here
            #     IF res<-1:
            #         p^2 has been generated during the previous iteration of this loop 
            #         -> we just need to read the value here

            mA=index2mom[res]["momentum"].m
            if mA < 1.0e-3:
                logger.debug('Warning: decaying parting with m<1 MeV in generate_momenta ')

            mass_sum = mA
            all_mass = []
            for i in range(tree["nbody"]):
                tag =  "d%s" % (i+1)
                d = tree[tag]["index"]
                # For the daughters, the mass is either generate (intermediate leg + BW mode on)
                # or set to the pole mass (external leg or BW mode off)
                # If ran=0, just read the value from the previous generation of momenta 
                #(this is used for reshuffling purposes) 
                if d>0 or not BW_cut :
                    m = pid2mass(tree[tag]["label"])
                elif ran==0:    # reshuffling phase
                    m= tree[tag]["mass"]
                else:
                    pid=tree[tag]["label"]
                    # NOTE: here pole and width are normalized by 4.0*mB**2,
                    # Just a convention
                    pole=0.25         #pid2mass[pid]**2/mA**2
                    w=pid2width(pid)
                    mpole=pid2mass(pid)
                    width=pid2width(pid)*pid2mass(pid)/(4.0*pid2mass(pid)**2)     #/mA**2

                    m_min=max(mpole-BW_cut*w, 0.5)
                    m_max=mpole+BW_cut*w 
                    if E_collider>0: m_max=min(m_max,0.99*E_collider)

                    zmin=math.atan(m_min**2/w/mpole-mpole/w)/width
                    zmax=math.atan(m_max**2/w/mpole-mpole/w)/width

                    m, jac=self.transpole(pole,width, zmin,zmax)
                    m = math.sqrt(m * 4.0 * mpole**2)
                    # record the mass for the reshuffling phase, 
                    # in case the point passes the reweighting creteria
                    tree[tag]["mass"] = m
                    #update the weigth of the phase-space point
                    weight=weight*jac
                # for checking conservation of energy
                mass_sum -= m
                all_mass.append(m)
                if mass_sum < 0:
                    logger.debug('mA<mB+mC in generate_momenta')
                    logger.debug('mA = %s' % mA)
                    return 0, 0, 0 # If that happens, throw away the DC phase-space point ...
                    # I don't expect this to be inefficient, since there is a BW cut                                    

            if tree["nbody"] > 2:
                raise Exception, 'Phase Space generator not yet ready for 3 body decay'

            if ran==1:
                decay_mom=generate_2body_decay(index2mom[res]["momentum"],mA, all_mass[0],all_mass[1])
#             record the angles for the reshuffling phase, 
#             in case the point passes the reweighting creteria
                tree["costh"]=decay_mom.costh
                tree["sinth"]=decay_mom.sinth
                tree["cosphi"]=decay_mom.cosphi
                tree["sinphi"]=decay_mom.sinphi
            else:
#             we are in the reshuffling phase, 
#             so we read the angles that have been stored from the 
#             previous phase-space point generation
                costh=self["tree"][res]["costh"]
                sinth=self["tree"][res]["sinth"]
                cosphi=self["tree"][res]["cosphi"]
                sinphi=self["tree"][res]["sinphi"]
                decay_mom=generate_2body_decay(index2mom[res]["momentum"],mA, all_mass[0],all_mass[1],\
                                 costh_val=costh, sinth_val=sinth, cosphi_val=cosphi, \
                                 sinphi_val=sinphi)

            # record the momenta for later use
            index2mom[self["tree"][res]["d1"]["index"]]={}
            index2mom[self["tree"][res]["d1"]["index"]]["momentum"]=decay_mom.momd1
            if sol_nb is None:   
                sol_nb = random.randint(0,len(self["tree"][res]["d1"]["labels"])-1)
#                print self["tree"][res]["d1"]["labels"]
#                print '584 get sol_nb', sol_nb,'=>',self["tree"][res]["d1"]["labels"][sol_nb],self["tree"][res]["d2"]["labels"][sol_nb]
#            else:
#                print sol_nb, sol_nb is None, 
#                print 'take back', sol_nb,'=>',self["tree"][res]["d1"]["labels"][sol_nb],self["tree"][res]["d2"]["labels"][sol_nb]
            index2mom[self["tree"][res]["d1"]["index"]]["pid"]=self["tree"]\
                                                   [res]["d1"]["labels"][sol_nb]

            index2mom[self["tree"][res]["d2"]["index"]]={}
            index2mom[self["tree"][res]["d2"]["index"]]["momentum"]=decay_mom.momd2
            index2mom[self["tree"][res]["d2"]["index"]]["pid"]=self["tree"]\
                                                   [res]["d2"]["labels"][sol_nb]

            if (self["tree"][res]["d1"]["index"]>0):
                index2mom[self["tree"][res]["d1"]["index"]]["status"]=1
            else:
                index2mom[self["tree"][res]["d1"]["index"]]["status"]=2
            if (self["tree"][res]["d2"]["index"]>0):
                index2mom[self["tree"][res]["d2"]["index"]]["status"]=1
            else:
                index2mom[self["tree"][res]["d2"]["index"]]["status"]=2

        return index2mom, weight, sol_nb
        
    def transpole(self,pole,width, zmin, zmax):

        """ routine for the generation of a p^2 according to 
            a Breit Wigner distribution
            the generation window is 
            [ M_pole^2 - 30*M_pole*Gamma , M_pole^2 + 30*M_pole*Gamma ] 
        """

        z=zmin+(zmax-zmin)*random.random()
        y = pole+width*math.tan(width*z)

        jac=(width/math.cos(width*z))**2*(zmax-zmin)
        return y, jac
    
    def add_decay_ids(self, proc_list):
        """ """
 
        #define a function to allow recursion.
        def add_decay(proc, propa_id=-1):
            # see what need to be decayed
            to_decay = {}
            for dec in proc.get('decay_chains'):
                pid =  dec.get('legs')[0].get('id')
                if pid  in to_decay:
                    to_decay[pid].append(dec)
                else:
                    to_decay[pid] = [dec]

            # loop over the child
            for c_nb,leg in enumerate(proc.get('legs')):
                if c_nb == 0:
                    continue
#                self["tree"][propa_id]["d%s" % c_nb] = {}
                c_pid = leg.get('id')
                self["tree"][propa_id]["d%s" % c_nb]["labels"].append(c_pid)
                if c_pid in to_decay:
                    add_decay(to_decay[c_pid].pop(), propa_id-1)
        
        # launch the recursive loop
        for proc in proc_list:
            add_decay(proc)        

class momentum:
    """A class to handel 4-vectors and the associated operations """
    def __init__(self,E,px,py,pz):
        self.px=px
        self.py=py
        self.pz=pz
        self.E=E
        self.mod2=px**2+py**2+pz**2
        self.sq=E**2-self.mod2
        control = E**2+self.mod2
        if not control:
            self.m = 0
        elif self.sq/control < 1e-8:
            self.m=0.0
        else:
            self.m=math.sqrt(self.sq)
        

    def dot3(self,q):
        """ return |p|^2 (spatial components only) """
        return self.px*q.px+self.py*q.py+self.pz*q.pz

    def dot(self,q):
        """ Minkowski inner product """
        return self.E*q.E-self.px*q.px-self.py*q.py-self.pz*q.pz

    def subtract(self,q):
        tot=momentum(self.E-q.E,self.px-q.px,self.py-q.py,self.pz-q.pz)
        return tot

    def add(self,q):
        tot=momentum(self.E+q.E,self.px+q.px,self.py+q.py,self.pz+q.pz)
        return tot
    
    __add__ = add

    def nice_string(self):
        return str(self.E)+" "+str(self.px)+" "+str(self.py)+" "+str(self.pz)

    __str__ = nice_string
    def boost(self, q):
        """ boost a vector from a frame where q is at rest to a frame where q is given 
                This routine has been taken from HELAS
        """
        qq = q.mod2

        if (qq > 1E-10*abs(q.E)):
            pq=self.dot3(q)
            m=q.m
            #if (abs(m-self.mA)>1e-6): print "warning: wrong mass"
            lf=((q.E-m)*pq/qq+self.E)/m
            pboost=momentum((self.E*q.E+pq)/m, self.px+q.px*lf,\
                            self.py+q.py*lf,self.pz+q.pz*lf)            
        else:
            pboost=momentum(self.E,self.px,self.py,self.pz)

        return pboost 

    def copy(self):
        copy_mom=momentum(self.E,self.px,self.py,self.pz)
        return copy_mom

    def invrot(self,q):
        # inverse of the "rot" operation 

        ppE=self.E
        qt2 = (q.px)**2 + (q.py)**2

        if(qt2==0.0):
            if ( q.pz>0 ):
                ppx = self.px
                ppy = self.py
                ppz = self.pz
            else:
                ppx = -self.px
                ppy = -self.py
                ppz = -self.pz
        else:
            qq = math.sqrt(qt2+q.pz**2)
            qt=math.sqrt(qt2)
            ppy=-q.py/qt*self.px+q.px/qt*self.py
            if (q.pz==0):
                ppx=-qq/qt*self.pz
                if (q.py!=0):
                    ppz=(self.py-q.py*q.pz/qq/qt-q.px/qt*ppy)*qq/q.py
                else:
                    ppz=(self.px-q.px*q.pz/qq/qt*ppx+q.py/qt*ppy)*qq/q.px
            else:
                if (q.py!=0):
                    ppz=(qt**2*self.py+q.py*q.pz*self.pz-q.px*qt*ppy)/qq/q.py
                else:
                    ppz=(q.px*self.px+q.pz*self.pz)/qq
                ppx=(-self.pz+q.pz/qq*ppz)*qq/qt
        pp=momentum(ppE,ppx,ppy,ppz)
        return pp 


    def rot(self, q):
        """ rotate the spatial components of the vector from a frame where q is 
                aligned with the z axis to a frame where the direction of q is specified 
                as an argument
                Taken from HELAS
        """
        protE =self.E
        qt2 = (q.px)**2 + (q.py)**2

        if(qt2==0.0):
            if ( q.pz>0 ):
                protx = self.px
                proty = self.py
                protz = self.pz
            else:
                protx = -self.px
                proty = -self.py
                protz = -self.pz
        else:
            qq = math.sqrt(qt2+q.pz**2)
            qt = math.sqrt(qt2)
            protx = q.px*q.pz/qq/qt*self.px -q.py/qt*self.py +q.px/qq*self.pz
            proty = q.py*q.pz/qq/qt*self.px +q.px/qt*self.py +q.py/qq*self.pz
            protz = -qt/qq*self.px + q.pz/qq*self.pz

        prot=momentum(protE,protx,proty,protz)
        return prot


class generate_2body_decay:
    """generate momenta for a generic A > B + C decay    """

    def __init__(self,p,mA,mB,mC, costh_val=None, sinth_val=None, cosphi_val=None, sinphi_val=None):
        """ Generate the momentum of B and C in the decay A -> B+C
                If the angles are given, use them to reconstruct the momenta of B, C
                in the rest fram of A. 
                If the routine is called without (costh_val, ...), then generate 
                cos(theta) and phi randomly (flat distr.) in the rest frame of A
                Finally, boost the momenta of B and C in the frame where A has 
                momentum p
        """        

        self.mA=mA
        self.mB=mB
        self.mC=mC

        pmod=self.lambda_fct()/(2.0 * self.mA)
        if not costh_val:
            costh=2.0*random.random()-1.0
            sinth=math.sqrt(1-costh**2)
        else:
            costh=costh_val
            sinth=sinth_val

        if not cosphi_val:
            phi=random.random()*2.0*math.pi
            sinphi=math.sin(phi)
            cosphi=math.cos(phi)
        else:
            sinphi=sinphi_val
            cosphi=cosphi_val

        energyB=math.sqrt(pmod**2+mB**2)
        energyC=math.sqrt(pmod**2+mC**2)
        pBrest=momentum(energyB, pmod*cosphi*sinth,pmod*sinphi*sinth, pmod*costh)
        pCrest=momentum(energyC,-pmod*cosphi*sinth,-pmod*sinphi*sinth, -pmod*costh)
        self.momd1=pBrest.boost(p)
        self.momd2=pCrest.boost(p)

#     record costh and phi for later use
        self.costh=costh
        self.sinth=sinth
        self.cosphi=cosphi
        self.sinphi=sinphi

    def lambda_fct(self):
        """ The usual lambda function involved in 2-body decay """
        lam=self.mA**4+self.mB**4+self.mC**4
        lam=lam-2.0*self.mA**2*self.mB**2-2.0*self.mA**2*self.mC**2\
                    -2.0*self.mC**2*self.mB**2
#        if lam<0:
            #print self.mA
            #print self.mB
            #print self.mC
        return math.sqrt(lam)



class production_topo(dict):
    """ A dictionnary to record information about a given topology of a production event 

                self["branchings"] is a list of the branchings defining the topology (see class branching)
                self["get_mass2"] is a dictionnary {index -> mass**2 of the corresponding particle} 
                self["get_momentum"] is a dictionnary {index -> momentum of the corresponding particle} 
                self["get_id"] is a dictionnary {index -> pid the corresponding particle} 

            Note: index= "madgraph-like" numerotation of the particles
    """

    def __init__(self, production, options):
        """ Initialise the dictionaries+list used later on to record the information
                about the topology of a production event.
                Note that self["branchings"] is a list, 
                as it makes it easier to scan the topology in the ascendent order
        """
        self["branchings"]=[]
        self["get_mass2"]={}
        self["get_momentum"]={}
        self["get_id"]={}
        self.production = production
        self.options = options

    def add_one_branching(self,index_propa, index_d1,index_d2,type_propa):
        """ add the information of one splitting in the topology """
        branch=branching(index_propa, index_d1,index_d2,type_propa)
        self["branchings"].append(branch)


    def print_topo(self):
        """Print the structure of the topology    """
        for branch in self["branchings"]:
            d1=branch["index_d1"]
            d2=branch["index_d2"]
            propa=branch["index_propa"]
            line=str(propa)+" > "
            line+=str(d1)+" + "
            line+=str(d2)+" ,    type="
            line+=branch["type"]
            print line

class AllMatrixElement(dict):
    """Object containing all the production topologies required for event to decay.
       This contains the routine to add a production topologies if needed.
    """
    
    def __init__(self, banner, options, decay_ids, model):
        
        dict.__init__(self)
        self.banner = banner
        self.options = options
        self.decay_ids = set([abs(id) for id in decay_ids])
        self.has_particles_ambiguity = False
        self.model = model

        
    def add(self, topologies, keys):
        """Adding one element to the list of production_topo"""
        
        for key in keys:
            self[key] = topologies

    def get_br(self, proc):
        # get the branching ratio associated to a process
       
        br = 1
        ids = collections.defaultdict(list) #check for identical decay
        for decay in proc.get('decay_chains'):
            init, final = decay.get_initial_final_ids()
            lhaid = tuple([len(final)] + [x for x in final])
            ids[init[0]].append(decay)
            if init[0] in self.banner.param_card['decay'].decay_table:
                br *= self.banner.param_card['decay'].decay_table[init[0]].get(lhaid).value
                br *= self.get_br(decay)
            elif -init[0] in self.banner.param_card['decay'].decay_table:
                init = -init[0]
                lhaid=[x if self.model.get_particle(x)['self_antipart'] else -x
                       for x in final]
                lhaid.sort()
                lhaid = tuple([len(final)] + lhaid)
                br *= self.banner.param_card['decay'].decay_table[init].get(lhaid).value
                br *= self.get_br(decay)
            elif init[0] not in self.decay_ids and -init[0] not in self.decay_ids:
                logger.warning("No Branching ratio applied for %s. Please check if this is expected" % init[0])
                br *= self.get_br(decay)
            else:
                raise MadGraph5Error,"No valid decay for %s. No 2 body decay for that particle. (three body are not supported by MadSpin)" % init[0]

                

        for decays in ids.values():
            if len(decays) == 1:
                continue
            br *= math.factorial(len(decays))
            while decays:
                nb=1
                curr = decays.pop()
                while 1:
                    try:
                        decays.remove(curr)
                        nb+=1
                    except ValueError:
                        break
                br /= math.factorial(nb)
                
        return br

            
    def add_decay(self, proc_list, me_path):
        """ adding a decay to the possibility
            me_path is the path of the fortran directory
            br is the associate branching ratio
            finals is the list of final states equivalent to this ME
            matrix_element is the MG5 matrix element
        """
        
        # Usefull debug code tell the status of the various imported decay
        text = ''
        data = []
        for key, prod in self.items():
            if prod in data:
                continue
            data.append(prod)
            br = prod['total_br']
            if br:
                text += '%s %s %s\n' %(key, os.path.basename(prod['path']), br)

        
        
        if  not isinstance(proc_list, list):
            proc_list = proc_list.get('processes')
            
        tag = proc_list[0].get_initial_final_ids()        
        # process with decay not compatible with tag [process under consideration]
        # or with process splitting different for process and decay.
        to_postpose = [proc for proc in proc_list 
                     if id(self[tag]) != id(self[proc.get_initial_final_ids()])]
                         
        finals = []
        for proc in proc_list:
            succeed = True # check if the decay is compatible with the process
                           #under consideration.
            tmp = []
            for dproc in proc.get('decay_chains'):
                pid = dproc.get('legs')[0].get('id')
                # check that the pid correspond -> if not postpone the process
                # to be added in a second step (happen due to symmetry)
                if pid not in tag[1]:
                    to_postpose.append(proc)
                    succeed= False
                    break
                tmp.append((pid,dproc.get_final_ids_after_decay()))
            if succeed and tmp not in finals:
                finals.append(tmp)
        
        # Treat Not compatible decay.        
        if to_postpose:
            self.add_decay(to_postpose, me_path)
        
        # 
        # Now that the various final states are computed, we can add the 
        # associated decay. First computing the branching ratio and then
        # decaying topology
        me = proc_list[0] # all the other are symmetric -> no need to keep those        
        decay_tags = [d.shell_string(pdg_order=True) for d in me['decay_chains']]
        
        #avoid duplicate
        if  any(tuple(decay_tags)==t['decay_tag'] for t in self[tag]['decays']):  
            return   
        
        # the decay:
        out = {'path': me_path, 
               'matrix_element': me, 
               'br': len(finals) * self.get_br(proc),
               'finals': finals, 
               'base_order':[l.get('id') for l in me.get_legs_with_decays()] ,
               'decay_struct':self.get_full_process_structure(proc_list),
               'decay_tag': tuple(decay_tags)}

        # adding it to the current object
        self[tag]['decays'].append(out)
        self[tag]['total_br'] += out['br']
        # update the particle decaying in the process
        decaying = [m.get('legs')[0].get('id') for m in me.get('decay_chains')]
        decaying.sort()
        self[tag]['decaying'] = tuple(decaying)
                
        # sanity check
        assert self[tag]['total_br'] <= 1.01, "wrong BR for %s: %s " % (tag,self[tag]['total_br'])


        
             
    
    def get_full_process_structure(self, me_list):
        """ return a string with the definition of the process fully decayed
                and also a list of dc_branch objects with all infomation about the topology 
                of each decay branch
        """

        me = me_list[0]
        
        decay_struct = {}
        to_decay = collections.defaultdict(list)
        
        for i, proc in enumerate(me.get('decay_chains')):
            pid =  proc.get('legs')[0].get('id')
            to_decay[pid].append((i,proc))
                  
                
        for leg in me.get('legs'):
            pid =  leg.get('id')
            nb = leg.get('number')
            if pid in to_decay:
                i, proc = to_decay[pid].pop()
                decay_struct[nb] = dc_branch_from_me(proc)
                identical = [me.get('decay_chains')[i] for me in me_list[1:]]
                decay_struct[nb].add_decay_ids(identical)
            
        return decay_struct

    def get_topologies(self, matrix_element):
        """Extraction of the phase-space self.topologies from mg5 matrix elements 
             This is used for the production matrix element only.

             the routine is essentially equivalent to    write_configs_file_from_diagrams
             except that I don't write the topology in a file, 
             I record it in an object production_topo (the class is defined above in this file)
        """

        # Extract number of external particles
        ( nexternal, ninitial) = matrix_element.get_nexternal_ninitial()

        del nexternal
        preconfigs = [(i+1, d) for i,d in enumerate(matrix_element.get('diagrams'))]
        mapconfigs = [c[0] for c in preconfigs]
        configs=[[c[1]] for c in preconfigs]
        model = matrix_element.get('processes')[0].get('model')


        topologies ={}    # dictionnary {mapconfig number -> production_topology}
                                    # this is the object to be returned at the end of this routine

        s_and_t_channels = []

        vert_list = [max([d for d in config if d][0].get_vertex_leg_numbers()) \
          for config in configs if [d for d in config if d][0].\
                                             get_vertex_leg_numbers()!=[]]
        minvert = min(vert_list) if vert_list!=[] else 0
    
        # Number of subprocesses
        #    nsubprocs = len(configs[0])

        nconfigs = 0

        new_pdg = model.get_first_non_pdg()

        for iconfig, helas_diags in enumerate(configs):
            if any([vert > minvert for vert in
                    [d for d in helas_diags if d][0].get_vertex_leg_numbers()]):
                    # Only 3-vertices allowed in configs.inc
                    continue
            nconfigs += 1

            # Need s- and t-channels for all subprocesses, including
            # those that don't contribute to this config
            empty_verts = []
            stchannels = []
            for h in helas_diags:
                    if h:
                            # get_s_and_t_channels gives vertices starting from
                            # final state external particles and working inwards
                            stchannels.append(h.get('amplitudes')[0].\
                                              get_s_and_t_channels(ninitial, model, new_pdg))
                    else:
                            stchannels.append((empty_verts, None))

            # For t-channels, just need the first non-empty one
            tchannels = [t for s,t in stchannels if t != None][0]

            # For s_and_t_channels (to be used later) use only first config
            s_and_t_channels.append([[s for s,t in stchannels if t != None][0],
                                                             tchannels])



            # Make sure empty_verts is same length as real vertices
            if any([s for s,t in stchannels]):
                    empty_verts[:] = [None]*max([len(s) for s,t in stchannels])

                    # Reorganize s-channel vertices to get a list of all
                    # subprocesses for each vertex
                    schannels = zip(*[s for s,t in stchannels])
            else:
                    schannels = []

            allchannels = schannels
            if len(tchannels) > 1:
                    # Write out tchannels only if there are any non-trivial ones
                    allchannels = schannels + tchannels

# Write out propagators for s-channel and t-channel vertices

#         use the AMP2 index to label the self.topologies
            tag_topo=mapconfigs[iconfig]
            topologies[tag_topo]=production_topo(topologies, self.options)

            for verts in allchannels:
                    if verts in schannels:
                            vert = [v for v in verts if v][0]
                    else:
                            vert = verts
                    daughters = [leg.get('number') for leg in vert.get('legs')[:-1]]
                    last_leg = vert.get('legs')[-1]


                    if verts in schannels:
                            type_propa="s"
                    elif verts in tchannels[:-1]:
                            type_propa="t"


                    if (type_propa):
                        topologies[tag_topo].add_one_branching(last_leg.get('number'),\
                         daughters[0],daughters[1],type_propa)

        return topologies
   
    def get_decay_from_tag(self, production_tag, decay_tag):
        for decay in self[production_tag]['decays']:
            if decay['decay_tag']==decay_tag: return decay

        msg = 'Unable to retrieve decay from decay_tag\n%s\n%s' %(production_tag, decay_tag)
        raise Exception, msg
 
    def get_random_decay(self, production_tag,first=[]):
        """select randomly a decay channel"""
        
        a = random.random() * self[production_tag]['total_br']
        #print 'total', self[production_tag]['total_br']
        if __debug__:
            if not first:
                sum = 0
                for decay in self[production_tag]['decays']:
                    sum += decay['br']
                assert sum == self[production_tag]['total_br']
                first.append(1)
                
        sum = 0
        for decay in self[production_tag]['decays']:
            sum += decay['br']
            if a < sum:
                return decay

            
    def adding_me(self, matrix_elements, path):
        """Adding one element to the list based on the matrix element"""
        
        for me in matrix_elements:
            skip = [] # due to particles/anti-particles some me need to be add
                      # as a separate matrix element in the instance.
            topo = self.get_topologies(me)
            # get the orignal order:
            initial = []
            final = [l.get('id') for l in me.get('processes')[0].get('legs')\
                      if l.get('state') or initial.append(l.get('id'))]
            decaying_base = [id for id in final if abs(id) in self.decay_ids]
            decaying_base.sort()
            topo['base_order'] = (initial , final)
#            topo['matrix_element'] = me
            tags = []
            topo['tag2order'] = {}
             
            for proc in me.get('processes'): # set of processes accounted by the me
                initial = []
                final = [l.get('id') for l in proc.get('legs')\
                      if l.get('state') or initial.append(l.get('id'))]
                decaying = [id for id in final if abs(id) in self.decay_ids]
                decaying.sort()
                if decaying != decaying_base:
                    skip.append(proc)
                    continue
                topo['decaying'] = ()
                tags.append(proc.get_initial_final_ids())
                topo['tag2order'][tags[-1]] = (initial , final)
            
            if tags[0] not in self:
                self.add(topo, tags)  # mens self[tag]=topo for each tag in tags
            topo['path'] = pjoin(path, 'SubProcesses', 
                                  'P%s' % me.get('processes')[0].shell_string())
            topo['decays'] = []
<<<<<<< HEAD
            topo['total_br'] = 0
=======
            topo['total_br'] = 0 
            topo['Pid'] = proc.get('id')
>>>>>>> 218e7d97
        
            if skip:
                self.add_me_symmetric(skip, topo)
    
            
    def add_me_symmetric(self, process_list, topo):
        """ """
        self.has_particles_ambiguity = True
        skip = [] # due to particles/anti-particles some may need to be add
                  # as a separate matrix element in the instance.
        
        old_topo = topo
        topo = dict(topo) #change the main pointer
        topo['decays'] = []   # unlink information which need to be different.
        topo['total_br'] = 0  #
        topo['tag2order'] = {}
        topo['decaying'] = ()
        for key in topo.keys():
            if isinstance(key, int):
                topo[key] = copy.copy(topo[key])
        
        assert id(old_topo) != id(topo)
        assert id(topo['decays']) != id(old_topo['decays'])
        tags = []
        for i, proc in enumerate(process_list):
            initial = []
            final = [l.get('id') for l in proc.get('legs')\
                      if l.get('state') or initial.append(l.get('id'))]
            decaying = [pid for pid in final if abs(pid) in self.decay_ids]
            decaying.sort()
            if i == 0:
                decaying_base = decaying
            if decaying != decaying_base:
                skip.append(proc)
                continue
            
            tags.append(proc.get_initial_final_ids())
            topo['tag2order'][tags[-1]] = (initial , final)
            
            
        if tags[0] not in self:
            self.add(topo, tags)
            for key in topo.keys():
                if isinstance(key, int):     
                    topo[key].production = self[tags[0]]   
        if skip:
            self.add_me_symmetric(skip, topo)
        
                

class branching(dict):
    """ A dictionnary to record information about a given branching in a production event
            self["type"] is the type of the branching , either "s" for s-channel or "t" for t-channel
            self["invariant"] is a real number with the value of p^2 associated with the branching
            self["index_d1"] is the mg index of the first daughter
            self["index_d2"] is the mg index of the second daughter
            self["index_propa"] is the mg index of the propagator
    """

    def __init__(self, index_propa, index_d1,index_d2, s_or_t):
        self["index_d1"]=index_d1
        self["index_d2"]=index_d2
        self["index_propa"]=index_propa
        self["type"]=s_or_t


class width_estimate(object):
    """All methods used to calculate branching fractions"""

    def __init__(self,resonances,path_me, banner, model, pid2label):

        self.resonances=resonances
        self.path_me=path_me
        self.pid2label = pid2label
        self.label2pid = self.pid2label 
        self.model = model
        #print self.model
        self.banner = banner
        #self.model= 

    def update_branch(self,branches,to_add):
        """ complete the definition of the branch by appending each element of to_add"""
        newbranches={}

        for item1 in branches.keys():
            for item2 in to_add.keys():
                tag=item1+item2
                newbranches[tag]={}
                newbranches[tag]['config']=branches[item1]['config']+to_add[item2]['config']
                newbranches[tag]['br']=branches[item1]['br']*to_add[item2]['br']

        return newbranches

    def extract_br(self, decay_processes, mgcmd):
        """Find a way to get the branching ratio. (depending of the model/cards)"""

        # calculate which br are interesting to compute. 
        to_decay = set(decay_processes.keys())
        for decays in decay_processes.values():
            for decay in decays:
                if ',' in decay:
                    to_decay.update(set([l.split('>')[0].strip()
                                                    for l in decay.replace('(','').replace(')','').split(',')]))

        # Maybe the branching fractions are already given in the banner:
        self.extract_br_from_banner(self.banner)
        to_decay = list(to_decay)
        for part in to_decay[:]:
            if part in mgcmd._multiparticles:
                to_decay += [self.pid2label[id] for id in mgcmd._multiparticles[part]]
                to_decay.remove(part)
        to_decay = list(set([p for p in to_decay if not p in self.br]))
        
        if to_decay:
            logger.info('We need to recalculate the branching fractions for %s' % ','.join(to_decay))
            if hasattr(self.model.get('particles')[0], 'partial_widths'):
                logger.info('using the FeynRules formula present in the model (arXiv:1402.1178)')
            else:
                logger.info('Using MadWidth (arXiv:1402.1178)')
                #self.extract_br_from_width_evaluation(to_decay)
            self.launch_width_evaluation(to_decay, mgcmd) 

       
        return self.br

    def get_BR_for_each_decay(self, decay_processes, multiparticles):
        """ get the list for possible decays & the associated branching fraction  """
        
        model = self.model
        base_model = self.model
        pid2label = self.pid2label

        ponctuation=[',','>',')','(']
        new_decay_processes={}       

        for part in decay_processes.keys():
            pos_symbol=-1
            branch_list=decay_processes[part].split()
            new_decay_processes[part]={}
            new_decay_processes[part]['']={}
            new_decay_processes[part]['']['config']=""
            new_decay_processes[part]['']['br']=1.0

            initial=""
            final=[]
            for index, item in enumerate(branch_list):
                # First get the symbol at the next position
                if index<len(branch_list)-1:
                    next_symbol=branch_list[index+1]
                else:
                    next_symbol=''
                # Then handle the symbol item case by case 
                if next_symbol=='>':              # case1: we have a particle initiating a branching
                    initial=item
                    if item not in [ particle['name'] for particle in base_model['particles'] ] \
                        and item not in [ particle['antiname'] for particle in base_model['particles'] ]:
                        raise Exception, "No particle "+item+ " in the model "+model
                    continue
                elif item=='>': continue       # case 2: we have the > symbole
                elif item not in ponctuation : # case 3: we have a particle originating from a branching
                    final.append(item)
                    if next_symbol=='' or next_symbol in ponctuation:
                        #end of a splitting, verify that it exists
                        if initial not in self.br.keys():
                            logger.debug('Branching fractions of particle '+initial+' are unknown')
                            return 0
                        if len(final)>2:
                            raise Exception, 'splittings different from A > B +C are currently not implemented '

                        if final[0] in multiparticles.keys():
                            set_B=[pid2label[pid] for pid in multiparticles[final[0]]]
                        else:
                            if final[0] not in [ particle['name'] for particle in base_model['particles'] ] \
                               and final[0] not in [ particle['antiname'] for particle in base_model['particles'] ]:
                                raise Exception, "No particle "+item+ " in the model "
                            set_B=[final[0]]
                        if final[1] in multiparticles.keys():
                            set_C=[pid2label[pid] for pid in multiparticles[final[1]]]
                        else:
                            if final[1] not in [ particle['name'] for particle in base_model['particles'] ] \
                               and final[1] not in [ particle['antiname'] for particle in base_model['particles'] ]:
                                raise Exception, "No particle "+item+ " in the model "+model
                            set_C=[final[1]]

                        splittings={}
                        counter=0
                        for chan in range(len(self.br[initial])): # loop over all channels
                            got_it=0
                            for d1 in set_B: 
                                for d2 in set_C:
                                    if (d1==self.br[initial][chan]['daughters'][0] and \
                                                 d2==self.br[initial][chan]['daughters'][1]) or \
                                                  (d2==self.br[initial][chan]['daughters'][0] and \
                                                 d1==self.br[initial][chan]['daughters'][1]):
                                        split=" "+initial+" > "+d1+" "+d2+" "
                                        # For the tag we need to order d1 d2, so that equivalent tags can be correctly idetified
                                        list_daughters=sorted([d1,d2])
                                        tag_split="|"+initial+">"+list_daughters[0]+list_daughters[1]
                                        counter+=1
                                        splittings[tag_split]={}
                                        splittings[tag_split]['config']=split
                                        splittings[tag_split]['br']=self.br[initial][chan]['br']
                                        got_it=1
                                        break # to avoid double counting in cases such as w+ > j j 
                                if got_it: break                   
                
                        if len(splittings)==0:
                            logger.info('Branching '+initial+' > '+final[0]+' '+final[1])
                            logger.info('is currently unknown')
                            return 0
                        else:
                            new_decay_processes[part]=self.update_branch(new_decay_processes[part],splittings)
                    
                        inital=""
                        final=[]

                else: # case 4: ponctuation symbol outside a splitting
                      # just append it to all the current branches
                    fake_splitting={}
                    fake_splitting['']={}
                    fake_splitting['']['br']=1.0
                    fake_splitting['']['config']=item
                    new_decay_processes[part]=self.update_branch(new_decay_processes[part],fake_splitting)

        return new_decay_processes        







    def print_branching_fractions(self):
        """ print a list of all known branching fractions"""

        for res in self.br.keys():
            logger.info('  ')
            logger.info('decay channels for '+res+' : ( width = ' 
                        +str(self.width_value[res])+' GeV )')
            logger.info('       BR                 d1  d2' )
            for decay in self.br[res]:
                bran = decay['br']
                d1 = decay['daughters'][0]
                d2 = decay['daughters'][1]
                logger.info('   %e            %s  %s ' % (bran, d1, d2) )
            logger.info('  ')

    def print_partial_widths(self):
        """ print a list of all known partial widths"""

        for res in self.br.keys():
            logger.info('  ')
            logger.info('decay channels for '+res+' :')
            logger.info('       width                     d1  d2' )

            for chan, decay in enumerate(self.br[res]):
                width=self.br[res][chan]['width']
                d1=self.br[res][chan]['daughters'][0]
                d2=self.br[res][chan]['daughters'][1]
                logger.info('   %e            %s  %s ' % (width, d1, d2) )
            logger.info('  ')


    def extract_br_from_width_evaluation(self, to_decay):
        """ use MadGraph5_aMC@NLO to generate me's for res > all all  
        """
        raise DeprecationWarning

        if os.path.isdir(pjoin(self.path_me,"width_calculator")):
            shutil.rmtree(pjoin(self.path_me,"width_calculator"))
        
        assert not os.path.exists(pjoin(self.path_me, "width_calculator"))
        
        path_me = self.path_me 
        label2pid = self.label2pid
        # first build a set resonances with pid>0

        #particle_set= list(to_decay)
        pids = set([abs(label2pid[name]) for name in to_decay])
        particle_set = [label2pid[pid] for pid in pids]
    

        modelpath = self.model.get('modelpath')
        if os.path.basename(modelpath) != self.model['name']:
            name, restrict = self.model['name'].rsplit('-',1)
            if os.path.exists(pjoin(os.path.dirname(modelpath),name, 'restrict_%s.dat' % restrict)):
                modelpath = pjoin(os.path.dirname(modelpath), self.model['name'])
    
        commandline="import model %s\n" % modelpath
        commandline+="generate %s > all all \n" % particle_set[0]
        commandline+= "set automatic_html_opening False --no_save\n"
        if len(particle_set)>1:
            for index in range(1,len(particle_set)):
                commandline+="add process %s > all all \n" % particle_set[index]

        commandline += "output %s/width_calculator -f \n" % path_me


        aloha.loop_mode = False
        aloha.unitary_gauge = False
        cmd = Cmd.MasterCmd()        
        for line in commandline.split('\n'):
            cmd.run_cmd(line)
        
        # WRONG Needs to takes the param_card from the input files.
        ff = open(pjoin(path_me, 'width_calculator', 'Cards', 'param_card.dat'),'w')
        ff.write(self.banner['slha'])
        ff.close()
        
        lhapdf = False
        if os.environ.has_key('lhapdf'):
            lhapdf = os.environ['lhapdf']
            del os.environ['lhapdf']
        
        # run but remove the pdf dependencies
        cmd.import_command_file(['launch',
                                 'set lpp1 0', 
                                 'set lpp2 0', 
                                 'done'])

        if lhapdf:
            os.environ['lhapdf'] = lhapdf
                
        #me_cmd = me_interface.MadEventCmd(pjoin(path_me,'width_calculator'))
        #me_cmd.exec_cmd('set automatic_html_opening False --no_save')

        filename=pjoin(path_me,'width_calculator','Events','run_01','param_card.dat')
        self.extract_br_from_card(filename)

    def extract_br_for_antiparticle(self):
        '''  
            for each channel with a specific br value, 
            set the branching fraction of the complex conjugated channel 
            to the same br value 
        '''
        
        label2pid = self.label2pid
        pid2label = self.label2pid
        for res in self.br.keys():
            particle=self.model.get_particle(label2pid[res])
            if particle['self_antipart']: 
                continue
            anti_res=pid2label[-label2pid[res]]
            self.br[anti_res] = []
            if res in self.width_value: 
                self.width_value[anti_res]=self.width_value[res]
            elif anti_res in self.width_value:
                self.width_value[res]=self.width_value[anti_res]
                res, anti_res = anti_res, res
            for chan, decay in enumerate(self.br[res]):
                self.br[anti_res].append({})
                bran=decay['br']
                d1=decay['daughters'][0]
                d2=decay['daughters'][1]
                d1bar=pid2label[-label2pid[d1]]
                d2bar=pid2label[-label2pid[d2]]
                self.br[anti_res][chan]['br']=bran
                self.br[anti_res][chan]['daughters']=[]
                self.br[anti_res][chan]['daughters'].append(d1bar)
                self.br[anti_res][chan]['daughters'].append(d2bar)
                if decay.has_key('width'):
                    self.br[anti_res][chan]['width']=decay['width']                  

    def launch_width_evaluation(self,resonances, mgcmd):
        """ launch the calculation of the partial widths """

        label2pid = self.label2pid
        pid2label = self.label2pid
        model = self.model
        # first build a set resonances with pid>0
        # since compute_width cannot be used for particle with pid<0
        
        particle_set = set()
        for part in resonances:
            if part in mgcmd._multiparticles:
                for pid in mgcmd._multiparticles[part]:
                    particle_set.add(abs(pid))
                continue
            pid_part = abs(label2pid[part]) 
            particle_set.add(abs(pid_part))  

        particle_set = list(particle_set)
        argument = {'particles': particle_set, 
                    'path': pjoin(self.path_me, 'param_card.dat'),
                    'output': pjoin(self.path_me, 'param_card.dat'),
                    'body_decay': 2}
        
        self.compute_widths(model, argument)
        self.extract_br_from_card(pjoin(self.path_me, 'param_card.dat'))
        self.banner['slha'] = open(pjoin(self.path_me, 'param_card.dat')).read()
        if hasattr(self.banner,'param_card'):
            del self.banner.param_card
        self.banner.charge_card('param_card')
        return      
          
    def compute_widths(self, model, opts):
        
        from madgraph.interface.master_interface import MasterCmd
        import madgraph.iolibs.helas_call_writers as helas_call_writers
        cmd = MasterCmd()
        #self.define_child_cmd_interface(cmd, interface=False)
        cmd.exec_cmd('set automatic_html_opening False --no_save')
        if not opts['path']:
            opts['path'] = pjoin(self.me_dir, 'Cards', 'param_card.dat')
            if not opts['force'] :
                self.ask_edit_cards(['param_card'],[], plot=False)
        
        
        line = 'compute_widths %s %s' % \
                (' '.join([str(i) for i in opts['particles']]),
                 ' '.join('--%s=%s' % (key,value) for (key,value) in opts.items()
                        if key not in ['model', 'force', 'particles'] and value))
        cmd.exec_cmd('import model %s' % model.get('modelpath+restriction'))
#        cmd._curr_model = model
#        cmd._curr_fortran_model = helas_call_writers.FortranUFOHelasCallWriter(model)
        cmd.exec_cmd(line)
        #self.child = None
        del cmd                                

    def extract_br_from_banner(self, banner):
        """get the branching ratio from the banner object:
           for each resonance with label 'res', and for each channel with index i,
           returns a dictionary branching_fractions[res][i]
           with keys
            'daughters' : label of the daughters (only 2 body)
            'br' : value of the branching fraction"""
        
        self.br = {}
        
        # read the param_card internally to the banner
        if not hasattr(banner, 'param_card'):
            banner.charge_card('param_card')
        param_card = banner.param_card
        return self.extract_br_from_card(param_card)

    def extract_br_from_card(self, param_card):
        """get the branching ratio from the banner object:
           for each resonance with label 'res', and for each channel with index i,
           returns a dictionary branching_fractions[res][i]
           with keys
            'daughters' : label of the daughters (only 2 body)
            'br' : value of the branching fraction"""        
        
        if isinstance(param_card, str):
            import models.check_param_card as check_param_card
            param_card = check_param_card.ParamCard(param_card)
        
        if 'decay' not in param_card or not hasattr(param_card['decay'], 'decay_table'):
            return self.br

        self.width_value={}
        for id, data in param_card['decay'].decay_table.items():
#           check is the new width is close to the one originally in the banner
            recalculated_width=param_card['decay'].param_dict[(id,)].value
            width_in_the_banner=self.banner.get('param_card', 'decay', abs(id)).value
            relative_diff=abs(recalculated_width-width_in_the_banner)/recalculated_width
            if (relative_diff > 0.05):
               logger.warning('The LO estimate for the width of particle %s ' % id)
               logger.warning('differs from the one in the banner by %d percent ' % (relative_diff*100))

            label = self.pid2label[id]
            current = [] # tmp name for  self.br[label]
            for parameter in data:
                if parameter.lhacode[0] == 2:
                    d = [self.pid2label[pid] for pid in  parameter.lhacode[1:]]
                    current.append({'daughters':d, 'br': parameter.value})
            self.br[label] = current
            self.width_value[label]=recalculated_width  

        #update the banner:
        self.banner['slha'] = param_card.write(None)
        self.banner.param_card = param_card
        
        self.extract_br_for_antiparticle()
        return self.br


class decay_misc:
    """class with various methods for the decay"""

    @staticmethod
    def get_all_resonances(banner, mgcmd, allowed):
        """ return a list of labels of each resonance involved in the decay chain """
        allowed = list(allowed)
        found = set()
        alias = {} # if an allowed particles is inside a multiparticle        
        
        # look at the content of the multiparticles in order to know which one
        # we need to track.
        multiparticles = mgcmd._multiparticles
        model = mgcmd._curr_model
        for name, content in multiparticles.items():
            curr = [model.get_particle(id).get('name') \
                              for id in content 
                              if model.get_particle(id).get('name') in allowed ]
            if found:
                alias[name] = set(curr)

        # Now look which of the possible decay that we need to look at are indeed
        # present in the final state of one process.
        for line in banner.proc_card:
            line.strip()
            if line.startswith('generate') or line.startswith('add process'):
                final_process = re.split(r'>.*>|>|[\$/,@\[]', line)[1]
                for search in allowed:
                    if search in final_process:
                        found.add(search)
                        allowed.remove(search)
                for search, data in alias.items():
                    if search in final_process:
                        found.update(data)
                        del alias[search]
                        
        # treat multiparticles
        finalfound = set()
        for name in found:
            if name in mgcmd._multiparticles:
                finalfound.update([model.get_particle(id).get('name') 
                                   for id in mgcmd._multiparticles[name]])
                finalfound.discard(name)
            else:
                finalfound.add(name)

        return finalfound
   
        
    def reorder_branch(self,branch):
        """ branch is a string with the definition of a decay chain
                If branch contains " A > B C , B > ... " 
                reorder into             " A > C B , B > ... "

        """
        branch=branch.replace(',', ' , ')
        branch=branch.replace(')', ' ) ')
        branch=branch.replace('(', ' ( ')
        list_branch=branch.split(" ")
        for index in range(len(list_branch)-1,-1,-1):
            if list_branch[index]==' ' or list_branch[index]=='': del list_branch[index]
        #print list_branch
        for index, item in enumerate(list_branch):

            if item[-1] =="," and list_branch[index+1]!="(":
                # search pos of B and C 
                counter=1
                while 1:
                  if list_branch[index-counter].find("=")<0:
                     break
                  counter+=1
                if list_branch[index-counter-1]==list_branch[index+1]:
                    # swap the two particles before the comma:
                    temp=list_branch[index-counter-1]
                    list_branch[index-counter-1]=list_branch[index-counter]
                    list_branch[index-counter]=temp
            if item[-1] =="," and list_branch[index+1]=="(":
                # search pos of B and C 
                counter=1
                while 1:
                  if list_branch[index-counter].find("=")<0:
                     break
                  counter+=1
                if list_branch[index-counter -1]==list_branch[index+2]:
                    # swap the two particles before the comma:
                    temp=list_branch[index-counter-1]
                    list_branch[index-counter-1]=list_branch[index-counter]
                    list_branch[index-counter]=temp

        new_branch=""
        for item in list_branch:
            new_branch+=item+" "

        return new_branch, list_branch[0]

    def set_light_parton_massless(self,topo):
        """ masses of light partons are set to zero for 
            the evaluation of the matrix elements
        """

        light_partons=[21,1,2,3]
        for part in topo["get_id"].keys():
            if abs(topo["get_id"][part]) in light_partons :
                topo["get_mass2"][part]=0.0

#    need to check if last branch is a t-branching. If it is, 
#    we need to update the value of branch["m2"]
#    since this will be used in the reshuffling procedure
        if len(topo["branchings"])>0:  # Exclude 2>1 self.topologies
            if topo["branchings"][-1]["type"]=="t":
                if topo["branchings"][-2]["type"]!="t":
                    logger.info('last branching is t-channel')
                    logger.info('but last-but-one branching is not t-channel')
                else:
                    part=topo["branchings"][-1]["index_d2"] 
                    if part >0: # reset the mass only if "part" is an external particle
                        topo["branchings"][-2]["m2"]=math.sqrt(topo["get_mass2"][part])

    @staticmethod
    def modify_param_card(pid2widths, path_me):
        """Modify the param_card w/r to what is read from the banner:
             if the value of a width is set to zero in the banner, 
             it is automatically set to its default value in this code
        """

        param_card=open(pjoin(path_me,'param_card.dat'), 'r')
        new_param_card=""
        while 1:
            line=param_card.readline()
            if line =="": break
            list_line=line.split()
            if len(list_line)>2:
                if list_line[0]=="DECAY" and int(list_line[1]) in pid2widths.keys():
                    list_line[2]=str(pid2widths[int(list_line[1])]) 
                    line=""
                    for item in list_line:
                        line+=item+ "    "
                    line+="\n"
            new_param_card+=line

        param_card.close()
        param_card=open(pjoin(path_me, 'param_card.dat'), 'w')
        param_card.write(new_param_card) 
        param_card.close()


    def select_one_topo(self,prod_values):
#
#    prod_values[0] is the value of |M_prod|^2
#    prod_values[1], prod_values[2], ... are the values of individual diagrams
#                                                                            (called AMP2 in mg) 
#

# first evaluate the sum of all single diagram values
        total=0.0
        cumul=[0.0]
        for i in range(1,len(prod_values)):
            cumul.append(cumul[i-1]+float(prod_values[i]))
            total+=float(prod_values[i])

        for i in range(len(cumul)): cumul[i]=cumul[i]/total

        #print "Cumulative AMP2 values: "
        #print cumul
        select_topo=random.random()

        for i in range(1,len(cumul)):
            if select_topo>cumul[i-1] and select_topo<cumul[i]: 
                good_topo=i
                break

        #print "Selected topology"
        #print good_topo
        return good_topo, cumul
    
    def get_final_state_compact(self,final_state_full):

        dc_pos=final_state_full.find(",")

        if dc_pos>0:
            branch_list=final_state_full.split(",")
            del branch_list[0]
            list_obj=final_state_full.split()
            final_state_compact=""
            to_be_deleted=[]
            for index, obj in enumerate(list_obj):
                if obj==">":
                    to_be_deleted.append(list_obj[index-1])

            for obj in list_obj:
                if obj!=">" and obj!="," and obj not in to_be_deleted:
                    final_state_compact+=obj+"    "

            branches={}
            for branch in branch_list:
                list_part=branch.split()
                branches[list_part[0]]={"finalstate":list_part[2:]}
                branches[list_part[0]]["branch"], dummy= self.reorder_branch(branch)
        else:
            final_state_compact=final_state_full
            branches={}

        return final_state_compact, branches
                  
    def get_mean_sd(self,list_obj):
        """ return the mean value and the standard deviation of a list of reals """
        sum=0.0
        N=float(len(list_obj))
        for item in list_obj:
            sum+=item
        mean=sum/N
        sd=0.0
        for item in list_obj:
            sd+=(item-mean)**2
        sd=sd/(N-1.0)
        
        return mean, sd
     

class decay_all_events(object):
    
    def __init__(self, ms_interface, banner, inputfile, options):
        """Store all the component and organize special variable"""
    
        # input
        self.options = options
        #max_weight_arg = options['max_weight']  
        self.path_me = os.path.realpath(options['curr_dir']) 
        if options['ms_dir']:
            self.path_me = os.path.realpath(options['ms_dir'])
            if not os.path.exists(self.path_me):
                os.mkdir(self.path_me) 
        self.mgcmd = ms_interface.mg5cmd
        self.mscmd = ms_interface
        self.model = ms_interface.model
        self.banner = banner
        self.evtfile = inputfile
        self.curr_event = Event(self.evtfile, banner) 
        self.inverted_decay_mapping={}
        self.width_estimator = None
        self.curr_dir = os.getcwd()
        # dictionary to fortan evaluator
        self.calculator = {}
        self.calculator_nbcall = {}
        # need to unbuffer all I/O in fortran, otherwise
        # the values of matrix elements are not passed to the Python script
        os.environ['GFORTRAN_UNBUFFERED_ALL']='y'  
    
        # Remove old stuff from previous runs
        # so that the current run is not confused
        # Don't have to do that for gridpack / or if asked.
        if not (options["ms_dir"] or options["use_old_dir"]):
            if os.path.isdir(pjoin(self.path_me,"production_me")):
                shutil.rmtree(pjoin(self.path_me,"production_me"))
            if os.path.isdir(pjoin(self.path_me,"full_me")):
                shutil.rmtree(pjoin(self.path_me,"full_me"))    
            if os.path.isdir(pjoin(self.path_me,"decay_me")):
                shutil.rmtree(pjoin(self.path_me,"decay_me"))     
    
        # Prepare some dict usefull for optimize model imformation
        # pid -> label and label -> pid
        self.pid2label=pid2label(self.model)
        self.banner.check_pid(self.pid2label)
        self.pid2label.update(label2pid(self.model))
        self.pid2massvar={}
        self.pid2widthvar={}
        for part in self.model['particles']:
            self.pid2massvar[int(part['pdg_code'])]=part['mass']    
            self.pid2widthvar[int(part['pdg_code'])]=part['width']    

        # load the Monte Carlo masses
        self.MC_masses=self.get_MC_masses()

#        logger.info('Value of the Monte Carlo masses: ')
#        logger.info(self.MC_masses)


        # dictionary pid > color_rep
        self.pid2color = pid2color(self.model)

        # energy of the collider
        self.Ecollider=float(self.banner.get('run_card', 'ebeam1'))\
                       +float(self.banner.get('run_card', 'ebeam2'))


        # write down the seed:
        seedfile=open(pjoin(self.path_me, 'seeds.dat'),'w')
        seedfile.write('  %s \n' % self.options['seed'])
        seedfile.close()       
 
        # width and mass information will be filled up later
        self.pid2width = lambda pid: self.banner.get('param_card', 'decay', abs(pid)).value
        self.pid2mass = lambda pid: self.banner.get('param_card', 'mass', abs(pid)).value
        
        if os.path.isfile(pjoin(self.path_me,"param_card.dat")):
            os.remove(pjoin(self.path_me,"param_card.dat"))        

        # now overwrite the param_card.dat in Cards:
        param_card=self.banner['slha']
        #param_card=decay_tools.check_param_card( param_card)

        # now we can write the param_card.dat:
        # Note that the width of each resonance in the    
        # decay chain should be >0 , we will check that later on
        model_name = os.path.basename(self.model.get('name'))
        param=open(pjoin(self.path_me,'param_card.dat'),"w")
        param.write(param_card)
        param.close()   
        if model_name == 'mssm' or model_name.startswith('mssm-'):
            #need to convert to SLHA2 format
            import models.check_param_card as check_param_card
            check_param_card.convert_to_mg5card(pjoin(self.path_me,'param_card.dat'))
  
        
        self.list_branches = ms_interface.list_branches
        decay_ids = [self.pid2label[key] for key in self.list_branches \
                                                       if key in self.pid2label]
        for multi in self.mgcmd._multiparticles:
            if multi in self.list_branches:
                decay_ids += self.mgcmd._multiparticles[multi]
        self.all_ME = AllMatrixElement(banner, self.options, decay_ids, self.model)
        self.all_decay = {}


 
        # generate BR and all the square matrix element based on the banner.
        pickle_info = pjoin(self.path_me,"production_me", "all_ME.pkl")
        if not options["use_old_dir"] or not os.path.exists(pickle_info):
            self.generate_all_matrix_element()
            save_load_object.save_to_file(pickle_info,
                                          (self.all_ME,self.all_decay,self.width_estimator))
        else:
            try:
                self.all_ME, self.all_decay,self.width_estimator = save_load_object.load_from_file(pjoin(self.path_me,"production_me", "all_ME.pkl"))
            except Exception,error:
                logger.debug(str(error))
                self.generate_all_matrix_element()
                save_load_object.save_to_file(pickle_info,
                                          (self.all_ME,self.all_decay,self.width_estimator))                
        
        if not self.options["onlyhelicity"]:
            resonances = self.width_estimator.resonances
            logger.debug('List of resonances: %s' % resonances)
            self.extract_resonances_mass_width(resonances) 

        self.compile()
        
    def get_MC_masses(self):
        
        MC_masses={}
        pid_heavyquarks=[4,5]
        if 'montecarlomasses' in self.banner:
            
            MC_masses_lines=self.banner['montecarlomasses'].split('\n')
            for line in MC_masses_lines:
                pidvalue=line.split()
                if len(pidvalue)<2: continue # skip blank lines
                pid=abs(int(pidvalue[0]))
                value=float(pidvalue[1])
                MC_masses[pid]=value
                if pid in pid_heavyquarks:
                    value_ME=self.banner.get('param_card','mass', pid).value
                    if value_ME>1E-10:
                        if pid==5:
                            logger.warning('set the mass of the b-quark to its value in the param_card.dat: %s GeV ' % value_ME)
                        if pid==4:
                            logger.warning('set the mass of the c-quark to its value in the param_card.dat: %s GeV ' % value_ME)
                        MC_masses[pid]=value_ME
            
        return MC_masses 

        
    def run(self):
        """Running the full code""" 
    
        max_weight_arg = self.options['max_weight']  
        decay_tools=decay_misc()
        
        #Next step: we need to determine which matrix elements are really necessary
        #==========================================================================
        decay_mapping = self.get_identical_decay()

        # also compute the inverted map, which will be used in the decay procedure       
        for tag in decay_mapping:
            for equiv_decay in decay_mapping[tag]:
                self.inverted_decay_mapping[equiv_decay[0]]=tag
 
        self.mscmd.update_status('MadSpin: Estimate the maximum weight')
        # Estimation of the maximum weight
        #=================================
        if max_weight_arg>0:
            for key in self.all_ME:
                for mode in self.all_ME['decays']:
                    mode['max_weight'] = max_weight_arg
        elif self.options["onlyhelicity"]:
            logger.info("not needed in helicity mode")
        else:
            #self.get_max_weight_from_1toN()
            self.get_max_weight_from_event(decay_mapping)  
        
        # add probability of not writting events (for multi production with 
        # different decay
        self.add_loose_decay()
        # Store this object with all the associate number for gridpack:
        if self.options['ms_dir']:
            self.save_status_to_pickle()
    
        self.ending_run()
        
    def ending_run(self):
        """launch the unweighting and deal with final information"""    
        # launch the decay and reweighting
        self.mscmd.update_status('MadSpin: Decaying Events')
        efficiency = self.decaying_events(self.inverted_decay_mapping)
        self.efficiency = efficiency
        if  efficiency != 1 and any(v==-1 for v in self.br_per_id.values()):
            # need to change the banner information [nb_event/cross section]
            files.cp(self.outputfile.name, '%s_tmp' % self.outputfile.name)
            self.outputfile = open(self.outputfile.name, 'w')
            self.write_banner_information(efficiency)
            pos = self.outputfile.tell()
            old = open('%s_tmp' % self.outputfile.name)
            line=''
            while '</init>' not in line:
                line = old.readline()
            
            self.outputfile.write(old.read())
            files.rm('%s_tmp' % self.outputfile.name)
            
        # Closing all run
        self.terminate_fortran_executables()
        if not self.options['ms_dir']:
            shutil.rmtree(pjoin(self.path_me,'production_me'))
            shutil.rmtree(pjoin(self.path_me,'full_me'))
            if not self.options["onlyhelicity"]:
                shutil.rmtree(pjoin(self.path_me,'decay_me'))
        # set the environment variable GFORTRAN_UNBUFFERED_ALL 
        # to its original value
        #os.environ['GFORTRAN_UNBUFFERED_ALL']='n'

    def save_status_to_pickle(self):
        import madgraph.iolibs.save_load_object as save_load_object
        #don't store the event file in the pkl
        evt_file, self.evtfile = self.evtfile, None
        curr_event, self.curr_event = self.curr_event , None
        mgcmd, self.mgcmd = self.mgcmd, None
        mscmd, self.mscmd = self.mscmd , None
        pid2mass, self.pid2mass = self.pid2mass, None
        pid2width, self.pid2width = self.pid2width, None
        #banner, self.banner = self.banner, None
        #self.all_ME.banner = None
        
        name = pjoin(self.options['ms_dir'], 'madspin.pkl')
        save_load_object.save_to_file(name, self)
        
        #restore the event file
        self.evtfile = evt_file
        self.curr_event = curr_event
        self.mgcmd = mgcmd
        self.mscmd = mscmd 
        self.pid2mass = pid2mass
        self.pid2width = pid2width
        #self.banner = banner
        #self.all_ME.banner = banner
        
    def decaying_events(self,inverted_decay_mapping):
        """perform the decay of each events"""

        decay_tools = decay_misc()
        # tools for checking if max_weight is too often broken.
        report = collections.defaultdict(int,{'over_weight': 0}) 


        logger.info(' ' )
        logger.info('Decaying the events... ')
        self.outputfile = open(pjoin(self.path_me,'decayed_events.lhe'), 'w')
        self.write_banner_information()
        
        
        event_nb, fail_nb = 0, 0
        nb_skip = 0 
        trial_nb_all_events=0
        starttime = time.time()
        nb_fail_mc_mass=0
        while 1: # loop on event file
            production_tag, event_map = self.load_event()
            if production_tag == 0 == event_map: #end of file
                break

            if  event_nb and \
                (event_nb % max(int(10**int(math.log10(float(event_nb)))),1000)==0): 
                running_time = misc.format_timer(time.time()-starttime)
                logger.info('Event nb %s %s' % (event_nb, running_time))
                self.mscmd.update_status(('$events',1,event_nb, 'decaying events'), 
                                         force=False, print_log=False)
            if (event_nb==10001): logger.info('reducing number of print status. Next status update in 10000 events')


            if self.options["onlyhelicity"]:
                trial_nb, fail = self.adding_only_helicity(event_map, production_tag)
                trial_nb_all_events+=trial_nb
                fail_nb += fail
                event_nb += 1
                continue

            # Here we need to select a decay configuration on a random basis:
            decay = self.all_ME.get_random_decay(production_tag)
            if not decay['decay_tag']:
                #Not writting events due to global reweighting
                nb_skip +=1
                continue 
            else:
                #  for the matrix element, identify the master decay channel to which 'decay' is equivalent:
                decay_tag_me=inverted_decay_mapping[decay['decay_tag']]
                try:
                    decay_me=self.all_ME.get_decay_from_tag(production_tag, decay_tag_me)
                except Exception:
                    #if the master didn't exsit try the original one.
                    decay_me=self.all_ME.get_decay_from_tag(production_tag, decay['decay_tag'])
                    
                event_nb+=1
                report[decay['decay_tag']] += 1 

            indices_for_mc_masses, values_for_mc_masses=self.get_montecarlo_masses_from_event(decay['decay_struct'], event_map, decay['prod2full'])
            nb_mc_masses=len(indices_for_mc_masses)

            p, p_str=self.curr_event.give_momenta(event_map)
            stdin_text=' %s %s %s %s \n' % ('2', self.options['BW_cut'], self.Ecollider, decay_me['max_weight'])
            stdin_text+=p_str
            # here I also need to specify the Monte Carlo Masses
            stdin_text+=" %s \n" % nb_mc_masses
            if  nb_mc_masses>0:
                stdin_text+='%s  \n' % str(indices_for_mc_masses).strip('[]').replace(',', ' ')
                stdin_text+='%s  \n' % str(values_for_mc_masses).strip('[]').replace(',', ' ')
            
#            here apply the reweighting procedure in fortran
            output = self.loadfortran( 'unweighting', decay_me['path'], stdin_text)
            if not output:
                fail_nb +=1
                continue
            trial_nb, BWvalue, weight, momenta, failed, use_mc_masses, helicities = output 
            
            # next: need to fill all intermediate momenta
            if nb_mc_masses>0 and use_mc_masses==0:nb_fail_mc_mass+=1
            
            ext_mom=self.get_mom(momenta)
            # fill all momenta in the decay branches
            momenta_in_decay=self.get_int_mom_in_decay(decay['decay_struct'],ext_mom)
            # reset extrenal momenta in the production event
            self.reset_mom_in_prod_event(decay['decay_struct'],decay['prod2full'],\
                                         event_map,momenta_in_decay,ext_mom, use_mc_masses, helicities)
            # reset intermediate momenta in prod event
            self.curr_event.reset_resonances()
            
            #
            decayed_event = self.decay_one_event_new(self.curr_event,decay['decay_struct'],\
                                                      event_map, momenta_in_decay,use_mc_masses, helicities)
            
            
            # Treat the case we get too many failures for the PS generation.
            if failed > 500 :
                logger.debug('Got a production event with %s failures for the phase-space generation generation ' % failed)

            # Treat the case that we ge too many overweight.
            if weight > decay_me['max_weight']:
                report['over_weight'] += 1
                report['%s_f' % (decay['decay_tag'],)] +=1
                if __debug__:               
                    misc.sprint('''over_weight: %s %s, occurence: %s%%, occurence_channel: %s%%
                    production_tag:%s [%s], decay:%s [%s], BW_cut: %1g\n
                    ''' %\
                    (weight/decay['max_weight'], decay['decay_tag'], 
                    100 * report['over_weight']/event_nb,
                    100 * report['%s_f' % (decay['decay_tag'],)] / report[decay['decay_tag']],
                    os.path.basename(self.all_ME[production_tag]['path']),
                    production_tag,
                    os.path.basename(decay['path']),
                    decay['decay_tag'],BWvalue))
                        
                
                if weight > 10.0 * decay['max_weight']:
                    error = """Found a weight MUCH larger than the computed max_weight (ratio: %s). 
    This usually means that the Narrow width approximation reaches it's limit on part of the Phase-Space.
    Do not trust too much the tale of the distribution and/or relaunch the code with smaller BW_cut.
    This is for channel %s with current BW_value at : %g'""" \
                    % (weight/decay['max_weight'], decay['decay_tag'], BWvalue)  
                    logger.error(error)
                elif report['over_weight'] > max(0.005*event_nb,3):
                    error = """Found too many weight larger than the computed max_weight (%s/%s = %s%%). 
    Please relaunch MS with more events/PS point by event in the
    computation of the maximum_weight.
                    """ % (report['over_weight'], event_nb, 100 * report['over_weight']/event_nb )  
                    raise MadSpinError, error
                        
                    error = True
                elif report['%s_f' % (decay['decay_tag'],)] > max(0.01*report[decay['decay_tag']],3):
                    error = """Found too many weight larger than the computed max_weight (%s/%s = %s%%),
    for channel %s. Please relaunch MS with more events/PS point by event in the
    computation of the maximum_weight.
                    """ % (report['%s_f' % (decay['decay_tag'],)],\
                            report['%s' % (decay['decay_tag'],)],\
                            100 * report['%s_f' % (decay['decay_tag'],)] / report[ decay['decay_tag']] ,\
                            decay['decay_tag'])  
                    raise MadSpinError, error
                    
             
            decayed_event.change_wgt(factor= self.branching_ratio) 
            #decayed_event.wgt = decayed_event.wgt * self.branching_ratio
                    
            self.outputfile.write(decayed_event.string_event())
                #print "number of trials: "+str(trial_nb)
            trial_nb_all_events+=trial_nb
            
             
                    
 
        self.outputfile.write('</LesHouchesEvents>\n')
        self.evtfile.close()
        self.outputfile.close()

        if report['over_weight'] > max(0.15*math.sqrt(event_nb),1):
            error = """Found many weight larger than the computed max_weight (%s/%s = %s%%). 
            """ % (report['over_weight'], event_nb, 100 * report['over_weight']/event_nb )  
            logger.warning(error)
        for decay_tag in self.all_decay.keys():
            if report['%s_f' % (decay_tag,)] > max(0.2*report[decay_tag],1):
                error = """Found many weight larger than the computed max_weight (%s/%s = %s%%),
    for channel %s.""" % (report['%s_f' % (decay_tag,)],\
                               report['%s' % (decay_tag,)],\
                               100 * report['%s_f' % (decay_tag,)] / report[decay_tag] ,\
                               decay_tag)
                logger.warning(error)  
        
        

        logger.info('Total number of events written: %s/%s ' % (event_nb, event_nb+nb_skip))
        logger.info('Average number of trial points per production event: '\
            +str(float(trial_nb_all_events)/float(event_nb)))
        logger.info('Branching ratio to allowed decays: %g' % self.branching_ratio)
        logger.info('Number of events with weights larger than max_weight: %s' % report['over_weight'])
        logger.info('Number of subprocesses '+str(len(self.calculator)))
        logger.info('Number of failures when restoring the Monte Carlo masses: %s ' % nb_fail_mc_mass)
        if fail_nb:
            logger.info('Number of failures in reshuffling (event skipped): %s ' % fail_nb)
        
        return  event_nb/(event_nb+nb_skip)       


    def adding_only_helicity(self, event_map, production_tag):
        """no decays for this production mode, run in passthrough mode,
           only adding the helicities to the events """

        #no decays for this production mode, run in passthrough mode, only adding the helicities to the events
        nb_mc_masses=0
        p, p_str=self.curr_event.give_momenta(event_map)
        stdin_text=' %s %s %s %s \n' % ('2', self.options['BW_cut'], self.Ecollider, 1.0)
        stdin_text+=p_str
        # here I also need to specify the Monte Carlo Masses
        stdin_text+=" %s \n" % nb_mc_masses
        
        mepath = self.all_ME[production_tag]['path']
        decay = self.all_ME[production_tag]['decays'][0]
        decay_me=self.all_ME.get_decay_from_tag(production_tag, decay['decay_tag'])
        mepath = decay_me['path']
                        
        output = self.loadfortran( 'unweighting', mepath, stdin_text)
        if not output:
            # Event fail
            return 0, 1
        trial_nb, BWvalue, weight, momenta, failed, use_mc_masses, helicities = output                
        self.reset_helicityonly_in_prod_event(event_map, helicities)

        decayed_event = self.curr_event
        self.outputfile.write(decayed_event.string_event())
        #print "number of trials: "+str(trial_nb)
        
        return trial_nb, 0


    def get_int_mom_in_decay(self,decay_struct,ext_mom):
        """  fill  """
        momenta_in_decay={}
        for part in decay_struct.keys():
            branch=decay_struct[part]['mg_tree']
            nb_splitting=len(branch)
            for split in range(nb_splitting-1,-1,-1): 
                mother=branch[split][0]
                d1=branch[split][1]
                d2=branch[split][2]
                if d1>0:
                    momenta_in_decay[d1]=ext_mom[d1-1]  # list_momenta is ordered according to ME
                if d2>0:
                    momenta_in_decay[d2]=ext_mom[d2-1]  # list_momenta is ordered according to ME
                momenta_in_decay[mother]=momenta_in_decay[d1].add(momenta_in_decay[d2])
                
        return momenta_in_decay
    
    def reset_mom_in_prod_event(self, decay_struct,prod2full, event_map, momenta_in_decay,ext_mom,use_mc_masses,helicities):

        """ Reset the external momenta in the production event, since
            the virtuality of decaying particles has slightly changed the kinematics
        """
       
        for index in self.curr_event.event2mg.keys():
            if self.curr_event.event2mg[index]>0:
                part=self.curr_event.event2mg[index]       # index for production ME
                part_for_curr_evt=event_map[part-1]+1 # index for curr event
                pid=self.curr_event.particle[part_for_curr_evt]['pid']
                if part in decay_struct:
                    id_res=decay_struct[part]['mg_tree'][0][0]
                    self.curr_event.particle[part_for_curr_evt]['momentum']=momenta_in_decay[id_res].copy()
                    self.curr_event.particle[part_for_curr_evt]['mass']=self.curr_event.particle[part_for_curr_evt]['momentum'].m
                else:
                    self.curr_event.particle[part_for_curr_evt]['momentum']=ext_mom[prod2full[part-1]-1]
                    self.curr_event.particle[part_for_curr_evt]['helicity']=helicities[prod2full[part-1]-1]
                    if not use_mc_masses or abs(pid) not in self.MC_masses:
                        try:
                            self.curr_event.particle[part_for_curr_evt]['mass']=self.banner.get('param_card','mass', abs(pid)).value
                        except KeyError:
                            if self.model.get_particle(abs(pid)).get('mass').lower() == 'zero':
                                self.curr_event.particle[part_for_curr_evt]['mass'] = 0
                            else:
                                raise
                    else:
                        self.curr_event.particle[part_for_curr_evt]['mass']=self.MC_masses[abs(pid)]

 
    def reset_helicityonly_in_prod_event(self, event_map, helicities):

        """ Reset the external momenta in the production event, since
            the virtuality of decaying particles has slightly changed the kinematics
        """
       
        for index in self.curr_event.event2mg.keys():
            if self.curr_event.event2mg[index]>0:
                part=self.curr_event.event2mg[index]       # index for production ME
                part_for_curr_evt=event_map[part-1]+1 # index for curr event
                pid=self.curr_event.particle[part_for_curr_evt]['pid']
                self.curr_event.particle[part_for_curr_evt]['helicity']=helicities[part-1]

    def get_mom(self,momenta):
        """ input: list of momenta in a string format 
            output: list of momenta in a 'momentum' format
        """
        output=[]
        for item in momenta:
            comps=item.split()
            mom=momentum(float(comps[0]),float(comps[1]),float(comps[2]),float(comps[3]))
            output.append(mom)
        return output
        
    def get_identical_decay(self):
        """identify the various decay which are identical to each other"""
        
        logger.info('detect independant decays')
        start = time.time()
        # Possbilitiy to Bypass this step 
        if len(self.all_decay) == 1:
            relation = {}
            base_tag = None
            for prod in self.all_ME.values():
                for decay in prod['decays']:
                    tags = decay['decay_tag']
                    for tag in tags:
                        if not base_tag:
                            relation[tag] = (tag, 1)
                            base_tag = tag
                        elif (tag,1) not in relation[base_tag]:
                            relation[tag] = (base_tag,1)
            decay_mapping = self.get_process_identical_ratio(relation)
            return decay_mapping
        
        BW_cut = self.options['BW_cut']       
        
        #class the decay by class (nbody/pid)
        nbody_to_decay = collections.defaultdict(list)
        for decay in self.all_decay.values():
            id = decay['dc_branch']['tree'][-1]['label']
            id_final = decay['processes'][0].get_final_ids_after_decay()
            cut = 0.0 
            mass_final = tuple([m if m> cut else 0 for m in map(self.pid2mass, id_final)])
            
            nbody_to_decay[(decay['nbody'], abs(id), mass_final)].append(decay)
        
        relation = {} # {tag: {(tag2, ratio)}}
        # Loop over the class and create the relation information about the 1     
        for ((nbody, pid, finals),decays) in nbody_to_decay.items():
            if len(decays) == 1:
                continue  
            mom_init = momentum(self.pid2mass(pid), 0, 0, 0)
            
            # create an object for the validation, keeping the ratio between
            # MEM i and MEM j. this is set at zero when the ratio is not found
            #constant
            valid = dict([ ((i, j), True) for j in range(len(decays)) 
                                          for i in range(len(decays)) 
                                          if i != j])
                
            for nb in range(125):
                tree, jac, nb_sol = decays[0]['dc_branch'].generate_momenta(mom_init,\
                                        True, self.pid2width, self.pid2mass, BW_cut,self.Ecollider)
                if not tree:
                    continue
                p_str = '%s\n%s\n'% (tree[-1]['momentum'],
                    '\n'.join(str(tree[i]['momentum']) for i in range(1, len(tree))
                                                                  if i in tree))
                
                
                values = {}                
                for i in range(len(decays)):
                    if any([valid[(i,j)] for j in range(len(decays)) if i !=j]):
                        values[i] = self.calculate_matrix_element('decay', 
                                                       decays[i]['path'], p_str)
                    else:
                        #skip computation if all possibility are ruled out.
                        values[i] = 0
                              
                #check if the ratio is constant for all possibilities
                for i in range(len(decays)):
                    for j in range(i+1, len(decays)):
                        if values[i] == 0 or values[j] == 0 or valid[(i,j)] == 0:
                            continue # already not valid
                        elif valid[(i,j)] is True:
                            valid[(i,j)] = values[j]/values[i]
                            valid[(j,i)] = valid[(i,j)]
                        elif (valid[(i,j)] - values[j]/values[i]) < 1e-6 * (valid[(i,j)] + values[j]/values[i]):
                            pass
                        else:
                            valid[(i, j)] = 0
                            valid[(j, i)] = 0
                
            if __debug__: 
                for i in range(len(decays)):
                    comment= "| "
                    for j in range(len(decays)):
                        if i == j:
                            comment+= "%4e " % 1
                            continue
                        comment+=  "%4e " % valid[(i,j)]
                    comment+= "|"+ os.path.basename(decays[i]['path'])                     
                    logger.debug(comment)
            
            # store the result in the relation object. (using tag as key)
            for i in range(len(decays)):
                tag_i = decays[i]['tag'][2:]
                for j in range(i+1, len(decays)): 
                    tag_j = decays[j]['tag'][2:]     
                    if valid[(i,j)] and tag_j not in relation:
                        relation[tag_j] = (tag_i, valid[(i,j)])
                        
        # fullfill the object with the already identify to one decay.
        #and add those who doesn't have any relations.
        for decay in self.all_decay.values():
            tags = [m.shell_string(pdg_order=True)[2:] for m in decay['processes']]
            init_tag = tags[0]
            if init_tag not in relation:
                out = (init_tag, 1)
            else:
                out = relation[init_tag]
            for tag in tags[1:]:
                relation[tag] = out

        decay_mapping = self.get_process_identical_ratio(relation)
        
        logger.info('Done in %ss' % (time.time()-start))
        return decay_mapping


    def get_process_identical_ratio(self, relation):
        # Now that we have ratio relation between each tag, we need to say 
        #what is the relation between the decay of the production process.
        #This is not only the product since some decay can be equivalent.
        
        decay_mapping = {} # final output: {first_process: [(equiv_proc, ratio), ...]
        tag2real = {}    # basic tag [the one related via relation] -> first process
        # basic tag ratio doesn't have any identical factor (this simplify calculation)
        nb=0
        for prod in self.all_ME.values():
            for decay in prod['decays']:
                tag = decay['decay_tag']
                nb+=1
                # build the basic tag (all equiv process are related to this tag)
                basic_tag = []
                ratio = 1
                for t in tag:
                    if  t in relation:
                        basic_tag.append(relation[t][0])
                        ratio *= relation[t][1]
                    else:
                        basic_tag.append(t)
                basic_tag = tuple(basic_tag)
                
                # compute identical factor ratio compare to a fully diffent decay 
                #that we have assume for the basic tag
                if len(set(tag)) != len(tag):
                    for t in set(tag):
                        ratio /= math.factorial(tag.count(t))
                
                # Now build the output
                if basic_tag not in tag2real:
                    tag2real[basic_tag] = (tag, ratio)
                    decay_mapping[tag] = set([(tag, 1)])
                    ratio2=1
                else:
                    real_tag, ratio2 = tag2real[basic_tag]
                    if real_tag != tag:
                        decay_mapping[real_tag].add((tag, ratio/ratio2))


        return decay_mapping
    

    @misc.mute_logger()
    @test_aloha.set_global()
    def generate_all_matrix_element(self):
        """generate the full series of matrix element needed by Madspin.
        i.e. the undecayed and the decay one. And associate those to the 
        madspin production_topo object"""

        # 1. compute the partial width        
        # 2. compute the production matrix element
        # 3. create the all_topology object 
        # 4. compute the full matrix element (use the partial to throw away 
        #     pointless decay.
        # 5. add the decay information to the all_topology object (with branching
        #     ratio)  
        
        
        # 0. clean previous run ------------------------------------------------
        path_me = self.path_me
        try:
            shutil.rmtree(pjoin(path_me,'full_me'))
        except Exception: 
            pass
        try:
            shutil.rmtree(pjoin(path_me,'production_me'))
        except Exception, error:
            pass
        path_me = self.path_me        
        
        # 1. compute the partial width------------------------------------------
        if not self.options["onlyhelicity"]:
            self.get_branching_ratio()
        
        # 2. compute the production matrix element -----------------------------
        processes = [line[9:].strip() for line in self.banner.proc_card
                     if line.startswith('generate')]
        processes += [' '.join(line.split()[2:]) for line in self.banner.proc_card
                      if re.search('^\s*add\s+process', line)]
        
        mgcmd = self.mgcmd
        modelpath = self.model.get('modelpath+restriction')

        commandline="import model %s" % modelpath
        if not self.model.mg5_name:
            commandline += ' --modelname'
            
        mgcmd.exec_cmd(commandline)
        # Handle the multiparticle of the banner        
        #for name, definition in self.mscmd.multiparticles:
        if hasattr(self.mscmd, 'multiparticles_ms'):
            for name, pdgs in  self.mscmd.multiparticles_ms.items():
                if name == 'all':
                    continue
                #self.banner.get('proc_card').get('multiparticles'):
                mgcmd.do_define("%s = %s" % (name, ' '.join(`i` for i in pdgs)))
            

        mgcmd.exec_cmd("set group_subprocesses False")

        logger.info('generating the production square matrix element')
        start = time.time()
        commandline=''
        for proc in processes:
            # deal with @ syntax need to move it after the decay specification
            if '@' in proc:
                proc, proc_nb = proc.split('@')
                try:
                    proc_nb = int(proc_nb)
                except ValueError:
                    raise MadSpinError, 'MadSpin didn\'t allow order restriction after the @ comment: \"%s\" not valid' % proc_nb
                proc_nb = '@ %i' % proc_nb 
            else:
                proc_nb = ''
                        
            if ',' in proc:
                raise MadSpinError, 'MadSpin can not decay event which comes from a decay chain.'+\
                        '\n  The full decay chain should either be handle by MadGraph or by Masdspin.'
            
            if '[' not in proc:
                commandline+="add process %s %s  --no_warning=duplicate;" % (proc, proc_nb)
            else:
                process, order, final = re.split('\[\s*(.*)\s*\]', proc)
                commandline+="add process %s %s --no_warning=duplicate;" % (process, proc_nb)
                if not order:
                    continue
                elif not order.startswith('virt='):
                    if '=' in order:
                        order = order.split('=',1)[1]
                    # define the list of particles that are needed for the radiateion
                    pert = fks_common.find_pert_particles_interactions(
                         mgcmd._curr_model,pert_order = order)['soft_particles']
                    commandline += "define pert_%s = %s;" % (order, ' '.join(map(str,pert)) )
                    
                    # check if we have to increase by one the born order
                    if '%s=' % order in process:
                        result=re.split(' ',process)
                        process=''
                        for r in result:
                            if '%s=' % order in r:
                                ior=re.split('=',r)
                                r='QCD=%i' % (int(ior[1])+1)
                            process=process+r+' '
                    #handle special tag $ | / @
                    result = re.split('([/$@]|\w+=\w+)', process, 1)                    
                    if len(result) ==3:
                        process, split, rest = result
                        commandline+="add process %s pert_%s %s%s %s --no_warning=duplicate;" % (process, order ,split, rest, proc_nb)
                    else:
                        commandline +='add process %s pert_%s  %s --no_warning=duplicate;' % (process,order, proc_nb)                                       
        commandline = commandline.replace('add process', 'generate',1)
        logger.info(commandline)
        
        mgcmd.exec_cmd(commandline, precmd=True)
        commandline = 'output standalone_msP %s %s' % \
        (pjoin(path_me,'production_me'), ' '.join(self.list_branches.keys()))        
        mgcmd.exec_cmd(commandline, precmd=True)        
        logger.info('Done %.4g' % (time.time()-start))

        # 3. Create all_ME + topology objects ----------------------------------
        
        matrix_elements = mgcmd._curr_matrix_elements.get_matrix_elements()
        
        self.all_ME.adding_me(matrix_elements, pjoin(path_me,'production_me'))
        
        # 3b. simplify list_branches -------------------------------------------
        # remove decay which are not present in any production ME.
        final_states = set()        
        for me in matrix_elements:
            for leg in me.get('base_amplitude').get('process').get('legs'):
                if not leg.get('state'):
                    continue
                label = self.model.get_particle(leg.get('id')).get_name()
                if self.all_ME.has_particles_ambiguity:
                    final_states.add(self.pid2label[-1*self.pid2label[label]])
                final_states.add(label)
        for key in self.list_branches.keys():
            if key not in final_states and key not in self.mgcmd._multiparticles:
                if (len(self.list_branches)>1):
                    del self.list_branches[key]
                elif not self.options["onlyhelicity"]:
                    raise Exception, " No decay define for process."
                    logger.info('keeping dummy decay for passthrough mode')

        # 4. compute the full matrix element -----------------------------------
        if not self.options["onlyhelicity"]:
            logger.info('generating the full square matrix element (with decay)')
            start = time.time()
            to_decay = self.mscmd.list_branches.keys()
            decay_text = []
            for decays in self.mscmd.list_branches.values():
                for decay in  decays:
                    if '=' not in decay:
                        decay += ' QCD=99'
                    if ',' in decay:
                        decay_text.append('(%s)' % decay)
                    else:
                        decay_text.append(decay)
            decay_text = ', '.join(decay_text)
            commandline = ''
            
            
            for proc in processes:
                # deal with @ syntax need to move it after the decay specification
                if '@' in proc:
                    proc, proc_nb = proc.split('@')
                    try:
                        proc_nb = int(proc_nb)
                    except ValueError:
                        raise MadSpinError, 'MadSpin didn\'t allow order restriction after the @ comment: \"%s\" not valid' % proc_nb
                    proc_nb = '@ %i' % proc_nb 
                else:
                    proc_nb = '' 
                
                if '[' not in proc:
                    nb_comma = proc.count(',')
                    if nb_comma == 0:
                        commandline+="add process %s, %s %s  --no_warning=duplicate;" % (proc, decay_text, proc_nb)
                    elif nb_comma == 1:
                        before, after = proc.split(',')
                        commandline+="add process %s, %s, (%s, %s) %s  --no_warning=duplicate;" % (before, decay_text, after, decay_text, proc_nb)
                    else:
                        raise Exception, 'too much decay at MG level. this can not be done for the moment)'
                else:
                    process, order, final = re.split('\[\s*(.*)\s*\]', proc)
                    commandline+="add process %s, %s %s  --no_warning=duplicate;" % (process, decay_text, proc_nb)
                    if not order:
                        continue
                    elif not order.startswith('virt='):
                        if '=' in order:
                            order = order.split('=',1)[1]
                        # define the list of particles that are needed for the radiateion
                        pert = fks_common.find_pert_particles_interactions(
                             mgcmd._curr_model,pert_order = order)['soft_particles']
                        commandline += "define pert_%s = %s;" % (order, ' '.join(map(str,pert)) )
                        
                        # check if we have to increase by one the born order
                        if '%s=' % order in process:
                            result=re.split(' ',process)
                            process=''
                            for r in result:
                                if '%s=' % order in r:
                                    ior=re.split('=',r)
                                    r='QCD=%i' % (int(ior[1])+1)
                                process=process+r+' '
                        #handle special tag $ | / @
                        result = re.split('([/$@]|\w+=\w+)', process, 1)                    
                        if len(result) ==3:
                            process, split, rest = result
                            commandline+="add process %s pert_%s %s%s , %s %s --no_warning=duplicate;" % \
                                  (process, order, split, rest, decay_text, proc_nb)
                        else:
                            commandline +='add process %s pert_%s, %s %s  --no_warning=duplicate;' % \
                                               (process, order, decay_text, proc_nb)
            commandline = commandline.replace('add process', 'generate',1)
            logger.info(commandline)
            mgcmd.exec_cmd(commandline, precmd=True)
            # remove decay with 0 branching ratio.
            mgcmd.remove_pointless_decay(self.banner.param_card)
            commandline = 'output standalone_msF %s %s' % (pjoin(path_me,'full_me'),
                                                          ' '.join(self.list_branches.keys()))
            mgcmd.exec_cmd(commandline, precmd=True)
            logger.info('Done %.4g' % (time.time()-start))
        elif self.options["onlyhelicity"]:
            logger.info("Helicity Matrix-Element")      
            commandline = 'output standalone_msF %s %s' % \
            (pjoin(path_me,'full_me'), ' '.join(self.list_branches.keys()))        
            mgcmd.exec_cmd(commandline, precmd=True)        
            logger.info('Done %.4g' % (time.time()-start))                    



        # 5. add the decay information to the all_topology object --------------                        
        for matrix_element in mgcmd._curr_matrix_elements.get_matrix_elements():
            me_path = pjoin(path_me,'full_me', 'SubProcesses', \
                       "P%s" % matrix_element.get('processes')[0].shell_string())
            self.all_ME.add_decay(matrix_element, me_path)

        # 5.b import production matrix elements (+ related info) in the full process directory
        list_prodfiles=['matrix_prod.f','configs_production.inc','props_production.inc','nexternal_prod.inc']
        for tag in self.all_ME:
            prod_path=self.all_ME[tag]['path']
            nfinal=len(self.all_ME[tag]['base_order'][1])
            for dico in self.all_ME[tag]['decays']:
                full_path=dico['path']
                #print prod_path
                #print full_path
                #print ' '
                for item in list_prodfiles:
                     #print full_path
                     prodfile=pjoin(prod_path,item)
                     destination=pjoin(full_path,item)
                     shutil.copyfile(prodfile, destination)  
                # we need to write the file config_decays.inc
                self.generate_configs_file(nfinal,dico,full_path)
                

        if self.options["onlyhelicity"]:
            return

        # 6. generate decay only part ------------------------------------------
        logger.info('generate matrix element for decay only (1 - > N).')
        start = time.time()
        commandline = ''
        i=0
        for processes in self.list_branches.values():
            for proc in processes:
                commandline+="add process %s @%i --no_warning=duplicate;" % (proc,i)
                i+=1        
        commandline = commandline.replace('add process', 'generate',1)
        mgcmd.exec_cmd(commandline, precmd=True)
        # remove decay with 0 branching ratio.
        mgcmd.remove_pointless_decay(self.banner.param_card)
        #
        commandline = 'output standalone_msF %s' % pjoin(path_me,'decay_me')
        logger.info(commandline)
        mgcmd.exec_cmd(commandline, precmd=True)
        logger.info('Done %.4g' % (time.time()-start))        
        #
        self.all_decay = {}
        for matrix_element in mgcmd._curr_matrix_elements.get_matrix_elements():
            me = matrix_element.get('processes')[0]
            me_string = me.shell_string()
            dirpath = pjoin(path_me,'decay_me', 'SubProcesses', "P%s" % me_string)
        #    
            self.all_decay[me_string] = {'path': dirpath, 
                                         'dc_branch':dc_branch_from_me(me),
                                         'nbody': len(me.get_final_ids_after_decay()),
                                         'processes': matrix_element.get('processes'),
                                         'tag': me.shell_string(pdg_order=True)}
        #
#        if __debug__:
#            #check that all decay matrix element correspond to a decay only
#            for prod in self.all_ME.values():
#                for decay in prod['matrix_element']['base_amplitude']['process']['decay_chains']:
#                    assert decay.shell_string() in self.all_decay
            
        
    def get_branching_ratio(self):
        """compute the branching ratio of all the decaying particles"""
    
        # Compute the width branching ratio. Doing this at this point allows
        #to remove potential pointless decay in the diagram generation.
        resonances = decay_misc.get_all_resonances(self.banner, 
                         self.mgcmd, self.mscmd.list_branches.keys())

        logger.debug('List of resonances:%s' % resonances)
        path_me = os.path.realpath(self.path_me) 
        width = width_estimate(resonances, path_me, self.banner, self.model,
                                self.pid2label)
        width.extract_br(self.list_branches, self.mgcmd)
        width.print_branching_fractions()
        #self.channel_br = width.get_BR_for_each_decay(self.decay_processes, 
        #                                    self.mgcmd._multiparticles)
        self.width_estimator = width
        self.banner.param_card = width.banner.param_card
        return width    


    def compile(self):
        logger.info('Compiling code')
        self.compile_fortran(self.path_me, mode="full_me")
        if not self.options["onlyhelicity"]:
            self.compile_fortran(self.path_me, mode="production_me")
            self.compile_fortran(self.path_me, mode="decay_me")

    def compile_fortran(self, path_me, mode='production_me'):
        """ Compile the fortran executables associated with the evalutation of the 
                matrix elements (production process)
                Returns the path to the fortran executable
        """

        base_dir = pjoin(path_me, mode,"SubProcesses")
        list_prod=os.listdir(base_dir)
        logger.debug("""Finalizing %s's """% mode)

        # COMPILATION OF LIBRARY
        misc.compile( cwd=pjoin(path_me, mode,"Source","DHELAS"), mode='fortran')
        file_madspin=pjoin(MG5DIR, 'MadSpin', 'src', 'lha_read_ms.f')
        shutil.copyfile(file_madspin, pjoin(path_me, mode,"Source","MODEL","lha_read.f" ))
        if not self.options["use_old_dir"]: 
            misc.compile(arg=['clean'], cwd=pjoin(path_me, mode,"Source","MODEL"), mode='fortran')
        misc.compile( cwd=pjoin(path_me, mode,"Source","MODEL"), mode='fortran')     

        file=pjoin(path_me, 'param_card.dat')
        shutil.copyfile(file,pjoin(path_me,mode,"Cards","param_card.dat")) 

#       get all paths to matix elements
        list_prod=[]
        if mode == 'full_me':
            for tag in self.all_ME:    
                for dico in self.all_ME[tag]['decays']:
                    full_path=dico['path']
                    if full_path not in list_prod: list_prod.append(full_path)
        elif mode == 'production_me':
            for tag in self.all_ME:    
                prod_path=self.all_ME[tag]['path']
                if prod_path not in list_prod: list_prod.append(prod_path)
        elif mode == 'decay_me':
                for dir in os.listdir(base_dir):
                    if dir[0] == 'P': list_prod.append(pjoin(base_dir, dir))

        for i,me_path in enumerate(list_prod):
#            if direc[0] == "P" and os.path.isdir(pjoin(base_dir, direc)):
#                new_path = pjoin(base_dir, direc)
                new_path = me_path

                if mode == 'full_me':
                    file_madspin=pjoin(MG5DIR, 'MadSpin', 'src', 'driver.f')
                    shutil.copyfile(file_madspin, pjoin(new_path,"driver.f")) 
                elif mode == 'production_me':
                    file_madspin=pjoin(MG5DIR, 'MadSpin', 'src', 'driver_prod.f')
                    shutil.copyfile(file_madspin, pjoin(new_path,"check_sa.f")) 
                else:
                    file_madspin=pjoin(MG5DIR, 'MadSpin', 'src', 'driver_decay.f')
                    shutil.copyfile(file_madspin, pjoin(new_path,"check_sa.f")) 
                     
                
                if mode=='full_me':
                    file_madspin=pjoin(MG5DIR, 'MadSpin', 'src', 'ranmar.f')
                    shutil.copyfile(file_madspin, pjoin(new_path,"ranmar.f"))
                    file_madspin=pjoin(path_me, 'seeds.dat')  
                    files.ln(file_madspin, new_path)
                    file_madspin=pjoin(new_path, 'offset.dat')
                    open(file_madspin,'w').write('%i\n' % i)
                    
                    
                      
                    

                
                
                if mode == 'full_me':
                    file_madspin=pjoin(MG5DIR, 'MadSpin', 'src', 'makefile_full')
                elif mode == 'production_me':
                    file_madspin=pjoin(MG5DIR, 'MadSpin', 'src', 'makefile_prod')
                else:
                    file_madspin=pjoin(MG5DIR, 'MadSpin', 'src', 'makefile_decay')
                    
                shutil.copyfile(file_madspin, pjoin(new_path,"makefile") )

                # files to produce the parameters:
                file_madspin=pjoin(MG5DIR, 'MadSpin', 'src', 'initialize.f')
                shutil.copyfile(file_madspin,pjoin(new_path,"initialize.f"))
                    
                shutil.copyfile(pjoin(path_me, mode,'Source','MODEL','input.inc'),
                                pjoin(new_path,'input.inc'))
                if not os.path.exists(pjoin(new_path,os.path.pardir, 'parameters.inc')):
                    if not self.options["use_old_dir"]:
                        misc.compile(arg=['clean'], cwd=new_path, mode='fortran')
                    misc.compile(arg=['init'],cwd=new_path,mode='fortran')
                    misc.call('./init', cwd=new_path)
                    shutil.copyfile(pjoin(new_path,'parameters.inc'), 
                               pjoin(new_path,os.path.pardir, 'parameters.inc'))
                if mode == 'production_me':
                    misc.compile(cwd=new_path, mode='fortran')
                else:
                    misc.compile(cwd=new_path, mode='fortran')
                    misc.compile(arg=['check'], cwd=new_path, mode='fortran')

                if __debug__:
                    if(os.path.getsize(pjoin(path_me, mode,'SubProcesses', 'parameters.inc'))<10):
                        print pjoin(path_me, mode,'SubProcesses', 'parameters.inc')
                        raise Exception, "Parameters of the model were not written correctly ! %s " %\
                            os.path.getsize(pjoin(path_me, mode,'SubProcesses', 'parameters.inc'))


    def extract_resonances_mass_width(self, resonances):
        """ """

        label2width = {}
        label2mass = {}
        pid2width = {}
        #pid2mass = self.pid2mass
        need_param_card_modif = False
        
        # now extract the width of the resonances:
        for particle_label in resonances:
            try:
                part=abs(self.pid2label[particle_label])
                #mass = self.banner.get('param_card','mass', abs(part))
                width = self.banner.get('param_card','decay', abs(part))
            except ValueError, error:
                continue
            else:
                if (width.value > 0.001):  
                    label2width[particle_label]=float(width.value)
                else: # the width is less than 1 MeV, need to use an effective width !!
                      # this is useful to handle cases like tau decays
                    label2width[particle_label]=0.001
                    need_param_card_modif = True
                    logger.warning('ATTENTION')
                    logger.warning('Found a very small width in the param_card for particle '\
                                   +str(particle_label))
                    logger.warning('Use instead an effective width of 1 MeV ' )
                #label2mass[particle_label]=float(mass.value)
                #pid2mass[part]=label2mass[particle_label]
                pid2width[abs(part)]=label2width[particle_label]
                if label2width[particle_label]==0.0:
                    need_param_card_modif = True
                    for param in self.model["parameters"][('external',)]:
                        if param.lhablock=="DECAY" and param.lhacode==[abs(part)]:
                            label2width[particle_label]=max(param.value,0.001)
                            pid2width[abs(part)]=label2width[particle_label]
                    logger.warning('ATTENTION')
                    logger.warning('Found a zero width in the param_card for particle '\
                                   +str(particle_label))
                    logger.warning('Use instead the default/effective value '\
                                   +str(label2width[particle_label]))
               
        # now we need to modify the values of the width
        # in param_card.dat, since this is where the input 
        # parameters will be read when evaluating matrix elements
        if need_param_card_modif:
            decay_misc.modify_param_card(pid2width, self.path_me)            
            
    def get_max_weight_from_event(self, decay_mapping):
        """ """

        decay_tools = decay_misc()
        
        # check all set of decay that need to be done:
        decay_set = set()
        for production in self.all_ME.values():
            decay_set.add(production['decaying'])

        numberev = self.options['Nevents_for_max_weigth'] # number of events
        numberps = self.options['max_weight_ps_point'] # number of phase pace points per event
        
        logger.info('  ')
        logger.info('   Estimating the maximum weight    ')
        logger.info('   *****************************    ')
        logger.info('     Probing the first '+str(numberev)+' events')
        logger.info('     with '+str(numberps)+' phase space points')
        if len(decay_set) > 1: 
            logger.info('     For %s decaying particle type in the final states' % len(decay_set))
        logger.info('  ')

        
        probe_weight = []
       

        starttime = time.time()
        ev = -1
        nb_decay = dict( (key,0) for key in decay_set)
        probe_weight = dict( (key,[]) for key in decay_set)
        while ev+1 < len(decay_set) * numberev: 
            production_tag, event_map = self.load_event()

            if production_tag == 0 == event_map: #end of file
                logger.info('Not enough events for at least one production mode.')
                logger.info('This is ok as long as you don\'t reuse the max weight for other generations.')
                break
            
            #check if this event is usefull or not
            decaying = self.all_ME[production_tag]['decaying']
            if nb_decay[decaying] >=  numberev:
                continue 
            ev += 1
            nb_decay[decaying] += 1 

#            mg5_me_prod, prod_values = self.evaluate_me_production(production_tag, event_map)   

   
            logger.debug('Event %s/%s: ' % (ev+1, len(decay_set)*numberev))
            if (len(decay_set)*numberev -(ev+2)) >0:
                self.mscmd.update_status((len(decay_set)*numberev -(ev+2),1,ev+1, 
                                          'MadSpin: Maximum weight'), 
                                         force=False, print_log=False)
            #logger.debug('Selected topology               : '+str(tag_topo))

            max_decay = {}
            mean_decay= {}
            std_decay = {}

            atleastonedecay=False
            for decay in self.all_ME[production_tag]['decays']:
                tag = decay['decay_tag']

                if decay_mapping and not tag in decay_mapping:
                    continue
                if not tag:
                    continue # No decay for this process
                atleastonedecay = True
                weight = self.get_max_weight_from_fortran(decay['path'], event_map,numberps,self.options['BW_cut'])
                
                    #weight=mg5_me_full*BW_weight_prod*BW_weight_decay/mg5_me_prod
                if tag in max_decay:
                    max_decay[tag] = max([max_decay[tag], weight])
                else:
                    max_decay[tag] = weight
                    #print weight, max_decay[name]
                    #raise Exception 
                      
            if not atleastonedecay:
                # NO decay [one possibility is all decay are identical to their particle]
                logger.info('No independent decay for one type of final states -> skip those events for the maximum weight computation')
                nb_decay[decaying] = numberev
                ev += numberev -1
                continue
            probe_weight[decaying].append(max_decay)

            self.terminate_fortran_executables()
            self.calculator = {}
            self.calculator_nbcall = {}
            if ev % 5 == 0:
                running_time = misc.format_timer(time.time()-starttime)
                info_text = 'Event %s/%s : %s \n' % (ev + 1, len(decay_set)*numberev, running_time) 
                #for  index,tag_decay in enumerate(max_decay):
                #    info_text += '            decay_config %s [%s] : %s\n' % \
                #       (index+1, ','.join(tag_decay), probe_weight[decaying][nb_decay[decaying]-1][tag_decay])
                logger.info(info_text[:-1])
        
        
        
        # Computation of the maximum weight used in the unweighting procedure
        for decaying in probe_weight:
            if not probe_weight[decaying]:
                continue
            #me_linked = [me for me in self.all_ME.values() if me['decaying'] == decaying]
            for decay_tag in probe_weight[decaying][0].keys():
                weights=[]
                for ev in range(numberev):
                    try:
                        weights.append(probe_weight[decaying][ev][decay_tag])
                    except:
                        continue
                if not weights:
                    logger.warning( 'no events for %s' % decay_tag)
                    continue
                weights.sort(reverse=True)
                assert weights[0] >= weights[1]
                ave_weight, std_weight = decay_tools.get_mean_sd(weights)
                std_weight=math.sqrt(std_weight)
                base_max_weight = 1.05 * (ave_weight+self.options['nb_sigma']*std_weight)

                for i in [20, 30, 40, 50]:
                    if len(weights) < i:
                        break
                    ave_weight, std_weight = decay_tools.get_mean_sd(weights[:i])
                    std_weight=math.sqrt(std_weight)
                    base_max_weight = max(base_max_weight, 1.05 * (ave_weight+self.options['nb_sigma']*std_weight))
                    
                if weights[0] > base_max_weight:
                    base_max_weight = 1.05 * weights[0]
              
                for associated_decay, ratio in decay_mapping[decay_tag]:
                    max_weight= ratio * base_max_weight
                    if ratio != 1:
                        max_weight *= 1.1 #security

                    br = 0                   
                    #assign the value to the associated decays
                    for k,m in self.all_ME.items():
                        for mi in m['decays']:

                            if mi['decay_tag'] == associated_decay:
                                mi['max_weight'] = max_weight
                                br = mi['br']
                                nb_finals = len(mi['finals'])

                    if decay_tag == associated_decay:                
                        logger.debug('Decay channel %s :Using maximum weight %s [%s] (BR: %s)' % \
                               (','.join(decay_tag), base_max_weight, max(weights), br/nb_finals))
                    else:  
                        logger.debug('Decay channel %s :Using maximum weight %s (BR: %s)' % \
                                    (','.join(associated_decay), max_weight, br/nb_finals)) 

#        if __debug__: 
        # check that all decay have a max_weight and fix it if not the case.
        for prod in self.all_ME.values():
            for dec in prod['decays']:
                if dec['decay_tag'] and not 'max_weight' in dec:
                    dec['max_weight'] = 0. 

#                        assert 'max_weight' in dec and dec['max_weight'] ,\
#                                  'fail for %s (%s)' % (str(dec['decay_tag']), \
#                                                  os.path.basename(prod['path']))
        self.evtfile.seek(0)
        return

    def load_event(self):
        """Load the next event and ensure that the ME is define"""

        #decay_tools = decay_misc()
        if self.curr_event.get_next_event() == 'no_event':
            return 0, 0
        production_tag, order = self.curr_event.get_tag()
        P_order = self.all_ME[production_tag]['tag2order'][production_tag]

        event_map = {}
        evt_order = list(order[0])+list(order[1])
        for i, id in enumerate(P_order[0] + P_order[1]):
            in_event = [pos for pos, label in enumerate(evt_order) \
                               if label == id]
            if i < len(order[0]):
                in_event = [pos for pos in in_event if pos < len(order[0])]
            else:
                in_event = [pos for pos in in_event if pos >= len(order[0])]
                
            if len(in_event) == 1:
                in_event = in_event[0]
            else:
                config = random.randint(0, len(in_event)-1)
                in_event = in_event[config]            
            evt_order[in_event] = 0
            event_map[i] = in_event
        
        if __debug__ and len(order[0]) == 2:   
            assert event_map[0] in [0,1], 'wrong event mapping %s' % event_map
            assert event_map[1] in [0,1], 'wrong event mapping %s' % event_map
        assert production_tag in self.all_ME
        
        return production_tag, event_map
    
    def get_max_weight_from_fortran(self, path, event_map,nbpoints,BWcut):
        """return the max. weight associated with me decay['path']"""

        p, p_str=self.curr_event.give_momenta(event_map)

        std_in=" %s  %s %s %s  \n" % ("1",BWcut, self.Ecollider, nbpoints)
        std_in+=p_str
        max_weight = self.loadfortran('maxweight',
                               path, std_in)

        return max_weight
        
    def loadfortran(self, mode, path, stdin_text, first=True):
        """ call the fortran executable """

        tmpdir = ''
        if ('full',path) in self.calculator:
            external = self.calculator[('full',path)]
            self.calculator_nbcall[('full',path)] += 1
        else:
            logger.debug('we have %s calculator ready' % len(self.calculator))
            tmpdir = path

            executable_prod="./check"
            external = Popen(executable_prod, stdout=PIPE, stdin=PIPE, 
                                                      stderr=STDOUT, cwd=tmpdir)
            self.calculator[('full',path,)] = external 
            self.calculator_nbcall[('full',path)] = 1 

        try:
            external.stdin.write(stdin_text)
        except IOError:
            if not first:
                raise
            try:
                external.terminate()
            except:
                pass
            del self.calculator[('full',path,)]
            return self.loadfortran(mode, path, stdin_text, first=False)

        if mode == 'maxweight':
            maxweight=float(external.stdout.readline())
            output = maxweight
        elif mode == 'full_me':
            me_value=float(external.stdout.readline())
            output = me_value
        elif mode == 'unweighting':
            firstline=external.stdout.readline().split()
            try:
                nexternal=int(firstline[0])
                trials= int(firstline[1])
                BWvalue= float(firstline[2])
                weight= float(firstline[3])
                failed= float(firstline[4])
                use_mc_masses=int(firstline[5])
            except ValueError:
                logger.debug(firstline)
                return
            momenta=[external.stdout.readline() for i in range(nexternal)]
            lastline=external.stdout.readline().split()
            helicities=[lastline[i] for i in range(len(lastline))]
            output = trials, BWvalue, weight, momenta, failed, use_mc_masses, helicities

        if len(self.calculator) > self.options['max_running_process']:
            logger.debug('more than %s calculators. Perform cleaning' % self.options['max_running_process'])
            nb_calls = self.calculator_nbcall.values()
            nb_calls.sort()
            cut = max([nb_calls[len(nb_calls)//2], 0.001 * nb_calls[-1]])
            for key, external in list(self.calculator.items()):
                nb = self.calculator_nbcall[key]
                if nb < cut:
                    if key[0]=='full':
                        path=key[1]
                        end_signal="5 0 0 0 \n"  # before closing, write down the seed 
                        external.stdin.write(end_signal)
                        ranmar_state=external.stdout.readline()
                        ranmar_file=pjoin(path,'ranmar_state.dat')
                        ranmar=open(ranmar_file, 'w')
                        ranmar.write(ranmar_state)
                        ranmar.close()
                    external.stdin.close()
                    external.stdout.close()
                    external.terminate()
                    del self.calculator[key]
                    del self.calculator_nbcall[key]
                else:
                    self.calculator_nbcall[key] = self.calculator_nbcall[key] //10
                    
        return output
    
    def calculate_matrix_element(self, mode, production, stdin_text):
        """routine to return the matrix element"""

        if mode != "decay":
            raise Exception, "This function is only secure in mode decay."

        tmpdir = ''
        if (mode, production) in self.calculator:
            external = self.calculator[(mode, production)]
            self.calculator_nbcall[(mode, production)] += 1
        else:
            logger.debug('we have %s calculator ready' % len(self.calculator))
            if mode == 'prod':
                tmpdir = pjoin(self.path_me,'production_me', 'SubProcesses',
                           production)
            elif mode in ['full','decay']:
                tmpdir = pjoin(self.path_me,'%s_me' % mode, 'SubProcesses',
                           production)
            executable_prod="./check"
            external = Popen(executable_prod, stdout=PIPE, stdin=PIPE, 
                                                      stderr=STDOUT, cwd=tmpdir)
            self.calculator[(mode, production)] = external 
            self.calculator_nbcall[(mode, production)] = 1       

        external.stdin.write(stdin_text)
        if mode == 'prod':
            info = int(external.stdout.readline())
            nb_output = abs(info)+1
        else:
            info = 1
            nb_output = 1
         
        prod_values = ' '.join([external.stdout.readline() for i in range(nb_output)])
        if info < 0:
            print 'ZERO DETECTED'
            print prod_values
            print stdin_text
            os.system('lsof -p %s' % external.pid)
            return ' '.join(prod_values.split()[-1*(nb_output-1):])
        
        if len(self.calculator) > self.options['max_running_process']:
            logger.debug('more than 100 calculator. Perform cleaning')
            nb_calls = self.calculator_nbcall.values()
            nb_calls.sort()
            cut = max([nb_calls[len(nb_calls)//2], 0.001 * nb_calls[-1]])
            for key, external in list(self.calculator.items()):
                nb = self.calculator_nbcall[key]
                if nb < cut:
                    external.stdin.close()
                    external.stdout.close()
                    external.terminate()
                    del self.calculator[key]
                    del self.calculator_nbcall[key]
                else:
                    self.calculator_nbcall[key] = self.calculator_nbcall[key] //10
        
        if mode == 'prod':
            return prod_values
        else:
            return float(prod_values)
              
    def generate_configs_file(self,nfinal,decay, path):
        """ write the file configs_decay.inc
            also record the itree information in a python variable, 
            this will be needed to write down the event
            
            decay_struct['mg_tree'] = [(d1,d2, mother), (d1,d2,mother), ...]
                with - BACKWARD ORDER, 
                     - me indices
        """
   
        decay_struct=decay['decay_struct'] 
        me_index=2 # should match the particle index in the full matrix element 
        count_res=0 # count number of resonances
        iforest=[] 
        pmasswidth=[]
        
#              data (map_external2res(i), i=1,4)/1,2,-2,-4/
 
        decay['prod2full']=[1,2]
        map_external='      data (map_external2res(i), i=1,%s)/1,2,' %(nfinal+2)    
        for part in range(3,nfinal+3):
            if part in decay_struct:  # particle in the prod. event to be decayed
                #print part
                decay_struct[part]['mg_tree']=[]

                nb_res=len(decay_struct[part]["tree"].keys())
                for res in range(-1,-nb_res-1,-1):
                    label=abs(decay_struct[part]["tree"][res]['label'])
                    mass=self.pid2massvar[label]
                    width=self.pid2widthvar[label] 
                    me_res=-nb_res-res-count_res-1
                    indexd1=decay_struct[part]["tree"][res]["d1"]["index"]
                    if indexd1>0:
                        me_index+=1
                        me_d1=me_index
                    else: 
                        # need to label resonances backward
                        me_d1 = -nb_res-indexd1-count_res-1
                    indexd2=decay_struct[part]["tree"][res]["d2"]["index"]
                    if indexd2>0:
                        me_index+=1
                        me_d2=me_index
                    else: 
                        # need to label resonances backward
                        me_d2 = -nb_res-indexd2-count_res-1
                    iforest.append("      DATA (IDECAY(I, %s ),I=1,2)/  %s ,  %s / \n" % (me_res, me_d1, me_d2))
                    decay_struct[part]['mg_tree'].append((me_res,me_d1,me_d2))
                    pmasswidth.append("      PRMASS(%s)=%s \n" %(me_res,mass) )
                    pmasswidth.append("      PRWIDTH(%s)=%s \n" %(me_res,width) )

                count_res=count_res+nb_res
                map_external+='%s ,' % (-count_res)
                decay['prod2full'].append(-count_res)
            else:
                me_index+=1
                map_external+='%s ,' % me_index
                decay['prod2full'].append(me_index)
   
        map_external=map_external[:-1]+'/ \n'
        
        trappe=open(pjoin(path,'configs_decay.inc'),'w')
        trappe.write(map_external)
        for item in iforest:
            trappe.write(item)
        trappe.write('      ns_channel_decay= %s \n' % count_res)
        for item in pmasswidth:
            trappe.write(item)
        trappe.close()

    def get_montecarlo_masses_from_event(self,decay_struct, event_map, map_prod2full):
        """
            from the production event curr_event and from the decay channel 'decay_struct'
            (which has just been selected randomly), get the MonteCarlo masses
        """
        
        # in order to preserve the natural order in lhe file,
        # we need the inverse of the dico event_map
        inv_event_map={}
        for i in event_map.keys():
            inv_event_map[event_map[i]]=i
        
        indices_for_mc_masses=[]
        values_for_mc_masses=[]
        
        for index in self.curr_event.event2mg.keys():
            if self.curr_event.event2mg[index]>0: # no need to consider resonances in the production event file
                part=inv_event_map[self.curr_event.event2mg[index]-1]+1 # index for prod. matrix element
                part_for_curr_evt=self.curr_event.event2mg[index]       # index for event file
                
                if part not in decay_struct:
                    # get the pid
                    curr_pid=abs(self.curr_event.particle[part_for_curr_evt]['pid'])
                    if curr_pid in self.MC_masses:
                        #print part
                        #print map_prod2full
                        indices_for_mc_masses.append(map_prod2full[part-1])
                        values_for_mc_masses.append(self.MC_masses[curr_pid])
                    
                else:
                    # now we need to write the decay products in the event
                    # follow the decay chain order, so that we can easily keep track of the mother index                                           
                    for res in range(-1,-len(decay_struct[part]["tree"].keys())-1,-1):
                        index_d1=decay_struct[part]['mg_tree'][-res-1][1]
                        index_d2=decay_struct[part]['mg_tree'][-res-1][2]
                        
                        pid_d1=abs(decay_struct[part]\
                                    ["tree"][res]["d1"]["label"])
                        pid_d2=abs(decay_struct[part]\
                                    ["tree"][res]["d2"]["label"])
                        if index_d1 >0 and pid_d1 in self.MC_masses:
                            indices_for_mc_masses.append(index_d1)
                            values_for_mc_masses.append(self.MC_masses[pid_d1])

                        if index_d2 >0 and pid_d2 in self.MC_masses:
                            indices_for_mc_masses.append(index_d2)
                            values_for_mc_masses.append(self.MC_masses[pid_d2])

        return indices_for_mc_masses,values_for_mc_masses

    def decay_one_event_new(self,curr_event,decay_struct, event_map, momenta_in_decay, use_mc_masses, helicities):
        """Write down the event 
           momenta is the list of momenta ordered according to the productin ME
        """

        pid2color = self.pid2color
        decayed_event=Event()
        decayed_event.event2mg={}

        decayed_event.ievent=curr_event.ievent
        decayed_event.wgt=curr_event.wgt
        decayed_event.scale=curr_event.scale
        decayed_event.aqed=curr_event.aqed
        decayed_event.aqcd=curr_event.aqcd
        decayed_event.diese=curr_event.diese
        decayed_event.rwgt=curr_event.rwgt
        decayed_event.event_init_line=curr_event.event_init_line

        part_number=0
        external=0
        maxcol=curr_event.max_col

        # in order to preserve the natural order in lhe file,
        # we need the inverse of the dico event_map
        inv_event_map={}
        for i in event_map.keys():
            inv_event_map[event_map[i]]=i
        sol_nb = None
        
        for index in curr_event.event2mg.keys():
            if curr_event.event2mg[index]>0:
                part=inv_event_map[curr_event.event2mg[index]-1]+1 # index for prod. matrix element
                part_for_curr_evt=curr_event.event2mg[index]       # index for event file
                
                if part not in decay_struct:
                    external+=1 
                    part_number+=1
                    decayed_event.particle[part_number]=curr_event.particle[part_for_curr_evt]
                    decayed_event.event2mg[part_number]=part_number
                
                else:
                    # now we need to write the decay products in the event
                    # follow the decay chain order, so that we can easily keep track of the mother index
                       
                    map_to_part_number={}
                    for res in range(-1,-len(decay_struct[part]["tree"].keys())-1,-1):
                        index_res_for_mom=decay_struct[part]['mg_tree'][-res-1][0]
                        if (res==-1):
                            part_number+=1
                            mom=momenta_in_decay[index_res_for_mom].copy()
                            pid=decay_struct[part]["tree"][res]['label'] 
                            istup=2
                            mothup1=curr_event.particle[part_for_curr_evt]["mothup1"]
                            mothup2=curr_event.particle[part_for_curr_evt]["mothup2"]
                            colup1=curr_event.particle[part_for_curr_evt]["colup1"]
                            colup2=curr_event.particle[part_for_curr_evt]["colup2"]
                            decay_struct[part]["tree"][res]["colup1"]=colup1
                            decay_struct[part]["tree"][res]["colup2"]=colup2
                            mass=mom.m
                            helicity=0.
                            decayed_event.particle[part_number]={"pid":pid,\
                                "istup":istup,"mothup1":mothup1,"mothup2":mothup2,\
                                "colup1":colup1,"colup2":colup2,"momentum":mom,\
                                "mass":mass,"helicity":helicity}
                            decayed_event.event2mg[part_number]=part_number

                            map_to_part_number[res]=part_number
   
#
#             Extract color information so that we can write the color flow
#
                        colormother=pid2color[decay_struct[part]["tree"][res]["label"]]
                        colord1=pid2color[decay_struct[part]\
                                            ["tree"][res]["d1"]["label"]]
                        colord2=pid2color[decay_struct[part]\
                                            ["tree"][res]["d2"]["label"]]
                
                        colup1=decay_struct[part]["tree"][res]["colup1"]
                        colup2=decay_struct[part]["tree"][res]["colup2"]

#            now figure out what is the correct color flow informatio
#            Only consider 1,3, 3-bar and 8 color rep.
#            Normally, the color flow needs to be determined only
#            during the reshuffling phase, but it is currenlty assigned 
#            for each "trial event"
                        if abs(colord1)==1:
                            d2colup1=colup1
                            d2colup2=colup2
                            d1colup1=0
                            d1colup2=0
                        elif abs(colord2)==1:
                            d1colup1=colup1
                            d1colup2=colup2
                            d2colup1=0
                            d2colup2=0
                        elif colord1==3 and colord2==-3 and colormother ==1:
                            maxcol+=1
                            d1colup1=maxcol
                            d1colup2=0
                            d2colup1=0
                            d2colup2=maxcol
                     
                        elif colord1==3 and colord2==-3 and colormother ==8:
                            d1colup1=colup1
                            d1colup2=0
                            d2colup1=0
                            d2colup2=colup2
                        elif colord1==-3 and colord2==3 and colormother ==8:
                            d1colup1=0
                            d1colup2=colup2
                            d2colup1=colup1
                            d2colup2=0
                        elif colord1==-3 and colord2==3 and colormother ==1:
                            maxcol+=1
                            d1colup1=0
                            d1colup2=maxcol
                            d2colup1=maxcol
                            d2colup2=0
                        elif colord1==3 and colord2==8 and colormother ==3:
                            maxcol+=1
                            d2colup1=colup1
                            d2colup2=maxcol
                            d1colup1=maxcol
                            d1colup2=0

                        elif colord2==3 and colord1==8 and colormother ==3:
                            maxcol+=1
                            d1colup1=colup1
                            d1colup2=maxcol
                            d2colup1=maxcol
                            d2colup2=0

                        elif colord1==-3 and colord2==8 and colormother ==-3:
                            maxcol+=1
                            d2colup2=colup2
                            d2colup1=maxcol
                            d1colup2=maxcol
                            d1colup1=0

                        elif colord2==-3 and colord1==8 and colormother ==-3:
                            maxcol+=1
                            d1colup2=colup2
                            d1colup1=maxcol
                            d2colup2=maxcol
                            d2colup1=0
                        elif colord1==-3 and colord2==-3 and colormother == 3:
                            maxcol+=2
                            d1colup1=0
                            d1colup2=maxcol
                            d2colup1=0
                            d2colup2=maxcol-1
                        elif (colord1==-3 and colord2==3 and colormother == 3) or\
                             (colord1==-3 and colord2==3 and colormother == -3):
                            maxcol+=2
                            d1colup1 = 0
                            d1colup2 = maxcol
                            d2colup1 = maxcol-1
                            d2colup2 = 0
                        elif (colord1==3 and colord2==-3 and colormother == 3) or\
                            (colord1==3 and colord2==-3 and colormother == -3):
                            maxcol+=2
                            d1colup1=maxcol
                            d1colup2=0
                            d2colup1=0
                            d2colup2=maxcol-1
                        elif colord1==3 and colord2==3 and colormother == -3:
                            maxcol+=2
                            d1colup1=maxcol
                            d1colup2=0
                            d2colup1=maxcol-1
                            d2colup2=0    
                        elif colord2==8 and colord1==8 and colormother ==8:
                            maxcol+=1
                            ran = random.random()
                            if ran> 0.5:
                                d1colup2=colup2
                                d1colup1=maxcol
                                d2colup2=maxcol
                                d2colup1=colup1
                            else:                            
                                d1colup2=maxcol
                                d1colup1=colup1
                                d2colup2=colup2
                                d2colup1=maxcol                        
                        else:
                            raise Exception, 'color combination not treated by MadSpin (yet). (%s,%s,%s)' \
                                % (colord1,colord2,colormother)
                        part_number+=1
                        index_d1_for_mom=decay_struct[part]['mg_tree'][-res-1][1]
                        mom=momenta_in_decay[index_d1_for_mom].copy()
                        #mom=decay_products[decay_struct[part]\
                        #            ["tree"][res]["d1"]["index"]]["momentum"]
                        pid=decay_struct[part]\
                                    ["tree"][res]["d1"]["label"]


                        indexd1=decay_struct[part]["tree"][res]["d1"]["index"]
                        if ( indexd1>0):
                            hel=helicities[index_d1_for_mom-1]
                            istup=1
                            external+=1
                            if not use_mc_masses or abs(pid) not in self.MC_masses:
                                mass=self.banner.get('param_card','mass', abs(pid)).value
                            else:
                                mass=self.MC_masses[abs(pid)]
                        else:
                            hel=0.
                            decay_struct[part]["tree"][indexd1]["colup1"]=d1colup1
                            decay_struct[part]["tree"][indexd1]["colup2"]=d1colup2
                            istup=2                    
                            mass=mom.m
                            map_to_part_number[indexd1]=part_number 
 
                        mothup1=map_to_part_number[res]
                        mothup2=map_to_part_number[res]
                        decayed_event.particle[part_number]={"pid":pid,\
                                "istup":istup,"mothup1":mothup1,"mothup2":mothup2,\
                                "colup1":d1colup1,"colup2":d1colup2,"momentum":mom,\
                                "mass":mass,"helicity":hel}
                        decayed_event.event2mg[part_number]=part_number

                        part_number+=1
                        index_d2_for_mom=decay_struct[part]['mg_tree'][-res-1][2]
                        mom=momenta_in_decay[index_d2_for_mom].copy()

                        #mom=decay_products[decay_struct[part]["tree"][res]["d2"]\
                        #                   ["index"]]["momentum"]
                        pid=decay_struct[part]["tree"][res]["d2"]\
                                           ["label"]

                        indexd2=decay_struct[part]["tree"][res]["d2"]["index"]
                        if ( indexd2>0):
                            hel=helicities[index_d2_for_mom-1]
                            istup=1
                            external+=1
                            if not use_mc_masses or abs(pid) not in self.MC_masses:
                                mass=self.banner.get('param_card','mass', abs(pid)).value
                            else:
                                mass=self.MC_masses[abs(pid)]
                        else:
                            hel=0.
                            istup=2
                            decay_struct[part]["tree"][indexd2]["colup1"]=d2colup1
                            decay_struct[part]["tree"][indexd2]["colup2"]=d2colup2
                            mass=mom.m
                            map_to_part_number[indexd2]=part_number

                        mothup1=map_to_part_number[res]
                        mothup2=map_to_part_number[res]
                        decayed_event.particle[part_number]={"pid":pid,"istup":istup,\
                           "mothup1":mothup1,"mothup2":mothup2,"colup1":d2colup1,\
                           "colup2":d2colup2,\
                           "momentum":mom,"mass":mass,"helicity":hel}

                        decayed_event.event2mg[part_number]=part_number

                
            
            else: # resonance in the production event
                part=curr_event.event2mg[index]
                part_number+=1
                decayed_event.particle[part_number]=curr_event.resonance[part]
                decayed_event.event2mg[part_number]=part_number
#        Here I need to check that the daughters still have the correct mothup1 and mothup2
                for part in curr_event.resonance.keys():
                    mothup1=curr_event.resonance[part]["mothup1"]         
                    mothup2=curr_event.resonance[part]["mothup2"] 
                    if mothup1==index:
                        if mothup2!=index: print "Warning: mothup1!=mothup2"
                        curr_event.resonance[part]["mothup1"]=part_number
                        curr_event.resonance[part]["mothup2"]=part_number
                for part in curr_event.particle.keys():
                    mothup1=curr_event.particle[part]["mothup1"]         
                    mothup2=curr_event.particle[part]["mothup2"] 
                    if mothup1==index:
                        if mothup2!=index: print "Warning: mothup1!=mothup2"
                        curr_event.particle[part]["mothup1"]=part_number
                        curr_event.particle[part]["mothup2"]=part_number

        decayed_event.nexternal=part_number        
        return decayed_event       


    def add_loose_decay(self):
        """ in presence of multiprocess with multiple decay options all the 
        BR might not be identical. In such case, the total number of events should
        drop such that the events file is still a unweighted physical events sample.
        This routines add null decay (=> not written events) if appropriate."""
        
        first = True
        max_br = max([m['total_br'] for m in self.all_ME.values()])
        if max_br >= 1:
            if max_br > 1.0001:
                raise MadSpinError, 'BR is larger than one.'
            max_br = 1
        for production in self.all_ME.values():
            if production['total_br'] < max_br:
                if production['total_br'] > 0.9999:
                    continue
                if first:
                    first = False
                    min_br = min([m['total_br'] for m in self.all_ME.values()])
                    logger.info('''All production process does not have the same total Branching Ratio.
                    Therefore the total number of events after decay will be lower than the original file.
                    [max_br = %s, min_br = %s]''' % (max_br, min_br),'$MG:color:BLACK')
                fake_decay = {'br': max_br - production['total_br'], 
                              'path': None, 'matrix_element': None, 
                              'finals': None, 'base_order': None,
                              'decay_struct':None, 'decay_tag': None}
                production['decays'].append(fake_decay)
                production['total_br'] = max_br




    def write_banner_information(self, eff=1):
        
        ms_banner = ""
        cross_section = True # tell if possible to write the cross-section in advance
        total_br = []
        self.br_per_id = {}
        for production in self.all_ME.values():
            one_br = 0
            partial_br = 0
            for decay in production['decays']:
                if not decay['decay_tag']:
                    cross_section = False
                    one_br += decay['br']
                    continue
                partial_br += decay['br']
                ms_banner += "# %s\n" % ','.join(decay['decay_tag']).replace('\n',' ')
                ms_banner += "# BR: %s\n# max_weight: %s\n" % (decay['br'], decay['max_weight'])
                one_br += decay['br']
            
            if production['Pid'] not in self.br_per_id:
                self.br_per_id[production['Pid']] = partial_br
            elif self.br_per_id[production['Pid']] != partial_br:
                self.br_per_id[production['Pid']] = -1
            total_br.append(one_br)
        
        if __debug__:
            for production in self.all_ME.values():
                assert production['total_br'] - min(total_br) < 1e-4
        
        self.branching_ratio = max(total_br) * eff
        #self.banner['madspin'] += ms_banner
        # Update cross-section in the banner
        if 'mggenerationinfo' in self.banner:
            mg_info = self.banner['mggenerationinfo'].split('\n')
            for i,line in enumerate(mg_info):
                if 'Events' in line:
                    if eff == 1:
                        self.err_branching_ratio = 0
                        continue
                    initial_event = int(mg_info[i].split()[-1])
                    nb_event =  int(initial_event * eff) 
                    mg_info[i] = '#  Number of Events        :       %i' % nb_event
                    if eff >0.5:
                        self.err_branching_ratio = max(total_br) * math.sqrt(initial_event - eff * initial_event)/initial_event
                    else:
                        self.err_branching_ratio = max(total_br) * math.sqrt(eff * initial_event)/initial_event
                    continue
                if ':' not in line:
                    continue
                info, value = line.rsplit(':',1)
                try:
                    value = float(value)
                except:
                    continue
                if cross_section:
                    mg_info[i] = '%s : %s' % (info, value * self.branching_ratio)            
                else:
                    mg_info[i] = '%s : %s' % (info, value * self.branching_ratio)
                self.banner['mggenerationinfo'] = '\n'.join(mg_info)
                
        self.cross = 0
        self.error = 0
        if 'init' in self.banner and (eff!=1 or not any(v==-1 for v in self.br_per_id.values())):
            new_init =''
            curr_proc = 0
            has_missing=False
            for line in self.banner['init'].split('\n'):
                if len(line.split()) != 4:
                    new_init += '%s\n' % line
                else:
                    curr_proc += 1 
                    data = [float(nb) for nb in line.split()]
                    id = int(data[-1])
                    if id in self.br_per_id and not any(v==-1 for v in self.br_per_id.values()):
                        data[:3] = [data[i] * self.br_per_id[id] for i  in range(3)]
                    else:
                        data[:3] = [ data[i] * self.branching_ratio for i  in range(3)]
                        has_missing=True
                    new_init += ' %.12E %.12E %.12E %i\n' % tuple(data)
                    cross, error = [float(d) for d in data[:2]]
                    self.cross += cross
                    self.error += error**2
                    
                    
            self.banner['init'] = new_init
            self.error = math.sqrt(self.error)
            if has_missing and curr_proc not in [0,1]:
                logger.warning('''The partial cross section for each subprocess can not be determine. due
    Reason: multiple final state in the same subprocess (and the presence of multiple BR)
    Consequence: the <init> information of the lhe will therefore be incorrect. Please correct it if needed.''')
        self.banner.write(self.outputfile, close_tag=False)        
        
    def terminate_fortran_executables(self, path_to_decay=0 ):
        """routine to terminate all fortran executables"""

        if not path_to_decay:
            for (mode, path) in self.calculator:
                if mode=='decay':
                    external = self.calculator[(mode, path)]
                    external.terminate()
                    del external
                elif mode=='full':
                    stdin_text="5 0 0 0 \n"  # before closing, write down the seed 
                    external = self.calculator[('full',path)]
                    external.stdin.write(stdin_text)
                    ranmar_state=external.stdout.readline()
                    ranmar_file=pjoin(path,'ranmar_state.dat')
                    ranmar=open(ranmar_file, 'w')
                    ranmar.write(ranmar_state)
                    ranmar.close()
                    external.stdin.close()
                    external.stdout.close()
                    external.terminate()
                    del external
        else:
            try:
                external = self.calculator[('full', path_to_decay)]
            except Exception:
                pass
            else:
                stdin_text="5 0 0 0"
                external.stdin.write(stdin_text)
                external.stdin.close()
                external.stdout.close()
                external.terminate()       
                del external

        self.calculator = {}<|MERGE_RESOLUTION|>--- conflicted
+++ resolved
@@ -1223,12 +1223,8 @@
             topo['path'] = pjoin(path, 'SubProcesses', 
                                   'P%s' % me.get('processes')[0].shell_string())
             topo['decays'] = []
-<<<<<<< HEAD
-            topo['total_br'] = 0
-=======
             topo['total_br'] = 0 
             topo['Pid'] = proc.get('id')
->>>>>>> 218e7d97
         
             if skip:
                 self.add_me_symmetric(skip, topo)

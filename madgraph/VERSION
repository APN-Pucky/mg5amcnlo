--- conflicted
+++ resolved
@@ -1,7 +1,2 @@
-<<<<<<< HEAD
-version = 1.3.10
-date = 2011-08-23
-=======
 version = 1.3.11
 date = 2011-08-26
->>>>>>> 8352acb8

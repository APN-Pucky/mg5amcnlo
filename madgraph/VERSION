<<<<<<< HEAD
version = 1.5.6
date = 2012-12-20
=======
version = 1.6.0b
date = 2012-XX-XX
>>>>>>> e226e974
<|MERGE_RESOLUTION|>--- conflicted
+++ resolved
@@ -1,7 +1,2 @@
-<<<<<<< HEAD
-version = 1.5.6
-date = 2012-12-20
-=======
-version = 1.6.0b
-date = 2012-XX-XX
->>>>>>> e226e974
+version = 1.6.0
+date = 2012-XX-XX
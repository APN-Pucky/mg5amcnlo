<<<<<<< HEAD
version = 1.0.0.b5
date = 2010-12-24
=======
version = 0.6.1
date = 2010-12-29
>>>>>>> cfdc437c
<|MERGE_RESOLUTION|>--- conflicted
+++ resolved
@@ -1,7 +1,2 @@
-<<<<<<< HEAD
-version = 1.0.0.b5
-date = 2010-12-24
-=======
-version = 0.6.1
-date = 2010-12-29
->>>>>>> cfdc437c
+version = 1.0.0.b6
+date = 2010-12-29
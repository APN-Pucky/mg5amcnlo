--- conflicted
+++ resolved
@@ -1,7 +1,2 @@
-<<<<<<< HEAD
-version = 0.6.1.3
-date = 2011-01-23
-=======
-version = 0.6.2d
-date = 2011-01-21
->>>>>>> a94245a9
+version = 0.6.2
+date = 2011-01-27

--- conflicted
+++ resolved
@@ -1,7 +1,2 @@
-<<<<<<< HEAD
-version = 1.5.0.beta
-date = 2012-09-13
-=======
-version = 1.4.8.5beta4
-date = 2012-09-10
->>>>>>> a3e73d18
+version = 1.5.0.beta.cluster
+date = 2012-09-20

<<<<<<< HEAD
version = 1.4.0.beta_8x
date = 2011-12-14
=======
version = 1.3.32
date = 2011-12-21
>>>>>>> 5043203c
<|MERGE_RESOLUTION|>--- conflicted
+++ resolved
@@ -1,7 +1,2 @@
-<<<<<<< HEAD
-version = 1.4.0.beta_8x
-date = 2011-12-14
-=======
-version = 1.3.32
+version = 1.4.0.beta_9
 date = 2011-12-21
->>>>>>> 5043203c

version = 2.0.0.beta3
<<<<<<< HEAD
date = 2013-02-12

=======
date = 2013-02-25
>>>>>>> 37ec56cb
<|MERGE_RESOLUTION|>--- conflicted
+++ resolved
@@ -1,7 +1,4 @@
 version = 2.0.0.beta3
-<<<<<<< HEAD
-date = 2013-02-12
+date = 2013-05-07
 
-=======
-date = 2013-02-25
->>>>>>> 37ec56cb
+

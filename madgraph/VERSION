--- conflicted
+++ resolved
@@ -1,6 +1,2 @@
-<<<<<<< HEAD
 version = 0.6.0
-=======
-version = 0.5.1
->>>>>>> bec072ea
-date = 2010-11-23+date = 2010-12-01
--- conflicted
+++ resolved
@@ -1,7 +1,3 @@
-<<<<<<< HEAD
 version = 1.3.19
-date = 2011-10-05
-=======
-version = 1.3.18
-date = 2011-10-04
->>>>>>> f7f3b271
+date = 2011-10-06
+

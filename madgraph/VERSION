<<<<<<< HEAD
version = 1.0.0.b7
date = 2010-01-18
=======
version = 0.6.2d
date = 2011-01-21
>>>>>>> e10f1775
<|MERGE_RESOLUTION|>--- conflicted
+++ resolved
@@ -1,7 +1,2 @@
-<<<<<<< HEAD
 version = 1.0.0.b7
-date = 2010-01-18
-=======
-version = 0.6.2d
-date = 2011-01-21
->>>>>>> e10f1775
+date = 2011-01-21
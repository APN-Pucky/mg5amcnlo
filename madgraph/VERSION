<<<<<<< HEAD
version = 1.5.4
date = 2012-11-11
=======
version = 2.0.0.beta1
date = 2012-11-08
>>>>>>> 37334836
<|MERGE_RESOLUTION|>--- conflicted
+++ resolved
@@ -1,7 +1,2 @@
-<<<<<<< HEAD
-version = 1.5.4
-date = 2012-11-11
-=======
-version = 2.0.0.beta1
+version = 2.0.0.beta2
 date = 2012-11-08
->>>>>>> 37334836

--- conflicted
+++ resolved
@@ -1,7 +1,2 @@
-<<<<<<< HEAD
-version = 1.0.0.b8
-date = 2011-02-03
-=======
-version = 0.6.2
-date = 2011-01-27
->>>>>>> 072603e4
+version = 1.0.0.b9
+date = 2011-02-08
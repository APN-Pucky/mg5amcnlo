<<<<<<< HEAD
version = 1.5.0.alpha
date = 2012-07-19

=======
version = 1.4.8
date = 2012-07-24
>>>>>>> eaaf1bf3
<|MERGE_RESOLUTION|>--- conflicted
+++ resolved
@@ -1,8 +1,2 @@
-<<<<<<< HEAD
 version = 1.5.0.alpha
 date = 2012-07-19
-
-=======
-version = 1.4.8
-date = 2012-07-24
->>>>>>> eaaf1bf3

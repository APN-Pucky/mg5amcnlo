<<<<<<< HEAD
version = 2.1.2.alpha
date = 2014-05-20
=======
version = 2.1.2.beta2
date = 2014-06-03
>>>>>>> 20571247


<|MERGE_RESOLUTION|>--- conflicted
+++ resolved
@@ -1,9 +1,4 @@
-<<<<<<< HEAD
-version = 2.1.2.alpha
-date = 2014-05-20
-=======
 version = 2.1.2.beta2
 date = 2014-06-03
->>>>>>> 20571247
 
 

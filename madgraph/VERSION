--- conflicted
+++ resolved
@@ -1,8 +1,3 @@
-<<<<<<< HEAD
-version = 0.7.0-beta
-date = 2011-03-18
-=======
-version = 0.6.2.4
-date = 2011-03-22
->>>>>>> 0150dea8
+version = 0.7.0
+date = 2011-03-23
 

--- conflicted
+++ resolved
@@ -710,11 +710,13 @@
                             dir = folder.replace('*', name)
                         else:
                             dir = folder.replace('*', '_G' + name)
-<<<<<<< HEAD
                         P_comb.add_results(dir, pjoin(Pdir,dir,'results.dat'), mfactor)
-
+                if jobs:
+                    for job in filter(lambda j: j['p_dir'] == Pdir, jobs):
+                        P_comb.add_results(os.path.basename(job['dirname']),\
+                                       pjoin(job['dirname'],'results.dat'))
             except IOError:
-                continue            
+                continue
         else:
             G_dir, mfactors = cmd.get_Gdir(Pdir, symfact=True)
             for G in G_dir:
@@ -725,19 +727,6 @@
                         path = pjoin(G,'results.dat')
                     P_comb.add_results(os.path.basename(G), path, mfactors[G])
                 
-            
-        
-
-=======
-                        P_comb.add_results(dir, pjoin(P_path,dir,'results.dat'), mfactor)
-
-            if jobs:
-                for job in filter(lambda j: j['p_dir'] == Pdir, jobs):
-                    P_comb.add_results(os.path.basename(job['dirname']),\
-                                       pjoin(job['dirname'],'results.dat'))
-        except IOError:
-            continue
->>>>>>> cdfa26c6
         P_comb.compute_values()
         all.append(P_comb)
     all.compute_values()

--- conflicted
+++ resolved
@@ -287,10 +287,7 @@
                         if m:
                             return float(m.group(1))*10**(float(m.group(2)))
                         return 
-<<<<<<< HEAD
-                
-=======
->>>>>>> f31568cf
+
                 data = [secure_float(d) for d in line.split()]
                 self.axsec, self.xerru, self.xerrc, self.nevents, self.nw,\
                          self.maxit, self.nunwgt, self.luminosity, self.wgt, \

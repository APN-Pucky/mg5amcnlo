################################################################################
#
# Copyright (c) 2011 The MadGraph5_aMC@NLO Development team and Contributors
#
# This file is a part of the MadGraph5_aMC@NLO project, an application which 
# automatically generates Feynman diagrams and matrix elements for arbitrary
# high-energy processes in the Standard Model and beyond.
#
# It is subject to the MadGraph5_aMC@NLO license which should accompany this 
# distribution.
#
# For more information, visit madgraph.phys.ucl.ac.be and amcatnlo.web.cern.ch
#
################################################################################
from __future__ import division
import os
import math
import logging
import re
import xml.dom.minidom as minidom

logger = logging.getLogger('madevent.stdout') # -> stdout

pjoin = os.path.join
try:
    import madgraph
except ImportError:
    import internal.cluster as cluster
    import internal.misc as misc
    from internal import MadGraph5Error
else:
    import madgraph.various.cluster as cluster
    import madgraph.various.misc as misc
    from madgraph import MadGraph5Error

class RunStatistics(dict):
    """ A class to store statistics about a MadEvent run. """
    
    def __init__(self, *args, **opts):
        """ Initialize the run dictionary. For now, the same as a regular
        dictionary, except that we specify some default statistics. """
        
        madloop_statistics = {
          'unknown_stability'  : 0,
          'stable_points'      : 0,
          'unstable_points'    : 0,
          'exceptional_points' : 0,
          'DP_usage'           : 0,
          'QP_usage'           : 0,
          'DP_init_usage'      : 0,
          'QP_init_usage'      : 0,
          'CutTools_DP_usage'  : 0,
          'CutTools_QP_usage'  : 0,          
          'PJFry_usage'        : 0,
          'Golem_usage'        : 0,
          'IREGI_usage'        : 0,
          'Samurai_usage'      : 0,
          'Ninja_usage'        : 0,
          'Ninja_QP_usage'     : 0,
          'COLLIER_usage'      : 0,
          'max_precision'      : 1.0e99,
          'min_precision'      : 0.0,
          'averaged_timing'    : 0.0,
          'n_madloop_calls'    : 0,
          'cumulative_timing'  : 0.0,
          'skipped_subchannel' : 0 # number of times that a computation have been 
                                    # discarded due to abnormal weight.
          }
        
        for key, value in madloop_statistics.items():
            self[key] = value

        super(dict,self).__init__(*args, **opts)
    
    def aggregate_statistics(self, new_stats):
        """ Update the current statitistics with the new_stats specified."""
        
        if isinstance(new_stats,RunStatistics):
            new_stats = [new_stats, ]
        elif isinstance(new_stats,list):
            if any(not isinstance(_,RunStatistics) for _ in new_stats):
                raise MadGraph5Error, "The 'new_stats' argument of the function "+\
                        "'updtate_statistics' must be a (possibly list of) "+\
                                                       "RunStatistics instance."
 
        keys = set([])
        for stat in [self,]+new_stats:
            keys |= set(stat.keys())

        new_stats = new_stats+[self,]
        for key in keys:
            # Define special rules
            if key=='max_precision':
                # The minimal precision corresponds to the maximal value for PREC
                self[key] = min( _[key] for _ in new_stats if key in _)
            elif key=='min_precision':
                # The maximal precision corresponds to the minimal value for PREC
                self[key] = max( _[key] for _ in new_stats if key in _)
            elif key=='averaged_timing':
                n_madloop_calls = sum(_['n_madloop_calls'] for _ in new_stats if
                                                         'n_madloop_calls' in _)
                if n_madloop_calls > 0 :
                    self[key] = sum(_[key]*_['n_madloop_calls'] for _ in 
                      new_stats if (key in _ and 'n_madloop_calls' in _) )/n_madloop_calls
            else:
                # Now assume all other quantities are cumulative
                self[key] = sum(_[key] for _ in new_stats if key in _)
    
    def load_statistics(self, xml_node):
        """ Load the statistics from an xml node. """
        
        def getData(Node):
            return Node.childNodes[0].data
        
        u_return_code = xml_node.getElementsByTagName('u_return_code')
        u_codes = [int(_) for _ in getData(u_return_code[0]).split(',')]
        self['CutTools_DP_usage'] = u_codes[1]
        self['PJFry_usage']       = u_codes[2]
        self['IREGI_usage']       = u_codes[3]
        self['Golem_usage']       = u_codes[4]
        self['Samurai_usage']     = u_codes[5]
        self['Ninja_usage']       = u_codes[6]
        self['COLLIER_usage']     = u_codes[7]        
        self['Ninja_QP_usage']    = u_codes[8]
        self['CutTools_QP_usage'] = u_codes[9]
        t_return_code = xml_node.getElementsByTagName('t_return_code')
        t_codes = [int(_) for _ in getData(t_return_code[0]).split(',')]
        self['DP_usage']          = t_codes[1]
        self['QP_usage']          = t_codes[2]
        self['DP_init_usage']     = t_codes[3]
        self['DP_init_usage']     = t_codes[4]
        h_return_code = xml_node.getElementsByTagName('h_return_code')
        h_codes = [int(_) for _ in getData(h_return_code[0]).split(',')]
        self['unknown_stability']  = h_codes[1]
        self['stable_points']      = h_codes[2]
        self['unstable_points']    = h_codes[3]
        self['exceptional_points'] = h_codes[4]
        average_time = xml_node.getElementsByTagName('average_time')
        avg_time = float(getData(average_time[0]))
        self['averaged_timing']    = avg_time 
        cumulated_time = xml_node.getElementsByTagName('cumulated_time')
        cumul_time = float(getData(cumulated_time[0]))
        self['cumulative_timing']  = cumul_time 
        max_prec = xml_node.getElementsByTagName('max_prec')
        max_prec = float(getData(max_prec[0]))
        # The minimal precision corresponds to the maximal value for PREC
        self['min_precision']      = max_prec  
        min_prec = xml_node.getElementsByTagName('min_prec')
        min_prec = float(getData(min_prec[0]))
        # The maximal precision corresponds to the minimal value for PREC
        self['max_precision']      = min_prec              
        n_evals = xml_node.getElementsByTagName('n_evals')
        n_evals = int(getData(n_evals[0]))
        self['n_madloop_calls']    = n_evals
    
    def nice_output(self,G, no_warning=False):
        """Returns a one-line string summarizing the run statistics 
        gathered for the channel G."""
        
        # Do not return anythign for now if there is no madloop calls. This can
        # change of course if more statistics are gathered, unrelated to MadLoop.
        if self['n_madloop_calls']==0:
            return ''

        stability = [
          ('tot#',self['n_madloop_calls']),
          ('unkwn#',self['unknown_stability']),
          ('UPS%',float(self['unstable_points'])/self['n_madloop_calls']),
          ('EPS#',self['exceptional_points'])]

        stability = [_ for _ in stability if _[1] > 0 or _[0] in ['UPS%','EPS#']]
        stability = [(_[0],'%i'%_[1]) if isinstance(_[1], int) else
                     (_[0],'%.3g'%(100.0*_[1])) for _ in stability]
        
        tools_used = [
          ('CT_DP',float(self['CutTools_DP_usage'])/self['n_madloop_calls']),
          ('CT_QP',float(self['CutTools_QP_usage'])/self['n_madloop_calls']),
          ('PJFry',float(self['PJFry_usage'])/self['n_madloop_calls']),
          ('Golem',float(self['Golem_usage'])/self['n_madloop_calls']),
          ('IREGI',float(self['IREGI_usage'])/self['n_madloop_calls']),
          ('Samurai',float(self['Samurai_usage'])/self['n_madloop_calls']),
          ('COLLIER',float(self['COLLIER_usage'])/self['n_madloop_calls']),          
          ('Ninja_DP',float(self['Ninja_usage'])/self['n_madloop_calls']),
          ('Ninja_QP',float(self['Ninja_QP_usage'])/self['n_madloop_calls'])]

        tools_used = [(_[0],'%.3g'%(100.0*_[1])) for _ in tools_used if _[1] > 0.0 ]

        to_print = [('%s statistics:'%(G if isinstance(G,str) else
                                                    str(os.path.join(list(G))))\
          +(' %s,'%misc.format_time(int(self['cumulative_timing'])) if
                                     int(self['cumulative_timing']) > 0 else '')
          +((' Avg. ML timing = %i ms'%int(1.0e3*self['averaged_timing'])) if
            self['averaged_timing'] > 0.001 else
            (' Avg. ML timing = %i mus'%int(1.0e6*self['averaged_timing']))) \
          +', Min precision = %.2e'%self['min_precision'])
          ,'   -> Stability %s'%dict(stability)
          ,'   -> Red. tools usage in %% %s'%dict(tools_used)
#         I like the display above better after all
#          ,'Stability %s'%(str([_[0] for _ in stability]),
#                             str([_[1] for _ in stability]))
#          ,'Red. tools usage in %% %s'%(str([_[0] for _ in tools_used]),
#                                      str([_[1] for _ in tools_used]))
        ]

        if self['skipped_subchannel'] > 0 and not no_warning:
            to_print.append("WARNING: Some event with large weight have been "+\
               "discarded. This happened %s times." % self['skipped_subchannel'])

        return ('\n'.join(to_print)).replace("'"," ")
    
    def has_warning(self):
        """return if any stat needs to be reported as a warning
           When this is True, the print_warning doit retourner un warning
        """
    
        if self['n_madloop_calls'] > 0:
            fraction = self['exceptional_points']/float(self['n_madloop_calls'])
        else:
            fraction = 0.0
            
        if self['skipped_subchannel'] > 0:
            return True
        elif fraction > 1.0e-4:
            return True
        else:
            return False

    def get_warning_text(self):
        """get a string with all the identified warning"""
        
        to_print = []
        if self['skipped_subchannel'] > 0:
            to_print.append("Some event with large weight have been discarded."+\
                         " This happens %s times." % self['skipped_subchannel'])
        if self['n_madloop_calls'] > 0:
            fraction = self['exceptional_points']/float(self['n_madloop_calls'])
            if fraction > 1.0e-4:
                to_print.append("Some PS with numerical instability have been set "+\
                   "to a zero matrix-element (%.3g%%)" % (100.0*fraction))
        
        return ('\n'.join(to_print)).replace("'"," ") 

class OneResult(object):
    
    def __init__(self, name):
        """Initialize all data """
        
        self.run_statistics = RunStatistics()
        self.name = name
        self.parent_name = ''
        self.axsec = 0  # Absolute cross section = Sum(abs(wgt))
        self.xsec = 0 # Real cross section = Sum(wgt)
        self.xerru = 0  # uncorrelated error
        self.xerrc = 0  # correlated error
        self.nevents = 0
        self.nw = 0     # number of events after the primary unweighting
        self.maxit = 0  # 
        self.nunwgt = 0  # number of unweighted events
        self.luminosity = 0
        self.mfactor = 1 # number of times that this channel occur (due to symmetry)
        self.ysec_iter = []
        self.yerr_iter = []
        self.yasec_iter = []
        self.eff_iter = []
        self.maxwgt_iter = []
        self.maxwgt = 0 # weight used for the secondary unweighting.
        self.th_maxwgt= 0 # weight that should have been use for secondary unweighting
                          # this can happen if we force maxweight
        self.th_nunwgt = 0 # associated number of event with th_maxwgt 
                           #(this is theoretical do not correspond to a number of written event)

        return
    
    #@cluster.multiple_try(nb_try=5,sleep=20)
    def read_results(self, filepath):
        """read results.dat and fullfill information"""
        
        if isinstance(filepath, str):
            finput = open(filepath)
        elif isinstance(filepath, file):
            finput = filepath
        else:
            raise Exception, "filepath should be a path or a file descriptor"
        
        i=0
        found_xsec_line = False
        for line in finput:            
            # Exit as soon as we hit the xml part. Not elegant, but the part
            # below should eventually be xml anyway.
            if '<' in line:
                break
            i+=1
            if i == 1:
                def secure_float(d):
                    try:
                        return float(d)
                    except ValueError:
                        m=re.search(r'''([+-]?[\d.]*)([+-]\d*)''', d)
                        if m:
                            return float(m.group(1))*10**(float(m.group(2)))
                        return 

                data = [secure_float(d) for d in line.split()]
                self.axsec, self.xerru, self.xerrc, self.nevents, self.nw,\
                         self.maxit, self.nunwgt, self.luminosity, self.wgt, \
                         self.xsec = data[:10]
                if len(data) > 10:
                    self.maxwgt = data[10]
                if len(data) >12:
                    self.th_maxwgt, self.th_nunwgt = data[11:13]
                if self.mfactor > 1:
                    self.luminosity /= self.mfactor
                continue
            try:
                l, sec, err, eff, maxwgt, asec = line.split()
                found_xsec_line = True
            except:
                break
            self.ysec_iter.append(secure_float(sec))
            self.yerr_iter.append(secure_float(err))
            self.yasec_iter.append(secure_float(asec))
            self.eff_iter.append(secure_float(eff))
            self.maxwgt_iter.append(secure_float(maxwgt))

        finput.seek(0)
        xml = []
        for line in finput:
            if re.match('^.*<.*>',line):
                xml.append(line)
                break
        for line in finput:
            xml.append(line)

        if xml:
            self.parse_xml_results('\n'.join(xml))        
        
        # this is for amcatnlo: the number of events has to be read from another file
        if self.nevents == 0 and self.nunwgt == 0 and isinstance(filepath, str) and \
                os.path.exists(pjoin(os.path.split(filepath)[0], 'nevts')): 
            nevts = int(open(pjoin(os.path.split(filepath)[0], 'nevts')).read())
            self.nevents = nevts
            self.nunwgt = nevts
        
    def parse_xml_results(self, xml):
        """ Parse the xml part of the results.dat file."""

        dom = minidom.parseString(xml)
                    
        statistics_node = dom.getElementsByTagName("run_statistics")
        
        if statistics_node:
            try:
                self.run_statistics.load_statistics(statistics_node[0])
            except ValueError, IndexError:
                logger.warning('Fail to read run statistics from results.dat')

    def set_mfactor(self, value):
        self.mfactor = int(value)
        
    def change_iterations_number(self, nb_iter):
        """Change the number of iterations for this process"""
            
        if len(self.ysec_iter) <= nb_iter:
            return
        
        # Combine the first iterations into a single bin
        nb_to_rm =  len(self.ysec_iter) - nb_iter
        ysec = [0]
        yerr = [0]
        for i in range(nb_to_rm):
            ysec[0] += self.ysec_iter[i]
            yerr[0] += self.yerr_iter[i]**2
        ysec[0] /= (nb_to_rm+1)
        yerr[0] = math.sqrt(yerr[0]) / (nb_to_rm + 1)
        
        for i in range(1, nb_iter):
            ysec[i] = self.ysec_iter[nb_to_rm + i]
            yerr[i] = self.yerr_iter[nb_to_rm + i]
        
        self.ysec_iter = ysec
        self.yerr_iter = yerr
    
    def get(self, name):
        
        if name in ['xsec', 'xerru','xerrc']:
            return getattr(self, name) * self.mfactor
        elif name in ['luminosity']:
            #misc.sprint("use unsafe luminosity definition")
            #raise Exception
            return getattr(self, name) #/ self.mfactor
        elif (name == 'eff'):
            return self.xerr*math.sqrt(self.nevents/(self.xsec+1e-99))
        elif name == 'xerr':
            return math.sqrt(self.xerru**2+self.xerrc**2)
        elif name == 'name':
            return pjoin(self.parent_name, self.name)
        else:
            return getattr(self, name)

class Combine_results(list, OneResult):
    
    def __init__(self, name):
        
        list.__init__(self)
        OneResult.__init__(self, name)
    
    def add_results(self, name, filepath, mfactor=1):
        """read the data in the file"""
        try:
            oneresult = OneResult(name)
            oneresult.set_mfactor(mfactor)
            oneresult.read_results(filepath)
            oneresult.parent_name = self.name
            self.append(oneresult)
            return oneresult
        except Exception:
            logger.critical("Error when reading %s" % filepath)
            raise
        
    
    def compute_values(self, update_statistics=False):
        """compute the value associate to this combination"""

        self.compute_iterations()
        self.axsec = sum([one.axsec for one in self])
        self.xsec = sum([one.xsec for one in self])
        self.xerrc = sum([one.xerrc for one in self])
        self.xerru = math.sqrt(sum([one.xerru**2 for one in self]))

        self.nevents = sum([one.nevents for one in self])
        self.nw = sum([one.nw for one in self])
        self.maxit = len(self.yerr_iter)  # 
        self.nunwgt = sum([one.nunwgt for one in self])  
        self.wgt = 0
        self.luminosity = min([0]+[one.luminosity for one in self])
        if update_statistics:
            self.run_statistics.aggregate_statistics([_.run_statistics for _ in self])

    def compute_average(self):
        """compute the value associate to this combination"""

        nbjobs = len(self)
        if not nbjobs:
            return
        self.axsec = sum([one.axsec for one in self]) / nbjobs
        self.xsec = sum([one.xsec for one in self]) /nbjobs
        self.xerrc = sum([one.xerrc for one in self]) /nbjobs
        self.xerru = math.sqrt(sum([one.xerru**2 for one in self])) /nbjobs

        self.nevents = sum([one.nevents for one in self])
        self.nw = 0#sum([one.nw for one in self])
        self.maxit = 0#len(self.yerr_iter)  # 
        self.nunwgt = sum([one.nunwgt for one in self])  
        self.wgt = 0
        self.luminosity = sum([one.luminosity for one in self])
        self.ysec_iter = []
        self.yerr_iter = []
        self.th_maxwgt = 0.0
        self.th_nunwgt = 0 
        for result in self:
            self.ysec_iter+=result.ysec_iter
            self.yerr_iter+=result.yerr_iter
            self.yasec_iter += result.yasec_iter
            self.eff_iter += result.eff_iter
            self.maxwgt_iter += result.maxwgt_iter


    
    def compute_iterations(self):
        """Compute iterations to have a chi-square on the stability of the 
        integral"""

        nb_iter = min([len(a.ysec_iter) for a in self], 0)
        # syncronize all iterations to a single one
        for oneresult in self:
            oneresult.change_iterations_number(nb_iter)
            
        # compute value error for each iteration
        for i in range(nb_iter):
            value = [one.ysec_iter[i] for one in self]
            error = [one.yerr_iter[i]**2 for one in self]
            
            # store the value for the iteration
            self.ysec_iter.append(sum(value))
            self.yerr_iter.append(math.sqrt(sum(error)))
    
       
    template_file = \
"""  
%(diagram_link)s
 <BR>
&nbsp;&nbsp;&nbsp;&nbsp;&nbsp;&nbsp;<b>s= %(cross).5g &#177 %(error).3g (%(unit)s)</b><br><br>
<table class="sortable" id='tablesort'>
<tr><th>Graph</th>
    <th> %(result_type)s</th>
    <th>Error</th>
    <th>Events (K)</th>
    <th>Unwgt</th>
    <th>Luminosity</th>
</tr>
%(table_lines)s
</table>
</center>
<br><br><br>
"""    
    table_line_template = \
"""
<tr><td align=right>%(P_title)s</td>
    <td align=right><a id="%(P_link)s" href=%(P_link)s onClick="check_link('%(P_link)s','%(mod_P_link)s','%(P_link)s')"> %(cross)s </a> </td>
    <td align=right>  %(error)s</td>
    <td align=right>  %(events)s</td>
    <td align=right>  %(unweighted)s</td>
    <td align=right>  %(luminosity)s</td>
</tr>
"""

    def get_html(self,run, unit, me_dir = []):
        """write html output"""
        
        # store value for global cross-section
        P_grouping = {}

        tables_line = ''
        for oneresult in self:
            if oneresult.name.startswith('P'):
                title = '<a href=../../SubProcesses/%(P)s/diagrams.html>%(P)s</a>' \
                                                          % {'P':oneresult.name}
                P = oneresult.name.split('_',1)[0]
                if P in P_grouping:
                    P_grouping[P] += float(oneresult.xsec)
                else:
                    P_grouping[P] = float(oneresult.xsec)
            else:
                title = oneresult.name
            
            if not isinstance(oneresult, Combine_results):
                # this is for the (aMC@)NLO logs
                if os.path.exists(pjoin(me_dir, 'Events', run, 'alllogs_1.html')):
                    link = '../../Events/%(R)s/alllogs_1.html#/%(P)s/%(G)s' % \
                                        {'P': self.name,
                                         'G': oneresult.name,
                                         'R': run}
                    mod_link = link
                elif os.path.exists(pjoin(me_dir, 'Events', run, 'alllogs_0.html')):
                    link = '../../Events/%(R)s/alllogs_0.html#/%(P)s/%(G)s' % \
                                        {'P': self.name,
                                         'G': oneresult.name,
                                         'R': run}
                    mod_link = link
                else:
                    # this is for madevent runs
                    link = '../../SubProcesses/%(P)s/%(G)s/%(R)s_log.txt' % \
                                            {'P': self.name,
                                             'G': oneresult.name,
                                             'R': run}
                    mod_link = '../../SubProcesses/%(P)s/%(G)s/log.txt' % \
                                            {'P': self.name,
                                             'G': oneresult.name}
            else:
                link = '#%s' % oneresult.name
                mod_link = link
            
            dico = {'P_title': title,
                    'P_link': link,
                    'mod_P_link': mod_link,
                    'cross': '%.4g' % oneresult.xsec,
                    'error': '%.3g' % oneresult.xerru,
                    'events': oneresult.nevents/1000.0,
                    'unweighted': oneresult.nunwgt,
                    'luminosity': '%.3g' % oneresult.luminosity
                   }
    
            tables_line += self.table_line_template % dico
        
        for P_name, cross in P_grouping.items():
            dico = {'P_title': '%s sum' % P_name,
                    'P_link': './results.html',
                    'mod_P_link':'',
                    'cross': cross,
                    'error': '',
                    'events': '',
                    'unweighted': '',
                    'luminosity': ''
                   }
            tables_line += self.table_line_template % dico

        if self.name.startswith('P'):
            title = '<dt><a  name=%(P)s href=../../SubProcesses/%(P)s/diagrams.html>%(P)s</a></dt><dd>' \
                                                          % {'P':self.name}
        else:
            title = ''
            
        dico = {'cross': self.xsec,
                'abscross': self.axsec,
                'error': self.xerru,
                'unit': unit,
                'result_type': 'Cross-Section',
                'table_lines': tables_line,
                'diagram_link': title
                }

        html_text = self.template_file % dico
        return html_text
    
    def write_results_dat(self, output_path):
        """write a correctly formatted results.dat"""

        def fstr(nb):
            data = '%E' % nb
            if data == 'NAN':
                nb, power = 0,0
            else:
                nb, power = data.split('E')
                nb = float(nb) /10
            power = int(power) + 1
            return '%.5fE%+03i' %(nb,power)

        line = '%s %s %s %i %i %i %i %s %s %s %s %s %i\n' % (fstr(self.axsec), fstr(self.xerru), 
                fstr(self.xerrc), self.nevents, self.nw, self.maxit, self.nunwgt,
                 fstr(self.luminosity), fstr(self.wgt), fstr(self.xsec), fstr(self.maxwgt),
                 fstr(self.th_maxwgt), self.th_nunwgt)        
        fsock = open(output_path,'w') 
        fsock.writelines(line)
        for i in range(len(self.ysec_iter)):
            line = '%s %s %s %s %s %s\n' % (i+1, self.ysec_iter[i], self.yerr_iter[i], 
                      self.eff_iter[i], self.maxwgt_iter[i], self.yasec_iter[i]) 
            fsock.writelines(line)
        


results_header = """
<head>
    <title>Process results</title>
    <script type="text/javascript" src="../sortable.js"></script>
    <link rel=stylesheet href="../mgstyle.css" type="text/css">
</head>
<body>
<script type="text/javascript">
function UrlExists(url) {
  var http = new XMLHttpRequest();
  http.open('HEAD', url, false);
  try{
     http.send()
     }
  catch(err){
   return 1==2;
  }
  return http.status!=404;
}
function check_link(url,alt, id){
    var obj = document.getElementById(id);
    if ( ! UrlExists(url)){
        if ( ! UrlExists(alt)){
         obj.href = alt;
         return true;
        }
       obj.href = alt;
       return false;
    }
    obj.href = url;
    return 1==1;
}
</script>
""" 

def collect_result(cmd, folder_names, jobs=None):
    """ """ 

    run = cmd.results.current['run_name']
    all = Combine_results(run)

    
    for Pdir in open(pjoin(cmd.me_dir, 'SubProcesses','subproc.mg')):
        Pdir = Pdir.strip()
        P_comb = Combine_results(Pdir)
        
        P_path = pjoin(cmd.me_dir, 'SubProcesses', Pdir)
        G_dir = [G for G in os.listdir(P_path) if G.startswith('G') and 
                                                os.path.isdir(pjoin(P_path,G))]

        try:
            for line in open(pjoin(P_path, 'symfact.dat')):
                name, mfactor = line.split()
                if float(mfactor) < 0:
                    continue
                if os.path.exists(pjoin(P_path, 'ajob.no_ps.log')):
                    continue
                                      
                if not folder_names and not jobs:
                    name = 'G' + name
                    P_comb.add_results(name, pjoin(P_path,name,'results.dat'), mfactor)
                elif not jobs:
                    for folder in folder_names:
                        if 'G' in folder:
                            dir = folder.replace('*', name)
                        else:
                            dir = folder.replace('*', '_G' + name)
                        P_comb.add_results(dir, pjoin(P_path,dir,'results.dat'), mfactor)
<<<<<<< HEAD

=======
            if jobs:
                for job in filter(lambda j: j['p_dir'] == Pdir, jobs):
                    P_comb.add_results(os.path.basename(job['dirname']),\
                                       pjoin(job['dirname'],'results.dat'))
>>>>>>> 0e2a4d7a
        except IOError:
            continue
        P_comb.compute_values()
        all.append(P_comb)
    all.compute_values()



    return all


<<<<<<< HEAD
def make_all_html_results(cmd, folder_names = []):

    """ folder_names has been added for the amcatnlo runs """
=======
def make_all_html_results(cmd, folder_names = [], jobs=[]):
    """ folder_names and jobs have been added for the amcatnlo runs """
>>>>>>> 0e2a4d7a
    run = cmd.results.current['run_name']
    if not os.path.exists(pjoin(cmd.me_dir, 'HTML', run)):
        os.mkdir(pjoin(cmd.me_dir, 'HTML', run))
    
    unit = cmd.results.unit
    P_text = ""      
<<<<<<< HEAD
    Presults = collect_result(cmd, folder_names=folder_names)
=======
    Presults = collect_result(cmd, folder_names=folder_names, jobs=jobs)
            
>>>>>>> 0e2a4d7a
    
    for P_comb in Presults:
        P_text += P_comb.get_html(run, unit, cmd.me_dir) 
        P_comb.compute_values()
        if cmd.proc_characteristics['ninitial'] == 1:
            P_comb.write_results_dat(pjoin(cmd.me_dir, 'SubProcesses', P_comb.name,
                                           '%s_results.dat' % run))
    
    Presults.write_results_dat(pjoin(cmd.me_dir,'SubProcesses', 'results.dat'))   
    
    fsock = open(pjoin(cmd.me_dir, 'HTML', run, 'results.html'),'w')
    fsock.write(results_header)
    fsock.write('%s <dl>' % Presults.get_html(run, unit, cmd.me_dir))
    fsock.write('%s </dl></body>' % P_text)

    return Presults.xsec, Presults.xerru

            
<|MERGE_RESOLUTION|>--- conflicted
+++ resolved
@@ -696,14 +696,11 @@
                         else:
                             dir = folder.replace('*', '_G' + name)
                         P_comb.add_results(dir, pjoin(P_path,dir,'results.dat'), mfactor)
-<<<<<<< HEAD
-
-=======
+
             if jobs:
                 for job in filter(lambda j: j['p_dir'] == Pdir, jobs):
                     P_comb.add_results(os.path.basename(job['dirname']),\
                                        pjoin(job['dirname'],'results.dat'))
->>>>>>> 0e2a4d7a
         except IOError:
             continue
         P_comb.compute_values()
@@ -715,26 +712,15 @@
     return all
 
 
-<<<<<<< HEAD
-def make_all_html_results(cmd, folder_names = []):
-
-    """ folder_names has been added for the amcatnlo runs """
-=======
 def make_all_html_results(cmd, folder_names = [], jobs=[]):
     """ folder_names and jobs have been added for the amcatnlo runs """
->>>>>>> 0e2a4d7a
     run = cmd.results.current['run_name']
     if not os.path.exists(pjoin(cmd.me_dir, 'HTML', run)):
         os.mkdir(pjoin(cmd.me_dir, 'HTML', run))
     
     unit = cmd.results.unit
     P_text = ""      
-<<<<<<< HEAD
-    Presults = collect_result(cmd, folder_names=folder_names)
-=======
     Presults = collect_result(cmd, folder_names=folder_names, jobs=jobs)
-            
->>>>>>> 0e2a4d7a
     
     for P_comb in Presults:
         P_text += P_comb.get_html(run, unit, cmd.me_dir) 

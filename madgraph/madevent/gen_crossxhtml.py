################################################################################
#
# Copyright (c) 2011 The MadGraph5_aMC@NLO Development team and Contributors
#
# This file is a part of the MadGraph5_aMC@NLO project, an application which 
# automatically generates Feynman diagrams and matrix elements for arbitrary
# high-energy processes in the Standard Model and beyond.
#
# It is subject to the MadGraph5_aMC@NLO license which should accompany this 
# distribution.
#
# For more information, visit madgraph.phys.ucl.ac.be and amcatnlo.web.cern.ch
#
################################################################################
""" Create gen_crossxhtml """


import os
import math
import re
import pickle
import re
import glob
import logging

try:
    import madgraph
except ImportError:
    import internal.files as files
    import internal.save_load_object as save_load_object
    import internal.lhe_parser as lhe_parser
    import internal.misc as misc
    import internal.banner as bannerlib
else:
    import madgraph.iolibs.files as files
    import madgraph.iolibs.save_load_object as save_load_object
    import madgraph.various.lhe_parser as lhe_parser
    import madgraph.various.misc as misc
    import madgraph.various.banner as bannerlib

pjoin = os.path.join
exists = os.path.exists
logger = logging.getLogger('madgraph.stdout') # -> stdout



crossxhtml_template = """
<HTML> 
<HEAD> 
    %(refresh)s 
    <META HTTP-EQUIV="EXPIRES" CONTENT="20" > 
    <TITLE>Online Event Generation</TITLE>
    <link rel=stylesheet href="./HTML/mgstyle.css" type="text/css">
</HEAD>
<BODY>
<script type="text/javascript">
function UrlExists(url) {
  var http = new XMLHttpRequest();
  http.open('HEAD', url, false);
  try{
     http.send()
     }
  catch(err){
   return 1==2;
  }
  return http.status!=404;
}
function check_link(url,alt, id){
    var obj = document.getElementById(id);
    if ( ! UrlExists(url)){
       if ( ! UrlExists(alt)){
         obj.href = url;
         return 1==1;
        }
       obj.href = alt;
       return 1 == 2;
    }
    obj.href = url;
    return 1==1;
}
</script>    
    <H2 align=center> Results in the %(model)s for %(process)s </H2> 
    <HR>
    %(status)s
    <br>
    <br>
    <H2 align="center"> Available Results </H2>
        <TABLE BORDER=2 align="center">  
            <TR align="center">
                <TH>Run</TH> 
                <TH>Collider</TH> 
                <TH> Banner </TH>
                <TH> %(numerical_title)s </TH> 
                <TH> Events  </TH>
                <TH> Data </TH>  
                <TH>Output</TH>
                <TH>Action</TH> 
            </TR>      
            %(old_run)s
        </TABLE>
    <H3 align=center><A HREF="./index.html"> Main Page </A></H3>
</BODY> 
</HTML> 
"""

status_template = """
<H2 ALIGN=CENTER> Currently Running %(run_mode_string)s</H2>
<TABLE BORDER=2 ALIGN=CENTER>
    <TR ALIGN=CENTER>
        <TH nowrap ROWSPAN=2 font color="#0000FF"> Run Name </TH>
        <TH nowrap ROWSPAN=2 font color="#0000FF"> Tag Name </TH>
        <TH nowrap ROWSPAN=2 font color="#0000FF"> Cards </TH>   
        <TH nowrap ROWSPAN=2 font color="#0000FF"> Results </TH> 
        <TH nowrap ROWSPAN=1 COLSPAN=3 font color="#0000FF"> Status/Jobs </TH>
    </TR>
        <TR> 
            <TH>   Queued </TH>
            <TH>  Running </TH>
            <TH> Done  </TH>
        </TR>
    <TR ALIGN=CENTER> 
        <TD nowrap ROWSPAN=2> %(run_name)s </TD>
        <TD nowrap ROWSPAN=2> %(tag_name)s </TD>
        <TD nowrap ROWSPAN=2> <a href="./Cards/param_card.dat">param_card</a><BR>
                    <a href="./Cards/run_card.dat">run_card</a><BR>
                    %(plot_card)s
                    %(pythia_card)s
                    %(pgs_card)s
                    %(delphes_card)s
                    %(shower_card)s
                    %(fo_analyse_card)s
        </TD>
        <TD nowrap ROWSPAN=2> %(results)s </TD> 
        %(status)s
 </TR>
 <TR></TR>
   %(stop_form)s
 </TABLE>
"""

class AllResults(dict):
    """Store the results for all the run of a given directory"""
    
    web = False 
    
    _run_entries = ['cross', 'error','nb_event_pythia','run_mode','run_statistics',
                    'nb_event','cross_pythia','error_pythia',
                    'nb_event_pythia8','cross_pythia8','error_pythia8']

    def __init__(self, model, process, path, recreateold=True):
        
        dict.__init__(self)
        self.order = []
        self.lastrun = None
        self.process = ', '.join(process)
        if len(self.process) > 60:
            pos = self.process[50:].find(',')
            if pos != -1:
                self.process = self.process[:50+pos] + ', ...'
        self.path = path
        self.model = model
        self.status = ''
        self.unit = 'pb'
        self.current = None
        
        # Check if some directory already exists and if so add them
        runs = [d for d in os.listdir(pjoin(path, 'Events')) if 
                                      os.path.isdir(pjoin(path, 'Events', d))]

        if runs:
            if recreateold:
                for run in runs:
                    self.readd_old_run(run)
                if self.order:
                    self.current = self[self.order[-1]]
            else:
                logger.warning("Previous runs exists but they will not be present in the html output.")
    
    def readd_old_run(self, run_name):
        """ re-create the data-base from scratch if the db was remove """
        
        event_path = pjoin(self.path, "Events", run_name, "unweighted_events.lhe")
        
        try:
            import internal
        except ImportError:
            import madgraph.various.banner as bannerlib
        else:
            import internal.banner as bannerlib
        
        if os.path.exists("%s.gz" % event_path):
            misc.gunzip(event_path, keep=True)
        if not os.path.exists(event_path):
            return
        banner = bannerlib.Banner(event_path)
        
        # load the information to add a new Run:
        run_card = banner.charge_card("run_card")
        process = banner.get_detail("proc_card", "generate")
        #create the new object
        run = RunResults(run_name, run_card, process, self.path)
        run.recreate(banner)
        self[run_name] = run
        self.order.append(run_name)
        
            
    def def_current(self, run, tag=None):
        """define the name of the current run
            The first argument can be a OneTagResults
        """

        if isinstance(run, OneTagResults):
            self.current = run
            self.lastrun = run['run_name']
            return
        
        assert run in self or run == None
        self.lastrun = run
        if run:
            if not tag:
                self.current = self[run][-1]
            else:
                assert tag in self[run].tags
                index = self[run].tags.index(tag)
                self.current = self[run][index]
                
        else:
            self.current = None
    
    def delete_run(self, run_name, tag=None):
        """delete a run from the database"""

        assert run_name in self

        if not tag :
            if self.current and self.current['run_name'] == run_name:
                self.def_current(None)                    
            del self[run_name]
            self.order.remove(run_name)
            if self.lastrun == run_name:
                self.lastrun = None
        else:
            assert tag in [a['tag'] for a in self[run_name]]
            RUN = self[run_name]
            if len(RUN) == 1:
                self.delete_run(run_name)
                return
            RUN.remove(tag)

        #update the html
        self.output()
    
    def def_web_mode(self, web):
        """define if we are in web mode or not """
        if web is True:
            try:
                web = os.environ['SERVER_NAME']
            except Exception:
                web = 'my_computer'
        self['web'] = web
        self.web = web
        
    def add_run(self, name, run_card, current=True):
        """ Adding a run to this directory"""
        
        tag = run_card['run_tag']
        if name in self.order:
            #self.order.remove(name) # Reorder the run to put this one at the end 
            if  tag in self[name].tags:
                if self[name].return_tag(tag).parton and len(self[name]) > 1:
                    #move the parton information before the removr
                    self[name].return_tag(self[name][1]['tag']).parton = \
                                               self[name].return_tag(tag).parton
                if len(self[name]) > 1:        
                    self[name].remove(tag) # Remove previous tag if define 
                    self[name].add(OneTagResults(name, run_card, self.path))
            else:
                #add the new tag run    
                self[name].add(OneTagResults(name, run_card, self.path))
            new = self[name] 
        else:
            new = RunResults(name, run_card, self.process, self.path)
            self[name] = new  
            self.order.append(name)
        
        if current:
            self.def_current(name)        
        if new.info['unit'] == 'GeV':
            self.unit = 'GeV'
            
    def update(self, status, level, makehtml=True, error=False):
        """update the current run status"""
        if self.current:
            self.current.update_status(level)
        self.status = status
        if self.current and self.current.debug  and self.status and not error:
            self.current.debug = None

        if makehtml:
            self.output()

    def resetall(self, main_path=None):
        """check the output status of all run
           main_path redefines the path associated to the run (allowing to move 
           the directory)
        """
        
        self.path = main_path
        
        for key,run in self.items():
            if key == 'web':
                continue
            for i,subrun in enumerate(run):
                self.def_current(subrun)
                self.clean()
                self.current.event_path = pjoin(main_path,'Events')
                self.current.me_dir = main_path 
                if i==0:
                    self.current.update_status()
                else:
                    self.current.update_status(nolevel='parton')
        self.output()
                    
    def clean(self, levels = ['all'], run=None, tag=None):
        """clean the run for the levels"""

        if not run and not self.current:
            return
        to_clean = self.current
        if run and not tag:
            for tagrun in self[run]:
                self.clean(levels, run, tagrun['tag'])
            return

        if run:
            to_clean = self[run].return_tag(tag)
        else:
            run = to_clean['run_name']
        
        if 'all' in levels:
            levels = ['parton', 'pythia', 'pgs', 'delphes', 'channel']
        
        if 'parton' in levels:
            to_clean.parton = []
        if 'pythia' in levels:
            to_clean.pythia = []
        if 'pgs' in levels:
            to_clean.pgs = []
        if 'delphes' in levels:
            to_clean.delphes = []
        
        
    def save(self):
        """Save the results of this directory in a pickle file"""
        filename = pjoin(self.path, 'HTML', 'results.pkl')
        save_load_object.save_to_file(filename, self)

    def add_detail(self, name, value, run=None, tag=None):
        """ add information to current run (cross/error/event)"""
        assert name in AllResults._run_entries

        if not run and not self.current:
            return

        if not run:
            run = self.current
        else:
            run = self[run].return_tag(tag)
            
        if name in ['cross_pythia']:
            run[name] = float(value)
        elif name in ['nb_event']:
            run[name] = int(value)
        elif name in ['nb_event_pythia']:
            run[name] = int(value)
        elif name in ['run_mode','run_statistics']:
            run[name] = value
        else:    
            run[name] = float(value)    
    
    def get_detail(self, name, run=None, tag=None):
        """ add information to current run (cross/error/event)"""
        assert name in AllResults._run_entries

        if not run and not self.current:
            return None

        if not run:
            run = self.current
        else:
            run = self[run].return_tag(tag)
            
        return run[name]
    
    def output(self):
        """ write the output file """
        
        # 1) Create the text for the status directory        
        if self.status and self.current:
            if isinstance(self.status, str):
                status = '<td ROWSPAN=2 colspan=4>%s</td>' %  self.status
            else:                
                s = list(self.status)
                if s[0] == '$events':
                    if self.current['nb_event']:
                        nevent = self.current['nb_event']
                    else:
                        nevent = self[self.current['run_name']][0]['nb_event']
                    if nevent:
                        s[0] = nevent - int(s[1]) -int(s[2])
                    else:
                        s[0] = ''
                status ='''<td> %s </td> <td> %s </td> <td> %s </td>
                </tr><tr><td colspan=3><center> %s </center></td>''' % (s[0],s[1], s[2], s[3])
                
            
            status_dict = {'status': status,
                            'cross': self.current['cross'],
                            'error': self.current['error'],
                            'run_name': self.current['run_name'],
                            'tag_name': self.current['tag'],
                            'unit': self[self.current['run_name']].info['unit']}
            # add the run_mode_string for amcatnlo_run
            if 'run_mode' in self.current.keys():
                run_mode_string = {'aMC@NLO': '(aMC@NLO)',
                                   'aMC@LO': '(aMC@LO)',
                                   'noshower': '(aMC@NLO)',
                                   'noshowerLO': '(aMC@LO)',
                                   'NLO': '(NLO f.o.)',
                                   'LO': '(LO f.o.)',
                                   'madevent':''
                                   }
                status_dict['run_mode_string'] = run_mode_string[self.current['run_mode']]
            else:
                status_dict['run_mode_string'] = ''


            if exists(pjoin(self.path, 'HTML',self.current['run_name'], 
                        'results.html')):
                status_dict['results'] = """<A HREF="./HTML/%(run_name)s/results.html">%(cross).4g <font face=symbol>&#177;</font> %(error).4g (%(unit)s)</A>""" % status_dict
            else:
                status_dict['results'] = "No results yet"
            if exists(pjoin(self.path, 'Cards', 'plot_card.dat')):
                status_dict['plot_card'] = """ <a href="./Cards/plot_card.dat">plot_card</a><BR>"""
            else:
                status_dict['plot_card'] = ""
            if exists(pjoin(self.path, 'Cards', 'pythia_card.dat')):
                status_dict['pythia_card'] = """ <a href="./Cards/pythia_card.dat">pythia_card</a><BR>"""
            else:
                status_dict['pythia_card'] = ""
            if exists(pjoin(self.path, 'Cards', 'pgs_card.dat')):
                status_dict['pgs_card'] = """ <a href="./Cards/pgs_card.dat">pgs_card</a><BR>"""
            else:
                status_dict['pgs_card'] = ""
            if exists(pjoin(self.path, 'Cards', 'delphes_card.dat')):
                status_dict['delphes_card'] = """ <a href="./Cards/delphes_card.dat">delphes_card</a><BR>"""
            else:
                status_dict['delphes_card'] = ""
            if exists(pjoin(self.path, 'Cards', 'shower_card.dat')):
                status_dict['shower_card'] = """ <a href="./Cards/shower_card.dat">shower_card</a><BR>"""
            else:
                status_dict['shower_card'] = ""
            if exists(pjoin(self.path, 'Cards', 'FO_analyse_card.dat')):
                status_dict['fo_analyse_card'] = """ <a href="./Cards/FO_analyse_card.dat">FO_analyse_card</a><BR>"""
            else:
                status_dict['fo_analyse_card'] = ""                

            if self.web:
                status_dict['stop_form'] = """
                 <TR ALIGN=CENTER><TD COLSPAN=7 text-align=center>
<FORM ACTION="http://%(web)s/cgi-bin/RunProcess/handle_runs-pl"  ENCTYPE="multipart/form-data" METHOD="POST">
<INPUT TYPE=HIDDEN NAME=directory VALUE="%(me_dir)s">
<INPUT TYPE=HIDDEN NAME=whattodo VALUE="stop_job">
<INPUT TYPE=SUBMIT VALUE="Stop Current Job">
</FORM></TD></TR>""" % {'me_dir': self.path, 'web': self.web}
            else:
                status_dict['stop_form'] = ""
            
            
            status = status_template % status_dict
            refresh = "<META HTTP-EQUIV=\"Refresh\" CONTENT=\"10\">"
        else:
            status =''
            refresh = ''
        
        
        # See if we need to incorporate the button for submission
        if os.path.exists(pjoin(self.path, 'RunWeb')):       
            running  = True
        else:
            running = False
        
        # 2) Create the text for the old run:
        old_run = ''
        for key in self.order:
            old_run += self[key].get_html(self.path, web=self.web, running=running)
        
        text_dict = {'process': self.process,
                     'model': self.model,
                     'status': status,
                     'old_run': old_run,
                     'refresh': refresh,
                     'numerical_title': self.unit == 'pb' and 'Cross section (pb)'\
                                                          or 'Width (GeV)'}
        
        text = crossxhtml_template % text_dict
        open(pjoin(self.path,'crossx.html'),'w').write(text)
        

class AllResultsNLO(AllResults):
    """Store the results for a NLO run of a given directory"""
    
    def __init__(self,model, process, path, recreateold=False):
        return AllResults.__init__(self, model, process, path, recreateold=recreateold)
       

class RunResults(list):
    """The list of all OneTagResults"""        

    def __init__(self, run_name, run_card, process, path):
        """initialize the object"""
        
        self.info = {'run_name': run_name,'me_dir':path}
        self.tags = [run_card['run_tag']]
        
        # Set the collider information
        data = process.split('>',1)[0].split()
        if len(data) == 2:
            name1,name2 = data
            if run_card['lpp1'] == -1:
                name1 = ' p~'
            elif run_card['lpp1']  == 1:
                name1 = ' p'   
            elif run_card['lpp1'] in [2,3]:
                name1 = ' a'
            if run_card['lpp2'] == -1:
                name2 = 'p~'
            elif run_card['lpp2']  == 1:
                name2 = ' p' 
            elif run_card['lpp2'] == [2,3]:
                name2 = ' a'                
            self.info['collider'] = '''%s %s <br> %s x %s  GeV''' % \
                    (name1, name2, run_card['ebeam1'], run_card['ebeam2'])
            self.info['unit'] = 'pb'                       
        else:
            self.info['collider'] = 'decay'
            self.info['unit'] = 'GeV'
        
        self.append(OneTagResults(run_name, run_card, path))
        
    
    def get_html(self, output_path, **opt):
        """WRITE HTML OUTPUT"""
        try:
            self.web = opt['web']
            self.info['web'] = self.web
        except Exception:
            self.web = False

        # check if more than one parton output
        parton = [r for r in self if r.parton]
        # clean wrong previous run link
        if len(parton)>1:
            for p in parton[:-1]:
                p.parton = []

        dico = self.info
        dico['run_span'] = sum([tag.get_nb_line() for tag in self], 1) -1
        dico['tag_data'] = '\n'.join([tag.get_html(self) for tag in self])
        text = """
        <tr>
        <td rowspan=%(run_span)s>%(run_name)s</td> 
        <td rowspan=%(run_span)s><center> %(collider)s </center></td>
        %(tag_data)s
        </tr>
        """ % dico

        if self.web:
            
            text = text % self.info

        return text

    
    def return_tag(self, name):
        
        for data in self:
            if data['tag'] == name:
                return data
        
        if name is None:
            # return last entry
            return self[-1]
        
        raise Exception, '%s is not a valid tag' % name
    
    def recreate(self, banner):
        """Fully recreate the information due to a hard removal of the db
        Work for LO ONLY!"""
        
        run_name = self.info["run_name"]
        run_card = banner.get("run_card")
        path = self.info["me_dir"]
        # Recover the main information (cross-section/number of event)
        informations = banner['mggenerationinfo']
        #number of events
        nb_event = re.search(r"Number\s*of\s*Events\s*:\s*(\d*)", informations)
        if nb_event:
            nb_event = int(nb_event.group(1))
        else:
            nb_event = 0
            
        # cross-section
        cross = re.search(r"Integrated\s*weight\s*\(\s*pb\s*\)\s*:\s*([\+\-\d.e]+)", informations,
                          re.I)
        if cross:
            cross = float(cross.group(1))
        else:
            cross = 0

        # search pythia file for tag: tag_1_pythia.log
        path = pjoin(self.info['me_dir'],'Events', self.info['run_name'])
        files = [pjoin(path, f) for f in os.listdir(path) if
                 os.path.isfile(pjoin(path,f)) and f.endswith('pythia.log')]
        #order them by creation date.
        files.sort(key=lambda x: os.path.getmtime(x))
        tags = [os.path.basename(name[:-11]) for name in files]

     
        # No pythia only a single run:
        if not tags:
            self[-1]['nb_event'] = nb_event
            self[-1]['cross'] = cross
          
        #Loop over pythia run
        for tag in tags:
            if tag not in self.tags:
                tagresult = OneTagResults(run_name, run_card, path)
                tagresult['tag'] = tag
                self.add(tagresult)
            else:
                tagresult = self.return_tag(tag)
            tagresult['nb_event'] = nb_event
            tagresult['cross'] = cross
            if run_card['ickkw'] != 0:
                #parse the file to have back the information
                pythia_log = misc.BackRead(pjoin(path, '%s_pythia.log' % tag))
                pythiare = re.compile("\s*I\s+0 All included subprocesses\s+I\s+(?P<generated>\d+)\s+(?P<tried>\d+)\s+I\s+(?P<xsec>[\d\.D\-+]+)\s+I")            
                for line in pythia_log:
                    info = pythiare.search(line)
                    if not info:
                        continue
                    try:
                        # Pythia cross section in mb, we want pb
                        sigma_m = float(info.group('xsec').replace('D','E')) *1e9
                        Nacc = int(info.group('generated'))
                    except ValueError:
                        # xsec is not float - this should not happen
                        tagresult['cross_pythia'] = 0
                        tagresult['nb_event_pythia'] = 0
                        tagresult['error_pythia'] = 0
                    else:
                        tagresult['cross_pythia'] = sigma_m
                        tagresult['nb_event_pythia'] = Nacc
                        tagresult['error_pythia'] = 0
                    break                 
                pythia_log.close()   

    
    def is_empty(self):
        """Check if this run contains smtg else than html information"""

        if not self:
            return True
        if len(self) > 1:
            return False
        
        data = self[0]
        if data.parton or data.pythia or data.pgs or data.delphes:
            return False
        else:
            return True
        
    def add(self, obj):
        """ """
        
        assert isinstance(obj, OneTagResults)
        tag = obj['tag']
        assert tag not in self.tags
        self.tags.append(tag)
        self.append(obj)
        
    def get_last_pythia(self):
        for i in range(1, len(self)+1):
            if self[-i].pythia or self[-i].pythia8:
                return self[-i]['tag']

    def get_current_info(self):
        
        output = {}
        current = self[-1]
        # Check that cross/nb_event/error are define
        if current.pythia and not current['nb_event'] and len(self) > 1:
            output['nb_event'] = self[-2]['nb_event']
            output['cross'] = self[-2]['cross']
            output['error'] = self[-2]['error']
        elif (current.pgs or current.delphes) and not current['nb_event'] and len(self) > 1:
            if self[-2]['cross_pythia'] and self[-2]['nb_event_pythia']:
                output['cross'] = self[-2]['cross_pythia']
                output['nb_event'] = self[-2]['nb_event_pythia']
                output['error'] = self[-2]['error_pythia']
            else:
                output['nb_event'] = self[-2]['nb_event']
                output['cross'] = self[-2]['cross']
                output['error'] = self[-2]['error']
        elif current['cross']:
            return current
        elif len(self) > 1:
            output['nb_event'] = self[-2]['nb_event']
            output['cross'] = self[-2]['cross']
            output['error'] = self[-2]['error']
        else:
            output['nb_event'] = 0
            output['cross'] = 0
            output['error'] = 1e-99             
        return output
        
        
    def remove(self, tag):
        
        assert tag in self.tags
        
        obj = [o for o in self if o['tag']==tag][0]
        self.tags.remove(tag)
        list.remove(self, obj)
    
    
        
class OneTagResults(dict):
    """ Store the results of a specific run """
    
    def __init__(self, run_name, run_card, path):
        """initialize the object"""
        
        # define at run_result
        self['run_name'] = run_name
        self['tag'] = run_card['run_tag']
        self.event_path = pjoin(path,'Events')
        self.me_dir = path
        self.debug = None
        
        # Default value
        self['nb_event'] = 0
        self['cross'] = 0
        self['cross_pythia'] = ''
        self['nb_event_pythia'] = 0
        self['error'] = 0
        self['run_mode'] = 'madevent'
        self.parton = []
        self.reweight = [] 
        self.pythia = []
        self.pythia8 = []
        self.pgs = []
        self.delphes = []
        self.shower = []
        self.level_modes = ['parton', 'pythia', 'pythia8','pgs', 'delphes','reweight','shower']
        # data 
        self.status = ''

        # Dictionary with (Pdir,G) as keys and sum_html.RunStatistics instances
        # as values
        self['run_statistics'] = {}
    
    
    def update_status(self, level='all', nolevel=[]):
        """update the status of the current run """

        exists = os.path.exists
        run = self['run_name']
        tag =self['tag']
        
        path = pjoin(self.event_path, run)
        html_path = pjoin(self.event_path, os.pardir, 'HTML', run)
        
        # Check if the output of the last status exists
        if level in ['gridpack','all']:
            if 'gridpack' not in self.parton and \
                    exists(pjoin(path,os.pardir ,os.pardir,"%s_gridpack.tar.gz" % run)):
                self.parton.append('gridpack')
        # Check if the output of the last status exists
        if level in ['reweight','all']:
            if 'plot' not in self.reweight and \
                         exists(pjoin(html_path,"plots_%s.html" % tag)):
                self.reweight.append('plot')
        
        if level in ['parton','all'] and 'parton' not in nolevel:
            
            if 'lhe' not in self.parton and \
                        (exists(pjoin(path,"unweighted_events.lhe.gz")) or
                         exists(pjoin(path,"unweighted_events.lhe")) or
                         exists(pjoin(path,"events.lhe.gz")) or
                         exists(pjoin(path,"events.lhe"))):
                self.parton.append('lhe')
        
            if 'root' not in self.parton and \
                          exists(pjoin(path,"unweighted_events.root")):
                self.parton.append('root')
            
            if 'plot' not in self.parton and \
                                      exists(pjoin(html_path,"plots_parton.html")):
                self.parton.append('plot')

            if 'param_card' not in self.parton and \
                                    exists(pjoin(path, "param_card.dat")):
                self.parton.append('param_card')
            
            if 'syst' not in self.parton and \
                                    exists(pjoin(path, "%s_parton_syscalc.log" %self['tag'])):
                self.parton.append('syst')

            for kind in ['top','HwU','pdf','ps']:
                if misc.glob("*.%s" % kind, path):
                    if self['run_mode'] in ['LO', 'NLO']:
                        self.parton.append('%s' % kind)
            if exists(pjoin(path,'summary.txt')):
                self.parton.append('summary.txt')
                            

        if level in ['shower','all'] and 'shower' not in nolevel \
          and self['run_mode'] != 'madevent':
            # this is for hep/top/HwU files from amcatnlo
            if misc.glob("*.hep", path) + \
               misc.glob("*.hep.gz", path):
                self.shower.append('hep')

            if 'plot' not in self.shower and \
                          exists(pjoin(html_path,"plots_shower_%s.html" % tag)):
                self.shower.append('plot')                
<<<<<<< HEAD
            if glob.glob(pjoin(path,"*.hepmc")) + \
               glob.glob(pjoin(path,"*.hepmc.gz")):
=======

            if misc.glob("*.hepmc", path) + \
               misc.glob("*.hepmc.gz", path):
>>>>>>> e93d2438
                self.shower.append('hepmc')

            for kind in ['top','HwU','pdf','ps']:
                if misc.glob('*.' + kind, path):
                    if self['run_mode'] in ['LO', 'NLO']:
                        self.parton.append('%s' % kind)
                    else:
                        self.shower.append('%s' % kind)
                
        if level in ['pythia', 'all']:
            
            if 'plot' not in self.pythia and \
                          exists(pjoin(html_path,"plots_pythia_%s.html" % tag)):
                self.pythia.append('plot')
            
            # Do not include the lhe in the html anymore
            #if 'lhe' not in self.pythia and \
            #                (exists(pjoin(path,"%s_pythia_events.lhe.gz" % tag)) or
            #                 exists(pjoin(path,"%s_pythia_events.lhe" % tag))):
            #    self.pythia.append('lhe')


            if 'hep' not in self.pythia and \
                            (exists(pjoin(path,"%s_pythia_events.hep.gz" % tag)) or
                             exists(pjoin(path,"%s_pythia_events.hep" % tag))):
                self.pythia.append('hep')
            
            if 'rwt' not in self.pythia and \
                            (exists(pjoin(path,"%s_syscalc.dat.gz" % tag)) or
                             exists(pjoin(path,"%s_syscalc.dat" % tag))):
                self.pythia.append('rwt')
            
            if 'root' not in self.pythia and \
                              exists(pjoin(path,"%s_pythia_events.root" % tag)):
                self.pythia.append('root')
                
            if 'lheroot' not in self.pythia and \
                          exists(pjoin(path,"%s_pythia_lhe_events.root" % tag)):
                self.pythia.append('lheroot')
            
            if 'log' not in self.pythia and \
                          exists(pjoin(path,"%s_pythia.log" % tag)):
                self.pythia.append('log')     


        if level in ['pythia8', 'all']:
            if 'plot' not in self.pythia8 and \
                          exists(pjoin(html_path,"plots_pythia_%s.html" % tag)):
                self.pythia8.append('plot')
            
            if 'hepmc' not in self.pythia8 and \
                            (exists(pjoin(path,"%s_pythia8_events.hepmc.gz" % tag)) or
                             exists(pjoin(path,"%s_pythia8_events.hepmc" % tag))):
                self.pythia8.append('hepmc')
                
            if 'merged_xsec' not in self.pythia8 and \
                           exists(pjoin(path,"%s_merged_xsecs.txt" % tag)):  
                self.pythia8.append('merged_xsec')
            
            #if 'rwt' not in self.pythia8 and \
            #                (exists(pjoin(path,"%s_syscalc.dat.gz" % tag)) or
            #                 exists(pjoin(path,"%s_syscalc.dat" % tag))):
            #    self.pythia8.append('rwt')
            
            #if 'root' not in self.pythia8 and \
            #                  exists(pjoin(path,"%s_pythia_events.root" % tag)):
            #    self.pythia8.append('root')
                            
            if 'log' not in self.pythia8 and \
                          exists(pjoin(path,"%s_pythia8.log" % tag)):
                self.pythia8.append('log') 
                
            if 'djr_plot' not  in self.pythia8 and \
                          exists(pjoin(html_path,'%s_PY8_plots'%tag,'index.html')):
                self.pythia8.append('djr_plot') 

        if level in ['pgs', 'all']:
            
            if 'plot' not in self.pgs and \
                         exists(pjoin(html_path,"plots_pgs_%s.html" % tag)):
                self.pgs.append('plot')
            
            if 'lhco' not in self.pgs and \
                              (exists(pjoin(path,"%s_pgs_events.lhco.gz" % tag)) or
                              exists(pjoin(path,"%s_pgs_events.lhco." % tag))):
                self.pgs.append('lhco')
                
            if 'root' not in self.pgs and \
                                 exists(pjoin(path,"%s_pgs_events.root" % tag)):
                self.pgs.append('root')
            
            if 'log' not in self.pgs and \
                          exists(pjoin(path,"%s_pgs.log" % tag)):
                self.pgs.append('log') 
    
        if level in ['delphes', 'all']:
            
            if 'plot' not in self.delphes and \
                              exists(pjoin(html_path,"plots_delphes_%s.html" % tag)):
                self.delphes.append('plot')
            
            if 'lhco' not in self.delphes and \
                 (exists(pjoin(path,"%s_delphes_events.lhco.gz" % tag)) or
                 exists(pjoin(path,"%s_delphes_events.lhco" % tag))):
                self.delphes.append('lhco')
                
            if 'root' not in self.delphes and \
                             exists(pjoin(path,"%s_delphes_events.root" % tag)):
                self.delphes.append('root')     
            
            if 'log' not in self.delphes and \
                          exists(pjoin(path,"%s_delphes.log" % tag)):
                self.delphes.append('log') 
    
    def special_link(self, link, level, name):
        
        id = '%s_%s_%s_%s' % (self['run_name'],self['tag'], level, name)
        
        return " <a  id='%(id)s' href='%(link)s.gz' onClick=\"check_link('%(link)s.gz','%(link)s','%(id)s')\">%(name)s</a>" \
              % {'link': link, 'id': id, 'name':name}
    
    def double_link(self, link1, link2, name, id):
        
         return " <a  id='%(id)s' href='%(link1)s' onClick=\"check_link('%(link1)s','%(link2)s','%(id)s')\">%(name)s</a>" \
              % {'link1': link1, 'link2':link2, 'id': id, 'name':name}       
        
    def get_links(self, level):
        """ Get the links for a given level"""
        
        out = ''
        if level == 'parton':
            if 'gridpack' in self.parton:
                out += self.special_link("./%(run_name)s_gridpack.tar",
                                                    'gridpack', 'gridpack')
            if 'lhe' in self.parton:
                if exists(pjoin(self.me_dir, 'Events', self['run_name'], 'unweighted_events.lhe')) or\
                  exists(pjoin(self.me_dir, 'Events', self['run_name'], 'unweighted_events.lhe.gz')):
                    link = './Events/%(run_name)s/unweighted_events.lhe'
                elif exists(pjoin(self.me_dir, 'Events', self['run_name'], 'events.lhe')) or\
                  exists(pjoin(self.me_dir, 'Events', self['run_name'], 'events.lhe.gz')):
                    link = './Events/%(run_name)s/events.lhe'
                else:
                    link = None
                if link:
                    level = 'parton'
                    name = 'LHE'
                    out += self.special_link(link, level, name) 
            if 'root' in self.parton:
                out += ' <a href="./Events/%(run_name)s/unweighted_events.root">rootfile</a>'
            if 'plot' in self.parton:
                out += ' <a href="./HTML/%(run_name)s/plots_parton.html">plots</a>'
            if 'param_card' in self.parton:
                out += ' <a href="./Events/%(run_name)s/param_card.dat">param_card</a>'
            for kind in ['top', 'pdf', 'ps']:
                if kind in self.parton:
            # fixed order plots
                    for f in \
                        misc.glob('*.' + kind, pjoin(self.me_dir, 'Events', self['run_name'])):
                        out += " <a href=\"%s\">%s</a> " % (f, '%s' % kind.upper())
            if 'HwU' in self.parton:
            # fixed order plots
                for f in \
                  misc.glob('*.HwU', pjoin(self.me_dir, 'Events', self['run_name'])):
                    out += " <a href=\"%s\">%s</a> " % (f, 'HwU data')
                    out += " <a href=\"%s\">%s</a> " % \
                                           (f.replace('.HwU','.gnuplot'), 'GnuPlot')
            if 'summary.txt' in self.parton:
                out += ' <a href="./Events/%(run_name)s/summary.txt">summary</a>'

            #if 'rwt' in self.parton:
            #    out += ' <a href="./Events/%(run_name)s/%(tag)s_parton_syscalc.log">systematic variation</a>'

            return out % self
        
        if level == 'reweight':
            if 'plot' in self.reweight:
                out += ' <a href="./HTML/%(run_name)s/plots_%(tag)s.html">plots</a>'           
            return out % self

        if level == 'pythia':          
            if 'log' in self.pythia:
                out += """ <a href="./Events/%(run_name)s/%(tag)s_pythia.log">LOG</a>"""
            if 'hep' in self.pythia:
                link = './Events/%(run_name)s/%(tag)s_pythia_events.hep'
                level = 'pythia'
                name = 'STDHEP'
                out += self.special_link(link, level, name)  
            if 'hepmc' in self.pythia:
                link = './Events/%(run_name)s/%(tag)s_pythia8_events.hepmc'
                level = 'pythia'
                name = 'HEPMC'
                out += self.special_link(link, level, name)                  
                
                               
            if 'lhe' in self.pythia:
                link = './Events/%(run_name)s/%(tag)s_pythia_events.lhe'
                level = 'pythia'
                name = 'LHE'                
                out += self.special_link(link, level, name) 
            if 'root' in self.pythia:
                out += """ <a href="./Events/%(run_name)s/%(tag)s_pythia_events.root">rootfile (LHE)</a>"""
            if 'lheroot' in self.pythia:
                out += """ <a href="./Events/%(run_name)s/%(tag)s_pythia_lhe_events.root">rootfile (LHE)</a>"""
            if 'rwt' in self.pythia:
                link = './Events/%(run_name)s/%(tag)s_syscalc.dat'
                level = 'pythia'
                name = 'systematics'
                out += self.special_link(link, level, name)                 
            if 'plot' in self.pythia:
                out += ' <a href="./HTML/%(run_name)s/plots_pythia_%(tag)s.html">plots</a>'
            return out % self

        if level == 'pythia8':          
            if 'log' in self.pythia8:
                out += """ <a href="./Events/%(run_name)s/%(tag)s_pythia8.log">LOG</a>"""
            if 'hep' in self.pythia8:
                link = './Events/%(run_name)s/%(tag)s_pythia8_events.hep'
                level = 'pythia8'
                name = 'STDHEP'
                
            if 'hepmc' in self.pythia8:
                link = './Events/%(run_name)s/%(tag)s_pythia8_events.hepmc'
                level = 'pythia8'
                name = 'HEPMC'                                 
                out += self.special_link(link, level, name)
                if 'merged_xsec' in self.pythia8:  
                    out += """ <a href="./Events/%(run_name)s/%(tag)s_merged_xsecs.txt">merged xsection</a> """
            #if 'plot' in self.pythia8:
            #    out += ' <a href="./HTML/%(run_name)s/plots_pythia_%(tag)s.html">plots</a>'
            if 'djr_plot' in self.pythia8:
                out += ' <a href="./HTML/%(run_name)s/%(tag)s_PY8_plots/index.html">Matching plots</a>'                      
                
            return out % self

        if level == 'pgs':
            if 'log' in self.pgs:
                out += """ <a href="./Events/%(run_name)s/%(tag)s_pgs.log">LOG</a>"""
            if 'lhco' in self.pgs:
                link = './Events/%(run_name)s/%(tag)s_pgs_events.lhco'
                level = 'pgs'
                name = 'LHCO'                
                out += self.special_link(link, level, name)  
            if 'root' in self.pgs:
                out += """ <a href="./Events/%(run_name)s/%(tag)s_pgs_events.root">rootfile</a>"""    
            if 'plot' in self.pgs:
                out += """ <a href="./HTML/%(run_name)s/plots_pgs_%(tag)s.html">plots</a>"""
            return out % self
        
        if level == 'delphes':
            if 'log' in self.delphes:
                out += """ <a href="./Events/%(run_name)s/%(tag)s_delphes.log">LOG</a>"""
            if 'lhco' in self.delphes:
                link = './Events/%(run_name)s/%(tag)s_delphes_events.lhco'
                level = 'delphes'
                name = 'LHCO'                
                out += self.special_link(link, level, name)
            if 'root' in self.delphes:
                out += """ <a href="./Events/%(run_name)s/%(tag)s_delphes_events.root">rootfile</a>"""    
            if 'plot' in self.delphes:
                out += """ <a href="./HTML/%(run_name)s/plots_delphes_%(tag)s.html">plots</a>"""            
            return out % self

        if level == 'shower':
        # this is to add the link to the results after shower for amcatnlo
            for kind in ['hep', 'hepmc', 'top', 'HwU', 'pdf', 'ps']:
                if kind in self.shower:
                    for f in \
                      misc.glob('*.' + kind, pjoin(self.me_dir, 'Events', self['run_name'])) + \
                      misc.glob('*.%s.gz' % kind, pjoin(self.me_dir, 'Events', self['run_name'])):
                        if kind == 'HwU':
                            out += " <a href=\"%s\">%s</a> " % (f, 'HwU data')
                            out += " <a href=\"%s\">%s</a> " % (f.replace('.HwU','.gnuplot'), 'GnuPlot')
                        else:
                            out += " <a href=\"%s\">%s</a> " % (f, kind.upper())

            if 'plot' in self.shower:
                out += """ <a href="./HTML/%(run_name)s/plots_shower_%(tag)s.html">plots</a>"""
            
            return out % self
                
    
    def get_nb_line(self):
        
        nb_line = 0
        for i in [self.parton, self.reweight, self.pythia, self.pythia8, self.pgs, self.delphes, self.shower]:
            if len(i):
                nb_line += 1
        return max([nb_line,1])
    
    
    def get_html(self, runresults):
        """create the html output linked to the this tag
           RunResults is given in case of cross-section need to be taken
           from a previous run
        """
        
        tag_template = """
        <td rowspan=%(tag_span)s> <a href="./Events/%(run)s/%(run)s_%(tag)s_banner.txt">%(tag)s</a>%(debug)s</td>
        %(subruns)s"""
        
        # Compute the text for eachsubpart
        
        sub_part_template_parton = """
        <td rowspan=%(cross_span)s><center><a href="./HTML/%(run)s/results.html"> %(cross).4g <font face=symbol>&#177;</font> %(err).2g</a> %(syst)s </center></td>
        <td rowspan=%(cross_span)s><center> %(nb_event)s<center></td><td> %(type)s </td>
        <td> %(links)s</td>
        <td> %(action)s</td>
        </tr>"""
        
        sub_part_template_reweight = """
        <td rowspan=%(cross_span)s><center> %(cross).4g </center></td>
        <td rowspan=%(cross_span)s><center> %(nb_event)s<center></td><td> %(type)s </td>
        <td> %(links)s</td>
        <td> %(action)s</td>
        </tr>"""        
        
        sub_part_template_pgs = """
        <td> %(type)s </td>
        <td> %(links)s</td>
        <td> %(action)s</td> 
        </tr>"""        

        sub_part_template_shower = """
        <td> %(type)s %(run_mode)s </td>
        <td> %(links)s</td>
        <td> %(action)s</td>
        </tr>"""
        
        # Compute the HTMl output for subpart
        nb_line = self.get_nb_line()
        # Check that cross/nb_event/error are define
        if self.pythia and not self['nb_event']:
            try:
                self['nb_event'] = runresults[-2]['nb_event']
                self['cross'] = runresults[-2]['cross']
                self['error'] = runresults[-2]['error']
            except Exception:
                pass
        elif self.pythia8 and not self['nb_event']:
            try:
                self['nb_event'] = runresults[-2]['nb_event']
                self['cross'] = runresults[-2]['cross']
                self['error'] = runresults[-2]['error']
            except Exception:
                pass
                
        elif (self.pgs or self.delphes) and not self['nb_event'] and \
             len(runresults) > 1:
            if runresults[-2]['cross_pythia'] and runresults[-2]['cross']:
                self['cross'] = runresults[-2]['cross_pythia']
                self['error'] = runresults[-2]['error_pythia']
                self['nb_event'] = runresults[-2]['nb_event_pythia']                           
            else:
                self['nb_event'] = runresults[-2]['nb_event']
                self['cross'] = runresults[-2]['cross']
                self['error'] = runresults[-2]['error']

        
        first = None
        subresults_html = ''
        for ttype in self.level_modes:
            data = getattr(self, ttype)
            if not data:
                continue
            
            local_dico = {'type': ttype, 'run': self['run_name'], 'syst': ''}
            if 'run_mode' in self.keys():
                local_dico['run_mode'] = self['run_mode']
            else:
                local_dico['run_mode'] = ""
            if not first:
                if ttype == 'reweight':
                    template = sub_part_template_reweight
                else:
                    template = sub_part_template_parton
                first = ttype
                if ttype=='parton' and self['cross_pythia']:
                    local_dico['cross_span'] = 1
                    local_dico['cross'] = self['cross']
                    local_dico['err'] = self['error']
                    local_dico['nb_event'] = self['nb_event']
                    if 'syst' in self.parton:
                        local_dico['syst'] = '<font face=symbol>&#177;</font> <a href="./Events/%(run_name)s/%(tag)s_parton_syscalc.log">systematics</a>' \
                                             % {'run_name':self['run_name'], 'tag': self['tag']}
                elif self['cross_pythia']:
                    if self.parton:
                        local_dico['cross_span'] = nb_line -1
                    else:
                        local_dico['cross_span'] = nb_line
                    if self['nb_event_pythia']:
                        local_dico['nb_event'] = self['nb_event_pythia']
                    else:
                        local_dico['nb_event'] = 0
                    local_dico['cross'] = self['cross_pythia']
                    local_dico['err'] = self['error_pythia']
                    if 'rwt' in self.pythia:
                        local_dico['syst'] = '<font face=symbol>&#177;</font> <a href="./Events/%(run_name)s/%(tag)s_Pythia_syscalc.log">systematics</a>' \
                                             % {'run_name':self['run_name'], 'tag': self['tag']}
                else:
                    local_dico['type'] += ' %s' % self['run_mode']
                    local_dico['cross_span'] = nb_line
                    local_dico['cross'] = self['cross']
                    local_dico['err'] = self['error']
                    local_dico['nb_event'] = self['nb_event']
                    if 'syst' in self.parton:
                        local_dico['syst'] = '<font face=symbol>&#177;</font> <a href="./Events/%(run_name)s/%(tag)s_parton_syscalc.log">systematics</a>' \
                                             % {'run_name':self['run_name'], 'tag': self['tag']}
                    
            elif ttype in ['pythia','pythia8'] and self['cross_pythia']:
                template = sub_part_template_parton
                if self.parton:           
                    local_dico['cross_span'] = nb_line - 1
                    if self['nb_event_pythia']:
                        local_dico['nb_event'] = self['nb_event_pythia']
                    else:
                        local_dico['nb_event'] = 0
                else:
                    local_dico['cross_span'] = nb_line
                    local_dico['nb_event'] = self['nb_event']
                if 'rwt' in self.pythia:
                    local_dico['syst'] = '<font face=symbol>&#177;</font> <a href="./Events/%(run_name)s/%(tag)s_Pythia_syscalc.log">systematics</a>' \
                                             % {'run_name':self['run_name'], 'tag': self['tag']}
                local_dico['cross'] = self['cross_pythia']
                local_dico['err'] = self['error_pythia']

            elif ttype == 'shower':
                template = sub_part_template_shower
                if self.parton:           
                    local_dico['cross_span'] = nb_line - 1
                else:
                    local_dico['cross_span'] = nb_line
            else:
                template = sub_part_template_pgs             
            
            # Fill the links
            local_dico['links'] = self.get_links(ttype)

            # Fill the actions
            if ttype == 'parton':
                if runresults.web:
                    local_dico['action'] = """
<FORM ACTION="http://%(web)s/cgi-bin/RunProcess/handle_runs-pl"  ENCTYPE="multipart/form-data" METHOD="POST">
<INPUT TYPE=HIDDEN NAME=directory VALUE="%(me_dir)s">
<INPUT TYPE=HIDDEN NAME=whattodo VALUE="remove_level">
<INPUT TYPE=HIDDEN NAME=level VALUE="all">
<INPUT TYPE=HIDDEN NAME=tag VALUE=\"""" + self['tag'] + """\">
<INPUT TYPE=HIDDEN NAME=run VALUE="%(run_name)s">
<INPUT TYPE=SUBMIT VALUE="Remove run">
</FORM>
                    
<FORM ACTION="http://%(web)s/cgi-bin/RunProcess/handle_runs-pl"  ENCTYPE="multipart/form-data" METHOD="POST">
<INPUT TYPE=HIDDEN NAME=directory VALUE="%(me_dir)s">
<INPUT TYPE=HIDDEN NAME=whattodo VALUE="pythia">
<INPUT TYPE=HIDDEN NAME=run VALUE="%(run_name)s">
<INPUT TYPE=SUBMIT VALUE="Run Pythia">
</FORM>"""
                else:
                    local_dico['action'] = self.command_suggestion_html('remove %s parton --tag=%s' \
                                                                       % (self['run_name'], self['tag']))
                    # this the detector simulation and pythia should be available only for madevent
                    if self['run_mode'] == 'madevent':
                        local_dico['action'] += self.command_suggestion_html('pythia %s ' % self['run_name'])
                    else: 
                        pass

            elif ttype == 'shower':
                if runresults.web:
                    local_dico['action'] = """
<FORM ACTION="http://%(web)s/cgi-bin/RunProcess/handle_runs-pl"  ENCTYPE="multipart/form-data" METHOD="POST">
<INPUT TYPE=HIDDEN NAME=directory VALUE="%(me_dir)s">
<INPUT TYPE=HIDDEN NAME=whattodo VALUE="remove_level">
<INPUT TYPE=HIDDEN NAME=level VALUE="all">
<INPUT TYPE=HIDDEN NAME=tag VALUE=\"""" + self['tag'] + """\">
<INPUT TYPE=HIDDEN NAME=run VALUE="%(run_name)s">
<INPUT TYPE=SUBMIT VALUE="Remove run">
</FORM>
                    
<FORM ACTION="http://%(web)s/cgi-bin/RunProcess/handle_runs-pl"  ENCTYPE="multipart/form-data" METHOD="POST">
<INPUT TYPE=HIDDEN NAME=directory VALUE="%(me_dir)s">
<INPUT TYPE=HIDDEN NAME=whattodo VALUE="pythia">
<INPUT TYPE=HIDDEN NAME=run VALUE="%(run_name)s">
<INPUT TYPE=SUBMIT VALUE="Run Pythia">
</FORM>"""
                else:
                    local_dico['action'] = self.command_suggestion_html('remove %s parton --tag=%s' \
                                                                       % (self['run_name'], self['tag']))
                    # this the detector simulation and pythia should be available only for madevent
                    if self['run_mode'] == 'madevent':
                        local_dico['action'] += self.command_suggestion_html('pythia %s ' % self['run_name'])
                    else: 
                        pass

            elif ttype in ['pythia', 'pythia8']:
                if self['tag'] == runresults.get_last_pythia():
                    if runresults.web:
                        local_dico['action'] = """
<FORM ACTION="http://%(web)s/cgi-bin/RunProcess/handle_runs-pl"  ENCTYPE="multipart/form-data" METHOD="POST">
<INPUT TYPE=HIDDEN NAME=directory VALUE="%(me_dir)s">
<INPUT TYPE=HIDDEN NAME=whattodo VALUE="remove_level">
<INPUT TYPE=HIDDEN NAME=level VALUE="pythia">
<INPUT TYPE=HIDDEN NAME=run VALUE="%(run_name)s">
<INPUT TYPE=HIDDEN NAME=tag VALUE=\"""" + self['tag'] + """\">
<INPUT TYPE=SUBMIT VALUE="Remove pythia">
</FORM>

<FORM ACTION="http://%(web)s/cgi-bin/RunProcess/handle_runs-pl"  ENCTYPE="multipart/form-data" METHOD="POST">
<INPUT TYPE=HIDDEN NAME=directory VALUE="%(me_dir)s">
<INPUT TYPE=HIDDEN NAME=whattodo VALUE="pgs">
<INPUT TYPE=HIDDEN NAME=run VALUE="%(run_name)s">
<INPUT TYPE=SUBMIT VALUE="Run Detector">
</FORM>"""
                    else:
                        local_dico['action'] = self.command_suggestion_html(
                                                'remove %s pythia --tag=%s' % \
                                                (self['run_name'], self['tag']))
                        local_dico['action'] += self.command_suggestion_html(
                         'delphes %(1)s' % {'1': self['run_name']})
                else:
                    if runresults.web:
                        local_dico['action'] = ''
                    else:
                        local_dico['action'] = self.command_suggestion_html('remove %s  pythia --tag=%s'\
                                                                            % (self['run_name'], self['tag']))
            else:
                if runresults.web:
                    local_dico['action'] = """
<FORM ACTION="http://%(web)s/cgi-bin/RunProcess/handle_runs-pl"  ENCTYPE="multipart/form-data" METHOD="POST">
<INPUT TYPE=HIDDEN NAME=directory VALUE="%(me_dir)s">
<INPUT TYPE=HIDDEN NAME=whattodo VALUE="remove_level">
<INPUT TYPE=HIDDEN NAME=level VALUE=\"""" + str(type) + """\">
<INPUT TYPE=HIDDEN NAME=tag VALUE=\"""" + self['tag'] + """\">
<INPUT TYPE=HIDDEN NAME=run VALUE="%(run_name)s">
<INPUT TYPE=SUBMIT VALUE="Remove """ + str(ttype) + """\">
</FORM>"""
                else:
                    local_dico['action'] = self.command_suggestion_html('remove %s %s --tag=%s' %\
                                                              (self['run_name'], ttype, self['tag']))

            # create the text
            subresults_html += template % local_dico
            
            
        if subresults_html == '':
            if runresults.web:
                    action = """
<FORM ACTION="http://%(web)s/cgi-bin/RunProcess/handle_runs-pl"  ENCTYPE="multipart/form-data" METHOD="POST">
<INPUT TYPE=HIDDEN NAME=directory VALUE="%(me_dir)s">
<INPUT TYPE=HIDDEN NAME=whattodo VALUE="remove_level">
<INPUT TYPE=HIDDEN NAME=level VALUE="banner">
<INPUT TYPE=HIDDEN NAME=tag VALUE=\"""" + self['tag'] + """\">
<INPUT TYPE=HIDDEN NAME=run VALUE="%(run_name)s">
<INPUT TYPE=SUBMIT VALUE="Remove Banner">
</FORM>
                    
<FORM ACTION="http://%(web)s/cgi-bin/RunProcess/handle_runs-pl"  ENCTYPE="multipart/form-data" METHOD="POST">
<INPUT TYPE=HIDDEN NAME=directory VALUE="%(me_dir)s">
<INPUT TYPE=HIDDEN NAME=whattodo VALUE="banner">
<INPUT TYPE=HIDDEN NAME=run VALUE="%(run_name)s">
<INPUT TYPE=SUBMIT VALUE="Run the banner">
</FORM>"""
            else:
                    action = self.command_suggestion_html('remove %s banner --tag=%s' \
                                                                       % (self['run_name'], self['tag']))
                    action += self.command_suggestion_html('banner_run %s ' % self['run_name'])
            
            
            
            subresults_html = sub_part_template_parton % \
                          {'type': '', 
                           'run': self['run_name'],
                           'cross_span': 1,
                           'cross': self['cross'],
                           'err': self['error'],
                           'nb_event': self['nb_event'] and self['nb_event'] or 'No events yet',
                           'links': 'banner only',
                           'action': action,
                           'run_mode': '',
                           'syst':''
                           }                                
                                  
        if self.debug is KeyboardInterrupt:
            debug = '<br><font color=red>Interrupted</font>'
        elif isinstance(self.debug, basestring):
            if not os.path.isabs(self.debug) and not self.debug.startswith('./'):
                self.debug = './' + self.debug
            elif os.path.isabs(self.debug):
                self.debug = os.path.relpath(self.debug, self.me_dir)
            debug = '<br> <a href=\'%s\'> <font color=red>ERROR</font></a>' \
                                               % (self.debug)
        elif self.debug:
            text = str(self.debug).replace('. ','.<br>')
            if 'http' in text:
                pat = re.compile('(http[\S]*)')
                text = pat.sub(r'<a href=\1> here </a>', text)
            debug = '<br><font color=red>%s<BR>%s</font>' % \
                                           (self.debug.__class__.__name__, text)
        else:
            debug = ''                                       
        text = tag_template % {'tag_span': nb_line,
                           'run': self['run_name'], 'tag': self['tag'],
                           'subruns' : subresults_html,
                           'debug':debug}

        return text
        

    def command_suggestion_html(self, command):
        """return html button with code suggestion"""
        
        if command.startswith('pythia'):
            button = 'launch pythia'
        if command.startswith('shower'):
            button = 'shower events'
        elif command.startswith('remove banner'):
            button = 'remove banner'
        elif command.startswith('remove'):
            button = 'remove run'
        elif command.startswith('banner_run'):
            button = 're-run from the banner'
        else:
            button = 'launch detector simulation'
        if self['run_mode'] == 'madevent':
            header = 'Launch ./bin/madevent in a shell, and run the following command: '
        else:
            header = 'Launch ./bin/aMCatNLO in a shell, and run the following command: '

        return "<INPUT TYPE=SUBMIT VALUE='%s' onClick=\"alert('%s')\">" % (button, header + command)


        return  + '<br>'



<|MERGE_RESOLUTION|>--- conflicted
+++ resolved
@@ -836,14 +836,9 @@
             if 'plot' not in self.shower and \
                           exists(pjoin(html_path,"plots_shower_%s.html" % tag)):
                 self.shower.append('plot')                
-<<<<<<< HEAD
-            if glob.glob(pjoin(path,"*.hepmc")) + \
-               glob.glob(pjoin(path,"*.hepmc.gz")):
-=======
 
             if misc.glob("*.hepmc", path) + \
                misc.glob("*.hepmc.gz", path):
->>>>>>> e93d2438
                 self.shower.append('hepmc')
 
             for kind in ['top','HwU','pdf','ps']:

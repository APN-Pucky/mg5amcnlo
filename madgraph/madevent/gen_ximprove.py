--- conflicted
+++ resolved
@@ -909,13 +909,7 @@
         logger.info('Effective Luminosity %s pb^-1', goal_lum)
         
         all_channels = sum([list(P) for P in self.results],[])
-<<<<<<< HEAD
         all_channels.sort(key= lambda x:x.get('luminosity'), reverse=True) 
-=======
-        
-        all_channels.sort(cmp= lambda x,y: 1 if y.get('luminosity') - \
-                                                x.get('luminosity') > 0 else -1) 
->>>>>>> 4cf38f26
                           
         to_refine = []
         for C in all_channels:

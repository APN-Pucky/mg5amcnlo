################################################################################
#
# Copyright (c) 2011 The MadGraph5_aMC@NLO Development team and Contributors
#
# This file is a part of the MadGraph5_aMC@NLO project, an application which 
# automatically generates Feynman diagrams and matrix elements for arbitrary
# high-energy processes in the Standard Model and beyond.
#
# It is subject to the MadGraph5_aMC@NLO license which should accompany this 
# distribution.
#
# For more information, visit madgraph.phys.ucl.ac.be and amcatnlo.web.cern.ch
#
################################################################################
"""A File for splitting"""

from __future__ import division
import collections
import copy
import logging
import numbers
import os
import sys
import re
import math
import StringIO

pjoin = os.path.join

try:
    import madgraph
except ImportError:
    MADEVENT = True
    from internal import MadGraph5Error, InvalidCmd
    import internal.file_writers as file_writers
    import internal.files as files
    import internal.check_param_card as param_card_reader
    import internal.misc as misc
    MEDIR = os.path.split(os.path.dirname(os.path.realpath( __file__ )))[0]
    MEDIR = os.path.split(MEDIR)[0]
else:
    MADEVENT = False
    import madgraph.various.misc as misc
    import madgraph.iolibs.file_writers as file_writers
    import madgraph.iolibs.files as files 
    import models.check_param_card as param_card_reader
    from madgraph import MG5DIR, MadGraph5Error, InvalidCmd


logger = logging.getLogger('madevent.cards')

# A placeholder class to store unknown parameters with undecided format
class UnknownType(str):
    pass

#dict
class Banner(dict):
    """ """

    ordered_items = ['mgversion', 'mg5proccard', 'mgproccard', 'mgruncard',
                     'slha', 'mggenerationinfo', 'mgpythiacard', 'mgpgscard',
                     'mgdelphescard', 'mgdelphestrigger','mgshowercard',
                     'ma5card_parton','ma5card_hadron','run_settings']

    capitalized_items = {
            'mgversion': 'MGVersion',
            'mg5proccard': 'MG5ProcCard',
            'mgproccard': 'MGProcCard',
            'mgruncard': 'MGRunCard',
            'ma5card_parton' : 'MA5Card_parton',
            'ma5card_hadron' : 'MA5Card_hadron',            
            'mggenerationinfo': 'MGGenerationInfo',
            'mgpythiacard': 'MGPythiaCard',
            'mgpgscard': 'MGPGSCard',
            'mgdelphescard': 'MGDelphesCard',
            'mgdelphestrigger': 'MGDelphesTrigger',
            'mgshowercard': 'MGShowerCard' }
    
    def __init__(self, banner_path=None):
        """ """
        if isinstance(banner_path, Banner):
            dict.__init__(self, banner_path)
            self.lhe_version = banner_path.lhe_version
            return     
        else:
            dict.__init__(self)
        
        #Look at the version
        if MADEVENT:
            self['mgversion'] = '#%s\n' % open(pjoin(MEDIR, 'MGMEVersion.txt')).read()
        else:
            info = misc.get_pkg_info()
            self['mgversion'] = info['version']+'\n'
        
        self.lhe_version = None

   
        if banner_path:
            self.read_banner(banner_path)

    ############################################################################
    #  READ BANNER
    ############################################################################
    pat_begin=re.compile('<(?P<name>\w*)>')
    pat_end=re.compile('</(?P<name>\w*)>')

    tag_to_file={'slha':'param_card.dat',
      'mgruncard':'run_card.dat',
      'mgpythiacard':'pythia_card.dat',
      'mgpgscard' : 'pgs_card.dat',
      'mgdelphescard':'delphes_card.dat',      
      'mgdelphestrigger':'delphes_trigger.dat',
      'mg5proccard':'proc_card_mg5.dat',
      'mgproccard': 'proc_card.dat',
      'init': '',
      'mggenerationinfo':'',
      'scalesfunctionalform':'',
      'montecarlomasses':'',
      'initrwgt':'',
      'madspin':'madspin_card.dat',
      'mgshowercard':'shower_card.dat',
      'pythia8':'pythia8_card.dat',
      'ma5card_parton':'madanalysis5_parton_card.dat',
      'ma5card_hadron':'madanalysis5_hadron_card.dat',      
      'run_settings':''
      }
    
    def read_banner(self, input_path):
        """read a banner"""

        if isinstance(input_path, str):
            if input_path.find('\n') ==-1:
                input_path = open(input_path)
            else:
                def split_iter(string):
                    return (x.groups(0)[0] for x in re.finditer(r"([^\n]*\n)", string, re.DOTALL))
                input_path = split_iter(input_path)
                
        text = ''
        store = False
        for line in input_path:
            if self.pat_begin.search(line):
                if self.pat_begin.search(line).group('name').lower() in self.tag_to_file:
                    tag = self.pat_begin.search(line).group('name').lower()
                    store = True
                    continue
            if store and self.pat_end.search(line):
                if tag == self.pat_end.search(line).group('name').lower():
                    self[tag] = text
                    text = ''
                    store = False
            if store:
                if line.endswith('\n'):
                    text += line
                else:
                    text += '%s%s' % (line, '\n')
                
            #reaching end of the banner in a event file avoid to read full file 
            if "</init>" in line:
                break
            elif "<event>" in line:
                break
    
    def __getattribute__(self, attr):
        """allow auto-build for the run_card/param_card/... """
        try:
            return super(Banner, self).__getattribute__(attr)
        except:
            if attr not in ['run_card', 'param_card', 'slha', 'mgruncard', 'mg5proccard', 'mgshowercard', 'foanalyse']:
                raise
            return self.charge_card(attr)


    
    def change_lhe_version(self, version):
        """change the lhe version associate to the banner"""
    
        version = float(version)
        if version < 3:
            version = 1
        elif version > 3:
            raise Exception, "Not Supported version"
        self.lhe_version = version
    
    def get_cross(self, witherror=False):
        """return the cross-section of the file"""

        if "init" not in self:
            misc.sprint(self.keys())
            raise Exception
        
        text = self["init"].split('\n')
        cross = 0
        error = 0
        for line in text:
            s = line.split()
            if len(s)==4:
                cross += float(s[0])
                if witherror:
                    error += float(s[1])**2
        if not witherror:
            return cross
        else:
            return cross, math.sqrt(error)
        

        
    def scale_init_cross(self, ratio):
        """modify the init information with the associate scale"""

        assert "init" in self
        
        all_lines = self["init"].split('\n')
        new_data = []
        new_data.append(all_lines[0])
        for i in range(1, len(all_lines)):
            line = all_lines[i]
            split = line.split()
            if len(split) == 4:
                xsec, xerr, xmax, pid = split 
            else:
                new_data += all_lines[i:]
                break
            pid = int(pid)
            
            line = "   %+13.7e %+13.7e %+13.7e %i" % \
                (ratio*float(xsec), ratio* float(xerr), ratio*float(xmax), pid)
            new_data.append(line)
        self['init'] = '\n'.join(new_data)
    
    def load_basic(self, medir):
        """ Load the proc_card /param_card and run_card """
        
        self.add(pjoin(medir,'Cards', 'param_card.dat'))
        self.add(pjoin(medir,'Cards', 'run_card.dat'))
        if os.path.exists(pjoin(medir, 'SubProcesses', 'procdef_mg5.dat')):
            self.add(pjoin(medir,'SubProcesses', 'procdef_mg5.dat'))
            self.add(pjoin(medir,'Cards', 'proc_card_mg5.dat'))
        else:
            self.add(pjoin(medir,'Cards', 'proc_card.dat'))
    
    
    def change_seed(self, seed):
        """Change the seed value in the banner"""
        #      0       = iseed
        p = re.compile(r'''^\s*\d+\s*=\s*iseed''', re.M)
        new_seed_str = " %s = iseed" % seed
        self['mgruncard'] = p.sub(new_seed_str, self['mgruncard'])
    
    def add_generation_info(self, cross, nb_event):
        """add info on MGGeneration"""
        
        text = """
#  Number of Events        :       %s
#  Integrated weight (pb)  :       %s
""" % (nb_event, cross)
        self['MGGenerationInfo'] = text
    
    ############################################################################
    #  SPLIT BANNER
    ############################################################################
    def split(self, me_dir, proc_card=True):
        """write the banner in the Cards directory.
        proc_card argument is present to avoid the overwrite of proc_card 
        information"""

        for tag, text in self.items():
            if tag == 'mgversion':
                continue
            if not proc_card and tag in ['mg5proccard','mgproccard']:
                continue
            if not self.tag_to_file[tag]:
                continue
            ff = open(pjoin(me_dir, 'Cards', self.tag_to_file[tag]), 'w')
            ff.write(text)
            ff.close()


    ############################################################################
    #  WRITE BANNER
    ############################################################################
    def check_pid(self, pid2label):
        """special routine removing width/mass of particles not present in the model
        This is usefull in case of loop model card, when we want to use the non
        loop model."""
        
        if not hasattr(self, 'param_card'):
            self.charge_card('slha')
            
        for tag in ['mass', 'decay']:
            block = self.param_card.get(tag)
            for data in block:
                pid = data.lhacode[0]
                if pid not in pid2label.keys(): 
                    block.remove((pid,))

    def get_lha_strategy(self):
        """get the lha_strategy: how the weight have to be handle by the shower"""
        
        if not self["init"]:
            raise Exception, "No init block define"
        
        data = self["init"].split('\n')[0].split()
        if len(data) != 10:
            misc.sprint(len(data), self['init'])
            raise Exception, "init block has a wrong format"
        return int(float(data[-2]))
        
    def set_lha_strategy(self, value):
        """set the lha_strategy: how the weight have to be handle by the shower"""
        
        if not (-4 <= int(value) <= 4):
            raise Exception, "wrong value for lha_strategy", value
        if not self["init"]:
            raise Exception, "No init block define"
        
        all_lines = self["init"].split('\n')
        data = all_lines[0].split()
        if len(data) != 10:
            misc.sprint(len(data), self['init'])
            raise Exception, "init block has a wrong format"
        data[-2] = '%s' % value
        all_lines[0] = ' '.join(data)
        self['init'] = '\n'.join(all_lines)


    def modify_init_cross(self, cross):
        """modify the init information with the associate cross-section"""

        assert isinstance(cross, dict)
#        assert "all" in cross
        assert "init" in self
        
        all_lines = self["init"].split('\n')
        new_data = []
        new_data.append(all_lines[0])
        for i in range(1, len(all_lines)):
            line = all_lines[i]
            split = line.split()
            if len(split) == 4:
                xsec, xerr, xmax, pid = split 
            else:
                new_data += all_lines[i:]
                break
            if int(pid) not in cross:
                raise Exception
            pid = int(pid)
            ratio = cross[pid]/float(xsec)
            line = "   %+13.7e %+13.7e %+13.7e %i" % \
                (float(cross[pid]), ratio* float(xerr), ratio*float(xmax), pid)
            new_data.append(line)
        self['init'] = '\n'.join(new_data)
                
    ############################################################################
    #  WRITE BANNER
    ############################################################################
    def write(self, output_path, close_tag=True, exclude=[]):
        """write the banner"""
        
        if isinstance(output_path, str):
            ff = open(output_path, 'w')
        else:
            ff = output_path
            
        if MADEVENT:
            header = open(pjoin(MEDIR, 'Source', 'banner_header.txt')).read()
        else:
            header = open(pjoin(MG5DIR,'Template', 'LO', 'Source', 'banner_header.txt')).read()
            
        if not self.lhe_version:
            self.lhe_version = self.get('run_card', 'lhe_version', default=1.0)
            if float(self.lhe_version) < 3:
                self.lhe_version = 1.0
        
        ff.write(header % { 'version':float(self.lhe_version)})


        for tag in [t for t in self.ordered_items if t in self.keys()]:
            if tag in exclude: 
                continue
            capitalized_tag = self.capitalized_items[tag] if tag in self.capitalized_items else tag
            ff.write('<%(tag)s>\n%(text)s\n</%(tag)s>\n' % \
                     {'tag':capitalized_tag, 'text':self[tag].strip()})
        for tag in [t for t in self.keys() if t not in self.ordered_items]:
            if tag in ['init'] or tag in exclude:
                continue
            capitalized_tag = self.capitalized_items[tag] if tag in self.capitalized_items else tag
            ff.write('<%(tag)s>\n%(text)s\n</%(tag)s>\n' % \
                     {'tag':capitalized_tag, 'text':self[tag].strip()})
        
        if not '/header' in exclude:
            ff.write('</header>\n')    

        if 'init' in self and not 'init' in exclude:
            text = self['init']
            ff.write('<%(tag)s>\n%(text)s\n</%(tag)s>\n' % \
                     {'tag':'init', 'text':text.strip()})  
        if close_tag:          
            ff.write('</LesHouchesEvents>\n')
        return ff
        
        
    ############################################################################
    # BANNER
    ############################################################################
    def add(self, path, tag=None):
        """Add the content of the file to the banner"""
        
        if not tag:
            card_name = os.path.basename(path)
            if 'param_card' in card_name:
                tag = 'slha'
            elif 'run_card' in card_name:
                tag = 'MGRunCard'
            elif 'pythia_card' in card_name:
                tag = 'MGPythiaCard'
            elif 'pythia8_card' in card_name or 'pythia8.cmd' in card_name:
                tag = 'MGPythiaCard'
            elif 'pgs_card' in card_name:
                tag = 'MGPGSCard'
            elif 'delphes_card' in card_name:
                tag = 'MGDelphesCard'
            elif 'delphes_trigger' in card_name:
                tag = 'MGDelphesTrigger'
            elif 'proc_card_mg5' in card_name:
                tag = 'MG5ProcCard'
            elif 'proc_card' in card_name:
                tag = 'MGProcCard'
            elif 'procdef_mg5' in card_name:
                tag = 'MGProcCard'
            elif 'shower_card' in card_name:
                tag = 'MGShowerCard'
            elif 'madspin_card' in card_name:
                tag = 'madspin'
            elif 'FO_analyse_card' in card_name:
                tag = 'foanalyse'
            elif 'reweight_card' in card_name:
                tag='reweight_card'
            elif 'madanalysis5_parton_card' in card_name:
                tag='MA5Card_parton'
            elif 'madanalysis5_hadron_card' in card_name:
                tag='MA5Card_hadron'
            else:
                raise Exception, 'Impossible to know the type of the card'

            self.add_text(tag.lower(), open(path).read())

    def add_text(self, tag, text):
        """Add the content of the file to the banner"""

        if tag == 'param_card':
            tag = 'slha'
        elif tag == 'run_card':
            tag = 'mgruncard' 
        elif tag == 'proc_card':
            tag = 'mg5proccard' 
        elif tag == 'shower_card':
            tag = 'mgshowercard'
        elif tag == 'FO_analyse_card':
            tag = 'foanalyse'
        
        self[tag.lower()] = text
    
    
    def charge_card(self, tag):
        """Build the python object associated to the card"""
        
        if tag == 'param_card':
            tag = 'slha'
        elif tag == 'run_card':
            tag = 'mgruncard' 
        elif tag == 'proc_card':
            tag = 'mg5proccard' 
        elif tag == 'shower_card':
            tag = 'mgshowercard'
        elif tag == 'FO_analyse_card':
            tag = 'foanalyse'

        assert tag in ['slha', 'mgruncard', 'mg5proccard', 'mgshowercard', 'foanalyse'], 'invalid card %s' % tag
        
        if tag == 'slha':
            param_card = self[tag].split('\n')
            self.param_card = param_card_reader.ParamCard(param_card)
            return self.param_card
        elif tag == 'mgruncard':
            self.run_card = RunCard(self[tag])
            return self.run_card
        elif tag == 'mg5proccard':
            proc_card = self[tag].split('\n')
            self.proc_card = ProcCard(proc_card)
            return self.proc_card
        elif tag =='mgshowercard':
            shower_content = self[tag] 
            if MADEVENT:
                import internal.shower_card as shower_card
            else:
                import madgraph.various.shower_card as shower_card
            self.shower_card = shower_card.ShowerCard(shower_content, True)
            # set testing to false (testing = true allow to init using 
            #  the card content instead of the card path"
            self.shower_card.testing = False
            return self.shower_card
        elif tag =='foanalyse':
            analyse_content = self[tag] 
            if MADEVENT:
                import internal.FO_analyse_card as FO_analyse_card
            else:
                import madgraph.various.FO_analyse_card as FO_analyse_card
            # set testing to false (testing = true allow to init using 
            #  the card content instead of the card path"
            self.FOanalyse_card = FO_analyse_card.FOAnalyseCard(analyse_content, True)
            self.FOanalyse_card.testing = False
            return self.FOanalyse_card
        

    def get_detail(self, tag, *arg, **opt):
        """return a specific """
                
        if tag in ['param_card', 'param']:
            tag = 'slha'
            attr_tag = 'param_card'
        elif tag in ['run_card', 'run']:
            tag = 'mgruncard' 
            attr_tag = 'run_card'
        elif tag == 'proc_card':
            tag = 'mg5proccard' 
            attr_tag = 'proc_card'
        elif tag == 'model':
            tag = 'mg5proccard' 
            attr_tag = 'proc_card'
            arg = ('model',)
        elif tag == 'generate':
            tag = 'mg5proccard' 
            attr_tag = 'proc_card'
            arg = ('generate',)
        elif tag == 'shower_card':
            tag = 'mgshowercard'
            attr_tag = 'shower_card'
        assert tag in ['slha', 'mgruncard', 'mg5proccard', 'shower_card'], '%s not recognized' % tag
        
        if not hasattr(self, attr_tag):
            self.charge_card(attr_tag) 

        card = getattr(self, attr_tag)
        if len(arg) == 1:
            if tag == 'mg5proccard':
                try:
                    return card.get(arg[0])
                except KeyError, error:
                    if 'default' in opt:
                        return opt['default']
                    else:
                        raise
            try:
                return card[arg[0]]
            except KeyError:
                if 'default' in opt:
                    return opt['default']
                else:
                    raise                
        elif len(arg) == 2 and tag == 'slha':
            try:
                return card[arg[0]].get(arg[1:])
            except KeyError:
                if 'default' in opt:
                    return opt['default']
                else:
                    raise  
        elif len(arg) == 0:
            return card
        else:
            raise Exception, "Unknow command"
    
    #convenient alias
    get = get_detail
    
    def set(self, card, *args):
        """modify one of the cards"""

        if tag == 'param_card':
            tag = 'slha'
            attr_tag = 'param_card'
        elif tag == 'run_card':
            tag = 'mgruncard' 
            attr_tag = 'run_card'
        elif tag == 'proc_card':
            tag = 'mg5proccard' 
            attr_tag = 'proc_card'
        elif tag == 'model':
            tag = 'mg5proccard' 
            attr_tag = 'proc_card'
            arg = ('model',)
        elif tag == 'generate':
            tag = 'mg5proccard' 
            attr_tag = 'proc_card'
            arg = ('generate',)
        elif tag == 'shower_card':
            tag = 'mgshowercard'
            attr_tag = 'shower_card'
        assert tag in ['slha', 'mgruncard', 'mg5proccard', 'shower_card'], 'not recognized'
        
        if not hasattr(self, attr_tag):
            self.charge_card(attr_tag) 
            
        card = getattr(self, attr_tag)
        if len(args) ==2:
            if tag == 'mg5proccard':
                card.info[args[0]] = args[-1]
            else:
                card[args[0]] = args[1]
        else:
            card[args[:-1]] = args[-1]
        
    
    @misc.multiple_try()
    def add_to_file(self, path, seed=None, out=None):
        """Add the banner to a file and change the associate seed in the banner"""

        if seed is not None:
            self.set("run_card", "iseed", seed)
        
        if not out:
            path_out = "%s.tmp" % path
        else:
            path_out = out
        
        ff = self.write(path_out, close_tag=False,
                        exclude=['MGGenerationInfo', '/header', 'init'])
        ff.write("## END BANNER##\n")
        if self.lhe_version >= 3:
        #add the original content
            [ff.write(line) if not line.startswith("<generator name='MadGraph5_aMC@NLO'")
                        else ff.write("<generator name='MadGraph5_aMC@NLO' version='%s'>" % self['mgversion'][:-1])
                        for line in open(path)]
        else:
            [ff.write(line) for line in open(path)]
        ff.write("</LesHouchesEvents>\n")
        ff.close()
        if out:
            os.remove(path)
        else:
            files.mv(path_out, path)


        
def split_banner(banner_path, me_dir, proc_card=True):
    """a simple way to split a banner"""
    
    banner = Banner(banner_path)
    banner.split(me_dir, proc_card)
    
def recover_banner(results_object, level, run=None, tag=None):
    """as input we receive a gen_crossxhtml.AllResults object.
       This define the current banner and load it
    """
    
    if not run:
        try: 
            _run = results_object.current['run_name']   
            _tag = results_object.current['tag'] 
        except Exception:
            return Banner()
    else:
        _run = run
    if not tag:
        try:    
            _tag = results_object[run].tags[-1] 
        except Exception,error:
            return Banner()      
    else:
        _tag = tag
                                          
    path = results_object.path
    banner_path = pjoin(path,'Events',run,'%s_%s_banner.txt' % (run, tag))
    
    if not os.path.exists(banner_path):
         if level != "parton" and tag != _tag:
            return recover_banner(results_object, level, _run, results_object[_run].tags[0])
         # security if the banner was remove (or program canceled before created it)
         return Banner()  
    banner = Banner(banner_path)
    
    
    
    if level == 'pythia':
        if 'mgpythiacard' in banner:
            del banner['mgpythiacard']
    if level in ['pythia','pgs','delphes']:
        for tag in ['mgpgscard', 'mgdelphescard', 'mgdelphestrigger']:
            if tag in banner:
                del banner[tag]
    return banner
    
class InvalidRunCard(InvalidCmd):
    pass

class ProcCard(list):
    """Basic Proccard object"""
    
    history_header = \
        '#************************************************************\n' + \
        '#*                     MadGraph5_aMC@NLO                    *\n' + \
        '#*                                                          *\n' + \
        "#*                *                       *                 *\n" + \
        "#*                  *        * *        *                   *\n" + \
        "#*                    * * * * 5 * * * *                     *\n" + \
        "#*                  *        * *        *                   *\n" + \
        "#*                *                       *                 *\n" + \
        "#*                                                          *\n" + \
        "#*                                                          *\n" + \
        "%(info_line)s" +\
        "#*                                                          *\n" + \
        "#*    The MadGraph5_aMC@NLO Development Team - Find us at   *\n" + \
        "#*    https://server06.fynu.ucl.ac.be/projects/madgraph     *\n" + \
        '#*                                                          *\n' + \
        '#************************************************************\n' + \
        '#*                                                          *\n' + \
        '#*               Command File for MadGraph5_aMC@NLO         *\n' + \
        '#*                                                          *\n' + \
        '#*     run as ./bin/mg5_aMC  filename                       *\n' + \
        '#*                                                          *\n' + \
        '#************************************************************\n'
    
    
    
    
    def __init__(self, init=None):
        """ initialize a basic proc_card"""
        self.info = {'model': 'sm', 'generate':None,
                     'full_model_line':'import model sm'}
        list.__init__(self)
        if init:
            self.read(init)

            
    def read(self, init):
        """read the proc_card and save the information"""
        
        if isinstance(init, str): #path to file
            init = file(init, 'r')
        
        store_line = ''
        for line in init:
            line = line.rstrip()
            if line.endswith('\\'):
                store_line += line[:-1]
            else:
                tmp = store_line + line
                self.append(tmp.strip())
                store_line = ""
        if store_line:
            raise Exception, "WRONG CARD FORMAT"
        
        
    def move_to_last(self, cmd):
        """move an element to the last history."""
        for line in self[:]:
            if line.startswith(cmd):
                self.remove(line)
                list.append(self, line)
    
    def append(self, line):
        """"add a line in the proc_card perform automatically cleaning"""
        
        line = line.strip()
        cmds = line.split()
        if len(cmds) == 0:
            return
        
        list.append(self, line)
        
        # command type:
        cmd = cmds[0]
        
        if cmd == 'output':
            # Remove previous outputs from history
            self.clean(allow_for_removal = ['output'], keep_switch=True,
                           remove_bef_last='output')
        elif cmd == 'generate':
            # Remove previous generations from history
            self.clean(remove_bef_last='generate', keep_switch=True,
                     allow_for_removal= ['generate', 'add process', 'output'])
            self.info['generate'] = ' '.join(cmds[1:])
        elif cmd == 'add' and cmds[1] == 'process' and not self.info['generate']:
            self.info['generate'] = ' '.join(cmds[2:])
        elif cmd == 'import':
            if len(cmds) < 2:
                return
            if cmds[1].startswith('model'):
                self.info['full_model_line'] = line
                self.clean(remove_bef_last='import', keep_switch=True,
                        allow_for_removal=['generate', 'add process', 'add model', 'output'])
                if cmds[1] == 'model':
                    self.info['model'] = cmds[2]
                else:
                    self.info['model'] = None # not UFO model
            elif cmds[1] == 'proc_v4':
                #full cleaning
                self[:] = []
                

    def clean(self, to_keep=['set','add','load'],
                            remove_bef_last=None,
                            to_remove=['open','display','launch', 'check','history'],
                            allow_for_removal=None,
                            keep_switch=False):
        """Remove command in arguments from history.
        All command before the last occurrence of  'remove_bef_last'
        (including it) will be removed (but if another options tells the opposite).                
        'to_keep' is a set of line to always keep.
        'to_remove' is a set of line to always remove (don't care about remove_bef_ 
        status but keep_switch acts.).
        if 'allow_for_removal' is define only the command in that list can be 
        remove of the history for older command that remove_bef_lb1. all parameter
        present in to_remove are always remove even if they are not part of this 
        list.
        keep_switch force to keep the statement remove_bef_??? which changes starts
        the removal mode.
        """

        #check consistency
        if __debug__ and allow_for_removal:
            for arg in to_keep:
                assert arg not in allow_for_removal
            
    
        nline = -1
        removal = False
        #looping backward
        while nline > -len(self):
            switch  = False # set in True when removal pass in True

            #check if we need to pass in removal mode
            if not removal and remove_bef_last:
                    if self[nline].startswith(remove_bef_last):
                        removal = True
                        switch = True  

            # if this is the switch and is protected pass to the next element
            if switch and keep_switch:
                nline -= 1
                continue

            # remove command in to_remove (whatever the status of removal)
            if any([self[nline].startswith(arg) for arg in to_remove]):
                self.pop(nline)
                continue
            
            # Only if removal mode is active!
            if removal:
                if allow_for_removal:
                    # Only a subset of command can be removed
                    if any([self[nline].startswith(arg) 
                                                 for arg in allow_for_removal]):
                        self.pop(nline)
                        continue
                elif not any([self[nline].startswith(arg) for arg in to_keep]):
                    # All command have to be remove but protected
                    self.pop(nline)
                    continue
            
            # update the counter to pass to the next element
            nline -= 1
        
    def get(self, tag, default=None):
        if isinstance(tag, int):
            list.__getattr__(self, tag)
        elif tag == 'info' or tag == "__setstate__":
            return default #for pickle
        elif tag == "multiparticles":
            out = []
            for line in self:
                if line.startswith('define'):
                    name, content = line[7:].split('=',1)
                    out.append((name, content))
            return out 
        else:
            return self.info[tag]
            
    def write(self, path):
        """write the proc_card to a given path"""
        
        fsock = open(path, 'w')
        fsock.write(self.history_header)
        for line in self:
            while len(line) > 70:
                sub, line = line[:70]+"\\" , line[70:] 
                fsock.write(sub+"\n")
            else:
                fsock.write(line+"\n")
 
 
class ConfigFile(dict):
    """ a class for storing/dealing with input file.
    """     

    def __init__(self, finput=None):
        """initialize a new instance. input can be an instance of MadLoopParam,
        a file, a path to a file, or simply Nothing"""                
        
        if isinstance(finput, self.__class__):
            dict.__init__(self, finput)
            assert finput.__dict__.keys()
            for key in finput.__dict__:
                setattr(self, key, copy.copy(getattr(finput, key)) )
            return
        else:
            dict.__init__(self)
        
        # Initialize it with all the default value
        self.user_set = set()
        self.system_only = set()
        self.lower_to_case = {}
        self.list_parameter = set()
        self.dict_parameter = set()
        self.default_setup()

        # if input is define read that input
        if isinstance(finput, (file, str, StringIO.StringIO)):
            self.read(finput)

    def default_setup(self):
        pass

    def __copy__(self):
        return self.__class__(self)

    def __add__(self, other):
        """define the sum"""
        assert isinstance(other, dict)
        base = self.__class__(self)
        #base = copy.copy(self)
        base.update((key.lower(),value) for key, value in other.items())
        return base

    def __radd__(self, other):
        """define the sum"""
        new = copy.copy(other)
        new.update((key, value) for key, value in self.items())
        return new
    
    def __contains__(self, key):
        return dict.__contains__(self, key.lower())

    def __iter__(self):
        iter = super(ConfigFile, self).__iter__()
        return (self.lower_to_case[name] for name in iter)
    
    def keys(self):
        return [name for name in self]
    
    def items(self):
        return [(self.lower_to_case[name], value) for name,value in \
                                               super(ConfigFile, self).items()]
    
    def __setitem__(self, name, value, change_userdefine=False):
        """set the attribute and set correctly the type if the value is a string"""
        if  not len(self):
            #Should never happen but when deepcopy/pickle
            self.__init__()
        
        
        name = name.strip()
        lower_name = name.lower() 
        # 0. check if this parameter is a system only one
        if change_userdefine and lower_name in self.system_only:
            logger.critical('%s is a private entry which can not be modify by the user. Keep value at %s' % (name,self[name]))
        
        # 1. Find the type of the attribute that we want
        if lower_name in self.list_parameter:
            if isinstance(self[name], list):
                targettype = type(self[name][0])
            else:
                targettype = type(self[name]) #should not happen but ok
                
            if isinstance(value, str):
                # split for each comma/space
                value = value.strip()
                if value.startswith('[') and value.endswith(']'):
                    value = value[1:-1]
                value = filter(None, re.split(r'(?:(?<!\\)\s)|,', value, re.VERBOSE)) 
            elif not hasattr(value, '__iter__'):
                value = [value]
            elif isinstance(value, dict):
                raise Exception, "not being able to handle dictionary in card entry"
            #format each entry    
            values =[self.format_variable(v, targettype, name=name) 
                                                                 for v in value]
            dict.__setitem__(self, lower_name, values)
            if change_userdefine:
                self.user_set.add(lower_name)
            return  
        elif lower_name in self.dict_parameter:
            targettype = type(dict.__getitem__(self, name)['__type__']) 
            full_reset = True #check if we just update the current dict or not
            
            if isinstance(value, str):
                value = value.strip()
                # allowed entry:
                #   name : value   => just add the entry
                #   name , value   => just add the entry
                #   name  value    => just add the entry
                #   {name1:value1, name2:value2}   => full reset
                
                # split for each comma/space
                if value.startswith('{') and value.endswith('}'):
                    new_value = {}
                    for pair in value[1:-1].split(','):
                        if not pair.strip():
                            break
                        x, y = pair.split(':')
                        x, y = x.strip(), y.strip()
                        if x.startswith(('"',"'")) and x.endswith(x[0]):
                            x = x[1:-1] 
                        new_value[x] = y
                    value = new_value
                elif ',' in value:
                    x,y = value.split(',')
                    value = {x.strip():y.strip()}
                    full_reset = False
                    
                elif ':' in value:
                    x,y = value.split(':')
                    value = {x.strip():y.strip()}
                    full_reset = False       
                else:
                    x,y = value.split()
                    value = {x:y}
                    full_reset = False 
            
            if isinstance(value, dict):
                for key in value:
                    value[key] = self.format_variable(value[key], targettype, name=name)
                if full_reset:
                    value['__type__'] = dict.__getitem__(self, lower_name)['__type__']
                    dict.__setitem__(self, lower_name, value)
                else:
                    dict.__getitem__(self, lower_name).update(value)
            else:
                raise Exception, '%s should be of dict type'% lower_name
            if change_userdefine:
                self.user_set.add(lower_name)
            return
        elif name in self:            
            targettype = type(self[name])
        else:
            logger.debug('Trying to add argument %s in %s. ' % (name, self.__class__.__name__) +\
              'This argument is not defined by default. Please consider adding it.')
            suggestions = [k for k in self.keys() if k.startswith(name[0].lower())]
            if len(suggestions)>0:
                logger.debug("Did you mean one of the following: %s"%suggestions)
            self.add_param(lower_name, self.format_variable(UnknownType(value), 
                                                             UnknownType, name))
            self.lower_to_case[lower_name] = name
            if change_userdefine:
                self.user_set.add(lower_name)
            return
    
        value = self.format_variable(value, targettype, name=name)
        dict.__setitem__(self, lower_name, value)
        if change_userdefine:
            self.user_set.add(lower_name)

    def add_param(self, name, value, system=False):
        """add a default parameter to the class"""

        lower_name = name.lower()
        if __debug__:
            if lower_name in self:
                raise Exception("Duplicate case for %s in %s" % (name,self.__class__))
            
        dict.__setitem__(self, lower_name, value)
        self.lower_to_case[lower_name] = name
        if isinstance(value, list):
            if any([type(value[0]) != type(v) for v in value]):
                raise Exception, "All entry should have the same type"
            self.list_parameter.add(lower_name)
        elif isinstance(value, dict):
            allvalues = value.values()
            if any([type(allvalues[0]) != type(v) for v in allvalues]):
                raise Exception, "All entry should have the same type"   
            self.dict_parameter.add(lower_name)  
            
                   
        if system:
            self.system_only.add(lower_name)

    def do_help(self, name):
        """return a minimal help for the parameter"""
        
        out = "## Information on parameter %s from class %s\n" % (name, self.__class__.__name__)
        if name.lower() in self:
            out += "## current value: %s (parameter should be of type %s)\n" % (self[name], type(self[name]))
        else:
            out += "## Unknown for this class\n"
        if name.lower() in self.user_set:
            out += "## This value is considered as been set by the user\n" 
        else:
            out += "## This value is considered as been set by the system\n"
        logger.info(out)

    @staticmethod
    def format_variable(value, targettype, name="unknown"):
        """assign the value to the attribute for the given format"""
        
        if not isinstance(value, str):
            # just have to check that we have the correct format
            if isinstance(value, targettype):
                pass # assignement at the end
            elif isinstance(value, numbers.Number) and issubclass(targettype, numbers.Number):
                try:
                    new_value = targettype(value)
                except TypeError:
                    if value.imag/value.real<1e-12:
                        new_value = targettype(value.real)
                    else:
                        raise
                if new_value == value:
                    value = new_value
                else:
                    raise Exception, "Wrong input type for %s found %s and expecting %s for value %s" %\
                        (name, type(value), targettype, value)
            else:
                raise Exception, "Wrong input type for %s found %s and expecting %s for value %s" %\
                        (name, type(value), targettype, value)                
        else:
            # We have a string we have to format the attribute from the string
            if targettype == UnknownType:
                # No formatting
                pass
            elif targettype == bool:
                value = value.strip()
                if value.lower() in ['0', '.false.', 'f', 'false', 'off']:
                    value = False
                elif value.lower() in ['1', '.true.', 't', 'true', 'on']:
                    value = True
                else:
                    raise Exception, "%s can not be mapped to True/False for %s" % (repr(value),name)
            elif targettype == str:
                value = value.strip()
                if value.startswith('\'') and value.endswith('\''):
                    value = value[1:-1]
                elif value.startswith('"') and value.endswith('"'):
                    value = value[1:-1]
            elif targettype == int:
                if value.isdigit():
                    value = int(value)
                elif value[1:].isdigit() and value[0] == '-':
                    value = int(value)
                else:
                    try:
                        value = float(value.replace('d','e'))
                    except ValueError:
                        raise Exception, "%s can not be mapped to an integer" % value                    
                    try:
                        new_value = int(value)
                    except ValueError:
                        raise Exception, "%s can not be mapped to an integer" % value
                    else:
                        if value == new_value:
                            value = new_value
                        else:
                            raise Exception, "incorect input: %s need an integer for %s" % (value,name)
            elif targettype == float:
                value = value.replace('d','e') # pass from Fortran formatting
                try:
                    value = float(value)
                except ValueError:
                    raise Exception, "%s can not be mapped to a float" % value
            else:
                raise Exception, "type %s is not handle by the card" % targettype
            
        return value
            
 

    def __getitem__(self, name):
        
        if __debug__:
            if name.lower() not in self:
                if name.lower() in [key.lower() for key in self] :
                    raise Exception, "Some key are not lower case %s. Invalid use of the class!"\
                                     % [key for key in self if key.lower() != key]

        if name.lower() in self.dict_parameter:
            # return a copy without the __type__
            output = dict(dict.__getitem__(self, name.lower()))
            del output['__type__']
            return output

        return dict.__getitem__(self, name.lower())

    
    def set(self, name, value, changeifuserset=True, user=False):
        """convenient way to change attribute.
        changeifuserset=False means that the value is NOT change is the value is not on default.
        user=True, means that the value will be marked as modified by the user 
        (potentially preventing future change to the value) 
        """

        # changeifuserset=False -> we need to check if the user force a value.
        if not changeifuserset:
            if name.lower() in self.user_set:
                #value modified by the user -> do nothing
                return
            
        self.__setitem__(name, value, change_userdefine=user) 
 


class ProcCharacteristic(ConfigFile):
    """A class to handle information which are passed from MadGraph to the madevent
       interface.""" 
     
    def default_setup(self):
        """initialize the directory to the default value"""
        
        self.add_param('loop_induced', False)
        self.add_param('has_isr', False)
        self.add_param('has_fsr', False)
        self.add_param('nb_channel', 0)
        self.add_param('nexternal', 0)
        self.add_param('ninitial', 0)
        self.add_param('grouped_matrix', True)
        self.add_param('has_loops', False)
<<<<<<< HEAD
        self.add_param('bias_module','None')
=======
        self.add_param('max_n_matched_jets', 0)
        self.add_param('colored_pdgs', '[1,2,3,4,5]')        
>>>>>>> 39515446

    def read(self, finput):
        """Read the input file, this can be a path to a file, 
           a file object, a str with the content of the file."""
           
        if isinstance(finput, str):
            if "\n" in finput:
                finput = finput.split('\n')
            elif os.path.isfile(finput):
                finput = open(finput)
            else:
                raise Exception, "No such file %s" % finput
            
        for line in finput:
            if '#' in line:
                line = line.split('#',1)[0]
            if not line:
                continue
            
            if '=' in line:
                key, value = line.split('=',1)
                self[key.strip()] = value
         
    def write(self, outputpath):
        """write the file"""

        template ="#    Information about the process      #\n"
        template +="#########################################\n"
        
        fsock = open(outputpath, 'w')
        fsock.write(template)
        
        for key, value in self.items():
            fsock.write(" %s = %s \n" % (key, value))
        
        fsock.close()   
 



class GridpackCard(ConfigFile):
    """an object for the GridpackCard"""
    
    def default_setup(self):
        """default value for the GridpackCard"""
    
        self.add_param("GridRun", True)
        self.add_param("gevents", 2500)
        self.add_param("gseed", 1)
        self.add_param("ngran", -1)  
 
    def read(self, finput):
        """Read the input file, this can be a path to a file, 
           a file object, a str with the content of the file."""
           
        if isinstance(finput, str):
            if "\n" in finput:
                finput = finput.split('\n')
            elif os.path.isfile(finput):
                finput = open(finput)
            else:
                raise Exception, "No such file %s" % finput
        
        for line in finput:
            line = line.split('#')[0]
            line = line.split('!')[0]
            line = line.split('=',1)
            if len(line) != 2:
                continue
            self[line[1].strip()] = line[0].replace('\'','').strip()

    def write(self, output_file, template=None):
        """Write the run_card in output_file according to template 
           (a path to a valid run_card)"""

        if not template:
            if not MADEVENT:
                template = pjoin(MG5DIR, 'Template', 'LO', 'Cards', 
                                                        'grid_card_default.dat')
            else:
                template = pjoin(MEDIR, 'Cards', 'grid_card_default.dat')

        
        text = ""
        for line in file(template,'r'):                  
            nline = line.split('#')[0]
            nline = nline.split('!')[0]
            comment = line[len(nline):]
            nline = nline.split('=')
            if len(nline) != 2:
                text += line
            elif nline[1].strip() in self:
                text += '  %s\t= %s %s' % (self[nline[1].strip()],nline[1], comment)        
            else:
                logger.info('Adding missing parameter %s to current run_card (with default value)' % nline[1].strip())
                text += line 
        
        fsock = open(output_file,'w')
        fsock.write(text)
        fsock.close()
        
class PY8Card(ConfigFile):
    """ Implements the Pythia8 card."""

    def add_default_subruns(self, type):
        """ Placeholder function to allow overwriting in the PY8SubRun daughter.
        The initialization of the self.subruns attribute should of course not
        be performed in PY8SubRun."""
        if type == 'parameters':
            if "LHEFInputs:nSubruns" not in self:
                self.add_param("LHEFInputs:nSubruns", 1,
                hidden='ALWAYS_WRITTEN',
                comment="""
    ====================
    Subrun definitions
    ====================
    """)
        if type == 'attributes':
            if not(hasattr(self,'subruns')):
                first_subrun = PY8SubRun(subrun_id=0)
                self.subruns = dict([(first_subrun['Main:subrun'],first_subrun)])

    def default_setup(self):
        """ Sets up the list of available PY8 parameters."""
        
        # Visible parameters
        # ==================
        self.add_param("Main:numberOfEvents", -1)
        # for MLM merging
        # -1.0 means that it will be set automatically by MadGraph5_aMC@NLO
        self.add_param("JetMatching:qCut", -1.0, always_write_to_card=False)
        self.add_param("JetMatching:doShowerKt",False,always_write_to_card=False)
        # -1 means that it is automatically set.
        self.add_param("JetMatching:nJetMax", -1, always_write_to_card=False) 
        # for CKKWL merging
        self.add_param("Merging:TMS", -1.0, always_write_to_card=False)
        self.add_param("Merging:Process", '<set_by_user>', always_write_to_card=False)
        # -1 means that it is automatically set.   
        self.add_param("Merging:nJetMax", -1, always_write_to_card=False)
        # for both merging, chose whether to also consider different merging
        # scale values for the extra weights related to scale and PDF variations.
        self.add_param("SysCalc:fullCutVariation", False)
        # Select the HepMC output. The user can prepend 'fifo:<optional_fifo_path>'
        # to indicate that he wants to pipe the output. Or \dev\null to turn the
        # output off.
        self.add_param("HEPMCoutput:file", 'auto')

        # Hidden parameters always written out
        # ====================================
        self.add_param("Beams:frameType", 4,
            hidden=True,
            comment='Tell Pythia8 that an LHEF input is used.')
        self.add_param("Check:epTolErr", 1e-2,
            hidden=True,
            comment='Be more forgiving with momentum mismatches.')
        # By default it is important to disable any cut on the rapidity of the showered jets
        # during MLML merging and by default it is set to 2.5
        self.add_param("JetMatching:etaJetMax", 1000.0, hidden=True, always_write_to_card=True)

        # Hidden parameters written out only if user_set or system_set
        # ============================================================
        self.add_param("PDF:pSet", 'LHAPDF5:CT10.LHgrid', hidden=True, always_write_to_card=False,
            comment='Reminder: Parameter below is shower tune dependent.')
        self.add_param("SpaceShower:alphaSvalue", 0.118, hidden=True, always_write_to_card=False,
            comment='Reminder: Parameter below is shower tune dependent.')
        self.add_param("TimeShower:alphaSvalue", 0.118, hidden=True, always_write_to_card=False,
            comment='Reminder: Parameter below is shower tune dependent.')
        self.add_param("hadronlevel:all", True, hidden=True, always_write_to_card=False,
            comment='This allows to turn on/off hadronization alltogether.')
        self.add_param("partonlevel:mpi", True, hidden=True, always_write_to_card=False,
            comment='This allows to turn on/off MPI alltogether.')
        self.add_param("Beams:setProductionScalesFromLHEF", False, hidden=True, 
            always_write_to_card=False,
            comment='This parameter is automatically set to True by MG5aMC when doing MLM merging with PY8.')
        
        # for MLM merging
        self.add_param("JetMatching:merge", False, hidden=True, always_write_to_card=False,
          comment='Specifiy if we are merging sample of different multiplicity.')
        self.add_param("SysCalc:qCutList", 'auto', hidden=True, always_write_to_card=False)
        self.add_param("SysCalc:qWeed",-1.0,hidden=True, always_write_to_card=False,
          comment='Value of the merging scale below which one does not even write the HepMC event.')
        self.add_param("JetMatching:doVeto", False, hidden=True, always_write_to_card=False,
          comment='Do veto externally (e.g. in SysCalc).')
        self.add_param("JetMatching:scheme", 1, hidden=True, always_write_to_card=False) 
        self.add_param("JetMatching:setMad", False, hidden=True, always_write_to_card=False,
              comment='Specify one must read inputs from the MadGraph banner.') 
        self.add_param("JetMatching:coneRadius", 1.0, hidden=True, always_write_to_card=False)
        self.add_param("JetMatching:nQmatch",4,hidden=True, always_write_to_card=False)
        # for CKKWL merging (common with UMEPS, UNLOPS)
        self.add_param("TimeShower:pTmaxMatch", 2, hidden=True, always_write_to_card=False)
        self.add_param("SpaceShower:pTmaxMatch", 1, hidden=True, always_write_to_card=False)
        self.add_param("SysCalc:tmsList", 'auto', hidden=True, always_write_to_card=False)
        self.add_param("Merging:muFac", 91.188, hidden=True, always_write_to_card=False,
                        comment='Set factorisation scales of the 2->2 process.')
        self.add_param("Merging:applyVeto", False, hidden=True, always_write_to_card=False,
          comment='Do veto externally (e.g. in SysCalc).')
        self.add_param("Merging:includeWeightInXsection", True, hidden=True, always_write_to_card=False,
          comment='If turned off, then the option belows forces PY8 to keep the original weight.')                       
        self.add_param("Merging:muRen", 91.188, hidden=True, always_write_to_card=False,
                      comment='Set renormalization scales of the 2->2 process.')
        self.add_param("Merging:muFacInME", 91.188, hidden=True, always_write_to_card=False,
                 comment='Set factorisation scales of the 2->2 Matrix Element.')
        self.add_param("Merging:muRenInME", 91.188, hidden=True, always_write_to_card=False,
               comment='Set renormalization scales of the 2->2 Matrix Element.')
        self.add_param("SpaceShower:rapidityOrder", False, hidden=True, always_write_to_card=False)
        self.add_param("Merging:nQuarksMerge",4,hidden=True, always_write_to_card=False)
        # To be added in subruns for CKKWL
        self.add_param("Merging:mayRemoveDecayProducts", False, hidden=True, always_write_to_card=False)
        self.add_param("Merging:doKTMerging", False, hidden=True, always_write_to_card=False)
        self.add_param("Merging:Dparameter", 0.4, hidden=True, always_write_to_card=False)        
        self.add_param("Merging:doPTLundMerging", False, hidden=True, always_write_to_card=False)

        # Add parameters controlling the subruns execution flow.
        # These parameters should not be part of PY8SubRun daughter.
        self.add_default_subruns('parameters')
             
    def __init__(self, *args, **opts):
        # Parameters which are not printed in the card unless they are 
        # 'user_set' or 'system_set' or part of the 
        #  self.hidden_params_to_always_print set.
        self.hidden_param = []
        self.hidden_params_to_always_write = set()
        self.visible_params_to_always_write = set()
        
        # Parameters which have been set by the system (i.e. MG5 itself during
        # the regular course of the shower interface)
        self.system_set = set()
        
        # Add attributes controlling the subruns execution flow.
        # These attributes should not be part of PY8SubRun daughter.
        self.add_default_subruns('attributes')
        
        # Comments to be printed out with hidden parameters
        self.hidden_param_comments = {}

        # Parameters which have been set by the 
        super(PY8Card, self).__init__(*args, **opts)

    def add_param(self, name, value, hidden=False, always_write_to_card=True, 
                                                                  comment=None):
        """ add a parameter to the card. value is the default value and 
        defines the type (int/float/bool/str) of the input.
        The option 'hidden' decides whether the parameter should be visible to the user.
        The option 'always_write_to_card' decides whether it should
        always be printed or only when it is system_set or user_set.
        The option 'comment' can be used to specify a comment to write above
        hidden parameters.
        """
        super(PY8Card, self).add_param(name, value)
        name = name.lower()
        if hidden:
            self.hidden_param.append(name)
            if always_write_to_card:
                self.hidden_params_to_always_write.add(name)
        else:
            if always_write_to_card:
                self.visible_params_to_always_write.add(name)                
        if not comment is None:
            if not isinstance(comment, str):
                raise MadGraph5Error("Option 'comment' must be a string, not"+\
                                                          " '%s'."%str(comment))
            if hidden:
                self.hidden_param_comments[name] = comment
            else:
                raise MadGraph5Error("Option 'comment' can only be specified"+\
                    " for hidden parameters. Edit the pythia8_card_default"+\
                    " template to format how visible parameters are written.")

    def add_subrun(self, py8_subrun):
        """Add a subrun to this PY8 Card."""
        assert(isinstance(py8_subrun,PY8SubRun))
        if py8_subrun['Main:subrun']==-1:
            raise MadGraph5Error, "Make sure to correctly set the subrun ID"+\
                            " 'Main:subrun' *before* adding it to the PY8 Card."
        if py8_subrun['Main:subrun'] in self.subruns:
            raise MadGraph5Error, "A subrun with ID '%s'"%py8_subrun['Main:subrun']+\
                " is already present in this PY8 card. Remove it first, or "+\
                                                          " access it directly."
        self.subruns[py8_subrun['Main:subrun']] = py8_subrun
        if not 'LHEFInputs:nSubruns' in self.user_set:
            self['LHEFInputs:nSubruns'] = max(self.subruns.keys())
        
    def userSet(self, name, value, **opts):
        """Set an attribute of this card, following a user_request"""
        self.__setitem__(name, value, change_userdefine=True, **opts)

    def systemSet(self, name, value, **opts):
        """Set an attribute of this card, independently of a specific user
        request and only if not already user_set."""
        if name.lower() not in self.user_set:
            self.__setitem__(name, value, change_userdefine=False, **opts)
            self.system_set.add(name.lower())
    
    def MadGraphSet(self, name, value, **opts):
        """ Sets a card attribute, but only if it is absent or not already
        user_set."""
        if name.lower() not in self or name.lower() not in self.user_set:
            self.__setitem__(name, value, change_userdefine=False, **opts)
            self.system_set.add(name.lower())            
    
    def defaultSet(self, name, value, **opts):
            self.__setitem__(name, value, change_userdefine=False, **opts)
        
    @staticmethod
    def pythia8_formatting(value, formatv=None):
        """format the variable into pythia8 card convention.
        The type is detected by default"""
        if not formatv:
            if isinstance(value,UnknownType):
                formatv = 'unknown'                
            elif isinstance(value, bool):
                formatv = 'bool'
            elif isinstance(value, int):
                formatv = 'int'
            elif isinstance(value, float):
                formatv = 'float'
            elif isinstance(value, str):
                formatv = 'str'
            else:
                logger.debug("unknow format for pythia8_formatting: %s" , value)
                formatv = 'str'
        else:
            assert formatv
        if formatv == 'unknown':
            # No formatting then
            return str(value)
        if formatv == 'bool':
            if str(value) in ['1','T','.true.','True','on']:
                return 'on'
            else:
                return 'off'
        elif formatv == 'int':
            try:
                return str(int(value))
            except ValueError:
                fl = float(value)
                if int(fl) == fl:
                    return str(int(fl))
                else:
                    raise
        elif formatv == 'float':
            return '%.10e' % float(value)
        elif formatv == 'str':
            return "%s" % value

    def write(self, output_file, template, read_subrun=False, 
                           print_only_visible=False, direct_pythia_input=False):
        """ Write the card to output_file using a specific template.
        > 'print_only_visible' specifies whether or not the hidden parameters
            should be written out if they are in the hidden_params_to_always_write
            list and system_set.
        > If 'direct_pythia_input' is true, then visible parameters which are not
          in the self.visible_params_to_always_write list and are not user_set
          or system_set are commented."""

        # First list the visible parameters
        visible_param = [p for p in self if p.lower() not in self.hidden_param
                                                  or p.lower() in self.user_set]        
        # Now the hidden param which must be written out
        if print_only_visible:
            hidden_output_param = []
        else:
            hidden_output_param = [p for p in self if p.lower() in self.hidden_param and
              not p.lower() in self.user_set and
              (p.lower() in self.hidden_params_to_always_write or 
                                                  p.lower() in self.system_set)]
        
        if print_only_visible:
            subruns = []
        else:
            if not read_subrun:
                subruns = sorted(self.subruns.keys())
        
        # Store the subruns to write in a dictionary, with its ID in key
        # and the corresponding stringstream in value
        subruns_to_write = {}
        
        # Sort these parameters nicely so as to put together parameters
        # belonging to the same group (i.e. prefix before the ':' in their name).
        def group_params(params):
            if len(params)==0:
                return []
            groups = {}
            for p in params:
                try:
                    groups[':'.join(p.split(':')[:-1])].append(p)
                except KeyError:
                    groups[':'.join(p.split(':')[:-1])] = [p,]
            res =  sum(groups.values(),[])
            # Make sure 'Main:subrun' appears first
            if 'Main:subrun' in res:
                res.insert(0,res.pop(res.index('Main:subrun')))
            # Make sure 'LHEFInputs:nSubruns' appears last
            if 'LHEFInputs:nSubruns' in res:
                res.append(res.pop(res.index('LHEFInputs:nSubruns')))
            return res

        visible_param       = group_params(visible_param)
        hidden_output_param = group_params(hidden_output_param)

        # First dump in a temporary_output (might need to have a second pass
        # at the very end to update 'LHEFInputs:nSubruns')
        output = StringIO.StringIO()
            
        # Setup template from which to read
        if isinstance(template, str):
            if os.path.isfile(template):
                tmpl = open(template, 'r')
            elif '\n' in template:
                tmpl = StringIO.StringIO(template)
            else:
                raise Exception, "File input '%s' not found." % file_input     
        elif template is None:
            # Then use a dummy empty StringIO, hence skipping the reading
            tmpl = StringIO.StringIO()
        elif isinstance(template, (StringIO.StringIO, file)):
            tmpl = template
        else:
            raise MadGraph5Error("Incorrect type for argument 'template': %s"%
                                                    template.__class__.__name__)

        # Read the template
        last_pos = tmpl.tell()
        line     = tmpl.readline()
        started_subrun_reading = False
        while line!='':
            # Skip comments
            if line.strip().startswith('!') or line.strip().startswith('\n'):
                output.write(line)
                # Proceed to next line
                last_pos = tmpl.tell()
                line     = tmpl.readline()
                continue
            # Read parameter
            try:
                param_entry, value_entry = line.split('=')
                param = param_entry.strip()
                value = value_entry.strip()
            except ValueError:
                line = line.replace('\n','')
                raise MadGraph5Error, "Could not read line '%s' of Pythia8 card."%\
                                                                            line
            # Read a subrun if detected:
            if param=='Main:subrun':
                if read_subrun:
                    if not started_subrun_reading:
                        # Record that the subrun reading has started and proceed
                        started_subrun_reading = True
                    else:
                        # We encountered the next subrun. rewind last line and exit
                        tmpl.seek(last_pos)
                        break
                else:
                    # Start the reading of this subrun
                    tmpl.seek(last_pos)
                    subruns_to_write[int(value)] = StringIO.StringIO()
                    if int(value) in subruns:
                        self.subruns[int(value)].write(subruns_to_write[int(value)],
                                                      tmpl,read_subrun=True)
                        # Remove this subrun ID from the list
                        subruns.pop(subruns.index(int(value)))
                    else:
                        # Unknow subrun, create a dummy one
                        DummySubrun=PY8SubRun()
                        # Remove all of its variables (so that nothing is overwritten)
                        DummySubrun.clear()
                        DummySubrun.write(subruns_to_write[int(value)],
                                tmpl, read_subrun=True, 
                                print_only_visible=print_only_visible, 
                                direct_pythia_input=direct_pythia_input)

                        logger.info('Adding new unknown subrun with ID %d.'%
                                                                     int(value))
                    # Proceed to next line
                    last_pos = tmpl.tell()
                    line     = tmpl.readline()
                    continue
            
            # Change parameters which must be output
            if param in visible_param:
                new_value = PY8Card.pythia8_formatting(self[param])
                visible_param.pop(visible_param.index(param))
            elif param in hidden_output_param:
                new_value = PY8Card.pythia8_formatting(self[param])
                hidden_output_param.pop(hidden_output_param.index(param))
            else:
                # Just copy parameters which don't need to be specified
                output.write(line)
                # Proceed to next line
                last_pos = tmpl.tell()
                line     = tmpl.readline()
                continue
            
            # Substitute the value. 
            # If it is directly the pytia input, then don't write the param if it
            # is not in the list of visible_params_to_always_write and was 
            # not user_set or system_set
            if ((not direct_pythia_input) or
                  (param.lower() in self.visible_params_to_always_write) or
                  (param.lower() in self.user_set) or
                  (param.lower() in self.system_set)):
                template = '%s=%s'
            else:
                # These are parameters that the user can edit in AskEditCards
                # but if neither the user nor the system edited them,
                # then they shouldn't be passed to Pythia
                template = '!%s=%s'

            output.write(template%(param_entry,
                                  value_entry.replace(value,new_value)))
        
            # Proceed to next line
            last_pos = tmpl.tell()
            line     = tmpl.readline()
        
        # Now output the missing parameters. Warn about visible ones.
        if len(visible_param)>0 and not template is None:
            output.write(
"""!
! Additional general parameters%s.
!
"""%(' for subrun %d'%self['Main:subrun'] if 'Main:subrun' in self else ''))
        for param in visible_param:
            value = PY8Card.pythia8_formatting(self[param])
            output.write('%s=%s\n'%(param,value))
            if template is None:
                if param=='Main:subrun':
                    output.write(
"""!
!  Definition of subrun %d
!
"""%self['Main:subrun'])
            elif param.lower() not in self.hidden_param:
                logger.debug('Adding parameter %s (missing in the template) to current '+\
                                    'pythia8 card (with value %s)',param, value)

        if len(hidden_output_param)>0 and not template is None:
            output.write(
"""!
! Additional technical parameters%s set by MG5_aMC.
!
"""%(' for subrun %d'%self['Main:subrun'] if 'Main:subrun' in self else ''))
        for param in hidden_output_param:
            if param.lower() in self.hidden_param_comments:
                comment = '\n'.join('! %s'%c for c in 
                          self.hidden_param_comments[param.lower()].split('\n'))
                output.write(comment+'\n')
            output.write('%s=%s\n'%(param,PY8Card.pythia8_formatting(self[param])))
        
        # Don't close the file if we were reading a subrun, but simply write 
        # output and return now
        if read_subrun:
            output_file.write(output.getvalue())
            return

        # Now add subruns not present in the template
        for subrunID in subruns:
            new_subrun = StringIO.StringIO()
            self.subruns[subrunID].write(new_subrun,None,read_subrun=True)
            subruns_to_write[subrunID] = new_subrun

        # Add all subruns to the output, in the right order
        for subrunID in sorted(subruns_to_write):
            output.write(subruns_to_write[subrunID].getvalue())

        # If 'LHEFInputs:nSubruns' is not user_set, then make sure it is
        # updated at least larger or equal to the maximum SubRunID
        if 'LHEFInputs:nSubruns'.lower() not in self.user_set and \
             len(subruns_to_write)>0 and self['LHEFInputs:nSubruns']<\
                                                   max(subruns_to_write.keys()):
            logger.info("Updating PY8 parameter 'LHEFInputs:nSubruns' to "+
          "%d so as to cover all defined subruns."%max(subruns_to_write.keys()))
            self['LHEFInputs:nSubruns'] = max(subruns_to_write.keys())
            output = StringIO.StringIO()
            self.write(output,template,print_only_visible=print_only_visible)

        # Write output
        if isinstance(output_file, str):
            out = open(output_file,'w')
            out.write(output.getvalue())
            out.close()
        else:
            output_file.write(output.getvalue())
        
    def read(self, file_input, read_subrun=False, setter='default'):
        """Read the input file, this can be a path to a file, 
           a file object, a str with the content of the file.
           The setter option choses the authority that sets potential 
           modified/new parameters. It can be either: 
             'default' or 'user' or 'system'"""
        if isinstance(file_input, str):
            if "\n" in file_input:
                finput = StringIO.StringIO(file_input)
            elif os.path.isfile(file_input):
                finput = open(file_input)
            else:
                raise Exception, "File input '%s' not found." % file_input
        elif isinstance(file_input, (StringIO.StringIO, file)):
            finput = file_input
        else:
            raise MadGraph5Error("Incorrect type for argument 'file_input': %s"%
                                                    file_inp .__class__.__name__)

        # Read the template
        last_pos = finput.tell()
        line     = finput.readline()
        started_subrun_reading = False
        while line!='':
            # Skip comments
            if line.strip().startswith('!') or line.strip()=='':
                # proceed to next line
                last_pos = finput.tell()
                line     = finput.readline()
                continue
            # Read parameter
            try:
                param, value = line.split('=',1)
                param = param.strip()
                value = value.strip()
            except ValueError:
                line = line.replace('\n','')
                raise MadGraph5Error, "Could not read line '%s' of Pythia8 card."%\
                                                                          line
            # Read a subrun if detected:
            if param=='Main:subrun':
                if read_subrun:
                    if not started_subrun_reading:
                        # Record that the subrun reading has started and proceed
                        started_subrun_reading = True
                    else:
                        # We encountered the next subrun. rewind last line and exit
                        finput.seek(last_pos)
                        return
                else:
                    # Start the reading of this subrun
                    finput.seek(last_pos)
                    if int(value) in self.subruns:
                        self.subruns[int(value)].read(finput,read_subrun=True,
                                                                  setter=setter)
                    else:
                        # Unknow subrun, create a dummy one
                        NewSubrun=PY8SubRun()
                        NewSubrun.read(finput,read_subrun=True, setter=setter)
                        self.add_subrun(NewSubrun)

                    # proceed to next line
                    last_pos = finput.tell()
                    line     = finput.readline()
                    continue
            
            # Read parameter. The case of a parameter not defined in the card is
            # handled directly in ConfigFile.
            lname = param.lower()
            if lname not in self or \
                         self.format_variable(value, type(self[lname]),
                                                       name=param)!=self[lname]:
                # Use the appropriate authority to set the new/changed variable
                if setter == 'user':
                    self.userSet(param,value)
                elif setter == 'system':
                    self.systemSet(param,value)
                else:
                    self.defaultSet(param,value)

            # proceed to next line
            last_pos = finput.tell()
            line     = finput.readline()

class PY8SubRun(PY8Card):
    """ Class to characterize a specific PY8 card subrun section. """

    def add_default_subruns(self, type):
        """ Overloading of the homonym function called in the __init__ of PY8Card.
        The initialization of the self.subruns attribute should of course not
        be performed in PY8SubRun."""
        pass

    def __init__(self, *args, **opts):
        """ Initialize a subrun """
        
        # Force user to set it manually.
        subrunID = -1
        if 'subrun_id' in opts:
            subrunID = opts.pop('subrun_id')

        super(PY8SubRun, self).__init__(*args, **opts)
        self['Main:subrun']=subrunID

    def default_setup(self):
        """Sets up the list of available PY8SubRun parameters."""
        
        # Add all default PY8Card parameters
        super(PY8SubRun, self).default_setup()
        # Make sure they are all hidden
        self.hidden_param = [k.lower() for k in self.keys()]
        self.hidden_params_to_always_write = set()
        self.visible_params_to_always_write = set()

        # Now add Main:subrun and Beams:LHEF. They are not hidden.
        self.add_param("Main:subrun", -1)
        self.add_param("Beams:LHEF", "events.lhe.gz")

class RunCard(ConfigFile):

    def __new__(cls, finput=None):
        if cls is RunCard:
            if not finput:
                target_class = RunCardLO
            elif isinstance(finput, cls):
                target_class = finput.__class__
            elif isinstance(finput, str):
                if '\n' not in finput:
                    finput = open(finput).read()
                if 'req_acc_FO' in finput:
                    target_class = RunCardNLO
                else:
                    target_class = RunCardLO
            else:
                return None
            return super(RunCard, cls).__new__(target_class, finput)
        else:
            return super(RunCard, cls).__new__(cls, finput)

    def __init__(self, *args, **opts):
        
        # The following parameter are updated in the defaultsetup stage.
        
        #parameter for which no warning should be raised if not define
        self.hidden_param = []
        # in which include file the parameer should be written
        self.includepath = collections.defaultdict(list)
        #some parameter have different name in fortran code
        self.fortran_name = {}
        #parameter which are not supported anymore. (no action on the code)
        self.legacy_parameter = {}
        #a list with all the cuts variable
        self.cuts_parameter = []
        # parameter added where legacy requires an older value.
        self.system_default = {}
        
        
        super(RunCard, self).__init__(*args, **opts)

    def add_param(self, name, value, fortran_name=None, include=True, 
                  hidden=False, legacy=False, cut=False, system=False, sys_default=None, **opts):
        """ add a parameter to the card. value is the default value and 
        defines the type (int/float/bool/str) of the input.
        fortran_name defines what is the associate name in the f77 code
        include defines if we have to put the value in the include file
        hidden defines if the parameter is expected to be define by the user.
        legacy:Parameter which is not used anymore (raise a warning if not default)
        cut: defines the list of cut parameter to allow to set them all to off.
        sys_default: default used if the parameter is not in the card
        """

        super(RunCard, self).add_param(name, value, system=system,**opts)
        name = name.lower()
        if fortran_name:
            self.fortran_name[name] = fortran_name
        if legacy:
            self.legacy_parameter[name] = value
            include = False
        if not include:
            self.includepath[False].append(name)
        elif include is True:
            self.includepath[True].append(name)
        else:
            self.includepath[include].append(name)
        if hidden or system:
            self.hidden_param.append(name)
        if cut:
            self.cuts_parameter.append(name)
        if sys_default is not None:
            self.system_default[name] = sys_default



    def read(self, finput):
        """Read the input file, this can be a path to a file, 
           a file object, a str with the content of the file."""
           
        if isinstance(finput, str):
            if "\n" in finput:
                finput = finput.split('\n')
            elif os.path.isfile(finput):
                finput = open(finput)
            else:
                raise Exception, "No such file %s" % finput
        
        for line in finput:
            line = line.split('#')[0]
            line = line.split('!')[0]
            line = line.split('=',1)
            if len(line) != 2:
                continue
            value, name = line
            name = name.lower().strip()
            if name not in self and ('min' in name or 'max' in name):
                #looks like an entry added by one user -> add it nicely
                self.add_param(name, float(value), hidden=True, cut=True)
            else:
                self.set( name, value, user=True)
                
    def write(self, output_file, template=None, python_template=False):
        """Write the run_card in output_file according to template 
           (a path to a valid run_card)"""

        to_write = set(self.user_set) 
        if not template:
            raise Exception

        if python_template and not to_write:
            if not self.list_parameter:
                text = file(template,'r').read() % self
            else:
                data = dict(self)
                for name in self.list_parameter:
                    data[name] = ', '.join(str(v) for v in data[name])
                text = file(template,'r').read() % data
        else:
            text = ""
            for line in file(template,'r'):                  
                nline = line.split('#')[0]
                nline = nline.split('!')[0]
                comment = line[len(nline):]
                nline = nline.split('=')
                if len(nline) != 2:
                    text += line
                elif nline[1].strip() in self:
                    name = nline[1].strip().lower()
                    value = self[name]
                    if name in self.list_parameter:
                        value = ', '.join([str(v) for v in value])
                    if python_template:
                        text += line % {name:value}
                    else:
                        if not comment or comment[-1]!='\n':
                            endline = '\n'
                        else:
                            endline = ''
                        text += '  %s\t= %s %s%s' % (value, name, comment, endline)                        

                    if name.lower() in to_write:
                        to_write.remove(nline[1].strip().lower())
                else:
                    logger.info('Adding missing parameter %s to current run_card (with default value)' % name)
                    text += line 

        if to_write:
            text+="""#********************************************************************* 
#  Additional parameter
#*********************************************************************
"""
            
            for key in to_write:
                text += '  %s\t= %s # %s\n' % (self[key], key, 'hidden parameter')

        if isinstance(output_file, str):
            fsock = open(output_file,'w')
            fsock.write(text)
            fsock.close()
        else:
            output_file.write(text)


    def get_default(self, name, default=None, log_level=None):
        """return self[name] if exist otherwise default. log control if we 
        put a warning or not if we use the default value"""

        if name not in self.user_set:
            if log_level is None:
                if name.lower() in self.hidden_param:
                    log_level = 10
                else:
                    log_level = 20
            if not default:
                default = self[name]
            logger.log(log_level, 'run_card missed argument %s. Takes default: %s'
                                   % (name, default))
            self[name] = default
            return default
        else:
            return self[name]   

    @staticmethod
    def format(formatv, value):
        """for retro compatibility"""
        
        logger.debug("please use f77_formatting instead of format")
        return self.f77_formatting(value, formatv=formatv)
    
    @staticmethod
    def f77_formatting(value, formatv=None):
        """format the variable into fortran. The type is detected by default"""

        if not formatv:
            if isinstance(value, bool):
                formatv = 'bool'
            elif isinstance(value, int):
                formatv = 'int'
            elif isinstance(value, float):
                formatv = 'float'
            elif isinstance(value, str):
                formatv = 'str'
            else:
                logger.debug("unknow format for f77_formatting: %s" , str(value))
                formatv = 'str'
        else:
            assert formatv
            
        if formatv == 'bool':
            if str(value) in ['1','T','.true.','True']:
                return '.true.'
            else:
                return '.false.'
            
        elif formatv == 'int':
            try:
                return str(int(value))
            except ValueError:
                fl = float(value)
                if int(fl) == fl:
                    return str(int(fl))
                else:
                    raise
                
        elif formatv == 'float':
            if isinstance(value, str):
                value = value.replace('d','e')
            return ('%.10e' % float(value)).replace('e','d')
        
        elif formatv == 'str':
            # Check if it is a list
            if value.strip().startswith('[') and value.strip().endswith(']'):
                elements = (value.strip()[1:-1]).split()
                return ['_length = %d'%len(elements)]+\
                       ['(%d) = %s'%(i+1, elem.strip()) for i, elem in \
                                                            enumerate(elements)]
            else:
                return "'%s'" % value
        

<<<<<<< HEAD
    def write_include_file(self, output_dir):
        """Write the various include file in output_dir.
        The entry True of self.includepath will be written in run_card.inc
        The entry False will not be written anywhere"""
=======
    def check_validity(self):
        """check that parameter missing in the card are set to the expected value"""

        for name, value in self.system_default.items():
                self.set(name, value, changeifuserset=False)


    def write_include_file(self, output_file):
        """ """
>>>>>>> 39515446
        
        # ensure that all parameter are coherent and fix those if needed
        self.check_validity()
        self.includepath
        
        for incname in self.includepath:
            if incname is False:
                continue
            elif incname is True:
                pathinc = 'run_card.inc'
            else:
                pathinc = incname
                
            fsock = file_writers.FortranWriter(pjoin(output_dir,pathinc))  
            for key in self.includepath[incname]:                
                #define the fortran name
                if key in self.fortran_name:
                    fortran_name = self.fortran_name[key]
                else:
                    fortran_name = key
                    
                #get the value with warning if the user didn't set it
                value = self.get_default(key)
                # Special treatment for strings containing a list of
                # strings. Convert it to a list of strings
                if isinstance(value, list):
                    # in case of a list, add the length of the list as 0th
                    # element in fortran. Only in case of integer or float
                    # list (not for bool nor string)
                    if isinstance(value[0], bool):
                        pass
                    elif isinstance(value[0], int):
                        line = '%s(%s) = %s \n' % (fortran_name, 0, self.f77_formatting(len(value)))
                        fsock.writelines(line)
                    elif isinstance(value[0], float):
                        line = '%s(%s) = %s \n' % (fortran_name, 0, self.f77_formatting(float(len(value))))
                        fsock.writelines(line)
                    # output the rest of the list in fortran
                    for i,v in enumerate(value):
                        line = '%s(%s) = %s \n' % (fortran_name, i+1, self.f77_formatting(v))
                        fsock.writelines(line)
                elif isinstance(value, dict):
                    for fortran_name, onevalue in value.items():
                        line = '%s = %s \n' % (fortran_name, self.f77_formatting(onevalue))
                        fsock.writelines(line)                       
                else:
                    line = '%s = %s \n' % (fortran_name, self.f77_formatting(value))
                    fsock.writelines(line)
            fsock.close()   


    def get_banner_init_information(self):
        """return a dictionary with the information needed to write
        the first line of the <init> block of the lhe file."""
        
        output = {}
        
        def get_idbmup(lpp):
            """return the particle colliding pdg code"""
            if lpp in (1,2, -1,-2):
                return math.copysign(2212, lpp)
            elif lpp in (3,-3):
                return math.copysign(11, lpp)
            elif lpp == 0:
                #logger.critical("Fail to write correct idbmup in the lhe file. Please correct those by hand")
                return 0
            else:
                return lpp
        
            
        output["idbmup1"] = get_idbmup(self['lpp1'])
        output["idbmup2"] = get_idbmup(self['lpp2'])
        output["ebmup1"] = self["ebeam1"]
        output["ebmup2"] = self["ebeam2"]
        output["pdfgup1"] = 0
        output["pdfgup2"] = 0
        output["pdfsup1"] = self.get_pdf_id(self["pdlabel"])
        output["pdfsup2"] = self.get_pdf_id(self["pdlabel"])
        return output
    
    def get_pdf_id(self, pdf):
        if pdf == "lhapdf":
            lhaid = self["lhaid"]
            if isinstance(lhaid, list):
                return lhaid[0]
            else:
                return lhaid
        else: 
            return {'none': 0, 'mrs02nl':20250, 'mrs02nn':20270, 'cteq4_m': 19150,
                    'cteq4_l':19170, 'cteq4_d':19160, 'cteq5_m':19050, 
                    'cteq5_d':19060,'cteq5_l':19070,'cteq5m1':19051,
                    'cteq6_m':10000,'cteq6_l':10041,'cteq6l1':10042,
                    'nn23lo':246800,'nn23lo1':247000,'nn23nlo':244800
                    }[pdf]    
    
    def get_lhapdf_id(self):
        return self.get_pdf_id(self['pdlabel'])

    def remove_all_cut(self): 
        """remove all the cut"""

        for name in self.cuts_parameter:
            targettype = type(self[name])
            if targettype == bool:
                self[name] = False
            elif 'min' in name:
                self[name] = 0
            elif 'max' in name:
                self[name] = -1
            elif 'eta' in name:
                self[name] = -1
            else:
                self[name] = 0       

class RunCardLO(RunCard):
    """an object to handle in a nice way the run_card infomration"""
    
    def default_setup(self):
        """default value for the run_card.dat"""
        
        self.add_param("run_tag", "tag_1", include=False)
        self.add_param("gridpack", False)
        self.add_param("time_of_flight", -1.0, include=False, hidden=True)
        self.add_param("nevents", 10000)        
        self.add_param("iseed", 0)
        self.add_param("lpp1", 1, fortran_name="lpp(1)")
        self.add_param("lpp2", 1, fortran_name="lpp(2)")
        self.add_param("ebeam1", 6500.0, fortran_name="ebeam(1)")
        self.add_param("ebeam2", 6500.0, fortran_name="ebeam(2)")
        self.add_param("polbeam1", 0.0, fortran_name="pb1")
        self.add_param("polbeam2", 0.0, fortran_name="pb2")
        self.add_param("pdlabel", "nn23lo1")
        self.add_param("lhaid", 230000, hidden=True)
        self.add_param("fixed_ren_scale", False)
        self.add_param("fixed_fac_scale", False)
        self.add_param("scale", 91.1880)
        self.add_param("dsqrt_q2fact1", 91.1880, fortran_name="sf1")
        self.add_param("dsqrt_q2fact2", 91.1880, fortran_name="sf2")
        self.add_param("dynamical_scale_choice", -1)
        
        # Bias module options
        self.add_param("bias_module", 'None', include=False)
        self.add_param('bias_parameters', {'__type__':1.0}, include='BIAS/bias.inc')
                
        #matching
        self.add_param("scalefact", 1.0)
        self.add_param("ickkw", 0)
        self.add_param("highestmult", 1, fortran_name="nhmult", hidden=True)
        self.add_param("ktscheme", 1, hidden=True)
        self.add_param("alpsfact", 1.0)
        self.add_param("chcluster", False, hidden=True)
        self.add_param("pdfwgt", True, hidden=True)
        self.add_param("asrwgtflavor", 5)
        self.add_param("clusinfo", True)
        self.add_param("lhe_version", 3.0)
        self.add_param("event_norm", "average", include=False, sys_default='sum')
        #cut
        self.add_param("auto_ptj_mjj", False)
        self.add_param("bwcutoff", 15.0)
        self.add_param("cut_decays", False)
        self.add_param("nhel", 0, include=False)
        #pt cut
        self.add_param("ptj", 20.0, cut=True)
        self.add_param("ptb", 0.0, cut=True)
        self.add_param("pta", 10.0, cut=True)
        self.add_param("ptl", 10.0, cut=True)
        self.add_param("misset", 0.0, cut=True)
        self.add_param("ptheavy", 0.0, cut=True)
        self.add_param("ptonium", 1.0, legacy=True)
        self.add_param("ptjmax", -1.0, cut=True)
        self.add_param("ptbmax", -1.0, cut=True)
        self.add_param("ptamax", -1.0, cut=True)
        self.add_param("ptlmax", -1.0, cut=True)
        self.add_param("missetmax", -1.0, cut=True)
        # E cut
        self.add_param("ej", 0.0, cut=True)
        self.add_param("eb", 0.0, cut=True)
        self.add_param("ea", 0.0, cut=True)
        self.add_param("el", 0.0, cut=True)
        self.add_param("ejmax", -1.0, cut=True)
        self.add_param("ebmax", -1.0, cut=True)
        self.add_param("eamax", -1.0, cut=True)
        self.add_param("elmax", -1.0, cut=True)
        # Eta cut
        self.add_param("etaj", 5.0, cut=True)
        self.add_param("etab", -1.0, cut=True)
        self.add_param("etaa", 2.5, cut=True)
        self.add_param("etal", 2.5, cut=True)
        self.add_param("etaonium", 0.6, legacy=True)
        self.add_param("etajmin", 0.0, cut=True)
        self.add_param("etabmin", 0.0, cut=True)
        self.add_param("etaamin", 0.0, cut=True)
        self.add_param("etalmin", 0.0, cut=True)
        # DRJJ
        self.add_param("drjj", 0.4, cut=True)
        self.add_param("drbb", 0.0, cut=True)
        self.add_param("drll", 0.4, cut=True)
        self.add_param("draa", 0.4, cut=True)
        self.add_param("drbj", 0.0, cut=True)
        self.add_param("draj", 0.4, cut=True)
        self.add_param("drjl", 0.4, cut=True)
        self.add_param("drab", 0.0, cut=True)
        self.add_param("drbl", 0.0, cut=True)
        self.add_param("dral", 0.4, cut=True)
        self.add_param("drjjmax", -1.0, cut=True)
        self.add_param("drbbmax", -1.0, cut=True)
        self.add_param("drllmax", -1.0, cut=True)
        self.add_param("draamax", -1.0, cut=True)
        self.add_param("drbjmax", -1.0, cut=True)
        self.add_param("drajmax", -1.0, cut=True)
        self.add_param("drjlmax", -1.0, cut=True)
        self.add_param("drabmax", -1.0, cut=True)
        self.add_param("drblmax", -1.0, cut=True)
        self.add_param("dralmax", -1.0, cut=True)
        # invariant mass
        self.add_param("mmjj", 0.0, cut=True)
        self.add_param("mmbb", 0.0, cut=True)
        self.add_param("mmaa", 0.0, cut=True)
        self.add_param("mmll", 0.0, cut=True)
        self.add_param("mmjjmax", -1.0, cut=True)
        self.add_param("mmbbmax", -1.0, cut=True)                
        self.add_param("mmaamax", -1.0, cut=True)
        self.add_param("mmllmax", -1.0, cut=True)
        self.add_param("mmnl", 0.0, cut=True)
        self.add_param("mmnlmax", -1.0, cut=True)
        #minimum/max pt for sum of leptons
        self.add_param("ptllmin", 0.0, cut=True)
        self.add_param("ptllmax", -1.0, cut=True)
        self.add_param("xptj", 0.0, cut=True)
        self.add_param("xptb", 0.0, cut=True)
        self.add_param("xpta", 0.0, cut=True) 
        self.add_param("xptl", 0.0, cut=True)
        # ordered pt jet 
        self.add_param("ptj1min", 0.0, cut=True)
        self.add_param("ptj1max", -1.0, cut=True)
        self.add_param("ptj2min", 0.0, cut=True)
        self.add_param("ptj2max", -1.0, cut=True)
        self.add_param("ptj3min", 0.0, cut=True)
        self.add_param("ptj3max", -1.0, cut=True)
        self.add_param("ptj4min", 0.0, cut=True)
        self.add_param("ptj4max", -1.0, cut=True)                
        self.add_param("cutuse", 0, cut=True)
        # ordered pt lepton
        self.add_param("ptl1min", 0.0, cut=True)
        self.add_param("ptl1max", -1.0, cut=True)
        self.add_param("ptl2min", 0.0, cut=True)
        self.add_param("ptl2max", -1.0, cut=True)
        self.add_param("ptl3min", 0.0, cut=True)
        self.add_param("ptl3max", -1.0, cut=True)        
        self.add_param("ptl4min", 0.0, cut=True)
        self.add_param("ptl4max", -1.0, cut=True)
        # Ht sum of jets
        self.add_param("htjmin", 0.0, cut=True)
        self.add_param("htjmax", -1.0, cut=True)
        self.add_param("ihtmin", 0.0, cut=True)
        self.add_param("ihtmax", -1.0, cut=True)
        self.add_param("ht2min", 0.0, cut=True) 
        self.add_param("ht3min", 0.0, cut=True)
        self.add_param("ht4min", 0.0, cut=True)
        self.add_param("ht2max", -1.0, cut=True)
        self.add_param("ht3max", -1.0, cut=True)
        self.add_param("ht4max", -1.0, cut=True)
        # photon isolation
        self.add_param("ptgmin", 0.0, cut=True)
        self.add_param("r0gamma", 0.4)
        self.add_param("xn", 1.0)
        self.add_param("epsgamma", 1.0) 
        self.add_param("isoem", True)
        self.add_param("xetamin", 0.0, cut=True)
        self.add_param("deltaeta", 0.0, cut=True)
        self.add_param("ktdurham", -1.0, fortran_name="kt_durham", cut=True)
        self.add_param("dparameter", 0.4, fortran_name="d_parameter", cut=True)
        self.add_param("ptlund", -1.0, fortran_name="pt_lund", cut=True)
        self.add_param("pdgs_for_merging_cut", [21, 1, 2, 3, 4, 5, 6])
        self.add_param("maxjetflavor", 4)
        self.add_param("xqcut", 0.0, cut=True)
        self.add_param("use_syst", True)
        self.add_param("sys_scalefact", "0.5 1 2", include=False)
        self.add_param("sys_alpsfact", "None", include=False)
        self.add_param("sys_matchscale", "30 50", include=False)
        self.add_param("sys_pdf", "NNPDF23_lo_as_0130_qed", include=False)
        self.add_param("sys_scalecorrelation", -1, include=False)

        #parameter not in the run_card by default
        self.add_param('gridrun', False, hidden=True)
        self.add_param('fixed_couplings', True, hidden=True)
        self.add_param('mc_grouped_subproc', True, hidden=True)
        self.add_param('xmtcentral', 0.0, hidden=True, fortran_name="xmtc")
        self.add_param('d', 1.0, hidden=True)
        self.add_param('gseed', 0, hidden=True, include=False)
        self.add_param('issgridfile', '', hidden=True)
        #job handling of the survey/ refine
        self.add_param('job_strategy', 0, hidden=True, include=False)
        self.add_param('survey_splitting', -1, hidden=True, include=False)
        self.add_param('refine_evt_by_job', -1, hidden=True, include=False)
        # Specify what particle IDs to use for the CKKWL merging cut ktdurham
        
    def check_validity(self):
        """ """
        
        super(RunCardLO, self).check_validity()
        
        #Make sure that nhel is only either 0 (i.e. no MC over hel) or
        #1 (MC over hel with importance sampling). In particular, it can
        #no longer be > 1.
        if 'nhel' not in self.user_set:
            raise InvalidRunCard, "Parameter nhel is not defined in the run_card."
        if self['nhel'] not in [1,0]:
            raise InvalidRunCard, "Parameter nhel can only be '0' or '1', "+\
                                                          "not %s." % self['nhel']
        if int(self['maxjetflavor']) > 6:
            raise InvalidRunCard, 'maxjetflavor should be lower than 5! (6 is partly supported)'
  
        if len(self['pdgs_for_merging_cut']) > 1000:
            raise InvalidRunCard, "The number of elements in "+\
                               "'pdgs_for_merging_cut' should not exceed 1000."
  
        # some cut need to be deactivated in presence of isolation
        if self['ptgmin'] > 0:
            if self['pta'] > 0:
                logger.warning('pta cut discarded since photon isolation is used')
                self['pta'] = 0.0
            if self['draj'] > 0:
                logger.warning('draj cut discarded since photon isolation is used')
                self['draj'] = 0.0   
        
        # special treatment for gridpack use the gseed instead of the iseed        
        if self['gridrun']:
            self['iseed'] = self['gseed']
        
        #Some parameter need to be fixed when using syscalc
        if self['use_syst']:
            if self['scalefact'] != 1.0:
                logger.warning('Since use_syst=T, We change the value of \'scalefact\' to 1')
                self['scalefact'] = 1.0
     
        # CKKW Treatment
        if self['ickkw'] > 0:
            if self['ickkw'] != 1:
                logger.critical('ickkw >1 is pure alpha and only partly implemented.')
                import madgraph.interface.extended_cmd as basic_cmd
                answer = basic_cmd.smart_input('Do you really want to continue', allow_arg=['y','n'], default='n')
                if answer !='y':
                    raise InvalidRunCard, 'ickkw>1 is still in alpha'
            if self['use_syst']:
                # some additional parameter need to be fixed for Syscalc + matching
                if self['alpsfact'] != 1.0:
                    logger.warning('Since use_syst=T, We change the value of \'alpsfact\' to 1')
                    self['alpsfact'] =1.0
            if self['maxjetflavor'] == 6:
                raise InvalidRunCard, 'maxjetflavor at 6 is NOT supported for matching!'
            if self['ickkw'] == 2:
                # add warning if ckkw selected but the associate parameter are empty
                self.get_default('highestmult', log_level=20)                   
                self.get_default('issgridfile', 'issudgrid.dat', log_level=20)
        if self['xqcut'] > 0:
            if self['ickkw'] == 0:
                logger.error('xqcut>0 but ickkw=0. Potentially not fully consistent setup. Be carefull')
                import time
                time.sleep(5)
            if self['drjj'] != 0:
                logger.warning('Since icckw>0, We change the value of \'drjj\' to 0')
                self['drjj'] = 0
            if self['drjl'] != 0:
                logger.warning('Since icckw>0, We change the value of \'drjl\' to 0')
                self['drjl'] = 0    
            if not self['auto_ptj_mjj']:         
                if self['mmjj'] > self['xqcut']:
                    logger.warning('mmjj > xqcut (and auto_ptj_mjj = F). MMJJ set to 0')
                    self['mmjj'] = 0.0 



        # check validity of the pdf set
        possible_set = ['lhapdf','mrs02nl','mrs02nn', 'mrs0119','mrs0117','mrs0121','mrs01_j', 'mrs99_1','mrs99_2','mrs99_3','mrs99_4','mrs99_5','mrs99_6', 'mrs99_7','mrs99_8','mrs99_9','mrs9910','mrs9911','mrs9912', 'mrs98z1','mrs98z2','mrs98z3','mrs98z4','mrs98z5','mrs98ht', 'mrs98l1','mrs98l2','mrs98l3','mrs98l4','mrs98l5', 'cteq3_m','cteq3_l','cteq3_d', 'cteq4_m','cteq4_d','cteq4_l','cteq4a1','cteq4a2', 'cteq4a3','cteq4a4','cteq4a5','cteq4hj','cteq4lq', 'cteq5_m','cteq5_d','cteq5_l','cteq5hj','cteq5hq', 'cteq5f3','cteq5f4','cteq5m1','ctq5hq1','cteq5l1', 'cteq6_m','cteq6_d','cteq6_l','cteq6l1', 'nn23lo','nn23lo1','nn23nlo']
        if self['pdlabel'] not in possible_set:
            raise InvalidRunCard, 'Invalid PDF set (argument of pdlabel): %s. Possible choice are:\n %s' % (self['pdlabel'], ', '.join(possible_set))
        if self['pdlabel'] == 'lhapdf':
            #add warning if lhaid not define
            self.get_default('lhaid', log_level=20)
   
        for name in self.legacy_parameter:
            if self[name] != self.legacy_parameter[name]:
                logger.warning("The parameter %s is not supported anymore this parameter will be ignored." % name)
                

            
        
    def create_default_for_process(self, proc_characteristic, history, proc_def):
        """Rules
          process 1->N all cut set on off.
          loop_induced -> MC over helicity
          e+ e- beam -> lpp:0 ebeam:500  
          p p beam -> set maxjetflavor automatically
          more than one multiplicity: ickkw=1 xqcut=30 use_syst=F
         """

        if proc_characteristic['loop_induced']:
            self['nhel'] = 1
        self['pdgs_for_merging_cut'] = proc_characteristic['colored_pdgs']

        if proc_characteristic['ninitial'] == 1:
            #remove all cut
            self.remove_all_cut()
            self['use_syst'] = False
        else:
            # check for beam_id
            beam_id = set()
            for proc in proc_def:
                for oneproc in proc:
                    for leg in oneproc['legs']:
                        if not leg['state']:
                            beam_id.add(leg['id'])
            if any(i in beam_id for i in [1,-1,2,-2,3,-3,4,-4,5,-5,21,22]):
                maxjetflavor = max([4]+[abs(i) for i in beam_id if  -7< i < 7])
                self['maxjetflavor'] = maxjetflavor
                self['asrwgtflavor'] = maxjetflavor
                pass
            elif 11 in beam_id or -11 in beam_id:
                self['lpp1'] = 0
                self['lpp2'] = 0
                self['ebeam1'] = 500
                self['ebeam2'] = 500
            else:
                self['lpp1'] = 0
                self['lpp2'] = 0                
                
        # Check if need matching
        min_particle = 99
        max_particle = 0
        for proc in proc_def:
            min_particle = min(len(proc[0]['legs']), min_particle)
            max_particle = max(len(proc[0]['legs']), max_particle)
        if min_particle != max_particle:
            #take one of the process with min_particle
            for procmin in proc_def:
                if len(procmin[0]['legs']) != min_particle:
                    continue
                else:
                    idsmin = [l['id'] for l in procmin[0]['legs']]
                    break
            matching = False
            for procmax in proc_def:
                if len(procmax[0]['legs']) != max_particle:
                    continue
                idsmax =  [l['id'] for l in procmax[0]['legs']]
                for i in idsmin:
                    if i not in idsmax:
                        continue
                    else:
                        idsmax.remove(i)
                for j in idsmax:
                    if j not in [1,-1,2,-2,3,-3,4,-4,5,-5,21]:
                        break
                else:
                    # all are jet => matching is ON
                    matching=True
                    break 
            
            if matching:
                self['ickkw'] = 1
                self['xqcut'] = 30
                #self['use_syst'] = False 
                self['drjj'] = 0
                self['drjl'] = 0
                self['sys_alpsfact'] = "0.5 1 2"
                
            
    def write(self, output_file, template=None, python_template=False):
        """Write the run_card in output_file according to template 
           (a path to a valid run_card)"""

        if not template:
            if not MADEVENT:
                template = pjoin(MG5DIR, 'Template', 'LO', 'Cards', 
                                                        'run_card.dat')
                python_template = True
            else:
                template = pjoin(MEDIR, 'Cards', 'run_card_default.dat')
                python_template = False
       
        super(RunCardLO, self).write(output_file, template=template,
                                    python_template=python_template)            


class InvalidMadAnalysis5Card(InvalidCmd):
    pass

class MadAnalysis5Card(dict):
    """ A class to store a MadAnalysis5 card. Very basic since it is basically
    free format."""
    
    _MG5aMC_escape_tag = '@MG5aMC'
    
    _default_hadron_inputs = ['*.hepmc', '*.hep', '*.stdhep', '*.lhco','*.root']
    _default_parton_inputs = ['*.lhe']
    
    @classmethod
    def events_can_be_reconstructed(cls, file_path):
        """ Checks from the type of an event file whether it can be reconstructed or not."""
        return not (file_path.endswith('.lhco') or file_path.endswith('.lhco.gz') or \
                          file_path.endswith('.root') or file_path.endswith('.root.gz'))
    
    @classmethod
    def empty_analysis(cls):
        """ A method returning the structure of an empty analysis """
        return {'commands':[],
                'reconstructions':[]}

    @classmethod
    def empty_reconstruction(cls):
        """ A method returning the structure of an empty reconstruction """
        return {'commands':[],
                'reco_output':'lhe'}

    def default_setup(self):
        """define the default value""" 
        self['mode']      = 'parton'
        self['inputs']    = []
        # None is the default stdout level, it will be set automatically by MG5aMC
        self['stdout_lvl'] = None
        # These two dictionaries are formated as follows:
        #     {'analysis_name':
        #          {'reconstructions' : ['associated_reconstructions_name']}
        #          {'commands':['analysis command lines here']}    }
        # with values being of the form of the empty_analysis() attribute
        # of this class and some other property could be added to this dictionary
        # in the future.
        self['analyses']       = {}
        # The recasting structure contains on set of commands and one set of 
        # card lines. 
        self['recasting']      = {'commands':[],'card':[]}
        # Add the default trivial reconstruction to use an lhco input
        # This is just for the structure
        self['reconstruction'] = {'lhco_input':
                                        MadAnalysis5Card.empty_reconstruction(),
                                  'root_input':
                                        MadAnalysis5Card.empty_reconstruction()}
        self['reconstruction']['lhco_input']['reco_output']='lhco'
        self['reconstruction']['root_input']['reco_output']='root'        

        # Specify in which order the analysis/recasting were specified
        self['order'] = []

    def __init__(self, finput=None,mode=None):
        if isinstance(finput, self.__class__):
            dict.__init__(self, finput)
            assert finput.__dict__.keys()
            for key in finput.__dict__:
                setattr(self, key, copy.copy(getattr(finput, key)) )
            return
        else:
            dict.__init__(self)
        
        # Initialize it with all the default value
        self.default_setup()
        if not mode is None:
            self['mode']=mode

        # if input is define read that input
        if isinstance(finput, (file, str, StringIO.StringIO)):
            self.read(finput, mode=mode)
    
    def read(self, input, mode=None):
        """ Read an MA5 card"""
        
        if mode not in [None,'parton','hadron']:
            raise MadGraph5Error('A MadAnalysis5Card can be read online the modes'+
                                                         "'parton' or 'hadron'")
        card_mode = mode
        
        if isinstance(input, (file, StringIO.StringIO)):
            input_stream = input
        elif isinstance(input, str):
            if not os.path.isfile(input):
                raise InvalidMadAnalysis5Card("Cannot read the MadAnalysis5 card."+\
                                                    "File '%s' not found."%input)
            if mode is None and 'hadron' in input:
                card_mode = 'hadron'
            input_stream = open(input,'r')
        else:
            raise MadGraph5Error('Incorrect input for the read function of'+\
              ' the MadAnalysis5Card card. Received argument type is: %s'%str(type(input)))

        # Reinstate default values
        self.__init__()
        current_name = 'default'
        current_type = 'analyses'
        for line in input_stream:
            # Skip comments for now
            if line.startswith('#'):
                continue
            if line.endswith('\n'):
                line = line[:-1]
            if line.strip()=='':
                continue
            if line.startswith(self._MG5aMC_escape_tag):
                try:
                    option,value = line[len(self._MG5aMC_escape_tag):].split('=')
                    value = value.strip()
                except ValueError:
                    option = line[len(self._MG5aMC_escape_tag):]
                option = option.strip()
                
                if option=='inputs':
                    self['inputs'].extend([v.strip() for v in value.split(',')])
                
                elif option=='stdout_lvl':
                    try: # It is likely an int
                        self['stdout_lvl']=int(value)
                    except ValueError:
                        try: # Maybe the user used something like 'logging.INFO'
                            self['stdout_lvl']=eval(value)
                        except:
                            try:
                               self['stdout_lvl']=eval('logging.%s'%value)
                            except:
                                raise InvalidMadAnalysis5Card(
                 "MA5 output level specification '%s' is incorrect."%str(value))
                
                elif option=='analysis_name':
                    current_type = 'analyses'
                    current_name = value
                    if current_name in self[current_type]:
                        raise InvalidMadAnalysis5Card(
               "Analysis '%s' already defined in MadAnalysis5 card"%current_name)
                    else:
                        self[current_type][current_name] = MadAnalysis5Card.empty_analysis()
                
                elif option=='set_reconstructions':
                    try:
                        reconstructions = eval(value)
                        if not isinstance(reconstructions, list):
                            raise
                    except:
                        raise InvalidMadAnalysis5Card("List of reconstructions"+\
                         " '%s' could not be parsed in MadAnalysis5 card."%value)
                    if current_type!='analyses' and current_name not in self[current_type]:
                        raise InvalidMadAnalysis5Card("A list of reconstructions"+\
                                   "can only be defined in the context of an "+\
                                             "analysis in a MadAnalysis5 card.")
                    self[current_type][current_name]['reconstructions']=reconstructions
                    continue
                
                elif option=='reconstruction_name':
                    current_type = 'reconstruction'
                    current_name = value
                    if current_name in self[current_type]:
                        raise InvalidMadAnalysis5Card(
               "Reconstruction '%s' already defined in MadAnalysis5 hadron card"%current_name)
                    else:
                        self[current_type][current_name] = MadAnalysis5Card.empty_reconstruction()

                elif option=='reco_output':
                    if current_type!='reconstruction' or current_name not in \
                                                         self['reconstruction']:
                        raise InvalidMadAnalysis5Card(
               "Option '%s' is only available within the definition of a reconstruction"%option)
                    if not value.lower() in ['lhe','root']:
                        raise InvalidMadAnalysis5Card(
                                  "Option '%s' can only take the values 'lhe' or 'root'"%option)
                    self['reconstruction'][current_name]['reco_output'] = value.lower()
                
                elif option.startswith('recasting'):
                    current_type = 'recasting'
                    try:
                        current_name = option.split('_')[1]
                    except:
                        raise InvalidMadAnalysis5Card('Malformed MA5 recasting option %s.'%option)
                    if len(self['recasting'][current_name])>0:
                        raise InvalidMadAnalysis5Card(
               "Only one recasting can be defined in MadAnalysis5 hadron card")
                
                else:
                    raise InvalidMadAnalysis5Card(
               "Unreckognized MG5aMC instruction in MadAnalysis5 card: '%s'"%option)
                
                if option in ['analysis_name','reconstruction_name'] or \
                                                 option.startswith('recasting'):
                    self['order'].append((current_type,current_name))
                continue

            # Add the default analysis if needed since the user does not need
            # to specify it.
            if current_name == 'default' and current_type == 'analyses' and\
                                          'default' not in self['analyses']:
                    self['analyses']['default'] = MadAnalysis5Card.empty_analysis()
                    self['order'].append(('analyses','default'))

            if current_type in ['recasting']:
                self[current_type][current_name].append(line)
            elif current_type in ['reconstruction']:
                self[current_type][current_name]['commands'].append(line)
            elif current_type in ['analyses']:
                self[current_type][current_name]['commands'].append(line)

        if 'reconstruction' in self['analyses'] or len(self['recasting']['card'])>0:
            if mode=='parton':
                raise InvalidMadAnalysis5Card(
      "A parton MadAnalysis5 card cannot specify a recombination or recasting.")
            card_mode = 'hadron'
        elif mode is None:
            card_mode = 'parton'

        self['mode'] = card_mode
        if self['inputs'] == []:
            if self['mode']=='hadron':
                self['inputs']  = self._default_hadron_inputs
            else:
                self['inputs']  = self._default_parton_inputs
        
        # Make sure at least one reconstruction is specified for each hadron
        # level analysis and that it exists.
        if self['mode']=='hadron':
            for analysis_name, analysis in self['analyses'].items():
                if len(analysis['reconstructions'])==0:
                    raise InvalidMadAnalysis5Card('Hadron-level analysis '+\
                      "'%s' is not specified any reconstruction(s)."%analysis_name)
                if any(reco not in self['reconstruction'] for reco in \
                                                   analysis['reconstructions']):
                    raise InvalidMadAnalysis5Card('A reconstructions specified in'+\
                                 " analysis '%s' is not defined."%analysis_name)
    
    def write(self, output):
        """ Write an MA5 card."""

        if isinstance(output, (file, StringIO.StringIO)):
            output_stream = output
        elif isinstance(output, str):
            output_stream = open(output,'w')
        else:
            raise MadGraph5Error('Incorrect input for the write function of'+\
              ' the MadAnalysis5Card card. Received argument type is: %s'%str(type(output)))
        
        output_lines = ['%s inputs = %s'%(self._MG5aMC_escape_tag,','.join(self['inputs']))]
        if not self['stdout_lvl'] is None:
            output_lines.append('%s stdout_lvl=%s'%(self._MG5aMC_escape_tag,self['stdout_lvl']))
        for definition_type, name in self['order']:
            
            if definition_type=='analyses':
                output_lines.append('%s analysis_name = %s'%(self._MG5aMC_escape_tag,name))
                output_lines.append('%s set_reconstructions = %s'%(self._MG5aMC_escape_tag,
                                str(self['analyses'][name]['reconstructions'])))                
            elif definition_type=='reconstruction':
                output_lines.append('%s reconstruction_name = %s'%(self._MG5aMC_escape_tag,name))
            elif definition_type=='recasting':
                output_lines.append('%s recasting_%s'%(self._MG5aMC_escape_tag,name))

            if definition_type in ['recasting']:
                output_lines.extend(self[definition_type][name])
            elif definition_type in ['reconstruction']:
                output_lines.append('%s reco_output = %s'%(self._MG5aMC_escape_tag,
                                    self[definition_type][name]['reco_output']))                
                output_lines.extend(self[definition_type][name]['commands'])
            elif definition_type in ['analyses']:
                output_lines.extend(self[definition_type][name]['commands'])                
        
        output_stream.write('\n'.join(output_lines))
        
        return
    
    def get_MA5_cmds(self, inputs_arg, submit_folder, run_dir_path=None, 
                                               UFO_model_path=None, run_tag=''):
        """ Returns a list of tuples ('AnalysisTag',['commands']) specifying 
        the commands of the MadAnalysis runs required from this card. 
        At parton-level, the number of such commands is the number of analysis 
        asked for. In the future, the idea is that the entire card can be
        processed in one go from MA5 directly."""
        
        if isinstance(inputs_arg, list):
            inputs = inputs_arg
        elif isinstance(inputs_arg, str):
            inputs = [inputs_arg]
        else:
            raise MadGraph5Error("The function 'get_MA5_cmds' can only take "+\
                            " a string or a list for the argument 'inputs_arg'")
        
        if len(inputs)==0:
            raise MadGraph5Error("The function 'get_MA5_cmds' must have "+\
                                              " at least one input specified'")
        
        if run_dir_path is None:
            run_dir_path = os.path.dirname(inputs_arg)
        
        cmds_list = []
        
        UFO_load = []
        # first import the UFO if provided
        if UFO_model_path:
            UFO_load.append('import %s'%UFO_model_path)
        
        def get_import(input, type=None):
            """ Generates the MA5 import commands for that event file. """
            dataset_name = os.path.basename(input).split('.')[0]
            res = ['import %s as %s'%(input, dataset_name)]
            if not type is None:
                res.append('set %s.type = %s'%(dataset_name, type))
            return res
        
        # Then the event file(s) input(s)
        inputs_load = []
        for input in inputs:
            inputs_load.extend(get_import(input))
            
        submit_command = 'submit %s'%submit_folder+'_%s'
        
        # Keep track of the reconstruction outpus in the MA5 workflow
        # Keys are reconstruction names and values are .lhe.gz reco file paths.
        # We put by default already the lhco/root ones present
        reconstruction_outputs = {
                'lhco_input':[f for f in inputs if 
                                 f.endswith('.lhco') or f.endswith('.lhco.gz')],
                'root_input':[f for f in inputs if 
                                 f.endswith('.root') or f.endswith('.root.gz')]}

        # If a recasting card has to be written out, chose here its path
        recasting_card_path = pjoin(run_dir_path,
       '_'.join([run_tag,os.path.basename(submit_folder),'recasting_card.dat']))

        for definition_type, name in self['order']:
            if definition_type == 'reconstruction':   
                analysis_cmds = list(self['reconstruction'][name]['commands'])
                reco_outputs = []
                for i_input, input in enumerate(inputs):
                    # Skip lhco/root as they must not be reconstructed
                    if not MadAnalysis5Card.events_can_be_reconstructed(input):
                        continue
                    analysis_cmds.append('import %s as reco_events'%input)
                    if self['reconstruction'][name]['reco_output']=='lhe':
                        reco_outputs.append('%s_%s.lhe.gz'%(os.path.basename(
                               input).replace('_events','').split('.')[0],name))
                        analysis_cmds.append('set main.outputfile=%s'%reco_outputs[-1])
                    elif self['reconstruction'][name]['reco_output']=='root':
                        reco_outputs.append('%s_%s.root'%(os.path.basename(
                               input).replace('_events','').split('.')[0],name))
                        analysis_cmds.append('set main.fastsim.rootfile=%s'%reco_outputs[-1])
                    analysis_cmds.append(
                                 submit_command%('reco_%s_%d'%(name,i_input+1)))
                    analysis_cmds.append('remove reco_events')
                    
                reconstruction_outputs[name]= [pjoin(run_dir_path,rec_out) 
                                                    for rec_out in reco_outputs]
                cmds_list.append(('_reco_%s'%name,analysis_cmds))

            elif definition_type == 'analyses':
                if self['mode']=='parton':
                    cmds_list.append( (name, UFO_load+inputs_load+
                      self['analyses'][name]['commands']+[submit_command%name]) )
                elif self['mode']=='hadron':
                    # Also run on the already reconstructed root/lhco files if found.
                    for reco in self['analyses'][name]['reconstructions']+\
                                                    ['lhco_input','root_input']:
                        if len(reconstruction_outputs[reco])==0:
                            continue
                        if self['reconstruction'][reco]['reco_output']=='lhe':
                            # For the reconstructed lhe output we must be in parton mode
                            analysis_cmds = ['set main.mode = parton']
                        else:
                            analysis_cmds = []
                        analysis_cmds.extend(sum([get_import(rec_out) for 
                                   rec_out in reconstruction_outputs[reco]],[]))
                        analysis_cmds.extend(self['analyses'][name]['commands'])
                        analysis_cmds.append(submit_command%('%s_%s'%(name,reco)))
                        cmds_list.append( ('%s_%s'%(name,reco),analysis_cmds)  )

            elif definition_type == 'recasting':
                if len(self['recasting']['card'])==0:
                    continue
                if name == 'card':
                    # Create the card here
                    open(recasting_card_path,'w').write('\n'.join(self['recasting']['card']))
                if name == 'commands':
                    recasting_cmds = list(self['recasting']['commands'])
                    # Exclude LHCO files here of course
                    for input in inputs:
                        if not MadAnalysis5Card.events_can_be_reconstructed(input):
                            continue
                        recasting_cmds.extend(get_import(input,'signal'))

                    recasting_cmds.append('set main.recast.card_path=%s'%recasting_card_path)
                    recasting_cmds.append(submit_command%'Recasting')
                    cmds_list.append( ('Recasting',recasting_cmds))

        return cmds_list

class RunCardNLO(RunCard):
    """A class object for the run_card for a (aMC@)NLO pocess"""

    def default_setup(self):
        """define the default value"""
        
        self.add_param('run_tag', 'tag_1', include=False)
        self.add_param('nevents', 10000)
        self.add_param('req_acc', -1.0, include=False)
        self.add_param('nevt_job', -1, include=False)
        self.add_param('event_norm', 'average')
        #FO parameter
        self.add_param('req_acc_fo', 0.01, include=False)        
        self.add_param('npoints_fo_grid', 5000, include=False)
        self.add_param('niters_fo_grid', 4, include=False)
        self.add_param('npoints_fo', 10000, include=False)        
        self.add_param('niters_fo', 6, include=False)
        #seed and collider
        self.add_param('iseed', 0)
        self.add_param('lpp1', 1, fortran_name='lpp(1)')        
        self.add_param('lpp2', 1, fortran_name='lpp(2)')                        
        self.add_param('ebeam1', 6500.0, fortran_name='ebeam(1)')
        self.add_param('ebeam2', 6500.0, fortran_name='ebeam(2)')        
        self.add_param('pdlabel', 'nn23nlo')                
        self.add_param('lhaid', [244600],fortran_name='lhaPDFid')
        self.add_param('lhapdfsetname', ['internal_use_only'], system=True)
        #shower and scale
        self.add_param('parton_shower', 'HERWIG6', fortran_name='shower_mc')        
        self.add_param('shower_scale_factor',1.0)
        self.add_param('fixed_ren_scale', False)
        self.add_param('fixed_fac_scale', False)
        self.add_param('mur_ref_fixed', 91.118)                       
        self.add_param('muf1_ref_fixed', -1.0, hidden=True)
        self.add_param('muf_ref_fixed', 91.118)                       
        self.add_param('muf2_ref_fixed', -1.0, hidden=True)
        self.add_param("dynamical_scale_choice", [-1],fortran_name='dyn_scale')
        self.add_param('fixed_qes_scale', False, hidden=True)
        self.add_param('qes_ref_fixed', -1.0, hidden=True)
        self.add_param('mur_over_ref', 1.0)
        self.add_param('muf_over_ref', 1.0)                       
        self.add_param('muf1_over_ref', -1.0, hidden=True)                       
        self.add_param('muf2_over_ref', -1.0, hidden=True)
        self.add_param('qes_over_ref', -1.0, hidden=True)
        self.add_param('reweight_scale', [True], fortran_name='lscalevar')
        self.add_param('rw_rscale_down', -1.0, hidden=True)        
        self.add_param('rw_rscale_up', -1.0, hidden=True)
        self.add_param('rw_fscale_down', -1.0, hidden=True)                       
        self.add_param('rw_fscale_up', -1.0, hidden=True)
        self.add_param('rw_rscale', [1.0,2.0,0.5], fortran_name='scalevarR')
        self.add_param('rw_fscale', [1.0,2.0,0.5], fortran_name='scalevarF')
        self.add_param('reweight_pdf', [False], fortran_name='lpdfvar')
        self.add_param('pdf_set_min', 244601, hidden=True)
        self.add_param('pdf_set_max', 244700, hidden=True)
        self.add_param('store_rwgt_info', False)
        #merging
        self.add_param('ickkw', 0)
        self.add_param('bwcutoff', 15.0)
        #cuts        
        self.add_param('jetalgo', 1.0)
        self.add_param('jetradius', 0.7)         
        self.add_param('ptj', 10.0 , cut=True)
        self.add_param('etaj', -1.0, cut=True)        
        self.add_param('ptl', 0.0, cut=True)
        self.add_param('etal', -1.0, cut=True) 
        self.add_param('drll', 0.0, cut=True)
        self.add_param('drll_sf', 0.0, cut=True)        
        self.add_param('mll', 0.0, cut=True)
        self.add_param('mll_sf', 30.0, cut=True) 
        self.add_param('ptgmin', 20.0, cut=True)
        self.add_param('etagamma', -1.0)        
        self.add_param('r0gamma', 0.4)
        self.add_param('xn', 1.0)                         
        self.add_param('epsgamma', 1.0)
        self.add_param('isoem', True)        
        self.add_param('maxjetflavor', 4, hidden=True)
        self.add_param('iappl', 0)   
        self.add_param('lhe_version', 3, hidden=True, include=False)
    
    def check_validity(self):
        """check the validity of the various input"""
        
        super(RunCardNLO, self).check_validity()
        
        # For FxFx merging, make sure that the following parameters are set correctly:
        if self['ickkw'] == 3: 
            # 1. Renormalization and factorization (and ellis-sexton scales) are not fixed       
            scales=['fixed_ren_scale','fixed_fac_scale','fixed_QES_scale']
            for scale in scales:
                if self[scale]:
                    logger.warning('''For consistency in the FxFx merging, \'%s\' has been set to false'''
                                % scale,'$MG:color:BLACK')
                    self[scale]= False
            #and left to default dynamical scale
            if len(self["dynamical_scale_choice"]) > 1 or self["dynamical_scale_choice"][0] != -1:
                self["dynamical_scale_choice"] = [-1]
                self["reweight_scale"]=[self["reweight_scale"][0]]
                logger.warning('''For consistency in the FxFx merging, dynamical_scale_choice has been set to -1 (default)'''
                                ,'$MG:color:BLACK')
                
            # 2. Use kT algorithm for jets with pseudo-code size R=1.0
            jetparams=['jetradius','jetalgo']
            for jetparam in jetparams:
                if float(self[jetparam]) != 1.0:
                    logger.info('''For consistency in the FxFx merging, \'%s\' has been set to 1.0'''
                                % jetparam ,'$MG:color:BLACK')
                    self[jetparam] = 1.0
        elif self['ickkw'] == -1 and (self["dynamical_scale_choice"][0] != -1 or
                                      len(self["dynamical_scale_choice"]) > 1):
                self["dynamical_scale_choice"] = [-1]
                self["reweight_scale"]=[self["reweight_scale"][0]]
                logger.warning('''For consistency with the jet veto, the scale which will be used is ptj. dynamical_scale_choice will be set at -1.'''
                                ,'$MG:color:BLACK')            
                                
        # For interface to APPLGRID, need to use LHAPDF and reweighting to get scale uncertainties
        if self['iappl'] != 0 and self['pdlabel'].lower() != 'lhapdf':
            raise InvalidRunCard('APPLgrid generation only possible with the use of LHAPDF')
        if self['iappl'] != 0 and not self['reweight_scale']:
            raise InvalidRunCard('APPLgrid generation only possible with including' +\
                                      ' the reweighting to get scale dependence')

        # check that the pdf is set correctly
        possible_set = ['lhapdf','mrs02nl','mrs02nn', 'mrs0119','mrs0117','mrs0121','mrs01_j', 'mrs99_1','mrs99_2','mrs99_3','mrs99_4','mrs99_5','mrs99_6', 'mrs99_7','mrs99_8','mrs99_9','mrs9910','mrs9911','mrs9912', 'mrs98z1','mrs98z2','mrs98z3','mrs98z4','mrs98z5','mrs98ht', 'mrs98l1','mrs98l2','mrs98l3','mrs98l4','mrs98l5', 'cteq3_m','cteq3_l','cteq3_d', 'cteq4_m','cteq4_d','cteq4_l','cteq4a1','cteq4a2', 'cteq4a3','cteq4a4','cteq4a5','cteq4hj','cteq4lq', 'cteq5_m','cteq5_d','cteq5_l','cteq5hj','cteq5hq', 'cteq5f3','cteq5f4','cteq5m1','ctq5hq1','cteq5l1', 'cteq6_m','cteq6_d','cteq6_l','cteq6l1', 'nn23lo','nn23lo1','nn23nlo']
        if self['pdlabel'] not in possible_set:
            raise InvalidRunCard, 'Invalid PDF set (argument of pdlabel) possible choice are:\n %s' % ','.join(possible_set)

        # Hidden values check
        if self['qes_ref_fixed'] == -1.0:
            self['qes_ref_fixed']=self['mur_ref_fixed']
        if self['qes_over_ref'] == -1.0:
            self['qes_over_ref']=self['mur_over_ref']
        if self['muf1_over_ref'] != -1.0 and self['muf1_over_ref'] == self['muf2_over_ref']:
            self['muf_over_ref']=self['muf1_over_ref']
        if self['muf1_over_ref'] == -1.0:
            self['muf1_over_ref']=self['muf_over_ref']
        if self['muf2_over_ref'] == -1.0:
            self['muf2_over_ref']=self['muf_over_ref']
        if self['muf1_ref_fixed'] != -1.0 and self['muf1_ref_fixed'] == self['muf2_ref_fixed']:
            self['muf_ref_fixed']=self['muf1_ref_fixed']
        if self['muf1_ref_fixed'] == -1.0:
            self['muf1_ref_fixed']=self['muf_ref_fixed']
        if self['muf2_ref_fixed'] == -1.0:
            self['muf2_ref_fixed']=self['muf_ref_fixed']
        # overwrite rw_rscale and rw_fscale when rw_(r/f)scale_(down/up) are explicitly given in the run_card for backward compatibility.
        if (self['rw_rscale_down'] != -1.0 and ['rw_rscale_down'] not in self['rw_rscale']) or\
           (self['rw_rscale_up'] != -1.0 and ['rw_rscale_up'] not in self['rw_rscale']):
            self['rw_rscale']=[1.0,self['rw_rscale_up'],self['rw_rscale_down']]
        if (self['rw_fscale_down'] != -1.0 and ['rw_fscale_down'] not in self['rw_fscale']) or\
           (self['rw_fscale_up'] != -1.0 and ['rw_fscale_up'] not in self['rw_fscale']):
            self['rw_fscale']=[1.0,self['rw_fscale_up'],self['rw_fscale_down']]
    
        # PDF reweighting check
        if any(self['reweight_pdf']):
            # check that we use lhapdf if reweighting is ON
            if self['pdlabel'] != "lhapdf":
                raise InvalidRunCard, 'Reweight PDF option requires to use pdf sets associated to lhapdf. Please either change the pdlabel to use LHAPDF or set reweight_pdf to False.'

        # make sure set have reweight_pdf and lhaid of length 1 when not including lhapdf
        if self['pdlabel'] != "lhapdf":
            self['reweight_pdf']=[self['reweight_pdf'][0]]
            self['lhaid']=[self['lhaid'][0]]
            
        # make sure set have reweight_scale and dyn_scale_choice of length 1 when fixed scales:
        if self['fixed_ren_scale'] and self['fixed_fac_scale']:
            self['reweight_scale']=[self['reweight_scale'][0]]
            self['dynamical_scale_choice']=[0]

        # If there is only one reweight_pdf/reweight_scale, but
        # lhaid/dynamical_scale_choice are longer, expand the
        # reweight_pdf/reweight_scale list to have the same length
        if len(self['reweight_pdf']) == 1 and len(self['lhaid']) != 1:
            self['reweight_pdf']=self['reweight_pdf']*len(self['lhaid'])
            logger.warning("Setting 'reweight_pdf' for all 'lhaid' to %s" % self['reweight_pdf'][0])
        if len(self['reweight_scale']) == 1 and len(self['dynamical_scale_choice']) != 1:
            self['reweight_scale']=self['reweight_scale']*len(self['dynamical_scale_choice']) 
            logger.warning("Setting 'reweight_scale' for all 'dynamical_scale_choice' to %s" % self['reweight_pdf'][0])


        # Check that there are no identical elements in lhaid or dynamical_scale_choice
        if len(self['lhaid']) != len(set(self['lhaid'])):
                raise InvalidRunCard, "'lhaid' has two or more identical entries. They have to be all different for the code to work correctly."
        if len(self['dynamical_scale_choice']) != len(set(self['dynamical_scale_choice'])):
                raise InvalidRunCard, "'dynamical_scale_choice' has two or more identical entries. They have to be all different for the code to work correctly."
            
        # Check that lenght of lists are consistent
        if len(self['reweight_pdf']) != len(self['lhaid']):
            raise InvalidRunCard, "'reweight_pdf' and 'lhaid' lists should have the same length"
        if len(self['reweight_scale']) != len(self['dynamical_scale_choice']):
            raise InvalidRunCard, "'reweight_scale' and 'dynamical_scale_choice' lists should have the same length"
        if len(self['dynamical_scale_choice']) > 10 :
            raise InvalidRunCard, "Length of list for 'dynamical_scale_choice' too long: max is 10."
        if len(self['lhaid']) > 25 :
            raise InvalidRunCard, "Length of list for 'lhaid' too long: max is 25."
        if len(self['rw_rscale']) > 9 :
            raise InvalidRunCard, "Length of list for 'rw_rscale' too long: max is 9."
        if len(self['rw_fscale']) > 9 :
            raise InvalidRunCard, "Length of list for 'rw_fscale' too long: max is 9."
    # make sure that the first element of rw_rscale and rw_fscale is the 1.0
        if 1.0 not in self['rw_rscale']:
            logger.warning("'1.0' has to be part of 'rw_rscale', adding it")
            self['rw_rscale'].insert(0,1.0)
        if 1.0 not in self['rw_fscale']:
            logger.warning("'1.0' has to be part of 'rw_fscale', adding it")
            self['rw_fscale'].insert(0,1.0)
        if self['rw_rscale'][0] != 1.0 and 1.0 in self['rw_rscale']:
            a=self['rw_rscale'].index(1.0)
            self['rw_rscale'][0],self['rw_rscale'][a]=self['rw_rscale'][a],self['rw_rscale'][0]
        if self['rw_fscale'][0] != 1.0 and 1.0 in self['rw_fscale']:
            a=self['rw_fscale'].index(1.0)
            self['rw_fscale'][0],self['rw_fscale'][a]=self['rw_fscale'][a],self['rw_fscale'][0]
    # check that all elements of rw_rscale and rw_fscale are diffent.
        if len(self['rw_rscale']) != len(set(self['rw_rscale'])):
                raise InvalidRunCard, "'rw_rscale' has two or more identical entries. They have to be all different for the code to work correctly."
        if len(self['rw_fscale']) != len(set(self['rw_fscale'])):
                raise InvalidRunCard, "'rw_fscale' has two or more identical entries. They have to be all different for the code to work correctly."


    def write(self, output_file, template=None, python_template=False):
        """Write the run_card in output_file according to template 
           (a path to a valid run_card)"""

        if not template:
            if not MADEVENT:
                template = pjoin(MG5DIR, 'Template', 'NLO', 'Cards', 
                                                        'run_card.dat')
                python_template = True
            else:
                template = pjoin(MEDIR, 'Cards', 'run_card_default.dat')
                python_template = False
       
        super(RunCardNLO, self).write(output_file, template=template,
                                    python_template=python_template)


    def create_default_for_process(self, proc_characteristic, history, proc_def):
        """Rules
          e+ e- beam -> lpp:0 ebeam:500  
          p p beam -> set maxjetflavor automatically
        """

        # check for beam_id
        beam_id = set()
        for proc in proc_def:
            for leg in proc['legs']:
                if not leg['state']:
                    beam_id.add(leg['id'])
        if any(i in beam_id for i in [1,-1,2,-2,3,-3,4,-4,5,-5,21,22]):
            maxjetflavor = max([4]+[abs(i) for i in beam_id if  -7< i < 7])
            self['maxjetflavor'] = maxjetflavor
            pass
        elif 11 in beam_id or -11 in beam_id:
            self['lpp1'] = 0
            self['lpp2'] = 0
            self['ebeam1'] = 500
            self['ebeam2'] = 500
        else:
            self['lpp1'] = 0
            self['lpp2'] = 0  
            
        if proc_characteristic['ninitial'] == 1:
            #remove all cut
            self.remove_all_cut()
        
class MadLoopParam(ConfigFile):
    """ a class for storing/dealing with the file MadLoopParam.dat
    contains a parser to read it, facilities to write a new file,...
    """
    
    _ID_reduction_tool_map = {1:'CutTools',
                             2:'PJFry++',
                             3:'IREGI',
                             4:'Golem95',
                             5:'Samurai',
                             6:'Ninja',
                             7:'COLLIER'}
    
    def default_setup(self):
        """initialize the directory to the default value"""
        
        self.add_param("MLReductionLib", "6|7|1")
        self.add_param("IREGIMODE", 2)
        self.add_param("IREGIRECY", True)
        self.add_param("CTModeRun", -1)
        self.add_param("MLStabThres", 1e-3)
        self.add_param("NRotations_DP", 0)
        self.add_param("NRotations_QP", 0)
        self.add_param("ImprovePSPoint", 2)
        self.add_param("CTLoopLibrary", 2)
        self.add_param("CTStabThres", 1e-2)
        self.add_param("CTModeInit", 1)
        self.add_param("CheckCycle", 3)
        self.add_param("MaxAttempts", 10)
        self.add_param("ZeroThres", 1e-9)
        self.add_param("OSThres", 1.0e-8)
        self.add_param("DoubleCheckHelicityFilter", True)
        self.add_param("WriteOutFilters", True)
        self.add_param("UseLoopFilter", False)
        self.add_param("HelicityFilterLevel", 2)
        self.add_param("LoopInitStartOver", False)
        self.add_param("HelInitStartOver", False)
        self.add_param("UseQPIntegrandForNinja", True)        
        self.add_param("UseQPIntegrandForCutTools", True)
        self.add_param("COLLIERMode", 1)
        self.add_param("COLLIERComputeUVpoles", True)
        self.add_param("COLLIERComputeIRpoles", True)
        self.add_param("COLLIERRequiredAccuracy", 1.0e-8)
        self.add_param("COLLIERCanOutput",False)
        self.add_param("COLLIERGlobalCache",-1)
        self.add_param("COLLIERUseCacheForPoles",False)
        self.add_param("COLLIERUseInternalStabilityTest",True)

    def read(self, finput):
        """Read the input file, this can be a path to a file, 
           a file object, a str with the content of the file."""
           
        if isinstance(finput, str):
            if "\n" in finput:
                finput = finput.split('\n')
            elif os.path.isfile(finput):
                finput = open(finput)
            else:
                raise Exception, "No such file %s" % input
        
        previous_line= ''
        for line in finput:
            if previous_line.startswith('#'):
                name = previous_line[1:].split()[0]
                value = line.strip()
                if len(value) and value[0] not in ['#', '!']:
                    self.__setitem__(name, value, change_userdefine=True)
            previous_line = line
        
    
    def write(self, outputpath, template=None,commentdefault=False):
        
        if not template:
            if not MADEVENT:
                template = pjoin(MG5DIR, 'Template', 'loop_material', 'StandAlone', 
                                                   'Cards', 'MadLoopParams.dat')
            else:
                template = pjoin(MEDIR, 'Cards', 'MadLoopParams_default.dat')
        fsock = open(template, 'r')
        template = fsock.readlines()
        fsock.close()
        
        if isinstance(outputpath, str):
            output = open(outputpath, 'w')
        else:
            output = outputpath

        def f77format(value):
            if isinstance(value, bool):
                if value:
                    return '.true.'
                else:
                    return '.false.'
            elif isinstance(value, int):
                return value
            elif isinstance(value, float):
                tmp ='%e' % value
                return tmp.replace('e','d')
            elif isinstance(value, str):
                return value
            else:
                raise Exception, "Can not format input %s" % type(value)
            
        name = ''
        done = set()
        for line in template:
            if name:
                done.add(name)
                if commentdefault and name.lower() not in self.user_set :
                    output.write('!%s\n' % f77format(self[name]))
                else:
                    output.write('%s\n' % f77format(self[name]))
                name=''
                continue
            elif line.startswith('#'):
                name = line[1:].split()[0]
            output.write(line)
        
        
        
        
        
        
        
    <|MERGE_RESOLUTION|>--- conflicted
+++ resolved
@@ -1223,12 +1223,9 @@
         self.add_param('ninitial', 0)
         self.add_param('grouped_matrix', True)
         self.add_param('has_loops', False)
-<<<<<<< HEAD
         self.add_param('bias_module','None')
-=======
         self.add_param('max_n_matched_jets', 0)
         self.add_param('colored_pdgs', '[1,2,3,4,5]')        
->>>>>>> 39515446
 
     def read(self, finput):
         """Read the input file, this can be a path to a file, 
@@ -2171,22 +2168,17 @@
                 return "'%s'" % value
         
 
-<<<<<<< HEAD
+    def check_validity(self):
+        """check that parameter missing in the card are set to the expected value"""
+
+        for name, value in self.system_default.items():
+                self.set(name, value, changeifuserset=False)
+
+
     def write_include_file(self, output_dir):
         """Write the various include file in output_dir.
         The entry True of self.includepath will be written in run_card.inc
         The entry False will not be written anywhere"""
-=======
-    def check_validity(self):
-        """check that parameter missing in the card are set to the expected value"""
-
-        for name, value in self.system_default.items():
-                self.set(name, value, changeifuserset=False)
-
-
-    def write_include_file(self, output_file):
-        """ """
->>>>>>> 39515446
         
         # ensure that all parameter are coherent and fix those if needed
         self.check_validity()

################################################################################
#
# Copyright (c) 2011 The MadGraph5_aMC@NLO Development team and Contributors
#
# This file is a part of the MadGraph5_aMC@NLO project, an application which 
# automatically generates Feynman diagrams and matrix elements for arbitrary
# high-energy processes in the Standard Model and beyond.
#
# It is subject to the MadGraph5_aMC@NLO license which should accompany this 
# distribution.
#
# For more information, visit madgraph.phys.ucl.ac.be and amcatnlo.web.cern.ch
#
################################################################################

from __future__ import division
from __future__ import absolute_import
import collections
import copy
import logging
import numbers
import os
import sys
import re
import math
import six
StringIO = six
from six.moves import range
if six.PY3:
    import io
    file = io.IOBase
import itertools
import time


pjoin = os.path.join

try:
    import madgraph
except ImportError:
    MADEVENT = True
    from internal import MadGraph5Error, InvalidCmd
    import internal.file_writers as file_writers
    import internal.files as files
    import internal.check_param_card as param_card_reader
    import internal.misc as misc
    MEDIR = os.path.split(os.path.dirname(os.path.realpath( __file__ )))[0]
    MEDIR = os.path.split(MEDIR)[0]
else:
    MADEVENT = False
    import madgraph.various.misc as misc
    import madgraph.iolibs.file_writers as file_writers
    import madgraph.iolibs.files as files 
    import models.check_param_card as param_card_reader
    from madgraph import MG5DIR, MadGraph5Error, InvalidCmd



logger = logging.getLogger('madevent.cards')

# A placeholder class to store unknown parameters with undecided format
class UnknownType(str):
    pass

#dict
class Banner(dict):
    """ """

    ordered_items = ['mgversion', 'mg5proccard', 'mgproccard', 'mgruncard',
                     'slha','initrwgt','mggenerationinfo', 'mgpythiacard', 'mgpgscard',
                     'mgdelphescard', 'mgdelphestrigger','mgshowercard',
                     'ma5card_parton','ma5card_hadron','run_settings']

    capitalized_items = {
            'mgversion': 'MGVersion',
            'mg5proccard': 'MG5ProcCard',
            'mgproccard': 'MGProcCard',
            'mgruncard': 'MGRunCard',
            'ma5card_parton' : 'MA5Card_parton',
            'ma5card_hadron' : 'MA5Card_hadron',            
            'mggenerationinfo': 'MGGenerationInfo',
            'mgpythiacard': 'MGPythiaCard',
            'mgpgscard': 'MGPGSCard',
            'mgdelphescard': 'MGDelphesCard',
            'mgdelphestrigger': 'MGDelphesTrigger',
            'mgshowercard': 'MGShowerCard' }
    
    forbid_cdata = ['initrwgt']
    
    def __init__(self, banner_path=None):
        """ """

        if isinstance(banner_path, Banner):
            dict.__init__(self, banner_path)
            self.lhe_version = banner_path.lhe_version
            return     
        else:
            dict.__init__(self)
        
        #Look at the version
        if MADEVENT:
            self['mgversion'] = '#%s\n' % open(pjoin(MEDIR, 'MGMEVersion.txt')).read()
        else:
            info = misc.get_pkg_info()
            self['mgversion'] = info['version']+'\n'
        
        self.lhe_version = None

   
        if banner_path:
            self.read_banner(banner_path)

    ############################################################################
    #  READ BANNER
    ############################################################################
    pat_begin=re.compile('<(?P<name>\w*)>')
    pat_end=re.compile('</(?P<name>\w*)>')

    tag_to_file={'slha':'param_card.dat',
      'mgruncard':'run_card.dat',
      'mgpythiacard':'pythia_card.dat',
      'mgpgscard' : 'pgs_card.dat',
      'mgdelphescard':'delphes_card.dat',      
      'mgdelphestrigger':'delphes_trigger.dat',
      'mg5proccard':'proc_card_mg5.dat',
      'mgproccard': 'proc_card.dat',
      'init': '',
      'mggenerationinfo':'',
      'scalesfunctionalform':'',
      'montecarlomasses':'',
      'initrwgt':'',
      'madspin':'madspin_card.dat',
      'mgshowercard':'shower_card.dat',
      'pythia8':'pythia8_card.dat',
      'ma5card_parton':'madanalysis5_parton_card.dat',
      'ma5card_hadron':'madanalysis5_hadron_card.dat',      
      'run_settings':''
      }
    
    def read_banner(self, input_path):
        """read a banner"""

        if isinstance(input_path, str):
            if input_path.find('\n') ==-1:
                input_path = open(input_path)
            else:
                def split_iter(string):
                    return (x.groups(0)[0] for x in re.finditer(r"([^\n]*\n)", string, re.DOTALL))
                input_path = split_iter(input_path)
                
        text = ''
        store = False
        for line in input_path:
            if self.pat_begin.search(line):
                if self.pat_begin.search(line).group('name').lower() in self.tag_to_file:
                    tag = self.pat_begin.search(line).group('name').lower()
                    store = True
                    continue
            if store and self.pat_end.search(line):
                if tag == self.pat_end.search(line).group('name').lower():
                    self[tag] = text
                    text = ''
                    store = False
            if store and not line.startswith(('<![CDATA[',']]>')):
                if line.endswith('\n'):
                    text += line
                else:
                    text += '%s%s' % (line, '\n')
                
            #reaching end of the banner in a event file avoid to read full file 
            if "</init>" in line:
                break
            elif "<event>" in line:
                break
    
    def __getattribute__(self, attr):
        """allow auto-build for the run_card/param_card/... """
        try:
            return super(Banner, self).__getattribute__(attr)
        except:
            if attr not in ['run_card', 'param_card', 'slha', 'mgruncard', 'mg5proccard', 'mgshowercard', 'foanalyse']:
                raise
            return self.charge_card(attr)


    
    def change_lhe_version(self, version):
        """change the lhe version associate to the banner"""
    
        version = float(version)
        if version < 3:
            version = 1
        elif version > 3:
            raise Exception("Not Supported version")
        self.lhe_version = version
    
    def get_cross(self, witherror=False):
        """return the cross-section of the file"""

        if "init" not in self:
            raise Exception
        
        text = self["init"].split('\n')
        cross = 0
        error = 0
        for line in text:
            s = line.split()
            if len(s)==4:
                cross += float(s[0])
                if witherror:
                    error += float(s[1])**2
        if not witherror:
            return cross
        else:
            return cross, math.sqrt(error)
        

    def scale_init_cross(self, ratio):
        """modify the init information with the associate scale"""

        assert "init" in self
        
        all_lines = self["init"].split('\n')
        new_data = []
        new_data.append(all_lines[0])
        for i in range(1, len(all_lines)):
            line = all_lines[i]
            split = line.split()
            if len(split) == 4:
                xsec, xerr, xmax, pid = split 
            else:
                new_data += all_lines[i:]
                break
            pid = int(pid)
            
            line = "   %+13.7e %+13.7e %+13.7e %i" % \
                (ratio*float(xsec), ratio* float(xerr), ratio*float(xmax), pid)
            new_data.append(line)
        self['init'] = '\n'.join(new_data)
    
    def get_pdg_beam(self):
        """return the pdg of each beam"""
        
        assert "init" in self
        
        all_lines = self["init"].split('\n')
        pdg1,pdg2,_ = all_lines[0].split(None, 2)
        return int(pdg1), int(pdg2)
    
    def load_basic(self, medir):
        """ Load the proc_card /param_card and run_card """
        
        self.add(pjoin(medir,'Cards', 'param_card.dat'))
        self.add(pjoin(medir,'Cards', 'run_card.dat'))
        if os.path.exists(pjoin(medir, 'SubProcesses', 'procdef_mg5.dat')):
            self.add(pjoin(medir,'SubProcesses', 'procdef_mg5.dat'))
            self.add(pjoin(medir,'Cards', 'proc_card_mg5.dat'))
        else:
            self.add(pjoin(medir,'Cards', 'proc_card.dat'))
        
    def change_seed(self, seed):
        """Change the seed value in the banner"""
        #      0       = iseed
        p = re.compile(r'''^\s*\d+\s*=\s*iseed''', re.M)
        new_seed_str = " %s = iseed" % seed
        self['mgruncard'] = p.sub(new_seed_str, self['mgruncard'])
    
    def add_generation_info(self, cross, nb_event):
        """add info on MGGeneration"""
        
        text = """
#  Number of Events        :       %s
#  Integrated weight (pb)  :       %s
""" % (nb_event, cross)
        self['MGGenerationInfo'] = text
    
    ############################################################################
    #  SPLIT BANNER
    ############################################################################
    def split(self, me_dir, proc_card=True):
        """write the banner in the Cards directory.
        proc_card argument is present to avoid the overwrite of proc_card 
        information"""

        for tag, text in self.items():
            if tag == 'mgversion':
                continue
            if not proc_card and tag in ['mg5proccard','mgproccard']:
                continue
            if not self.tag_to_file[tag]:
                continue
            ff = open(pjoin(me_dir, 'Cards', self.tag_to_file[tag]), 'w')
            ff.write(text)
            ff.close()


    ############################################################################
    #  WRITE BANNER
    ############################################################################
    def check_pid(self, pid2label):
        """special routine removing width/mass of particles not present in the model
        This is usefull in case of loop model card, when we want to use the non
        loop model."""
        
        if not hasattr(self, 'param_card'):
            self.charge_card('slha')
            
        for tag in ['mass', 'decay']:
            block = self.param_card.get(tag)
            for data in block:
                pid = data.lhacode[0]
                if pid not in list(pid2label.keys()): 
                    block.remove((pid,))

    def get_lha_strategy(self):
        """get the lha_strategy: how the weight have to be handle by the shower"""
        
        if not self["init"]:
            raise Exception("No init block define")
        
        data = self["init"].split('\n')[0].split()
        if len(data) != 10:
            misc.sprint(len(data), self['init'])
            raise Exception("init block has a wrong format")
        return int(float(data[-2]))
        
    def set_lha_strategy(self, value):
        """set the lha_strategy: how the weight have to be handle by the shower"""
        
        if not (-4 <= int(value) <= 4):
            six.reraise(Exception, "wrong value for lha_strategy", value)
        if not self["init"]:
            raise Exception("No init block define")
        
        all_lines = self["init"].split('\n')
        data = all_lines[0].split()
        if len(data) != 10:
            misc.sprint(len(data), self['init'])
            raise Exception("init block has a wrong format")
        data[-2] = '%s' % value
        all_lines[0] = ' '.join(data)
        self['init'] = '\n'.join(all_lines)


    def modify_init_cross(self, cross):
        """modify the init information with the associate cross-section"""
        assert isinstance(cross, dict)
#        assert "all" in cross
        assert "init" in self
        
        cross = dict(cross)
        for key in cross.keys():
            if isinstance(key, str) and key.isdigit() and int(key) not in cross:
                cross[int(key)] = cross[key]
        
        
        all_lines = self["init"].split('\n')
        new_data = []
        new_data.append(all_lines[0])
        for i in range(1, len(all_lines)):
            line = all_lines[i]
            split = line.split()
            if len(split) == 4:
                xsec, xerr, xmax, pid = split 
            else:
                new_data += all_lines[i:]
                break
            if int(pid) not in cross:
                raise Exception
            pid = int(pid)
            if float(xsec):
                ratio = cross[pid]/float(xsec)
            else:
                ratio = 0
            line = "   %+13.7e %+13.7e %+13.7e %i" % \
                (float(cross[pid]), ratio* float(xerr), ratio*float(xmax), pid)
            new_data.append(line)
        self['init'] = '\n'.join(new_data)
                
    ############################################################################
    #  WRITE BANNER
    ############################################################################
    def write(self, output_path, close_tag=True, exclude=[]):
        """write the banner"""
        
        if isinstance(output_path, str):
            ff = open(output_path, 'w')
        else:
            ff = output_path
            
        if MADEVENT:
            header = open(pjoin(MEDIR, 'Source', 'banner_header.txt')).read()
        else:
            header = open(pjoin(MG5DIR,'Template', 'LO', 'Source', 'banner_header.txt')).read()
            
        if not self.lhe_version:
            self.lhe_version = self.get('run_card', 'lhe_version', default=1.0)
            if float(self.lhe_version) < 3:
                self.lhe_version = 1.0
        out = header % { 'version':float(self.lhe_version)}
        try:
            ff.write(out)
        except:
            ff.write(out.encode('utf-8'))

        for tag in [t for t in self.ordered_items if t in list(self.keys())]+ \
            [t for t in self.keys() if t not in self.ordered_items]:
            if tag in ['init'] or tag in exclude: 
                continue
            capitalized_tag = self.capitalized_items[tag] if tag in self.capitalized_items else tag
            start_data, stop_data = '', ''
            if capitalized_tag not in self.forbid_cdata and \
                                          ('<' in self[tag] or '@' in self[tag]):
                start_data = '\n<![CDATA['
                stop_data = ']]>\n'
            out = '<%(tag)s>%(start_data)s\n%(text)s\n%(stop_data)s</%(tag)s>\n' % \
                     {'tag':capitalized_tag, 'text':self[tag].strip(),
                      'start_data': start_data, 'stop_data':stop_data} 
            try:
                ff.write(out)
            except:
                ff.write(out.encode('utf-8'))
        
        
        if not '/header' in exclude:
            out = '</header>\n'
            try:
                ff.write(out)
            except:
                ff.write(out.encode('utf-8'))   

        if 'init' in self and not 'init' in exclude:
            text = self['init']
            out = '<%(tag)s>\n%(text)s\n</%(tag)s>\n' % \
                     {'tag':'init', 'text':text.strip()}
            try:
                ff.write(out)
            except:
                ff.write(out.encode('utf-8'))
                
        if close_tag:
            out = '</LesHouchesEvents>\n'          
            try:
                ff.write(out)
            except:
                ff.write(out.encode('utf-8'))            
        return ff
        
        
    ############################################################################
    # BANNER
    ############################################################################
    def add(self, path, tag=None):
        """Add the content of the file to the banner"""
        
        if not tag:
            card_name = os.path.basename(path)
            if 'param_card' in card_name:
                tag = 'slha'
            elif 'run_card' in card_name:
                tag = 'MGRunCard'
            elif 'pythia_card' in card_name:
                tag = 'MGPythiaCard'
            elif 'pythia8_card' in card_name or 'pythia8.cmd' in card_name:
                tag = 'MGPythiaCard'
            elif 'pgs_card' in card_name:
                tag = 'MGPGSCard'
            elif 'delphes_card' in card_name:
                tag = 'MGDelphesCard'
            elif 'delphes_trigger' in card_name:
                tag = 'MGDelphesTrigger'
            elif 'proc_card_mg5' in card_name:
                tag = 'MG5ProcCard'
            elif 'proc_card' in card_name:
                tag = 'MGProcCard'
            elif 'procdef_mg5' in card_name:
                tag = 'MGProcCard'
            elif 'shower_card' in card_name:
                tag = 'MGShowerCard'
            elif 'madspin_card' in card_name:
                tag = 'madspin'
            elif 'FO_analyse_card' in card_name:
                tag = 'foanalyse'
            elif 'reweight_card' in card_name:
                tag='reweight_card'
            elif 'madanalysis5_parton_card' in card_name:
                tag='MA5Card_parton'
            elif 'madanalysis5_hadron_card' in card_name:
                tag='MA5Card_hadron'
            else:
                raise Exception('Impossible to know the type of the card')

            self.add_text(tag.lower(), open(path).read())

    def add_text(self, tag, text):
        """Add the content of the file to the banner"""

        if tag == 'param_card':
            tag = 'slha'
        elif tag == 'run_card':
            tag = 'mgruncard' 
        elif tag == 'proc_card':
            tag = 'mg5proccard' 
        elif tag == 'shower_card':
            tag = 'mgshowercard'
        elif tag == 'FO_analyse_card':
            tag = 'foanalyse'
        
        self[tag.lower()] = text
    
    
    def charge_card(self, tag):
        """Build the python object associated to the card"""
        
        if tag in ['param_card', 'param']:
            tag = 'slha'
        elif tag  in ['run_card', 'run']:
            tag = 'mgruncard' 
        elif tag == 'proc_card':
            tag = 'mg5proccard' 
        elif tag == 'shower_card':
            tag = 'mgshowercard'
        elif tag == 'FO_analyse_card':
            tag = 'foanalyse'

        assert tag in ['slha', 'mgruncard', 'mg5proccard', 'mgshowercard', 'foanalyse'], 'invalid card %s' % tag
        
        if tag == 'slha':
            param_card = self[tag].split('\n')
            self.param_card = param_card_reader.ParamCard(param_card)
            return self.param_card
        elif tag == 'mgruncard':
            self.run_card = RunCard(self[tag])
            return self.run_card
        elif tag == 'mg5proccard':
            proc_card = self[tag].split('\n')
            self.proc_card = ProcCard(proc_card)
            return self.proc_card
        elif tag =='mgshowercard':
            shower_content = self[tag] 
            if MADEVENT:
                import internal.shower_card as shower_card
            else:
                import madgraph.various.shower_card as shower_card
            self.shower_card = shower_card.ShowerCard(shower_content, True)
            # set testing to false (testing = true allow to init using 
            #  the card content instead of the card path"
            self.shower_card.testing = False
            return self.shower_card
        elif tag =='foanalyse':
            analyse_content = self[tag] 
            if MADEVENT:
                import internal.FO_analyse_card as FO_analyse_card
            else:
                import madgraph.various.FO_analyse_card as FO_analyse_card
            # set testing to false (testing = true allow to init using 
            #  the card content instead of the card path"
            self.FOanalyse_card = FO_analyse_card.FOAnalyseCard(analyse_content, True)
            self.FOanalyse_card.testing = False
            return self.FOanalyse_card
        

    def get_detail(self, tag, *arg, **opt):
        """return a specific """
                
        if tag in ['param_card', 'param']:
            tag = 'slha'
            attr_tag = 'param_card'
        elif tag in ['run_card', 'run']:
            tag = 'mgruncard' 
            attr_tag = 'run_card'
        elif tag == 'proc_card':
            tag = 'mg5proccard' 
            attr_tag = 'proc_card'
        elif tag == 'model':
            tag = 'mg5proccard' 
            attr_tag = 'proc_card'
            arg = ('model',)
        elif tag == 'generate':
            tag = 'mg5proccard' 
            attr_tag = 'proc_card'
            arg = ('generate',)
        elif tag == 'shower_card':
            tag = 'mgshowercard'
            attr_tag = 'shower_card'
        assert tag in ['slha', 'mgruncard', 'mg5proccard', 'shower_card'], '%s not recognized' % tag
        
        if not hasattr(self, attr_tag):
            self.charge_card(attr_tag) 

        card = getattr(self, attr_tag)
        if len(arg) == 0:
            return card
        elif len(arg) == 1:
            if tag == 'mg5proccard':
                try:
                    return card.get(arg[0])
                except KeyError as error:
                    if 'default' in opt:
                        return opt['default']
                    else:
                        raise
            try:
                return card[arg[0]]
            except KeyError:
                if 'default' in opt:
                    return opt['default']
                else:
                    raise                
        elif len(arg) == 2 and tag == 'slha':
            try:
                return card[arg[0]].get(arg[1:])
            except KeyError:
                if 'default' in opt:
                    return opt['default']
                else:
                    raise  
        elif len(arg) == 0:
            return card
        else:
            raise Exception("Unknow command")
    
    #convenient alias
    get = get_detail
    
    def set(self, card, *args):
        """modify one of the cards"""

        if tag == 'param_card':
            tag = 'slha'
            attr_tag = 'param_card'
        elif tag == 'run_card':
            tag = 'mgruncard' 
            attr_tag = 'run_card'
        elif tag == 'proc_card':
            tag = 'mg5proccard' 
            attr_tag = 'proc_card'
        elif tag == 'model':
            tag = 'mg5proccard' 
            attr_tag = 'proc_card'
            arg = ('model',)
        elif tag == 'generate':
            tag = 'mg5proccard' 
            attr_tag = 'proc_card'
            arg = ('generate',)
        elif tag == 'shower_card':
            tag = 'mgshowercard'
            attr_tag = 'shower_card'
        assert tag in ['slha', 'mgruncard', 'mg5proccard', 'shower_card'], 'not recognized'
        
        if not hasattr(self, attr_tag):
            self.charge_card(attr_tag) 
            
        card = getattr(self, attr_tag)
        if len(args) ==2:
            if tag == 'mg5proccard':
                card.info[args[0]] = args[-1]
            else:
                card[args[0]] = args[1]
        else:
            card[args[:-1]] = args[-1]
        
    
    @misc.multiple_try()
    def add_to_file(self, path, seed=None, out=None):
        """Add the banner to a file and change the associate seed in the banner"""

        if seed is not None:
            self.set("run_card", "iseed", seed)
        
        if not out:
            path_out = "%s.tmp" % path
        else:
            path_out = out
        
        ff = self.write(path_out, close_tag=False,
                        exclude=['MGGenerationInfo', '/header', 'init'])
        ff.write("## END BANNER##\n")
        if self.lhe_version >= 3:
        #add the original content
            [ff.write(line) if not line.startswith("<generator name='MadGraph5_aMC@NLO'")
                        else ff.write("<generator name='MadGraph5_aMC@NLO' version='%s'>" % self['mgversion'][:-1])
                        for line in open(path)]
        else:
            [ff.write(line) for line in open(path)]
        ff.write("</LesHouchesEvents>\n")
        ff.close()
        if out:
            os.remove(path)
        else:
            files.mv(path_out, path)


        
def split_banner(banner_path, me_dir, proc_card=True):
    """a simple way to split a banner"""
    
    banner = Banner(banner_path)
    banner.split(me_dir, proc_card)
    
def recover_banner(results_object, level, run=None, tag=None):
    """as input we receive a gen_crossxhtml.AllResults object.
       This define the current banner and load it
    """
    
    if not run:
        try: 
            _run = results_object.current['run_name']   
            _tag = results_object.current['tag'] 
        except Exception:
            return Banner()
    else:
        _run = run
    if not tag:
        try:    
            _tag = results_object[run].tags[-1] 
        except Exception as error:
            if os.path.exists( pjoin(results_object.path,'Events','%s_banner.txt' % (run))):
                tag = None
            else:
                return Banner()      
    else:
        _tag = tag
    

    path = results_object.path    
    if tag:        
        banner_path = pjoin(path,'Events',run,'%s_%s_banner.txt' % (run, tag))
    else:
        banner_path = pjoin(results_object.path,'Events','%s_banner.txt' % (run))
      
    if not os.path.exists(banner_path):
        if level != "parton" and tag != _tag:
            return recover_banner(results_object, level, _run, results_object[_run].tags[0])
        elif level == 'parton':
            paths = [pjoin(path,'Events',run, 'unweighted_events.lhe.gz'),
                     pjoin(path,'Events',run, 'unweighted_events.lhe'),
                     pjoin(path,'Events',run, 'events.lhe.gz'),
                     pjoin(path,'Events',run, 'events.lhe')]
            for p in paths:
                if os.path.exists(p):
                    if MADEVENT:
                        import internal.lhe_parser as lhe_parser
                    else:
                        import madgraph.various.lhe_parser as lhe_parser
                    lhe = lhe_parser.EventFile(p)
                    return Banner(lhe.banner)

        # security if the banner was remove (or program canceled before created it)
        return Banner()  
    
    banner = Banner(banner_path)
    
    
    
    if level == 'pythia':
        if 'mgpythiacard' in banner:
            del banner['mgpythiacard']
    if level in ['pythia','pgs','delphes']:
        for tag in ['mgpgscard', 'mgdelphescard', 'mgdelphestrigger']:
            if tag in banner:
                del banner[tag]
    return banner
    
class InvalidRunCard(InvalidCmd):
    pass

class ProcCard(list):
    """Basic Proccard object"""
    
    history_header = \
        '#************************************************************\n' + \
        '#*                     MadGraph5_aMC@NLO                    *\n' + \
        '#*                                                          *\n' + \
        "#*                *                       *                 *\n" + \
        "#*                  *        * *        *                   *\n" + \
        "#*                    * * * * 5 * * * *                     *\n" + \
        "#*                  *        * *        *                   *\n" + \
        "#*                *                       *                 *\n" + \
        "#*                                                          *\n" + \
        "#*                                                          *\n" + \
        "%(info_line)s" +\
        "#*                                                          *\n" + \
        "#*    The MadGraph5_aMC@NLO Development Team - Find us at   *\n" + \
        "#*    https://server06.fynu.ucl.ac.be/projects/madgraph     *\n" + \
        '#*                                                          *\n' + \
        '#************************************************************\n' + \
        '#*                                                          *\n' + \
        '#*               Command File for MadGraph5_aMC@NLO         *\n' + \
        '#*                                                          *\n' + \
        '#*     run as ./bin/mg5_aMC  filename                       *\n' + \
        '#*                                                          *\n' + \
        '#************************************************************\n'
    
    
    
    
    def __init__(self, init=None):
        """ initialize a basic proc_card"""
        self.info = {'model': 'sm', 'generate':None,
                     'full_model_line':'import model sm'}
        list.__init__(self)
        if init:
            self.read(init)

            
    def read(self, init):
        """read the proc_card and save the information"""
        
        if isinstance(init, str): #path to file
            init = open(init, 'r')
        
        store_line = ''
        for line in init:
            line = line.rstrip()
            if line.endswith('\\'):
                store_line += line[:-1]
            else:
                tmp = store_line + line
                self.append(tmp.strip())
                store_line = ""
        if store_line:
            raise Exception("WRONG CARD FORMAT")
        
        
    def move_to_last(self, cmd):
        """move an element to the last history."""
        for line in self[:]:
            if line.startswith(cmd):
                self.remove(line)
                list.append(self, line)
    
    def append(self, line):
        """"add a line in the proc_card perform automatically cleaning"""
        
        line = line.strip()
        cmds = line.split()
        if len(cmds) == 0:
            return
        
        list.append(self, line)
        
        # command type:
        cmd = cmds[0]
        
        if cmd == 'output':
            # Remove previous outputs from history
            self.clean(allow_for_removal = ['output'], keep_switch=True,
                           remove_bef_last='output')
        elif cmd == 'generate':
            # Remove previous generations from history
            self.clean(remove_bef_last='generate', keep_switch=True,
                     allow_for_removal= ['generate', 'add process', 'output'])
            self.info['generate'] = ' '.join(cmds[1:])
        elif cmd == 'add' and cmds[1] == 'process' and not self.info['generate']:
            self.info['generate'] = ' '.join(cmds[2:])
        elif cmd == 'import':
            if len(cmds) < 2:
                return
            if cmds[1].startswith('model'):
                self.info['full_model_line'] = line
                self.clean(remove_bef_last='import', keep_switch=True,
                        allow_for_removal=['generate', 'add process', 'add model', 'output'])
                if cmds[1] == 'model':
                    self.info['model'] = cmds[2]
                else:
                    self.info['model'] = None # not UFO model
            elif cmds[1] == 'proc_v4':
                #full cleaning
                self[:] = []
                

    def clean(self, to_keep=['set','add','load'],
                            remove_bef_last=None,
                            to_remove=['open','display','launch', 'check','history'],
                            allow_for_removal=None,
                            keep_switch=False):
        """Remove command in arguments from history.
        All command before the last occurrence of  'remove_bef_last'
        (including it) will be removed (but if another options tells the opposite).                
        'to_keep' is a set of line to always keep.
        'to_remove' is a set of line to always remove (don't care about remove_bef_ 
        status but keep_switch acts.).
        if 'allow_for_removal' is define only the command in that list can be 
        remove of the history for older command that remove_bef_lb1. all parameter
        present in to_remove are always remove even if they are not part of this 
        list.
        keep_switch force to keep the statement remove_bef_??? which changes starts
        the removal mode.
        """

        #check consistency
        if __debug__ and allow_for_removal:
            for arg in to_keep:
                assert arg not in allow_for_removal
            
    
        nline = -1
        removal = False
        #looping backward
        while nline > -len(self):
            switch  = False # set in True when removal pass in True

            #check if we need to pass in removal mode
            if not removal and remove_bef_last:
                    if self[nline].startswith(remove_bef_last):
                        removal = True
                        switch = True  

            # if this is the switch and is protected pass to the next element
            if switch and keep_switch:
                nline -= 1
                continue

            # remove command in to_remove (whatever the status of removal)
            if any([self[nline].startswith(arg) for arg in to_remove]):
                self.pop(nline)
                continue
            
            # Only if removal mode is active!
            if removal:
                if allow_for_removal:
                    # Only a subset of command can be removed
                    if any([self[nline].startswith(arg) 
                                                 for arg in allow_for_removal]):
                        self.pop(nline)
                        continue
                elif not any([self[nline].startswith(arg) for arg in to_keep]):
                    # All command have to be remove but protected
                    self.pop(nline)
                    continue
            
            # update the counter to pass to the next element
            nline -= 1
        
    def get(self, tag, default=None):
        if isinstance(tag, int):
            list.__getattr__(self, tag)
        elif tag == 'info' or tag == "__setstate__":
            return default #for pickle
        elif tag == "multiparticles":
            out = []
            for line in self:
                if line.startswith('define'):
                    try:
                        name, content = line[7:].split('=',1)
                    except ValueError:
                        name, content = line[7:].split(None,1)
                    out.append((name, content))
            return out 
        else:
            return self.info[tag]
            
    def write(self, path):
        """write the proc_card to a given path"""
        
        fsock = open(path, 'w')
        fsock.write(self.history_header)
        for line in self:
            while len(line) > 70:
                sub, line = line[:70]+"\\" , line[70:] 
                fsock.write(sub+"\n")
            else:
                fsock.write(line+"\n")
 
class InvalidCardEdition(InvalidCmd): pass 
 
class ConfigFile(dict):
    """ a class for storing/dealing with input file.
    """     

    def __init__(self, finput=None, **opt):
        """initialize a new instance. input can be an instance of MadLoopParam,
        a file, a path to a file, or simply Nothing"""                
        
        if isinstance(finput, self.__class__):
            dict.__init__(self, finput)
            for key in finput.__dict__:
                setattr(self, key, copy.copy(getattr(finput, key)) )
            for key,value in finput.items():
                dict.__setitem__(self, key.lower(), value)
            return
        else:
            dict.__init__(self)
        
        # Initialize it with all the default value
        self.user_set = set()
        self.auto_set = set()
        self.system_only = set()
        self.lower_to_case = {}
        self.list_parameter = {} #key -> type of list (int/float/bool/str/...
        self.dict_parameter = {}
        self.comments = {} # comment associated to parameters. can be display via help message
        # store the valid options for a given parameter.
        self.allowed_value = {}
        
        self.default_setup()
        

        # if input is define read that input
        if isinstance(finput, (file, str, StringIO.StringIO)):
            self.read(finput, **opt)





    def default_setup(self):
        pass

    def __copy__(self):
        return self.__class__(self)

    def __add__(self, other):
        """define the sum"""
        assert isinstance(other, dict)
        base = self.__class__(self)
        #base = copy.copy(self)
        base.update((key.lower(),value) for key, value in other.items())
        
        return base

    def __radd__(self, other):
        """define the sum"""
        new = copy.copy(other)
        new.update((key, value) for key, value in self.items())
        return new
    
    def __contains__(self, key):
        return dict.__contains__(self, key.lower())

    def __iter__(self):
        
        for name in super(ConfigFile, self).__iter__():
            yield self.lower_to_case[name.lower()]
        
        
        #iter = super(ConfigFile, self).__iter__()
        #misc.sprint(iter)
        #return (self.lower_to_case[name] for name in iter)
    
    def keys(self):
        return [name for name in self]
    
    def items(self):
        return [(name,self[name]) for name in self]
        
    @staticmethod
    def warn(text, level, raiseerror=False):
        """convenient proxy to raiseerror/print warning"""

        if raiseerror is True:
            raise InvalidCardEdition(text)
        elif raiseerror:
            raise raiseerror(text)

        if isinstance(level,str):
            log = getattr(logger, level.lower())
        elif isinstance(level, int):
            log = lambda t: logger.log(level, t)
        elif level:
            log = level
        
        return log(text)

    def post_set(self, name, value, change_userdefine, raiseerror):
        
        if value is None:
            value = self[name]

        if hasattr(self, 'post_set_%s' % name):
            return getattr(self, 'post_set_%s' % name)(value, change_userdefine, raiseerror)
    
    def __setitem__(self, name, value, change_userdefine=False,raiseerror=False):
        """set the attribute and set correctly the type if the value is a string.
           change_userdefine on True if we have to add the parameter in user_set
        """
                       
        if  not len(self):
            #Should never happen but when deepcopy/pickle
            self.__init__()
                
        name = name.strip()
        lower_name = name.lower() 
        
        # 0. check if this parameter is a system only one
        if change_userdefine and lower_name in self.system_only:
            text='%s is a private entry which can not be modify by the user. Keep value at %s' % (name,self[name])
            self.warn(text, 'critical', raiseerror)
            return
        
        #1. check if the parameter is set to auto -> pass it to special
        if lower_name in self:
            targettype = type(dict.__getitem__(self, lower_name))
            if targettype != str and isinstance(value, str) and value.lower() == 'auto':
                self.auto_set.add(lower_name)
                if lower_name in self.user_set:
                    self.user_set.remove(lower_name)
                #keep old value.
                self.post_set(lower_name, 'auto', change_userdefine, raiseerror)
                return 
            elif lower_name in self.auto_set:
                self.auto_set.remove(lower_name)
            
        # 2. Find the type of the attribute that we want
        if lower_name in self.list_parameter:
            targettype = self.list_parameter[lower_name]
            
            
            
            if isinstance(value, str):
                # split for each comma/space
                value = value.strip()
                if value.startswith('[') and value.endswith(']'):
                    value = value[1:-1]
                #do not perform split within a " or ' block  
                data = re.split(r"((?<![\\])['\"])((?:.(?!(?<![\\])\1))*.?)\1", str(value))
                new_value = []
                i = 0
                while len(data) > i:
                    current = [_f for _f in re.split(r'(?:(?<!\\)\s)|,', data[i]) if _f]
                    i+=1
                    if len(data) > i+1:
                        if current:
                            current[-1] += '{0}{1}{0}'.format(data[i], data[i+1])
                        else:
                            current = ['{0}{1}{0}'.format(data[i], data[i+1])]
                        i+=2
                    new_value += current
 
                value = new_value                           
                
            elif not hasattr(value, '__iter__'):
                value = [value]
            elif isinstance(value, dict):
                text = "not being able to handle dictionary in card entry"
                return self.warn(text, 'critical', raiseerror)

            #format each entry    
            values =[self.format_variable(v, targettype, name=name) 
                                                                 for v in value]
            
            # ensure that each entry are in the allowed list
            if lower_name in self.allowed_value and '*' not in self.allowed_value[lower_name]:
                new_values = []
                dropped = []
                for val in values:
                    allowed = self.allowed_value[lower_name]
            
                    if val in allowed:
                        new_values.append(val)
                        continue
                    elif isinstance(val, str):
                        val = val.lower()
                        allowed = allowed.lower()
                        if value in allowed:
                            i = allowed.index(value)
                            new_values.append(self.allowed_value[i])
                            continue
                    # no continue -> bad input
                    dropped.append(val)
                    
                if not new_values:

                    text= "value '%s' for entry '%s' is not valid.  Preserving previous value: '%s'.\n" \
                               % (value, name, self[lower_name])
                    text += "allowed values are any list composed of the following entry: %s" % ', '.join([str(i) for i in self.allowed_value[lower_name]])
                    return self.warn(text, 'warning', raiseerror)                    
                elif dropped:               
                    text = "some value for entry '%s' are not valid. Invalid item are: '%s'.\n" \
                               % (value, name, dropped)
                    text += "value will be set to %s" % new_values
                    text += "allowed items in the list are: %s" % ', '.join([str(i) for i in self.allowed_value[lower_name]])        
                    self.warn(text, 'warning')

                values = new_values

            # make the assignment
            dict.__setitem__(self, lower_name, values) 
            if change_userdefine:
                self.user_set.add(lower_name)
            #check for specific action
            return self.post_set(lower_name, None, change_userdefine, raiseerror) 
        elif lower_name in self.dict_parameter:
            targettype = self.dict_parameter[lower_name] 
            full_reset = True #check if we just update the current dict or not
            
            if isinstance(value, str):
                value = value.strip()
                # allowed entry:
                #   name : value   => just add the entry
                #   name , value   => just add the entry
                #   name  value    => just add the entry
                #   {name1:value1, name2:value2}   => full reset
                
                # split for each comma/space
                if value.startswith('{') and value.endswith('}'):
                    new_value = {}
                    for pair in value[1:-1].split(','):
                        if not pair.strip():
                            break
                        x, y = pair.split(':')
                        x, y = x.strip(), y.strip()
                        if x.startswith(('"',"'")) and x.endswith(x[0]):
                            x = x[1:-1] 
                        new_value[x] = y
                    value = new_value
                elif ',' in value:
                    x,y = value.split(',')
                    value = {x.strip():y.strip()}
                    full_reset = False
                    
                elif ':' in value:
                    x,y = value.split(':')
                    value = {x.strip():y.strip()}
                    full_reset = False       
                else:
                    x,y = value.split()
                    value = {x:y}
                    full_reset = False 
            
            if isinstance(value, dict):
                for key in value:
                    value[key] = self.format_variable(value[key], targettype, name=name)
                if full_reset:
                    dict.__setitem__(self, lower_name, value)
                else:
                    dict.__getitem__(self, lower_name).update(value)
            else:
                raise Exception('%s should be of dict type'% lower_name)
            if change_userdefine:
                self.user_set.add(lower_name)
            return self.post_set(lower_name, None, change_userdefine, raiseerror)
        elif name in self:            
            targettype = type(self[name])
        else:
            logger.debug('Trying to add argument %s in %s. ' % (name, self.__class__.__name__) +\
              'This argument is not defined by default. Please consider adding it.')
            suggestions = [k for k in self.keys() if k.startswith(name[0].lower())]
            if len(suggestions)>0:
                logger.debug("Did you mean one of the following: %s"%suggestions)
            self.add_param(lower_name, self.format_variable(UnknownType(value), 
                                                             UnknownType, name))
            self.lower_to_case[lower_name] = name
            if change_userdefine:
                self.user_set.add(lower_name)
            return self.post_set(lower_name, None, change_userdefine, raiseerror)
    
        value = self.format_variable(value, targettype, name=name)
        #check that the value is allowed:
        if lower_name in self.allowed_value and '*' not in self.allowed_value[lower_name]:
            valid = False
            allowed = self.allowed_value[lower_name]
            
            # check if the current value is allowed or not (set valid to True)
            if value in allowed:
                valid=True     
            elif isinstance(value, str):
                value = value.lower().strip()
                allowed = [str(v).lower() for v in allowed]
                if value in allowed:
                    i = allowed.index(value)
                    value = self.allowed_value[lower_name][i]
                    valid=True
                    
            if not valid:
                # act if not valid:
                text = "value '%s' for entry '%s' is not valid.  Preserving previous value: '%s'.\n" \
                               % (value, name, self[lower_name])
                text += "allowed values are %s\n" % ', '.join([str(i) for i in self.allowed_value[lower_name]])
                if lower_name in self.comments:
                    text += 'type "help %s" for more information' % name
                return self.warn(text, 'warning', raiseerror)

        dict.__setitem__(self, lower_name, value)
        if change_userdefine:
            self.user_set.add(lower_name)
        self.post_set(lower_name, None, change_userdefine, raiseerror)


    def add_param(self, name, value, system=False, comment=False, typelist=None,
                  allowed=[]):
        """add a default parameter to the class"""

        lower_name = name.lower()
        if __debug__:
            if lower_name in self:
                raise Exception("Duplicate case for %s in %s" % (name,self.__class__))
        
        dict.__setitem__(self, lower_name, value)
        self.lower_to_case[lower_name] = name
        if isinstance(value, list):
            if len(value):
                targettype = type(value[0])
            else:
                targettype=typelist
                assert typelist
            if any([targettype != type(v) for v in value]):
                raise Exception("All entry should have the same type")
            self.list_parameter[lower_name] = targettype
        elif isinstance(value, dict):
            allvalues = list(value.values())
            if any([type(allvalues[0]) != type(v) for v in allvalues]):
                raise Exception("All entry should have the same type")   
            self.dict_parameter[lower_name] = type(allvalues[0])  
            if '__type__' in value:
                del value['__type__']
                dict.__setitem__(self, lower_name, value)
        
        if allowed and allowed != ['*']:
            self.allowed_value[lower_name] = allowed
            assert value in allowed or '*' in allowed
        #elif isinstance(value, bool) and allowed != ['*']:
        #    self.allowed_value[name] = [True, False]
        
             
        if system:
            self.system_only.add(lower_name)
        if comment:
            self.comments[lower_name] = comment

    def do_help(self, name):
        """return a minimal help for the parameter"""
        
        out = "## Information on parameter %s from class %s\n" % (name, self.__class__.__name__)
        if name.lower() in self:
            out += "## current value: %s (parameter should be of type %s)\n" % (self[name], type(self[name]))
            if name.lower() in self.comments:
                out += '## %s\n' % self.comments[name.lower()].replace('\n', '\n## ')
        else:
            out += "## Unknown for this class\n"
        if name.lower() in self.user_set:
            out += "## This value is considered as been set by the user\n" 
        else:
            out += "## This value is considered as been set by the system\n"
        if name.lower() in self.allowed_value:
            if '*' not in self.allowed_value[name.lower()]:
                out += "Allowed value are: %s\n" % ','.join([str(p) for p in self.allowed_value[name.lower()]])
            else:
                out += "Suggested value are : %s\n " % ','.join([str(p) for p in self.allowed_value[name.lower()] if p!='*'])
        
        logger.info(out)
        return out

    @staticmethod
    def format_variable(value, targettype, name="unknown"):
        """assign the value to the attribute for the given format"""
        
        if (six.PY2 and not isinstance(value, (str,six.text_type)) or (six.PY3 and  not isinstance(value, str))):
            # just have to check that we have the correct format
            if isinstance(value, targettype):
                pass # assignement at the end
            elif isinstance(value, numbers.Number) and issubclass(targettype, numbers.Number):
                try:
                    new_value = targettype(value)
                except TypeError:
                    if value.imag/value.real<1e-12:
                        new_value = targettype(value.real)
                    else:
                        raise
                if new_value == value:
                    value = new_value
                else:
                    raise InvalidCmd("Wrong input type for %s found %s and expecting %s for value %s" %\
                        (name, type(value), targettype, value))
            else:
                raise InvalidCmd("Wrong input type for %s found %s and expecting %s for value %s" %\
                        (name, type(value), targettype, value))                
        else:
            # We have a string we have to format the attribute from the string
            if targettype == UnknownType:
                # No formatting
                pass
            elif targettype == bool:
                value = value.strip()
                if value.lower() in ['0', '.false.', 'f', 'false', 'off']:
                    value = False
                elif value.lower() in ['1', '.true.', 't', 'true', 'on']:
                    value = True
                else:
                    raise InvalidCmd("%s can not be mapped to True/False for %s" % (repr(value),name))
            elif targettype == str:
                value = value.strip()
                if value.startswith('\'') and value.endswith('\''):
                    value = value[1:-1]
                elif value.startswith('"') and value.endswith('"'):
                    value = value[1:-1]
            elif targettype == int:
                if value.isdigit():
                    value = int(value)
                elif value[1:].isdigit() and value[0] == '-':
                    value = int(value)
                elif value.endswith(('k', 'M')) and value[:-1].isdigit():
                    convert = {'k':1000, 'M':1000000}
                    value =int(value[:-1]) * convert[value[-1]] 
                elif '/' in value or '*' in value:               
                    try:
                        split = re.split('(\*|/)',value)
                        v = float(split[0])
                        for i in range((len(split)//2)):
                            if split[2*i+1] == '*':
                                v *=  float(split[2*i+2])
                            else:
                                v /=  float(split[2*i+2])
                    except:
                        v=0
                    finally:
                        value = int(v)
                        if value != v:
                            raise InvalidCmd( "%s can not be mapped to an integer" % v)
                else:
                    try:
                        value = float(value.replace('d','e'))
                    except ValueError:
                        raise InvalidCmd("%s can not be mapped to an integer" % value)                    
                    try:
                        new_value = int(value)
                    except ValueError:
                        raise InvalidCmd( "%s can not be mapped to an integer" % value)
                    else:
                        if value == new_value:
                            value = new_value
                        else:
                            raise InvalidCmd("incorect input: %s need an integer for %s" % (value,name))
                     
            elif targettype == float:
                if value.endswith(('k', 'M')) and value[:-1].isdigit():
                    convert = {'k':1000, 'M':1000000}
                    value = 1.*int(value[:-1]) * convert[value[-1]]
                else:
                    value = value.replace('d','e') # pass from Fortran formatting
                    try:
                        value = float(value)
                    except ValueError:
                        try:
                            split = re.split('(\*|/)',value)
                            v = float(split[0])
                            for i in range((len(split)//2)):
                                if split[2*i+1] == '*':
                                    v *=  float(split[2*i+2])
                                else:
                                    v /=  float(split[2*i+2])
                        except:
                            v=0
                            raise InvalidCmd("%s can not be mapped to a float" % value)
                        finally:
                            value = v
            else:
                raise InvalidCmd("type %s is not handle by the card" % targettype)
            
        return value
            
 

    def __getitem__(self, name):
        
        lower_name = name.lower()
        if __debug__:
            if lower_name not in self:
                if lower_name in [key.lower() for key in self] :
                    raise Exception("Some key are not lower case %s. Invalid use of the class!"\
                                     % [key for key in self if key.lower() != key])
        
        if lower_name in self.auto_set:
            return 'auto'

        return dict.__getitem__(self, name.lower())

    
    def set(self, name, value, changeifuserset=True, user=False, raiseerror=False):
        """convenient way to change attribute.
        changeifuserset=False means that the value is NOT change is the value is not on default.
        user=True, means that the value will be marked as modified by the user 
        (potentially preventing future change to the value) 
        """

        # changeifuserset=False -> we need to check if the user force a value.
        if not changeifuserset:
            if name.lower() in self.user_set:
                #value modified by the user -> do nothing
                return
            
        self.__setitem__(name, value, change_userdefine=user, raiseerror=raiseerror) 
 


class ProcCharacteristic(ConfigFile):
    """A class to handle information which are passed from MadGraph to the madevent
       interface.""" 
     
    def default_setup(self):
        """initialize the directory to the default value"""
        
        self.add_param('loop_induced', False)
        self.add_param('has_isr', False)
        self.add_param('has_fsr', False)
        self.add_param('nb_channel', 0)
        self.add_param('nexternal', 0)
        self.add_param('ninitial', 0)
        self.add_param('grouped_matrix', True)
        self.add_param('has_loops', False)
        self.add_param('bias_module','None')
        self.add_param('max_n_matched_jets', 0)
        self.add_param('colored_pdgs', [1,2,3,4,5])
        self.add_param('complex_mass_scheme', False)
        self.add_param('pdg_initial1', [0])
        self.add_param('pdg_initial2', [0])
        self.add_param('limitations', [], typelist=str)  
        self.add_param('hel_recycling', False)  
        self.add_param('single_color', True)    

    def read(self, finput):
        """Read the input file, this can be a path to a file, 
           a file object, a str with the content of the file."""
           
        if isinstance(finput, str):
            if "\n" in finput:
                finput = finput.split('\n')
            elif os.path.isfile(finput):
                finput = open(finput)
            else:
                raise Exception("No such file %s" % finput)
            
        for line in finput:
            if '#' in line:
                line = line.split('#',1)[0]
            if not line:
                continue
            
            if '=' in line:
                key, value = line.split('=',1)
                self[key.strip()] = value
         
    def write(self, outputpath):
        """write the file"""

        template ="#    Information about the process      #\n"
        template +="#########################################\n"
        
        fsock = open(outputpath, 'w')
        fsock.write(template)
        
        for key, value in self.items():
            fsock.write(" %s = %s \n" % (key, value))
        
        fsock.close()   
 



class GridpackCard(ConfigFile):
    """an object for the GridpackCard"""
    
    def default_setup(self):
        """default value for the GridpackCard"""
    
        self.add_param("GridRun", True)
        self.add_param("gevents", 2500)
        self.add_param("gseed", 1)
        self.add_param("ngran", -1)  
 
    def read(self, finput):
        """Read the input file, this can be a path to a file, 
           a file object, a str with the content of the file."""
           
        if isinstance(finput, str):
            if "\n" in finput:
                finput = finput.split('\n')
            elif os.path.isfile(finput):
                finput = open(finput)
            else:
                raise Exception("No such file %s" % finput)
        
        for line in finput:
            line = line.split('#')[0]
            line = line.split('!')[0]
            line = line.split('=',1)
            if len(line) != 2:
                continue
            self[line[1].strip()] = line[0].replace('\'','').strip()

    def write(self, output_file, template=None):
        """Write the run_card in output_file according to template 
           (a path to a valid run_card)"""

        if not template:
            if not MADEVENT:
                template = pjoin(MG5DIR, 'Template', 'LO', 'Cards', 
                                                        'grid_card_default.dat')
            else:
                template = pjoin(MEDIR, 'Cards', 'grid_card_default.dat')

                
        text = ""
        for line in open(template,'r'):                  
            nline = line.split('#')[0]
            nline = nline.split('!')[0]
            comment = line[len(nline):]
            nline = nline.split('=')
            if len(nline) != 2:
                text += line
            elif nline[1].strip() in self:
                text += '  %s\t= %s %s' % (self[nline[1].strip()],nline[1], comment)        
            else:
                logger.info('Adding missing parameter %s to current run_card (with default value)' % nline[1].strip())
                text += line 
        
        if isinstance(output_file, str):
            fsock =  open(output_file,'w')
        else:
            fsock = output_file
            
        fsock.write(text)
        fsock.close()
        
class PY8Card(ConfigFile):
    """ Implements the Pythia8 card."""

    def add_default_subruns(self, type):
        """ Placeholder function to allow overwriting in the PY8SubRun daughter.
        The initialization of the self.subruns attribute should of course not
        be performed in PY8SubRun."""
        if type == 'parameters':
            if "LHEFInputs:nSubruns" not in self:
                self.add_param("LHEFInputs:nSubruns", 1,
                hidden='ALWAYS_WRITTEN',
                comment="""
    ====================
    Subrun definitions
    ====================
    """)
        if type == 'attributes':
            if not(hasattr(self,'subruns')):
                first_subrun = PY8SubRun(subrun_id=0)
                self.subruns = dict([(first_subrun['Main:subrun'],first_subrun)])

    def default_setup(self):
        """ Sets up the list of available PY8 parameters."""
        
        # Visible parameters
        # ==================
        self.add_param("Main:numberOfEvents", -1)
        # for MLM merging
        # -1.0 means that it will be set automatically by MadGraph5_aMC@NLO
        self.add_param("JetMatching:qCut", -1.0, always_write_to_card=False)
        self.add_param("JetMatching:doShowerKt",False,always_write_to_card=False)
        # -1 means that it is automatically set.
        self.add_param("JetMatching:nJetMax", -1, always_write_to_card=False) 
        # for CKKWL merging
        self.add_param("Merging:TMS", -1.0, always_write_to_card=False)
        self.add_param("Merging:Process", '<set_by_user>', always_write_to_card=False)
        # -1 means that it is automatically set.   
        self.add_param("Merging:nJetMax", -1, always_write_to_card=False)
        # for both merging, chose whether to also consider different merging
        # scale values for the extra weights related to scale and PDF variations.
        self.add_param("SysCalc:fullCutVariation", False)
        # Select the HepMC output. The user can prepend 'fifo:<optional_fifo_path>'
        # to indicate that he wants to pipe the output. Or /dev/null to turn the
        # output off.
        self.add_param("HEPMCoutput:file", 'auto')

        # Hidden parameters always written out
        # ====================================
        self.add_param("Beams:frameType", 4,
            hidden=True,
            comment='Tell Pythia8 that an LHEF input is used.')
        self.add_param("HEPMCoutput:scaling", 1.0e9,
            hidden=True,
            comment='1.0 corresponds to HEPMC weight given in [mb]. We choose here the [pb] normalization.')
        self.add_param("Check:epTolErr", 1e-2,
            hidden=True,
            comment='Be more forgiving with momentum mismatches.')
        # By default it is important to disable any cut on the rapidity of the showered jets
        # during MLML merging and by default it is set to 2.5
        self.add_param("JetMatching:etaJetMax", 1000.0, hidden=True, always_write_to_card=True)

        # Hidden parameters written out only if user_set or system_set
        # ============================================================
        self.add_param("PDF:pSet", 'LHAPDF5:CT10.LHgrid', hidden=True, always_write_to_card=False,
            comment='Reminder: Parameter below is shower tune dependent.')
        self.add_param("SpaceShower:alphaSvalue", 0.118, hidden=True, always_write_to_card=False,
            comment='Reminder: Parameter below is shower tune dependent.')
        self.add_param("TimeShower:alphaSvalue", 0.118, hidden=True, always_write_to_card=False,
            comment='Reminder: Parameter below is shower tune dependent.')
        self.add_param("hadronlevel:all", True, hidden=True, always_write_to_card=False,
            comment='This allows to turn on/off hadronization alltogether.')
        self.add_param("partonlevel:mpi", True, hidden=True, always_write_to_card=False,
            comment='This allows to turn on/off MPI alltogether.')
        self.add_param("Beams:setProductionScalesFromLHEF", False, hidden=True, 
            always_write_to_card=False,
            comment='This parameter is automatically set to True by MG5aMC when doing MLM merging with PY8.')
        
        # for MLM merging
        self.add_param("JetMatching:merge", False, hidden=True, always_write_to_card=False,
          comment='Specifiy if we are merging sample of different multiplicity.')
        self.add_param("SysCalc:qCutList", [10.0,20.0], hidden=True, always_write_to_card=False)
        self['SysCalc:qCutList'] = 'auto'
        self.add_param("SysCalc:qWeed",-1.0,hidden=True, always_write_to_card=False,
          comment='Value of the merging scale below which one does not even write the HepMC event.')
        self.add_param("JetMatching:doVeto", False, hidden=True, always_write_to_card=False,
          comment='Do veto externally (e.g. in SysCalc).')
        self.add_param("JetMatching:scheme", 1, hidden=True, always_write_to_card=False) 
        self.add_param("JetMatching:setMad", False, hidden=True, always_write_to_card=False,
              comment='Specify one must read inputs from the MadGraph banner.') 
        self.add_param("JetMatching:coneRadius", 1.0, hidden=True, always_write_to_card=False)
        self.add_param("JetMatching:nQmatch",4,hidden=True, always_write_to_card=False)
        # for CKKWL merging (common with UMEPS, UNLOPS)
        self.add_param("TimeShower:pTmaxMatch", 2, hidden=True, always_write_to_card=False)
        self.add_param("SpaceShower:pTmaxMatch", 1, hidden=True, always_write_to_card=False)
        self.add_param("SysCalc:tmsList", [10.0,20.0], hidden=True, always_write_to_card=False)
        self['SysCalc:tmsList'] = 'auto'
        self.add_param("Merging:muFac", 91.188, hidden=True, always_write_to_card=False,
                        comment='Set factorisation scales of the 2->2 process.')
        self.add_param("Merging:applyVeto", False, hidden=True, always_write_to_card=False,
          comment='Do veto externally (e.g. in SysCalc).')
        self.add_param("Merging:includeWeightInXsection", True, hidden=True, always_write_to_card=False,
          comment='If turned off, then the option belows forces PY8 to keep the original weight.')                       
        self.add_param("Merging:muRen", 91.188, hidden=True, always_write_to_card=False,
                      comment='Set renormalization scales of the 2->2 process.')
        self.add_param("Merging:muFacInME", 91.188, hidden=True, always_write_to_card=False,
                 comment='Set factorisation scales of the 2->2 Matrix Element.')
        self.add_param("Merging:muRenInME", 91.188, hidden=True, always_write_to_card=False,
               comment='Set renormalization scales of the 2->2 Matrix Element.')
        self.add_param("SpaceShower:rapidityOrder", False, hidden=True, always_write_to_card=False)
        self.add_param("Merging:nQuarksMerge",4,hidden=True, always_write_to_card=False)
        # To be added in subruns for CKKWL
        self.add_param("Merging:mayRemoveDecayProducts", False, hidden=True, always_write_to_card=False)
        self.add_param("Merging:doKTMerging", False, hidden=True, always_write_to_card=False)
        self.add_param("Merging:Dparameter", 0.4, hidden=True, always_write_to_card=False)        
        self.add_param("Merging:doPTLundMerging", False, hidden=True, always_write_to_card=False)

        # Special Pythia8 paremeters useful to simplify the shower.
        self.add_param("BeamRemnants:primordialKT", True, hidden=True, always_write_to_card=False, comment="see http://home.thep.lu.se/~torbjorn/pythia82html/BeamRemnants.html")
        self.add_param("PartonLevel:Remnants", True, hidden=True, always_write_to_card=False, comment="Master switch for addition of beam remnants. Cannot be used to generate complete events")
        self.add_param("Check:event", True, hidden=True, always_write_to_card=False, comment="check physical sanity of the events")
        self.add_param("TimeShower:QEDshowerByQ", True, hidden=True, always_write_to_card=False, comment="Allow quarks to radiate photons for FSR, i.e. branchings q -> q gamma")
        self.add_param("TimeShower:QEDshowerByL", True, hidden=True, always_write_to_card=False, comment="Allow leptons to radiate photons for FSR, i.e. branchings l -> l gamma")
        self.add_param("SpaceShower:QEDshowerByQ", True, hidden=True, always_write_to_card=False, comment="Allow quarks to radiate photons for ISR, i.e. branchings q -> q gamma")
        self.add_param("SpaceShower:QEDshowerByL", True, hidden=True, always_write_to_card=False, comment="Allow leptons to radiate photonsfor ISR, i.e. branchings l -> l gamma")
        self.add_param("PartonLevel:FSRinResonances", True, hidden=True, always_write_to_card=False, comment="Do not allow shower to run from decay product of unstable particle")
        self.add_param("ProcessLevel:resonanceDecays", True, hidden=True, always_write_to_card=False, comment="Do not allow unstable particle to decay.")

        # Add parameters controlling the subruns execution flow.
        # These parameters should not be part of PY8SubRun daughter.
        self.add_default_subruns('parameters')
             
    def __init__(self, *args, **opts):
        # Parameters which are not printed in the card unless they are 
        # 'user_set' or 'system_set' or part of the 
        #  self.hidden_params_to_always_print set.
        self.hidden_param = []
        self.hidden_params_to_always_write = set()
        self.visible_params_to_always_write = set()
        # List of parameters that should never be written out given the current context.
        self.params_to_never_write = set()
        
        # Parameters which have been set by the system (i.e. MG5 itself during
        # the regular course of the shower interface)
        self.system_set = set()
        
        # Add attributes controlling the subruns execution flow.
        # These attributes should not be part of PY8SubRun daughter.
        self.add_default_subruns('attributes')
        
        # Parameters which have been set by the 
        super(PY8Card, self).__init__(*args, **opts)

    def __copy__(self):
        newone = type(self)(dict(self))
        newone.__dict__.update(self.__dict__)
        return newone

    def add_param(self, name, value, hidden=False, always_write_to_card=True, 
                                                                  comment=None):
        """ add a parameter to the card. value is the default value and 
        defines the type (int/float/bool/str) of the input.
        The option 'hidden' decides whether the parameter should be visible to the user.
        The option 'always_write_to_card' decides whether it should
        always be printed or only when it is system_set or user_set.
        The option 'comment' can be used to specify a comment to write above
        hidden parameters.
        """
        super(PY8Card, self).add_param(name, value, comment=comment)
        name = name.lower()
        if hidden:
            self.hidden_param.append(name)
            if always_write_to_card:
                self.hidden_params_to_always_write.add(name)
        else:
            if always_write_to_card:
                self.visible_params_to_always_write.add(name)                
        if not comment is None:
            if not isinstance(comment, str):
                raise MadGraph5Error("Option 'comment' must be a string, not"+\
                                                          " '%s'."%str(comment))

    def add_subrun(self, py8_subrun):
        """Add a subrun to this PY8 Card."""
        assert(isinstance(py8_subrun,PY8SubRun))
        if py8_subrun['Main:subrun']==-1:
            raise MadGraph5Error("Make sure to correctly set the subrun ID"+\
                            " 'Main:subrun' *before* adding it to the PY8 Card.")
        if py8_subrun['Main:subrun'] in self.subruns:
            raise MadGraph5Error("A subrun with ID '%s'"%py8_subrun['Main:subrun']+\
                " is already present in this PY8 card. Remove it first, or "+\
                                                          " access it directly.")
        self.subruns[py8_subrun['Main:subrun']] = py8_subrun
        if not 'LHEFInputs:nSubruns' in self.user_set:
            self['LHEFInputs:nSubruns'] = max(self.subruns.keys())
        
    def userSet(self, name, value, **opts):
        """Set an attribute of this card, following a user_request"""
        self.__setitem__(name, value, change_userdefine=True, **opts)
        if name.lower() in self.system_set:
            self.system_set.remove(name.lower())

    def vetoParamWriteOut(self, name):
        """ Forbid the writeout of a specific parameter of this card when the 
        "write" function will be invoked."""
        self.params_to_never_write.add(name.lower())
    
    def systemSet(self, name, value, **opts):
        """Set an attribute of this card, independently of a specific user
        request and only if not already user_set."""
        try:
            force = opts.pop('force')
        except KeyError:
            force = False
        if force or name.lower() not in self.user_set:
            self.__setitem__(name, value, change_userdefine=False, **opts)
            self.system_set.add(name.lower())
    
    def MadGraphSet(self, name, value, **opts):
        """ Sets a card attribute, but only if it is absent or not already
        user_set."""
        try:
            force = opts.pop('force')
        except KeyError:
            force = False
        if name.lower() not in self or (force or name.lower() not in self.user_set):
            self.__setitem__(name, value, change_userdefine=False, **opts)
            self.system_set.add(name.lower())            
    
    def defaultSet(self, name, value, **opts):
            self.__setitem__(name, value, change_userdefine=False, **opts)
        
    @staticmethod
    def pythia8_formatting(value, formatv=None):
        """format the variable into pythia8 card convention.
        The type is detected by default"""
        if not formatv:
            if isinstance(value,UnknownType):
                formatv = 'unknown'                
            elif isinstance(value, bool):
                formatv = 'bool'
            elif isinstance(value, int):
                formatv = 'int'
            elif isinstance(value, float):
                formatv = 'float'
            elif isinstance(value, str):
                formatv = 'str'
            elif isinstance(value, list):
                formatv = 'list'
            else:
                logger.debug("unknow format for pythia8_formatting: %s" , value)
                formatv = 'str'
        else:
            assert formatv
            
        if formatv == 'unknown':
            # No formatting then
            return str(value)
        if formatv == 'bool':
            if str(value) in ['1','T','.true.','True','on']:
                return 'on'
            else:
                return 'off'
        elif formatv == 'int':
            try:
                return str(int(value))
            except ValueError:
                fl = float(value)
                if int(fl) == fl:
                    return str(int(fl))
                else:
                    raise
        elif formatv == 'float':
            return '%.10e' % float(value)
        elif formatv == 'shortfloat':
            return '%.3f' % float(value)        
        elif formatv == 'str':
            return "%s" % value
        elif formatv == 'list':
            if len(value) and isinstance(value[0],float):
                return ','.join([PY8Card.pythia8_formatting(arg, 'shortfloat') for arg in value])
            else:
                return ','.join([PY8Card.pythia8_formatting(arg) for arg in value])
            

    def write(self, output_file, template, read_subrun=False, 
                    print_only_visible=False, direct_pythia_input=False, add_missing=True):
        """ Write the card to output_file using a specific template.
        > 'print_only_visible' specifies whether or not the hidden parameters
            should be written out if they are in the hidden_params_to_always_write
            list and system_set.
        > If 'direct_pythia_input' is true, then visible parameters which are not
          in the self.visible_params_to_always_write list and are not user_set
          or system_set are commented.
        > If 'add_missing' is False then parameters that should be written_out but are absent
        from the template will not be written out."""

        # First list the visible parameters
        visible_param = [p for p in self if p.lower() not in self.hidden_param
                                                  or p.lower() in self.user_set]
        # Filter against list of parameters vetoed for write-out
        visible_param = [p for p in visible_param if p.lower() not in self.params_to_never_write]
        
        # Now the hidden param which must be written out
        if print_only_visible:
            hidden_output_param = []
        else:
            hidden_output_param = [p for p in self if p.lower() in self.hidden_param and
              not p.lower() in self.user_set and
              (p.lower() in self.hidden_params_to_always_write or 
                                                  p.lower() in self.system_set)]
        # Filter against list of parameters vetoed for write-out
        hidden_output_param = [p for p in hidden_output_param if p not in self.params_to_never_write]
        
        if print_only_visible:
            subruns = []
        else:
            if not read_subrun:
                subruns = sorted(self.subruns.keys())
        
        # Store the subruns to write in a dictionary, with its ID in key
        # and the corresponding stringstream in value
        subruns_to_write = {}
        
        # Sort these parameters nicely so as to put together parameters
        # belonging to the same group (i.e. prefix before the ':' in their name).
        def group_params(params):
            if len(params)==0:
                return []
            groups = {}
            for p in params:
                try:
                    groups[':'.join(p.split(':')[:-1])].append(p)
                except KeyError:
                    groups[':'.join(p.split(':')[:-1])] = [p,]
            res =  sum(list(groups.values()),[])
            # Make sure 'Main:subrun' appears first
            if 'Main:subrun' in res:
                res.insert(0,res.pop(res.index('Main:subrun')))
            # Make sure 'LHEFInputs:nSubruns' appears last
            if 'LHEFInputs:nSubruns' in res:
                res.append(res.pop(res.index('LHEFInputs:nSubruns')))
            return res

        visible_param       = group_params(visible_param)
        hidden_output_param = group_params(hidden_output_param)

        # First dump in a temporary_output (might need to have a second pass
        # at the very end to update 'LHEFInputs:nSubruns')
        output = StringIO.StringIO()
            
        # Setup template from which to read
        if isinstance(template, str):
            if os.path.isfile(template):
                tmpl = open(template, 'r')
            elif '\n' in template:
                tmpl = StringIO.StringIO(template)
            else:
                raise Exception("File input '%s' not found." % file_input)     
        elif template is None:
            # Then use a dummy empty StringIO, hence skipping the reading
            tmpl = StringIO.StringIO()
        elif isinstance(template, (StringIO.StringIO, file)):
            tmpl = template
        else:
            raise MadGraph5Error("Incorrect type for argument 'template': %s"%
                                                    template.__class__.__name__)

        # Read the template
        last_pos = tmpl.tell()
        line     = tmpl.readline()
        started_subrun_reading = False
        while line!='':
            # Skip comments
            if line.strip().startswith('!') or \
               line.strip().startswith('\n') or\
               line.strip() == '':
                output.write(line)
                # Proceed to next line
                last_pos = tmpl.tell()
                line     = tmpl.readline()
                continue
            # Read parameter
            try:
                param_entry, value_entry = line.split('=')
                param = param_entry.strip()
                value = value_entry.strip()
            except ValueError:
                line = line.replace('\n','')
                raise MadGraph5Error("Could not read line '%s' of Pythia8 card."%\
                                                                            line)
            # Read a subrun if detected:
            if param=='Main:subrun':
                if read_subrun:
                    if not started_subrun_reading:
                        # Record that the subrun reading has started and proceed
                        started_subrun_reading = True
                    else:
                        # We encountered the next subrun. rewind last line and exit
                        tmpl.seek(last_pos)
                        break
                else:
                    # Start the reading of this subrun
                    tmpl.seek(last_pos)
                    subruns_to_write[int(value)] = StringIO.StringIO()
                    if int(value) in subruns:
                        self.subruns[int(value)].write(subruns_to_write[int(value)],
                                                      tmpl,read_subrun=True)
                        # Remove this subrun ID from the list
                        subruns.pop(subruns.index(int(value)))
                    else:
                        # Unknow subrun, create a dummy one
                        DummySubrun=PY8SubRun()
                        # Remove all of its variables (so that nothing is overwritten)
                        DummySubrun.clear()
                        DummySubrun.write(subruns_to_write[int(value)],
                                tmpl, read_subrun=True, 
                                print_only_visible=print_only_visible, 
                                direct_pythia_input=direct_pythia_input)

                        logger.info('Adding new unknown subrun with ID %d.'%
                                                                     int(value))
                    # Proceed to next line
                    last_pos = tmpl.tell()
                    line     = tmpl.readline()
                    continue
            
            # Change parameters which must be output
            if param in visible_param:
                new_value = PY8Card.pythia8_formatting(self[param])
                visible_param.pop(visible_param.index(param))
            elif param in hidden_output_param:
                new_value = PY8Card.pythia8_formatting(self[param])
                hidden_output_param.pop(hidden_output_param.index(param))
            else:
                # Just copy parameters which don't need to be specified
                if param.lower() not in self.params_to_never_write:
                    output.write(line)
                else:
                    output.write('! The following parameter was forced to be commented out by MG5aMC.\n')
                    output.write('! %s'%line)
                # Proceed to next line
                last_pos = tmpl.tell()
                line     = tmpl.readline()
                continue
            
            # Substitute the value. 
            # If it is directly the pytia input, then don't write the param if it
            # is not in the list of visible_params_to_always_write and was 
            # not user_set or system_set
            if ((not direct_pythia_input) or
                  (param.lower() in self.visible_params_to_always_write) or
                  (param.lower() in self.user_set) or
                  (param.lower() in self.system_set)):
                template = '%s=%s'
            else:
                # These are parameters that the user can edit in AskEditCards
                # but if neither the user nor the system edited them,
                # then they shouldn't be passed to Pythia
                template = '!%s=%s'

            output.write(template%(param_entry,
                                  value_entry.replace(value,new_value)))
        
            # Proceed to next line
            last_pos = tmpl.tell()
            line     = tmpl.readline()
        
        # If add_missing is False, make sure to empty the list of remaining parameters
        if not add_missing:
            visible_param = []
            hidden_output_param = []
        
        # Now output the missing parameters. Warn about visible ones.
        if len(visible_param)>0 and not template is None:
            output.write(
"""!
! Additional general parameters%s.
!
"""%(' for subrun %d'%self['Main:subrun'] if 'Main:subrun' in self else ''))
        for param in visible_param:
            value = PY8Card.pythia8_formatting(self[param])
            output.write('%s=%s\n'%(param,value))
            if template is None:
                if param=='Main:subrun':
                    output.write(
"""!
!  Definition of subrun %d
!
"""%self['Main:subrun'])
            elif param.lower() not in self.hidden_param:
                logger.debug('Adding parameter %s (missing in the template) to current '+\
                                    'pythia8 card (with value %s)',param, value)

        if len(hidden_output_param)>0 and not template is None:
            output.write(
"""!
! Additional technical parameters%s set by MG5_aMC.
!
"""%(' for subrun %d'%self['Main:subrun'] if 'Main:subrun' in self else ''))
        for param in hidden_output_param:
            if param.lower() in self.comments:
                comment = '\n'.join('! %s'%c for c in 
                          self.comments[param.lower()].split('\n'))
                output.write(comment+'\n')
            output.write('%s=%s\n'%(param,PY8Card.pythia8_formatting(self[param])))
        
        # Don't close the file if we were reading a subrun, but simply write 
        # output and return now
        if read_subrun:
            output_file.write(output.getvalue())
            return

        # Now add subruns not present in the template
        for subrunID in subruns:
            new_subrun = StringIO.StringIO()
            self.subruns[subrunID].write(new_subrun,None,read_subrun=True)
            subruns_to_write[subrunID] = new_subrun

        # Add all subruns to the output, in the right order
        for subrunID in sorted(subruns_to_write):
            output.write(subruns_to_write[subrunID].getvalue())

        # If 'LHEFInputs:nSubruns' is not user_set, then make sure it is
        # updated at least larger or equal to the maximum SubRunID
        if 'LHEFInputs:nSubruns'.lower() not in self.user_set and \
             len(subruns_to_write)>0 and 'LHEFInputs:nSubruns' in self\
             and self['LHEFInputs:nSubruns']<max(subruns_to_write.keys()):
            logger.info("Updating PY8 parameter 'LHEFInputs:nSubruns' to "+
          "%d so as to cover all defined subruns."%max(subruns_to_write.keys()))
            self['LHEFInputs:nSubruns'] = max(subruns_to_write.keys())
            output = StringIO.StringIO()
            self.write(output,template,print_only_visible=print_only_visible)

        # Write output
        if isinstance(output_file, str):
            out = open(output_file,'w')
            out.write(output.getvalue())
            out.close()
        else:
            output_file.write(output.getvalue())
        
    def read(self, file_input, read_subrun=False, setter='default'):
        """Read the input file, this can be a path to a file, 
           a file object, a str with the content of the file.
           The setter option choses the authority that sets potential 
           modified/new parameters. It can be either: 
             'default' or 'user' or 'system'"""
        if isinstance(file_input, str):
            if "\n" in file_input:
                finput = StringIO.StringIO(file_input)
            elif os.path.isfile(file_input):
                finput = open(file_input)
            else:
                raise Exception("File input '%s' not found." % file_input)
        elif isinstance(file_input, (StringIO.StringIO, file)):
            finput = file_input
        else:
            raise MadGraph5Error("Incorrect type for argument 'file_input': %s"%
                                                    file_input.__class__.__name__)

        # Read the template
        last_pos = finput.tell()
        line     = finput.readline()
        started_subrun_reading = False
        while line!='':
            # Skip comments
            if line.strip().startswith('!') or line.strip()=='':
                # proceed to next line
                last_pos = finput.tell()
                line     = finput.readline()
                continue
            # Read parameter
            try:
                param, value = line.split('=',1)
                param = param.strip()
                value = value.strip()
            except ValueError:
                line = line.replace('\n','')
                raise MadGraph5Error("Could not read line '%s' of Pythia8 card."%\
                                                                          line)
            if '!' in value:
                value,_ = value.split('!',1)                                                             
                                                                          
            # Read a subrun if detected:
            if param=='Main:subrun':
                if read_subrun:
                    if not started_subrun_reading:
                        # Record that the subrun reading has started and proceed
                        started_subrun_reading = True
                    else:
                        # We encountered the next subrun. rewind last line and exit
                        finput.seek(last_pos)
                        return
                else:
                    # Start the reading of this subrun
                    finput.seek(last_pos)
                    if int(value) in self.subruns:
                        self.subruns[int(value)].read(finput,read_subrun=True,
                                                                  setter=setter)
                    else:
                        # Unknow subrun, create a dummy one
                        NewSubrun=PY8SubRun()
                        NewSubrun.read(finput,read_subrun=True, setter=setter)
                        self.add_subrun(NewSubrun)

                    # proceed to next line
                    last_pos = finput.tell()
                    line     = finput.readline()
                    continue
            
            # Read parameter. The case of a parameter not defined in the card is
            # handled directly in ConfigFile.

            # Use the appropriate authority to set the new/changed variable
            if setter == 'user':
                self.userSet(param,value)
            elif setter == 'system':
                self.systemSet(param,value)
            else:
                self.defaultSet(param,value)

            # proceed to next line
            last_pos = finput.tell()
            line     = finput.readline()

class PY8SubRun(PY8Card):
    """ Class to characterize a specific PY8 card subrun section. """

    def add_default_subruns(self, type):
        """ Overloading of the homonym function called in the __init__ of PY8Card.
        The initialization of the self.subruns attribute should of course not
        be performed in PY8SubRun."""
        pass

    def __init__(self, *args, **opts):
        """ Initialize a subrun """
        
        # Force user to set it manually.
        subrunID = -1
        if 'subrun_id' in opts:
            subrunID = opts.pop('subrun_id')

        super(PY8SubRun, self).__init__(*args, **opts)
        self['Main:subrun']=subrunID

    def default_setup(self):
        """Sets up the list of available PY8SubRun parameters."""
        
        # Add all default PY8Card parameters
        super(PY8SubRun, self).default_setup()
        # Make sure they are all hidden
        self.hidden_param = [k.lower() for k in self.keys()]
        self.hidden_params_to_always_write = set()
        self.visible_params_to_always_write = set()

        # Now add Main:subrun and Beams:LHEF. They are not hidden.
        self.add_param("Main:subrun", -1)
        self.add_param("Beams:LHEF", "events.lhe.gz")



runblock = collections.namedtuple('block', ('name', 'fields', 'template_on', 'template_off'))
class RunCard(ConfigFile):

    filename = 'run_card'
    LO = True
    blocks = [] 
                                   
    def __new__(cls, finput=None, **opt):
        if cls is RunCard:
            if not finput:
                target_class = RunCardLO
            elif isinstance(finput, cls):
                target_class = finput.__class__
            elif isinstance(finput, str):
                if '\n' not in finput:
                    finput = open(finput).read()
                if 'req_acc_FO' in finput:
                    target_class = RunCardNLO
                else:
                    target_class = RunCardLO
            else:
                return None
            return super(RunCard, cls).__new__(target_class, finput, **opt)
        else:
            return super(RunCard, cls).__new__(cls, finput, **opt)

    def __init__(self, *args, **opts):
        
        # The following parameter are updated in the defaultsetup stage.
        
        #parameter for which no warning should be raised if not define
        self.hidden_param = []
        # in which include file the parameer should be written
        self.includepath = collections.defaultdict(list)
        #some parameters have a different name in fortran code
        self.fortran_name = {}
        #parameters which are not supported anymore. (no action on the code)
        self.legacy_parameter = {}
        #a list with all the cuts variable and which type object impacted
        # L means charged lepton (l) and neutral lepton (n)
        # d means that it is related to decay chain
        # J means both light jet (j) and heavy jet (b)
        # aj/jl/bj/bl/al are also possible (and stuff like aa/jj/llll/...
        self.cuts_parameter = {}
        # parameter added where legacy requires an older value.
        self.system_default = {}
        
        self.display_block = [] # set some block to be displayed
        self.cut_class = {} 
        self.warned=False


        super(RunCard, self).__init__(*args, **opts)

    def add_param(self, name, value, fortran_name=None, include=True, 
                  hidden=False, legacy=False, cut=False, system=False, sys_default=None, 
                  **opts):
        """ add a parameter to the card. value is the default value and 
        defines the type (int/float/bool/str) of the input.
        fortran_name defines what is the associate name in the f77 code
        include defines if we have to put the value in the include file
        hidden defines if the parameter is expected to be define by the user.
        legacy:Parameter which is not used anymore (raise a warning if not default)
        cut: defines the list of cut parameter to allow to set them all to off.
        sys_default: default used if the parameter is not in the card
        
        options of **opts:
        - allowed: list of valid options. '*' means anything else should be allowed.
                 empty list means anything possible as well. 
        - comment: add comment for writing/help
        - typelist: type of the list if default is empty
        """

        super(RunCard, self).add_param(name, value, system=system,**opts)
        name = name.lower()
        if fortran_name:
            self.fortran_name[name] = fortran_name
        if legacy:
            self.legacy_parameter[name] = value
            include = False
        self.includepath[include].append(name)
        if hidden or system:
            self.hidden_param.append(name)
        if cut:
            self.cuts_parameter[name] = cut
        if sys_default is not None:
            self.system_default[name] = sys_default

        

    def read(self, finput, consistency=True):
        """Read the input file, this can be a path to a file, 
           a file object, a str with the content of the file."""
           
        if isinstance(finput, str):
            if "\n" in finput:
                finput = finput.split('\n')
            elif os.path.isfile(finput):
                finput = open(finput)
            else:
                raise Exception("No such file %s" % finput)
        
        for line in finput:
            line = line.split('#')[0]
            line = line.split('!')[0]
            line = line.rsplit('=',1)
            if len(line) != 2:
                continue
            value, name = line
            name = name.lower().strip()
            if name not in self and ('min' in name or 'max' in name):
                #looks like an entry added by one user -> add it nicely
                self.add_param(name, float(value), hidden=True, cut=True)
            else:
                self.set( name, value, user=True)
        # parameter not set in the run_card can be set to compatiblity value
        if consistency:
                try:
                    self.check_validity()
                except InvalidRunCard as error:
                    if consistency == 'warning':
                        logger.warning(str(error))
                    else:
                        raise

    def valid_line(self, line, tmp):
        template_options = tmp
        default = template_options['default']
        if line.startswith('#IF('):
            cond = line[4:line.find(')')]
            if template_options.get(cond,  default):
                return True
            else:
                return False
        elif line.strip().startswith('%'):
            parameter = line[line.find('(')+1:line.find(')')]
            
            try:
                cond = self.cuts_parameter[parameter]
            except KeyError:
                return True
            
            
            if template_options.get(cond, default) or cond is True:
                return True
            else:
                return False 
        else:
            return True      
                    
                
    def write(self, output_file, template=None, python_template=False,
                    write_hidden=False, template_options=None):
        """Write the run_card in output_file according to template 
           (a path to a valid run_card)"""

        to_write = set(self.user_set) 
        written = set()
        if not template:
            raise Exception
        if not template_options:
            template_options = collections.defaultdict(str)

        # check which optional block to write:
        write_block= []
        for b in self.blocks:
            name = b.name
            # check if the block has to be written
            if name not in self.display_block and \
               not any(f in self.user_set for f in b.fields):
                continue
            write_block.append(b.name)
            
            
        if python_template:
            text = open(template,'r').read()
            text = text.split('\n')             
            # remove if templating
            text = [l if not l.startswith('#IF') else l[l.find(')# ')+2:] 
                    for l in text if self.valid_line(l, template_options)]
            text ='\n'.join(text)
        
        if python_template and not to_write:
            import string
            if self.blocks:
                text = string.Template(text)
                mapping = {}
                for b in self.blocks:
                    if b.name in write_block:
                        mapping[b.name] = b.template_on
                    else:
                        mapping[b.name] = b.template_off
                text = text.substitute(mapping)

            if not self.list_parameter:
                text = text % self
            else:
                data = dict((key.lower(),value) for key, value in self.items())              
                for name in self.list_parameter:
                    if self.list_parameter[name] != str:
                        data[name] = ', '.join(str(v) for v in data[name])
                    else:
                        data[name] = "['%s']" % "', '".join(str(v) for v in data[name])
                text = text % data
        else:  
            text = ""
            for line in open(template,'r'):                  
                nline = line.split('#')[0]
                nline = nline.split('!')[0]
                comment = line[len(nline):]
                nline = nline.split('=')
                if python_template and nline[0].startswith('$'):
                    block_name = nline[0][1:].strip()
                    this_group = [b for b in self.blocks if b.name == block_name]
                    if not this_group:
                        logger.debug("block %s not defined", block_name)
                        continue
                    else:
                        this_group = this_group[0]
                    if block_name in write_block:
                        text += this_group.template_on % self
                        for name in this_group.fields:
                            written.add(name)
                            if name in to_write:
                                to_write.remove(name)
                    else:
                        text += this_group.template_off % self
                    
                elif len(nline) != 2:
                    text += line
                elif nline[1].strip() in self:
                    
                    name = nline[1].strip().lower()
                    value = self[name]
                    if name in self.list_parameter:
                        if self.list_parameter[name] != str:
                            value = ', '.join([str(v) for v in value])
                        else:
                            value =  "['%s']" % "', '".join(str(v) for v in value)
                    if python_template:
                        text += line % {nline[1].strip():value, name:value}
                        written.add(name)
                    else:
                        if not comment or comment[-1]!='\n':
                            endline = '\n'
                        else:
                            endline = ''
                        text += '  %s\t= %s %s%s' % (value, name, comment, endline)
                        written.add(name)                        

                    if name in to_write:
                        to_write.remove(name)
                else:
                    logger.info('Adding missing parameter %s to current %s (with default value)',
                                 (name, self.filename))
                    written.add(name) 
                    text += line 

            for b in self.blocks:
                if b.name not in write_block:
                    continue
                # check if all attribute of the block have been written already
                if all(f in written for f in b.fields):
                    continue

                to_add = ['']
                for line in b.template_on.split('\n'):                  
                    nline = line.split('#')[0]
                    nline = nline.split('!')[0]
                    nline = nline.split('=')
                    if len(nline) != 2:
                        to_add.append(line)
                    elif nline[1].strip() in self:
                        name = nline[1].strip().lower()
                        value = self[name]
                        if name in self.list_parameter:
                            value = ', '.join([str(v) for v in value])
                        if name in written:
                            continue #already include before
                        else:
                            to_add.append(line % {nline[1].strip():value, name:value})
                            written.add(name)                        
    
                        if name in to_write:
                            to_write.remove(name)
                    else:
                        raise Exception
                
                if b.template_off and b.template_off in text:
                    text = text.replace(b.template_off, '\n'.join(to_add))
                else:
                    text += '\n'.join(to_add)

        if to_write or write_hidden:
            text+="""#********************************************************************* 
#  Additional hidden parameters
#*********************************************************************
"""            
            if write_hidden:
                #
                # do not write hidden parameter not hidden for this template 
                #
                if python_template:
                    written = written.union(set(re.findall('\%\((\w*)\)s', open(template,'r').read(), re.M)))
                to_write = to_write.union(set(self.hidden_param))
                to_write = to_write.difference(written)

            for key in to_write:
                if key in self.system_only:
                    continue

                comment = self.comments.get(key,'hidden_parameter').replace('\n','\n#')
                text += '  %s\t= %s # %s\n' % (self[key], key, comment)

        if isinstance(output_file, str):
            fsock = open(output_file,'w')
            fsock.write(text)
            fsock.close()
        else:
            output_file.write(text)


    def get_default(self, name, default=None, log_level=None):
        """return self[name] if exist otherwise default. log control if we 
        put a warning or not if we use the default value"""

        lower_name = name.lower()
        if lower_name not in self.user_set:
            if log_level is None:
                if lower_name in self.system_only:
                    log_level = 5
                elif lower_name in self.auto_set:
                    log_level = 5
                elif lower_name in self.hidden_param:
                    log_level = 10
                elif lower_name in self.cuts_parameter:
                    if not MADEVENT and madgraph.ADMIN_DEBUG:
                        log_level = 5
                    else:
                        log_level = 10
                else:
                    log_level = 20
            if not default:
                default = dict.__getitem__(self, name.lower())
 
            logger.log(log_level, '%s missed argument %s. Takes default: %s'
                                   % (self.filename, name, default))
            self[name] = default
            return default
        else:
            return self[name]   

    
    @staticmethod
    def f77_formatting(value, formatv=None):
        """format the variable into fortran. The type is detected by default"""

        if not formatv:
            if isinstance(value, bool):
                formatv = 'bool'
            elif isinstance(value, int):
                formatv = 'int'
            elif isinstance(value, float):
                formatv = 'float'
            elif isinstance(value, str):
                formatv = 'str'
            else:
                logger.debug("unknow format for f77_formatting: %s" , str(value))
                formatv = 'str'
        else:
            assert formatv
            
        if formatv == 'bool':
            if str(value) in ['1','T','.true.','True']:
                return '.true.'
            else:
                return '.false.'
            
        elif formatv == 'int':
            try:
                return str(int(value))
            except ValueError:
                fl = float(value)
                if int(fl) == fl:
                    return str(int(fl))
                else:
                    raise
                
        elif formatv == 'float':
            if isinstance(value, str):
                value = value.replace('d','e')
            return ('%.10e' % float(value)).replace('e','d')
        
        elif formatv == 'str':
            # Check if it is a list
            if value.strip().startswith('[') and value.strip().endswith(']'):
                elements = (value.strip()[1:-1]).split()
                return ['_length = %d'%len(elements)]+\
                       ['(%d) = %s'%(i+1, elem.strip()) for i, elem in \
                                                            enumerate(elements)]
            else:
                return "'%s'" % value
        

    
    def check_validity(self, log_level=30):
        """check that parameter missing in the card are set to the expected value"""

        for name, value in self.system_default.items():
                self.set(name, value, changeifuserset=False)
        

        for name in self.includepath[False]:
            to_bypass = self.hidden_param + list(self.legacy_parameter.keys())
            if name not in to_bypass:
                self.get_default(name, log_level=log_level) 

        for name in self.legacy_parameter:
            if self[name] != self.legacy_parameter[name]:
                logger.warning("The parameter %s is not supported anymore this parameter will be ignored." % name)
               
    default_include_file = 'run_card.inc'

    def update_system_parameter_for_include(self):
        """update hidden system only parameter for the correct writtin in the 
        include"""
        return

    def write_include_file(self, output_dir):
        """Write the various include file in output_dir.
        The entry True of self.includepath will be written in run_card.inc
        The entry False will not be written anywhere"""
        
        # ensure that all parameter are coherent and fix those if needed
        self.check_validity()
        
        #ensusre that system only parameter are correctly set
        self.update_system_parameter_for_include()
        
        for incname in self.includepath:
            if incname is True:
                pathinc = self.default_include_file
            elif incname is False:
                continue
            else:
                pathinc = incname

            fsock = file_writers.FortranWriter(pjoin(output_dir,pathinc))  
            for key in self.includepath[incname]:                
                #define the fortran name
                if key in self.fortran_name:
                    fortran_name = self.fortran_name[key]
                else:
                    fortran_name = key
                    
                #get the value with warning if the user didn't set it
                value = self.get_default(key)
                # Special treatment for strings containing a list of
                # strings. Convert it to a list of strings
                if isinstance(value, list):
                    # in case of a list, add the length of the list as 0th
                    # element in fortran. Only in case of integer or float
                    # list (not for bool nor string)
                    targettype = self.list_parameter[key]                        
                    if targettype is bool:
                        pass
                    elif targettype is int:
                        line = '%s(%s) = %s \n' % (fortran_name, 0, self.f77_formatting(len(value)))
                        fsock.writelines(line)
                    elif targettype is float:
                        line = '%s(%s) = %s \n' % (fortran_name, 0, self.f77_formatting(float(len(value))))
                        fsock.writelines(line)
                    # output the rest of the list in fortran
                    for i,v in enumerate(value):
                        line = '%s(%s) = %s \n' % (fortran_name, i+1, self.f77_formatting(v))
                        fsock.writelines(line)
                elif isinstance(value, dict):
                    for fortran_name, onevalue in value.items():
                        line = '%s = %s \n' % (fortran_name, self.f77_formatting(onevalue))
                        fsock.writelines(line)                       
                elif isinstance(incname,str) and 'compile' in incname:
                    line = '%s = %s \n' % (fortran_name, value)
                    fsock.write(line)
                else:
                    line = '%s = %s \n' % (fortran_name, self.f77_formatting(value))
                    fsock.writelines(line)
            fsock.close()   

    @staticmethod
    def get_idbmup(lpp):
        """return the particle colliding pdg code"""
        if lpp in (1,2, -1,-2):
            return math.copysign(2212, lpp)
        elif lpp in (3,-3):
            return math.copysign(11, lpp)
        elif lpp == 0:
            #logger.critical("Fail to write correct idbmup in the lhe file. Please correct those by hand")
            return 0
        else:
            return lpp

    def get_banner_init_information(self):
        """return a dictionary with the information needed to write
        the first line of the <init> block of the lhe file."""
        
        output = {}
        output["idbmup1"] = self.get_idbmup(self['lpp1'])
        output["idbmup2"] = self.get_idbmup(self['lpp2'])
        output["ebmup1"] = self["ebeam1"]
        output["ebmup2"] = self["ebeam2"]
        output["pdfgup1"] = 0
        output["pdfgup2"] = 0
        output["pdfsup1"] = self.get_pdf_id(self["pdlabel"])
        output["pdfsup2"] = self.get_pdf_id(self["pdlabel"])
        return output
    
    def get_pdf_id(self, pdf):
        if pdf == "lhapdf":
            lhaid = self["lhaid"]
            if isinstance(lhaid, list):
                return lhaid[0]
            else:
                return lhaid
        else: 
            return {'none': 0, 'iww': 0, 'eva':0,
                    'cteq6_m':10000,'cteq6_l':10041,'cteq6l1':10042,
                    'nn23lo':246800,'nn23lo1':247000,'nn23nlo':244800
                    }[pdf]    
    
    def get_lhapdf_id(self):
        return self.get_pdf_id(self['pdlabel'])

    def remove_all_cut(self): 
        """remove all the cut"""

        for name in self.cuts_parameter:
            targettype = type(self[name])
            if targettype == bool:
                self[name] = False
            if targettype == dict:
                self[name] = '{}'
            elif 'min' in name:
                self[name] = 0
            elif 'max' in name:
                self[name] = -1
            elif 'eta' in name:
                self[name] = -1
            else:
                self[name] = 0       

class RunCardLO(RunCard):
    """an object to handle in a nice way the run_card information"""
    
    blocks = [
#    HEAVY ION OPTIONAL BLOCK            
        runblock(name='ion_pdf', fields=('nb_neutron1', 'nb_neutron2','nb_proton1','nb_proton2','mass_ion1', 'mass_ion2'),
            template_on=\
"""#*********************************************************************
# Heavy ion PDF / rescaling of PDF                                   *
#*********************************************************************
  %(nb_proton1)s    = nb_proton1 # number of proton for the first beam
  %(nb_neutron1)s    = nb_neutron1 # number of neutron for the first beam
  %(mass_ion1)s = mass_ion1 # mass of the heavy ion (first beam)
# Note that seting differently the two beams only work if you use 
# group_subprocess=False when generating your matrix-element
  %(nb_proton2)s    = nb_proton2 # number of proton for the second beam
  %(nb_neutron2)s    = nb_neutron2 # number of neutron for the second beam
  %(mass_ion2)s = mass_ion2 # mass of the heavy ion (second beam)  
""",
            template_off='# To see heavy ion options: type "update ion_pdf"'),
              
              
#    BEAM POLARIZATION OPTIONAL BLOCK
        runblock(name='beam_pol', fields=('polbeam1','polbeam2'),
            template_on=\
"""#*********************************************************************
# Beam polarization from -100 (left-handed) to 100 (right-handed)    *
#*********************************************************************
     %(polbeam1)s     = polbeam1 ! beam polarization for beam 1
     %(polbeam2)s     = polbeam2 ! beam polarization for beam 2
""",                                               
            template_off='# To see polarised beam options: type "update beam_pol"'),

#    SYSCALC OPTIONAL BLOCK              
        runblock(name='syscalc', fields=('sys_scalefact', 'sys_alpsfact','sys_matchscale','sys_pdf'),
              template_on=\
"""#**************************************
# Parameter below of the systematics study
#  will be used by SysCalc (if installed)
#**************************************
#
%(sys_scalefact)s = sys_scalefact  # factorization/renormalization scale factor
%(sys_alpsfact)s = sys_alpsfact  # \alpha_s emission scale factors
%(sys_matchscale)s = sys_matchscale # variation of merging scale
# PDF sets and number of members (0 or none for all members).
%(sys_pdf)s = sys_pdf # list of pdf sets. (errorset not valid for syscalc)
# MSTW2008nlo68cl.LHgrid 1  = sys_pdf
#
""", 
    template_off= '# Syscalc is deprecated but to see the associate options type\'update syscalc\''),

#    ECUT block (hidden it by default but for e+ e- collider)             
        runblock(name='ecut', fields=('ej','eb','ea','el','ejmax','ebmax','eamax','elmax','e_min_pdg','e_max_pdg'),
              template_on=\
"""#*********************************************************************
# Minimum and maximum E's (in the center of mass frame)              *
#*********************************************************************
  %(ej)s  = ej     ! minimum E for the jets
  %(eb)s  = eb     ! minimum E for the b
  %(ea)s  = ea     ! minimum E for the photons
  %(el)s  = el     ! minimum E for the charged leptons
  %(ejmax)s   = ejmax ! maximum E for the jets
 %(ebmax)s   = ebmax ! maximum E for the b
 %(eamax)s   = eamax ! maximum E for the photons
 %(elmax)s   = elmax ! maximum E for the charged leptons
 %(e_min_pdg)s = e_min_pdg ! E cut for other particles (use pdg code). Applied on particle and anti-particle
 %(e_max_pdg)s = e_max_pdg ! E cut for other particles (syntax e.g. {6: 100, 25: 50})
""", 
    template_off= '#\n# For display option for energy cut in the partonic center of mass frame type \'update ecut\'\n#'),

#    Frame for polarization
    runblock(name='frame', fields=('me_frame'),
              template_on=\
"""#*********************************************************************
# Frame where to evaluate the matrix-element (not the cut!) for polarization   
#*********************************************************************
  %(me_frame)s  = me_frame     ! list of particles to sum-up to define the rest-frame
                               ! in which to evaluate the matrix-element
                               ! [1,2] means the partonic center of mass 
""", 
    template_off= ''),        
#    MERGING BLOCK:  MLM           
        runblock(name='mlm', fields=('ickkw','alpsfact','chcluster','asrwgtflavor','auto_ptj_mjj','xqcut'),
            template_on=\
"""#*********************************************************************
# Matching parameter (MLM only)
#*********************************************************************
 %(ickkw)s = ickkw            ! 0 no matching, 1 MLM
 %(alpsfact)s = alpsfact         ! scale factor for QCD emission vx
 %(chcluster)s = chcluster        ! cluster only according to channel diag
 %(asrwgtflavor)s = asrwgtflavor     ! highest quark flavor for a_s reweight
 %(auto_ptj_mjj)s  = auto_ptj_mjj  ! Automatic setting of ptj and mjj if xqcut >0
                                   ! (turn off for VBF and single top processes)
 %(xqcut)s   = xqcut   ! minimum kt jet measure between partons
""",
            template_off='# To see MLM/CKKW  merging options: type "update MLM" or "update CKKW"'),

#    MERGING BLOCK:  CKKW         
        runblock(name='ckkw', fields=('ktdurhham','dparameter','ptlund','pdgs_for_merging_cut'),
            template_on=\
"""#***********************************************************************
# Turn on either the ktdurham or ptlund cut to activate                *
# CKKW(L) merging with Pythia8 [arXiv:1410.3012, arXiv:1109.4829]      *
#***********************************************************************
 %(ktdurham)s  =  ktdurham
 %(dparameter)s   =  dparameter
 %(ptlund)s  =  ptlund
 %(pdgs_for_merging_cut)s  =  pdgs_for_merging_cut ! PDGs for two cuts above
""",
            template_off=''),
    #    PS-OPTIM BLOCK:  PSOPTIM           
        runblock(name='psoptim', fields=('job_strategy', 'hard_survey', 
                                         'tmin_for_channel', 'survey_splitting',
                                         'survey_nchannel_per_job', 'refine_evt_by_job'
                                         'global_flag','aloha_flag', 'matrix_flag'
                                         ),
            template_on=\
"""#*********************************************************************
# Phase-Space Optim (advanced)
#*********************************************************************
   %(job_strategy)s = job_strategy ! see appendix of 1507.00020 (page 26)
   %(hard_survey)s =  hard_survey ! force to have better estimate of the integral at survey for difficult mode like interference
   %(tmin_for_channel)s = tmin_for_channel ! limit the non-singular reach of --some-- channel of integration related to T-channel diagram (value between -1 and 0), -1 is no impact
   %(survey_splitting)s = survey_splitting ! for loop-induced control how many core are used at survey for the computation of a single iteration.
   %(survey_nchannel_per_job)s = survey_nchannel_per_job ! control how many Channel are integrated inside a single job on cluster/multicore
   %(refine_evt_by_job)s = refine_evt_by_job ! control the maximal number of events for the first iteration of the refine (larger means less jobs)
   %(global_flag)s = global_flag ! fortran optimization flag use for the all code
   %(aloha_flag)s  = aloha_flag ! fortran optimization flag for aloha function. Suggestions: '-ffast-math'
   %(matrix_flag)s = matrix_flag ! fortran optimization flag for matrix.f function. Suggestions: '-O3'
""",
    template_off='# To see advanced option for Phase-Space optimization: type "update psoptim"'),
    ]    
    
    
    def default_setup(self):
        """default value for the run_card.dat"""
        
        self.add_param("run_tag", "tag_1", include=False)
        self.add_param("gridpack", False)
        self.add_param("time_of_flight", -1.0, include=False)
        self.add_param("nevents", 10000)        
        self.add_param("iseed", 0)
        self.add_param("python_seed", -2, include=False, hidden=True, comment="controlling python seed [handling in particular the final unweighting].\n -1 means use default from random module.\n -2 means set to same value as iseed")
<<<<<<< HEAD
        self.add_param("lpp1", 1, fortran_name="lpp(1)", allowed=[-1,1,0,2,3,9,-2,-3,4,-4],
                        comment='first beam energy distribution:\n 0: fixed energy\n 1: PDF from proton\n -1: PDF from antiproton\n 2:photon from proton, +/-3:from electron/positron beam, +/-4:from muon/antimuon beam, 9: PLUGIN MODE')
        self.add_param("lpp2", 1, fortran_name="lpp(2)", allowed=[-1,1,0,2,3,9,-2,-3,4,-4],
                       comment='second beam energy distribution:\n 0: fixed energy\n 1: PDF from proton\n -1: PDF from antiproton\n 2:photon from proton, +/-3:from electron/positron beam, +/-4:from muon/antimuon beam, 9: PLUGIN MODE')
=======
        self.add_param("lpp1", 1, fortran_name="lpp(1)", allowed=[-1,1,0,2,3,9, -2,-3,4,-4],
                        comment='first beam energy distribution:\n 0: fixed energy\n 1: PDF from proton\n -1: PDF from anti-proton\n 2:photon from proton, 3:photon from electron, 4: photon from muon, 9: PLUGIN MODE')
        self.add_param("lpp2", 1, fortran_name="lpp(2)", allowed=[-1,1,0,2,3,9,4,-4],
                       comment='second beam energy distribution:\n 0: fixed energy\n 1: PDF from proton\n -1: PDF from anti-proton\n 2:photon from proton, 3:photon from electron, 4: photon from muon, 9: PLUGIN MODE')
>>>>>>> 9af6894a
        self.add_param("ebeam1", 6500.0, fortran_name="ebeam(1)")
        self.add_param("ebeam2", 6500.0, fortran_name="ebeam(2)")
        self.add_param("polbeam1", 0.0, fortran_name="pb1", hidden=True,
                                              comment="Beam polarization from -100 (left-handed) to 100 (right-handed) --use lpp=0 for this parameter--")
        self.add_param("polbeam2", 0.0, fortran_name="pb2", hidden=True,
                                              comment="Beam polarization from -100 (left-handed) to 100 (right-handed) --use lpp=0 for this parameter--")
        self.add_param('nb_proton1', 1, hidden=True, allowed=[1,0, 82 , '*'],fortran_name="nb_proton(1)",
                       comment='For heavy ion physics nb of proton in the ion (for both beam but if group_subprocess was False)')
        self.add_param('nb_proton2', 1, hidden=True, allowed=[1,0, 82 , '*'],fortran_name="nb_proton(2)",
                       comment='For heavy ion physics nb of proton in the ion (used for beam 2 if group_subprocess was False)')
        self.add_param('nb_neutron1', 0, hidden=True, allowed=[1,0, 126 , '*'],fortran_name="nb_neutron(1)",
                       comment='For heavy ion physics nb of neutron in the ion (for both beam but if group_subprocess was False)')
        self.add_param('nb_neutron2', 0, hidden=True, allowed=[1,0, 126 , '*'],fortran_name="nb_neutron(2)",
                       comment='For heavy ion physics nb of neutron in the ion (of beam 2 if group_subprocess was False )')        
        self.add_param('mass_ion1', -1.0, hidden=True, fortran_name="mass_ion(1)",
                       allowed=[-1,0, 0.938, 207.9766521*0.938, 0.000511, 0.105, '*'],
                       comment='For heavy ion physics mass in GeV of the ion (of beam 1)')
        self.add_param('mass_ion2', -1.0, hidden=True, fortran_name="mass_ion(2)",
                       allowed=[-1,0, 0.938, 207.9766521*0.938, 0.000511, 0.105, '*'],
                       comment='For heavy ion physics mass in GeV of the ion (of beam 2)')
        
        self.add_param("pdlabel", "nn23lo1", allowed=['lhapdf', 'cteq6_m','cteq6_l', 'cteq6l1','nn23lo', 'nn23lo1', 'nn23nlo','iww','eva'],fortran_name="pdlabel"), 
        self.add_param("lhaid", 230000, hidden=True)
        self.add_param("fixed_ren_scale", False)
        self.add_param("fixed_fac_scale", False)
        self.add_param("scale", 91.1880)
        self.add_param("dsqrt_q2fact1", 91.1880, fortran_name="sf1")
        self.add_param("dsqrt_q2fact2", 91.1880, fortran_name="sf2")
        self.add_param("dynamical_scale_choice", -1, comment="\'-1\' is based on CKKW back clustering (following feynman diagram).\n \'1\' is the sum of transverse energy.\n '2' is HT (sum of the transverse mass)\n '3' is HT/2\n '4' is the center of mass energy",
                                                allowed=[-1,0,1,2,3,4])
        
        # Bias module options
        self.add_param("bias_module", 'None', include=False)
        self.add_param('bias_parameters', {'__type__':1.0}, include='BIAS/bias.inc')
                
        #matching
        self.add_param("scalefact", 1.0)
        self.add_param("ickkw", 0, allowed=[0,1], hidden=True,                  comment="\'0\' for standard fixed order computation.\n\'1\' for MLM merging activates alphas and pdf re-weighting according to a kt clustering of the QCD radiation.")
        self.add_param("highestmult", 1, fortran_name="nhmult", hidden=True)
        self.add_param("ktscheme", 1, hidden=True)
        self.add_param("alpsfact", 1.0, hidden=True)
        self.add_param("chcluster", False, hidden=True)
        self.add_param("pdfwgt", True, hidden=True)
        self.add_param("asrwgtflavor", 5, hidden=True,                          comment = 'highest quark flavor for a_s reweighting in MLM')
        self.add_param("clusinfo", True, hidden=True)
        #format output / boost
        self.add_param("lhe_version", 3.0, hidden=True)
        self.add_param("boost_event", "False", hidden=True, include=False,      comment="allow to boost the full event. The boost put at rest the sume of 4-momenta of the particle selected by the filter defined here. example going to the higgs rest frame: lambda p: p.pid==25")
        self.add_param("me_frame", [1,2], hidden=True, include=False, comment="choose lorentz frame where to evaluate matrix-element [for non lorentz invariant matrix-element/polarization]:\n  - 0: partonic center of mass\n - 1: Multi boson frame\n - 2 : (multi) scalar frame\n - 3 : user custom")
        self.add_param('frame_id', 6,  system=True)
        self.add_param("event_norm", "average", allowed=['sum','average', 'unity'],
                        include=False, sys_default='sum', hidden=True)
        #cut
        self.add_param("auto_ptj_mjj", True, hidden=True)
        self.add_param("bwcutoff", 15.0)
        self.add_param("cut_decays", False, cut='d')
        self.add_param("nhel", 0, include=False)
        #pt cut
        self.add_param("ptj", 20.0, cut='j')
        self.add_param("ptb", 0.0, cut='b')
        self.add_param("pta", 10.0, cut='a')
        self.add_param("ptl", 10.0, cut='l')
        self.add_param("misset", 0.0, cut='n')
        self.add_param("ptheavy", 0.0, cut='H',                                comment='this cut apply on particle heavier than 10 GeV')
        self.add_param("ptonium", 1.0, legacy=True)
        self.add_param("ptjmax", -1.0, cut='j')
        self.add_param("ptbmax", -1.0, cut='b')
        self.add_param("ptamax", -1.0, cut='a')
        self.add_param("ptlmax", -1.0, cut='l')
        self.add_param("missetmax", -1.0, cut='n')
        # E cut
        self.add_param("ej", 0.0, cut='j', hidden=True)
        self.add_param("eb", 0.0, cut='b', hidden=True)
        self.add_param("ea", 0.0, cut='a', hidden=True)
        self.add_param("el", 0.0, cut='l', hidden=True)
        self.add_param("ejmax", -1.0, cut='j', hidden=True)
        self.add_param("ebmax", -1.0, cut='b', hidden=True)
        self.add_param("eamax", -1.0, cut='a', hidden=True)
        self.add_param("elmax", -1.0, cut='l', hidden=True)
        # Eta cut
        self.add_param("etaj", 5.0, cut='j')
        self.add_param("etab", -1.0, cut='b')
        self.add_param("etaa", 2.5, cut='a')
        self.add_param("etal", 2.5, cut='l')
        self.add_param("etaonium", 0.6, legacy=True)
        self.add_param("etajmin", 0.0, cut='a')
        self.add_param("etabmin", 0.0, cut='b')
        self.add_param("etaamin", 0.0, cut='a')
        self.add_param("etalmin", 0.0, cut='l')
        # DRJJ
        self.add_param("drjj", 0.4, cut='jj')
        self.add_param("drbb", 0.0, cut='bb')
        self.add_param("drll", 0.4, cut='ll')
        self.add_param("draa", 0.4, cut='aa')
        self.add_param("drbj", 0.0, cut='bj')
        self.add_param("draj", 0.4, cut='aj')
        self.add_param("drjl", 0.4, cut='jl')
        self.add_param("drab", 0.0, cut='ab')
        self.add_param("drbl", 0.0, cut='bl')
        self.add_param("dral", 0.4, cut='al')
        self.add_param("drjjmax", -1.0, cut='jj')
        self.add_param("drbbmax", -1.0, cut='bb')
        self.add_param("drllmax", -1.0, cut='ll')
        self.add_param("draamax", -1.0, cut='aa')
        self.add_param("drbjmax", -1.0, cut='bj')
        self.add_param("drajmax", -1.0, cut='aj')
        self.add_param("drjlmax", -1.0, cut='jl')
        self.add_param("drabmax", -1.0, cut='ab')
        self.add_param("drblmax", -1.0, cut='bl')
        self.add_param("dralmax", -1.0, cut='al')
        # invariant mass
        self.add_param("mmjj", 0.0, cut='jj')
        self.add_param("mmbb", 0.0, cut='bb')
        self.add_param("mmaa", 0.0, cut='aa')
        self.add_param("mmll", 0.0, cut='ll')
        self.add_param("mmjjmax", -1.0, cut='jj')
        self.add_param("mmbbmax", -1.0, cut='bb')                
        self.add_param("mmaamax", -1.0, cut='aa')
        self.add_param("mmllmax", -1.0, cut='ll')
        self.add_param("mmnl", 0.0, cut='LL')
        self.add_param("mmnlmax", -1.0, cut='LL')
        #minimum/max pt for sum of leptons
        self.add_param("ptllmin", 0.0, cut='ll')
        self.add_param("ptllmax", -1.0, cut='ll')
        self.add_param("xptj", 0.0, cut='jj')
        self.add_param("xptb", 0.0, cut='bb')
        self.add_param("xpta", 0.0, cut='aa') 
        self.add_param("xptl", 0.0, cut='ll')
        # ordered pt jet 
        self.add_param("ptj1min", 0.0, cut='jj')
        self.add_param("ptj1max", -1.0, cut='jj')
        self.add_param("ptj2min", 0.0, cut='jj')
        self.add_param("ptj2max", -1.0, cut='jj')
        self.add_param("ptj3min", 0.0, cut='jjj')
        self.add_param("ptj3max", -1.0, cut='jjj')
        self.add_param("ptj4min", 0.0, cut='j'*4)
        self.add_param("ptj4max", -1.0, cut='j'*4)                
        self.add_param("cutuse", 0, cut='jj')
        # ordered pt lepton
        self.add_param("ptl1min", 0.0, cut='l'*2)
        self.add_param("ptl1max", -1.0, cut='l'*2)
        self.add_param("ptl2min", 0.0, cut='l'*2)
        self.add_param("ptl2max", -1.0, cut='l'*2)
        self.add_param("ptl3min", 0.0, cut='l'*3)
        self.add_param("ptl3max", -1.0, cut='l'*3)        
        self.add_param("ptl4min", 0.0, cut='l'*4)
        self.add_param("ptl4max", -1.0, cut='l'*4)
        # Ht sum of jets
        self.add_param("htjmin", 0.0, cut='j'*2)
        self.add_param("htjmax", -1.0, cut='j'*2)
        self.add_param("ihtmin", 0.0, cut='J'*2)
        self.add_param("ihtmax", -1.0, cut='J'*2)
        self.add_param("ht2min", 0.0, cut='J'*3) 
        self.add_param("ht3min", 0.0, cut='J'*3)
        self.add_param("ht4min", 0.0, cut='J'*4)
        self.add_param("ht2max", -1.0, cut='J'*3)
        self.add_param("ht3max", -1.0, cut='J'*3)
        self.add_param("ht4max", -1.0, cut='J'*4)
        # photon isolation
        self.add_param("ptgmin", 0.0, cut='aj')
        self.add_param("r0gamma", 0.4, hidden=True)
        self.add_param("xn", 1.0, hidden=True)
        self.add_param("epsgamma", 1.0, hidden=True) 
        self.add_param("isoem", True, hidden=True)
        self.add_param("xetamin", 0.0, cut='jj')
        self.add_param("deltaeta", 0.0, cut='j'*2)
        self.add_param("ktdurham", -1.0, fortran_name="kt_durham", cut='j')
        self.add_param("dparameter", 0.4, fortran_name="d_parameter", cut='j')
        self.add_param("ptlund", -1.0, fortran_name="pt_lund", cut='j')
        self.add_param("pdgs_for_merging_cut", [21, 1, 2, 3, 4, 5, 6], hidden=True)
        self.add_param("maxjetflavor", 4)
        self.add_param("xqcut", 0.0, cut=True)
        self.add_param("use_syst", True)
        self.add_param('systematics_program', 'systematics', include=False, hidden=True, comment='Choose which program to use for systematics computation: none, systematics, syscalc')
        self.add_param('systematics_arguments', ['--mur=0.5,1,2', '--muf=0.5,1,2', '--pdf=errorset'], include=False, hidden=True, comment='Choose the argment to pass to the systematics command. like --mur=0.25,1,4. Look at the help of the systematics function for more details.')
        
        self.add_param("sys_scalefact", "0.5 1 2", include=False, hidden=True)
        self.add_param("sys_alpsfact", "None", include=False, hidden=True)
        self.add_param("sys_matchscale", "auto", include=False, hidden=True)
        self.add_param("sys_pdf", "errorset", include=False, hidden=True)
        self.add_param("sys_scalecorrelation", -1, include=False, hidden=True)

        #parameter not in the run_card by default
        self.add_param('gridrun', False, hidden=True)
        self.add_param('fixed_couplings', True, hidden=True)
        self.add_param('mc_grouped_subproc', True, hidden=True)
        self.add_param('xmtcentral', 0.0, hidden=True, fortran_name="xmtc")
        self.add_param('d', 1.0, hidden=True)
        self.add_param('gseed', 0, hidden=True, include=False)
        self.add_param('issgridfile', '', hidden=True)
        #job handling of the survey/ refine
        self.add_param('job_strategy', 0, hidden=True, include=False, allowed=[0,1,2], comment='see appendix of 1507.00020 (page 26)')
        self.add_param('hard_survey', 0, hidden=True, include=False, comment='force to have better estimate of the integral at survey for difficult mode like VBF')
        self.add_param('tmin_for_channel', -1., hidden=True, comment='limit the non-singular reach of --some-- channel of integration related to T-channel diagram')
        self.add_param("second_refine_treshold", 0.9, hidden=True, include=False, comment="set a treshold to bypass the use of a second refine. if the ratio of cross-section after survey by the one of the first refine is above the treshold, the  second refine will not be done.")
        self.add_param('survey_splitting', -1, hidden=True, include=False, comment="for loop-induced control how many core are used at survey for the computation of a single iteration.")
        self.add_param('survey_nchannel_per_job', 2, hidden=True, include=False, comment="control how many Channel are integrated inside a single job on cluster/multicore")
        self.add_param('refine_evt_by_job', -1, hidden=True, include=False, comment="control the maximal number of events for the first iteration of the refine (larger means less jobs)")
        self.add_param('small_width_treatment', 1e-6, hidden=True, comment="generation where the width is below VALUE times mass will be replace by VALUE times mass for the computation. The cross-section will be corrected assuming NWA. Not used for loop-induced process")
        #hel recycling
        self.add_param('hel_recycling', True, hidden=True, include=False, comment='allowed to deactivate helicity optimization at run-time --code needed to be generated with such optimization--')
        self.add_param('hel_filtering', True,  hidden=True, include=False, comment='filter in advance the zero helicities when doing helicity per helicity optimization.')
        self.add_param('hel_splitamp', True, hidden=True, include=False, comment='decide if amplitude aloha call can be splitted in two or not when doing helicity per helicity optimization.')
        self.add_param('hel_zeroamp', True, hidden=True, include=False, comment='decide if zero amplitude can be removed from the computation when doing helicity per helicity optimization.')
        self.add_param('SDE_strategy', 1, allowed=[1,2], fortran_name="sde_strat", comment="decide how Multi-channel should behaves \"1\" means full single diagram enhanced (hep-ph/0208156), \"2\" use the product of the denominator")
        self.add_param('global_flag', '-O', include=False, hidden=True, comment='global fortran compilation flag, suggestion -fbound-check')
        self.add_param('aloha_flag', '', include=False, hidden=True, comment='global fortran compilation flag, suggestion: -ffast-math')
        self.add_param('matrix_flag', '', include=False, hidden=True, comment='global fortran compilation flag, suggestion: -O3')        
        
        # parameter allowing to define simple cut via the pdg
        # Special syntax are related to those. (can not be edit directly)
        self.add_param('pt_min_pdg',{'__type__':0.}, include=False, cut=True)
        self.add_param('pt_max_pdg',{'__type__':0.}, include=False, cut=True)
        self.add_param('E_min_pdg',{'__type__':0.}, include=False, hidden=True,cut=True)
        self.add_param('E_max_pdg',{'__type__':0.}, include=False, hidden=True,cut=True)
        self.add_param('eta_min_pdg',{'__type__':0.}, include=False,cut=True)
        self.add_param('eta_max_pdg',{'__type__':0.}, include=False,cut=True)
        self.add_param('mxx_min_pdg',{'__type__':0.}, include=False,cut=True)
        self.add_param('mxx_only_part_antipart', {'default':False}, include=False)
        
        self.add_param('pdg_cut',[0],  system=True) # store which PDG are tracked
        self.add_param('ptmin4pdg',[0.], system=True) # store pt min
        self.add_param('ptmax4pdg',[-1.], system=True)
        self.add_param('Emin4pdg',[0.], system=True) # store pt min
        self.add_param('Emax4pdg',[-1.], system=True)  
        self.add_param('etamin4pdg',[0.], system=True) # store pt min
        self.add_param('etamax4pdg',[-1.], system=True)   
        self.add_param('mxxmin4pdg',[-1.], system=True)
        self.add_param('mxxpart_antipart', [False], system=True)
                     
        
             
    def check_validity(self):
        """ """
        
        super(RunCardLO, self).check_validity()
        
        #Make sure that nhel is only either 0 (i.e. no MC over hel) or
        #1 (MC over hel with importance sampling). In particular, it can
        #no longer be > 1.
        if 'nhel' not in self:
            raise InvalidRunCard("Parameter nhel is not defined in the run_card.")
        if self['nhel'] not in [1,0]:
            raise InvalidRunCard("Parameter nhel can only be '0' or '1', "+\
                                                          "not %s." % self['nhel'])
        if int(self['maxjetflavor']) > 6:
            raise InvalidRunCard('maxjetflavor should be lower than 5! (6 is partly supported)')
  
        if len(self['pdgs_for_merging_cut']) > 1000:
            raise InvalidRunCard("The number of elements in "+\
                               "'pdgs_for_merging_cut' should not exceed 1000.")
  
        # some cut need to be deactivated in presence of isolation
        if self['ptgmin'] > 0:
            if self['pta'] > 0:
                logger.warning('pta cut discarded since photon isolation is used')
                self['pta'] = 0.0
            if self['draj'] > 0:
                logger.warning('draj cut discarded since photon isolation is used')
                self['draj'] = 0.0   
        
        # special treatment for gridpack use the gseed instead of the iseed        
        if self['gridrun']:
            self['iseed'] = self['gseed']
        
        #Some parameter need to be fixed when using syscalc
        if self['use_syst']:
            if self['scalefact'] != 1.0:
                logger.warning('Since use_syst=T, We change the value of \'scalefact\' to 1')
                self['scalefact'] = 1.0
     
        # CKKW Treatment
        if self['ickkw'] > 0:
            if self['ickkw'] != 1:
                logger.critical('ickkw >1 is pure alpha and only partly implemented.')
                import madgraph.interface.extended_cmd as basic_cmd
                answer = basic_cmd.smart_input('Do you really want to continue', allow_arg=['y','n'], default='n')
                if answer !='y':
                    raise InvalidRunCard('ickkw>1 is still in alpha')
            if self['use_syst']:
                # some additional parameter need to be fixed for Syscalc + matching
                if self['alpsfact'] != 1.0:
                    logger.warning('Since use_syst=T, We change the value of \'alpsfact\' to 1')
                    self['alpsfact'] =1.0
            if self['maxjetflavor'] == 6:
                raise InvalidRunCard('maxjetflavor at 6 is NOT supported for matching!')
            if self['ickkw'] == 2:
                # add warning if ckkw selected but the associate parameter are empty
                self.get_default('highestmult', log_level=20)                   
                self.get_default('issgridfile', 'issudgrid.dat', log_level=20)
        if self['xqcut'] > 0:
            if self['ickkw'] == 0:
                logger.error('xqcut>0 but ickkw=0. Potentially not fully consistent setup. Be carefull')
                time.sleep(5)
            if self['drjj'] != 0:
                if 'drjj' in self.user_set:
                    logger.warning('Since icckw>0, We change the value of \'drjj\' to 0')
                self['drjj'] = 0
            if self['drjl'] != 0:
                if 'drjl' in self.user_set:
                    logger.warning('Since icckw>0, We change the value of \'drjl\' to 0')
                self['drjl'] = 0    
            if not self['auto_ptj_mjj']:         
                if self['mmjj'] > self['xqcut']:
                    logger.warning('mmjj > xqcut (and auto_ptj_mjj = F). MMJJ set to 0')
                    self['mmjj'] = 0.0 
    
        # check validity of the pdf set
        if self['pdlabel'] == 'lhapdf':
            #add warning if lhaid not define
            self.get_default('lhaid', log_level=20)
            
        # if heavy ion mode use for one beam, forbis lpp!=1
        if self['lpp1'] not in [1,2]:
            if self['nb_proton1'] !=1 or self['nb_neutron1'] !=0:
                raise InvalidRunCard( "Heavy ion mode is only supported for lpp1=1/2")
        if self['lpp2'] not in [1,2]:
            if self['nb_proton2'] !=1 or self['nb_neutron2'] !=0:
                raise InvalidRunCard( "Heavy ion mode is only supported for lpp2=1/2")   

        # check if lpp = 
        for i in [1,2]:
            if abs(self['lpp%s' % i ]) in [3,4] and self['dsqrt_q2fact%s'%i] == 91.188:
                logger.warning("Photon from lepton are using fixed scale value of muf [dsqrt_q2fact%s] as the cut of the EPA. Looks like you kept the default value (Mz). Is this really the cut-off of the EPA that you want to use?" % i)
                time.sleep(5)
        
            if abs(self['lpp%s' % i ]) == 2 and self['dsqrt_q2fact%s'%i] == 91.188:
                logger.warning("Since 2.7.1 Photon from proton are using fixed scale value of muf [dsqrt_q2fact%s] as the cut of the Improved Weizsaecker-Williams formula. Please edit it accordingly." % i)
                time.sleep(5)
                
        # if both lpp1/2 are on PA mode -> force fixed factorization scale
        if abs(self['lpp1']) in [2, 3,4] and abs(self['lpp2']) in [2, 3,4] and not self['fixed_fac_scale']:
            raise InvalidRunCard("Having both beam in elastic photon mode requires fixed_fac_scale to be on True [since this is use as cutoff]")

        if six.PY2 and self['hel_recycling']:
            self['hel_recycling'] = False
            logger.warning("""Helicity recycling optimization requires Python3. This optimzation is therefore deactivated automatically. 
            In general this optimization speed up the computation be a factor of two.""")
        elif self['hel_recycling']:
            if self['gridpack']:
                self.set(self, "hel_zeroamp", True, changeifuserset=False, user=False, raiseerror=False)
                
        # check that ebeam is bigger than the associated mass.
        for i in [1,2]:
            if self['lpp%s' % i ] not in [1,2]:
                continue
            if self['mass_ion%i' % i] == -1:
                if self['ebeam%i' % i] < 0.938:
                    if self['ebeam%i' %i] == 0:
                        logger.warning("At rest proton mode set: Energy beam set to 0.938")
                        self.set('ebeam%i' %i, 0.938)
                    else:
                        raise InvalidRunCard("Energy for beam %i lower than proton mass. Please fix this")    
            elif self['ebeam%i' % i] < self['mass_ion%i' % i]:    
                if self['ebeam%i' %i] == 0:
                    logger.warning("At rest ion mode set: Energy beam set to %s" % self['mass_ion%i' % i])
                    self.set('ebeam%i' %i, self['mass_ion%i' % i])
                    
                    
        # check the tmin_for_channel is negative
        if self['tmin_for_channel'] == 0:
            raise InvalidRunCard('tmin_for_channel can not be set to 0.')
        elif self['tmin_for_channel'] > 0:
            logger.warning('tmin_for_channel should be negative. Will be using -%f instead' % self['tmin_for_channel'])
            self.set('tmin_for_channel',  -self['tmin_for_channel'])
            

            
            
    def update_system_parameter_for_include(self):
        
        # polarization
        self['frame_id'] = sum(2**(n) for n in self['me_frame'])
        
        # set the pdg_for_cut fortran parameter
        pdg_to_cut = set(list(self['pt_min_pdg'].keys()) +list(self['pt_max_pdg'].keys()) + 
                         list(self['e_min_pdg'].keys()) +list(self['e_max_pdg'].keys()) +
                         list(self['eta_min_pdg'].keys()) +list(self['eta_max_pdg'].keys())+
                         list(self['mxx_min_pdg'].keys()) + list(self['mxx_only_part_antipart'].keys()))
        pdg_to_cut.discard('__type__')
        pdg_to_cut.discard('default')
        if len(pdg_to_cut)>25:
            raise Exception("Maximum 25 different pdgs are allowed for pdg specific cut")
        
        if any(int(pdg)<0 for pdg in pdg_to_cut):
            logger.warning('PDG specific cuts are always applied symmetrically on particle/anti-particle. Always use positve PDG codes')
            raise MadGraph5Error('Some PDG specific cuts are defined with negative pdg code')
        
        
        if any(pdg in pdg_to_cut for pdg in [1,2,3,4,5,21,22,11,13,15]):
            raise Exception("Can not use PDG related cut for light quark/b quark/lepton/gluon/photon")
        
        if pdg_to_cut:
            self['pdg_cut'] = list(pdg_to_cut)
            self['ptmin4pdg'] = []
            self['Emin4pdg'] = []
            self['etamin4pdg'] =[]
            self['ptmax4pdg'] = []
            self['Emax4pdg'] = []
            self['etamax4pdg'] =[]
            self['mxxmin4pdg'] =[]
            self['mxxpart_antipart']  = []
            for pdg in self['pdg_cut']:
                for var in ['pt','e','eta', 'Mxx']:
                    for minmax in ['min', 'max']:
                        if var in ['Mxx'] and minmax =='max':
                            continue
                        new_var = '%s%s4pdg' % (var, minmax)
                        old_var = '%s_%s_pdg' % (var, minmax)
                        default = 0. if minmax=='min' else -1.
                        self[new_var].append(self[old_var][str(pdg)] if str(pdg) in self[old_var] else default)
                #special for mxx_part_antipart
                old_var = 'mxx_only_part_antipart'
                new_var = 'mxxpart_antipart'
                if 'default' in self[old_var]:
                    default = self[old_var]['default']
                    self[new_var].append(self[old_var][str(pdg)] if str(pdg) in self[old_var] else default)
                else:
                    if str(pdg) not in self[old_var]:
                        raise Exception("no default value defined for %s and no value defined for pdg %s" % (old_var, pdg)) 
                    self[new_var].append(self[old_var][str(pdg)])
        else:
            self['pdg_cut'] = [0]
            self['ptmin4pdg'] = [0.]
            self['Emin4pdg'] = [0.]
            self['etamin4pdg'] =[0.]
            self['ptmax4pdg'] = [-1.]
            self['Emax4pdg'] = [-1.]
            self['etamax4pdg'] =[-1.]
            self['mxxmin4pdg'] =[0.] 
            self['mxxpart_antipart'] = [False]
            
                    
           
    def create_default_for_process(self, proc_characteristic, history, proc_def):
        """Rules
          process 1->N all cut set on off.
          loop_induced -> MC over helicity
          e+ e- beam -> lpp:0 ebeam:500
          p p beam -> set maxjetflavor automatically
          more than one multiplicity: ickkw=1 xqcut=30 use_syst=F
         """


        if proc_characteristic['loop_induced']:
            self['nhel'] = 1
        self['pdgs_for_merging_cut'] = proc_characteristic['colored_pdgs']
                    
        if proc_characteristic['ninitial'] == 1:
            #remove all cut
            self.remove_all_cut()
            self['use_syst'] = False
        else:
            # check for beam_id
            # check for beam_id
            beam_id = set()
            beam_id_split = [set(), set()]
            for proc in proc_def:   
                for oneproc in proc:
                    for i,leg in enumerate(oneproc['legs']):
                        if not leg['state']:
                            beam_id_split[i].add(leg['id'])
                            beam_id.add(leg['id'])

            if any(i in beam_id for i in [1,-1,2,-2,3,-3,4,-4,5,-5,21,22]):
                maxjetflavor = max([4]+[abs(i) for i in beam_id if  -7< i < 7])
                self['maxjetflavor'] = maxjetflavor
                self['asrwgtflavor'] = maxjetflavor
            
            if any(i in beam_id for i in [1,-1,2,-2,3,-3,4,-4,5,-5,21,22]):
                # check for e p collision
                if any(id  in beam_id for id in [11,-11,13,-13]):
                    self.display_block.append('beam_pol')
                    if any(id  in beam_id_split[0] for id in [11,-11,13,-13]):
                        self['lpp1'] = 0  
                        self['lpp2'] = 1 
                        self['ebeam1'] = '1k'  
                        self['ebeam2'] = '6500'  
                    else:
                        self['lpp1'] = 1  
                        self['lpp2'] = 0  
                        self['ebeam1'] = '6500'  
                        self['ebeam2'] = '1k'  
            
            elif any(id in beam_id for id in [11,-11,13,-13]):
                self['lpp1'] = 0
                self['lpp2'] = 0
                self['ebeam1'] = 500
                self['ebeam2'] = 500
                self['use_syst'] = False
                if set([ abs(i) for i in beam_id_split[0]]) == set([ abs(i) for i in beam_id_split[1]]):
                    self.display_block.append('ecut')
                self.display_block.append('beam_pol')
            else:
                self['lpp1'] = 0
                self['lpp2'] = 0    
                self['use_syst'] = False   
                self.display_block.append('beam_pol')  
                self.display_block.append('ecut')       
            
            # automatic polarisation of the beam if neutrino beam  
            if any(id  in beam_id for id in [12,-12,14,-14,16,-16]):
                self.display_block.append('beam_pol')
                if any(id  in beam_id_split[0] for id in [12,14,16]):
                    self['lpp1'] = 0   
                    self['ebeam1'] = '1k'  
                    self['polbeam1'] = -100
                    if not all(id  in [12,14,16] for id in beam_id_split[0]):
                        logger.warning('Issue with default beam setup of neutrino in the run_card. Please check it up [polbeam1]. %s')
                elif any(id  in beam_id_split[0] for id in [-12,-14,-16]):
                    self['lpp1'] = 0   
                    self['ebeam1'] = '1k'  
                    self['polbeam1'] = 100
                    if not all(id  in [-12,-14,-16] for id in beam_id_split[0]):
                        logger.warning('Issue with default beam setup of neutrino in the run_card. Please check it up [polbeam1].')                         
                if any(id  in beam_id_split[1] for id in [12,14,16]):
                    self['lpp2'] = 0   
                    self['ebeam2'] = '1k'  
                    self['polbeam2'] = -100
                    if not all(id  in [12,14,16] for id in beam_id_split[1]):
                        logger.warning('Issue with default beam setup of neutrino in the run_card. Please check it up [polbeam2].')
                if any(id  in beam_id_split[1] for id in [-12,-14,-16]):
                    self['lpp2'] = 0   
                    self['ebeam2'] = '1k'  
                    self['polbeam2'] = 100
                    if not all(id  in [-12,-14,-16] for id in beam_id_split[1]):
                        logger.warning('Issue with default beam setup of neutrino in the run_card. Please check it up [polbeam2].')
            
        # Check if need matching
        min_particle = 99
        max_particle = 0
        for proc in proc_def:
            min_particle = min(len(proc[0]['legs']), min_particle)
            max_particle = max(len(proc[0]['legs']), max_particle)
        if min_particle != max_particle:
            #take one of the process with min_particle
            for procmin in proc_def:
                if len(procmin[0]['legs']) != min_particle:
                    continue
                else:
                    idsmin = [l['id'] for l in procmin[0]['legs']]
                    break
            matching = False
            for procmax in proc_def:
                if len(procmax[0]['legs']) != max_particle:
                    continue
                idsmax =  [l['id'] for l in procmax[0]['legs']]
                for i in idsmin:
                    if i not in idsmax:
                        continue
                    else:
                        idsmax.remove(i)
                for j in idsmax:
                    if j not in [1,-1,2,-2,3,-3,4,-4,5,-5,21]:
                        break
                else:
                    # all are jet => matching is ON
                    matching=True
                    break 
            
            if matching:
                self['ickkw'] = 1
                self['xqcut'] = 30
                #self['use_syst'] = False 
                self['drjj'] = 0
                self['drjl'] = 0
                self['sys_alpsfact'] = "0.5 1 2"
                self['systematics_arguments'].append('--alps=0.5,1,2')
                self.display_block.append('mlm')
                self.display_block.append('ckkw')
                self['dynamical_scale_choice'] = -1
                
                
        # For interference module, the systematics are wrong.
        # automatically set use_syst=F and set systematics_program=none
        no_systematics = False
        interference = False
        for proc in proc_def:
            for oneproc in proc:
                if '^2' in oneproc.nice_string():
                    interference = True
                    break
            else:
                continue
            break

        
        if interference or no_systematics:
            self['use_syst'] = False
            self['systematics_program'] = 'none'
        if interference:
            self['dynamical_scale_choice'] = 3
            self['sde_strategy'] = 2
        
        # set default integration strategy
        # interference case is already handle above
        # here pick strategy 2 if only one QCD color flow
        # and for pure multi-jet case
        if proc_characteristic['single_color']:
            self['sde_strategy'] = 2
        else:
            # check if  multi-jet j 
            is_multijet = True
            jet_id = [21] + list(range(1, self['maxjetflavor']+1))
            for proc in proc_def:
                if any(abs(j.get('id')) not in jet_id for j in proc[0]['legs']):
                    is_multijet = False
                    break
            if is_multijet:
                self['sde_strategy'] = 2
            
        # if polarization is used, set the choice of the frame in the run_card
        # But only if polarization is used for massive particles
        for plist in proc_def:
            for proc in plist:
                for l in proc.get('legs') + proc.get('legs_with_decays'):
                    if l.get('polarization'):
                        model = proc.get('model')
                        particle = model.get_particle(l.get('id'))
                        if particle.get('mass').lower() != 'zero':
                            self.display_block.append('frame') 
                            break
                else:
                    continue
                break
            else:
                continue
            break

        if 'MLM' in proc_characteristic['limitations']:
            if self['dynamical_scale_choice'] ==  -1:
                self['dynamical_scale_choice'] = 3
            if self['ickkw']  == 1:
                logger.critical("MLM matching/merging not compatible with the model! You need to use another method to remove the double counting!")
            self['ickkw'] = 0
            
        # define class of particles present to hide all the cuts associated to 
        # not present class
        cut_class = collections.defaultdict(int)
        for proc in proc_def:
            for oneproc in proc:
                one_proc_cut = collections.defaultdict(int)
                ids = oneproc.get_final_ids_after_decay()
                if oneproc['decay_chains']:
                    cut_class['d']  = 1
                for pdg in ids:
                    if pdg == 22:
                        one_proc_cut['a'] +=1
                    elif abs(pdg) <= self['maxjetflavor']:
                        one_proc_cut['j'] += 1
                        one_proc_cut['J'] += 1
                    elif abs(pdg) <= 5:
                        one_proc_cut['b'] += 1
                        one_proc_cut['J'] += 1
                    elif abs(pdg) in [11,13,15]:
                        one_proc_cut['l'] += 1
                        one_proc_cut['L'] += 1
                    elif abs(pdg) in [12,14,16]:
                        one_proc_cut['n'] += 1
                        one_proc_cut['L'] += 1 
                    elif str(oneproc.get('model').get_particle(pdg)['mass']) != 'ZERO':
                        one_proc_cut['H'] += 1
                        
            for key, nb in one_proc_cut.items():
                cut_class[key] = max(cut_class[key], nb)
            self.cut_class = dict(cut_class)
            self.cut_class[''] = True #avoid empty
                                   
    def write(self, output_file, template=None, python_template=False,
              **opt):
        """Write the run_card in output_file according to template 
           (a path to a valid run_card)"""

        if not template:
            if not MADEVENT:
                template = pjoin(MG5DIR, 'Template', 'LO', 'Cards', 
                                                        'run_card.dat')
                python_template = True
            else:
                template = pjoin(MEDIR, 'Cards', 'run_card_default.dat')
                python_template = False
                

        hid_lines = {'default':True}#collections.defaultdict(itertools.repeat(True).next)
        if isinstance(output_file, str):
            if 'default' in output_file:
                if self.cut_class:
                    hid_lines['default'] = False
                    for key in self.cut_class:
                        nb = self.cut_class[key]
                        for i in range(1,nb+1):
                            hid_lines[key*i] = True
                    for k1,k2 in ['bj', 'bl', 'al', 'jl', 'ab', 'aj']:
                        if self.cut_class.get(k1) and self.cut_class.get(k2):
                            hid_lines[k1+k2] = True

        super(RunCardLO, self).write(output_file, template=template,
                                    python_template=python_template, 
                                    template_options=hid_lines,
                                    **opt)            


class InvalidMadAnalysis5Card(InvalidCmd):
    pass

class MadAnalysis5Card(dict):
    """ A class to store a MadAnalysis5 card. Very basic since it is basically
    free format."""
    
    _MG5aMC_escape_tag = '@MG5aMC'
    
    _default_hadron_inputs = ['*.hepmc', '*.hep', '*.stdhep', '*.lhco','*.root']
    _default_parton_inputs = ['*.lhe']
    _skip_analysis         = False
    
    @classmethod
    def events_can_be_reconstructed(cls, file_path):
        """ Checks from the type of an event file whether it can be reconstructed or not."""
        return not (file_path.endswith('.lhco') or file_path.endswith('.lhco.gz') or \
                          file_path.endswith('.root') or file_path.endswith('.root.gz'))
    
    @classmethod
    def empty_analysis(cls):
        """ A method returning the structure of an empty analysis """
        return {'commands':[],
                'reconstructions':[]}

    @classmethod
    def empty_reconstruction(cls):
        """ A method returning the structure of an empty reconstruction """
        return {'commands':[],
                'reco_output':'lhe'}

    def default_setup(self):
        """define the default value""" 
        self['mode']      = 'parton'
        self['inputs']    = []
        # None is the default stdout level, it will be set automatically by MG5aMC
        self['stdout_lvl'] = None
        # These two dictionaries are formated as follows:
        #     {'analysis_name':
        #          {'reconstructions' : ['associated_reconstructions_name']}
        #          {'commands':['analysis command lines here']}    }
        # with values being of the form of the empty_analysis() attribute
        # of this class and some other property could be added to this dictionary
        # in the future.
        self['analyses']       = {}
        # The recasting structure contains on set of commands and one set of 
        # card lines. 
        self['recasting']      = {'commands':[],'card':[]}
        # Add the default trivial reconstruction to use an lhco input
        # This is just for the structure
        self['reconstruction'] = {'lhco_input':
                                        MadAnalysis5Card.empty_reconstruction(),
                                  'root_input':
                                        MadAnalysis5Card.empty_reconstruction()}
        self['reconstruction']['lhco_input']['reco_output']='lhco'
        self['reconstruction']['root_input']['reco_output']='root'        

        # Specify in which order the analysis/recasting were specified
        self['order'] = []

    def __init__(self, finput=None,mode=None):
        if isinstance(finput, self.__class__):
            dict.__init__(self, finput)
            assert list(finput.__dict__.keys())
            for key in finput.__dict__:
                setattr(self, key, copy.copy(getattr(finput, key)) )
            return
        else:
            dict.__init__(self)
        
        # Initialize it with all the default value
        self.default_setup()
        if not mode is None:
            self['mode']=mode

        # if input is define read that input
        if isinstance(finput, (file, str, StringIO.StringIO)):
            self.read(finput, mode=mode)
    
    def read(self, input, mode=None):
        """ Read an MA5 card"""
        
        if mode not in [None,'parton','hadron']:
            raise MadGraph5Error('A MadAnalysis5Card can be read online the modes'+
                                                         "'parton' or 'hadron'")
        card_mode = mode
        
        if isinstance(input, (file, StringIO.StringIO)):
            input_stream = input
        elif isinstance(input, str):
            if not os.path.isfile(input):
                raise InvalidMadAnalysis5Card("Cannot read the MadAnalysis5 card."+\
                                                    "File '%s' not found."%input)
            if mode is None and 'hadron' in input:
                card_mode = 'hadron'
            input_stream = open(input,'r')
        else:
            raise MadGraph5Error('Incorrect input for the read function of'+\
              ' the MadAnalysis5Card card. Received argument type is: %s'%str(type(input)))

        # Reinstate default values
        self.__init__()
        current_name = 'default'
        current_type = 'analyses'
        for line in input_stream:
            # Skip comments for now
            if line.startswith('#'):
                continue
            if line.endswith('\n'):
                line = line[:-1]
            if line.strip()=='':
                continue
            if line.startswith(self._MG5aMC_escape_tag):
                try:
                    option,value = line[len(self._MG5aMC_escape_tag):].split('=')
                    value = value.strip()
                except ValueError:
                    option = line[len(self._MG5aMC_escape_tag):]
                option = option.strip()
                
                if option=='inputs':
                    self['inputs'].extend([v.strip() for v in value.split(',')])
                
                elif option == 'skip_analysis':
                    self._skip_analysis = True

                elif option=='stdout_lvl':
                    try: # It is likely an int
                        self['stdout_lvl']=int(value)
                    except ValueError:
                        try: # Maybe the user used something like 'logging.INFO'
                            self['stdout_lvl']=eval(value)
                        except:
                            try:
                               self['stdout_lvl']=eval('logging.%s'%value)
                            except:
                                raise InvalidMadAnalysis5Card(
                 "MA5 output level specification '%s' is incorrect."%str(value))
                
                elif option=='analysis_name':
                    current_type = 'analyses'
                    current_name = value
                    if current_name in self[current_type]:
                        raise InvalidMadAnalysis5Card(
               "Analysis '%s' already defined in MadAnalysis5 card"%current_name)
                    else:
                        self[current_type][current_name] = MadAnalysis5Card.empty_analysis()
                
                elif option=='set_reconstructions':
                    try:
                        reconstructions = eval(value)
                        if not isinstance(reconstructions, list):
                            raise
                    except:
                        raise InvalidMadAnalysis5Card("List of reconstructions"+\
                         " '%s' could not be parsed in MadAnalysis5 card."%value)
                    if current_type!='analyses' and current_name not in self[current_type]:
                        raise InvalidMadAnalysis5Card("A list of reconstructions"+\
                                   "can only be defined in the context of an "+\
                                             "analysis in a MadAnalysis5 card.")
                    self[current_type][current_name]['reconstructions']=reconstructions
                    continue
                
                elif option=='reconstruction_name':
                    current_type = 'reconstruction'
                    current_name = value
                    if current_name in self[current_type]:
                        raise InvalidMadAnalysis5Card(
               "Reconstruction '%s' already defined in MadAnalysis5 hadron card"%current_name)
                    else:
                        self[current_type][current_name] = MadAnalysis5Card.empty_reconstruction()

                elif option=='reco_output':
                    if current_type!='reconstruction' or current_name not in \
                                                         self['reconstruction']:
                        raise InvalidMadAnalysis5Card(
               "Option '%s' is only available within the definition of a reconstruction"%option)
                    if not value.lower() in ['lhe','root']:
                        raise InvalidMadAnalysis5Card(
                                  "Option '%s' can only take the values 'lhe' or 'root'"%option)
                    self['reconstruction'][current_name]['reco_output'] = value.lower()
                
                elif option.startswith('recasting'):
                    current_type = 'recasting'
                    try:
                        current_name = option.split('_')[1]
                    except:
                        raise InvalidMadAnalysis5Card('Malformed MA5 recasting option %s.'%option)
                    if len(self['recasting'][current_name])>0:
                        raise InvalidMadAnalysis5Card(
               "Only one recasting can be defined in MadAnalysis5 hadron card")
                
                else:
                    raise InvalidMadAnalysis5Card(
               "Unreckognized MG5aMC instruction in MadAnalysis5 card: '%s'"%option)
                
                if option in ['analysis_name','reconstruction_name'] or \
                                                 option.startswith('recasting'):
                    self['order'].append((current_type,current_name))
                continue

            # Add the default analysis if needed since the user does not need
            # to specify it.
            if current_name == 'default' and current_type == 'analyses' and\
                                          'default' not in self['analyses']:
                    self['analyses']['default'] = MadAnalysis5Card.empty_analysis()
                    self['order'].append(('analyses','default'))

            if current_type in ['recasting']:
                self[current_type][current_name].append(line)
            elif current_type in ['reconstruction']:
                self[current_type][current_name]['commands'].append(line)
            elif current_type in ['analyses']:
                self[current_type][current_name]['commands'].append(line)

        if 'reconstruction' in self['analyses'] or len(self['recasting']['card'])>0:
            if mode=='parton':
                raise InvalidMadAnalysis5Card(
      "A parton MadAnalysis5 card cannot specify a recombination or recasting.")
            card_mode = 'hadron'
        elif mode is None:
            card_mode = 'parton'

        self['mode'] = card_mode
        if self['inputs'] == []:
            if self['mode']=='hadron':
                self['inputs']  = self._default_hadron_inputs
            else:
                self['inputs']  = self._default_parton_inputs
        
        # Make sure at least one reconstruction is specified for each hadron
        # level analysis and that it exists.
        if self['mode']=='hadron':
            for analysis_name, analysis in self['analyses'].items():
                if len(analysis['reconstructions'])==0:
                    raise InvalidMadAnalysis5Card('Hadron-level analysis '+\
                      "'%s' is not specified any reconstruction(s)."%analysis_name)
                if any(reco not in self['reconstruction'] for reco in \
                                                   analysis['reconstructions']):
                    raise InvalidMadAnalysis5Card('A reconstructions specified in'+\
                                 " analysis '%s' is not defined."%analysis_name)
    
    def write(self, output):
        """ Write an MA5 card."""

        if isinstance(output, (file, StringIO.StringIO)):
            output_stream = output
        elif isinstance(output, str):
            output_stream = open(output,'w')
        else:
            raise MadGraph5Error('Incorrect input for the write function of'+\
              ' the MadAnalysis5Card card. Received argument type is: %s'%str(type(output)))
        
        output_lines = []
        if self._skip_analysis:
            output_lines.append('%s skip_analysis'%self._MG5aMC_escape_tag)
        output_lines.append('%s inputs = %s'%(self._MG5aMC_escape_tag,','.join(self['inputs'])))
        if not self['stdout_lvl'] is None:
            output_lines.append('%s stdout_lvl=%s'%(self._MG5aMC_escape_tag,self['stdout_lvl']))
        for definition_type, name in self['order']:
            
            if definition_type=='analyses':
                output_lines.append('%s analysis_name = %s'%(self._MG5aMC_escape_tag,name))
                output_lines.append('%s set_reconstructions = %s'%(self._MG5aMC_escape_tag,
                                str(self['analyses'][name]['reconstructions'])))                
            elif definition_type=='reconstruction':
                output_lines.append('%s reconstruction_name = %s'%(self._MG5aMC_escape_tag,name))
            elif definition_type=='recasting':
                output_lines.append('%s recasting_%s'%(self._MG5aMC_escape_tag,name))

            if definition_type in ['recasting']:
                output_lines.extend(self[definition_type][name])
            elif definition_type in ['reconstruction']:
                output_lines.append('%s reco_output = %s'%(self._MG5aMC_escape_tag,
                                    self[definition_type][name]['reco_output']))                
                output_lines.extend(self[definition_type][name]['commands'])
            elif definition_type in ['analyses']:
                output_lines.extend(self[definition_type][name]['commands'])                
        
        output_stream.write('\n'.join(output_lines))
        
        return
    
    def get_MA5_cmds(self, inputs_arg, submit_folder, run_dir_path=None, 
                                               UFO_model_path=None, run_tag=''):
        """ Returns a list of tuples ('AnalysisTag',['commands']) specifying 
        the commands of the MadAnalysis runs required from this card. 
        At parton-level, the number of such commands is the number of analysis 
        asked for. In the future, the idea is that the entire card can be
        processed in one go from MA5 directly."""
        
        if isinstance(inputs_arg, list):
            inputs = inputs_arg
        elif isinstance(inputs_arg, str):
            inputs = [inputs_arg]
        else:
            raise MadGraph5Error("The function 'get_MA5_cmds' can only take "+\
                            " a string or a list for the argument 'inputs_arg'")
        
        if len(inputs)==0:
            raise MadGraph5Error("The function 'get_MA5_cmds' must have "+\
                                              " at least one input specified'")
        
        if run_dir_path is None:
            run_dir_path = os.path.dirname(inputs_arg)
        
        cmds_list = []
        
        UFO_load = []
        # first import the UFO if provided
        if UFO_model_path:
            UFO_load.append('import %s'%UFO_model_path)
        
        def get_import(input, type=None):
            """ Generates the MA5 import commands for that event file. """
            dataset_name = os.path.basename(input).split('.')[0]
            res = ['import %s as %s'%(input, dataset_name)]
            if not type is None:
                res.append('set %s.type = %s'%(dataset_name, type))
            return res
        
        fifo_status = {'warned_fifo':False,'fifo_used_up':False}
        def warn_fifo(input):
            if not input.endswith('.fifo'):
                return False
            if not fifo_status['fifo_used_up']:
                fifo_status['fifo_used_up'] = True
                return False
            else:
                if not fifo_status['warned_fifo']:
                    logger.warning('Only the first MA5 analysis/reconstructions can be run on a fifo. Subsequent runs will skip fifo inputs.')
                    fifo_status['warned_fifo'] = True
                return True
            
        # Then the event file(s) input(s)
        inputs_load = []
        for input in inputs:
            inputs_load.extend(get_import(input))
        
        submit_command = 'submit %s'%submit_folder+'_%s'
        
        # Keep track of the reconstruction outpus in the MA5 workflow
        # Keys are reconstruction names and values are .lhe.gz reco file paths.
        # We put by default already the lhco/root ones present
        reconstruction_outputs = {
                'lhco_input':[f for f in inputs if 
                                 f.endswith('.lhco') or f.endswith('.lhco.gz')],
                'root_input':[f for f in inputs if 
                                 f.endswith('.root') or f.endswith('.root.gz')]}

        # If a recasting card has to be written out, chose here its path
        recasting_card_path = pjoin(run_dir_path,
       '_'.join([run_tag,os.path.basename(submit_folder),'recasting_card.dat']))

        # Make sure to only run over one analysis over each fifo.
        for definition_type, name in self['order']:
            if definition_type == 'reconstruction':   
                analysis_cmds = list(self['reconstruction'][name]['commands'])
                reco_outputs = []
                for i_input, input in enumerate(inputs):
                    # Skip lhco/root as they must not be reconstructed
                    if not MadAnalysis5Card.events_can_be_reconstructed(input):
                        continue
                    # Make sure the input is not a used up fifo.
                    if warn_fifo(input):
                        continue
                    analysis_cmds.append('import %s as reco_events'%input)
                    if self['reconstruction'][name]['reco_output']=='lhe':
                        reco_outputs.append('%s_%s.lhe.gz'%(os.path.basename(
                               input).replace('_events','').split('.')[0],name))
                        analysis_cmds.append('set main.outputfile=%s'%reco_outputs[-1])
                    elif self['reconstruction'][name]['reco_output']=='root':
                        reco_outputs.append('%s_%s.root'%(os.path.basename(
                               input).replace('_events','').split('.')[0],name))
                        analysis_cmds.append('set main.fastsim.rootfile=%s'%reco_outputs[-1])
                    analysis_cmds.append(
                                 submit_command%('reco_%s_%d'%(name,i_input+1)))
                    analysis_cmds.append('remove reco_events')
                    
                reconstruction_outputs[name]= [pjoin(run_dir_path,rec_out) 
                                                    for rec_out in reco_outputs]
                if len(reco_outputs)>0:
                    cmds_list.append(('_reco_%s'%name,analysis_cmds))

            elif definition_type == 'analyses':
                if self['mode']=='parton':
                    cmds_list.append( (name, UFO_load+inputs_load+
                      self['analyses'][name]['commands']+[submit_command%name]) )
                elif self['mode']=='hadron':
                    # Also run on the already reconstructed root/lhco files if found.
                    for reco in self['analyses'][name]['reconstructions']+\
                                                    ['lhco_input','root_input']:
                        if len(reconstruction_outputs[reco])==0:
                            continue
                        if self['reconstruction'][reco]['reco_output']=='lhe':
                            # For the reconstructed lhe output we must be in parton mode
                            analysis_cmds = ['set main.mode = parton']
                        else:
                            analysis_cmds = []
                        analysis_cmds.extend(sum([get_import(rec_out) for 
                                   rec_out in reconstruction_outputs[reco]],[]))
                        analysis_cmds.extend(self['analyses'][name]['commands'])
                        analysis_cmds.append(submit_command%('%s_%s'%(name,reco)))
                        cmds_list.append( ('%s_%s'%(name,reco),analysis_cmds)  )

            elif definition_type == 'recasting':
                if len(self['recasting']['card'])==0:
                    continue
                if name == 'card':
                    # Create the card here
                    open(recasting_card_path,'w').write('\n'.join(self['recasting']['card']))
                if name == 'commands':
                    recasting_cmds = list(self['recasting']['commands'])
                    # Exclude LHCO files here of course
                    n_inputs = 0
                    for input in inputs:
                        if not MadAnalysis5Card.events_can_be_reconstructed(input):
                            continue
                        # Make sure the input is not a used up fifo.
                        if warn_fifo(input):
                            continue
                        recasting_cmds.extend(get_import(input,'signal'))
                        n_inputs += 1

                    recasting_cmds.append('set main.recast.card_path=%s'%recasting_card_path)
                    recasting_cmds.append(submit_command%'Recasting')
                    if n_inputs>0:
                        cmds_list.append( ('Recasting',recasting_cmds))

        return cmds_list

class RunCardNLO(RunCard):
    """A class object for the run_card for a (aMC@)NLO pocess"""
    
    LO = False
    
    def default_setup(self):
        """define the default value"""
        
        self.add_param('run_tag', 'tag_1', include=False)
        self.add_param('nevents', 10000)
        self.add_param('req_acc', -1.0, include=False)
        self.add_param('nevt_job', -1, include=False)
        self.add_param('event_norm', 'average')
        #FO parameter
        self.add_param('req_acc_fo', 0.01, include=False)        
        self.add_param('npoints_fo_grid', 5000, include=False)
        self.add_param('niters_fo_grid', 4, include=False)
        self.add_param('npoints_fo', 10000, include=False)        
        self.add_param('niters_fo', 6, include=False)
        #seed and collider
        self.add_param('iseed', 0)
        self.add_param('lpp1', 1, fortran_name='lpp(1)')        
        self.add_param('lpp2', 1, fortran_name='lpp(2)')                        
        self.add_param('ebeam1', 6500.0, fortran_name='ebeam(1)')
        self.add_param('ebeam2', 6500.0, fortran_name='ebeam(2)')        
        self.add_param('pdlabel', 'nn23nlo', allowed=['lhapdf', 'cteq6_m','cteq6_d','cteq6_l','cteq6l1', 'nn23lo','nn23lo1','nn23nlo'])                
        self.add_param('lhaid', [244600],fortran_name='lhaPDFid')
        self.add_param('lhapdfsetname', ['internal_use_only'], system=True)
        #shower and scale
        self.add_param('parton_shower', 'HERWIG6', fortran_name='shower_mc')        
        self.add_param('shower_scale_factor',1.0)
        self.add_param('fixed_ren_scale', False)
        self.add_param('fixed_fac_scale', False)
        self.add_param('mur_ref_fixed', 91.118)                       
        self.add_param('muf1_ref_fixed', -1.0, hidden=True)
        self.add_param('muf_ref_fixed', 91.118)                       
        self.add_param('muf2_ref_fixed', -1.0, hidden=True)
        self.add_param("dynamical_scale_choice", [-1],fortran_name='dyn_scale', comment="\'-1\' is based on CKKW back clustering (following feynman diagram).\n \'1\' is the sum of transverse energy.\n '2' is HT (sum of the transverse mass)\n '3' is HT/2")
        self.add_param('fixed_qes_scale', False, hidden=True)
        self.add_param('qes_ref_fixed', -1.0, hidden=True)
        self.add_param('mur_over_ref', 1.0)
        self.add_param('muf_over_ref', 1.0)                       
        self.add_param('muf1_over_ref', -1.0, hidden=True)                       
        self.add_param('muf2_over_ref', -1.0, hidden=True)
        self.add_param('qes_over_ref', -1.0, hidden=True)
        self.add_param('reweight_scale', [True], fortran_name='lscalevar')
        self.add_param('rw_rscale_down', -1.0, hidden=True)        
        self.add_param('rw_rscale_up', -1.0, hidden=True)
        self.add_param('rw_fscale_down', -1.0, hidden=True)                       
        self.add_param('rw_fscale_up', -1.0, hidden=True)
        self.add_param('rw_rscale', [1.0,2.0,0.5], fortran_name='scalevarR')
        self.add_param('rw_fscale', [1.0,2.0,0.5], fortran_name='scalevarF')
        self.add_param('reweight_pdf', [False], fortran_name='lpdfvar')
        self.add_param('pdf_set_min', 244601, hidden=True)
        self.add_param('pdf_set_max', 244700, hidden=True)
        self.add_param('store_rwgt_info', False)
        self.add_param('systematics_program', 'none', include=False, hidden=True, comment='Choose which program to use for systematics computation: none, systematics')
        self.add_param('systematics_arguments', [''], include=False, hidden=True, comment='Choose the argment to pass to the systematics command. like --mur=0.25,1,4. Look at the help of the systematics function for more details.')
             
        #merging
        self.add_param('ickkw', 0, allowed=[-1,0,3,4], comment=" - 0: No merging\n - 3:  FxFx Merging :  http://amcatnlo.cern.ch/FxFx_merging.htm\n - 4: UNLOPS merging (No interface within MG5aMC)\n - -1:  NNLL+NLO jet-veto computation. See arxiv:1412.8408 [hep-ph]")
        self.add_param('bwcutoff', 15.0)
        #cuts        
        self.add_param('jetalgo', 1.0)
        self.add_param('jetradius', 0.7)         
        self.add_param('ptj', 10.0 , cut=True)
        self.add_param('etaj', -1.0, cut=True)        
        self.add_param('ptl', 0.0, cut=True)
        self.add_param('etal', -1.0, cut=True) 
        self.add_param('drll', 0.0, cut=True)
        self.add_param('drll_sf', 0.0, cut=True)        
        self.add_param('mll', 0.0, cut=True)
        self.add_param('mll_sf', 30.0, cut=True) 
        self.add_param('ptgmin', 20.0, cut=True)
        self.add_param('etagamma', -1.0)        
        self.add_param('r0gamma', 0.4)
        self.add_param('xn', 1.0)                         
        self.add_param('epsgamma', 1.0)
        self.add_param('isoem', True)        
        self.add_param('maxjetflavor', 4, hidden=True)
        self.add_param('iappl', 0)   
        self.add_param('lhe_version', 3, hidden=True, include=False)
        
        #internal variable related to FO_analyse_card
        self.add_param('FO_LHE_weight_ratio',1e-3, hidden=True, system=True)
        self.add_param('FO_LHE_postprocessing',['grouping','random'], 
                       hidden=True, system=True, include=False)
    
        # parameter allowing to define simple cut via the pdg
        self.add_param('pt_min_pdg',{'__type__':0.}, include=False,cut=True)
        self.add_param('pt_max_pdg',{'__type__':0.}, include=False,cut=True)
        self.add_param('mxx_min_pdg',{'__type__':0.}, include=False,cut=True)
        self.add_param('mxx_only_part_antipart', {'default':False}, include=False, hidden=True)
        
        #hidden parameter that are transfer to the fortran code
        self.add_param('pdg_cut',[0], hidden=True, system=True) # store which PDG are tracked
        self.add_param('ptmin4pdg',[0.], hidden=True, system=True) # store pt min
        self.add_param('ptmax4pdg',[-1.], hidden=True, system=True)
        self.add_param('mxxmin4pdg',[0.], hidden=True, system=True)
        self.add_param('mxxpart_antipart', [False], hidden=True, system=True)
        
    def check_validity(self):
        """check the validity of the various input"""
        
        super(RunCardNLO, self).check_validity()

        # for lepton-lepton collisions, ignore 'pdlabel' and 'lhaid'
        if abs(self['lpp1'])!=1 or abs(self['lpp2'])!=1:
            if self['lpp1'] == 1 or self['lpp2']==1:
                raise InvalidRunCard('Process like Deep Inelastic scattering not supported at NLO accuracy.')
            
            if self['pdlabel']!='nn23nlo' or self['reweight_pdf']:
                self['pdlabel']='nn23nlo'
                self['reweight_pdf']=[False]
                logger.info('''Lepton-lepton collisions: ignoring PDF related parameters in the run_card.dat (pdlabel, lhaid, reweight_pdf, ...)''')
        
        # For FxFx merging, make sure that the following parameters are set correctly:
        if self['ickkw'] == 3: 
            # 1. Renormalization and factorization (and ellis-sexton scales) are not fixed       
            scales=['fixed_ren_scale','fixed_fac_scale','fixed_QES_scale']
            for scale in scales:
                if self[scale]:
                    logger.warning('''For consistency in the FxFx merging, \'%s\' has been set to false'''
                                % scale,'$MG:BOLD')
                    self[scale]= False
            #and left to default dynamical scale
            if len(self["dynamical_scale_choice"]) > 1 or self["dynamical_scale_choice"][0] != -1:
                self["dynamical_scale_choice"] = [-1]
                self["reweight_scale"]=[self["reweight_scale"][0]]
                logger.warning('''For consistency in the FxFx merging, dynamical_scale_choice has been set to -1 (default)'''
                                ,'$MG:BOLD')
                
            # 2. Use kT algorithm for jets with pseudo-code size R=1.0
            jetparams=['jetradius','jetalgo']
            for jetparam in jetparams:
                if float(self[jetparam]) != 1.0:
                    logger.info('''For consistency in the FxFx merging, \'%s\' has been set to 1.0'''
                                % jetparam ,'$MG:BOLD')
                    self[jetparam] = 1.0
        elif self['ickkw'] == -1 and (self["dynamical_scale_choice"][0] != -1 or
                                      len(self["dynamical_scale_choice"]) > 1):
                self["dynamical_scale_choice"] = [-1]
                self["reweight_scale"]=[self["reweight_scale"][0]]
                logger.warning('''For consistency with the jet veto, the scale which will be used is ptj. dynamical_scale_choice will be set at -1.'''
                                ,'$MG:BOLD')            
                                
        # For interface to APPLGRID, need to use LHAPDF and reweighting to get scale uncertainties
        if self['iappl'] != 0 and self['pdlabel'].lower() != 'lhapdf':
            raise InvalidRunCard('APPLgrid generation only possible with the use of LHAPDF')
        if self['iappl'] != 0 and not self['reweight_scale']:
            raise InvalidRunCard('APPLgrid generation only possible with including' +\
                                      ' the reweighting to get scale dependence')

        # Hidden values check
        if self['qes_ref_fixed'] == -1.0:
            self['qes_ref_fixed']=self['mur_ref_fixed']
        if self['qes_over_ref'] == -1.0:
            self['qes_over_ref']=self['mur_over_ref']
        if self['muf1_over_ref'] != -1.0 and self['muf1_over_ref'] == self['muf2_over_ref']:
            self['muf_over_ref']=self['muf1_over_ref']
        if self['muf1_over_ref'] == -1.0:
            self['muf1_over_ref']=self['muf_over_ref']
        if self['muf2_over_ref'] == -1.0:
            self['muf2_over_ref']=self['muf_over_ref']
        if self['muf1_ref_fixed'] != -1.0 and self['muf1_ref_fixed'] == self['muf2_ref_fixed']:
            self['muf_ref_fixed']=self['muf1_ref_fixed']
        if self['muf1_ref_fixed'] == -1.0:
            self['muf1_ref_fixed']=self['muf_ref_fixed']
        if self['muf2_ref_fixed'] == -1.0:
            self['muf2_ref_fixed']=self['muf_ref_fixed']
        # overwrite rw_rscale and rw_fscale when rw_(r/f)scale_(down/up) are explicitly given in the run_card for backward compatibility.
        if (self['rw_rscale_down'] != -1.0 and ['rw_rscale_down'] not in self['rw_rscale']) or\
           (self['rw_rscale_up'] != -1.0 and ['rw_rscale_up'] not in self['rw_rscale']):
            self['rw_rscale']=[1.0,self['rw_rscale_up'],self['rw_rscale_down']]
        if (self['rw_fscale_down'] != -1.0 and ['rw_fscale_down'] not in self['rw_fscale']) or\
           (self['rw_fscale_up'] != -1.0 and ['rw_fscale_up'] not in self['rw_fscale']):
            self['rw_fscale']=[1.0,self['rw_fscale_up'],self['rw_fscale_down']]
    
        # PDF reweighting check
        if any(self['reweight_pdf']):
            # check that we use lhapdf if reweighting is ON
            if self['pdlabel'] != "lhapdf":
                raise InvalidRunCard('Reweight PDF option requires to use pdf sets associated to lhapdf. Please either change the pdlabel to use LHAPDF or set reweight_pdf to False.')

        # make sure set have reweight_pdf and lhaid of length 1 when not including lhapdf
        if self['pdlabel'] != "lhapdf":
            self['reweight_pdf']=[self['reweight_pdf'][0]]
            self['lhaid']=[self['lhaid'][0]]
            
        # make sure set have reweight_scale and dyn_scale_choice of length 1 when fixed scales:
        if self['fixed_ren_scale'] and self['fixed_fac_scale']:
            self['reweight_scale']=[self['reweight_scale'][0]]
            self['dynamical_scale_choice']=[0]

        # If there is only one reweight_pdf/reweight_scale, but
        # lhaid/dynamical_scale_choice are longer, expand the
        # reweight_pdf/reweight_scale list to have the same length
        if len(self['reweight_pdf']) == 1 and len(self['lhaid']) != 1:
            self['reweight_pdf']=self['reweight_pdf']*len(self['lhaid'])
            logger.warning("Setting 'reweight_pdf' for all 'lhaid' to %s" % self['reweight_pdf'][0])
        if len(self['reweight_scale']) == 1 and len(self['dynamical_scale_choice']) != 1:
            self['reweight_scale']=self['reweight_scale']*len(self['dynamical_scale_choice']) 
            logger.warning("Setting 'reweight_scale' for all 'dynamical_scale_choice' to %s" % self['reweight_pdf'][0])

        # Check that there are no identical elements in lhaid or dynamical_scale_choice
        if len(self['lhaid']) != len(set(self['lhaid'])):
                raise InvalidRunCard("'lhaid' has two or more identical entries. They have to be all different for the code to work correctly.")
        if len(self['dynamical_scale_choice']) != len(set(self['dynamical_scale_choice'])):
                raise InvalidRunCard("'dynamical_scale_choice' has two or more identical entries. They have to be all different for the code to work correctly.")
            
        # Check that lenght of lists are consistent
        if len(self['reweight_pdf']) != len(self['lhaid']):
            raise InvalidRunCard("'reweight_pdf' and 'lhaid' lists should have the same length")
        if len(self['reweight_scale']) != len(self['dynamical_scale_choice']):
            raise InvalidRunCard("'reweight_scale' and 'dynamical_scale_choice' lists should have the same length")
        if len(self['dynamical_scale_choice']) > 10 :
            raise InvalidRunCard("Length of list for 'dynamical_scale_choice' too long: max is 10.")
        if len(self['lhaid']) > 25 :
            raise InvalidRunCard("Length of list for 'lhaid' too long: max is 25.")
        if len(self['rw_rscale']) > 9 :
            raise InvalidRunCard("Length of list for 'rw_rscale' too long: max is 9.")
        if len(self['rw_fscale']) > 9 :
            raise InvalidRunCard("Length of list for 'rw_fscale' too long: max is 9.")
    # make sure that the first element of rw_rscale and rw_fscale is the 1.0
        if 1.0 not in self['rw_rscale']:
            logger.warning("'1.0' has to be part of 'rw_rscale', adding it")
            self['rw_rscale'].insert(0,1.0)
        if 1.0 not in self['rw_fscale']:
            logger.warning("'1.0' has to be part of 'rw_fscale', adding it")
            self['rw_fscale'].insert(0,1.0)
        if self['rw_rscale'][0] != 1.0 and 1.0 in self['rw_rscale']:
            a=self['rw_rscale'].index(1.0)
            self['rw_rscale'][0],self['rw_rscale'][a]=self['rw_rscale'][a],self['rw_rscale'][0]
        if self['rw_fscale'][0] != 1.0 and 1.0 in self['rw_fscale']:
            a=self['rw_fscale'].index(1.0)
            self['rw_fscale'][0],self['rw_fscale'][a]=self['rw_fscale'][a],self['rw_fscale'][0]
    # check that all elements of rw_rscale and rw_fscale are diffent.
        if len(self['rw_rscale']) != len(set(self['rw_rscale'])):
                raise InvalidRunCard("'rw_rscale' has two or more identical entries. They have to be all different for the code to work correctly.")
        if len(self['rw_fscale']) != len(set(self['rw_fscale'])):
                raise InvalidRunCard("'rw_fscale' has two or more identical entries. They have to be all different for the code to work correctly.")


        # check that ebeam is bigger than the proton mass.
        for i in [1,2]:
            if self['lpp%s' % i ] not in [1,2]:
                continue

            if self['ebeam%i' % i] < 0.938:
                if self['ebeam%i' %i] == 0:
                    logger.warning("At rest proton mode set: Energy beam set to 0.938")
                    self.set('ebeam%i' %i, 0.938)
                else:
                    raise InvalidRunCard("Energy for beam %i lower than proton mass. Please fix this")    


    def update_system_parameter_for_include(self):
        
        # set the pdg_for_cut fortran parameter
        pdg_to_cut = set(list(self['pt_min_pdg'].keys()) +list(self['pt_max_pdg'].keys())+
                         list(self['mxx_min_pdg'].keys())+ list(self['mxx_only_part_antipart'].keys()))
        pdg_to_cut.discard('__type__')
        pdg_to_cut.discard('default')
        if len(pdg_to_cut)>25:
            raise Exception("Maximum 25 different PDGs are allowed for PDG specific cut")
        
        if any(int(pdg)<0 for pdg in pdg_to_cut):
            logger.warning('PDG specific cuts are always applied symmetrically on particle/anti-particle. Always use positve PDG codes')
            raise MadGraph5Error('Some PDG specific cuts are defined with negative PDG codes')
        
        
        if any(pdg in pdg_to_cut for pdg in [21,22,11,13,15]+ list(range(self['maxjetflavor']+1))):
            # Note that this will double check in the fortran code
            raise Exception("Can not use PDG related cuts for massless SM particles/leptons")
        if pdg_to_cut:
            self['pdg_cut'] = list(pdg_to_cut)
            self['ptmin4pdg'] = []
            self['ptmax4pdg'] = []
            self['mxxmin4pdg'] = []
            self['mxxpart_antipart']  = []
            for pdg in self['pdg_cut']:
                for var in ['pt','mxx']:
                    for minmax in ['min', 'max']:
                        if var == 'mxx' and minmax == 'max':
                            continue
                        new_var = '%s%s4pdg' % (var, minmax)
                        old_var = '%s_%s_pdg' % (var, minmax)
                        default = 0. if minmax=='min' else -1.
                        self[new_var].append(self[old_var][str(pdg)] if str(pdg) in self[old_var] else default)
                #special for mxx_part_antipart
                old_var = 'mxx_only_part_antipart'
                new_var = 'mxxpart_antipart'
                if 'default' in self[old_var]:
                    default = self[old_var]['default']
                    self[new_var].append(self[old_var][str(pdg)] if str(pdg) in self[old_var] else default)
                else:
                    if str(pdg) not in self[old_var]:
                        raise Exception("no default value defined for %s and no value defined for pdg %s" % (old_var, pdg)) 
                    self[new_var].append(self[old_var][str(pdg)])
        else:
            self['pdg_cut'] = [0]
            self['ptmin4pdg'] = [0.]
            self['ptmax4pdg'] = [-1.]
            self['mxxmin4pdg'] = [0.]
            self['mxxpart_antipart'] = [False]

    def write(self, output_file, template=None, python_template=False, **opt):
        """Write the run_card in output_file according to template 
           (a path to a valid run_card)"""

        if not template:
            if not MADEVENT:
                template = pjoin(MG5DIR, 'Template', 'NLO', 'Cards', 
                                                        'run_card.dat')
                python_template = True
            else:
                template = pjoin(MEDIR, 'Cards', 'run_card_default.dat')
                python_template = False
       
        super(RunCardNLO, self).write(output_file, template=template,
                                    python_template=python_template, **opt)


    def create_default_for_process(self, proc_characteristic, history, proc_def):
        """Rules
          e+ e- beam -> lpp:0 ebeam:500  
          p p beam -> set maxjetflavor automatically
        """

        # check for beam_id
        beam_id = set()
        for proc in proc_def:
            for leg in proc['legs']:
                if not leg['state']:
                    beam_id.add(leg['id'])
        if any(i in beam_id for i in [1,-1,2,-2,3,-3,4,-4,5,-5,21,22]):
            maxjetflavor = max([4]+[abs(i) for i in beam_id if  -7< i < 7])
            self['maxjetflavor'] = maxjetflavor
            pass
        elif any(id in beam_id for id in [11,-11,13,-13]):
            self['lpp1'] = 0
            self['lpp2'] = 0
            self['ebeam1'] = 500
            self['ebeam2'] = 500
        else:
            self['lpp1'] = 0
            self['lpp2'] = 0  
            
        if proc_characteristic['ninitial'] == 1:
            #remove all cut
            self.remove_all_cut()
            
        # Check if need matching
        min_particle = 99
        max_particle = 0
        for proc in proc_def:
            min_particle = min(len(proc['legs']), min_particle)
            max_particle = max(len(proc['legs']), max_particle)
        matching = False
        if min_particle != max_particle:
            #take one of the process with min_particle
            for procmin in proc_def:
                if len(procmin['legs']) != min_particle:
                    continue
                else:
                    idsmin = [l['id'] for l in procmin['legs']]
                    break
            
            for procmax in proc_def:
                if len(procmax['legs']) != max_particle:
                    continue
                idsmax =  [l['id'] for l in procmax['legs']]
                for i in idsmin:
                    if i not in idsmax:
                        continue
                    else:
                        idsmax.remove(i)
                for j in idsmax:
                    if j not in [1,-1,2,-2,3,-3,4,-4,5,-5,21]:
                        break
                else:
                    # all are jet => matching is ON
                    matching=True
                    break 
        
        if matching: 
            self['ickkw'] = 3
            self['fixed_ren_scale'] = False
            self["fixed_fac_scale"] = False
            self["fixed_QES_scale"] = False
            self["jetalgo"] = 1
            self["jetradius"] = 1
            self["parton_shower"] = "PYTHIA8"
            
    
    
    
class MadLoopParam(ConfigFile):
    """ a class for storing/dealing with the file MadLoopParam.dat
    contains a parser to read it, facilities to write a new file,...
    """
    
    _ID_reduction_tool_map = {1:'CutTools',
                             2:'PJFry++',
                             3:'IREGI',
                             4:'Golem95',
                             5:'Samurai',
                             6:'Ninja',
                             7:'COLLIER'}
    
    def default_setup(self):
        """initialize the directory to the default value"""
        
        self.add_param("MLReductionLib", "6|7|1")
        self.add_param("IREGIMODE", 2)
        self.add_param("IREGIRECY", True)
        self.add_param("CTModeRun", -1)
        self.add_param("MLStabThres", 1e-3)
        self.add_param("NRotations_DP", 0)
        self.add_param("NRotations_QP", 0)
        self.add_param("ImprovePSPoint", 2)
        self.add_param("CTLoopLibrary", 2)
        self.add_param("CTStabThres", 1e-2)
        self.add_param("CTModeInit", 1)
        self.add_param("CheckCycle", 3)
        self.add_param("MaxAttempts", 10)
        self.add_param("ZeroThres", 1e-9)
        self.add_param("OSThres", 1.0e-8)
        self.add_param("DoubleCheckHelicityFilter", True)
        self.add_param("WriteOutFilters", True)
        self.add_param("UseLoopFilter", False)
        self.add_param("HelicityFilterLevel", 2)
        self.add_param("LoopInitStartOver", False)
        self.add_param("HelInitStartOver", False)
        self.add_param("UseQPIntegrandForNinja", True)        
        self.add_param("UseQPIntegrandForCutTools", True)
        self.add_param("COLLIERMode", 1)
        self.add_param("COLLIERComputeUVpoles", True)
        self.add_param("COLLIERComputeIRpoles", True)
        self.add_param("COLLIERRequiredAccuracy", 1.0e-8)
        self.add_param("COLLIERCanOutput",False)
        self.add_param("COLLIERGlobalCache",-1)
        self.add_param("COLLIERUseCacheForPoles",False)
        self.add_param("COLLIERUseInternalStabilityTest",True)

    def read(self, finput):
        """Read the input file, this can be a path to a file, 
           a file object, a str with the content of the file."""
           
        if isinstance(finput, str):
            if "\n" in finput:
                finput = finput.split('\n')
            elif os.path.isfile(finput):
                finput = open(finput)
            else:
                raise Exception("No such file %s" % input)
        
        previous_line= ''
        for line in finput:
            if previous_line.startswith('#'):
                name = previous_line[1:].split()[0]
                value = line.strip()
                if len(value) and value[0] not in ['#', '!']:
                    self.__setitem__(name, value, change_userdefine=True)
            previous_line = line
        
    
    def write(self, outputpath, template=None,commentdefault=False):
        
        if not template:
            if not MADEVENT:
                template = pjoin(MG5DIR, 'Template', 'loop_material', 'StandAlone', 
                                                   'Cards', 'MadLoopParams.dat')
            else:
                template = pjoin(MEDIR, 'Cards', 'MadLoopParams_default.dat')
        fsock = open(template, 'r')
        template = fsock.readlines()
        fsock.close()
        
        if isinstance(outputpath, str):
            output = open(outputpath, 'w')
        else:
            output = outputpath

        def f77format(value):
            if isinstance(value, bool):
                if value:
                    return '.true.'
                else:
                    return '.false.'
            elif isinstance(value, int):
                return value
            elif isinstance(value, float):
                tmp ='%e' % value
                return tmp.replace('e','d')
            elif isinstance(value, str):
                return value
            else:
                raise Exception("Can not format input %s" % type(value))
            
        name = ''
        done = set()
        for line in template:
            if name:
                done.add(name)
                if commentdefault and name.lower() not in self.user_set :
                    output.write('!%s\n' % f77format(self[name]))
                else:
                    output.write('%s\n' % f77format(self[name]))
                name=''
                continue
            elif line.startswith('#'):
                name = line[1:].split()[0]
            output.write(line)
        
    
            
        
        
        
        
    <|MERGE_RESOLUTION|>--- conflicted
+++ resolved
@@ -2967,17 +2967,10 @@
         self.add_param("nevents", 10000)        
         self.add_param("iseed", 0)
         self.add_param("python_seed", -2, include=False, hidden=True, comment="controlling python seed [handling in particular the final unweighting].\n -1 means use default from random module.\n -2 means set to same value as iseed")
-<<<<<<< HEAD
         self.add_param("lpp1", 1, fortran_name="lpp(1)", allowed=[-1,1,0,2,3,9,-2,-3,4,-4],
                         comment='first beam energy distribution:\n 0: fixed energy\n 1: PDF from proton\n -1: PDF from antiproton\n 2:photon from proton, +/-3:from electron/positron beam, +/-4:from muon/antimuon beam, 9: PLUGIN MODE')
         self.add_param("lpp2", 1, fortran_name="lpp(2)", allowed=[-1,1,0,2,3,9,-2,-3,4,-4],
                        comment='second beam energy distribution:\n 0: fixed energy\n 1: PDF from proton\n -1: PDF from antiproton\n 2:photon from proton, +/-3:from electron/positron beam, +/-4:from muon/antimuon beam, 9: PLUGIN MODE')
-=======
-        self.add_param("lpp1", 1, fortran_name="lpp(1)", allowed=[-1,1,0,2,3,9, -2,-3,4,-4],
-                        comment='first beam energy distribution:\n 0: fixed energy\n 1: PDF from proton\n -1: PDF from anti-proton\n 2:photon from proton, 3:photon from electron, 4: photon from muon, 9: PLUGIN MODE')
-        self.add_param("lpp2", 1, fortran_name="lpp(2)", allowed=[-1,1,0,2,3,9,4,-4],
-                       comment='second beam energy distribution:\n 0: fixed energy\n 1: PDF from proton\n -1: PDF from anti-proton\n 2:photon from proton, 3:photon from electron, 4: photon from muon, 9: PLUGIN MODE')
->>>>>>> 9af6894a
         self.add_param("ebeam1", 6500.0, fortran_name="ebeam(1)")
         self.add_param("ebeam2", 6500.0, fortran_name="ebeam(2)")
         self.add_param("polbeam1", 0.0, fortran_name="pb1", hidden=True,

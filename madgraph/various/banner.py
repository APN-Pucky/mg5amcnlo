--- conflicted
+++ resolved
@@ -3343,28 +3343,15 @@
                 raise InvalidRunCard( "Heavy ion mode is only supported for lpp2=1/2")   
 
         # check if lpp = 
-<<<<<<< HEAD
         if self['pdlabel'] not in sum(self.allowed_lep_densities.values(),[]):
             for i in [1,2]:
                 if abs(self['lpp%s' % i ]) in [3,4] and self['dsqrt_q2fact%s'%i] == 91.188:
                     logger.warning("Photon from lepton are using fixed scale value of muf [dsqrt_q2fact%s] as the cut of the EPA. Looks like you kept the default value (Mz). Is this really the cut-off of the EPA that you want to use?" % i)
                     time.sleep(5)
-            
+
+        
                 if abs(self['lpp%s' % i ]) == 2 and self['dsqrt_q2fact%s'%i] == 91.188:
                     logger.warning("Since 2.7.1 Photon from proton are using fixed scale value of muf [dsqrt_q2fact%s] as the cut of the Improved Weizsaecker-Williams formula. Please edit it accordingly." % i)
-                    time.sleep(5)
-                    
-            # if both lpp1/2 are on PA mode -> force fixed factorization scale
-            if abs(self['lpp1']) in [2, 3,4] and abs(self['lpp2']) in [2, 3,4] and not self['fixed_fac_scale']:
-                raise InvalidRunCard("Having both beam in elastic photon mode requires fixed_fac_scale to be on True [since this is use as cutoff]")
-=======
-        for i in [1,2]:
-            if abs(self['lpp%s' % i ]) in [3,4] and self['dsqrt_q2fact%s'%i] == 91.188:
-                logger.warning("Photon from lepton are using fixed scale value of muf [dsqrt_q2fact%s] as the cut of the EPA. Looks like you kept the default value (Mz). Is this really the cut-off of the EPA that you want to use?" % i)
-                time.sleep(5)
-        
-            if abs(self['lpp%s' % i ]) == 2 and self['dsqrt_q2fact%s'%i] == 91.188:
-                logger.warning("Since 2.7.1 Photon from proton are using fixed scale value of muf [dsqrt_q2fact%s] as the cut of the Improved Weizsaecker-Williams formula. Please edit it accordingly." % i)
                 time.sleep(5)
 
         # check that fixed_fac_scale(1/2) is setting as expected
@@ -3404,14 +3391,12 @@
             elif self['lpp1'] !=0 or self['lpp2']!=0:
                 raise Exception('fixed_fac_scale not defined whithin your run_card. Plase fix this.')
 
-            
-
-                
-        # if both lpp1/2 are on PA mode -> force fixed factorization scale
-        if abs(self['lpp1']) in [2, 3,4] and abs(self['lpp2']) in [2, 3,4] and not self['fixed_fac_scale']:
-            if 'fixed_fac_scale1' not in self.user_set or 'fixed_fac_scale2' not in self.user_set:
-                raise InvalidRunCard("Having both beam in elastic photon mode requires fixed_fac_scale to be on True [since this is use as cutoff]. If you really want a running scale here, please define fixed_fac_scale1 on False and fixed_fac_scale2 on False")
->>>>>>> 7abfb226
+        if self['pdlabel'] not in sum(self.allowed_lep_densities.values(),[]):            
+            # if both lpp1/2 are on PA mode -> force fixed factorization scale
+            if abs(self['lpp1']) in [2, 3,4] and abs(self['lpp2']) in [2, 3,4] and not self['fixed_fac_scale']:
+                if 'fixed_fac_scale1' not in self.user_set or 'fixed_fac_scale2' not in self.user_set:
+                    raise InvalidRunCard("Having both beam in elastic photon mode requires fixed_fac_scale to be on True [since this is use as cutoff]. If you really want a running scale here, please define fixed_fac_scale1 on False and fixed_fac_scale2 on False")
+
 
         if six.PY2 and self['hel_recycling']:
             self['hel_recycling'] = False

################################################################################
#
# Copyright (c) 2011 The MadGraph5_aMC@NLO Development team and Contributors
#
# This file is a part of the MadGraph5_aMC@NLO project, an application which 
# automatically generates Feynman diagrams and matrix elements for arbitrary
# high-energy processes in the Standard Model and beyond.
#
# It is subject to the MadGraph5_aMC@NLO license which should accompany this 
# distribution.
#
# For more information, visit madgraph.phys.ucl.ac.be and amcatnlo.web.cern.ch
#
################################################################################

from __future__ import division
import collections
import copy
import logging
import numbers
import os
import sys
import re
import math
import StringIO

pjoin = os.path.join

try:
    import madgraph
except ImportError:
    MADEVENT = True
    from internal import MadGraph5Error, InvalidCmd
    import internal.file_writers as file_writers
    import internal.files as files
    import internal.check_param_card as param_card_reader
    import internal.misc as misc
    MEDIR = os.path.split(os.path.dirname(os.path.realpath( __file__ )))[0]
    MEDIR = os.path.split(MEDIR)[0]
else:
    MADEVENT = False
    import madgraph.various.misc as misc
    import madgraph.iolibs.file_writers as file_writers
    import madgraph.iolibs.files as files 
    import models.check_param_card as param_card_reader
    from madgraph import MG5DIR, MadGraph5Error, InvalidCmd


logger = logging.getLogger('madevent.cards')

# A placeholder class to store unknown parameters with undecided format
class UnknownType(str):
    pass

#dict
class Banner(dict):
    """ """

    ordered_items = ['mgversion', 'mg5proccard', 'mgproccard', 'mgruncard',
                     'slha','initrwgt','mggenerationinfo', 'mgpythiacard', 'mgpgscard',
                     'mgdelphescard', 'mgdelphestrigger','mgshowercard',
                     'ma5card_parton','ma5card_hadron','run_settings']

    capitalized_items = {
            'mgversion': 'MGVersion',
            'mg5proccard': 'MG5ProcCard',
            'mgproccard': 'MGProcCard',
            'mgruncard': 'MGRunCard',
            'ma5card_parton' : 'MA5Card_parton',
            'ma5card_hadron' : 'MA5Card_hadron',            
            'mggenerationinfo': 'MGGenerationInfo',
            'mgpythiacard': 'MGPythiaCard',
            'mgpgscard': 'MGPGSCard',
            'mgdelphescard': 'MGDelphesCard',
            'mgdelphestrigger': 'MGDelphesTrigger',
            'mgshowercard': 'MGShowerCard' }
    
    forbid_cdata = ['initrwgt']
    
    def __init__(self, banner_path=None):
        """ """

        if isinstance(banner_path, Banner):
            dict.__init__(self, banner_path)
            self.lhe_version = banner_path.lhe_version
            return     
        else:
            dict.__init__(self)
        
        #Look at the version
        if MADEVENT:
            self['mgversion'] = '#%s\n' % open(pjoin(MEDIR, 'MGMEVersion.txt')).read()
        else:
            info = misc.get_pkg_info()
            self['mgversion'] = info['version']+'\n'
        
        self.lhe_version = None

   
        if banner_path:
            self.read_banner(banner_path)

    ############################################################################
    #  READ BANNER
    ############################################################################
    pat_begin=re.compile('<(?P<name>\w*)>')
    pat_end=re.compile('</(?P<name>\w*)>')

    tag_to_file={'slha':'param_card.dat',
      'mgruncard':'run_card.dat',
      'mgpythiacard':'pythia_card.dat',
      'mgpgscard' : 'pgs_card.dat',
      'mgdelphescard':'delphes_card.dat',      
      'mgdelphestrigger':'delphes_trigger.dat',
      'mg5proccard':'proc_card_mg5.dat',
      'mgproccard': 'proc_card.dat',
      'init': '',
      'mggenerationinfo':'',
      'scalesfunctionalform':'',
      'montecarlomasses':'',
      'initrwgt':'',
      'madspin':'madspin_card.dat',
      'mgshowercard':'shower_card.dat',
      'pythia8':'pythia8_card.dat',
      'ma5card_parton':'madanalysis5_parton_card.dat',
      'ma5card_hadron':'madanalysis5_hadron_card.dat',      
      'run_settings':''
      }
    
    def read_banner(self, input_path):
        """read a banner"""

        if isinstance(input_path, str):
            if input_path.find('\n') ==-1:
                input_path = open(input_path)
            else:
                def split_iter(string):
                    return (x.groups(0)[0] for x in re.finditer(r"([^\n]*\n)", string, re.DOTALL))
                input_path = split_iter(input_path)
                
        text = ''
        store = False
        for line in input_path:
            if self.pat_begin.search(line):
                if self.pat_begin.search(line).group('name').lower() in self.tag_to_file:
                    tag = self.pat_begin.search(line).group('name').lower()
                    store = True
                    continue
            if store and self.pat_end.search(line):
                if tag == self.pat_end.search(line).group('name').lower():
                    self[tag] = text
                    text = ''
                    store = False
            if store and not line.startswith(('<![CDATA[',']]>')):
                if line.endswith('\n'):
                    text += line
                else:
                    text += '%s%s' % (line, '\n')
                
            #reaching end of the banner in a event file avoid to read full file 
            if "</init>" in line:
                break
            elif "<event>" in line:
                break
    
    def __getattribute__(self, attr):
        """allow auto-build for the run_card/param_card/... """
        try:
            return super(Banner, self).__getattribute__(attr)
        except:
            if attr not in ['run_card', 'param_card', 'slha', 'mgruncard', 'mg5proccard', 'mgshowercard', 'foanalyse']:
                raise
            return self.charge_card(attr)


    
    def change_lhe_version(self, version):
        """change the lhe version associate to the banner"""
    
        version = float(version)
        if version < 3:
            version = 1
        elif version > 3:
            raise Exception, "Not Supported version"
        self.lhe_version = version
    
    def get_cross(self, witherror=False):
        """return the cross-section of the file"""

        if "init" not in self:
            misc.sprint(self.keys())
            raise Exception
        
        text = self["init"].split('\n')
        cross = 0
        error = 0
        for line in text:
            s = line.split()
            if len(s)==4:
                cross += float(s[0])
                if witherror:
                    error += float(s[1])**2
        if not witherror:
            return cross
        else:
            return cross, math.sqrt(error)
        

    def scale_init_cross(self, ratio):
        """modify the init information with the associate scale"""

        assert "init" in self
        
        all_lines = self["init"].split('\n')
        new_data = []
        new_data.append(all_lines[0])
        for i in range(1, len(all_lines)):
            line = all_lines[i]
            split = line.split()
            if len(split) == 4:
                xsec, xerr, xmax, pid = split 
            else:
                new_data += all_lines[i:]
                break
            pid = int(pid)
            
            line = "   %+13.7e %+13.7e %+13.7e %i" % \
                (ratio*float(xsec), ratio* float(xerr), ratio*float(xmax), pid)
            new_data.append(line)
        self['init'] = '\n'.join(new_data)
    
    def get_pdg_beam(self):
        """return the pdg of each beam"""
        
        assert "init" in self
        
        all_lines = self["init"].split('\n')
        pdg1,pdg2,_ = all_lines[0].split(None, 2)
        return int(pdg1), int(pdg2)
    
    def load_basic(self, medir):
        """ Load the proc_card /param_card and run_card """
        
        self.add(pjoin(medir,'Cards', 'param_card.dat'))
        self.add(pjoin(medir,'Cards', 'run_card.dat'))
        if os.path.exists(pjoin(medir, 'SubProcesses', 'procdef_mg5.dat')):
            self.add(pjoin(medir,'SubProcesses', 'procdef_mg5.dat'))
            self.add(pjoin(medir,'Cards', 'proc_card_mg5.dat'))
        else:
            self.add(pjoin(medir,'Cards', 'proc_card.dat'))
        
    def change_seed(self, seed):
        """Change the seed value in the banner"""
        #      0       = iseed
        p = re.compile(r'''^\s*\d+\s*=\s*iseed''', re.M)
        new_seed_str = " %s = iseed" % seed
        self['mgruncard'] = p.sub(new_seed_str, self['mgruncard'])
    
    def add_generation_info(self, cross, nb_event):
        """add info on MGGeneration"""
        
        text = """
#  Number of Events        :       %s
#  Integrated weight (pb)  :       %s
""" % (nb_event, cross)
        self['MGGenerationInfo'] = text
    
    ############################################################################
    #  SPLIT BANNER
    ############################################################################
    def split(self, me_dir, proc_card=True):
        """write the banner in the Cards directory.
        proc_card argument is present to avoid the overwrite of proc_card 
        information"""

        for tag, text in self.items():
            if tag == 'mgversion':
                continue
            if not proc_card and tag in ['mg5proccard','mgproccard']:
                continue
            if not self.tag_to_file[tag]:
                continue
            ff = open(pjoin(me_dir, 'Cards', self.tag_to_file[tag]), 'w')
            ff.write(text)
            ff.close()


    ############################################################################
    #  WRITE BANNER
    ############################################################################
    def check_pid(self, pid2label):
        """special routine removing width/mass of particles not present in the model
        This is usefull in case of loop model card, when we want to use the non
        loop model."""
        
        if not hasattr(self, 'param_card'):
            self.charge_card('slha')
            
        for tag in ['mass', 'decay']:
            block = self.param_card.get(tag)
            for data in block:
                pid = data.lhacode[0]
                if pid not in pid2label.keys(): 
                    block.remove((pid,))

    def get_lha_strategy(self):
        """get the lha_strategy: how the weight have to be handle by the shower"""
        
        if not self["init"]:
            raise Exception, "No init block define"
        
        data = self["init"].split('\n')[0].split()
        if len(data) != 10:
            misc.sprint(len(data), self['init'])
            raise Exception, "init block has a wrong format"
        return int(float(data[-2]))
        
    def set_lha_strategy(self, value):
        """set the lha_strategy: how the weight have to be handle by the shower"""
        
        if not (-4 <= int(value) <= 4):
            raise Exception, "wrong value for lha_strategy", value
        if not self["init"]:
            raise Exception, "No init block define"
        
        all_lines = self["init"].split('\n')
        data = all_lines[0].split()
        if len(data) != 10:
            misc.sprint(len(data), self['init'])
            raise Exception, "init block has a wrong format"
        data[-2] = '%s' % value
        all_lines[0] = ' '.join(data)
        self['init'] = '\n'.join(all_lines)


    def modify_init_cross(self, cross):
        """modify the init information with the associate cross-section"""
        assert isinstance(cross, dict)
#        assert "all" in cross
        assert "init" in self
        
        all_lines = self["init"].split('\n')
        new_data = []
        new_data.append(all_lines[0])
        for i in range(1, len(all_lines)):
            line = all_lines[i]
            split = line.split()
            if len(split) == 4:
                xsec, xerr, xmax, pid = split 
            else:
                new_data += all_lines[i:]
                break
            if int(pid) not in cross:
                raise Exception
            pid = int(pid)
            ratio = cross[pid]/float(xsec)
            line = "   %+13.7e %+13.7e %+13.7e %i" % \
                (float(cross[pid]), ratio* float(xerr), ratio*float(xmax), pid)
            new_data.append(line)
        self['init'] = '\n'.join(new_data)
                
    ############################################################################
    #  WRITE BANNER
    ############################################################################
    def write(self, output_path, close_tag=True, exclude=[]):
        """write the banner"""
        
        if isinstance(output_path, str):
            ff = open(output_path, 'w')
        else:
            ff = output_path
            
        if MADEVENT:
            header = open(pjoin(MEDIR, 'Source', 'banner_header.txt')).read()
        else:
            header = open(pjoin(MG5DIR,'Template', 'LO', 'Source', 'banner_header.txt')).read()
            
        if not self.lhe_version:
            self.lhe_version = self.get('run_card', 'lhe_version', default=1.0)
            if float(self.lhe_version) < 3:
                self.lhe_version = 1.0
        
        ff.write(header % { 'version':float(self.lhe_version)})


        for tag in [t for t in self.ordered_items if t in self.keys()]+ \
            [t for t in self.keys() if t not in self.ordered_items]:
            if tag in ['init'] or tag in exclude: 
                continue
            capitalized_tag = self.capitalized_items[tag] if tag in self.capitalized_items else tag
            start_data, stop_data = '', ''
            if capitalized_tag not in self.forbid_cdata and \
                                          ('<' in self[tag] or '@' in self[tag]):
                start_data = '\n<![CDATA['
                stop_data = ']]>\n'
            ff.write('<%(tag)s>%(start_data)s\n%(text)s\n%(stop_data)s</%(tag)s>\n' % \
                     {'tag':capitalized_tag, 'text':self[tag].strip(),
                      'start_data': start_data, 'stop_data':stop_data})
        
        
        if not '/header' in exclude:
            ff.write('</header>\n')    

        if 'init' in self and not 'init' in exclude:
            text = self['init']
            ff.write('<%(tag)s>\n%(text)s\n</%(tag)s>\n' % \
                     {'tag':'init', 'text':text.strip()})  
        if close_tag:          
            ff.write('</LesHouchesEvents>\n')
        return ff
        
        
    ############################################################################
    # BANNER
    ############################################################################
    def add(self, path, tag=None):
        """Add the content of the file to the banner"""
        
        if not tag:
            card_name = os.path.basename(path)
            if 'param_card' in card_name:
                tag = 'slha'
            elif 'run_card' in card_name:
                tag = 'MGRunCard'
            elif 'pythia_card' in card_name:
                tag = 'MGPythiaCard'
            elif 'pythia8_card' in card_name or 'pythia8.cmd' in card_name:
                tag = 'MGPythiaCard'
            elif 'pgs_card' in card_name:
                tag = 'MGPGSCard'
            elif 'delphes_card' in card_name:
                tag = 'MGDelphesCard'
            elif 'delphes_trigger' in card_name:
                tag = 'MGDelphesTrigger'
            elif 'proc_card_mg5' in card_name:
                tag = 'MG5ProcCard'
            elif 'proc_card' in card_name:
                tag = 'MGProcCard'
            elif 'procdef_mg5' in card_name:
                tag = 'MGProcCard'
            elif 'shower_card' in card_name:
                tag = 'MGShowerCard'
            elif 'madspin_card' in card_name:
                tag = 'madspin'
            elif 'FO_analyse_card' in card_name:
                tag = 'foanalyse'
            elif 'reweight_card' in card_name:
                tag='reweight_card'
            elif 'madanalysis5_parton_card' in card_name:
                tag='MA5Card_parton'
            elif 'madanalysis5_hadron_card' in card_name:
                tag='MA5Card_hadron'
            else:
                raise Exception, 'Impossible to know the type of the card'

            self.add_text(tag.lower(), open(path).read())

    def add_text(self, tag, text):
        """Add the content of the file to the banner"""

        if tag == 'param_card':
            tag = 'slha'
        elif tag == 'run_card':
            tag = 'mgruncard' 
        elif tag == 'proc_card':
            tag = 'mg5proccard' 
        elif tag == 'shower_card':
            tag = 'mgshowercard'
        elif tag == 'FO_analyse_card':
            tag = 'foanalyse'
        
        self[tag.lower()] = text
    
    
    def charge_card(self, tag):
        """Build the python object associated to the card"""
        
        if tag == 'param_card':
            tag = 'slha'
        elif tag == 'run_card':
            tag = 'mgruncard' 
        elif tag == 'proc_card':
            tag = 'mg5proccard' 
        elif tag == 'shower_card':
            tag = 'mgshowercard'
        elif tag == 'FO_analyse_card':
            tag = 'foanalyse'

        assert tag in ['slha', 'mgruncard', 'mg5proccard', 'mgshowercard', 'foanalyse'], 'invalid card %s' % tag
        
        if tag == 'slha':
            param_card = self[tag].split('\n')
            self.param_card = param_card_reader.ParamCard(param_card)
            return self.param_card
        elif tag == 'mgruncard':
            self.run_card = RunCard(self[tag])
            return self.run_card
        elif tag == 'mg5proccard':
            proc_card = self[tag].split('\n')
            self.proc_card = ProcCard(proc_card)
            return self.proc_card
        elif tag =='mgshowercard':
            shower_content = self[tag] 
            if MADEVENT:
                import internal.shower_card as shower_card
            else:
                import madgraph.various.shower_card as shower_card
            self.shower_card = shower_card.ShowerCard(shower_content, True)
            # set testing to false (testing = true allow to init using 
            #  the card content instead of the card path"
            self.shower_card.testing = False
            return self.shower_card
        elif tag =='foanalyse':
            analyse_content = self[tag] 
            if MADEVENT:
                import internal.FO_analyse_card as FO_analyse_card
            else:
                import madgraph.various.FO_analyse_card as FO_analyse_card
            # set testing to false (testing = true allow to init using 
            #  the card content instead of the card path"
            self.FOanalyse_card = FO_analyse_card.FOAnalyseCard(analyse_content, True)
            self.FOanalyse_card.testing = False
            return self.FOanalyse_card
        

    def get_detail(self, tag, *arg, **opt):
        """return a specific """
                
        if tag in ['param_card', 'param']:
            tag = 'slha'
            attr_tag = 'param_card'
        elif tag in ['run_card', 'run']:
            tag = 'mgruncard' 
            attr_tag = 'run_card'
        elif tag == 'proc_card':
            tag = 'mg5proccard' 
            attr_tag = 'proc_card'
        elif tag == 'model':
            tag = 'mg5proccard' 
            attr_tag = 'proc_card'
            arg = ('model',)
        elif tag == 'generate':
            tag = 'mg5proccard' 
            attr_tag = 'proc_card'
            arg = ('generate',)
        elif tag == 'shower_card':
            tag = 'mgshowercard'
            attr_tag = 'shower_card'
        assert tag in ['slha', 'mgruncard', 'mg5proccard', 'shower_card'], '%s not recognized' % tag
        
        if not hasattr(self, attr_tag):
            self.charge_card(attr_tag) 

        card = getattr(self, attr_tag)
        if len(arg) == 0:
            return card
        elif len(arg) == 1:
            if tag == 'mg5proccard':
                try:
                    return card.get(arg[0])
                except KeyError, error:
                    if 'default' in opt:
                        return opt['default']
                    else:
                        raise
            try:
                return card[arg[0]]
            except KeyError:
                if 'default' in opt:
                    return opt['default']
                else:
                    raise                
        elif len(arg) == 2 and tag == 'slha':
            try:
                return card[arg[0]].get(arg[1:])
            except KeyError:
                if 'default' in opt:
                    return opt['default']
                else:
                    raise  
        elif len(arg) == 0:
            return card
        else:
            raise Exception, "Unknow command"
    
    #convenient alias
    get = get_detail
    
    def set(self, card, *args):
        """modify one of the cards"""

        if tag == 'param_card':
            tag = 'slha'
            attr_tag = 'param_card'
        elif tag == 'run_card':
            tag = 'mgruncard' 
            attr_tag = 'run_card'
        elif tag == 'proc_card':
            tag = 'mg5proccard' 
            attr_tag = 'proc_card'
        elif tag == 'model':
            tag = 'mg5proccard' 
            attr_tag = 'proc_card'
            arg = ('model',)
        elif tag == 'generate':
            tag = 'mg5proccard' 
            attr_tag = 'proc_card'
            arg = ('generate',)
        elif tag == 'shower_card':
            tag = 'mgshowercard'
            attr_tag = 'shower_card'
        assert tag in ['slha', 'mgruncard', 'mg5proccard', 'shower_card'], 'not recognized'
        
        if not hasattr(self, attr_tag):
            self.charge_card(attr_tag) 
            
        card = getattr(self, attr_tag)
        if len(args) ==2:
            if tag == 'mg5proccard':
                card.info[args[0]] = args[-1]
            else:
                card[args[0]] = args[1]
        else:
            card[args[:-1]] = args[-1]
        
    
    @misc.multiple_try()
    def add_to_file(self, path, seed=None, out=None):
        """Add the banner to a file and change the associate seed in the banner"""

        if seed is not None:
            self.set("run_card", "iseed", seed)
        
        if not out:
            path_out = "%s.tmp" % path
        else:
            path_out = out
        
        ff = self.write(path_out, close_tag=False,
                        exclude=['MGGenerationInfo', '/header', 'init'])
        ff.write("## END BANNER##\n")
        if self.lhe_version >= 3:
        #add the original content
            [ff.write(line) if not line.startswith("<generator name='MadGraph5_aMC@NLO'")
                        else ff.write("<generator name='MadGraph5_aMC@NLO' version='%s'>" % self['mgversion'][:-1])
                        for line in open(path)]
        else:
            [ff.write(line) for line in open(path)]
        ff.write("</LesHouchesEvents>\n")
        ff.close()
        if out:
            os.remove(path)
        else:
            files.mv(path_out, path)


        
def split_banner(banner_path, me_dir, proc_card=True):
    """a simple way to split a banner"""
    
    banner = Banner(banner_path)
    banner.split(me_dir, proc_card)
    
def recover_banner(results_object, level, run=None, tag=None):
    """as input we receive a gen_crossxhtml.AllResults object.
       This define the current banner and load it
    """
    
    if not run:
        try: 
            _run = results_object.current['run_name']   
            _tag = results_object.current['tag'] 
        except Exception:
            return Banner()
    else:
        _run = run
    if not tag:
        try:    
            _tag = results_object[run].tags[-1] 
        except Exception,error:
            return Banner()      
    else:
        _tag = tag
                                          
    path = results_object.path
    banner_path = pjoin(path,'Events',run,'%s_%s_banner.txt' % (run, tag))
    
    if not os.path.exists(banner_path):
        if level != "parton" and tag != _tag:
            return recover_banner(results_object, level, _run, results_object[_run].tags[0])
        elif level == 'parton':
            paths = [pjoin(path,'Events',run, 'unweighted_events.lhe.gz'),
                     pjoin(path,'Events',run, 'unweighted_events.lhe'),
                     pjoin(path,'Events',run, 'events.lhe.gz'),
                     pjoin(path,'Events',run, 'events.lhe')]
            for p in paths:
                if os.path.exists(p):
                    if MADEVENT:
                        import internal.lhe_parser as lhe_parser
                    else:
                        import madgraph.various.lhe_parser as lhe_parser
                    lhe = lhe_parser.EventFile(p)
                    return Banner(lhe.banner)

        # security if the banner was remove (or program canceled before created it)
        return Banner()  
    banner = Banner(banner_path)
    
    
    
    if level == 'pythia':
        if 'mgpythiacard' in banner:
            del banner['mgpythiacard']
    if level in ['pythia','pgs','delphes']:
        for tag in ['mgpgscard', 'mgdelphescard', 'mgdelphestrigger']:
            if tag in banner:
                del banner[tag]
    return banner
    
class InvalidRunCard(InvalidCmd):
    pass

class ProcCard(list):
    """Basic Proccard object"""
    
    history_header = \
        '#************************************************************\n' + \
        '#*                     MadGraph5_aMC@NLO                    *\n' + \
        '#*                                                          *\n' + \
        "#*                *                       *                 *\n" + \
        "#*                  *        * *        *                   *\n" + \
        "#*                    * * * * 5 * * * *                     *\n" + \
        "#*                  *        * *        *                   *\n" + \
        "#*                *                       *                 *\n" + \
        "#*                                                          *\n" + \
        "#*                                                          *\n" + \
        "%(info_line)s" +\
        "#*                                                          *\n" + \
        "#*    The MadGraph5_aMC@NLO Development Team - Find us at   *\n" + \
        "#*    https://server06.fynu.ucl.ac.be/projects/madgraph     *\n" + \
        '#*                                                          *\n' + \
        '#************************************************************\n' + \
        '#*                                                          *\n' + \
        '#*               Command File for MadGraph5_aMC@NLO         *\n' + \
        '#*                                                          *\n' + \
        '#*     run as ./bin/mg5_aMC  filename                       *\n' + \
        '#*                                                          *\n' + \
        '#************************************************************\n'
    
    
    
    
    def __init__(self, init=None):
        """ initialize a basic proc_card"""
        self.info = {'model': 'sm', 'generate':None,
                     'full_model_line':'import model sm'}
        list.__init__(self)
        if init:
            self.read(init)

            
    def read(self, init):
        """read the proc_card and save the information"""
        
        if isinstance(init, str): #path to file
            init = file(init, 'r')
        
        store_line = ''
        for line in init:
            line = line.rstrip()
            if line.endswith('\\'):
                store_line += line[:-1]
            else:
                tmp = store_line + line
                self.append(tmp.strip())
                store_line = ""
        if store_line:
            raise Exception, "WRONG CARD FORMAT"
        
        
    def move_to_last(self, cmd):
        """move an element to the last history."""
        for line in self[:]:
            if line.startswith(cmd):
                self.remove(line)
                list.append(self, line)
    
    def append(self, line):
        """"add a line in the proc_card perform automatically cleaning"""
        
        line = line.strip()
        cmds = line.split()
        if len(cmds) == 0:
            return
        
        list.append(self, line)
        
        # command type:
        cmd = cmds[0]
        
        if cmd == 'output':
            # Remove previous outputs from history
            self.clean(allow_for_removal = ['output'], keep_switch=True,
                           remove_bef_last='output')
        elif cmd == 'generate':
            # Remove previous generations from history
            self.clean(remove_bef_last='generate', keep_switch=True,
                     allow_for_removal= ['generate', 'add process', 'output'])
            self.info['generate'] = ' '.join(cmds[1:])
        elif cmd == 'add' and cmds[1] == 'process' and not self.info['generate']:
            self.info['generate'] = ' '.join(cmds[2:])
        elif cmd == 'import':
            if len(cmds) < 2:
                return
            if cmds[1].startswith('model'):
                self.info['full_model_line'] = line
                self.clean(remove_bef_last='import', keep_switch=True,
                        allow_for_removal=['generate', 'add process', 'add model', 'output'])
                if cmds[1] == 'model':
                    self.info['model'] = cmds[2]
                else:
                    self.info['model'] = None # not UFO model
            elif cmds[1] == 'proc_v4':
                #full cleaning
                self[:] = []
                

    def clean(self, to_keep=['set','add','load'],
                            remove_bef_last=None,
                            to_remove=['open','display','launch', 'check','history'],
                            allow_for_removal=None,
                            keep_switch=False):
        """Remove command in arguments from history.
        All command before the last occurrence of  'remove_bef_last'
        (including it) will be removed (but if another options tells the opposite).                
        'to_keep' is a set of line to always keep.
        'to_remove' is a set of line to always remove (don't care about remove_bef_ 
        status but keep_switch acts.).
        if 'allow_for_removal' is define only the command in that list can be 
        remove of the history for older command that remove_bef_lb1. all parameter
        present in to_remove are always remove even if they are not part of this 
        list.
        keep_switch force to keep the statement remove_bef_??? which changes starts
        the removal mode.
        """

        #check consistency
        if __debug__ and allow_for_removal:
            for arg in to_keep:
                assert arg not in allow_for_removal
            
    
        nline = -1
        removal = False
        #looping backward
        while nline > -len(self):
            switch  = False # set in True when removal pass in True

            #check if we need to pass in removal mode
            if not removal and remove_bef_last:
                    if self[nline].startswith(remove_bef_last):
                        removal = True
                        switch = True  

            # if this is the switch and is protected pass to the next element
            if switch and keep_switch:
                nline -= 1
                continue

            # remove command in to_remove (whatever the status of removal)
            if any([self[nline].startswith(arg) for arg in to_remove]):
                self.pop(nline)
                continue
            
            # Only if removal mode is active!
            if removal:
                if allow_for_removal:
                    # Only a subset of command can be removed
                    if any([self[nline].startswith(arg) 
                                                 for arg in allow_for_removal]):
                        self.pop(nline)
                        continue
                elif not any([self[nline].startswith(arg) for arg in to_keep]):
                    # All command have to be remove but protected
                    self.pop(nline)
                    continue
            
            # update the counter to pass to the next element
            nline -= 1
        
    def get(self, tag, default=None):
        if isinstance(tag, int):
            list.__getattr__(self, tag)
        elif tag == 'info' or tag == "__setstate__":
            return default #for pickle
        elif tag == "multiparticles":
            out = []
            for line in self:
                if line.startswith('define'):
                    name, content = line[7:].split('=',1)
                    out.append((name, content))
            return out 
        else:
            return self.info[tag]
            
    def write(self, path):
        """write the proc_card to a given path"""
        
        fsock = open(path, 'w')
        fsock.write(self.history_header)
        for line in self:
            while len(line) > 70:
                sub, line = line[:70]+"\\" , line[70:] 
                fsock.write(sub+"\n")
            else:
                fsock.write(line+"\n")
 
class InvalidCardEdition(InvalidCmd): pass 
 
class ConfigFile(dict):
    """ a class for storing/dealing with input file.
    """     

    def __init__(self, finput=None, **opt):
        """initialize a new instance. input can be an instance of MadLoopParam,
        a file, a path to a file, or simply Nothing"""                
        
        if isinstance(finput, self.__class__):
            dict.__init__(self, finput)
            assert finput.__dict__.keys()
            for key in finput.__dict__:
                setattr(self, key, copy.copy(getattr(finput, key)) )
            return
        else:
            dict.__init__(self)
        
        # Initialize it with all the default value
        self.user_set = set()
        self.auto_set = set()
        self.system_only = set()
        self.lower_to_case = {}
        self.list_parameter = {} #key -> type of list (int/float/bool/str/...
        self.dict_parameter = {}
        self.comments = {} # comment associated to parameters. can be display via help message
        # store the valid options for a given parameter.
        self.allowed_value = {}
        
        self.default_setup()
        

        # if input is define read that input
        if isinstance(finput, (file, str, StringIO.StringIO)):
            self.read(finput, **opt)

    def default_setup(self):
        pass

    def __copy__(self):
        return self.__class__(self)

    def __add__(self, other):
        """define the sum"""
        assert isinstance(other, dict)
        base = self.__class__(self)
        #base = copy.copy(self)
        base.update((key.lower(),value) for key, value in other.items())
        return base

    def __radd__(self, other):
        """define the sum"""
        new = copy.copy(other)
        new.update((key, value) for key, value in self.items())
        return new
    
    def __contains__(self, key):
        return dict.__contains__(self, key.lower())

    def __iter__(self):
        iter = super(ConfigFile, self).__iter__()
        return (self.lower_to_case[name] for name in iter)
    
    def keys(self):
        return [name for name in self]
    
    def items(self):
        return [(name,self[name]) for name in self]
        
    @staticmethod
    def warn(text, level, raiseerror=False):
        """convenient proxy to raiseerror/print warning"""

        if raiseerror is True:
            raise InvalidCardEdition(text)
        elif raiseerror:
            raise raiseerror(text)

        if isinstance(level,str):
            log = getattr(logger, level.lower())
        elif isinstance(level, int):
            log = lambda t: logger.log(level, t)
        elif level:
            log = level
        
        return log(text)

    
    def __setitem__(self, name, value, change_userdefine=False,raiseerror=False):
        """set the attribute and set correctly the type if the value is a string.
           change_userdefine on True if we have to add the parameter in user_set
        """
                        
        if  not len(self):
            #Should never happen but when deepcopy/pickle
            self.__init__()
        
        
        name = name.strip()
        lower_name = name.lower() 

        # 0. check if this parameter is a system only one
        if change_userdefine and lower_name in self.system_only:
            text='%s is a private entry which can not be modify by the user. Keep value at %s' % (name,self[name])
            self.warn(text, 'critical', raiseerror)
            return
        
        #1. check if the parameter is set to auto -> pass it to special
        if lower_name in self:
            targettype = type(dict.__getitem__(self, lower_name))
            if targettype != str and isinstance(value, str) and value.lower() == 'auto':
                self.auto_set.add(lower_name)
                if lower_name in self.user_set:
                    self.user_set.remove(lower_name)
                #keep old value.
                return 
            elif lower_name in self.auto_set:
                self.auto_set.remove(lower_name)
            
        # 2. Find the type of the attribute that we want
        if lower_name in self.list_parameter:
            targettype = self.list_parameter[lower_name] 
            if isinstance(value, str):
                # split for each comma/space
                value = value.strip()
                if value.startswith('[') and value.endswith(']'):
                    value = value[1:-1]
                #do not perform split within a " or ' block  
                data = re.split(r"((?<![\\])['\"])((?:.(?!(?<![\\])\1))*.?)\1", str(value))
                new_value = []
                i = 0
                while len(data) > i:
                    current = filter(None, re.split(r'(?:(?<!\\)\s)|,', data[i]))
                    i+=1
                    if len(data) > i+1:
                        if current:
                            current[-1] += '{0}{1}{0}'.format(data[i], data[i+1])
                        else:
                            current = ['{0}{1}{0}'.format(data[i], data[i+1])]
                        i+=2
                    new_value += current
 
                            
                           
                value = new_value                           
                
            elif not hasattr(value, '__iter__'):
                value = [value]
            elif isinstance(value, dict):
                text = "not being able to handle dictionary in card entry"
                return self.warn(text, 'critical', raiseerror)

            #format each entry    
            values =[self.format_variable(v, targettype, name=name) 
                                                                 for v in value]
            
            # ensure that each entry are in the allowed list
            if lower_name in self.allowed_value and '*' not in self.allowed_value[lower_name]:
                new_values = []
                dropped = []
                for val in values:
                    allowed = self.allowed_value[lower_name]
            
                    if val in allowed:
                        new_values.append(val)
                        continue
                    elif isinstance(val, str):
                        val = val.lower()
                        allowed = allowed.lower()
                        if value in allowed:
                            i = allowed.index(value)
                            new_values.append(self.allowed_value[i])
                            continue
                    # no continue -> bad input
                    dropped.append(val)
                    
                if not new_values:

                    text= "value '%s' for entry '%s' is not valid.  Preserving previous value: '%s'.\n" \
                               % (value, name, self[lower_name])
                    text += "allowed values are any list composed of the following entry: %s" % ', '.join([str(i) for i in self.allowed_value[lower_name]])
                    return self.warn(text, 'warning', raiseerror)                    
                elif dropped:               
                    text = "some value for entry '%s' are not valid. Invalid item are: '%s'.\n" \
                               % (value, name, dropped)
                    text += "value will be set to %s" % new_values
                    text += "allowed items in the list are: %s" % ', '.join([str(i) for i in self.allowed_value[lower_name]])        
                    self.warn(text, 'warning')

                values = new_values

            # make the assignment
            dict.__setitem__(self, lower_name, values) 
            if change_userdefine:
                self.user_set.add(lower_name)
            return  
        elif lower_name in self.dict_parameter:
            targettype = self.dict_parameter[lower_name] 
            full_reset = True #check if we just update the current dict or not
            
            if isinstance(value, str):
                value = value.strip()
                # allowed entry:
                #   name : value   => just add the entry
                #   name , value   => just add the entry
                #   name  value    => just add the entry
                #   {name1:value1, name2:value2}   => full reset
                
                # split for each comma/space
                if value.startswith('{') and value.endswith('}'):
                    new_value = {}
                    for pair in value[1:-1].split(','):
                        if not pair.strip():
                            break
                        x, y = pair.split(':')
                        x, y = x.strip(), y.strip()
                        if x.startswith(('"',"'")) and x.endswith(x[0]):
                            x = x[1:-1] 
                        new_value[x] = y
                    value = new_value
                elif ',' in value:
                    x,y = value.split(',')
                    value = {x.strip():y.strip()}
                    full_reset = False
                    
                elif ':' in value:
                    x,y = value.split(':')
                    value = {x.strip():y.strip()}
                    full_reset = False       
                else:
                    x,y = value.split()
                    value = {x:y}
                    full_reset = False 
            
            if isinstance(value, dict):
                for key in value:
                    value[key] = self.format_variable(value[key], targettype, name=name)
                if full_reset:
                    dict.__setitem__(self, lower_name, value)
                else:
                    dict.__getitem__(self, lower_name).update(value)
            else:
                raise Exception, '%s should be of dict type'% lower_name
            if change_userdefine:
                self.user_set.add(lower_name)
            return
        elif name in self:            
            targettype = type(self[name])
        else:
            logger.debug('Trying to add argument %s in %s. ' % (name, self.__class__.__name__) +\
              'This argument is not defined by default. Please consider adding it.')
            suggestions = [k for k in self.keys() if k.startswith(name[0].lower())]
            if len(suggestions)>0:
                logger.debug("Did you mean one of the following: %s"%suggestions)
            self.add_param(lower_name, self.format_variable(UnknownType(value), 
                                                             UnknownType, name))
            self.lower_to_case[lower_name] = name
            if change_userdefine:
                self.user_set.add(lower_name)
            return
    
        value = self.format_variable(value, targettype, name=name)
        #check that the value is allowed:
        if lower_name in self.allowed_value and '*' not in self.allowed_value[lower_name]:
            valid = False
            allowed = self.allowed_value[lower_name]
            
            # check if the current value is allowed or not (set valid to True)
            if value in allowed:
                valid=True     
            elif isinstance(value, str):
                value = value.lower()
                allowed = [v.lower() for v in allowed]
                if value in allowed:
                    i = allowed.index(value)
                    value = self.allowed_value[lower_name][i]
                    valid=True
                    
            if not valid:
                # act if not valid:
                text = "value '%s' for entry '%s' is not valid.  Preserving previous value: '%s'.\n" \
                               % (value, name, self[lower_name])
                text += "allowed values are %s\n" % ', '.join([str(i) for i in self.allowed_value[lower_name]])
                if lower_name in self.comments:
                    text += 'type "help %s" for more information' % name
                return self.warn(text, 'warning', raiseerror)

        dict.__setitem__(self, lower_name, value)
        if change_userdefine:
            self.user_set.add(lower_name)


    def add_param(self, name, value, system=False, comment=False, typelist=None,
                  allowed=[]):
        """add a default parameter to the class"""

        lower_name = name.lower()
        if __debug__:
            if lower_name in self:
                raise Exception("Duplicate case for %s in %s" % (name,self.__class__))
            
        dict.__setitem__(self, lower_name, value)
        self.lower_to_case[lower_name] = name
        if isinstance(value, list):
            if len(value):
                targettype = type(value[0])
            else:
                targettype=typelist
                assert typelist
            if any([targettype != type(v) for v in value]):
                raise Exception, "All entry should have the same type"
            self.list_parameter[lower_name] = targettype
        elif isinstance(value, dict):
            allvalues = value.values()
            if any([type(allvalues[0]) != type(v) for v in allvalues]):
                raise Exception, "All entry should have the same type"   
            self.dict_parameter[lower_name] = type(allvalues[0])  
            if '__type__' in value:
                del value['__type__']
                dict.__setitem__(self, lower_name, value)
        
        if allowed and allowed != ['*']:
            self.allowed_value[lower_name] = allowed
            assert value in allowed or '*' in allowed
        #elif isinstance(value, bool) and allowed != ['*']:
        #    self.allowed_value[name] = [True, False]
                   
        if system:
            self.system_only.add(lower_name)
        if comment:
            self.comments[lower_name] = comment

    def do_help(self, name):
        """return a minimal help for the parameter"""
        
        out = "## Information on parameter %s from class %s\n" % (name, self.__class__.__name__)
        if name.lower() in self:
            out += "## current value: %s (parameter should be of type %s)\n" % (self[name], type(self[name]))
            if name.lower() in self.comments:
                out += '## %s\n' % self.comments[name.lower()].replace('\n', '\n## ')
        else:
            out += "## Unknown for this class\n"
        if name.lower() in self.user_set:
            out += "## This value is considered as been set by the user\n" 
        else:
            out += "## This value is considered as been set by the system\n"
        if name.lower() in self.allowed_value:
            if '*' not in self.allowed_value[name.lower()]:
                out += "Allowed value are: %s\n" % ','.join([str(p) for p in self.allowed_value[name.lower()]])
            else:
                out += "Suggested value are : %s\n " % ','.join([str(p) for p in self.allowed_value[name.lower()] if p!='*'])
        
        logger.info(out)
        return out

    @staticmethod
    def format_variable(value, targettype, name="unknown"):
        """assign the value to the attribute for the given format"""
        
        if not isinstance(value, str):
            # just have to check that we have the correct format
            if isinstance(value, targettype):
                pass # assignement at the end
            elif isinstance(value, numbers.Number) and issubclass(targettype, numbers.Number):
                try:
                    new_value = targettype(value)
                except TypeError:
                    if value.imag/value.real<1e-12:
                        new_value = targettype(value.real)
                    else:
                        raise
                if new_value == value:
                    value = new_value
                else:
                    raise InvalidCmd, "Wrong input type for %s found %s and expecting %s for value %s" %\
                        (name, type(value), targettype, value)
            else:
                raise InvalidCmd, "Wrong input type for %s found %s and expecting %s for value %s" %\
                        (name, type(value), targettype, value)                
        else:
            # We have a string we have to format the attribute from the string
            if targettype == UnknownType:
                # No formatting
                pass
            elif targettype == bool:
                value = value.strip()
                if value.lower() in ['0', '.false.', 'f', 'false', 'off']:
                    value = False
                elif value.lower() in ['1', '.true.', 't', 'true', 'on']:
                    value = True
                else:
                    raise InvalidCmd, "%s can not be mapped to True/False for %s" % (repr(value),name)
            elif targettype == str:
                value = value.strip()
                if value.startswith('\'') and value.endswith('\''):
                    value = value[1:-1]
                elif value.startswith('"') and value.endswith('"'):
                    value = value[1:-1]
            elif targettype == int:
                if value.isdigit():
                    value = int(value)
                elif value[1:].isdigit() and value[0] == '-':
                    value = int(value)
                elif value.endswith(('k', 'M')) and value[:-1].isdigit():
                    convert = {'k':1000, 'M':1000000}
                    value =int(value[:-1]) * convert[value[-1]] 
                else:
                    try:
                        value = float(value.replace('d','e'))
                    except ValueError:
                        raise InvalidCmd, "%s can not be mapped to an integer" % value                    
                    try:
                        new_value = int(value)
                    except ValueError:
                        raise InvalidCmd, "%s can not be mapped to an integer" % value
                    else:
                        if value == new_value:
                            value = new_value
                        else:
                            raise InvalidCmd, "incorect input: %s need an integer for %s" % (value,name)
            elif targettype == float:
                value = value.replace('d','e') # pass from Fortran formatting
                try:
                    value = float(value)
                except ValueError:
                    try:
                        split = re.split('(\*|/)',value)
                        v = float(split[0])
                        for i in range((len(split)//2)):
                            if split[2*i+1] == '*':
                                v *=  float(split[2*i+2])
                            else:
                                v /=  float(split[2*i+2])
                    except:
                        v=0
                        raise InvalidCmd, "%s can not be mapped to a float" % value
                    finally:
                        value = v
            else:
                raise InvalidCmd, "type %s is not handle by the card" % targettype
            
        return value
            
 

    def __getitem__(self, name):
        
        lower_name = name.lower()
        if __debug__:
            if lower_name not in self:
                if lower_name in [key.lower() for key in self] :
                    raise Exception, "Some key are not lower case %s. Invalid use of the class!"\
                                     % [key for key in self if key.lower() != key]
        
        if lower_name in self.auto_set:
            return 'auto'

        return dict.__getitem__(self, name.lower())

    
    def set(self, name, value, changeifuserset=True, user=False, raiseerror=False):
        """convenient way to change attribute.
        changeifuserset=False means that the value is NOT change is the value is not on default.
        user=True, means that the value will be marked as modified by the user 
        (potentially preventing future change to the value) 
        """

        # changeifuserset=False -> we need to check if the user force a value.
        if not changeifuserset:
            if name.lower() in self.user_set:
                #value modified by the user -> do nothing
                return
            
        self.__setitem__(name, value, change_userdefine=user, raiseerror=raiseerror) 
 


class ProcCharacteristic(ConfigFile):
    """A class to handle information which are passed from MadGraph to the madevent
       interface.""" 
     
    def default_setup(self):
        """initialize the directory to the default value"""
        
        self.add_param('loop_induced', False)
        self.add_param('has_isr', False)
        self.add_param('has_fsr', False)
        self.add_param('nb_channel', 0)
        self.add_param('nexternal', 0)
        self.add_param('ninitial', 0)
        self.add_param('grouped_matrix', True)
        self.add_param('has_loops', False)
        self.add_param('bias_module','None')
        self.add_param('max_n_matched_jets', 0)
        self.add_param('colored_pdgs', [1,2,3,4,5])
        self.add_param('complex_mass_scheme', False)
        self.add_param('pdg_initial1', [0])
        self.add_param('pdg_initial2', [0])        

    def read(self, finput):
        """Read the input file, this can be a path to a file, 
           a file object, a str with the content of the file."""
           
        if isinstance(finput, str):
            if "\n" in finput:
                finput = finput.split('\n')
            elif os.path.isfile(finput):
                finput = open(finput)
            else:
                raise Exception, "No such file %s" % finput
            
        for line in finput:
            if '#' in line:
                line = line.split('#',1)[0]
            if not line:
                continue
            
            if '=' in line:
                key, value = line.split('=',1)
                self[key.strip()] = value
         
    def write(self, outputpath):
        """write the file"""

        template ="#    Information about the process      #\n"
        template +="#########################################\n"
        
        fsock = open(outputpath, 'w')
        fsock.write(template)
        
        for key, value in self.items():
            fsock.write(" %s = %s \n" % (key, value))
        
        fsock.close()   
 



class GridpackCard(ConfigFile):
    """an object for the GridpackCard"""
    
    def default_setup(self):
        """default value for the GridpackCard"""
    
        self.add_param("GridRun", True)
        self.add_param("gevents", 2500)
        self.add_param("gseed", 1)
        self.add_param("ngran", -1)  
 
    def read(self, finput):
        """Read the input file, this can be a path to a file, 
           a file object, a str with the content of the file."""
           
        if isinstance(finput, str):
            if "\n" in finput:
                finput = finput.split('\n')
            elif os.path.isfile(finput):
                finput = open(finput)
            else:
                raise Exception, "No such file %s" % finput
        
        for line in finput:
            line = line.split('#')[0]
            line = line.split('!')[0]
            line = line.split('=',1)
            if len(line) != 2:
                continue
            self[line[1].strip()] = line[0].replace('\'','').strip()

    def write(self, output_file, template=None):
        """Write the run_card in output_file according to template 
           (a path to a valid run_card)"""

        if not template:
            if not MADEVENT:
                template = pjoin(MG5DIR, 'Template', 'LO', 'Cards', 
                                                        'grid_card_default.dat')
            else:
                template = pjoin(MEDIR, 'Cards', 'grid_card_default.dat')

                
        text = ""
        for line in file(template,'r'):                  
            nline = line.split('#')[0]
            nline = nline.split('!')[0]
            comment = line[len(nline):]
            nline = nline.split('=')
            if len(nline) != 2:
                text += line
            elif nline[1].strip() in self:
                text += '  %s\t= %s %s' % (self[nline[1].strip()],nline[1], comment)        
            else:
                logger.info('Adding missing parameter %s to current run_card (with default value)' % nline[1].strip())
                text += line 
        
        if isinstance(output_file, str):
            fsock =  open(output_file,'w')
        else:
            fsock = output_file
            
        fsock.write(text)
        fsock.close()
        
class PY8Card(ConfigFile):
    """ Implements the Pythia8 card."""

    def add_default_subruns(self, type):
        """ Placeholder function to allow overwriting in the PY8SubRun daughter.
        The initialization of the self.subruns attribute should of course not
        be performed in PY8SubRun."""
        if type == 'parameters':
            if "LHEFInputs:nSubruns" not in self:
                self.add_param("LHEFInputs:nSubruns", 1,
                hidden='ALWAYS_WRITTEN',
                comment="""
    ====================
    Subrun definitions
    ====================
    """)
        if type == 'attributes':
            if not(hasattr(self,'subruns')):
                first_subrun = PY8SubRun(subrun_id=0)
                self.subruns = dict([(first_subrun['Main:subrun'],first_subrun)])

    def default_setup(self):
        """ Sets up the list of available PY8 parameters."""
        
        # Visible parameters
        # ==================
        self.add_param("Main:numberOfEvents", -1)
        # for MLM merging
        # -1.0 means that it will be set automatically by MadGraph5_aMC@NLO
        self.add_param("JetMatching:qCut", -1.0, always_write_to_card=False)
        self.add_param("JetMatching:doShowerKt",False,always_write_to_card=False)
        # -1 means that it is automatically set.
        self.add_param("JetMatching:nJetMax", -1, always_write_to_card=False) 
        # for CKKWL merging
        self.add_param("Merging:TMS", -1.0, always_write_to_card=False)
        self.add_param("Merging:Process", '<set_by_user>', always_write_to_card=False)
        # -1 means that it is automatically set.   
        self.add_param("Merging:nJetMax", -1, always_write_to_card=False)
        # for both merging, chose whether to also consider different merging
        # scale values for the extra weights related to scale and PDF variations.
        self.add_param("SysCalc:fullCutVariation", False)
        # Select the HepMC output. The user can prepend 'fifo:<optional_fifo_path>'
        # to indicate that he wants to pipe the output. Or /dev/null to turn the
        # output off.
        self.add_param("HEPMCoutput:file", 'auto')

        # Hidden parameters always written out
        # ====================================
        self.add_param("Beams:frameType", 4,
            hidden=True,
            comment='Tell Pythia8 that an LHEF input is used.')
        self.add_param("HEPMCoutput:scaling", 1.0e9,
            hidden=True,
            comment='1.0 corresponds to HEPMC weight given in [mb]. We choose here the [pb] normalization.')
        self.add_param("Check:epTolErr", 1e-2,
            hidden=True,
            comment='Be more forgiving with momentum mismatches.')
        # By default it is important to disable any cut on the rapidity of the showered jets
        # during MLML merging and by default it is set to 2.5
        self.add_param("JetMatching:etaJetMax", 1000.0, hidden=True, always_write_to_card=True)

        # Hidden parameters written out only if user_set or system_set
        # ============================================================
        self.add_param("PDF:pSet", 'LHAPDF5:CT10.LHgrid', hidden=True, always_write_to_card=False,
            comment='Reminder: Parameter below is shower tune dependent.')
        self.add_param("SpaceShower:alphaSvalue", 0.118, hidden=True, always_write_to_card=False,
            comment='Reminder: Parameter below is shower tune dependent.')
        self.add_param("TimeShower:alphaSvalue", 0.118, hidden=True, always_write_to_card=False,
            comment='Reminder: Parameter below is shower tune dependent.')
        self.add_param("hadronlevel:all", True, hidden=True, always_write_to_card=False,
            comment='This allows to turn on/off hadronization alltogether.')
        self.add_param("partonlevel:mpi", True, hidden=True, always_write_to_card=False,
            comment='This allows to turn on/off MPI alltogether.')
        self.add_param("Beams:setProductionScalesFromLHEF", False, hidden=True, 
            always_write_to_card=False,
            comment='This parameter is automatically set to True by MG5aMC when doing MLM merging with PY8.')
        
        # for MLM merging
        self.add_param("JetMatching:merge", False, hidden=True, always_write_to_card=False,
          comment='Specifiy if we are merging sample of different multiplicity.')
        self.add_param("SysCalc:qCutList", [10.0,20.0], hidden=True, always_write_to_card=False)
        self['SysCalc:qCutList'] = 'auto'
        self.add_param("SysCalc:qWeed",-1.0,hidden=True, always_write_to_card=False,
          comment='Value of the merging scale below which one does not even write the HepMC event.')
        self.add_param("JetMatching:doVeto", False, hidden=True, always_write_to_card=False,
          comment='Do veto externally (e.g. in SysCalc).')
        self.add_param("JetMatching:scheme", 1, hidden=True, always_write_to_card=False) 
        self.add_param("JetMatching:setMad", False, hidden=True, always_write_to_card=False,
              comment='Specify one must read inputs from the MadGraph banner.') 
        self.add_param("JetMatching:coneRadius", 1.0, hidden=True, always_write_to_card=False)
        self.add_param("JetMatching:nQmatch",4,hidden=True, always_write_to_card=False)
        # for CKKWL merging (common with UMEPS, UNLOPS)
        self.add_param("TimeShower:pTmaxMatch", 2, hidden=True, always_write_to_card=False)
        self.add_param("SpaceShower:pTmaxMatch", 1, hidden=True, always_write_to_card=False)
        self.add_param("SysCalc:tmsList", [10.0,20.0], hidden=True, always_write_to_card=False)
        self['SysCalc:tmsList'] = 'auto'
        self.add_param("Merging:muFac", 91.188, hidden=True, always_write_to_card=False,
                        comment='Set factorisation scales of the 2->2 process.')
        self.add_param("Merging:applyVeto", False, hidden=True, always_write_to_card=False,
          comment='Do veto externally (e.g. in SysCalc).')
        self.add_param("Merging:includeWeightInXsection", True, hidden=True, always_write_to_card=False,
          comment='If turned off, then the option belows forces PY8 to keep the original weight.')                       
        self.add_param("Merging:muRen", 91.188, hidden=True, always_write_to_card=False,
                      comment='Set renormalization scales of the 2->2 process.')
        self.add_param("Merging:muFacInME", 91.188, hidden=True, always_write_to_card=False,
                 comment='Set factorisation scales of the 2->2 Matrix Element.')
        self.add_param("Merging:muRenInME", 91.188, hidden=True, always_write_to_card=False,
               comment='Set renormalization scales of the 2->2 Matrix Element.')
        self.add_param("SpaceShower:rapidityOrder", False, hidden=True, always_write_to_card=False)
        self.add_param("Merging:nQuarksMerge",4,hidden=True, always_write_to_card=False)
        # To be added in subruns for CKKWL
        self.add_param("Merging:mayRemoveDecayProducts", False, hidden=True, always_write_to_card=False)
        self.add_param("Merging:doKTMerging", False, hidden=True, always_write_to_card=False)
        self.add_param("Merging:Dparameter", 0.4, hidden=True, always_write_to_card=False)        
        self.add_param("Merging:doPTLundMerging", False, hidden=True, always_write_to_card=False)

        # Special Pythia8 paremeters useful to simplify the shower.
        self.add_param("BeamRemnants:primordialKT", True, hidden=True, always_write_to_card=False, comment="see http://home.thep.lu.se/~torbjorn/pythia82html/BeamRemnants.html")
        self.add_param("PartonLevel:Remnants", True, hidden=True, always_write_to_card=False, comment="Master switch for addition of beam remnants. Cannot be used to generate complete events")
        self.add_param("Check:event", True, hidden=True, always_write_to_card=False, comment="check physical sanity of the events")
        self.add_param("TimeShower:QEDshowerByQ", True, hidden=True, always_write_to_card=False, comment="Allow quarks to radiate photons for FSR, i.e. branchings q -> q gamma")
        self.add_param("TimeShower:QEDshowerByL", True, hidden=True, always_write_to_card=False, comment="Allow leptons to radiate photons for FSR, i.e. branchings l -> l gamma")
        self.add_param("SpaceShower:QEDshowerByQ", True, hidden=True, always_write_to_card=False, comment="Allow quarks to radiate photons for ISR, i.e. branchings q -> q gamma")
        self.add_param("SpaceShower:QEDshowerByL", True, hidden=True, always_write_to_card=False, comment="Allow leptons to radiate photonsfor ISR, i.e. branchings l -> l gamma")
        self.add_param("PartonLevel:FSRinResonances", True, hidden=True, always_write_to_card=False, comment="Do not allow shower to run from decay product of unstable particle")
        self.add_param("ProcessLevel:resonanceDecays", True, hidden=True, always_write_to_card=False, comment="Do not allow unstable particle to decay.")

        # Add parameters controlling the subruns execution flow.
        # These parameters should not be part of PY8SubRun daughter.
        self.add_default_subruns('parameters')
             
    def __init__(self, *args, **opts):
        # Parameters which are not printed in the card unless they are 
        # 'user_set' or 'system_set' or part of the 
        #  self.hidden_params_to_always_print set.
        self.hidden_param = []
        self.hidden_params_to_always_write = set()
        self.visible_params_to_always_write = set()
        # List of parameters that should never be written out given the current context.
        self.params_to_never_write = set()
        
        # Parameters which have been set by the system (i.e. MG5 itself during
        # the regular course of the shower interface)
        self.system_set = set()
        
        # Add attributes controlling the subruns execution flow.
        # These attributes should not be part of PY8SubRun daughter.
        self.add_default_subruns('attributes')
        
        # Parameters which have been set by the 
        super(PY8Card, self).__init__(*args, **opts)

    def add_param(self, name, value, hidden=False, always_write_to_card=True, 
                                                                  comment=None):
        """ add a parameter to the card. value is the default value and 
        defines the type (int/float/bool/str) of the input.
        The option 'hidden' decides whether the parameter should be visible to the user.
        The option 'always_write_to_card' decides whether it should
        always be printed or only when it is system_set or user_set.
        The option 'comment' can be used to specify a comment to write above
        hidden parameters.
        """
        super(PY8Card, self).add_param(name, value, comment=comment)
        name = name.lower()
        if hidden:
            self.hidden_param.append(name)
            if always_write_to_card:
                self.hidden_params_to_always_write.add(name)
        else:
            if always_write_to_card:
                self.visible_params_to_always_write.add(name)                
        if not comment is None:
            if not isinstance(comment, str):
                raise MadGraph5Error("Option 'comment' must be a string, not"+\
                                                          " '%s'."%str(comment))

    def add_subrun(self, py8_subrun):
        """Add a subrun to this PY8 Card."""
        assert(isinstance(py8_subrun,PY8SubRun))
        if py8_subrun['Main:subrun']==-1:
            raise MadGraph5Error, "Make sure to correctly set the subrun ID"+\
                            " 'Main:subrun' *before* adding it to the PY8 Card."
        if py8_subrun['Main:subrun'] in self.subruns:
            raise MadGraph5Error, "A subrun with ID '%s'"%py8_subrun['Main:subrun']+\
                " is already present in this PY8 card. Remove it first, or "+\
                                                          " access it directly."
        self.subruns[py8_subrun['Main:subrun']] = py8_subrun
        if not 'LHEFInputs:nSubruns' in self.user_set:
            self['LHEFInputs:nSubruns'] = max(self.subruns.keys())
        
    def userSet(self, name, value, **opts):
        """Set an attribute of this card, following a user_request"""
        self.__setitem__(name, value, change_userdefine=True, **opts)
        if name.lower() in self.system_set:
            self.system_set.remove(name.lower())

    def vetoParamWriteOut(self, name):
        """ Forbid the writeout of a specific parameter of this card when the 
        "write" function will be invoked."""
        self.params_to_never_write.add(name.lower())
    
    def systemSet(self, name, value, **opts):
        """Set an attribute of this card, independently of a specific user
        request and only if not already user_set."""
        try:
            force = opts.pop('force')
        except KeyError:
            force = False
        if force or name.lower() not in self.user_set:
            self.__setitem__(name, value, change_userdefine=False, **opts)
            self.system_set.add(name.lower())
    
    def MadGraphSet(self, name, value, **opts):
        """ Sets a card attribute, but only if it is absent or not already
        user_set."""
        try:
            force = opts.pop('force')
        except KeyError:
            force = False
        if name.lower() not in self or (force or name.lower() not in self.user_set):
            self.__setitem__(name, value, change_userdefine=False, **opts)
            self.system_set.add(name.lower())            
    
    def defaultSet(self, name, value, **opts):
            self.__setitem__(name, value, change_userdefine=False, **opts)
        
    @staticmethod
    def pythia8_formatting(value, formatv=None):
        """format the variable into pythia8 card convention.
        The type is detected by default"""
        if not formatv:
            if isinstance(value,UnknownType):
                formatv = 'unknown'                
            elif isinstance(value, bool):
                formatv = 'bool'
            elif isinstance(value, int):
                formatv = 'int'
            elif isinstance(value, float):
                formatv = 'float'
            elif isinstance(value, str):
                formatv = 'str'
            elif isinstance(value, list):
                formatv = 'list'
            else:
                logger.debug("unknow format for pythia8_formatting: %s" , value)
                formatv = 'str'
        else:
            assert formatv
            
        if formatv == 'unknown':
            # No formatting then
            return str(value)
        if formatv == 'bool':
            if str(value) in ['1','T','.true.','True','on']:
                return 'on'
            else:
                return 'off'
        elif formatv == 'int':
            try:
                return str(int(value))
            except ValueError:
                fl = float(value)
                if int(fl) == fl:
                    return str(int(fl))
                else:
                    raise
        elif formatv == 'float':
            return '%.10e' % float(value)
        elif formatv == 'shortfloat':
            return '%.3f' % float(value)        
        elif formatv == 'str':
            return "%s" % value
        elif formatv == 'list':
            if len(value) and isinstance(value[0],float):
                return ','.join([PY8Card.pythia8_formatting(arg, 'shortfloat') for arg in value])
            else:
                return ','.join([PY8Card.pythia8_formatting(arg) for arg in value])
            

    def write(self, output_file, template, read_subrun=False, 
                    print_only_visible=False, direct_pythia_input=False, add_missing=True):
        """ Write the card to output_file using a specific template.
        > 'print_only_visible' specifies whether or not the hidden parameters
            should be written out if they are in the hidden_params_to_always_write
            list and system_set.
        > If 'direct_pythia_input' is true, then visible parameters which are not
          in the self.visible_params_to_always_write list and are not user_set
          or system_set are commented.
        > If 'add_missing' is False then parameters that should be written_out but are absent
        from the template will not be written out."""

        # First list the visible parameters
        visible_param = [p for p in self if p.lower() not in self.hidden_param
                                                  or p.lower() in self.user_set]
        # Filter against list of parameters vetoed for write-out
        visible_param = [p for p in visible_param if p.lower() not in self.params_to_never_write]
        
        # Now the hidden param which must be written out
        if print_only_visible:
            hidden_output_param = []
        else:
            hidden_output_param = [p for p in self if p.lower() in self.hidden_param and
              not p.lower() in self.user_set and
              (p.lower() in self.hidden_params_to_always_write or 
                                                  p.lower() in self.system_set)]
        # Filter against list of parameters vetoed for write-out
        hidden_output_param = [p for p in hidden_output_param if p not in self.params_to_never_write]
        
        if print_only_visible:
            subruns = []
        else:
            if not read_subrun:
                subruns = sorted(self.subruns.keys())
        
        # Store the subruns to write in a dictionary, with its ID in key
        # and the corresponding stringstream in value
        subruns_to_write = {}
        
        # Sort these parameters nicely so as to put together parameters
        # belonging to the same group (i.e. prefix before the ':' in their name).
        def group_params(params):
            if len(params)==0:
                return []
            groups = {}
            for p in params:
                try:
                    groups[':'.join(p.split(':')[:-1])].append(p)
                except KeyError:
                    groups[':'.join(p.split(':')[:-1])] = [p,]
            res =  sum(groups.values(),[])
            # Make sure 'Main:subrun' appears first
            if 'Main:subrun' in res:
                res.insert(0,res.pop(res.index('Main:subrun')))
            # Make sure 'LHEFInputs:nSubruns' appears last
            if 'LHEFInputs:nSubruns' in res:
                res.append(res.pop(res.index('LHEFInputs:nSubruns')))
            return res

        visible_param       = group_params(visible_param)
        hidden_output_param = group_params(hidden_output_param)

        # First dump in a temporary_output (might need to have a second pass
        # at the very end to update 'LHEFInputs:nSubruns')
        output = StringIO.StringIO()
            
        # Setup template from which to read
        if isinstance(template, str):
            if os.path.isfile(template):
                tmpl = open(template, 'r')
            elif '\n' in template:
                tmpl = StringIO.StringIO(template)
            else:
                raise Exception, "File input '%s' not found." % file_input     
        elif template is None:
            # Then use a dummy empty StringIO, hence skipping the reading
            tmpl = StringIO.StringIO()
        elif isinstance(template, (StringIO.StringIO, file)):
            tmpl = template
        else:
            raise MadGraph5Error("Incorrect type for argument 'template': %s"%
                                                    template.__class__.__name__)

        # Read the template
        last_pos = tmpl.tell()
        line     = tmpl.readline()
        started_subrun_reading = False
        while line!='':
            # Skip comments
            if line.strip().startswith('!') or \
               line.strip().startswith('\n') or\
               line.strip() == '':
                output.write(line)
                # Proceed to next line
                last_pos = tmpl.tell()
                line     = tmpl.readline()
                continue
            # Read parameter
            try:
                param_entry, value_entry = line.split('=')
                param = param_entry.strip()
                value = value_entry.strip()
            except ValueError:
                line = line.replace('\n','')
                raise MadGraph5Error, "Could not read line '%s' of Pythia8 card."%\
                                                                            line
            # Read a subrun if detected:
            if param=='Main:subrun':
                if read_subrun:
                    if not started_subrun_reading:
                        # Record that the subrun reading has started and proceed
                        started_subrun_reading = True
                    else:
                        # We encountered the next subrun. rewind last line and exit
                        tmpl.seek(last_pos)
                        break
                else:
                    # Start the reading of this subrun
                    tmpl.seek(last_pos)
                    subruns_to_write[int(value)] = StringIO.StringIO()
                    if int(value) in subruns:
                        self.subruns[int(value)].write(subruns_to_write[int(value)],
                                                      tmpl,read_subrun=True)
                        # Remove this subrun ID from the list
                        subruns.pop(subruns.index(int(value)))
                    else:
                        # Unknow subrun, create a dummy one
                        DummySubrun=PY8SubRun()
                        # Remove all of its variables (so that nothing is overwritten)
                        DummySubrun.clear()
                        DummySubrun.write(subruns_to_write[int(value)],
                                tmpl, read_subrun=True, 
                                print_only_visible=print_only_visible, 
                                direct_pythia_input=direct_pythia_input)

                        logger.info('Adding new unknown subrun with ID %d.'%
                                                                     int(value))
                    # Proceed to next line
                    last_pos = tmpl.tell()
                    line     = tmpl.readline()
                    continue
            
            # Change parameters which must be output
            if param in visible_param:
                new_value = PY8Card.pythia8_formatting(self[param])
                visible_param.pop(visible_param.index(param))
            elif param in hidden_output_param:
                new_value = PY8Card.pythia8_formatting(self[param])
                hidden_output_param.pop(hidden_output_param.index(param))
            else:
                # Just copy parameters which don't need to be specified
                if param.lower() not in self.params_to_never_write:
                    output.write(line)
                else:
                    output.write('! The following parameter was forced to be commented out by MG5aMC.\n')
                    output.write('! %s'%line)
                # Proceed to next line
                last_pos = tmpl.tell()
                line     = tmpl.readline()
                continue
            
            # Substitute the value. 
            # If it is directly the pytia input, then don't write the param if it
            # is not in the list of visible_params_to_always_write and was 
            # not user_set or system_set
            if ((not direct_pythia_input) or
                  (param.lower() in self.visible_params_to_always_write) or
                  (param.lower() in self.user_set) or
                  (param.lower() in self.system_set)):
                template = '%s=%s'
            else:
                # These are parameters that the user can edit in AskEditCards
                # but if neither the user nor the system edited them,
                # then they shouldn't be passed to Pythia
                template = '!%s=%s'

            output.write(template%(param_entry,
                                  value_entry.replace(value,new_value)))
        
            # Proceed to next line
            last_pos = tmpl.tell()
            line     = tmpl.readline()
        
        # If add_missing is False, make sure to empty the list of remaining parameters
        if not add_missing:
            visible_param = []
            hidden_output_param = []
        
        # Now output the missing parameters. Warn about visible ones.
        if len(visible_param)>0 and not template is None:
            output.write(
"""!
! Additional general parameters%s.
!
"""%(' for subrun %d'%self['Main:subrun'] if 'Main:subrun' in self else ''))
        for param in visible_param:
            value = PY8Card.pythia8_formatting(self[param])
            output.write('%s=%s\n'%(param,value))
            if template is None:
                if param=='Main:subrun':
                    output.write(
"""!
!  Definition of subrun %d
!
"""%self['Main:subrun'])
            elif param.lower() not in self.hidden_param:
                logger.debug('Adding parameter %s (missing in the template) to current '+\
                                    'pythia8 card (with value %s)',param, value)

        if len(hidden_output_param)>0 and not template is None:
            output.write(
"""!
! Additional technical parameters%s set by MG5_aMC.
!
"""%(' for subrun %d'%self['Main:subrun'] if 'Main:subrun' in self else ''))
        for param in hidden_output_param:
            if param.lower() in self.comments:
                comment = '\n'.join('! %s'%c for c in 
                          self.comments[param.lower()].split('\n'))
                output.write(comment+'\n')
            output.write('%s=%s\n'%(param,PY8Card.pythia8_formatting(self[param])))
        
        # Don't close the file if we were reading a subrun, but simply write 
        # output and return now
        if read_subrun:
            output_file.write(output.getvalue())
            return

        # Now add subruns not present in the template
        for subrunID in subruns:
            new_subrun = StringIO.StringIO()
            self.subruns[subrunID].write(new_subrun,None,read_subrun=True)
            subruns_to_write[subrunID] = new_subrun

        # Add all subruns to the output, in the right order
        for subrunID in sorted(subruns_to_write):
            output.write(subruns_to_write[subrunID].getvalue())

        # If 'LHEFInputs:nSubruns' is not user_set, then make sure it is
        # updated at least larger or equal to the maximum SubRunID
        if 'LHEFInputs:nSubruns'.lower() not in self.user_set and \
             len(subruns_to_write)>0 and 'LHEFInputs:nSubruns' in self\
             and self['LHEFInputs:nSubruns']<max(subruns_to_write.keys()):
            logger.info("Updating PY8 parameter 'LHEFInputs:nSubruns' to "+
          "%d so as to cover all defined subruns."%max(subruns_to_write.keys()))
            self['LHEFInputs:nSubruns'] = max(subruns_to_write.keys())
            output = StringIO.StringIO()
            self.write(output,template,print_only_visible=print_only_visible)

        # Write output
        if isinstance(output_file, str):
            out = open(output_file,'w')
            out.write(output.getvalue())
            out.close()
        else:
            output_file.write(output.getvalue())
        
    def read(self, file_input, read_subrun=False, setter='default'):
        """Read the input file, this can be a path to a file, 
           a file object, a str with the content of the file.
           The setter option choses the authority that sets potential 
           modified/new parameters. It can be either: 
             'default' or 'user' or 'system'"""
        if isinstance(file_input, str):
            if "\n" in file_input:
                finput = StringIO.StringIO(file_input)
            elif os.path.isfile(file_input):
                finput = open(file_input)
            else:
                raise Exception, "File input '%s' not found." % file_input
        elif isinstance(file_input, (StringIO.StringIO, file)):
            finput = file_input
        else:
            raise MadGraph5Error("Incorrect type for argument 'file_input': %s"%
                                                    file_input.__class__.__name__)

        # Read the template
        last_pos = finput.tell()
        line     = finput.readline()
        started_subrun_reading = False
        while line!='':
            # Skip comments
            if line.strip().startswith('!') or line.strip()=='':
                # proceed to next line
                last_pos = finput.tell()
                line     = finput.readline()
                continue
            # Read parameter
            try:
                param, value = line.split('=',1)
                param = param.strip()
                value = value.strip()
            except ValueError:
                line = line.replace('\n','')
                raise MadGraph5Error, "Could not read line '%s' of Pythia8 card."%\
                                                                          line
            if '!' in value:
                value,_ = value.split('!',1)                                                             
                                                                          
            # Read a subrun if detected:
            if param=='Main:subrun':
                if read_subrun:
                    if not started_subrun_reading:
                        # Record that the subrun reading has started and proceed
                        started_subrun_reading = True
                    else:
                        # We encountered the next subrun. rewind last line and exit
                        finput.seek(last_pos)
                        return
                else:
                    # Start the reading of this subrun
                    finput.seek(last_pos)
                    if int(value) in self.subruns:
                        self.subruns[int(value)].read(finput,read_subrun=True,
                                                                  setter=setter)
                    else:
                        # Unknow subrun, create a dummy one
                        NewSubrun=PY8SubRun()
                        NewSubrun.read(finput,read_subrun=True, setter=setter)
                        self.add_subrun(NewSubrun)

                    # proceed to next line
                    last_pos = finput.tell()
                    line     = finput.readline()
                    continue
            
            # Read parameter. The case of a parameter not defined in the card is
            # handled directly in ConfigFile.

            # Use the appropriate authority to set the new/changed variable
            if setter == 'user':
                self.userSet(param,value)
            elif setter == 'system':
                self.systemSet(param,value)
            else:
                self.defaultSet(param,value)

            # proceed to next line
            last_pos = finput.tell()
            line     = finput.readline()

class PY8SubRun(PY8Card):
    """ Class to characterize a specific PY8 card subrun section. """

    def add_default_subruns(self, type):
        """ Overloading of the homonym function called in the __init__ of PY8Card.
        The initialization of the self.subruns attribute should of course not
        be performed in PY8SubRun."""
        pass

    def __init__(self, *args, **opts):
        """ Initialize a subrun """
        
        # Force user to set it manually.
        subrunID = -1
        if 'subrun_id' in opts:
            subrunID = opts.pop('subrun_id')

        super(PY8SubRun, self).__init__(*args, **opts)
        self['Main:subrun']=subrunID

    def default_setup(self):
        """Sets up the list of available PY8SubRun parameters."""
        
        # Add all default PY8Card parameters
        super(PY8SubRun, self).default_setup()
        # Make sure they are all hidden
        self.hidden_param = [k.lower() for k in self.keys()]
        self.hidden_params_to_always_write = set()
        self.visible_params_to_always_write = set()

        # Now add Main:subrun and Beams:LHEF. They are not hidden.
        self.add_param("Main:subrun", -1)
        self.add_param("Beams:LHEF", "events.lhe.gz")



runblock = collections.namedtuple('block', ('name', 'fields', 'template_on', 'template_off'))
class RunCard(ConfigFile):

    filename = 'run_card'
    blocks = [] 
                                   
    def __new__(cls, finput=None, **opt):
        if cls is RunCard:
            if not finput:
                target_class = RunCardLO
            elif isinstance(finput, cls):
                target_class = finput.__class__
            elif isinstance(finput, str):
                if '\n' not in finput:
                    finput = open(finput).read()
                if 'req_acc_FO' in finput:
                    target_class = RunCardNLO
                else:
                    target_class = RunCardLO
            else:
                return None
            return super(RunCard, cls).__new__(target_class, finput, **opt)
        else:
            return super(RunCard, cls).__new__(cls, finput, **opt)

    def __init__(self, *args, **opts):
        
        # The following parameter are updated in the defaultsetup stage.
        
        #parameter for which no warning should be raised if not define
        self.hidden_param = []
        # in which include file the parameer should be written
        self.includepath = collections.defaultdict(list)
        #some parameter have different name in fortran code
        self.fortran_name = {}
        #parameter which are not supported anymore. (no action on the code)
        self.legacy_parameter = {}
        #a list with all the cuts variable
        self.cuts_parameter = []
        # parameter added where legacy requires an older value.
        self.system_default = {}
        
        self.display_block = [] # set some block to be displayed
        self.warned=False


        super(RunCard, self).__init__(*args, **opts)

    def add_param(self, name, value, fortran_name=None, include=True, 
                  hidden=False, legacy=False, cut=False, system=False, sys_default=None, 
                  **opts):
        """ add a parameter to the card. value is the default value and 
        defines the type (int/float/bool/str) of the input.
        fortran_name defines what is the associate name in the f77 code
        include defines if we have to put the value in the include file
        hidden defines if the parameter is expected to be define by the user.
        legacy:Parameter which is not used anymore (raise a warning if not default)
        cut: defines the list of cut parameter to allow to set them all to off.
        sys_default: default used if the parameter is not in the card
        
        options of **opts:
        - allowed: list of valid options. '*' means anything else should be allowed.
                 empty list means anything possible as well. 
        - comment: add comment for writing/help
        - typelist: type of the list if default is empty
        """

        super(RunCard, self).add_param(name, value, system=system,**opts)
        name = name.lower()
        if fortran_name:
            self.fortran_name[name] = fortran_name
        if legacy:
            self.legacy_parameter[name] = value
            include = False
        self.includepath[include].append(name)
        if hidden or system:
            self.hidden_param.append(name)
        if cut:
            self.cuts_parameter.append(name)
        if sys_default is not None:
            self.system_default[name] = sys_default

        

    def read(self, finput, consistency=True):
        """Read the input file, this can be a path to a file, 
           a file object, a str with the content of the file."""
           
        if isinstance(finput, str):
            if "\n" in finput:
                finput = finput.split('\n')
            elif os.path.isfile(finput):
                finput = open(finput)
            else:
                raise Exception, "No such file %s" % finput
        
        for line in finput:
            line = line.split('#')[0]
            line = line.split('!')[0]
            line = line.rsplit('=',1)
            if len(line) != 2:
                continue
            value, name = line
            name = name.lower().strip()
            if name not in self and ('min' in name or 'max' in name):
                #looks like an entry added by one user -> add it nicely
                self.add_param(name, float(value), hidden=True, cut=True)
            else:
                self.set( name, value, user=True)
        # parameter not set in the run_card can be set to compatiblity value
        if consistency:
                try:
                    self.check_validity()
                except InvalidRunCard, error:
                    if consistency == 'warning':
                        logger.warning(str(error))
                    else:
                        raise
                    
                
    def write(self, output_file, template=None, python_template=False,
                    write_hidden=False):
        """Write the run_card in output_file according to template 
           (a path to a valid run_card)"""

        to_write = set(self.user_set) 
        written = set()
        if not template:
            raise Exception

        # check which optional block to write:
        write_block= []
        for b in self.blocks:
            name = b.name
            # check if the block has to be written
            if name not in self.display_block and \
               not any(f in self.user_set for f in b.fields):
                continue
            write_block.append(b.name)
        
        if python_template and not to_write:
            import string
            text = file(template,'r').read() 
            if self.blocks:
                text = string.Template(text)
                mapping = {}
                for b in self.blocks:
                    if b.name in write_block:
                        mapping[b.name] = b.template_on
                    else:
                        mapping[b.name] = b.template_off
                text = text.substitute(mapping)

            if not self.list_parameter:
                text = text % self
            else:
                data = dict(self)
                for name in self.list_parameter:
                    data[name] = ', '.join(str(v) for v in data[name])
                text = text % data
        else:                        
            text = ""
            for line in file(template,'r'):                  
                nline = line.split('#')[0]
                nline = nline.split('!')[0]
                comment = line[len(nline):]
                nline = nline.split('=')
                if python_template and nline[0].startswith('$'):
                    block_name = nline[0][1:]
                    this_group = [b for b in self.blocks if b.name == block_name]
                    if not this_group:
                        logger.debug("block %s not defined", block_name)
                        continue
                    else:
                        this_group = this_group[0]
                    if block_name in write_block:
                        text += this_group.on_template % self
                        for name in this_group.fields:
                            written.add(f)
                            if name in to_write:
                                to_write.remove(name)
                    else:
                        text += this_group.off_template % self
                    
                elif len(nline) != 2:
                    text += line
                elif nline[1].strip() in self:
                    name = nline[1].strip().lower()
                    value = self[name]
                    if name in self.list_parameter:
                        value = ', '.join([str(v) for v in value])
                    if python_template:
                        text += line % {nline[1].strip():value, name:value}
                        written.add(name)
                    else:
                        if not comment or comment[-1]!='\n':
                            endline = '\n'
                        else:
                            endline = ''
                        text += '  %s\t= %s %s%s' % (value, name, comment, endline)
                        written.add(name)                        

                    if name in to_write:
                        to_write.remove(name)
                else:
                    logger.info('Adding missing parameter %s to current %s (with default value)',
                                 (name, self.filename))
                    written.add(name) 
                    text += line 

            for b in self.blocks:
                if b.name not in write_block:
                    continue
                # check if all attribute of the block have been written already
                if all(f in written for f in b.fields):
                    continue

                to_add = []
                for line in b.template_on.split('\n'):                  
                    nline = line.split('#')[0]
                    nline = nline.split('!')[0]
                    nline = nline.split('=')
                    if len(nline) != 2:
                        to_add.append(line)
                    elif nline[1].strip() in self:
                        name = nline[1].strip().lower()
                        value = self[name]
                        if name in self.list_parameter:
                            value = ', '.join([str(v) for v in value])
                        if name in written:
                            continue #already include before
                        else:
                            to_add.append(line % {nline[1].strip():value, name:value})
                            written.add(name)                        
    
                        if name in to_write:
                            to_write.remove(name)
                    else:
                        raise Exception
                
                if b.template_off in text:
                    text = text.replace(b.template_off, '\n'.join(to_add))
                else:
                    text += '\n'.join(to_add)

        if to_write or write_hidden:
            text+="""#********************************************************************* 
#  Additional hidden parameters
#*********************************************************************
"""            
            if write_hidden:
                #
                # do not write hidden parameter not hidden for this template 
                #
                if python_template:
                    written = written.union(set(re.findall('\%\((\w*)\)s', file(template,'r').read(), re.M)))
                to_write = to_write.union(set(self.hidden_param))
                to_write = to_write.difference(written)

            for key in to_write:
                if key in self.system_only:
                    continue

                comment = self.comments.get(key,'hidden_parameter').replace('\n','\n#')
                text += '  %s\t= %s # %s\n' % (self[key], key, comment)

        if isinstance(output_file, str):
            fsock = open(output_file,'w')
            fsock.write(text)
            fsock.close()
        else:
            output_file.write(text)


    def get_default(self, name, default=None, log_level=None):
        """return self[name] if exist otherwise default. log control if we 
        put a warning or not if we use the default value"""

        lower_name = name.lower()
        if lower_name not in self.user_set:
            if log_level is None:
                if lower_name in self.system_only:
                    log_level = 5
                elif lower_name in self.auto_set:
                    log_level = 5
                elif lower_name in self.hidden_param:
                    log_level = 10
                else:
                    log_level = 20
            if not default:
                default = dict.__getitem__(self, name.lower())
 
            logger.log(log_level, '%s missed argument %s. Takes default: %s'
                                   % (self.filename, name, default))
            self[name] = default
            return default
        else:
            return self[name]   

    
    @staticmethod
    def f77_formatting(value, formatv=None):
        """format the variable into fortran. The type is detected by default"""

        if not formatv:
            if isinstance(value, bool):
                formatv = 'bool'
            elif isinstance(value, int):
                formatv = 'int'
            elif isinstance(value, float):
                formatv = 'float'
            elif isinstance(value, str):
                formatv = 'str'
            else:
                logger.debug("unknow format for f77_formatting: %s" , str(value))
                formatv = 'str'
        else:
            assert formatv
            
        if formatv == 'bool':
            if str(value) in ['1','T','.true.','True']:
                return '.true.'
            else:
                return '.false.'
            
        elif formatv == 'int':
            try:
                return str(int(value))
            except ValueError:
                fl = float(value)
                if int(fl) == fl:
                    return str(int(fl))
                else:
                    raise
                
        elif formatv == 'float':
            if isinstance(value, str):
                value = value.replace('d','e')
            return ('%.10e' % float(value)).replace('e','d')
        
        elif formatv == 'str':
            # Check if it is a list
            if value.strip().startswith('[') and value.strip().endswith(']'):
                elements = (value.strip()[1:-1]).split()
                return ['_length = %d'%len(elements)]+\
                       ['(%d) = %s'%(i+1, elem.strip()) for i, elem in \
                                                            enumerate(elements)]
            else:
                return "'%s'" % value
        

    
    def check_validity(self, log_level=30):
        """check that parameter missing in the card are set to the expected value"""

        for name, value in self.system_default.items():
                self.set(name, value, changeifuserset=False)
        

        for name in self.includepath[False]:
            to_bypass = self.hidden_param + self.legacy_parameter.keys()
            if name not in to_bypass:
                self.get_default(name, log_level=log_level) 

        for name in self.legacy_parameter:
            if self[name] != self.legacy_parameter[name]:
                logger.warning("The parameter %s is not supported anymore this parameter will be ignored." % name)
               
    default_include_file = 'run_card.inc'

    def update_system_parameter_for_include(self):
        """update hidden system only parameter for the correct writtin in the 
        include"""
        return

    def write_include_file(self, output_dir):
        """Write the various include file in output_dir.
        The entry True of self.includepath will be written in run_card.inc
        The entry False will not be written anywhere"""
        
        # ensure that all parameter are coherent and fix those if needed
        self.check_validity()
        
        #ensusre that system only parameter are correctly set
        self.update_system_parameter_for_include()
        
        for incname in self.includepath:
            if incname is True:
                pathinc = self.default_include_file
            elif incname is False:
                continue
            else:
                pathinc = incname
                
            fsock = file_writers.FortranWriter(pjoin(output_dir,pathinc))  
            for key in self.includepath[incname]:                
                #define the fortran name
                if key in self.fortran_name:
                    fortran_name = self.fortran_name[key]
                else:
                    fortran_name = key
                    
                #get the value with warning if the user didn't set it
                value = self.get_default(key)
                # Special treatment for strings containing a list of
                # strings. Convert it to a list of strings
                if isinstance(value, list):
                    # in case of a list, add the length of the list as 0th
                    # element in fortran. Only in case of integer or float
                    # list (not for bool nor string)
                    targettype = self.list_parameter[key]                        
                    if targettype is bool:
                        pass
                    elif targettype is int:
                        line = '%s(%s) = %s \n' % (fortran_name, 0, self.f77_formatting(len(value)))
                        fsock.writelines(line)
                    elif targettype is float:
                        line = '%s(%s) = %s \n' % (fortran_name, 0, self.f77_formatting(float(len(value))))
                        fsock.writelines(line)
                    # output the rest of the list in fortran
                    for i,v in enumerate(value):
                        line = '%s(%s) = %s \n' % (fortran_name, i+1, self.f77_formatting(v))
                        fsock.writelines(line)
                elif isinstance(value, dict):
                    for fortran_name, onevalue in value.items():
                        line = '%s = %s \n' % (fortran_name, self.f77_formatting(onevalue))
                        fsock.writelines(line)                       
                else:
                    line = '%s = %s \n' % (fortran_name, self.f77_formatting(value))
                    fsock.writelines(line)
            fsock.close()   

    @staticmethod
    def get_idbmup(lpp):
        """return the particle colliding pdg code"""
        if lpp in (1,2, -1,-2):
            return math.copysign(2212, lpp)
        elif lpp in (3,-3):
            return math.copysign(11, lpp)
        elif lpp == 0:
            #logger.critical("Fail to write correct idbmup in the lhe file. Please correct those by hand")
            return 0
        else:
            return lpp

    def get_banner_init_information(self):
        """return a dictionary with the information needed to write
        the first line of the <init> block of the lhe file."""
        
        output = {}
        output["idbmup1"] = self.get_idbmup(self['lpp1'])
        output["idbmup2"] = self.get_idbmup(self['lpp2'])
        output["ebmup1"] = self["ebeam1"]
        output["ebmup2"] = self["ebeam2"]
        output["pdfgup1"] = 0
        output["pdfgup2"] = 0
        output["pdfsup1"] = self.get_pdf_id(self["pdlabel"])
        output["pdfsup2"] = self.get_pdf_id(self["pdlabel"])
        return output
    
    def get_pdf_id(self, pdf):
        if pdf == "lhapdf":
            lhaid = self["lhaid"]
            if isinstance(lhaid, list):
                return lhaid[0]
            else:
                return lhaid
        else: 
            return {'none': 0, 
                    'cteq6_m':10000,'cteq6_l':10041,'cteq6l1':10042,
                    'nn23lo':246800,'nn23lo1':247000,'nn23nlo':244800
                    }[pdf]    
    
    def get_lhapdf_id(self):
        return self.get_pdf_id(self['pdlabel'])

    def remove_all_cut(self): 
        """remove all the cut"""

        for name in self.cuts_parameter:
            targettype = type(self[name])
            if targettype == bool:
                self[name] = False
            elif 'min' in name:
                self[name] = 0
            elif 'max' in name:
                self[name] = -1
            elif 'eta' in name:
                self[name] = -1
            else:
                self[name] = 0       

class RunCardLO(RunCard):
    """an object to handle in a nice way the run_card information"""
    
    blocks = [
#    HEAVY ION OPTIONAL BLOCK            
        runblock(name='ion_pdf', fields=('nb_neutron1', 'nb_neutron2','nb_proton1','nb_proton2','mass_ion1', 'mass_ion2'),
            template_on=\
"""#*********************************************************************
# Heavy ion PDF / rescaling of PDF                                   *
#*********************************************************************
  %(nb_proton1)s    = nb_proton1 # number of proton for the first beam
  %(nb_neutron1)s    = nb_neutron1 # number of neutron for the first beam
  %(mass_ion1)s = mass_ion1 # mass of the heavy ion (first beam)
# Note that seting differently the two beams only work if you use 
# group_subprocess=False when generating your matrix-element
  %(nb_proton2)s    = nb_proton2 # number of proton for the second beam
  %(nb_neutron2)s    = nb_neutron2 # number of neutron for the second beam
  %(mass_ion2)s = mass_ion2 # mass of the heavy ion (second beam)  
""",
            template_off='# To see heavy ion options: type "update ion_pdf"'),
#    BEAM POLARIZATION OPTIONAL BLOCK
        runblock(name='beam_pol', fields=('polbeam1','polbeam2'),
            template_on=\
"""#*********************************************************************
# Beam polarization from -100 (left-handed) to 100 (right-handed)    *
#*********************************************************************
     %(polbeam1)s     = polbeam1 ! beam polarization for beam 1
     %(polbeam2)s     = polbeam2 ! beam polarization for beam 2
""",                                               
            template_off='# To see polarised beam options: type "update beam_pol"')
    ]
    
    
    
    def default_setup(self):
        """default value for the run_card.dat"""
        
        self.add_param("run_tag", "tag_1", include=False)
        self.add_param("gridpack", False)
        self.add_param("time_of_flight", -1.0, include=False)
        self.add_param("nevents", 10000)        
        self.add_param("iseed", 0)
        self.add_param("lpp1", 1, fortran_name="lpp(1)", allowed=[-1,1,0,2,3,9, -2,-3],
                        comment='first beam energy distribution:\n 0: fixed energy\n 1: PDF from proton\n -1: PDF from anti-proton\n 2:photon from proton, 3:photon from electron, 9: PLUGIN MODE')
        self.add_param("lpp2", 1, fortran_name="lpp(2)", allowed=[-1,1,0,2,3,9],
                       comment='first beam energy distribution:\n 0: fixed energy\n 1: PDF from proton\n -1: PDF from anti-proton\n 2:photon from proton, 3:photon from electron, 9: PLUGIN MODE')
        self.add_param("ebeam1", 6500.0, fortran_name="ebeam(1)")
        self.add_param("ebeam2", 6500.0, fortran_name="ebeam(2)")
        self.add_param("polbeam1", 0.0, fortran_name="pb1", hidden=True,
                                              comment="Beam polarization from -100 (left-handed) to 100 (right-handed) --use lpp=0 for this parameter--")
        self.add_param("polbeam2", 0.0, fortran_name="pb2", hidden=True,
                                              comment="Beam polarization from -100 (left-handed) to 100 (right-handed) --use lpp=0 for this parameter--")
        self.add_param('nb_proton1', 1, hidden=True, allowed=[1,0, 82 , '*'],fortran_name="nb_proton(1)",
                       comment='For heavy ion physics nb of proton in the ion (for both beam but if group_subprocess was False)')
        self.add_param('nb_proton2', 1, hidden=True, allowed=[1,0, 82 , '*'],fortran_name="nb_proton(2)",
                       comment='For heavy ion physics nb of proton in the ion (used for beam 2 if group_subprocess was False)')
        self.add_param('nb_neutron1', 0, hidden=True, allowed=[1,0, 126 , '*'],fortran_name="nb_neutron(1)",
                       comment='For heavy ion physics nb of neutron in the ion (for both beam but if group_subprocess was False)')
        self.add_param('nb_neutron2', 0, hidden=True, allowed=[1,0, 126 , '*'],fortran_name="nb_neutron(2)",
                       comment='For heavy ion physics nb of neutron in the ion (of beam 2 if group_subprocess was False )')        
        self.add_param('mass_ion1', -1.0, hidden=True, fortran_name="mass_ion(1)",
                       allowed=[-1,0, 0.938, 207.9766521*0.938, 0.000511, 0.105, '*'],
                       comment='For heavy ion physics mass in GeV of the ion (of beam 1)')
        self.add_param('mass_ion2', -1.0, hidden=True, fortran_name="mass_ion(2)",
                       allowed=[-1,0, 0.938, 207.9766521*0.938, 0.000511, 0.105, '*'],
                       comment='For heavy ion physics mass in GeV of the ion (of beam 2)')
        
        self.add_param("pdlabel", "nn23lo1", allowed=['lhapdf', 'cteq6_m','cteq6_l', 'cteq6l1','nn23lo', 'nn23lo1', 'nn23nlo']), 
        self.add_param("lhaid", 230000, hidden=True)
        self.add_param("fixed_ren_scale", False)
        self.add_param("fixed_fac_scale", False)
        self.add_param("scale", 91.1880)
        self.add_param("dsqrt_q2fact1", 91.1880, fortran_name="sf1")
        self.add_param("dsqrt_q2fact2", 91.1880, fortran_name="sf2")
        self.add_param("dynamical_scale_choice", -1, comment="\'-1\' is based on CKKW back clustering (following feynman diagram).\n \'1\' is the sum of transverse energy.\n '2' is HT (sum of the transverse mass)\n '3' is HT/2\n '4' is the center of mass energy",
                                                allowed=[-1,0,1,2,3,4])
        
        # Bias module options
        self.add_param("bias_module", 'None', include=False)
        self.add_param('bias_parameters', {'__type__':1.0}, include='BIAS/bias.inc')
                
        #matching
        self.add_param("scalefact", 1.0)
        self.add_param("ickkw", 0, allowed=[0,1],                               comment="\'0\' for standard fixed order computation.\n\'1\' for MLM merging activates alphas and pdf re-weighting according to a kt clustering of the QCD radiation.")
        self.add_param("highestmult", 1, fortran_name="nhmult", hidden=True)
        self.add_param("ktscheme", 1, hidden=True)
        self.add_param("alpsfact", 1.0)
        self.add_param("chcluster", False, hidden=True)
        self.add_param("pdfwgt", True, hidden=True)
        self.add_param("asrwgtflavor", 5,                                       comment = 'highest quark flavor for a_s reweighting in MLM')
        self.add_param("clusinfo", True)
        self.add_param("lhe_version", 3.0)
        self.add_param("event_norm", "average", allowed=['sum','average', 'unity'],
                        include=False, sys_default='sum')
        #cut
        self.add_param("auto_ptj_mjj", False)
        self.add_param("bwcutoff", 15.0)
        self.add_param("cut_decays", False)
        self.add_param("nhel", 0, include=False)
        #pt cut
        self.add_param("ptj", 20.0, cut=True)
        self.add_param("ptb", 0.0, cut=True)
        self.add_param("pta", 10.0, cut=True)
        self.add_param("ptl", 10.0, cut=True)
        self.add_param("misset", 0.0, cut=True)
        self.add_param("ptheavy", 0.0, cut=True,                                comment='this cut apply on particle heavier than 10 GeV')
        self.add_param("ptonium", 1.0, legacy=True)
        self.add_param("ptjmax", -1.0, cut=True)
        self.add_param("ptbmax", -1.0, cut=True)
        self.add_param("ptamax", -1.0, cut=True)
        self.add_param("ptlmax", -1.0, cut=True)
        self.add_param("missetmax", -1.0, cut=True)
        # E cut
        self.add_param("ej", 0.0, cut=True)
        self.add_param("eb", 0.0, cut=True)
        self.add_param("ea", 0.0, cut=True)
        self.add_param("el", 0.0, cut=True)
        self.add_param("ejmax", -1.0, cut=True)
        self.add_param("ebmax", -1.0, cut=True)
        self.add_param("eamax", -1.0, cut=True)
        self.add_param("elmax", -1.0, cut=True)
        # Eta cut
        self.add_param("etaj", 5.0, cut=True)
        self.add_param("etab", -1.0, cut=True)
        self.add_param("etaa", 2.5, cut=True)
        self.add_param("etal", 2.5, cut=True)
        self.add_param("etaonium", 0.6, legacy=True)
        self.add_param("etajmin", 0.0, cut=True)
        self.add_param("etabmin", 0.0, cut=True)
        self.add_param("etaamin", 0.0, cut=True)
        self.add_param("etalmin", 0.0, cut=True)
        # DRJJ
        self.add_param("drjj", 0.4, cut=True)
        self.add_param("drbb", 0.0, cut=True)
        self.add_param("drll", 0.4, cut=True)
        self.add_param("draa", 0.4, cut=True)
        self.add_param("drbj", 0.0, cut=True)
        self.add_param("draj", 0.4, cut=True)
        self.add_param("drjl", 0.4, cut=True)
        self.add_param("drab", 0.0, cut=True)
        self.add_param("drbl", 0.0, cut=True)
        self.add_param("dral", 0.4, cut=True)
        self.add_param("drjjmax", -1.0, cut=True)
        self.add_param("drbbmax", -1.0, cut=True)
        self.add_param("drllmax", -1.0, cut=True)
        self.add_param("draamax", -1.0, cut=True)
        self.add_param("drbjmax", -1.0, cut=True)
        self.add_param("drajmax", -1.0, cut=True)
        self.add_param("drjlmax", -1.0, cut=True)
        self.add_param("drabmax", -1.0, cut=True)
        self.add_param("drblmax", -1.0, cut=True)
        self.add_param("dralmax", -1.0, cut=True)
        # invariant mass
        self.add_param("mmjj", 0.0, cut=True)
        self.add_param("mmbb", 0.0, cut=True)
        self.add_param("mmaa", 0.0, cut=True)
        self.add_param("mmll", 0.0, cut=True)
        self.add_param("mmjjmax", -1.0, cut=True)
        self.add_param("mmbbmax", -1.0, cut=True)                
        self.add_param("mmaamax", -1.0, cut=True)
        self.add_param("mmllmax", -1.0, cut=True)
        self.add_param("mmnl", 0.0, cut=True)
        self.add_param("mmnlmax", -1.0, cut=True)
        #minimum/max pt for sum of leptons
        self.add_param("ptllmin", 0.0, cut=True)
        self.add_param("ptllmax", -1.0, cut=True)
        self.add_param("xptj", 0.0, cut=True)
        self.add_param("xptb", 0.0, cut=True)
        self.add_param("xpta", 0.0, cut=True) 
        self.add_param("xptl", 0.0, cut=True)
        # ordered pt jet 
        self.add_param("ptj1min", 0.0, cut=True)
        self.add_param("ptj1max", -1.0, cut=True)
        self.add_param("ptj2min", 0.0, cut=True)
        self.add_param("ptj2max", -1.0, cut=True)
        self.add_param("ptj3min", 0.0, cut=True)
        self.add_param("ptj3max", -1.0, cut=True)
        self.add_param("ptj4min", 0.0, cut=True)
        self.add_param("ptj4max", -1.0, cut=True)                
        self.add_param("cutuse", 0, cut=True)
        # ordered pt lepton
        self.add_param("ptl1min", 0.0, cut=True)
        self.add_param("ptl1max", -1.0, cut=True)
        self.add_param("ptl2min", 0.0, cut=True)
        self.add_param("ptl2max", -1.0, cut=True)
        self.add_param("ptl3min", 0.0, cut=True)
        self.add_param("ptl3max", -1.0, cut=True)        
        self.add_param("ptl4min", 0.0, cut=True)
        self.add_param("ptl4max", -1.0, cut=True)
        # Ht sum of jets
        self.add_param("htjmin", 0.0, cut=True)
        self.add_param("htjmax", -1.0, cut=True)
        self.add_param("ihtmin", 0.0, cut=True)
        self.add_param("ihtmax", -1.0, cut=True)
        self.add_param("ht2min", 0.0, cut=True) 
        self.add_param("ht3min", 0.0, cut=True)
        self.add_param("ht4min", 0.0, cut=True)
        self.add_param("ht2max", -1.0, cut=True)
        self.add_param("ht3max", -1.0, cut=True)
        self.add_param("ht4max", -1.0, cut=True)
        # photon isolation
        self.add_param("ptgmin", 0.0, cut=True)
        self.add_param("r0gamma", 0.4)
        self.add_param("xn", 1.0)
        self.add_param("epsgamma", 1.0) 
        self.add_param("isoem", True)
        self.add_param("xetamin", 0.0, cut=True)
        self.add_param("deltaeta", 0.0, cut=True)
        self.add_param("ktdurham", -1.0, fortran_name="kt_durham", cut=True)
        self.add_param("dparameter", 0.4, fortran_name="d_parameter", cut=True)
        self.add_param("ptlund", -1.0, fortran_name="pt_lund", cut=True)
        self.add_param("pdgs_for_merging_cut", [21, 1, 2, 3, 4, 5, 6])
        self.add_param("maxjetflavor", 4)
        self.add_param("xqcut", 0.0, cut=True)
        self.add_param("use_syst", True)
        self.add_param('systematics_program', 'auto', include=False, hidden=True, comment='Choose which program to use for systematics computation: none, systematics, syscalc')
        self.add_param('systematics_arguments', [''], include=False, hidden=True, comment='Choose the argment to pass to the systematics command. like --mur=0.25,1,4. Look at the help of the systematics function for more details.')
        
        self.add_param("sys_scalefact", "0.5 1 2", include=False)
        self.add_param("sys_alpsfact", "None", include=False)
        self.add_param("sys_matchscale", "auto", include=False)
        self.add_param("sys_pdf", "NNPDF23_lo_as_0130_qed", include=False)
        self.add_param("sys_scalecorrelation", -1, include=False, hidden=True)

        #parameter not in the run_card by default
        self.add_param('gridrun', False, hidden=True)
        self.add_param('fixed_couplings', True, hidden=True)
        self.add_param('mc_grouped_subproc', True, hidden=True)
        self.add_param('xmtcentral', 0.0, hidden=True, fortran_name="xmtc")
        self.add_param('d', 1.0, hidden=True)
        self.add_param('gseed', 0, hidden=True, include=False)
        self.add_param('issgridfile', '', hidden=True)
        #job handling of the survey/ refine
        self.add_param('job_strategy', 0, hidden=True, include=False, allowed=[0,1,2], comment='see appendix of 1507.00020 (page 26)')
        self.add_param('survey_splitting', -1, hidden=True, include=False, comment="for loop-induced control how many core are used at survey for the computation of a single iteration.")
        self.add_param('survey_nchannel_per_job', 2, hidden=True, include=False, comment="control how many Channel are integrated inside a single job on cluster/multicore")
        self.add_param('refine_evt_by_job', -1, hidden=True, include=False, comment="control the maximal number of events for the first iteration of the refine (larger means less jobs)")
        
        # parameter allowing to define simple cut via the pdg
        # Special syntax are related to those. (can not be edit directly)
        self.add_param('pt_min_pdg',{'__type__':0.}, include=False)
        self.add_param('pt_max_pdg',{'__type__':0.}, include=False)
        self.add_param('E_min_pdg',{'__type__':0.}, include=False)
        self.add_param('E_max_pdg',{'__type__':0.}, include=False)
        self.add_param('eta_min_pdg',{'__type__':0.}, include=False)
        self.add_param('eta_max_pdg',{'__type__':0.}, include=False)
        self.add_param('mxx_min_pdg',{'__type__':0.}, include=False)
        self.add_param('mxx_only_part_antipart', {'default':False}, include=False)
        
        self.add_param('pdg_cut',[0],  system=True) # store which PDG are tracked
        self.add_param('ptmin4pdg',[0.], system=True) # store pt min
        self.add_param('ptmax4pdg',[-1.], system=True)
        self.add_param('Emin4pdg',[0.], system=True) # store pt min
        self.add_param('Emax4pdg',[-1.], system=True)  
        self.add_param('etamin4pdg',[0.], system=True) # store pt min
        self.add_param('etamax4pdg',[-1.], system=True)   
        self.add_param('mxxmin4pdg',[-1.], system=True)
        self.add_param('mxxpart_antipart', [False], system=True)
            
             
    def check_validity(self):
        """ """
        
        super(RunCardLO, self).check_validity()
        
        #Make sure that nhel is only either 0 (i.e. no MC over hel) or
        #1 (MC over hel with importance sampling). In particular, it can
        #no longer be > 1.
        if 'nhel' not in self.user_set:
            raise InvalidRunCard, "Parameter nhel is not defined in the run_card."
        if self['nhel'] not in [1,0]:
            raise InvalidRunCard, "Parameter nhel can only be '0' or '1', "+\
                                                          "not %s." % self['nhel']
        if int(self['maxjetflavor']) > 6:
            raise InvalidRunCard, 'maxjetflavor should be lower than 5! (6 is partly supported)'
  
        if len(self['pdgs_for_merging_cut']) > 1000:
            raise InvalidRunCard, "The number of elements in "+\
                               "'pdgs_for_merging_cut' should not exceed 1000."
  
        # some cut need to be deactivated in presence of isolation
        if self['ptgmin'] > 0:
            if self['pta'] > 0:
                logger.warning('pta cut discarded since photon isolation is used')
                self['pta'] = 0.0
            if self['draj'] > 0:
                logger.warning('draj cut discarded since photon isolation is used')
                self['draj'] = 0.0   
        
        # special treatment for gridpack use the gseed instead of the iseed        
        if self['gridrun']:
            self['iseed'] = self['gseed']
        
        #Some parameter need to be fixed when using syscalc
        if self['use_syst']:
            if self['scalefact'] != 1.0:
                logger.warning('Since use_syst=T, We change the value of \'scalefact\' to 1')
                self['scalefact'] = 1.0
     
        # CKKW Treatment
        if self['ickkw'] > 0:
            if self['ickkw'] != 1:
                logger.critical('ickkw >1 is pure alpha and only partly implemented.')
                import madgraph.interface.extended_cmd as basic_cmd
                answer = basic_cmd.smart_input('Do you really want to continue', allow_arg=['y','n'], default='n')
                if answer !='y':
                    raise InvalidRunCard, 'ickkw>1 is still in alpha'
            if self['use_syst']:
                # some additional parameter need to be fixed for Syscalc + matching
                if self['alpsfact'] != 1.0:
                    logger.warning('Since use_syst=T, We change the value of \'alpsfact\' to 1')
                    self['alpsfact'] =1.0
            if self['maxjetflavor'] == 6:
                raise InvalidRunCard, 'maxjetflavor at 6 is NOT supported for matching!'
            if self['ickkw'] == 2:
                # add warning if ckkw selected but the associate parameter are empty
                self.get_default('highestmult', log_level=20)                   
                self.get_default('issgridfile', 'issudgrid.dat', log_level=20)
        if self['xqcut'] > 0:
            if self['ickkw'] == 0:
                logger.error('xqcut>0 but ickkw=0. Potentially not fully consistent setup. Be carefull')
                import time
                time.sleep(5)
            if self['drjj'] != 0:
                logger.warning('Since icckw>0, We change the value of \'drjj\' to 0')
                self['drjj'] = 0
            if self['drjl'] != 0:
                logger.warning('Since icckw>0, We change the value of \'drjl\' to 0')
                self['drjl'] = 0    
            if not self['auto_ptj_mjj']:         
                if self['mmjj'] > self['xqcut']:
                    logger.warning('mmjj > xqcut (and auto_ptj_mjj = F). MMJJ set to 0')
                    self['mmjj'] = 0.0 

        # check validity of the pdf set
<<<<<<< HEAD
        possible_set = ['lhapdf',
        'cteq6_m','cteq6_l', 'cteq6l1',
        'nn23lo', 'nn23lo1', 'nn23nlo',
        'ct14q00','ct14q07','ct14q14','ct14q21']
                        
        if self['pdlabel'] not in possible_set:
            raise InvalidRunCard, 'Invalid PDF set (argument of pdlabel): %s. Possible choice are:\n %s' % (self['pdlabel'], ', '.join(possible_set))
=======
>>>>>>> c9215ddc
        if self['pdlabel'] == 'lhapdf':
            #add warning if lhaid not define
            self.get_default('lhaid', log_level=20)
   
    def update_system_parameter_for_include(self):
        
        # set the pdg_for_cut fortran parameter
        pdg_to_cut = set(self['pt_min_pdg'].keys() +self['pt_max_pdg'].keys() + 
                         self['e_min_pdg'].keys() +self['e_max_pdg'].keys() +
                         self['eta_min_pdg'].keys() +self['eta_max_pdg'].keys()+
                         self['mxx_min_pdg'].keys() + self['mxx_only_part_antipart'].keys())
        pdg_to_cut.discard('__type__')
        pdg_to_cut.discard('default')
        if len(pdg_to_cut)>25:
            raise Exception, "Maximum 25 different pdgs are allowed for pdg specific cut"
        
        if any(int(pdg)<0 for pdg in pdg_to_cut):
            logger.warning('PDG specific cuts are always applied symmetrically on particle/anti-particle. Always use positve PDG codes')
            raise MadGraph5Error, 'Some PDG specific cuts are defined with negative pdg code'
        
        
        if any(pdg in pdg_to_cut for pdg in [1,2,3,4,5,21,22,11,13,15]):
            raise Exception, "Can not use PDG related cut for light quark/b quark/lepton/gluon/photon"
        
        if pdg_to_cut:
            self['pdg_cut'] = list(pdg_to_cut)
            self['ptmin4pdg'] = []
            self['Emin4pdg'] = []
            self['etamin4pdg'] =[]
            self['ptmax4pdg'] = []
            self['Emax4pdg'] = []
            self['etamax4pdg'] =[]
            self['mxxmin4pdg'] =[]
            self['mxxpart_antipart']  = []
            for pdg in self['pdg_cut']:
                for var in ['pt','e','eta', 'Mxx']:
                    for minmax in ['min', 'max']:
                        if var in ['Mxx'] and minmax =='max':
                            continue
                        new_var = '%s%s4pdg' % (var, minmax)
                        old_var = '%s_%s_pdg' % (var, minmax)
                        default = 0. if minmax=='min' else -1.
                        self[new_var].append(self[old_var][str(pdg)] if str(pdg) in self[old_var] else default)
                #special for mxx_part_antipart
                old_var = 'mxx_only_part_antipart'
                new_var = 'mxxpart_antipart'
                if 'default' in self[old_var]:
                    default = self[old_var]['default']
                    self[new_var].append(self[old_var][str(pdg)] if str(pdg) in self[old_var] else default)
                else:
                    if str(pdg) not in self[old_var]:
                        raise Exception("no default value defined for %s and no value defined for pdg %s" % (old_var, pdg)) 
                    self[new_var].append(self[old_var][str(pdg)])
        else:
            self['pdg_cut'] = [0]
            self['ptmin4pdg'] = [0.]
            self['Emin4pdg'] = [0.]
            self['etamin4pdg'] =[0.]
            self['ptmax4pdg'] = [-1.]
            self['Emax4pdg'] = [-1.]
            self['etamax4pdg'] =[-1.]
            self['mxxmin4pdg'] =[0.] 
            self['mxxpart_antipart'] = [False]
            
                    
           
    def create_default_for_process(self, proc_characteristic, history, proc_def):
        """Rules
          process 1->N all cut set on off.
          loop_induced -> MC over helicity
          e+ e- beam -> lpp:0 ebeam:500
          p p beam -> set maxjetflavor automatically
          more than one multiplicity: ickkw=1 xqcut=30 use_syst=F
         """

        if proc_characteristic['loop_induced']:
            self['nhel'] = 1
        self['pdgs_for_merging_cut'] = proc_characteristic['colored_pdgs']
                    
        if proc_characteristic['ninitial'] == 1:
            #remove all cut
            self.remove_all_cut()
            self['use_syst'] = False
        else:
            # check for beam_id
            beam_id = set()
            for proc in proc_def:
                for oneproc in proc:
                    for leg in oneproc['legs']:
                        if not leg['state']:
                            beam_id.add(leg['id'])
            if any(i in beam_id for i in [1,-1,2,-2,3,-3,4,-4,5,-5,21,22]):
                maxjetflavor = max([4]+[abs(i) for i in beam_id if  -7< i < 7])
                self['maxjetflavor'] = maxjetflavor
                self['asrwgtflavor'] = maxjetflavor
                pass
            elif 11 in beam_id or -11 in beam_id:
                self['lpp1'] = 0
                self['lpp2'] = 0
                self['ebeam1'] = 500
                self['ebeam2'] = 500
                self['use_syst'] = False
            else:
                self['lpp1'] = 0
                self['lpp2'] = 0    
                self['use_syst'] = False            
                
        # Check if need matching
        min_particle = 99
        max_particle = 0
        for proc in proc_def:
            min_particle = min(len(proc[0]['legs']), min_particle)
            max_particle = max(len(proc[0]['legs']), max_particle)
        if min_particle != max_particle:
            #take one of the process with min_particle
            for procmin in proc_def:
                if len(procmin[0]['legs']) != min_particle:
                    continue
                else:
                    idsmin = [l['id'] for l in procmin[0]['legs']]
                    break
            matching = False
            for procmax in proc_def:
                if len(procmax[0]['legs']) != max_particle:
                    continue
                idsmax =  [l['id'] for l in procmax[0]['legs']]
                for i in idsmin:
                    if i not in idsmax:
                        continue
                    else:
                        idsmax.remove(i)
                for j in idsmax:
                    if j not in [1,-1,2,-2,3,-3,4,-4,5,-5,21]:
                        break
                else:
                    # all are jet => matching is ON
                    matching=True
                    break 
            
            if matching:
                self['ickkw'] = 1
                self['xqcut'] = 30
                #self['use_syst'] = False 
                self['drjj'] = 0
                self['drjl'] = 0
                self['sys_alpsfact'] = "0.5 1 2"
                
        # For interference module, the systematics are wrong.
        # automatically set use_syst=F and set systematics_program=none
        no_systematics = False
        for proc in proc_def:
            for oneproc in proc:
                if '^2' in oneproc.nice_string():
                    no_systematics = True
                    break
            else:
                continue
            break
        if no_systematics:
            self['use_syst'] = False
            self['systematics_program'] = 'none'
            
    def write(self, output_file, template=None, python_template=False,
              **opt):
        """Write the run_card in output_file according to template 
           (a path to a valid run_card)"""

        if not template:
            if not MADEVENT:
                template = pjoin(MG5DIR, 'Template', 'LO', 'Cards', 
                                                        'run_card.dat')
                python_template = True
            else:
                template = pjoin(MEDIR, 'Cards', 'run_card_default.dat')
                python_template = False
       
        super(RunCardLO, self).write(output_file, template=template,
                                    python_template=python_template, **opt)            


class InvalidMadAnalysis5Card(InvalidCmd):
    pass

class MadAnalysis5Card(dict):
    """ A class to store a MadAnalysis5 card. Very basic since it is basically
    free format."""
    
    _MG5aMC_escape_tag = '@MG5aMC'
    
    _default_hadron_inputs = ['*.hepmc', '*.hep', '*.stdhep', '*.lhco','*.root']
    _default_parton_inputs = ['*.lhe']
    _skip_analysis         = False
    
    @classmethod
    def events_can_be_reconstructed(cls, file_path):
        """ Checks from the type of an event file whether it can be reconstructed or not."""
        return not (file_path.endswith('.lhco') or file_path.endswith('.lhco.gz') or \
                          file_path.endswith('.root') or file_path.endswith('.root.gz'))
    
    @classmethod
    def empty_analysis(cls):
        """ A method returning the structure of an empty analysis """
        return {'commands':[],
                'reconstructions':[]}

    @classmethod
    def empty_reconstruction(cls):
        """ A method returning the structure of an empty reconstruction """
        return {'commands':[],
                'reco_output':'lhe'}

    def default_setup(self):
        """define the default value""" 
        self['mode']      = 'parton'
        self['inputs']    = []
        # None is the default stdout level, it will be set automatically by MG5aMC
        self['stdout_lvl'] = None
        # These two dictionaries are formated as follows:
        #     {'analysis_name':
        #          {'reconstructions' : ['associated_reconstructions_name']}
        #          {'commands':['analysis command lines here']}    }
        # with values being of the form of the empty_analysis() attribute
        # of this class and some other property could be added to this dictionary
        # in the future.
        self['analyses']       = {}
        # The recasting structure contains on set of commands and one set of 
        # card lines. 
        self['recasting']      = {'commands':[],'card':[]}
        # Add the default trivial reconstruction to use an lhco input
        # This is just for the structure
        self['reconstruction'] = {'lhco_input':
                                        MadAnalysis5Card.empty_reconstruction(),
                                  'root_input':
                                        MadAnalysis5Card.empty_reconstruction()}
        self['reconstruction']['lhco_input']['reco_output']='lhco'
        self['reconstruction']['root_input']['reco_output']='root'        

        # Specify in which order the analysis/recasting were specified
        self['order'] = []

    def __init__(self, finput=None,mode=None):
        if isinstance(finput, self.__class__):
            dict.__init__(self, finput)
            assert finput.__dict__.keys()
            for key in finput.__dict__:
                setattr(self, key, copy.copy(getattr(finput, key)) )
            return
        else:
            dict.__init__(self)
        
        # Initialize it with all the default value
        self.default_setup()
        if not mode is None:
            self['mode']=mode

        # if input is define read that input
        if isinstance(finput, (file, str, StringIO.StringIO)):
            self.read(finput, mode=mode)
    
    def read(self, input, mode=None):
        """ Read an MA5 card"""
        
        if mode not in [None,'parton','hadron']:
            raise MadGraph5Error('A MadAnalysis5Card can be read online the modes'+
                                                         "'parton' or 'hadron'")
        card_mode = mode
        
        if isinstance(input, (file, StringIO.StringIO)):
            input_stream = input
        elif isinstance(input, str):
            if not os.path.isfile(input):
                raise InvalidMadAnalysis5Card("Cannot read the MadAnalysis5 card."+\
                                                    "File '%s' not found."%input)
            if mode is None and 'hadron' in input:
                card_mode = 'hadron'
            input_stream = open(input,'r')
        else:
            raise MadGraph5Error('Incorrect input for the read function of'+\
              ' the MadAnalysis5Card card. Received argument type is: %s'%str(type(input)))

        # Reinstate default values
        self.__init__()
        current_name = 'default'
        current_type = 'analyses'
        for line in input_stream:
            # Skip comments for now
            if line.startswith('#'):
                continue
            if line.endswith('\n'):
                line = line[:-1]
            if line.strip()=='':
                continue
            if line.startswith(self._MG5aMC_escape_tag):
                try:
                    option,value = line[len(self._MG5aMC_escape_tag):].split('=')
                    value = value.strip()
                except ValueError:
                    option = line[len(self._MG5aMC_escape_tag):]
                option = option.strip()
                
                if option=='inputs':
                    self['inputs'].extend([v.strip() for v in value.split(',')])
                
                elif option == 'skip_analysis':
                    self._skip_analysis = True

                elif option=='stdout_lvl':
                    try: # It is likely an int
                        self['stdout_lvl']=int(value)
                    except ValueError:
                        try: # Maybe the user used something like 'logging.INFO'
                            self['stdout_lvl']=eval(value)
                        except:
                            try:
                               self['stdout_lvl']=eval('logging.%s'%value)
                            except:
                                raise InvalidMadAnalysis5Card(
                 "MA5 output level specification '%s' is incorrect."%str(value))
                
                elif option=='analysis_name':
                    current_type = 'analyses'
                    current_name = value
                    if current_name in self[current_type]:
                        raise InvalidMadAnalysis5Card(
               "Analysis '%s' already defined in MadAnalysis5 card"%current_name)
                    else:
                        self[current_type][current_name] = MadAnalysis5Card.empty_analysis()
                
                elif option=='set_reconstructions':
                    try:
                        reconstructions = eval(value)
                        if not isinstance(reconstructions, list):
                            raise
                    except:
                        raise InvalidMadAnalysis5Card("List of reconstructions"+\
                         " '%s' could not be parsed in MadAnalysis5 card."%value)
                    if current_type!='analyses' and current_name not in self[current_type]:
                        raise InvalidMadAnalysis5Card("A list of reconstructions"+\
                                   "can only be defined in the context of an "+\
                                             "analysis in a MadAnalysis5 card.")
                    self[current_type][current_name]['reconstructions']=reconstructions
                    continue
                
                elif option=='reconstruction_name':
                    current_type = 'reconstruction'
                    current_name = value
                    if current_name in self[current_type]:
                        raise InvalidMadAnalysis5Card(
               "Reconstruction '%s' already defined in MadAnalysis5 hadron card"%current_name)
                    else:
                        self[current_type][current_name] = MadAnalysis5Card.empty_reconstruction()

                elif option=='reco_output':
                    if current_type!='reconstruction' or current_name not in \
                                                         self['reconstruction']:
                        raise InvalidMadAnalysis5Card(
               "Option '%s' is only available within the definition of a reconstruction"%option)
                    if not value.lower() in ['lhe','root']:
                        raise InvalidMadAnalysis5Card(
                                  "Option '%s' can only take the values 'lhe' or 'root'"%option)
                    self['reconstruction'][current_name]['reco_output'] = value.lower()
                
                elif option.startswith('recasting'):
                    current_type = 'recasting'
                    try:
                        current_name = option.split('_')[1]
                    except:
                        raise InvalidMadAnalysis5Card('Malformed MA5 recasting option %s.'%option)
                    if len(self['recasting'][current_name])>0:
                        raise InvalidMadAnalysis5Card(
               "Only one recasting can be defined in MadAnalysis5 hadron card")
                
                else:
                    raise InvalidMadAnalysis5Card(
               "Unreckognized MG5aMC instruction in MadAnalysis5 card: '%s'"%option)
                
                if option in ['analysis_name','reconstruction_name'] or \
                                                 option.startswith('recasting'):
                    self['order'].append((current_type,current_name))
                continue

            # Add the default analysis if needed since the user does not need
            # to specify it.
            if current_name == 'default' and current_type == 'analyses' and\
                                          'default' not in self['analyses']:
                    self['analyses']['default'] = MadAnalysis5Card.empty_analysis()
                    self['order'].append(('analyses','default'))

            if current_type in ['recasting']:
                self[current_type][current_name].append(line)
            elif current_type in ['reconstruction']:
                self[current_type][current_name]['commands'].append(line)
            elif current_type in ['analyses']:
                self[current_type][current_name]['commands'].append(line)

        if 'reconstruction' in self['analyses'] or len(self['recasting']['card'])>0:
            if mode=='parton':
                raise InvalidMadAnalysis5Card(
      "A parton MadAnalysis5 card cannot specify a recombination or recasting.")
            card_mode = 'hadron'
        elif mode is None:
            card_mode = 'parton'

        self['mode'] = card_mode
        if self['inputs'] == []:
            if self['mode']=='hadron':
                self['inputs']  = self._default_hadron_inputs
            else:
                self['inputs']  = self._default_parton_inputs
        
        # Make sure at least one reconstruction is specified for each hadron
        # level analysis and that it exists.
        if self['mode']=='hadron':
            for analysis_name, analysis in self['analyses'].items():
                if len(analysis['reconstructions'])==0:
                    raise InvalidMadAnalysis5Card('Hadron-level analysis '+\
                      "'%s' is not specified any reconstruction(s)."%analysis_name)
                if any(reco not in self['reconstruction'] for reco in \
                                                   analysis['reconstructions']):
                    raise InvalidMadAnalysis5Card('A reconstructions specified in'+\
                                 " analysis '%s' is not defined."%analysis_name)
    
    def write(self, output):
        """ Write an MA5 card."""

        if isinstance(output, (file, StringIO.StringIO)):
            output_stream = output
        elif isinstance(output, str):
            output_stream = open(output,'w')
        else:
            raise MadGraph5Error('Incorrect input for the write function of'+\
              ' the MadAnalysis5Card card. Received argument type is: %s'%str(type(output)))
        
        output_lines = []
        if self._skip_analysis:
            output_lines.append('%s skip_analysis'%self._MG5aMC_escape_tag)
        output_lines.append('%s inputs = %s'%(self._MG5aMC_escape_tag,','.join(self['inputs'])))
        if not self['stdout_lvl'] is None:
            output_lines.append('%s stdout_lvl=%s'%(self._MG5aMC_escape_tag,self['stdout_lvl']))
        for definition_type, name in self['order']:
            
            if definition_type=='analyses':
                output_lines.append('%s analysis_name = %s'%(self._MG5aMC_escape_tag,name))
                output_lines.append('%s set_reconstructions = %s'%(self._MG5aMC_escape_tag,
                                str(self['analyses'][name]['reconstructions'])))                
            elif definition_type=='reconstruction':
                output_lines.append('%s reconstruction_name = %s'%(self._MG5aMC_escape_tag,name))
            elif definition_type=='recasting':
                output_lines.append('%s recasting_%s'%(self._MG5aMC_escape_tag,name))

            if definition_type in ['recasting']:
                output_lines.extend(self[definition_type][name])
            elif definition_type in ['reconstruction']:
                output_lines.append('%s reco_output = %s'%(self._MG5aMC_escape_tag,
                                    self[definition_type][name]['reco_output']))                
                output_lines.extend(self[definition_type][name]['commands'])
            elif definition_type in ['analyses']:
                output_lines.extend(self[definition_type][name]['commands'])                
        
        output_stream.write('\n'.join(output_lines))
        
        return
    
    def get_MA5_cmds(self, inputs_arg, submit_folder, run_dir_path=None, 
                                               UFO_model_path=None, run_tag=''):
        """ Returns a list of tuples ('AnalysisTag',['commands']) specifying 
        the commands of the MadAnalysis runs required from this card. 
        At parton-level, the number of such commands is the number of analysis 
        asked for. In the future, the idea is that the entire card can be
        processed in one go from MA5 directly."""
        
        if isinstance(inputs_arg, list):
            inputs = inputs_arg
        elif isinstance(inputs_arg, str):
            inputs = [inputs_arg]
        else:
            raise MadGraph5Error("The function 'get_MA5_cmds' can only take "+\
                            " a string or a list for the argument 'inputs_arg'")
        
        if len(inputs)==0:
            raise MadGraph5Error("The function 'get_MA5_cmds' must have "+\
                                              " at least one input specified'")
        
        if run_dir_path is None:
            run_dir_path = os.path.dirname(inputs_arg)
        
        cmds_list = []
        
        UFO_load = []
        # first import the UFO if provided
        if UFO_model_path:
            UFO_load.append('import %s'%UFO_model_path)
        
        def get_import(input, type=None):
            """ Generates the MA5 import commands for that event file. """
            dataset_name = os.path.basename(input).split('.')[0]
            res = ['import %s as %s'%(input, dataset_name)]
            if not type is None:
                res.append('set %s.type = %s'%(dataset_name, type))
            return res
        
        fifo_status = {'warned_fifo':False,'fifo_used_up':False}
        def warn_fifo(input):
            if not input.endswith('.fifo'):
                return False
            if not fifo_status['fifo_used_up']:
                fifo_status['fifo_used_up'] = True
                return False
            else:
                if not fifo_status['warned_fifo']:
                    logger.warning('Only the first MA5 analysis/reconstructions can be run on a fifo. Subsequent runs will skip fifo inputs.')
                    fifo_status['warned_fifo'] = True
                return True
            
        # Then the event file(s) input(s)
        inputs_load = []
        for input in inputs:
            inputs_load.extend(get_import(input))
        
        submit_command = 'submit %s'%submit_folder+'_%s'
        
        # Keep track of the reconstruction outpus in the MA5 workflow
        # Keys are reconstruction names and values are .lhe.gz reco file paths.
        # We put by default already the lhco/root ones present
        reconstruction_outputs = {
                'lhco_input':[f for f in inputs if 
                                 f.endswith('.lhco') or f.endswith('.lhco.gz')],
                'root_input':[f for f in inputs if 
                                 f.endswith('.root') or f.endswith('.root.gz')]}

        # If a recasting card has to be written out, chose here its path
        recasting_card_path = pjoin(run_dir_path,
       '_'.join([run_tag,os.path.basename(submit_folder),'recasting_card.dat']))

        # Make sure to only run over one analysis over each fifo.
        for definition_type, name in self['order']:
            if definition_type == 'reconstruction':   
                analysis_cmds = list(self['reconstruction'][name]['commands'])
                reco_outputs = []
                for i_input, input in enumerate(inputs):
                    # Skip lhco/root as they must not be reconstructed
                    if not MadAnalysis5Card.events_can_be_reconstructed(input):
                        continue
                    # Make sure the input is not a used up fifo.
                    if warn_fifo(input):
                        continue
                    analysis_cmds.append('import %s as reco_events'%input)
                    if self['reconstruction'][name]['reco_output']=='lhe':
                        reco_outputs.append('%s_%s.lhe.gz'%(os.path.basename(
                               input).replace('_events','').split('.')[0],name))
                        analysis_cmds.append('set main.outputfile=%s'%reco_outputs[-1])
                    elif self['reconstruction'][name]['reco_output']=='root':
                        reco_outputs.append('%s_%s.root'%(os.path.basename(
                               input).replace('_events','').split('.')[0],name))
                        analysis_cmds.append('set main.fastsim.rootfile=%s'%reco_outputs[-1])
                    analysis_cmds.append(
                                 submit_command%('reco_%s_%d'%(name,i_input+1)))
                    analysis_cmds.append('remove reco_events')
                    
                reconstruction_outputs[name]= [pjoin(run_dir_path,rec_out) 
                                                    for rec_out in reco_outputs]
                if len(reco_outputs)>0:
                    cmds_list.append(('_reco_%s'%name,analysis_cmds))

            elif definition_type == 'analyses':
                if self['mode']=='parton':
                    cmds_list.append( (name, UFO_load+inputs_load+
                      self['analyses'][name]['commands']+[submit_command%name]) )
                elif self['mode']=='hadron':
                    # Also run on the already reconstructed root/lhco files if found.
                    for reco in self['analyses'][name]['reconstructions']+\
                                                    ['lhco_input','root_input']:
                        if len(reconstruction_outputs[reco])==0:
                            continue
                        if self['reconstruction'][reco]['reco_output']=='lhe':
                            # For the reconstructed lhe output we must be in parton mode
                            analysis_cmds = ['set main.mode = parton']
                        else:
                            analysis_cmds = []
                        analysis_cmds.extend(sum([get_import(rec_out) for 
                                   rec_out in reconstruction_outputs[reco]],[]))
                        analysis_cmds.extend(self['analyses'][name]['commands'])
                        analysis_cmds.append(submit_command%('%s_%s'%(name,reco)))
                        cmds_list.append( ('%s_%s'%(name,reco),analysis_cmds)  )

            elif definition_type == 'recasting':
                if len(self['recasting']['card'])==0:
                    continue
                if name == 'card':
                    # Create the card here
                    open(recasting_card_path,'w').write('\n'.join(self['recasting']['card']))
                if name == 'commands':
                    recasting_cmds = list(self['recasting']['commands'])
                    # Exclude LHCO files here of course
                    n_inputs = 0
                    for input in inputs:
                        if not MadAnalysis5Card.events_can_be_reconstructed(input):
                            continue
                        # Make sure the input is not a used up fifo.
                        if warn_fifo(input):
                            continue
                        recasting_cmds.extend(get_import(input,'signal'))
                        n_inputs += 1

                    recasting_cmds.append('set main.recast.card_path=%s'%recasting_card_path)
                    recasting_cmds.append(submit_command%'Recasting')
                    if n_inputs>0:
                        cmds_list.append( ('Recasting',recasting_cmds))

        return cmds_list

class RunCardNLO(RunCard):
    """A class object for the run_card for a (aMC@)NLO pocess"""
    
    def default_setup(self):
        """define the default value"""
        
        self.add_param('run_tag', 'tag_1', include=False)
        self.add_param('nevents', 10000)
        self.add_param('req_acc', -1.0, include=False)
        self.add_param('nevt_job', -1, include=False)
        self.add_param('event_norm', 'average')
        #FO parameter
        self.add_param('req_acc_fo', 0.01, include=False)        
        self.add_param('npoints_fo_grid', 5000, include=False)
        self.add_param('niters_fo_grid', 4, include=False)
        self.add_param('npoints_fo', 10000, include=False)        
        self.add_param('niters_fo', 6, include=False)
        #seed and collider
        self.add_param('iseed', 0)
        self.add_param('lpp1', 1, fortran_name='lpp(1)')        
        self.add_param('lpp2', 1, fortran_name='lpp(2)')                        
        self.add_param('ebeam1', 6500.0, fortran_name='ebeam(1)')
        self.add_param('ebeam2', 6500.0, fortran_name='ebeam(2)')        
        self.add_param('pdlabel', 'nn23nlo', allowed=['lhapdf', 'cteq6_m','cteq6_d','cteq6_l','cteq6l1', 'nn23lo','nn23lo1','nn23nlo'])                
        self.add_param('lhaid', [244600],fortran_name='lhaPDFid')
        self.add_param('lhapdfsetname', ['internal_use_only'], system=True)
        #shower and scale
        self.add_param('parton_shower', 'HERWIG6', fortran_name='shower_mc')        
        self.add_param('shower_scale_factor',1.0)
        self.add_param('fixed_ren_scale', False)
        self.add_param('fixed_fac_scale', False)
        self.add_param('mur_ref_fixed', 91.118)                       
        self.add_param('muf1_ref_fixed', -1.0, hidden=True)
        self.add_param('muf_ref_fixed', 91.118)                       
        self.add_param('muf2_ref_fixed', -1.0, hidden=True)
        self.add_param("dynamical_scale_choice", [-1],fortran_name='dyn_scale', comment="\'-1\' is based on CKKW back clustering (following feynman diagram).\n \'1\' is the sum of transverse energy.\n '2' is HT (sum of the transverse mass)\n '3' is HT/2")
        self.add_param('fixed_qes_scale', False, hidden=True)
        self.add_param('qes_ref_fixed', -1.0, hidden=True)
        self.add_param('mur_over_ref', 1.0)
        self.add_param('muf_over_ref', 1.0)                       
        self.add_param('muf1_over_ref', -1.0, hidden=True)                       
        self.add_param('muf2_over_ref', -1.0, hidden=True)
        self.add_param('qes_over_ref', -1.0, hidden=True)
        self.add_param('reweight_scale', [True], fortran_name='lscalevar')
        self.add_param('rw_rscale_down', -1.0, hidden=True)        
        self.add_param('rw_rscale_up', -1.0, hidden=True)
        self.add_param('rw_fscale_down', -1.0, hidden=True)                       
        self.add_param('rw_fscale_up', -1.0, hidden=True)
        self.add_param('rw_rscale', [1.0,2.0,0.5], fortran_name='scalevarR')
        self.add_param('rw_fscale', [1.0,2.0,0.5], fortran_name='scalevarF')
        self.add_param('reweight_pdf', [False], fortran_name='lpdfvar')
        self.add_param('pdf_set_min', 244601, hidden=True)
        self.add_param('pdf_set_max', 244700, hidden=True)
        self.add_param('store_rwgt_info', False)
        self.add_param('systematics_program', 'none', include=False, hidden=True, comment='Choose which program to use for systematics computation: none, systematics')
        self.add_param('systematics_arguments', [''], include=False, hidden=True, comment='Choose the argment to pass to the systematics command. like --mur=0.25,1,4. Look at the help of the systematics function for more details.')
             
        #merging
        self.add_param('ickkw', 0)
        self.add_param('bwcutoff', 15.0)
        #cuts        
        self.add_param('jetalgo', 1.0)
        self.add_param('jetradius', 0.7)         
        self.add_param('ptj', 10.0 , cut=True)
        self.add_param('etaj', -1.0, cut=True)        
        self.add_param('gamma_is_j', True)        
        self.add_param('ptl', 0.0, cut=True)
        self.add_param('etal', -1.0, cut=True) 
        self.add_param('drll', 0.0, cut=True)
        self.add_param('drll_sf', 0.0, cut=True)        
        self.add_param('mll', 0.0, cut=True)
        self.add_param('mll_sf', 30.0, cut=True) 
        self.add_param('rphreco', 0.1) 
        self.add_param('etaphreco', -1.0) 
        self.add_param('lepphreco', True) 
        self.add_param('quarkphreco', True) 
        self.add_param('ptgmin', 20.0, cut=True)
        self.add_param('etagamma', -1.0)        
        self.add_param('r0gamma', 0.4)
        self.add_param('xn', 1.0)                         
        self.add_param('epsgamma', 1.0)
        self.add_param('isoem', True)        
        self.add_param('maxjetflavor', 4, hidden=True)
        self.add_param('iappl', 0)   
        self.add_param('lhe_version', 3, hidden=True, include=False)
        
        #internal variable related to FO_analyse_card
        self.add_param('FO_LHE_weight_ratio',1e-3, hidden=True, system=True)
        self.add_param('FO_LHE_postprocessing',['grouping','random'], 
                       hidden=True, system=True, include=False)
    
        # parameter allowing to define simple cut via the pdg
        self.add_param('g',{'__type__':0.}, include=False)
        self.add_param('pt_min_pdg',{'__type__':0.}, include=False)
        self.add_param('pt_max_pdg',{'__type__':0.}, include=False)
        self.add_param('mxx_min_pdg',{'__type__':0.}, include=False)
        self.add_param('mxx_only_part_antipart', {'default':False}, include=False, hidden=True)
        
        #hidden parameter that are transfer to the fortran code
        self.add_param('pdg_cut',[0], hidden=True, system=True) # store which PDG are tracked
        self.add_param('ptmin4pdg',[0.], hidden=True, system=True) # store pt min
        self.add_param('ptmax4pdg',[-1.], hidden=True, system=True)
        self.add_param('mxxmin4pdg',[0.], hidden=True, system=True)
        self.add_param('mxxpart_antipart', [False], hidden=True, system=True)
        
    def check_validity(self):
        """check the validity of the various input"""
        
        super(RunCardNLO, self).check_validity()

        # for lepton-lepton collisions, ignore 'pdlabel' and 'lhaid'
        if self['lpp1']==0 and self['lpp2']==0:
            if self['pdlabel']!='nn23nlo' or self['reweight_pdf']:
                self['pdlabel']='nn23nlo'
                self['reweight_pdf']=[False]
                logger.info('''Lepton-lepton collisions: ignoring PDF related parameters in the run_card.dat (pdlabel, lhaid, reweight_pdf, ...)''')
        
        # For FxFx merging, make sure that the following parameters are set correctly:
        if self['ickkw'] == 3: 
            # 1. Renormalization and factorization (and ellis-sexton scales) are not fixed       
            scales=['fixed_ren_scale','fixed_fac_scale','fixed_QES_scale']
            for scale in scales:
                if self[scale]:
                    logger.warning('''For consistency in the FxFx merging, \'%s\' has been set to false'''
                                % scale,'$MG:BOLD')
                    self[scale]= False
            #and left to default dynamical scale
            if len(self["dynamical_scale_choice"]) > 1 or self["dynamical_scale_choice"][0] != -1:
                self["dynamical_scale_choice"] = [-1]
                self["reweight_scale"]=[self["reweight_scale"][0]]
                logger.warning('''For consistency in the FxFx merging, dynamical_scale_choice has been set to -1 (default)'''
                                ,'$MG:BOLD')
                
            # 2. Use kT algorithm for jets with pseudo-code size R=1.0
            jetparams=['jetradius','jetalgo']
            for jetparam in jetparams:
                if float(self[jetparam]) != 1.0:
                    logger.info('''For consistency in the FxFx merging, \'%s\' has been set to 1.0'''
                                % jetparam ,'$MG:BOLD')
                    self[jetparam] = 1.0
        elif self['ickkw'] == -1 and (self["dynamical_scale_choice"][0] != -1 or
                                      len(self["dynamical_scale_choice"]) > 1):
                self["dynamical_scale_choice"] = [-1]
                self["reweight_scale"]=[self["reweight_scale"][0]]
                logger.warning('''For consistency with the jet veto, the scale which will be used is ptj. dynamical_scale_choice will be set at -1.'''
                                ,'$MG:BOLD')            
                                
        # For interface to APPLGRID, need to use LHAPDF and reweighting to get scale uncertainties
        if self['iappl'] != 0 and self['pdlabel'].lower() != 'lhapdf':
            raise InvalidRunCard('APPLgrid generation only possible with the use of LHAPDF')
        if self['iappl'] != 0 and not self['reweight_scale']:
            raise InvalidRunCard('APPLgrid generation only possible with including' +\
                                      ' the reweighting to get scale dependence')

<<<<<<< HEAD
        # check that the pdf is set correctly
        possible_set = ['lhapdf', 'cteq6_m','cteq6_d','cteq6_l','cteq6l1', 'nn23lo','nn23lo1','nn23nlo', 'ct14q00','ct14q07','ct14q14','ct14q21']
        if self['pdlabel'] not in possible_set:
            raise InvalidRunCard, 'Invalid PDF set (argument of pdlabel) possible choice are:\n %s' % ','.join(possible_set)

=======
>>>>>>> c9215ddc
        # Hidden values check
        if self['qes_ref_fixed'] == -1.0:
            self['qes_ref_fixed']=self['mur_ref_fixed']
        if self['qes_over_ref'] == -1.0:
            self['qes_over_ref']=self['mur_over_ref']
        if self['muf1_over_ref'] != -1.0 and self['muf1_over_ref'] == self['muf2_over_ref']:
            self['muf_over_ref']=self['muf1_over_ref']
        if self['muf1_over_ref'] == -1.0:
            self['muf1_over_ref']=self['muf_over_ref']
        if self['muf2_over_ref'] == -1.0:
            self['muf2_over_ref']=self['muf_over_ref']
        if self['muf1_ref_fixed'] != -1.0 and self['muf1_ref_fixed'] == self['muf2_ref_fixed']:
            self['muf_ref_fixed']=self['muf1_ref_fixed']
        if self['muf1_ref_fixed'] == -1.0:
            self['muf1_ref_fixed']=self['muf_ref_fixed']
        if self['muf2_ref_fixed'] == -1.0:
            self['muf2_ref_fixed']=self['muf_ref_fixed']
        # overwrite rw_rscale and rw_fscale when rw_(r/f)scale_(down/up) are explicitly given in the run_card for backward compatibility.
        if (self['rw_rscale_down'] != -1.0 and ['rw_rscale_down'] not in self['rw_rscale']) or\
           (self['rw_rscale_up'] != -1.0 and ['rw_rscale_up'] not in self['rw_rscale']):
            self['rw_rscale']=[1.0,self['rw_rscale_up'],self['rw_rscale_down']]
        if (self['rw_fscale_down'] != -1.0 and ['rw_fscale_down'] not in self['rw_fscale']) or\
           (self['rw_fscale_up'] != -1.0 and ['rw_fscale_up'] not in self['rw_fscale']):
            self['rw_fscale']=[1.0,self['rw_fscale_up'],self['rw_fscale_down']]
    
        # PDF reweighting check
        if any(self['reweight_pdf']):
            # check that we use lhapdf if reweighting is ON
            if self['pdlabel'] != "lhapdf":
                raise InvalidRunCard, 'Reweight PDF option requires to use pdf sets associated to lhapdf. Please either change the pdlabel to use LHAPDF or set reweight_pdf to False.'

        # make sure set have reweight_pdf and lhaid of length 1 when not including lhapdf
        if self['pdlabel'] != "lhapdf":
            self['reweight_pdf']=[self['reweight_pdf'][0]]
            self['lhaid']=[self['lhaid'][0]]
            
        # make sure set have reweight_scale and dyn_scale_choice of length 1 when fixed scales:
        if self['fixed_ren_scale'] and self['fixed_fac_scale']:
            self['reweight_scale']=[self['reweight_scale'][0]]
            self['dynamical_scale_choice']=[0]

        # If there is only one reweight_pdf/reweight_scale, but
        # lhaid/dynamical_scale_choice are longer, expand the
        # reweight_pdf/reweight_scale list to have the same length
        if len(self['reweight_pdf']) == 1 and len(self['lhaid']) != 1:
            self['reweight_pdf']=self['reweight_pdf']*len(self['lhaid'])
            logger.warning("Setting 'reweight_pdf' for all 'lhaid' to %s" % self['reweight_pdf'][0])
        if len(self['reweight_scale']) == 1 and len(self['dynamical_scale_choice']) != 1:
            self['reweight_scale']=self['reweight_scale']*len(self['dynamical_scale_choice']) 
            logger.warning("Setting 'reweight_scale' for all 'dynamical_scale_choice' to %s" % self['reweight_pdf'][0])

        # Check that there are no identical elements in lhaid or dynamical_scale_choice
        if len(self['lhaid']) != len(set(self['lhaid'])):
                raise InvalidRunCard, "'lhaid' has two or more identical entries. They have to be all different for the code to work correctly."
        if len(self['dynamical_scale_choice']) != len(set(self['dynamical_scale_choice'])):
                raise InvalidRunCard, "'dynamical_scale_choice' has two or more identical entries. They have to be all different for the code to work correctly."
            
        # Check that lenght of lists are consistent
        if len(self['reweight_pdf']) != len(self['lhaid']):
            raise InvalidRunCard, "'reweight_pdf' and 'lhaid' lists should have the same length"
        if len(self['reweight_scale']) != len(self['dynamical_scale_choice']):
            raise InvalidRunCard, "'reweight_scale' and 'dynamical_scale_choice' lists should have the same length"
        if len(self['dynamical_scale_choice']) > 10 :
            raise InvalidRunCard, "Length of list for 'dynamical_scale_choice' too long: max is 10."
        if len(self['lhaid']) > 25 :
            raise InvalidRunCard, "Length of list for 'lhaid' too long: max is 25."
        if len(self['rw_rscale']) > 9 :
            raise InvalidRunCard, "Length of list for 'rw_rscale' too long: max is 9."
        if len(self['rw_fscale']) > 9 :
            raise InvalidRunCard, "Length of list for 'rw_fscale' too long: max is 9."
    # make sure that the first element of rw_rscale and rw_fscale is the 1.0
        if 1.0 not in self['rw_rscale']:
            logger.warning("'1.0' has to be part of 'rw_rscale', adding it")
            self['rw_rscale'].insert(0,1.0)
        if 1.0 not in self['rw_fscale']:
            logger.warning("'1.0' has to be part of 'rw_fscale', adding it")
            self['rw_fscale'].insert(0,1.0)
        if self['rw_rscale'][0] != 1.0 and 1.0 in self['rw_rscale']:
            a=self['rw_rscale'].index(1.0)
            self['rw_rscale'][0],self['rw_rscale'][a]=self['rw_rscale'][a],self['rw_rscale'][0]
        if self['rw_fscale'][0] != 1.0 and 1.0 in self['rw_fscale']:
            a=self['rw_fscale'].index(1.0)
            self['rw_fscale'][0],self['rw_fscale'][a]=self['rw_fscale'][a],self['rw_fscale'][0]
    # check that all elements of rw_rscale and rw_fscale are diffent.
        if len(self['rw_rscale']) != len(set(self['rw_rscale'])):
                raise InvalidRunCard, "'rw_rscale' has two or more identical entries. They have to be all different for the code to work correctly."
        if len(self['rw_fscale']) != len(set(self['rw_fscale'])):
                raise InvalidRunCard, "'rw_fscale' has two or more identical entries. They have to be all different for the code to work correctly."


    def update_system_parameter_for_include(self):
        
        # set the pdg_for_cut fortran parameter
        pdg_to_cut = set(self['pt_min_pdg'].keys() +self['pt_max_pdg'].keys()+
                         self['mxx_min_pdg'].keys()+ self['mxx_only_part_antipart'].keys())
        pdg_to_cut.discard('__type__')
        pdg_to_cut.discard('default')
        if len(pdg_to_cut)>25:
            raise Exception, "Maximum 25 different PDGs are allowed for PDG specific cut"
        
        if any(int(pdg)<0 for pdg in pdg_to_cut):
            logger.warning('PDG specific cuts are always applied symmetrically on particle/anti-particle. Always use positve PDG codes')
            raise MadGraph5Error, 'Some PDG specific cuts are defined with negative PDG codes'
        
        
        if any(pdg in pdg_to_cut for pdg in [21,22,11,13,15]+ range(self['maxjetflavor']+1)):
            # Note that this will double check in the fortran code
            raise Exception, "Can not use PDG related cuts for massless SM particles/leptons"
        if pdg_to_cut:
            self['pdg_cut'] = list(pdg_to_cut)
            self['ptmin4pdg'] = []
            self['ptmax4pdg'] = []
            self['mxxmin4pdg'] = []
            self['mxxpart_antipart']  = []
            for pdg in self['pdg_cut']:
                for var in ['pt','mxx']:
                    for minmax in ['min', 'max']:
                        if var == 'mxx' and minmax == 'max':
                            continue
                        new_var = '%s%s4pdg' % (var, minmax)
                        old_var = '%s_%s_pdg' % (var, minmax)
                        default = 0. if minmax=='min' else -1.
                        self[new_var].append(self[old_var][str(pdg)] if str(pdg) in self[old_var] else default)
                #special for mxx_part_antipart
                old_var = 'mxx_only_part_antipart'
                new_var = 'mxxpart_antipart'
                if 'default' in self[old_var]:
                    default = self[old_var]['default']
                    self[new_var].append(self[old_var][str(pdg)] if str(pdg) in self[old_var] else default)
                else:
                    if str(pdg) not in self[old_var]:
                        raise Exception("no default value defined for %s and no value defined for pdg %s" % (old_var, pdg)) 
                    self[new_var].append(self[old_var][str(pdg)])
        else:
            self['pdg_cut'] = [0]
            self['ptmin4pdg'] = [0.]
            self['ptmax4pdg'] = [-1.]
            self['mxxmin4pdg'] = [0.]
            self['mxxpart_antipart'] = [False]

    def write(self, output_file, template=None, python_template=False, **opt):
        """Write the run_card in output_file according to template 
           (a path to a valid run_card)"""

        if not template:
            if not MADEVENT:
                template = pjoin(MG5DIR, 'Template', 'NLO', 'Cards', 
                                                        'run_card.dat')
                python_template = True
            else:
                template = pjoin(MEDIR, 'Cards', 'run_card_default.dat')
                python_template = False
       
        super(RunCardNLO, self).write(output_file, template=template,
                                    python_template=python_template, **opt)


    def create_default_for_process(self, proc_characteristic, history, proc_def):
        """Rules
          e+ e- beam -> lpp:0 ebeam:500  
          p p beam -> set maxjetflavor automatically
        """

        # check for beam_id
        beam_id = set()
        for proc in proc_def:
            for leg in proc['legs']:
                if not leg['state']:
                    beam_id.add(leg['id'])
        if any(i in beam_id for i in [1,-1,2,-2,3,-3,4,-4,5,-5,21,22]):
            maxjetflavor = max([4]+[abs(i) for i in beam_id if  -7< i < 7])
            self['maxjetflavor'] = maxjetflavor
            pass
        elif 11 in beam_id or -11 in beam_id:
            self['lpp1'] = 0
            self['lpp2'] = 0
            self['ebeam1'] = 500
            self['ebeam2'] = 500
        else:
            self['lpp1'] = 0
            self['lpp2'] = 0  
            
        if proc_characteristic['ninitial'] == 1:
            #remove all cut
            self.remove_all_cut()
    
    
    
class MadLoopParam(ConfigFile):
    """ a class for storing/dealing with the file MadLoopParam.dat
    contains a parser to read it, facilities to write a new file,...
    """
    
    _ID_reduction_tool_map = {1:'CutTools',
                             2:'PJFry++',
                             3:'IREGI',
                             4:'Golem95',
                             5:'Samurai',
                             6:'Ninja',
                             7:'COLLIER'}
    
    def default_setup(self):
        """initialize the directory to the default value"""
        
        self.add_param("MLReductionLib", "6|7|1")
        self.add_param("IREGIMODE", 2)
        self.add_param("IREGIRECY", True)
        self.add_param("CTModeRun", -1)
        self.add_param("MLStabThres", 1e-3)
        self.add_param("NRotations_DP", 0)
        self.add_param("NRotations_QP", 0)
        self.add_param("ImprovePSPoint", 2)
        self.add_param("CTLoopLibrary", 2)
        self.add_param("CTStabThres", 1e-2)
        self.add_param("CTModeInit", 1)
        self.add_param("CheckCycle", 3)
        self.add_param("MaxAttempts", 10)
        self.add_param("ZeroThres", 1e-9)
        self.add_param("OSThres", 1.0e-8)
        self.add_param("DoubleCheckHelicityFilter", True)
        self.add_param("WriteOutFilters", True)
        self.add_param("UseLoopFilter", False)
        self.add_param("HelicityFilterLevel", 2)
        self.add_param("LoopInitStartOver", False)
        self.add_param("HelInitStartOver", False)
        self.add_param("UseQPIntegrandForNinja", True)        
        self.add_param("UseQPIntegrandForCutTools", True)
        self.add_param("COLLIERMode", 1)
        self.add_param("COLLIERComputeUVpoles", True)
        self.add_param("COLLIERComputeIRpoles", True)
        self.add_param("COLLIERRequiredAccuracy", 1.0e-8)
        self.add_param("COLLIERCanOutput",False)
        self.add_param("COLLIERGlobalCache",-1)
        self.add_param("COLLIERUseCacheForPoles",False)
        self.add_param("COLLIERUseInternalStabilityTest",True)

    def read(self, finput):
        """Read the input file, this can be a path to a file, 
           a file object, a str with the content of the file."""
           
        if isinstance(finput, str):
            if "\n" in finput:
                finput = finput.split('\n')
            elif os.path.isfile(finput):
                finput = open(finput)
            else:
                raise Exception, "No such file %s" % input
        
        previous_line= ''
        for line in finput:
            if previous_line.startswith('#'):
                name = previous_line[1:].split()[0]
                value = line.strip()
                if len(value) and value[0] not in ['#', '!']:
                    self.__setitem__(name, value, change_userdefine=True)
            previous_line = line
        
    
    def write(self, outputpath, template=None,commentdefault=False):
        
        if not template:
            if not MADEVENT:
                template = pjoin(MG5DIR, 'Template', 'loop_material', 'StandAlone', 
                                                   'Cards', 'MadLoopParams.dat')
            else:
                template = pjoin(MEDIR, 'Cards', 'MadLoopParams_default.dat')
        fsock = open(template, 'r')
        template = fsock.readlines()
        fsock.close()
        
        if isinstance(outputpath, str):
            output = open(outputpath, 'w')
        else:
            output = outputpath

        def f77format(value):
            if isinstance(value, bool):
                if value:
                    return '.true.'
                else:
                    return '.false.'
            elif isinstance(value, int):
                return value
            elif isinstance(value, float):
                tmp ='%e' % value
                return tmp.replace('e','d')
            elif isinstance(value, str):
                return value
            else:
                raise Exception, "Can not format input %s" % type(value)
            
        name = ''
        done = set()
        for line in template:
            if name:
                done.add(name)
                if commentdefault and name.lower() not in self.user_set :
                    output.write('!%s\n' % f77format(self[name]))
                else:
                    output.write('%s\n' % f77format(self[name]))
                name=''
                continue
            elif line.startswith('#'):
                name = line[1:].split()[0]
            output.write(line)
        
    
            
        
        
        
        
    <|MERGE_RESOLUTION|>--- conflicted
+++ resolved
@@ -2734,7 +2734,7 @@
                        allowed=[-1,0, 0.938, 207.9766521*0.938, 0.000511, 0.105, '*'],
                        comment='For heavy ion physics mass in GeV of the ion (of beam 2)')
         
-        self.add_param("pdlabel", "nn23lo1", allowed=['lhapdf', 'cteq6_m','cteq6_l', 'cteq6l1','nn23lo', 'nn23lo1', 'nn23nlo']), 
+        self.add_param("pdlabel", "nn23lo1", allowed=['lhapdf', 'cteq6_m','cteq6_l', 'cteq6l1','nn23lo', 'nn23lo1', 'nn23nlo', 'ct14q00','ct14q07','ct14q14','ct14q21']), 
         self.add_param("lhaid", 230000, hidden=True)
         self.add_param("fixed_ren_scale", False)
         self.add_param("fixed_fac_scale", False)
@@ -3002,16 +3002,6 @@
                     self['mmjj'] = 0.0 
 
         # check validity of the pdf set
-<<<<<<< HEAD
-        possible_set = ['lhapdf',
-        'cteq6_m','cteq6_l', 'cteq6l1',
-        'nn23lo', 'nn23lo1', 'nn23nlo',
-        'ct14q00','ct14q07','ct14q14','ct14q21']
-                        
-        if self['pdlabel'] not in possible_set:
-            raise InvalidRunCard, 'Invalid PDF set (argument of pdlabel): %s. Possible choice are:\n %s' % (self['pdlabel'], ', '.join(possible_set))
-=======
->>>>>>> c9215ddc
         if self['pdlabel'] == 'lhapdf':
             #add warning if lhaid not define
             self.get_default('lhaid', log_level=20)
@@ -3646,7 +3636,7 @@
         self.add_param('lpp2', 1, fortran_name='lpp(2)')                        
         self.add_param('ebeam1', 6500.0, fortran_name='ebeam(1)')
         self.add_param('ebeam2', 6500.0, fortran_name='ebeam(2)')        
-        self.add_param('pdlabel', 'nn23nlo', allowed=['lhapdf', 'cteq6_m','cteq6_d','cteq6_l','cteq6l1', 'nn23lo','nn23lo1','nn23nlo'])                
+        self.add_param('pdlabel', 'nn23nlo', allowed=['lhapdf', 'cteq6_m','cteq6_d','cteq6_l','cteq6l1', 'nn23lo','nn23lo1','nn23nlo','ct14q00','ct14q07','ct14q14','ct14q21'])                
         self.add_param('lhaid', [244600],fortran_name='lhaPDFid')
         self.add_param('lhapdfsetname', ['internal_use_only'], system=True)
         #shower and scale
@@ -3715,7 +3705,6 @@
                        hidden=True, system=True, include=False)
     
         # parameter allowing to define simple cut via the pdg
-        self.add_param('g',{'__type__':0.}, include=False)
         self.add_param('pt_min_pdg',{'__type__':0.}, include=False)
         self.add_param('pt_max_pdg',{'__type__':0.}, include=False)
         self.add_param('mxx_min_pdg',{'__type__':0.}, include=False)
@@ -3777,14 +3766,6 @@
             raise InvalidRunCard('APPLgrid generation only possible with including' +\
                                       ' the reweighting to get scale dependence')
 
-<<<<<<< HEAD
-        # check that the pdf is set correctly
-        possible_set = ['lhapdf', 'cteq6_m','cteq6_d','cteq6_l','cteq6l1', 'nn23lo','nn23lo1','nn23nlo', 'ct14q00','ct14q07','ct14q14','ct14q21']
-        if self['pdlabel'] not in possible_set:
-            raise InvalidRunCard, 'Invalid PDF set (argument of pdlabel) possible choice are:\n %s' % ','.join(possible_set)
-
-=======
->>>>>>> c9215ddc
         # Hidden values check
         if self['qes_ref_fixed'] == -1.0:
             self['qes_ref_fixed']=self['mur_ref_fixed']

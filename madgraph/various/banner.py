################################################################################
#
# Copyright (c) 2011 The MadGraph5_aMC@NLO Development team and Contributors
#
# This file is a part of the MadGraph5_aMC@NLO project, an application which 
# automatically generates Feynman diagrams and matrix elements for arbitrary
# high-energy processes in the Standard Model and beyond.
#
# It is subject to the MadGraph5_aMC@NLO license which should accompany this 
# distribution.
#
# For more information, visit madgraph.phys.ucl.ac.be and amcatnlo.web.cern.ch
#
################################################################################
"""A File for splitting"""

from __future__ import division
import collections
import copy
import logging
import numbers
import os
import sys
import re
import math
import StringIO

pjoin = os.path.join

try:
    import madgraph
except ImportError:
    MADEVENT = True
    from internal import MadGraph5Error, InvalidCmd
    import internal.file_writers as file_writers
    import internal.files as files
    import internal.check_param_card as param_card_reader
    import internal.misc as misc
    MEDIR = os.path.split(os.path.dirname(os.path.realpath( __file__ )))[0]
    MEDIR = os.path.split(MEDIR)[0]
else:
    MADEVENT = False
    import madgraph.various.misc as misc
    import madgraph.iolibs.file_writers as file_writers
    import madgraph.iolibs.files as files 
    import models.check_param_card as param_card_reader
    from madgraph import MG5DIR, MadGraph5Error, InvalidCmd


logger = logging.getLogger('madevent.cards')

# A placeholder class to store unknown parameters with undecided format
class UnknownType(str):
    pass

#dict
class Banner(dict):
    """ """

    ordered_items = ['mgversion', 'mg5proccard', 'mgproccard', 'mgruncard',
                     'slha', 'mggenerationinfo', 'mgpythiacard', 'mgpgscard',
                     'mgdelphescard', 'mgdelphestrigger','mgshowercard',
                     'ma5card_parton','ma5card_hadron','run_settings']

    capitalized_items = {
            'mgversion': 'MGVersion',
            'mg5proccard': 'MG5ProcCard',
            'mgproccard': 'MGProcCard',
            'mgruncard': 'MGRunCard',
            'ma5card_parton' : 'MA5Card_parton',
            'ma5card_hadron' : 'MA5Card_hadron',            
            'mggenerationinfo': 'MGGenerationInfo',
            'mgpythiacard': 'MGPythiaCard',
            'mgpgscard': 'MGPGSCard',
            'mgdelphescard': 'MGDelphesCard',
            'mgdelphestrigger': 'MGDelphesTrigger',
            'mgshowercard': 'MGShowerCard' }
    
    def __init__(self, banner_path=None):
        """ """

        if isinstance(banner_path, Banner):
            dict.__init__(self, banner_path)
            self.lhe_version = banner_path.lhe_version
            return     
        else:
            dict.__init__(self)
        
        #Look at the version
        if MADEVENT:
            self['mgversion'] = '#%s\n' % open(pjoin(MEDIR, 'MGMEVersion.txt')).read()
        else:
            info = misc.get_pkg_info()
            self['mgversion'] = info['version']+'\n'
        
        self.lhe_version = None

   
        if banner_path:
            self.read_banner(banner_path)

    ############################################################################
    #  READ BANNER
    ############################################################################
    pat_begin=re.compile('<(?P<name>\w*)>')
    pat_end=re.compile('</(?P<name>\w*)>')

    tag_to_file={'slha':'param_card.dat',
      'mgruncard':'run_card.dat',
      'mgpythiacard':'pythia_card.dat',
      'mgpgscard' : 'pgs_card.dat',
      'mgdelphescard':'delphes_card.dat',      
      'mgdelphestrigger':'delphes_trigger.dat',
      'mg5proccard':'proc_card_mg5.dat',
      'mgproccard': 'proc_card.dat',
      'init': '',
      'mggenerationinfo':'',
      'scalesfunctionalform':'',
      'montecarlomasses':'',
      'initrwgt':'',
      'madspin':'madspin_card.dat',
      'mgshowercard':'shower_card.dat',
      'pythia8':'pythia8_card.dat',
      'ma5card_parton':'madanalysis5_parton_card.dat',
      'ma5card_hadron':'madanalysis5_hadron_card.dat',      
      'run_settings':''
      }
    
    def read_banner(self, input_path):
        """read a banner"""

        if isinstance(input_path, str):
            if input_path.find('\n') ==-1:
                input_path = open(input_path)
            else:
                def split_iter(string):
                    return (x.groups(0)[0] for x in re.finditer(r"([^\n]*\n)", string, re.DOTALL))
                input_path = split_iter(input_path)
                
        text = ''
        store = False
        for line in input_path:
            if self.pat_begin.search(line):
                if self.pat_begin.search(line).group('name').lower() in self.tag_to_file:
                    tag = self.pat_begin.search(line).group('name').lower()
                    store = True
                    continue
            if store and self.pat_end.search(line):
                if tag == self.pat_end.search(line).group('name').lower():
                    self[tag] = text
                    text = ''
                    store = False
            if store:
                if line.endswith('\n'):
                    text += line
                else:
                    text += '%s%s' % (line, '\n')
                
            #reaching end of the banner in a event file avoid to read full file 
            if "</init>" in line:
                break
            elif "<event>" in line:
                break
    
    def __getattribute__(self, attr):
        """allow auto-build for the run_card/param_card/... """
        try:
            return super(Banner, self).__getattribute__(attr)
        except:
            if attr not in ['run_card', 'param_card', 'slha', 'mgruncard', 'mg5proccard', 'mgshowercard', 'foanalyse']:
                raise
            return self.charge_card(attr)


    
    def change_lhe_version(self, version):
        """change the lhe version associate to the banner"""
    
        version = float(version)
        if version < 3:
            version = 1
        elif version > 3:
            raise Exception, "Not Supported version"
        self.lhe_version = version
    
    def get_cross(self, witherror=False):
        """return the cross-section of the file"""

        if "init" not in self:
            misc.sprint(self.keys())
            raise Exception
        
        text = self["init"].split('\n')
        cross = 0
        error = 0
        for line in text:
            s = line.split()
            if len(s)==4:
                cross += float(s[0])
                if witherror:
                    error += float(s[1])**2
        if not witherror:
            return cross
        else:
            return cross, math.sqrt(error)
        

<<<<<<< HEAD
        
=======
>>>>>>> 4fdfd837
    def scale_init_cross(self, ratio):
        """modify the init information with the associate scale"""

        assert "init" in self
        
        all_lines = self["init"].split('\n')
        new_data = []
        new_data.append(all_lines[0])
        for i in range(1, len(all_lines)):
            line = all_lines[i]
            split = line.split()
            if len(split) == 4:
                xsec, xerr, xmax, pid = split 
            else:
                new_data += all_lines[i:]
                break
            pid = int(pid)
            
            line = "   %+13.7e %+13.7e %+13.7e %i" % \
                (ratio*float(xsec), ratio* float(xerr), ratio*float(xmax), pid)
            new_data.append(line)
        self['init'] = '\n'.join(new_data)
    
    def get_pdg_beam(self):
        """return the pdg of each beam"""
        
        assert "init" in self
        
        all_lines = self["init"].split('\n')
        pdg1,pdg2,_ = all_lines[0].split(None, 2)
        return int(pdg1), int(pdg2)
    
    def load_basic(self, medir):
        """ Load the proc_card /param_card and run_card """
        
        self.add(pjoin(medir,'Cards', 'param_card.dat'))
        self.add(pjoin(medir,'Cards', 'run_card.dat'))
        if os.path.exists(pjoin(medir, 'SubProcesses', 'procdef_mg5.dat')):
            self.add(pjoin(medir,'SubProcesses', 'procdef_mg5.dat'))
            self.add(pjoin(medir,'Cards', 'proc_card_mg5.dat'))
        else:
            self.add(pjoin(medir,'Cards', 'proc_card.dat'))
    
    
    def change_seed(self, seed):
        """Change the seed value in the banner"""
        #      0       = iseed
        p = re.compile(r'''^\s*\d+\s*=\s*iseed''', re.M)
        new_seed_str = " %s = iseed" % seed
        self['mgruncard'] = p.sub(new_seed_str, self['mgruncard'])
    
    def add_generation_info(self, cross, nb_event):
        """add info on MGGeneration"""
        
        text = """
#  Number of Events        :       %s
#  Integrated weight (pb)  :       %s
""" % (nb_event, cross)
        self['MGGenerationInfo'] = text
    
    ############################################################################
    #  SPLIT BANNER
    ############################################################################
    def split(self, me_dir, proc_card=True):
        """write the banner in the Cards directory.
        proc_card argument is present to avoid the overwrite of proc_card 
        information"""

        for tag, text in self.items():
            if tag == 'mgversion':
                continue
            if not proc_card and tag in ['mg5proccard','mgproccard']:
                continue
            if not self.tag_to_file[tag]:
                continue
            ff = open(pjoin(me_dir, 'Cards', self.tag_to_file[tag]), 'w')
            ff.write(text)
            ff.close()


    ############################################################################
    #  WRITE BANNER
    ############################################################################
    def check_pid(self, pid2label):
        """special routine removing width/mass of particles not present in the model
        This is usefull in case of loop model card, when we want to use the non
        loop model."""
        
        if not hasattr(self, 'param_card'):
            self.charge_card('slha')
            
        for tag in ['mass', 'decay']:
            block = self.param_card.get(tag)
            for data in block:
                pid = data.lhacode[0]
                if pid not in pid2label.keys(): 
                    block.remove((pid,))

    def get_lha_strategy(self):
        """get the lha_strategy: how the weight have to be handle by the shower"""
        
        if not self["init"]:
            raise Exception, "No init block define"
        
        data = self["init"].split('\n')[0].split()
        if len(data) != 10:
            misc.sprint(len(data), self['init'])
            raise Exception, "init block has a wrong format"
        return int(float(data[-2]))
        
    def set_lha_strategy(self, value):
        """set the lha_strategy: how the weight have to be handle by the shower"""
        
        if not (-4 <= int(value) <= 4):
            raise Exception, "wrong value for lha_strategy", value
        if not self["init"]:
            raise Exception, "No init block define"
        
        all_lines = self["init"].split('\n')
        data = all_lines[0].split()
        if len(data) != 10:
            misc.sprint(len(data), self['init'])
            raise Exception, "init block has a wrong format"
        data[-2] = '%s' % value
        all_lines[0] = ' '.join(data)
        self['init'] = '\n'.join(all_lines)


    def modify_init_cross(self, cross):
        """modify the init information with the associate cross-section"""

        assert isinstance(cross, dict)
#        assert "all" in cross
        assert "init" in self
        
        all_lines = self["init"].split('\n')
        new_data = []
        new_data.append(all_lines[0])
        for i in range(1, len(all_lines)):
            line = all_lines[i]
            split = line.split()
            if len(split) == 4:
                xsec, xerr, xmax, pid = split 
            else:
                new_data += all_lines[i:]
                break
            if int(pid) not in cross:
                raise Exception
            pid = int(pid)
            ratio = cross[pid]/float(xsec)
            line = "   %+13.7e %+13.7e %+13.7e %i" % \
                (float(cross[pid]), ratio* float(xerr), ratio*float(xmax), pid)
            new_data.append(line)
        self['init'] = '\n'.join(new_data)
                
    ############################################################################
    #  WRITE BANNER
    ############################################################################
    def write(self, output_path, close_tag=True, exclude=[]):
        """write the banner"""
        
        if isinstance(output_path, str):
            ff = open(output_path, 'w')
        else:
            ff = output_path
            
        if MADEVENT:
            header = open(pjoin(MEDIR, 'Source', 'banner_header.txt')).read()
        else:
            header = open(pjoin(MG5DIR,'Template', 'LO', 'Source', 'banner_header.txt')).read()
            
        if not self.lhe_version:
            self.lhe_version = self.get('run_card', 'lhe_version', default=1.0)
            if float(self.lhe_version) < 3:
                self.lhe_version = 1.0
        
        ff.write(header % { 'version':float(self.lhe_version)})


        for tag in [t for t in self.ordered_items if t in self.keys()]:
            if tag in exclude: 
                continue
            capitalized_tag = self.capitalized_items[tag] if tag in self.capitalized_items else tag
            ff.write('<%(tag)s>\n%(text)s\n</%(tag)s>\n' % \
                     {'tag':capitalized_tag, 'text':self[tag].strip()})
        for tag in [t for t in self.keys() if t not in self.ordered_items]:
            if tag in ['init'] or tag in exclude:
                continue
            capitalized_tag = self.capitalized_items[tag] if tag in self.capitalized_items else tag
            ff.write('<%(tag)s>\n%(text)s\n</%(tag)s>\n' % \
                     {'tag':capitalized_tag, 'text':self[tag].strip()})
        
        if not '/header' in exclude:
            ff.write('</header>\n')    

        if 'init' in self and not 'init' in exclude:
            text = self['init']
            ff.write('<%(tag)s>\n%(text)s\n</%(tag)s>\n' % \
                     {'tag':'init', 'text':text.strip()})  
        if close_tag:          
            ff.write('</LesHouchesEvents>\n')
        return ff
        
        
    ############################################################################
    # BANNER
    ############################################################################
    def add(self, path, tag=None):
        """Add the content of the file to the banner"""
        
        if not tag:
            card_name = os.path.basename(path)
            if 'param_card' in card_name:
                tag = 'slha'
            elif 'run_card' in card_name:
                tag = 'MGRunCard'
            elif 'pythia_card' in card_name:
                tag = 'MGPythiaCard'
            elif 'pythia8_card' in card_name or 'pythia8.cmd' in card_name:
                tag = 'MGPythiaCard'
            elif 'pgs_card' in card_name:
                tag = 'MGPGSCard'
            elif 'delphes_card' in card_name:
                tag = 'MGDelphesCard'
            elif 'delphes_trigger' in card_name:
                tag = 'MGDelphesTrigger'
            elif 'proc_card_mg5' in card_name:
                tag = 'MG5ProcCard'
            elif 'proc_card' in card_name:
                tag = 'MGProcCard'
            elif 'procdef_mg5' in card_name:
                tag = 'MGProcCard'
            elif 'shower_card' in card_name:
                tag = 'MGShowerCard'
            elif 'madspin_card' in card_name:
                tag = 'madspin'
            elif 'FO_analyse_card' in card_name:
                tag = 'foanalyse'
            elif 'reweight_card' in card_name:
                tag='reweight_card'
            elif 'madanalysis5_parton_card' in card_name:
                tag='MA5Card_parton'
            elif 'madanalysis5_hadron_card' in card_name:
                tag='MA5Card_hadron'
            else:
                raise Exception, 'Impossible to know the type of the card'

            self.add_text(tag.lower(), open(path).read())

    def add_text(self, tag, text):
        """Add the content of the file to the banner"""

        if tag == 'param_card':
            tag = 'slha'
        elif tag == 'run_card':
            tag = 'mgruncard' 
        elif tag == 'proc_card':
            tag = 'mg5proccard' 
        elif tag == 'shower_card':
            tag = 'mgshowercard'
        elif tag == 'FO_analyse_card':
            tag = 'foanalyse'
        
        self[tag.lower()] = text
    
    
    def charge_card(self, tag):
        """Build the python object associated to the card"""
        
        if tag == 'param_card':
            tag = 'slha'
        elif tag == 'run_card':
            tag = 'mgruncard' 
        elif tag == 'proc_card':
            tag = 'mg5proccard' 
        elif tag == 'shower_card':
            tag = 'mgshowercard'
        elif tag == 'FO_analyse_card':
            tag = 'foanalyse'

        assert tag in ['slha', 'mgruncard', 'mg5proccard', 'mgshowercard', 'foanalyse'], 'invalid card %s' % tag
        
        if tag == 'slha':
            param_card = self[tag].split('\n')
            self.param_card = param_card_reader.ParamCard(param_card)
            return self.param_card
        elif tag == 'mgruncard':
            self.run_card = RunCard(self[tag])
            return self.run_card
        elif tag == 'mg5proccard':
            proc_card = self[tag].split('\n')
            self.proc_card = ProcCard(proc_card)
            return self.proc_card
        elif tag =='mgshowercard':
            shower_content = self[tag] 
            if MADEVENT:
                import internal.shower_card as shower_card
            else:
                import madgraph.various.shower_card as shower_card
            self.shower_card = shower_card.ShowerCard(shower_content, True)
            # set testing to false (testing = true allow to init using 
            #  the card content instead of the card path"
            self.shower_card.testing = False
            return self.shower_card
        elif tag =='foanalyse':
            analyse_content = self[tag] 
            if MADEVENT:
                import internal.FO_analyse_card as FO_analyse_card
            else:
                import madgraph.various.FO_analyse_card as FO_analyse_card
            # set testing to false (testing = true allow to init using 
            #  the card content instead of the card path"
            self.FOanalyse_card = FO_analyse_card.FOAnalyseCard(analyse_content, True)
            self.FOanalyse_card.testing = False
            return self.FOanalyse_card
        

    def get_detail(self, tag, *arg, **opt):
        """return a specific """
                
        if tag in ['param_card', 'param']:
            tag = 'slha'
            attr_tag = 'param_card'
        elif tag in ['run_card', 'run']:
            tag = 'mgruncard' 
            attr_tag = 'run_card'
        elif tag == 'proc_card':
            tag = 'mg5proccard' 
            attr_tag = 'proc_card'
        elif tag == 'model':
            tag = 'mg5proccard' 
            attr_tag = 'proc_card'
            arg = ('model',)
        elif tag == 'generate':
            tag = 'mg5proccard' 
            attr_tag = 'proc_card'
            arg = ('generate',)
        elif tag == 'shower_card':
            tag = 'mgshowercard'
            attr_tag = 'shower_card'
        assert tag in ['slha', 'mgruncard', 'mg5proccard', 'shower_card'], '%s not recognized' % tag
        
        if not hasattr(self, attr_tag):
            self.charge_card(attr_tag) 

        card = getattr(self, attr_tag)
        if len(arg) == 1:
            if tag == 'mg5proccard':
                try:
                    return card.get(arg[0])
                except KeyError, error:
                    if 'default' in opt:
                        return opt['default']
                    else:
                        raise
            try:
                return card[arg[0]]
            except KeyError:
                if 'default' in opt:
                    return opt['default']
                else:
                    raise                
        elif len(arg) == 2 and tag == 'slha':
            try:
                return card[arg[0]].get(arg[1:])
            except KeyError:
                if 'default' in opt:
                    return opt['default']
                else:
                    raise  
        elif len(arg) == 0:
            return card
        else:
            raise Exception, "Unknow command"
    
    #convenient alias
    get = get_detail
    
    def set(self, card, *args):
        """modify one of the cards"""

        if tag == 'param_card':
            tag = 'slha'
            attr_tag = 'param_card'
        elif tag == 'run_card':
            tag = 'mgruncard' 
            attr_tag = 'run_card'
        elif tag == 'proc_card':
            tag = 'mg5proccard' 
            attr_tag = 'proc_card'
        elif tag == 'model':
            tag = 'mg5proccard' 
            attr_tag = 'proc_card'
            arg = ('model',)
        elif tag == 'generate':
            tag = 'mg5proccard' 
            attr_tag = 'proc_card'
            arg = ('generate',)
        elif tag == 'shower_card':
            tag = 'mgshowercard'
            attr_tag = 'shower_card'
        assert tag in ['slha', 'mgruncard', 'mg5proccard', 'shower_card'], 'not recognized'
        
        if not hasattr(self, attr_tag):
            self.charge_card(attr_tag) 
            
        card = getattr(self, attr_tag)
        if len(args) ==2:
            if tag == 'mg5proccard':
                card.info[args[0]] = args[-1]
            else:
                card[args[0]] = args[1]
        else:
            card[args[:-1]] = args[-1]
        
    
    @misc.multiple_try()
    def add_to_file(self, path, seed=None, out=None):
        """Add the banner to a file and change the associate seed in the banner"""

        if seed is not None:
            self.set("run_card", "iseed", seed)
        
        if not out:
            path_out = "%s.tmp" % path
        else:
            path_out = out
        
        ff = self.write(path_out, close_tag=False,
                        exclude=['MGGenerationInfo', '/header', 'init'])
        ff.write("## END BANNER##\n")
        if self.lhe_version >= 3:
        #add the original content
            [ff.write(line) if not line.startswith("<generator name='MadGraph5_aMC@NLO'")
                        else ff.write("<generator name='MadGraph5_aMC@NLO' version='%s'>" % self['mgversion'][:-1])
                        for line in open(path)]
        else:
            [ff.write(line) for line in open(path)]
        ff.write("</LesHouchesEvents>\n")
        ff.close()
        if out:
            os.remove(path)
        else:
            files.mv(path_out, path)


        
def split_banner(banner_path, me_dir, proc_card=True):
    """a simple way to split a banner"""
    
    banner = Banner(banner_path)
    banner.split(me_dir, proc_card)
    
def recover_banner(results_object, level, run=None, tag=None):
    """as input we receive a gen_crossxhtml.AllResults object.
       This define the current banner and load it
    """
    
    if not run:
        try: 
            _run = results_object.current['run_name']   
            _tag = results_object.current['tag'] 
        except Exception:
            return Banner()
    else:
        _run = run
    if not tag:
        try:    
            _tag = results_object[run].tags[-1] 
        except Exception,error:
            return Banner()      
    else:
        _tag = tag
                                          
    path = results_object.path
    banner_path = pjoin(path,'Events',run,'%s_%s_banner.txt' % (run, tag))
    
    if not os.path.exists(banner_path):
         if level != "parton" and tag != _tag:
            return recover_banner(results_object, level, _run, results_object[_run].tags[0])
         # security if the banner was remove (or program canceled before created it)
         return Banner()  
    banner = Banner(banner_path)
    
    
    
    if level == 'pythia':
        if 'mgpythiacard' in banner:
            del banner['mgpythiacard']
    if level in ['pythia','pgs','delphes']:
        for tag in ['mgpgscard', 'mgdelphescard', 'mgdelphestrigger']:
            if tag in banner:
                del banner[tag]
    return banner
    
class InvalidRunCard(InvalidCmd):
    pass

class ProcCard(list):
    """Basic Proccard object"""
    
    history_header = \
        '#************************************************************\n' + \
        '#*                     MadGraph5_aMC@NLO                    *\n' + \
        '#*                                                          *\n' + \
        "#*                *                       *                 *\n" + \
        "#*                  *        * *        *                   *\n" + \
        "#*                    * * * * 5 * * * *                     *\n" + \
        "#*                  *        * *        *                   *\n" + \
        "#*                *                       *                 *\n" + \
        "#*                                                          *\n" + \
        "#*                                                          *\n" + \
        "%(info_line)s" +\
        "#*                                                          *\n" + \
        "#*    The MadGraph5_aMC@NLO Development Team - Find us at   *\n" + \
        "#*    https://server06.fynu.ucl.ac.be/projects/madgraph     *\n" + \
        '#*                                                          *\n' + \
        '#************************************************************\n' + \
        '#*                                                          *\n' + \
        '#*               Command File for MadGraph5_aMC@NLO         *\n' + \
        '#*                                                          *\n' + \
        '#*     run as ./bin/mg5_aMC  filename                       *\n' + \
        '#*                                                          *\n' + \
        '#************************************************************\n'
    
    
    
    
    def __init__(self, init=None):
        """ initialize a basic proc_card"""
        self.info = {'model': 'sm', 'generate':None,
                     'full_model_line':'import model sm'}
        list.__init__(self)
        if init:
            self.read(init)

            
    def read(self, init):
        """read the proc_card and save the information"""
        
        if isinstance(init, str): #path to file
            init = file(init, 'r')
        
        store_line = ''
        for line in init:
            line = line.rstrip()
            if line.endswith('\\'):
                store_line += line[:-1]
            else:
                tmp = store_line + line
                self.append(tmp.strip())
                store_line = ""
        if store_line:
            raise Exception, "WRONG CARD FORMAT"
        
        
    def move_to_last(self, cmd):
        """move an element to the last history."""
        for line in self[:]:
            if line.startswith(cmd):
                self.remove(line)
                list.append(self, line)
    
    def append(self, line):
        """"add a line in the proc_card perform automatically cleaning"""
        
        line = line.strip()
        cmds = line.split()
        if len(cmds) == 0:
            return
        
        list.append(self, line)
        
        # command type:
        cmd = cmds[0]
        
        if cmd == 'output':
            # Remove previous outputs from history
            self.clean(allow_for_removal = ['output'], keep_switch=True,
                           remove_bef_last='output')
        elif cmd == 'generate':
            # Remove previous generations from history
            self.clean(remove_bef_last='generate', keep_switch=True,
                     allow_for_removal= ['generate', 'add process', 'output'])
            self.info['generate'] = ' '.join(cmds[1:])
        elif cmd == 'add' and cmds[1] == 'process' and not self.info['generate']:
            self.info['generate'] = ' '.join(cmds[2:])
        elif cmd == 'import':
            if len(cmds) < 2:
                return
            if cmds[1].startswith('model'):
                self.info['full_model_line'] = line
                self.clean(remove_bef_last='import', keep_switch=True,
                        allow_for_removal=['generate', 'add process', 'add model', 'output'])
                if cmds[1] == 'model':
                    self.info['model'] = cmds[2]
                else:
                    self.info['model'] = None # not UFO model
            elif cmds[1] == 'proc_v4':
                #full cleaning
                self[:] = []
                

    def clean(self, to_keep=['set','add','load'],
                            remove_bef_last=None,
                            to_remove=['open','display','launch', 'check','history'],
                            allow_for_removal=None,
                            keep_switch=False):
        """Remove command in arguments from history.
        All command before the last occurrence of  'remove_bef_last'
        (including it) will be removed (but if another options tells the opposite).                
        'to_keep' is a set of line to always keep.
        'to_remove' is a set of line to always remove (don't care about remove_bef_ 
        status but keep_switch acts.).
        if 'allow_for_removal' is define only the command in that list can be 
        remove of the history for older command that remove_bef_lb1. all parameter
        present in to_remove are always remove even if they are not part of this 
        list.
        keep_switch force to keep the statement remove_bef_??? which changes starts
        the removal mode.
        """

        #check consistency
        if __debug__ and allow_for_removal:
            for arg in to_keep:
                assert arg not in allow_for_removal
            
    
        nline = -1
        removal = False
        #looping backward
        while nline > -len(self):
            switch  = False # set in True when removal pass in True

            #check if we need to pass in removal mode
            if not removal and remove_bef_last:
                    if self[nline].startswith(remove_bef_last):
                        removal = True
                        switch = True  

            # if this is the switch and is protected pass to the next element
            if switch and keep_switch:
                nline -= 1
                continue

            # remove command in to_remove (whatever the status of removal)
            if any([self[nline].startswith(arg) for arg in to_remove]):
                self.pop(nline)
                continue
            
            # Only if removal mode is active!
            if removal:
                if allow_for_removal:
                    # Only a subset of command can be removed
                    if any([self[nline].startswith(arg) 
                                                 for arg in allow_for_removal]):
                        self.pop(nline)
                        continue
                elif not any([self[nline].startswith(arg) for arg in to_keep]):
                    # All command have to be remove but protected
                    self.pop(nline)
                    continue
            
            # update the counter to pass to the next element
            nline -= 1
        
    def get(self, tag, default=None):
        if isinstance(tag, int):
            list.__getattr__(self, tag)
        elif tag == 'info' or tag == "__setstate__":
            return default #for pickle
        elif tag == "multiparticles":
            out = []
            for line in self:
                if line.startswith('define'):
                    name, content = line[7:].split('=',1)
                    out.append((name, content))
            return out 
        else:
            return self.info[tag]
            
    def write(self, path):
        """write the proc_card to a given path"""
        
        fsock = open(path, 'w')
        fsock.write(self.history_header)
        for line in self:
            while len(line) > 70:
                sub, line = line[:70]+"\\" , line[70:] 
                fsock.write(sub+"\n")
            else:
                fsock.write(line+"\n")
 
 
class ConfigFile(dict):
    """ a class for storing/dealing with input file.
    """     

    def __init__(self, finput=None):
        """initialize a new instance. input can be an instance of MadLoopParam,
        a file, a path to a file, or simply Nothing"""                
        
        if isinstance(finput, self.__class__):
            dict.__init__(self, finput)
            assert finput.__dict__.keys()
            for key in finput.__dict__:
                setattr(self, key, copy.copy(getattr(finput, key)) )
            return
        else:
            dict.__init__(self)
        
        # Initialize it with all the default value
        self.user_set = set()
        self.system_only = set()
        self.lower_to_case = {}
        self.list_parameter = set()
<<<<<<< HEAD
        self.dict_parameter = {}
=======
        self.comments = {} # comment associated to parameters. can be display via help message
        
>>>>>>> 4fdfd837
        self.default_setup()
        

        # if input is define read that input
        if isinstance(finput, (file, str, StringIO.StringIO)):
            self.read(finput)

    def default_setup(self):
        pass

    def __copy__(self):
        return self.__class__(self)

    def __add__(self, other):
        """define the sum"""
        assert isinstance(other, dict)
        base = self.__class__(self)
        #base = copy.copy(self)
        base.update((key.lower(),value) for key, value in other.items())
        return base

    def __radd__(self, other):
        """define the sum"""
        new = copy.copy(other)
        new.update((key, value) for key, value in self.items())
        return new
    
    def __contains__(self, key):
        return dict.__contains__(self, key.lower())

    def __iter__(self):
        iter = super(ConfigFile, self).__iter__()
        return (self.lower_to_case[name] for name in iter)
    
    def keys(self):
        return [name for name in self]
    
    def items(self):
        return [(self.lower_to_case[name], value) for name,value in \
                                               super(ConfigFile, self).items()]
    
    def __setitem__(self, name, value, change_userdefine=False):
        """set the attribute and set correctly the type if the value is a string"""
        if  not len(self):
            #Should never happen but when deepcopy/pickle
            self.__init__()
        
        
        name = name.strip()
        lower_name = name.lower() 
        # 0. check if this parameter is a system only one
        if change_userdefine and lower_name in self.system_only:
            logger.critical('%s is a private entry which can not be modify by the user. Keep value at %s' % (name,self[name]))
        
        # 1. Find the type of the attribute that we want
        if lower_name in self.list_parameter:
            if isinstance(self[name], list):
                targettype = type(self[name][0])
            else:
                targettype = type(self[name]) #should not happen but ok
                
            if isinstance(value, str):
                # split for each comma/space
                value = value.strip()
                if value.startswith('[') and value.endswith(']'):
                    value = value[1:-1]
                value = filter(None, re.split(r'(?:(?<!\\)\s)|,', value, re.VERBOSE)) 
            elif not hasattr(value, '__iter__'):
                value = [value]
            elif isinstance(value, dict):
                raise Exception, "not being able to handle dictionary in card entry"
            #format each entry    
            values =[self.format_variable(v, targettype, name=name) 
                                                                 for v in value]
            dict.__setitem__(self, lower_name, values)
            if change_userdefine:
                self.user_set.add(lower_name)
            return  
        elif lower_name in self.dict_parameter:
            targettype = self.dict_parameter[lower_name] 
            full_reset = True #check if we just update the current dict or not
            
            if isinstance(value, str):
                value = value.strip()
                # allowed entry:
                #   name : value   => just add the entry
                #   name , value   => just add the entry
                #   name  value    => just add the entry
                #   {name1:value1, name2:value2}   => full reset
                
                # split for each comma/space
                if value.startswith('{') and value.endswith('}'):
                    new_value = {}
                    for pair in value[1:-1].split(','):
                        if not pair.strip():
                            break
                        x, y = pair.split(':')
                        x, y = x.strip(), y.strip()
                        if x.startswith(('"',"'")) and x.endswith(x[0]):
                            x = x[1:-1] 
                        new_value[x] = y
                    value = new_value
                elif ',' in value:
                    x,y = value.split(',')
                    value = {x.strip():y.strip()}
                    full_reset = False
                    
                elif ':' in value:
                    x,y = value.split(':')
                    value = {x.strip():y.strip()}
                    full_reset = False       
                else:
                    x,y = value.split()
                    value = {x:y}
                    full_reset = False 
            
            if isinstance(value, dict):
                for key in value:
                    value[key] = self.format_variable(value[key], targettype, name=name)
                if full_reset:
                    dict.__setitem__(self, lower_name, value)
                else:
                    dict.__getitem__(self, lower_name).update(value)
            else:
                raise Exception, '%s should be of dict type'% lower_name
            if change_userdefine:
                self.user_set.add(lower_name)
            return
        elif name in self:            
            targettype = type(self[name])
        else:
            logger.debug('Trying to add argument %s in %s. ' % (name, self.__class__.__name__) +\
              'This argument is not defined by default. Please consider adding it.')
            suggestions = [k for k in self.keys() if k.startswith(name[0].lower())]
            if len(suggestions)>0:
                logger.debug("Did you mean one of the following: %s"%suggestions)
            self.add_param(lower_name, self.format_variable(UnknownType(value), 
                                                             UnknownType, name))
            self.lower_to_case[lower_name] = name
            if change_userdefine:
                self.user_set.add(lower_name)
            return
    
        value = self.format_variable(value, targettype, name=name)
        dict.__setitem__(self, lower_name, value)
        if change_userdefine:
            self.user_set.add(lower_name)

    def add_param(self, name, value, system=False, comment=False):
        """add a default parameter to the class"""

        lower_name = name.lower()
        if __debug__:
            if lower_name in self:
                raise Exception("Duplicate case for %s in %s" % (name,self.__class__))
            
        dict.__setitem__(self, lower_name, value)
        self.lower_to_case[lower_name] = name
        if isinstance(value, list):
            if any([type(value[0]) != type(v) for v in value]):
                raise Exception, "All entry should have the same type"
            self.list_parameter.add(lower_name)
        elif isinstance(value, dict):
            allvalues = value.values()
            if any([type(allvalues[0]) != type(v) for v in allvalues]):
                raise Exception, "All entry should have the same type"   
            self.dict_parameter[lower_name] = type(allvalues[0])  
            if '__type__' in value:
                del value['__type__']
                dict.__setitem__(self, lower_name, value)
                
                   
        if system:
            self.system_only.add(lower_name)
        if comment:
            self.comments[lower_name] = comment

    def do_help(self, name):
        """return a minimal help for the parameter"""
        
        out = "## Information on parameter %s from class %s\n" % (name, self.__class__.__name__)
        if name.lower() in self:
            out += "## current value: %s (parameter should be of type %s)\n" % (self[name], type(self[name]))
            if name.lower() in self.comments:
                out += '## %s\n' % self.comments[name.lower()].replace('\n', '\n## ')
        else:
            out += "## Unknown for this class\n"
        if name.lower() in self.user_set:
            out += "## This value is considered as been set by the user\n" 
        else:
            out += "## This value is considered as been set by the system\n"
        logger.info(out)

    @staticmethod
    def format_variable(value, targettype, name="unknown"):
        """assign the value to the attribute for the given format"""
        
        if not isinstance(value, str):
            # just have to check that we have the correct format
            if isinstance(value, targettype):
                pass # assignement at the end
            elif isinstance(value, numbers.Number) and issubclass(targettype, numbers.Number):
                try:
                    new_value = targettype(value)
                except TypeError:
                    if value.imag/value.real<1e-12:
                        new_value = targettype(value.real)
                    else:
                        raise
                if new_value == value:
                    value = new_value
                else:
                    raise Exception, "Wrong input type for %s found %s and expecting %s for value %s" %\
                        (name, type(value), targettype, value)
            else:
                raise Exception, "Wrong input type for %s found %s and expecting %s for value %s" %\
                        (name, type(value), targettype, value)                
        else:
            # We have a string we have to format the attribute from the string
            if targettype == UnknownType:
                # No formatting
                pass
            elif targettype == bool:
                value = value.strip()
                if value.lower() in ['0', '.false.', 'f', 'false', 'off']:
                    value = False
                elif value.lower() in ['1', '.true.', 't', 'true', 'on']:
                    value = True
                else:
                    raise Exception, "%s can not be mapped to True/False for %s" % (repr(value),name)
            elif targettype == str:
                value = value.strip()
                if value.startswith('\'') and value.endswith('\''):
                    value = value[1:-1]
                elif value.startswith('"') and value.endswith('"'):
                    value = value[1:-1]
            elif targettype == int:
                if value.isdigit():
                    value = int(value)
                elif value[1:].isdigit() and value[0] == '-':
                    value = int(value)
                else:
                    try:
                        value = float(value.replace('d','e'))
                    except ValueError:
                        raise Exception, "%s can not be mapped to an integer" % value                    
                    try:
                        new_value = int(value)
                    except ValueError:
                        raise Exception, "%s can not be mapped to an integer" % value
                    else:
                        if value == new_value:
                            value = new_value
                        else:
                            raise Exception, "incorect input: %s need an integer for %s" % (value,name)
            elif targettype == float:
                value = value.replace('d','e') # pass from Fortran formatting
                try:
                    value = float(value)
                except ValueError:
                    raise Exception, "%s can not be mapped to a float" % value
            else:
                raise Exception, "type %s is not handle by the card" % targettype
            
        return value
            
 

    def __getitem__(self, name):
        
        if __debug__:
            if name.lower() not in self:
                if name.lower() in [key.lower() for key in self] :
                    raise Exception, "Some key are not lower case %s. Invalid use of the class!"\
                                     % [key for key in self if key.lower() != key]

        return dict.__getitem__(self, name.lower())

    
    def set(self, name, value, changeifuserset=True, user=False):
        """convenient way to change attribute.
        changeifuserset=False means that the value is NOT change is the value is not on default.
        user=True, means that the value will be marked as modified by the user 
        (potentially preventing future change to the value) 
        """

        # changeifuserset=False -> we need to check if the user force a value.
        if not changeifuserset:
            if name.lower() in self.user_set:
                #value modified by the user -> do nothing
                return
            
        self.__setitem__(name, value, change_userdefine=user) 
 


class ProcCharacteristic(ConfigFile):
    """A class to handle information which are passed from MadGraph to the madevent
       interface.""" 
     
    def default_setup(self):
        """initialize the directory to the default value"""
        
        self.add_param('loop_induced', False)
        self.add_param('has_isr', False)
        self.add_param('has_fsr', False)
        self.add_param('nb_channel', 0)
        self.add_param('nexternal', 0)
        self.add_param('ninitial', 0)
        self.add_param('grouped_matrix', True)
        self.add_param('has_loops', False)
        self.add_param('bias_module','None')
        self.add_param('max_n_matched_jets', 0)
        self.add_param('colored_pdgs', '[1,2,3,4,5]')        

    def read(self, finput):
        """Read the input file, this can be a path to a file, 
           a file object, a str with the content of the file."""
           
        if isinstance(finput, str):
            if "\n" in finput:
                finput = finput.split('\n')
            elif os.path.isfile(finput):
                finput = open(finput)
            else:
                raise Exception, "No such file %s" % finput
            
        for line in finput:
            if '#' in line:
                line = line.split('#',1)[0]
            if not line:
                continue
            
            if '=' in line:
                key, value = line.split('=',1)
                self[key.strip()] = value
         
    def write(self, outputpath):
        """write the file"""

        template ="#    Information about the process      #\n"
        template +="#########################################\n"
        
        fsock = open(outputpath, 'w')
        fsock.write(template)
        
        for key, value in self.items():
            fsock.write(" %s = %s \n" % (key, value))
        
        fsock.close()   
 



class GridpackCard(ConfigFile):
    """an object for the GridpackCard"""
    
    def default_setup(self):
        """default value for the GridpackCard"""
    
        self.add_param("GridRun", True)
        self.add_param("gevents", 2500)
        self.add_param("gseed", 1)
        self.add_param("ngran", -1)  
 
    def read(self, finput):
        """Read the input file, this can be a path to a file, 
           a file object, a str with the content of the file."""
           
        if isinstance(finput, str):
            if "\n" in finput:
                finput = finput.split('\n')
            elif os.path.isfile(finput):
                finput = open(finput)
            else:
                raise Exception, "No such file %s" % finput
        
        for line in finput:
            line = line.split('#')[0]
            line = line.split('!')[0]
            line = line.split('=',1)
            if len(line) != 2:
                continue
            self[line[1].strip()] = line[0].replace('\'','').strip()

    def write(self, output_file, template=None):
        """Write the run_card in output_file according to template 
           (a path to a valid run_card)"""

        if not template:
            if not MADEVENT:
                template = pjoin(MG5DIR, 'Template', 'LO', 'Cards', 
                                                        'grid_card_default.dat')
            else:
                template = pjoin(MEDIR, 'Cards', 'grid_card_default.dat')

        
        text = ""
        for line in file(template,'r'):                  
            nline = line.split('#')[0]
            nline = nline.split('!')[0]
            comment = line[len(nline):]
            nline = nline.split('=')
            if len(nline) != 2:
                text += line
            elif nline[1].strip() in self:
                text += '  %s\t= %s %s' % (self[nline[1].strip()],nline[1], comment)        
            else:
                logger.info('Adding missing parameter %s to current run_card (with default value)' % nline[1].strip())
                text += line 
        
        fsock = open(output_file,'w')
        fsock.write(text)
        fsock.close()
        
class PY8Card(ConfigFile):
    """ Implements the Pythia8 card."""

    def add_default_subruns(self, type):
        """ Placeholder function to allow overwriting in the PY8SubRun daughter.
        The initialization of the self.subruns attribute should of course not
        be performed in PY8SubRun."""
        if type == 'parameters':
            if "LHEFInputs:nSubruns" not in self:
                self.add_param("LHEFInputs:nSubruns", 1,
                hidden='ALWAYS_WRITTEN',
                comment="""
    ====================
    Subrun definitions
    ====================
    """)
        if type == 'attributes':
            if not(hasattr(self,'subruns')):
                first_subrun = PY8SubRun(subrun_id=0)
                self.subruns = dict([(first_subrun['Main:subrun'],first_subrun)])

    def default_setup(self):
        """ Sets up the list of available PY8 parameters."""
        
        # Visible parameters
        # ==================
        self.add_param("Main:numberOfEvents", -1)
        # for MLM merging
        # -1.0 means that it will be set automatically by MadGraph5_aMC@NLO
        self.add_param("JetMatching:qCut", -1.0, always_write_to_card=False)
        self.add_param("JetMatching:doShowerKt",False,always_write_to_card=False)
        # -1 means that it is automatically set.
        self.add_param("JetMatching:nJetMax", -1, always_write_to_card=False) 
        # for CKKWL merging
        self.add_param("Merging:TMS", -1.0, always_write_to_card=False)
        self.add_param("Merging:Process", '<set_by_user>', always_write_to_card=False)
        # -1 means that it is automatically set.   
        self.add_param("Merging:nJetMax", -1, always_write_to_card=False)
        # for both merging, chose whether to also consider different merging
        # scale values for the extra weights related to scale and PDF variations.
        self.add_param("SysCalc:fullCutVariation", False)
        # Select the HepMC output. The user can prepend 'fifo:<optional_fifo_path>'
        # to indicate that he wants to pipe the output. Or \dev\null to turn the
        # output off.
        self.add_param("HEPMCoutput:file", 'auto')

        # Hidden parameters always written out
        # ====================================
        self.add_param("Beams:frameType", 4,
            hidden=True,
            comment='Tell Pythia8 that an LHEF input is used.')
        self.add_param("Check:epTolErr", 1e-2,
            hidden=True,
            comment='Be more forgiving with momentum mismatches.')
        # By default it is important to disable any cut on the rapidity of the showered jets
        # during MLML merging and by default it is set to 2.5
        self.add_param("JetMatching:etaJetMax", 1000.0, hidden=True, always_write_to_card=True)

        # Hidden parameters written out only if user_set or system_set
        # ============================================================
        self.add_param("PDF:pSet", 'LHAPDF5:CT10.LHgrid', hidden=True, always_write_to_card=False,
            comment='Reminder: Parameter below is shower tune dependent.')
        self.add_param("SpaceShower:alphaSvalue", 0.118, hidden=True, always_write_to_card=False,
            comment='Reminder: Parameter below is shower tune dependent.')
        self.add_param("TimeShower:alphaSvalue", 0.118, hidden=True, always_write_to_card=False,
            comment='Reminder: Parameter below is shower tune dependent.')
        self.add_param("hadronlevel:all", True, hidden=True, always_write_to_card=False,
            comment='This allows to turn on/off hadronization alltogether.')
        self.add_param("partonlevel:mpi", True, hidden=True, always_write_to_card=False,
            comment='This allows to turn on/off MPI alltogether.')
        self.add_param("Beams:setProductionScalesFromLHEF", False, hidden=True, 
            always_write_to_card=False,
            comment='This parameter is automatically set to True by MG5aMC when doing MLM merging with PY8.')
        
        # for MLM merging
        self.add_param("JetMatching:merge", False, hidden=True, always_write_to_card=False,
          comment='Specifiy if we are merging sample of different multiplicity.')
        self.add_param("SysCalc:qCutList", 'auto', hidden=True, always_write_to_card=False)
        self.add_param("SysCalc:qWeed",-1.0,hidden=True, always_write_to_card=False,
          comment='Value of the merging scale below which one does not even write the HepMC event.')
        self.add_param("JetMatching:doVeto", False, hidden=True, always_write_to_card=False,
          comment='Do veto externally (e.g. in SysCalc).')
        self.add_param("JetMatching:scheme", 1, hidden=True, always_write_to_card=False) 
        self.add_param("JetMatching:setMad", False, hidden=True, always_write_to_card=False,
              comment='Specify one must read inputs from the MadGraph banner.') 
        self.add_param("JetMatching:coneRadius", 1.0, hidden=True, always_write_to_card=False)
        self.add_param("JetMatching:nQmatch",4,hidden=True, always_write_to_card=False)
        # for CKKWL merging (common with UMEPS, UNLOPS)
        self.add_param("TimeShower:pTmaxMatch", 2, hidden=True, always_write_to_card=False)
        self.add_param("SpaceShower:pTmaxMatch", 1, hidden=True, always_write_to_card=False)
        self.add_param("SysCalc:tmsList", 'auto', hidden=True, always_write_to_card=False)
        self.add_param("Merging:muFac", 91.188, hidden=True, always_write_to_card=False,
                        comment='Set factorisation scales of the 2->2 process.')
        self.add_param("Merging:applyVeto", False, hidden=True, always_write_to_card=False,
          comment='Do veto externally (e.g. in SysCalc).')
        self.add_param("Merging:includeWeightInXsection", True, hidden=True, always_write_to_card=False,
          comment='If turned off, then the option belows forces PY8 to keep the original weight.')                       
        self.add_param("Merging:muRen", 91.188, hidden=True, always_write_to_card=False,
                      comment='Set renormalization scales of the 2->2 process.')
        self.add_param("Merging:muFacInME", 91.188, hidden=True, always_write_to_card=False,
                 comment='Set factorisation scales of the 2->2 Matrix Element.')
        self.add_param("Merging:muRenInME", 91.188, hidden=True, always_write_to_card=False,
               comment='Set renormalization scales of the 2->2 Matrix Element.')
        self.add_param("SpaceShower:rapidityOrder", False, hidden=True, always_write_to_card=False)
        self.add_param("Merging:nQuarksMerge",4,hidden=True, always_write_to_card=False)
        # To be added in subruns for CKKWL
        self.add_param("Merging:mayRemoveDecayProducts", False, hidden=True, always_write_to_card=False)
        self.add_param("Merging:doKTMerging", False, hidden=True, always_write_to_card=False)
        self.add_param("Merging:Dparameter", 0.4, hidden=True, always_write_to_card=False)        
        self.add_param("Merging:doPTLundMerging", False, hidden=True, always_write_to_card=False)

        # Add parameters controlling the subruns execution flow.
        # These parameters should not be part of PY8SubRun daughter.
        self.add_default_subruns('parameters')
             
    def __init__(self, *args, **opts):
        # Parameters which are not printed in the card unless they are 
        # 'user_set' or 'system_set' or part of the 
        #  self.hidden_params_to_always_print set.
        self.hidden_param = []
        self.hidden_params_to_always_write = set()
        self.visible_params_to_always_write = set()
        
        # Parameters which have been set by the system (i.e. MG5 itself during
        # the regular course of the shower interface)
        self.system_set = set()
        
        # Add attributes controlling the subruns execution flow.
        # These attributes should not be part of PY8SubRun daughter.
        self.add_default_subruns('attributes')
        
        # Parameters which have been set by the 
        super(PY8Card, self).__init__(*args, **opts)

    def add_param(self, name, value, hidden=False, always_write_to_card=True, 
                                                                  comment=None):
        """ add a parameter to the card. value is the default value and 
        defines the type (int/float/bool/str) of the input.
        The option 'hidden' decides whether the parameter should be visible to the user.
        The option 'always_write_to_card' decides whether it should
        always be printed or only when it is system_set or user_set.
        The option 'comment' can be used to specify a comment to write above
        hidden parameters.
        """
        super(PY8Card, self).add_param(name, value, comment=comment)
        name = name.lower()
        if hidden:
            self.hidden_param.append(name)
            if always_write_to_card:
                self.hidden_params_to_always_write.add(name)
        else:
            if always_write_to_card:
                self.visible_params_to_always_write.add(name)                
        if not comment is None:
            if not isinstance(comment, str):
                raise MadGraph5Error("Option 'comment' must be a string, not"+\
                                                          " '%s'."%str(comment))

    def add_subrun(self, py8_subrun):
        """Add a subrun to this PY8 Card."""
        assert(isinstance(py8_subrun,PY8SubRun))
        if py8_subrun['Main:subrun']==-1:
            raise MadGraph5Error, "Make sure to correctly set the subrun ID"+\
                            " 'Main:subrun' *before* adding it to the PY8 Card."
        if py8_subrun['Main:subrun'] in self.subruns:
            raise MadGraph5Error, "A subrun with ID '%s'"%py8_subrun['Main:subrun']+\
                " is already present in this PY8 card. Remove it first, or "+\
                                                          " access it directly."
        self.subruns[py8_subrun['Main:subrun']] = py8_subrun
        if not 'LHEFInputs:nSubruns' in self.user_set:
            self['LHEFInputs:nSubruns'] = max(self.subruns.keys())
        
    def userSet(self, name, value, **opts):
        """Set an attribute of this card, following a user_request"""
        self.__setitem__(name, value, change_userdefine=True, **opts)

    def systemSet(self, name, value, **opts):
        """Set an attribute of this card, independently of a specific user
        request and only if not already user_set."""
        if name.lower() not in self.user_set:
            self.__setitem__(name, value, change_userdefine=False, **opts)
            self.system_set.add(name.lower())
    
    def MadGraphSet(self, name, value, **opts):
        """ Sets a card attribute, but only if it is absent or not already
        user_set."""
        if name.lower() not in self or name.lower() not in self.user_set:
            self.__setitem__(name, value, change_userdefine=False, **opts)
            self.system_set.add(name.lower())            
    
    def defaultSet(self, name, value, **opts):
            self.__setitem__(name, value, change_userdefine=False, **opts)
        
    @staticmethod
    def pythia8_formatting(value, formatv=None):
        """format the variable into pythia8 card convention.
        The type is detected by default"""
        if not formatv:
            if isinstance(value,UnknownType):
                formatv = 'unknown'                
            elif isinstance(value, bool):
                formatv = 'bool'
            elif isinstance(value, int):
                formatv = 'int'
            elif isinstance(value, float):
                formatv = 'float'
            elif isinstance(value, str):
                formatv = 'str'
            else:
                logger.debug("unknow format for pythia8_formatting: %s" , value)
                formatv = 'str'
        else:
            assert formatv
        if formatv == 'unknown':
            # No formatting then
            return str(value)
        if formatv == 'bool':
            if str(value) in ['1','T','.true.','True','on']:
                return 'on'
            else:
                return 'off'
        elif formatv == 'int':
            try:
                return str(int(value))
            except ValueError:
                fl = float(value)
                if int(fl) == fl:
                    return str(int(fl))
                else:
                    raise
        elif formatv == 'float':
            return '%.10e' % float(value)
        elif formatv == 'str':
            return "%s" % value

    def write(self, output_file, template, read_subrun=False, 
                           print_only_visible=False, direct_pythia_input=False):
        """ Write the card to output_file using a specific template.
        > 'print_only_visible' specifies whether or not the hidden parameters
            should be written out if they are in the hidden_params_to_always_write
            list and system_set.
        > If 'direct_pythia_input' is true, then visible parameters which are not
          in the self.visible_params_to_always_write list and are not user_set
          or system_set are commented."""

        # First list the visible parameters
        visible_param = [p for p in self if p.lower() not in self.hidden_param
                                                  or p.lower() in self.user_set]        
        # Now the hidden param which must be written out
        if print_only_visible:
            hidden_output_param = []
        else:
            hidden_output_param = [p for p in self if p.lower() in self.hidden_param and
              not p.lower() in self.user_set and
              (p.lower() in self.hidden_params_to_always_write or 
                                                  p.lower() in self.system_set)]
        
        if print_only_visible:
            subruns = []
        else:
            if not read_subrun:
                subruns = sorted(self.subruns.keys())
        
        # Store the subruns to write in a dictionary, with its ID in key
        # and the corresponding stringstream in value
        subruns_to_write = {}
        
        # Sort these parameters nicely so as to put together parameters
        # belonging to the same group (i.e. prefix before the ':' in their name).
        def group_params(params):
            if len(params)==0:
                return []
            groups = {}
            for p in params:
                try:
                    groups[':'.join(p.split(':')[:-1])].append(p)
                except KeyError:
                    groups[':'.join(p.split(':')[:-1])] = [p,]
            res =  sum(groups.values(),[])
            # Make sure 'Main:subrun' appears first
            if 'Main:subrun' in res:
                res.insert(0,res.pop(res.index('Main:subrun')))
            # Make sure 'LHEFInputs:nSubruns' appears last
            if 'LHEFInputs:nSubruns' in res:
                res.append(res.pop(res.index('LHEFInputs:nSubruns')))
            return res

        visible_param       = group_params(visible_param)
        hidden_output_param = group_params(hidden_output_param)

        # First dump in a temporary_output (might need to have a second pass
        # at the very end to update 'LHEFInputs:nSubruns')
        output = StringIO.StringIO()
            
        # Setup template from which to read
        if isinstance(template, str):
            if os.path.isfile(template):
                tmpl = open(template, 'r')
            elif '\n' in template:
                tmpl = StringIO.StringIO(template)
            else:
                raise Exception, "File input '%s' not found." % file_input     
        elif template is None:
            # Then use a dummy empty StringIO, hence skipping the reading
            tmpl = StringIO.StringIO()
        elif isinstance(template, (StringIO.StringIO, file)):
            tmpl = template
        else:
            raise MadGraph5Error("Incorrect type for argument 'template': %s"%
                                                    template.__class__.__name__)

        # Read the template
        last_pos = tmpl.tell()
        line     = tmpl.readline()
        started_subrun_reading = False
        while line!='':
            # Skip comments
            if line.strip().startswith('!') or line.strip().startswith('\n'):
                output.write(line)
                # Proceed to next line
                last_pos = tmpl.tell()
                line     = tmpl.readline()
                continue
            # Read parameter
            try:
                param_entry, value_entry = line.split('=')
                param = param_entry.strip()
                value = value_entry.strip()
            except ValueError:
                line = line.replace('\n','')
                raise MadGraph5Error, "Could not read line '%s' of Pythia8 card."%\
                                                                            line
            # Read a subrun if detected:
            if param=='Main:subrun':
                if read_subrun:
                    if not started_subrun_reading:
                        # Record that the subrun reading has started and proceed
                        started_subrun_reading = True
                    else:
                        # We encountered the next subrun. rewind last line and exit
                        tmpl.seek(last_pos)
                        break
                else:
                    # Start the reading of this subrun
                    tmpl.seek(last_pos)
                    subruns_to_write[int(value)] = StringIO.StringIO()
                    if int(value) in subruns:
                        self.subruns[int(value)].write(subruns_to_write[int(value)],
                                                      tmpl,read_subrun=True)
                        # Remove this subrun ID from the list
                        subruns.pop(subruns.index(int(value)))
                    else:
                        # Unknow subrun, create a dummy one
                        DummySubrun=PY8SubRun()
                        # Remove all of its variables (so that nothing is overwritten)
                        DummySubrun.clear()
                        DummySubrun.write(subruns_to_write[int(value)],
                                tmpl, read_subrun=True, 
                                print_only_visible=print_only_visible, 
                                direct_pythia_input=direct_pythia_input)

                        logger.info('Adding new unknown subrun with ID %d.'%
                                                                     int(value))
                    # Proceed to next line
                    last_pos = tmpl.tell()
                    line     = tmpl.readline()
                    continue
            
            # Change parameters which must be output
            if param in visible_param:
                new_value = PY8Card.pythia8_formatting(self[param])
                visible_param.pop(visible_param.index(param))
            elif param in hidden_output_param:
                new_value = PY8Card.pythia8_formatting(self[param])
                hidden_output_param.pop(hidden_output_param.index(param))
            else:
                # Just copy parameters which don't need to be specified
                output.write(line)
                # Proceed to next line
                last_pos = tmpl.tell()
                line     = tmpl.readline()
                continue
            
            # Substitute the value. 
            # If it is directly the pytia input, then don't write the param if it
            # is not in the list of visible_params_to_always_write and was 
            # not user_set or system_set
            if ((not direct_pythia_input) or
                  (param.lower() in self.visible_params_to_always_write) or
                  (param.lower() in self.user_set) or
                  (param.lower() in self.system_set)):
                template = '%s=%s'
            else:
                # These are parameters that the user can edit in AskEditCards
                # but if neither the user nor the system edited them,
                # then they shouldn't be passed to Pythia
                template = '!%s=%s'

            output.write(template%(param_entry,
                                  value_entry.replace(value,new_value)))
        
            # Proceed to next line
            last_pos = tmpl.tell()
            line     = tmpl.readline()
        
        # Now output the missing parameters. Warn about visible ones.
        if len(visible_param)>0 and not template is None:
            output.write(
"""!
! Additional general parameters%s.
!
"""%(' for subrun %d'%self['Main:subrun'] if 'Main:subrun' in self else ''))
        for param in visible_param:
            value = PY8Card.pythia8_formatting(self[param])
            output.write('%s=%s\n'%(param,value))
            if template is None:
                if param=='Main:subrun':
                    output.write(
"""!
!  Definition of subrun %d
!
"""%self['Main:subrun'])
            elif param.lower() not in self.hidden_param:
                logger.debug('Adding parameter %s (missing in the template) to current '+\
                                    'pythia8 card (with value %s)',param, value)

        if len(hidden_output_param)>0 and not template is None:
            output.write(
"""!
! Additional technical parameters%s set by MG5_aMC.
!
"""%(' for subrun %d'%self['Main:subrun'] if 'Main:subrun' in self else ''))
        for param in hidden_output_param:
            if param.lower() in self.comments:
                comment = '\n'.join('! %s'%c for c in 
                          self.comments[param.lower()].split('\n'))
                output.write(comment+'\n')
            output.write('%s=%s\n'%(param,PY8Card.pythia8_formatting(self[param])))
        
        # Don't close the file if we were reading a subrun, but simply write 
        # output and return now
        if read_subrun:
            output_file.write(output.getvalue())
            return

        # Now add subruns not present in the template
        for subrunID in subruns:
            new_subrun = StringIO.StringIO()
            self.subruns[subrunID].write(new_subrun,None,read_subrun=True)
            subruns_to_write[subrunID] = new_subrun

        # Add all subruns to the output, in the right order
        for subrunID in sorted(subruns_to_write):
            output.write(subruns_to_write[subrunID].getvalue())

        # If 'LHEFInputs:nSubruns' is not user_set, then make sure it is
        # updated at least larger or equal to the maximum SubRunID
        if 'LHEFInputs:nSubruns'.lower() not in self.user_set and \
             len(subruns_to_write)>0 and self['LHEFInputs:nSubruns']<\
                                                   max(subruns_to_write.keys()):
            logger.info("Updating PY8 parameter 'LHEFInputs:nSubruns' to "+
          "%d so as to cover all defined subruns."%max(subruns_to_write.keys()))
            self['LHEFInputs:nSubruns'] = max(subruns_to_write.keys())
            output = StringIO.StringIO()
            self.write(output,template,print_only_visible=print_only_visible)

        # Write output
        if isinstance(output_file, str):
            out = open(output_file,'w')
            out.write(output.getvalue())
            out.close()
        else:
            output_file.write(output.getvalue())
        
    def read(self, file_input, read_subrun=False, setter='default'):
        """Read the input file, this can be a path to a file, 
           a file object, a str with the content of the file.
           The setter option choses the authority that sets potential 
           modified/new parameters. It can be either: 
             'default' or 'user' or 'system'"""
        if isinstance(file_input, str):
            if "\n" in file_input:
                finput = StringIO.StringIO(file_input)
            elif os.path.isfile(file_input):
                finput = open(file_input)
            else:
                raise Exception, "File input '%s' not found." % file_input
        elif isinstance(file_input, (StringIO.StringIO, file)):
            finput = file_input
        else:
            raise MadGraph5Error("Incorrect type for argument 'file_input': %s"%
                                                    file_inp .__class__.__name__)

        # Read the template
        last_pos = finput.tell()
        line     = finput.readline()
        started_subrun_reading = False
        while line!='':
            # Skip comments
            if line.strip().startswith('!') or line.strip()=='':
                # proceed to next line
                last_pos = finput.tell()
                line     = finput.readline()
                continue
            # Read parameter
            try:
                param, value = line.split('=',1)
                param = param.strip()
                value = value.strip()
            except ValueError:
                line = line.replace('\n','')
                raise MadGraph5Error, "Could not read line '%s' of Pythia8 card."%\
                                                                          line
            # Read a subrun if detected:
            if param=='Main:subrun':
                if read_subrun:
                    if not started_subrun_reading:
                        # Record that the subrun reading has started and proceed
                        started_subrun_reading = True
                    else:
                        # We encountered the next subrun. rewind last line and exit
                        finput.seek(last_pos)
                        return
                else:
                    # Start the reading of this subrun
                    finput.seek(last_pos)
                    if int(value) in self.subruns:
                        self.subruns[int(value)].read(finput,read_subrun=True,
                                                                  setter=setter)
                    else:
                        # Unknow subrun, create a dummy one
                        NewSubrun=PY8SubRun()
                        NewSubrun.read(finput,read_subrun=True, setter=setter)
                        self.add_subrun(NewSubrun)

                    # proceed to next line
                    last_pos = finput.tell()
                    line     = finput.readline()
                    continue
            
            # Read parameter. The case of a parameter not defined in the card is
            # handled directly in ConfigFile.
            lname = param.lower()
            if lname not in self or \
                         self.format_variable(value, type(self[lname]),
                                                       name=param)!=self[lname]:
                # Use the appropriate authority to set the new/changed variable
                if setter == 'user':
                    self.userSet(param,value)
                elif setter == 'system':
                    self.systemSet(param,value)
                else:
                    self.defaultSet(param,value)

            # proceed to next line
            last_pos = finput.tell()
            line     = finput.readline()

class PY8SubRun(PY8Card):
    """ Class to characterize a specific PY8 card subrun section. """

    def add_default_subruns(self, type):
        """ Overloading of the homonym function called in the __init__ of PY8Card.
        The initialization of the self.subruns attribute should of course not
        be performed in PY8SubRun."""
        pass

    def __init__(self, *args, **opts):
        """ Initialize a subrun """
        
        # Force user to set it manually.
        subrunID = -1
        if 'subrun_id' in opts:
            subrunID = opts.pop('subrun_id')

        super(PY8SubRun, self).__init__(*args, **opts)
        self['Main:subrun']=subrunID

    def default_setup(self):
        """Sets up the list of available PY8SubRun parameters."""
        
        # Add all default PY8Card parameters
        super(PY8SubRun, self).default_setup()
        # Make sure they are all hidden
        self.hidden_param = [k.lower() for k in self.keys()]
        self.hidden_params_to_always_write = set()
        self.visible_params_to_always_write = set()

        # Now add Main:subrun and Beams:LHEF. They are not hidden.
        self.add_param("Main:subrun", -1)
        self.add_param("Beams:LHEF", "events.lhe.gz")

class RunCard(ConfigFile):

    filename = 'run_card'

    def __new__(cls, finput=None):
        if cls is RunCard:
            if not finput:
                target_class = RunCardLO
            elif isinstance(finput, cls):
                target_class = finput.__class__
            elif isinstance(finput, str):
                if '\n' not in finput:
                    finput = open(finput).read()
                if 'req_acc_FO' in finput:
                    target_class = RunCardNLO
                else:
                    target_class = RunCardLO
            else:
                return None
            return super(RunCard, cls).__new__(target_class, finput)
        else:
            return super(RunCard, cls).__new__(cls, finput)

    def __init__(self, *args, **opts):
        
        # The following parameter are updated in the defaultsetup stage.
        
        #parameter for which no warning should be raised if not define
        self.hidden_param = []
        # in which include file the parameer should be written
        self.includepath = collections.defaultdict(list)
        #some parameter have different name in fortran code
        self.fortran_name = {}
        #parameter which are not supported anymore. (no action on the code)
        self.legacy_parameter = {}
        #a list with all the cuts variable
        self.cuts_parameter = []
        # parameter added where legacy requires an older value.
        self.system_default = {}


        
        
        super(RunCard, self).__init__(*args, **opts)

    def add_param(self, name, value, fortran_name=None, include=True, 
                  hidden=False, legacy=False, cut=False, system=False, sys_default=None, 
                  **opts):
        """ add a parameter to the card. value is the default value and 
        defines the type (int/float/bool/str) of the input.
        fortran_name defines what is the associate name in the f77 code
        include defines if we have to put the value in the include file
        hidden defines if the parameter is expected to be define by the user.
        legacy:Parameter which is not used anymore (raise a warning if not default)
        cut: defines the list of cut parameter to allow to set them all to off.
        sys_default: default used if the parameter is not in the card
        """

        super(RunCard, self).add_param(name, value, system=system,**opts)
        name = name.lower()
        if fortran_name:
            self.fortran_name[name] = fortran_name
        if legacy:
            self.legacy_parameter[name] = value
            include = False
        if include is True:
            self.includepath[True].append(name)
        elif include:
            self.includepath[include].append(name)
        if hidden or system:
            self.hidden_param.append(name)
        if cut:
            self.cuts_parameter.append(name)
        if sys_default is not None:
            self.system_default[name] = sys_default



    def read(self, finput):
        """Read the input file, this can be a path to a file, 
           a file object, a str with the content of the file."""
           
        if isinstance(finput, str):
            if "\n" in finput:
                finput = finput.split('\n')
            elif os.path.isfile(finput):
                finput = open(finput)
            else:
                raise Exception, "No such file %s" % finput
        
        for line in finput:
            
            line = line.split('#')[0]
            line = line.split('!')[0]
            line = line.split('=',1)
            if len(line) != 2:
                continue
            value, name = line
            name = name.lower().strip()
            if name not in self and ('min' in name or 'max' in name):
                #looks like an entry added by one user -> add it nicely
                self.add_param(name, float(value), hidden=True, cut=True)
            else:
                self.set( name, value, user=True)
                
    def write(self, output_file, template=None, python_template=False):
        """Write the run_card in output_file according to template 
           (a path to a valid run_card)"""

        to_write = set(self.user_set) 
        if not template:
            raise Exception

        if python_template and not to_write:
            if not self.list_parameter:
                text = file(template,'r').read() % self
            else:
                data = dict(self)
                for name in self.list_parameter:
                    data[name] = ', '.join(str(v) for v in data[name])
                text = file(template,'r').read() % data
        else:
            text = ""
            for line in file(template,'r'):                  
                nline = line.split('#')[0]
                nline = nline.split('!')[0]
                comment = line[len(nline):]
                nline = nline.split('=')
                if len(nline) != 2:
                    text += line
                elif nline[1].strip() in self:
                    name = nline[1].strip().lower()
                    value = self[name]
                    if name in self.list_parameter:
                        value = ', '.join([str(v) for v in value])
                    if python_template:
                        text += line % {name:value}
                    else:
                        if not comment or comment[-1]!='\n':
                            endline = '\n'
                        else:
                            endline = ''
                        text += '  %s\t= %s %s%s' % (value, name, comment, endline)                        

                    if name.lower() in to_write:
                        to_write.remove(nline[1].strip().lower())
                else:
                    logger.info('Adding missing parameter %s to current %s (with default value)',
                                 (name, self.filename))
                    text += line 

        if to_write:
            text+="""#********************************************************************* 
#  Additional parameter
#*********************************************************************
"""
            
            for key in to_write:
                text += '  %s\t= %s # %s\n' % (self[key], key, 'hidden parameter')

        if isinstance(output_file, str):
            fsock = open(output_file,'w')
            fsock.write(text)
            fsock.close()
        else:
            output_file.write(text)


    def get_default(self, name, default=None, log_level=None):
        """return self[name] if exist otherwise default. log control if we 
        put a warning or not if we use the default value"""

        if name.lower() not in self.user_set:
            if log_level is None:
                if name.lower() in self.system_only:
                    log_level = 5
                elif name.lower() in self.hidden_param:
                    log_level = 10
                else:
                    log_level = 20
            if not default:
                default = self[name]
            logger.log(log_level, '%s missed argument %s. Takes default: %s'
                                   % (self.filename, name, default))
            self[name] = default
            return default
        else:
            return self[name]   

    @staticmethod
    def format(formatv, value):
        """for retro compatibility"""
        
        logger.debug("please use f77_formatting instead of format")
        return self.f77_formatting(value, formatv=formatv)
    
    @staticmethod
    def f77_formatting(value, formatv=None):
        """format the variable into fortran. The type is detected by default"""

        if not formatv:
            if isinstance(value, bool):
                formatv = 'bool'
            elif isinstance(value, int):
                formatv = 'int'
            elif isinstance(value, float):
                formatv = 'float'
            elif isinstance(value, str):
                formatv = 'str'
            else:
                logger.debug("unknow format for f77_formatting: %s" , str(value))
                formatv = 'str'
        else:
            assert formatv
            
        if formatv == 'bool':
            if str(value) in ['1','T','.true.','True']:
                return '.true.'
            else:
                return '.false.'
            
        elif formatv == 'int':
            try:
                return str(int(value))
            except ValueError:
                fl = float(value)
                if int(fl) == fl:
                    return str(int(fl))
                else:
                    raise
                
        elif formatv == 'float':
            if isinstance(value, str):
                value = value.replace('d','e')
            return ('%.10e' % float(value)).replace('e','d')
        
        elif formatv == 'str':
            # Check if it is a list
            if value.strip().startswith('[') and value.strip().endswith(']'):
                elements = (value.strip()[1:-1]).split()
                return ['_length = %d'%len(elements)]+\
                       ['(%d) = %s'%(i+1, elem.strip()) for i, elem in \
                                                            enumerate(elements)]
            else:
                return "'%s'" % value
        

    def check_validity(self):
        """check that parameter missing in the card are set to the expected value"""

        for name, value in self.system_default.items():
                self.set(name, value, changeifuserset=False)


    def write_include_file(self, output_dir):
        """Write the various include file in output_dir.
        The entry True of self.includepath will be written in run_card.inc
        The entry False will not be written anywhere"""
        
        # ensure that all parameter are coherent and fix those if needed
        self.check_validity()
        
        for incname in self.includepath:
            if incname is True:
                pathinc = 'run_card.inc'
            else:
                pathinc = incname
                
            fsock = file_writers.FortranWriter(pjoin(output_dir,pathinc))  
            for key in self.includepath[incname]:                
                #define the fortran name
                if key in self.fortran_name:
                    fortran_name = self.fortran_name[key]
                else:
                    fortran_name = key
                    
                #get the value with warning if the user didn't set it
                value = self.get_default(key)
                # Special treatment for strings containing a list of
                # strings. Convert it to a list of strings
                if isinstance(value, list):
                    # in case of a list, add the length of the list as 0th
                    # element in fortran. Only in case of integer or float
                    # list (not for bool nor string)
                    if isinstance(value[0], bool):
                        pass
                    elif isinstance(value[0], int):
                        line = '%s(%s) = %s \n' % (fortran_name, 0, self.f77_formatting(len(value)))
                        fsock.writelines(line)
                    elif isinstance(value[0], float):
                        line = '%s(%s) = %s \n' % (fortran_name, 0, self.f77_formatting(float(len(value))))
                        fsock.writelines(line)
                    # output the rest of the list in fortran
                    for i,v in enumerate(value):
                        line = '%s(%s) = %s \n' % (fortran_name, i+1, self.f77_formatting(v))
                        fsock.writelines(line)
                elif isinstance(value, dict):
                    for fortran_name, onevalue in value.items():
                        line = '%s = %s \n' % (fortran_name, self.f77_formatting(onevalue))
                        fsock.writelines(line)                       
                else:
                    line = '%s = %s \n' % (fortran_name, self.f77_formatting(value))
                    fsock.writelines(line)
            fsock.close()   


    def get_banner_init_information(self):
        """return a dictionary with the information needed to write
        the first line of the <init> block of the lhe file."""
        
        output = {}
        
        def get_idbmup(lpp):
            """return the particle colliding pdg code"""
            if lpp in (1,2, -1,-2):
                return math.copysign(2212, lpp)
            elif lpp in (3,-3):
                return math.copysign(11, lpp)
            elif lpp == 0:
                #logger.critical("Fail to write correct idbmup in the lhe file. Please correct those by hand")
                return 0
            else:
                return lpp
        
            
        output["idbmup1"] = get_idbmup(self['lpp1'])
        output["idbmup2"] = get_idbmup(self['lpp2'])
        output["ebmup1"] = self["ebeam1"]
        output["ebmup2"] = self["ebeam2"]
        output["pdfgup1"] = 0
        output["pdfgup2"] = 0
        output["pdfsup1"] = self.get_pdf_id(self["pdlabel"])
        output["pdfsup2"] = self.get_pdf_id(self["pdlabel"])
        return output
    
    def get_pdf_id(self, pdf):
        if pdf == "lhapdf":
            lhaid = self["lhaid"]
            if isinstance(lhaid, list):
                return lhaid[0]
            else:
                return lhaid
        else: 
            return {'none': 0, 'mrs02nl':20250, 'mrs02nn':20270, 'cteq4_m': 19150,
                    'cteq4_l':19170, 'cteq4_d':19160, 'cteq5_m':19050, 
                    'cteq5_d':19060,'cteq5_l':19070,'cteq5m1':19051,
                    'cteq6_m':10000,'cteq6_l':10041,'cteq6l1':10042,
                    'nn23lo':246800,'nn23lo1':247000,'nn23nlo':244800
                    }[pdf]    
    
    def get_lhapdf_id(self):
        return self.get_pdf_id(self['pdlabel'])

    def remove_all_cut(self): 
        """remove all the cut"""

        for name in self.cuts_parameter:
            targettype = type(self[name])
            if targettype == bool:
                self[name] = False
            elif 'min' in name:
                self[name] = 0
            elif 'max' in name:
                self[name] = -1
            elif 'eta' in name:
                self[name] = -1
            else:
                self[name] = 0       

class RunCardLO(RunCard):
    """an object to handle in a nice way the run_card information"""
    
    def default_setup(self):
        """default value for the run_card.dat"""
        
        self.add_param("run_tag", "tag_1", include=False)
        self.add_param("gridpack", False)
        self.add_param("time_of_flight", -1.0, include=False, hidden=True)
        self.add_param("nevents", 10000)        
        self.add_param("iseed", 0)
        self.add_param("lpp1", 1, fortran_name="lpp(1)")
        self.add_param("lpp2", 1, fortran_name="lpp(2)")
        self.add_param("ebeam1", 6500.0, fortran_name="ebeam(1)")
        self.add_param("ebeam2", 6500.0, fortran_name="ebeam(2)")
        self.add_param("polbeam1", 0.0, fortran_name="pb1")
        self.add_param("polbeam2", 0.0, fortran_name="pb2")
        self.add_param("pdlabel", "nn23lo1")
        self.add_param("lhaid", 230000, hidden=True)
        self.add_param("fixed_ren_scale", False)
        self.add_param("fixed_fac_scale", False)
        self.add_param("scale", 91.1880)
        self.add_param("dsqrt_q2fact1", 91.1880, fortran_name="sf1")
        self.add_param("dsqrt_q2fact2", 91.1880, fortran_name="sf2")
        self.add_param("dynamical_scale_choice", -1)
        
        # Bias module options
        self.add_param("bias_module", 'None', include=False)
        self.add_param('bias_parameters', {'__type__':1.0}, include='BIAS/bias.inc')
                
        #matching
        self.add_param("scalefact", 1.0)
        self.add_param("ickkw", 0,                                              comment="\'0\' for standard fixed order computation.\n\'1\' for MLM merging activates alphas and pdf re-weighting according to a kt clustering of the QCD radiation.")
        self.add_param("highestmult", 1, fortran_name="nhmult", hidden=True)
        self.add_param("ktscheme", 1, hidden=True)
        self.add_param("alpsfact", 1.0)
        self.add_param("chcluster", False, hidden=True)
        self.add_param("pdfwgt", True, hidden=True)
        self.add_param("asrwgtflavor", 5)
        self.add_param("clusinfo", True)
        self.add_param("lhe_version", 3.0)
        self.add_param("event_norm", "average", include=False, sys_default='sum')
        #cut
        self.add_param("auto_ptj_mjj", False)
        self.add_param("bwcutoff", 15.0)
        self.add_param("cut_decays", False)
        self.add_param("nhel", 0, include=False)
        #pt cut
        self.add_param("ptj", 20.0, cut=True)
        self.add_param("ptb", 0.0, cut=True)
        self.add_param("pta", 10.0, cut=True)
        self.add_param("ptl", 10.0, cut=True)
        self.add_param("misset", 0.0, cut=True)
        self.add_param("ptheavy", 0.0, cut=True,                                comment='this cut apply on particle heavier than 10 GeV')
        self.add_param("ptonium", 1.0, legacy=True)
        self.add_param("ptjmax", -1.0, cut=True)
        self.add_param("ptbmax", -1.0, cut=True)
        self.add_param("ptamax", -1.0, cut=True)
        self.add_param("ptlmax", -1.0, cut=True)
        self.add_param("missetmax", -1.0, cut=True)
        # E cut
        self.add_param("ej", 0.0, cut=True)
        self.add_param("eb", 0.0, cut=True)
        self.add_param("ea", 0.0, cut=True)
        self.add_param("el", 0.0, cut=True)
        self.add_param("ejmax", -1.0, cut=True)
        self.add_param("ebmax", -1.0, cut=True)
        self.add_param("eamax", -1.0, cut=True)
        self.add_param("elmax", -1.0, cut=True)
        # Eta cut
        self.add_param("etaj", 5.0, cut=True)
        self.add_param("etab", -1.0, cut=True)
        self.add_param("etaa", 2.5, cut=True)
        self.add_param("etal", 2.5, cut=True)
        self.add_param("etaonium", 0.6, legacy=True)
        self.add_param("etajmin", 0.0, cut=True)
        self.add_param("etabmin", 0.0, cut=True)
        self.add_param("etaamin", 0.0, cut=True)
        self.add_param("etalmin", 0.0, cut=True)
        # DRJJ
        self.add_param("drjj", 0.4, cut=True)
        self.add_param("drbb", 0.0, cut=True)
        self.add_param("drll", 0.4, cut=True)
        self.add_param("draa", 0.4, cut=True)
        self.add_param("drbj", 0.0, cut=True)
        self.add_param("draj", 0.4, cut=True)
        self.add_param("drjl", 0.4, cut=True)
        self.add_param("drab", 0.0, cut=True)
        self.add_param("drbl", 0.0, cut=True)
        self.add_param("dral", 0.4, cut=True)
        self.add_param("drjjmax", -1.0, cut=True)
        self.add_param("drbbmax", -1.0, cut=True)
        self.add_param("drllmax", -1.0, cut=True)
        self.add_param("draamax", -1.0, cut=True)
        self.add_param("drbjmax", -1.0, cut=True)
        self.add_param("drajmax", -1.0, cut=True)
        self.add_param("drjlmax", -1.0, cut=True)
        self.add_param("drabmax", -1.0, cut=True)
        self.add_param("drblmax", -1.0, cut=True)
        self.add_param("dralmax", -1.0, cut=True)
        # invariant mass
        self.add_param("mmjj", 0.0, cut=True)
        self.add_param("mmbb", 0.0, cut=True)
        self.add_param("mmaa", 0.0, cut=True)
        self.add_param("mmll", 0.0, cut=True)
        self.add_param("mmjjmax", -1.0, cut=True)
        self.add_param("mmbbmax", -1.0, cut=True)                
        self.add_param("mmaamax", -1.0, cut=True)
        self.add_param("mmllmax", -1.0, cut=True)
        self.add_param("mmnl", 0.0, cut=True)
        self.add_param("mmnlmax", -1.0, cut=True)
        #minimum/max pt for sum of leptons
        self.add_param("ptllmin", 0.0, cut=True)
        self.add_param("ptllmax", -1.0, cut=True)
        self.add_param("xptj", 0.0, cut=True)
        self.add_param("xptb", 0.0, cut=True)
        self.add_param("xpta", 0.0, cut=True) 
        self.add_param("xptl", 0.0, cut=True)
        # ordered pt jet 
        self.add_param("ptj1min", 0.0, cut=True)
        self.add_param("ptj1max", -1.0, cut=True)
        self.add_param("ptj2min", 0.0, cut=True)
        self.add_param("ptj2max", -1.0, cut=True)
        self.add_param("ptj3min", 0.0, cut=True)
        self.add_param("ptj3max", -1.0, cut=True)
        self.add_param("ptj4min", 0.0, cut=True)
        self.add_param("ptj4max", -1.0, cut=True)                
        self.add_param("cutuse", 0, cut=True)
        # ordered pt lepton
        self.add_param("ptl1min", 0.0, cut=True)
        self.add_param("ptl1max", -1.0, cut=True)
        self.add_param("ptl2min", 0.0, cut=True)
        self.add_param("ptl2max", -1.0, cut=True)
        self.add_param("ptl3min", 0.0, cut=True)
        self.add_param("ptl3max", -1.0, cut=True)        
        self.add_param("ptl4min", 0.0, cut=True)
        self.add_param("ptl4max", -1.0, cut=True)
        # Ht sum of jets
        self.add_param("htjmin", 0.0, cut=True)
        self.add_param("htjmax", -1.0, cut=True)
        self.add_param("ihtmin", 0.0, cut=True)
        self.add_param("ihtmax", -1.0, cut=True)
        self.add_param("ht2min", 0.0, cut=True) 
        self.add_param("ht3min", 0.0, cut=True)
        self.add_param("ht4min", 0.0, cut=True)
        self.add_param("ht2max", -1.0, cut=True)
        self.add_param("ht3max", -1.0, cut=True)
        self.add_param("ht4max", -1.0, cut=True)
        # photon isolation
        self.add_param("ptgmin", 0.0, cut=True)
        self.add_param("r0gamma", 0.4)
        self.add_param("xn", 1.0)
        self.add_param("epsgamma", 1.0) 
        self.add_param("isoem", True)
        self.add_param("xetamin", 0.0, cut=True)
        self.add_param("deltaeta", 0.0, cut=True)
        self.add_param("ktdurham", -1.0, fortran_name="kt_durham", cut=True)
        self.add_param("dparameter", 0.4, fortran_name="d_parameter", cut=True)
        self.add_param("ptlund", -1.0, fortran_name="pt_lund", cut=True)
        self.add_param("pdgs_for_merging_cut", [21, 1, 2, 3, 4, 5, 6])
        self.add_param("maxjetflavor", 4)
        self.add_param("xqcut", 0.0, cut=True)
        self.add_param("use_syst", True)
        self.add_param("sys_scalefact", "0.5 1 2", include=False)
        self.add_param("sys_alpsfact", "None", include=False)
        self.add_param("sys_matchscale", "30 50", include=False)
        self.add_param("sys_pdf", "NNPDF23_lo_as_0130_qed", include=False)
        self.add_param("sys_scalecorrelation", -1, include=False)

        #parameter not in the run_card by default
        self.add_param('gridrun', False, hidden=True)
        self.add_param('fixed_couplings', True, hidden=True)
        self.add_param('mc_grouped_subproc', True, hidden=True)
        self.add_param('xmtcentral', 0.0, hidden=True, fortran_name="xmtc")
        self.add_param('d', 1.0, hidden=True)
        self.add_param('gseed', 0, hidden=True, include=False)
        self.add_param('issgridfile', '', hidden=True)
        #job handling of the survey/ refine
        self.add_param('job_strategy', 0, hidden=True, include=False)
        self.add_param('survey_splitting', -1, hidden=True, include=False)
        self.add_param('refine_evt_by_job', -1, hidden=True, include=False)
        # Specify what particle IDs to use for the CKKWL merging cut ktdurham
        
    def check_validity(self):
        """ """
        
        super(RunCardLO, self).check_validity()
        
        #Make sure that nhel is only either 0 (i.e. no MC over hel) or
        #1 (MC over hel with importance sampling). In particular, it can
        #no longer be > 1.
        if 'nhel' not in self.user_set:
            raise InvalidRunCard, "Parameter nhel is not defined in the run_card."
        if self['nhel'] not in [1,0]:
            raise InvalidRunCard, "Parameter nhel can only be '0' or '1', "+\
                                                          "not %s." % self['nhel']
        if int(self['maxjetflavor']) > 6:
            raise InvalidRunCard, 'maxjetflavor should be lower than 5! (6 is partly supported)'
  
        if len(self['pdgs_for_merging_cut']) > 1000:
            raise InvalidRunCard, "The number of elements in "+\
                               "'pdgs_for_merging_cut' should not exceed 1000."
  
        # some cut need to be deactivated in presence of isolation
        if self['ptgmin'] > 0:
            if self['pta'] > 0:
                logger.warning('pta cut discarded since photon isolation is used')
                self['pta'] = 0.0
            if self['draj'] > 0:
                logger.warning('draj cut discarded since photon isolation is used')
                self['draj'] = 0.0   
        
        # special treatment for gridpack use the gseed instead of the iseed        
        if self['gridrun']:
            self['iseed'] = self['gseed']
        
        #Some parameter need to be fixed when using syscalc
        if self['use_syst']:
            if self['scalefact'] != 1.0:
                logger.warning('Since use_syst=T, We change the value of \'scalefact\' to 1')
                self['scalefact'] = 1.0
     
        # CKKW Treatment
        if self['ickkw'] > 0:
            if self['ickkw'] != 1:
                logger.critical('ickkw >1 is pure alpha and only partly implemented.')
                import madgraph.interface.extended_cmd as basic_cmd
                answer = basic_cmd.smart_input('Do you really want to continue', allow_arg=['y','n'], default='n')
                if answer !='y':
                    raise InvalidRunCard, 'ickkw>1 is still in alpha'
            if self['use_syst']:
                # some additional parameter need to be fixed for Syscalc + matching
                if self['alpsfact'] != 1.0:
                    logger.warning('Since use_syst=T, We change the value of \'alpsfact\' to 1')
                    self['alpsfact'] =1.0
            if self['maxjetflavor'] == 6:
                raise InvalidRunCard, 'maxjetflavor at 6 is NOT supported for matching!'
            if self['ickkw'] == 2:
                # add warning if ckkw selected but the associate parameter are empty
                self.get_default('highestmult', log_level=20)                   
                self.get_default('issgridfile', 'issudgrid.dat', log_level=20)
        if self['xqcut'] > 0:
            if self['ickkw'] == 0:
                logger.error('xqcut>0 but ickkw=0. Potentially not fully consistent setup. Be carefull')
                import time
                time.sleep(5)
            if self['drjj'] != 0:
                logger.warning('Since icckw>0, We change the value of \'drjj\' to 0')
                self['drjj'] = 0
            if self['drjl'] != 0:
                logger.warning('Since icckw>0, We change the value of \'drjl\' to 0')
                self['drjl'] = 0    
            if not self['auto_ptj_mjj']:         
                if self['mmjj'] > self['xqcut']:
                    logger.warning('mmjj > xqcut (and auto_ptj_mjj = F). MMJJ set to 0')
                    self['mmjj'] = 0.0 



        # check validity of the pdf set
        possible_set = ['lhapdf', 'mrs02nl','mrs02nn',
        'cteq4_m', 'cteq4_l','cteq4_d',
        'cteq5_m','cteq5_d','cteq5_l','cteq5m1',
        'cteq6_m','cteq6_l', 'cteq6l1',
        'nn23lo', 'nn23lo1', 'nn23nlo']
                        
    
        if self['pdlabel'] not in possible_set:
            raise InvalidRunCard, 'Invalid PDF set (argument of pdlabel): %s. Possible choice are:\n %s' % (self['pdlabel'], ', '.join(possible_set))
        if self['pdlabel'] == 'lhapdf':
            #add warning if lhaid not define
            self.get_default('lhaid', log_level=20)
   
        for name in self.legacy_parameter:
            if self[name] != self.legacy_parameter[name]:
                logger.warning("The parameter %s is not supported anymore this parameter will be ignored." % name)
                

            
        
    def create_default_for_process(self, proc_characteristic, history, proc_def):
        """Rules
          process 1->N all cut set on off.
          loop_induced -> MC over helicity
          e+ e- beam -> lpp:0 ebeam:500  
          p p beam -> set maxjetflavor automatically
          more than one multiplicity: ickkw=1 xqcut=30 use_syst=F
         """

        if proc_characteristic['loop_induced']:
            self['nhel'] = 1
        self['pdgs_for_merging_cut'] = proc_characteristic['colored_pdgs']

        if proc_characteristic['ninitial'] == 1:
            #remove all cut
            self.remove_all_cut()
            self['use_syst'] = False
        else:
            # check for beam_id
            beam_id = set()
            for proc in proc_def:
                for oneproc in proc:
                    for leg in oneproc['legs']:
                        if not leg['state']:
                            beam_id.add(leg['id'])
            if any(i in beam_id for i in [1,-1,2,-2,3,-3,4,-4,5,-5,21,22]):
                maxjetflavor = max([4]+[abs(i) for i in beam_id if  -7< i < 7])
                self['maxjetflavor'] = maxjetflavor
                self['asrwgtflavor'] = maxjetflavor
                pass
            elif 11 in beam_id or -11 in beam_id:
                self['lpp1'] = 0
                self['lpp2'] = 0
                self['ebeam1'] = 500
                self['ebeam2'] = 500
            else:
                self['lpp1'] = 0
                self['lpp2'] = 0                
                
        # Check if need matching
        min_particle = 99
        max_particle = 0
        for proc in proc_def:
            min_particle = min(len(proc[0]['legs']), min_particle)
            max_particle = max(len(proc[0]['legs']), max_particle)
        if min_particle != max_particle:
            #take one of the process with min_particle
            for procmin in proc_def:
                if len(procmin[0]['legs']) != min_particle:
                    continue
                else:
                    idsmin = [l['id'] for l in procmin[0]['legs']]
                    break
            matching = False
            for procmax in proc_def:
                if len(procmax[0]['legs']) != max_particle:
                    continue
                idsmax =  [l['id'] for l in procmax[0]['legs']]
                for i in idsmin:
                    if i not in idsmax:
                        continue
                    else:
                        idsmax.remove(i)
                for j in idsmax:
                    if j not in [1,-1,2,-2,3,-3,4,-4,5,-5,21]:
                        break
                else:
                    # all are jet => matching is ON
                    matching=True
                    break 
            
            if matching:
                self['ickkw'] = 1
                self['xqcut'] = 30
                #self['use_syst'] = False 
                self['drjj'] = 0
                self['drjl'] = 0
                self['sys_alpsfact'] = "0.5 1 2"
                
            
    def write(self, output_file, template=None, python_template=False):
        """Write the run_card in output_file according to template 
           (a path to a valid run_card)"""

        if not template:
            if not MADEVENT:
                template = pjoin(MG5DIR, 'Template', 'LO', 'Cards', 
                                                        'run_card.dat')
                python_template = True
            else:
                template = pjoin(MEDIR, 'Cards', 'run_card_default.dat')
                python_template = False
       
        super(RunCardLO, self).write(output_file, template=template,
                                    python_template=python_template)            


class InvalidMadAnalysis5Card(InvalidCmd):
    pass

class MadAnalysis5Card(dict):
    """ A class to store a MadAnalysis5 card. Very basic since it is basically
    free format."""
    
    _MG5aMC_escape_tag = '@MG5aMC'
    
    _default_hadron_inputs = ['*.hepmc', '*.hep', '*.stdhep', '*.lhco','*.root']
    _default_parton_inputs = ['*.lhe']
    
    @classmethod
    def events_can_be_reconstructed(cls, file_path):
        """ Checks from the type of an event file whether it can be reconstructed or not."""
        return not (file_path.endswith('.lhco') or file_path.endswith('.lhco.gz') or \
                          file_path.endswith('.root') or file_path.endswith('.root.gz'))
    
    @classmethod
    def empty_analysis(cls):
        """ A method returning the structure of an empty analysis """
        return {'commands':[],
                'reconstructions':[]}

    @classmethod
    def empty_reconstruction(cls):
        """ A method returning the structure of an empty reconstruction """
        return {'commands':[],
                'reco_output':'lhe'}

    def default_setup(self):
        """define the default value""" 
        self['mode']      = 'parton'
        self['inputs']    = []
        # None is the default stdout level, it will be set automatically by MG5aMC
        self['stdout_lvl'] = None
        # These two dictionaries are formated as follows:
        #     {'analysis_name':
        #          {'reconstructions' : ['associated_reconstructions_name']}
        #          {'commands':['analysis command lines here']}    }
        # with values being of the form of the empty_analysis() attribute
        # of this class and some other property could be added to this dictionary
        # in the future.
        self['analyses']       = {}
        # The recasting structure contains on set of commands and one set of 
        # card lines. 
        self['recasting']      = {'commands':[],'card':[]}
        # Add the default trivial reconstruction to use an lhco input
        # This is just for the structure
        self['reconstruction'] = {'lhco_input':
                                        MadAnalysis5Card.empty_reconstruction(),
                                  'root_input':
                                        MadAnalysis5Card.empty_reconstruction()}
        self['reconstruction']['lhco_input']['reco_output']='lhco'
        self['reconstruction']['root_input']['reco_output']='root'        

        # Specify in which order the analysis/recasting were specified
        self['order'] = []

    def __init__(self, finput=None,mode=None):
        if isinstance(finput, self.__class__):
            dict.__init__(self, finput)
            assert finput.__dict__.keys()
            for key in finput.__dict__:
                setattr(self, key, copy.copy(getattr(finput, key)) )
            return
        else:
            dict.__init__(self)
        
        # Initialize it with all the default value
        self.default_setup()
        if not mode is None:
            self['mode']=mode

        # if input is define read that input
        if isinstance(finput, (file, str, StringIO.StringIO)):
            self.read(finput, mode=mode)
    
    def read(self, input, mode=None):
        """ Read an MA5 card"""
        
        if mode not in [None,'parton','hadron']:
            raise MadGraph5Error('A MadAnalysis5Card can be read online the modes'+
                                                         "'parton' or 'hadron'")
        card_mode = mode
        
        if isinstance(input, (file, StringIO.StringIO)):
            input_stream = input
        elif isinstance(input, str):
            if not os.path.isfile(input):
                raise InvalidMadAnalysis5Card("Cannot read the MadAnalysis5 card."+\
                                                    "File '%s' not found."%input)
            if mode is None and 'hadron' in input:
                card_mode = 'hadron'
            input_stream = open(input,'r')
        else:
            raise MadGraph5Error('Incorrect input for the read function of'+\
              ' the MadAnalysis5Card card. Received argument type is: %s'%str(type(input)))

        # Reinstate default values
        self.__init__()
        current_name = 'default'
        current_type = 'analyses'
        for line in input_stream:
            # Skip comments for now
            if line.startswith('#'):
                continue
            if line.endswith('\n'):
                line = line[:-1]
            if line.strip()=='':
                continue
            if line.startswith(self._MG5aMC_escape_tag):
                try:
                    option,value = line[len(self._MG5aMC_escape_tag):].split('=')
                    value = value.strip()
                except ValueError:
                    option = line[len(self._MG5aMC_escape_tag):]
                option = option.strip()
                
                if option=='inputs':
                    self['inputs'].extend([v.strip() for v in value.split(',')])
                
                elif option=='stdout_lvl':
                    try: # It is likely an int
                        self['stdout_lvl']=int(value)
                    except ValueError:
                        try: # Maybe the user used something like 'logging.INFO'
                            self['stdout_lvl']=eval(value)
                        except:
                            try:
                               self['stdout_lvl']=eval('logging.%s'%value)
                            except:
                                raise InvalidMadAnalysis5Card(
                 "MA5 output level specification '%s' is incorrect."%str(value))
                
                elif option=='analysis_name':
                    current_type = 'analyses'
                    current_name = value
                    if current_name in self[current_type]:
                        raise InvalidMadAnalysis5Card(
               "Analysis '%s' already defined in MadAnalysis5 card"%current_name)
                    else:
                        self[current_type][current_name] = MadAnalysis5Card.empty_analysis()
                
                elif option=='set_reconstructions':
                    try:
                        reconstructions = eval(value)
                        if not isinstance(reconstructions, list):
                            raise
                    except:
                        raise InvalidMadAnalysis5Card("List of reconstructions"+\
                         " '%s' could not be parsed in MadAnalysis5 card."%value)
                    if current_type!='analyses' and current_name not in self[current_type]:
                        raise InvalidMadAnalysis5Card("A list of reconstructions"+\
                                   "can only be defined in the context of an "+\
                                             "analysis in a MadAnalysis5 card.")
                    self[current_type][current_name]['reconstructions']=reconstructions
                    continue
                
                elif option=='reconstruction_name':
                    current_type = 'reconstruction'
                    current_name = value
                    if current_name in self[current_type]:
                        raise InvalidMadAnalysis5Card(
               "Reconstruction '%s' already defined in MadAnalysis5 hadron card"%current_name)
                    else:
                        self[current_type][current_name] = MadAnalysis5Card.empty_reconstruction()

                elif option=='reco_output':
                    if current_type!='reconstruction' or current_name not in \
                                                         self['reconstruction']:
                        raise InvalidMadAnalysis5Card(
               "Option '%s' is only available within the definition of a reconstruction"%option)
                    if not value.lower() in ['lhe','root']:
                        raise InvalidMadAnalysis5Card(
                                  "Option '%s' can only take the values 'lhe' or 'root'"%option)
                    self['reconstruction'][current_name]['reco_output'] = value.lower()
                
                elif option.startswith('recasting'):
                    current_type = 'recasting'
                    try:
                        current_name = option.split('_')[1]
                    except:
                        raise InvalidMadAnalysis5Card('Malformed MA5 recasting option %s.'%option)
                    if len(self['recasting'][current_name])>0:
                        raise InvalidMadAnalysis5Card(
               "Only one recasting can be defined in MadAnalysis5 hadron card")
                
                else:
                    raise InvalidMadAnalysis5Card(
               "Unreckognized MG5aMC instruction in MadAnalysis5 card: '%s'"%option)
                
                if option in ['analysis_name','reconstruction_name'] or \
                                                 option.startswith('recasting'):
                    self['order'].append((current_type,current_name))
                continue

            # Add the default analysis if needed since the user does not need
            # to specify it.
            if current_name == 'default' and current_type == 'analyses' and\
                                          'default' not in self['analyses']:
                    self['analyses']['default'] = MadAnalysis5Card.empty_analysis()
                    self['order'].append(('analyses','default'))

            if current_type in ['recasting']:
                self[current_type][current_name].append(line)
            elif current_type in ['reconstruction']:
                self[current_type][current_name]['commands'].append(line)
            elif current_type in ['analyses']:
                self[current_type][current_name]['commands'].append(line)

        if 'reconstruction' in self['analyses'] or len(self['recasting']['card'])>0:
            if mode=='parton':
                raise InvalidMadAnalysis5Card(
      "A parton MadAnalysis5 card cannot specify a recombination or recasting.")
            card_mode = 'hadron'
        elif mode is None:
            card_mode = 'parton'

        self['mode'] = card_mode
        if self['inputs'] == []:
            if self['mode']=='hadron':
                self['inputs']  = self._default_hadron_inputs
            else:
                self['inputs']  = self._default_parton_inputs
        
        # Make sure at least one reconstruction is specified for each hadron
        # level analysis and that it exists.
        if self['mode']=='hadron':
            for analysis_name, analysis in self['analyses'].items():
                if len(analysis['reconstructions'])==0:
                    raise InvalidMadAnalysis5Card('Hadron-level analysis '+\
                      "'%s' is not specified any reconstruction(s)."%analysis_name)
                if any(reco not in self['reconstruction'] for reco in \
                                                   analysis['reconstructions']):
                    raise InvalidMadAnalysis5Card('A reconstructions specified in'+\
                                 " analysis '%s' is not defined."%analysis_name)
    
    def write(self, output):
        """ Write an MA5 card."""

        if isinstance(output, (file, StringIO.StringIO)):
            output_stream = output
        elif isinstance(output, str):
            output_stream = open(output,'w')
        else:
            raise MadGraph5Error('Incorrect input for the write function of'+\
              ' the MadAnalysis5Card card. Received argument type is: %s'%str(type(output)))
        
        output_lines = ['%s inputs = %s'%(self._MG5aMC_escape_tag,','.join(self['inputs']))]
        if not self['stdout_lvl'] is None:
            output_lines.append('%s stdout_lvl=%s'%(self._MG5aMC_escape_tag,self['stdout_lvl']))
        for definition_type, name in self['order']:
            
            if definition_type=='analyses':
                output_lines.append('%s analysis_name = %s'%(self._MG5aMC_escape_tag,name))
                output_lines.append('%s set_reconstructions = %s'%(self._MG5aMC_escape_tag,
                                str(self['analyses'][name]['reconstructions'])))                
            elif definition_type=='reconstruction':
                output_lines.append('%s reconstruction_name = %s'%(self._MG5aMC_escape_tag,name))
            elif definition_type=='recasting':
                output_lines.append('%s recasting_%s'%(self._MG5aMC_escape_tag,name))

            if definition_type in ['recasting']:
                output_lines.extend(self[definition_type][name])
            elif definition_type in ['reconstruction']:
                output_lines.append('%s reco_output = %s'%(self._MG5aMC_escape_tag,
                                    self[definition_type][name]['reco_output']))                
                output_lines.extend(self[definition_type][name]['commands'])
            elif definition_type in ['analyses']:
                output_lines.extend(self[definition_type][name]['commands'])                
        
        output_stream.write('\n'.join(output_lines))
        
        return
    
    def get_MA5_cmds(self, inputs_arg, submit_folder, run_dir_path=None, 
                                               UFO_model_path=None, run_tag=''):
        """ Returns a list of tuples ('AnalysisTag',['commands']) specifying 
        the commands of the MadAnalysis runs required from this card. 
        At parton-level, the number of such commands is the number of analysis 
        asked for. In the future, the idea is that the entire card can be
        processed in one go from MA5 directly."""
        
        if isinstance(inputs_arg, list):
            inputs = inputs_arg
        elif isinstance(inputs_arg, str):
            inputs = [inputs_arg]
        else:
            raise MadGraph5Error("The function 'get_MA5_cmds' can only take "+\
                            " a string or a list for the argument 'inputs_arg'")
        
        if len(inputs)==0:
            raise MadGraph5Error("The function 'get_MA5_cmds' must have "+\
                                              " at least one input specified'")
        
        if run_dir_path is None:
            run_dir_path = os.path.dirname(inputs_arg)
        
        cmds_list = []
        
        UFO_load = []
        # first import the UFO if provided
        if UFO_model_path:
            UFO_load.append('import %s'%UFO_model_path)
        
        def get_import(input, type=None):
            """ Generates the MA5 import commands for that event file. """
            dataset_name = os.path.basename(input).split('.')[0]
            res = ['import %s as %s'%(input, dataset_name)]
            if not type is None:
                res.append('set %s.type = %s'%(dataset_name, type))
            return res
        
        # Then the event file(s) input(s)
        inputs_load = []
        for input in inputs:
            inputs_load.extend(get_import(input))
            
        submit_command = 'submit %s'%submit_folder+'_%s'
        
        # Keep track of the reconstruction outpus in the MA5 workflow
        # Keys are reconstruction names and values are .lhe.gz reco file paths.
        # We put by default already the lhco/root ones present
        reconstruction_outputs = {
                'lhco_input':[f for f in inputs if 
                                 f.endswith('.lhco') or f.endswith('.lhco.gz')],
                'root_input':[f for f in inputs if 
                                 f.endswith('.root') or f.endswith('.root.gz')]}

        # If a recasting card has to be written out, chose here its path
        recasting_card_path = pjoin(run_dir_path,
       '_'.join([run_tag,os.path.basename(submit_folder),'recasting_card.dat']))

        for definition_type, name in self['order']:
            if definition_type == 'reconstruction':   
                analysis_cmds = list(self['reconstruction'][name]['commands'])
                reco_outputs = []
                for i_input, input in enumerate(inputs):
                    # Skip lhco/root as they must not be reconstructed
                    if not MadAnalysis5Card.events_can_be_reconstructed(input):
                        continue
                    analysis_cmds.append('import %s as reco_events'%input)
                    if self['reconstruction'][name]['reco_output']=='lhe':
                        reco_outputs.append('%s_%s.lhe.gz'%(os.path.basename(
                               input).replace('_events','').split('.')[0],name))
                        analysis_cmds.append('set main.outputfile=%s'%reco_outputs[-1])
                    elif self['reconstruction'][name]['reco_output']=='root':
                        reco_outputs.append('%s_%s.root'%(os.path.basename(
                               input).replace('_events','').split('.')[0],name))
                        analysis_cmds.append('set main.fastsim.rootfile=%s'%reco_outputs[-1])
                    analysis_cmds.append(
                                 submit_command%('reco_%s_%d'%(name,i_input+1)))
                    analysis_cmds.append('remove reco_events')
                    
                reconstruction_outputs[name]= [pjoin(run_dir_path,rec_out) 
                                                    for rec_out in reco_outputs]
                cmds_list.append(('_reco_%s'%name,analysis_cmds))

            elif definition_type == 'analyses':
                if self['mode']=='parton':
                    cmds_list.append( (name, UFO_load+inputs_load+
                      self['analyses'][name]['commands']+[submit_command%name]) )
                elif self['mode']=='hadron':
                    # Also run on the already reconstructed root/lhco files if found.
                    for reco in self['analyses'][name]['reconstructions']+\
                                                    ['lhco_input','root_input']:
                        if len(reconstruction_outputs[reco])==0:
                            continue
                        if self['reconstruction'][reco]['reco_output']=='lhe':
                            # For the reconstructed lhe output we must be in parton mode
                            analysis_cmds = ['set main.mode = parton']
                        else:
                            analysis_cmds = []
                        analysis_cmds.extend(sum([get_import(rec_out) for 
                                   rec_out in reconstruction_outputs[reco]],[]))
                        analysis_cmds.extend(self['analyses'][name]['commands'])
                        analysis_cmds.append(submit_command%('%s_%s'%(name,reco)))
                        cmds_list.append( ('%s_%s'%(name,reco),analysis_cmds)  )

            elif definition_type == 'recasting':
                if len(self['recasting']['card'])==0:
                    continue
                if name == 'card':
                    # Create the card here
                    open(recasting_card_path,'w').write('\n'.join(self['recasting']['card']))
                if name == 'commands':
                    recasting_cmds = list(self['recasting']['commands'])
                    # Exclude LHCO files here of course
                    for input in inputs:
                        if not MadAnalysis5Card.events_can_be_reconstructed(input):
                            continue
                        recasting_cmds.extend(get_import(input,'signal'))

                    recasting_cmds.append('set main.recast.card_path=%s'%recasting_card_path)
                    recasting_cmds.append(submit_command%'Recasting')
                    cmds_list.append( ('Recasting',recasting_cmds))

        return cmds_list

class RunCardNLO(RunCard):
    """A class object for the run_card for a (aMC@)NLO pocess"""

    def default_setup(self):
        """define the default value"""
        
        self.add_param('run_tag', 'tag_1', include=False)
        self.add_param('nevents', 10000)
        self.add_param('req_acc', -1.0, include=False)
        self.add_param('nevt_job', -1, include=False)
        self.add_param('event_norm', 'average')
        #FO parameter
        self.add_param('req_acc_fo', 0.01, include=False)        
        self.add_param('npoints_fo_grid', 5000, include=False)
        self.add_param('niters_fo_grid', 4, include=False)
        self.add_param('npoints_fo', 10000, include=False)        
        self.add_param('niters_fo', 6, include=False)
        #seed and collider
        self.add_param('iseed', 0)
        self.add_param('lpp1', 1, fortran_name='lpp(1)')        
        self.add_param('lpp2', 1, fortran_name='lpp(2)')                        
        self.add_param('ebeam1', 6500.0, fortran_name='ebeam(1)')
        self.add_param('ebeam2', 6500.0, fortran_name='ebeam(2)')        
        self.add_param('pdlabel', 'nn23nlo')                
        self.add_param('lhaid', [244600],fortran_name='lhaPDFid')
        self.add_param('lhapdfsetname', ['internal_use_only'], system=True)
        #shower and scale
        self.add_param('parton_shower', 'HERWIG6', fortran_name='shower_mc')        
        self.add_param('shower_scale_factor',1.0)
        self.add_param('fixed_ren_scale', False)
        self.add_param('fixed_fac_scale', False)
        self.add_param('mur_ref_fixed', 91.118)                       
        self.add_param('muf1_ref_fixed', -1.0, hidden=True)
        self.add_param('muf_ref_fixed', 91.118)                       
        self.add_param('muf2_ref_fixed', -1.0, hidden=True)
        self.add_param("dynamical_scale_choice", [-1],fortran_name='dyn_scale')
        self.add_param('fixed_qes_scale', False, hidden=True)
        self.add_param('qes_ref_fixed', -1.0, hidden=True)
        self.add_param('mur_over_ref', 1.0)
        self.add_param('muf_over_ref', 1.0)                       
        self.add_param('muf1_over_ref', -1.0, hidden=True)                       
        self.add_param('muf2_over_ref', -1.0, hidden=True)
        self.add_param('qes_over_ref', -1.0, hidden=True)
        self.add_param('reweight_scale', [True], fortran_name='lscalevar')
        self.add_param('rw_rscale_down', -1.0, hidden=True)        
        self.add_param('rw_rscale_up', -1.0, hidden=True)
        self.add_param('rw_fscale_down', -1.0, hidden=True)                       
        self.add_param('rw_fscale_up', -1.0, hidden=True)
        self.add_param('rw_rscale', [1.0,2.0,0.5], fortran_name='scalevarR')
        self.add_param('rw_fscale', [1.0,2.0,0.5], fortran_name='scalevarF')
        self.add_param('reweight_pdf', [False], fortran_name='lpdfvar')
        self.add_param('pdf_set_min', 244601, hidden=True)
        self.add_param('pdf_set_max', 244700, hidden=True)
        self.add_param('store_rwgt_info', False)
        #merging
        self.add_param('ickkw', 0)
        self.add_param('bwcutoff', 15.0)
        #cuts        
        self.add_param('jetalgo', 1.0)
        self.add_param('jetradius', 0.7)         
        self.add_param('ptj', 10.0 , cut=True)
        self.add_param('etaj', -1.0, cut=True)        
        self.add_param('ptl', 0.0, cut=True)
        self.add_param('etal', -1.0, cut=True) 
        self.add_param('drll', 0.0, cut=True)
        self.add_param('drll_sf', 0.0, cut=True)        
        self.add_param('mll', 0.0, cut=True)
        self.add_param('mll_sf', 30.0, cut=True) 
        self.add_param('ptgmin', 20.0, cut=True)
        self.add_param('etagamma', -1.0)        
        self.add_param('r0gamma', 0.4)
        self.add_param('xn', 1.0)                         
        self.add_param('epsgamma', 1.0)
        self.add_param('isoem', True)        
        self.add_param('maxjetflavor', 4, hidden=True)
        self.add_param('iappl', 0)   
        self.add_param('lhe_version', 3, hidden=True, include=False)
    
    def check_validity(self):
        """check the validity of the various input"""
        
        super(RunCardNLO, self).check_validity()
        
        # For FxFx merging, make sure that the following parameters are set correctly:
        if self['ickkw'] == 3: 
            # 1. Renormalization and factorization (and ellis-sexton scales) are not fixed       
            scales=['fixed_ren_scale','fixed_fac_scale','fixed_QES_scale']
            for scale in scales:
                if self[scale]:
                    logger.warning('''For consistency in the FxFx merging, \'%s\' has been set to false'''
                                % scale,'$MG:color:BLACK')
                    self[scale]= False
            #and left to default dynamical scale
            if len(self["dynamical_scale_choice"]) > 1 or self["dynamical_scale_choice"][0] != -1:
                self["dynamical_scale_choice"] = [-1]
                self["reweight_scale"]=[self["reweight_scale"][0]]
                logger.warning('''For consistency in the FxFx merging, dynamical_scale_choice has been set to -1 (default)'''
                                ,'$MG:color:BLACK')
                
            # 2. Use kT algorithm for jets with pseudo-code size R=1.0
            jetparams=['jetradius','jetalgo']
            for jetparam in jetparams:
                if float(self[jetparam]) != 1.0:
                    logger.info('''For consistency in the FxFx merging, \'%s\' has been set to 1.0'''
                                % jetparam ,'$MG:color:BLACK')
                    self[jetparam] = 1.0
        elif self['ickkw'] == -1 and (self["dynamical_scale_choice"][0] != -1 or
                                      len(self["dynamical_scale_choice"]) > 1):
                self["dynamical_scale_choice"] = [-1]
                self["reweight_scale"]=[self["reweight_scale"][0]]
                logger.warning('''For consistency with the jet veto, the scale which will be used is ptj. dynamical_scale_choice will be set at -1.'''
                                ,'$MG:color:BLACK')            
                                
        # For interface to APPLGRID, need to use LHAPDF and reweighting to get scale uncertainties
        if self['iappl'] != 0 and self['pdlabel'].lower() != 'lhapdf':
            raise InvalidRunCard('APPLgrid generation only possible with the use of LHAPDF')
        if self['iappl'] != 0 and not self['reweight_scale']:
            raise InvalidRunCard('APPLgrid generation only possible with including' +\
                                      ' the reweighting to get scale dependence')

        # check that the pdf is set correctly
        possible_set = ['lhapdf','mrs02nl','mrs02nn', 'mrs0119','mrs0117','mrs0121','mrs01_j', 'mrs99_1','mrs99_2','mrs99_3','mrs99_4','mrs99_5','mrs99_6', 'mrs99_7','mrs99_8','mrs99_9','mrs9910','mrs9911','mrs9912', 'mrs98z1','mrs98z2','mrs98z3','mrs98z4','mrs98z5','mrs98ht', 'mrs98l1','mrs98l2','mrs98l3','mrs98l4','mrs98l5', 'cteq3_m','cteq3_l','cteq3_d', 'cteq4_m','cteq4_d','cteq4_l','cteq4a1','cteq4a2', 'cteq4a3','cteq4a4','cteq4a5','cteq4hj','cteq4lq', 'cteq5_m','cteq5_d','cteq5_l','cteq5hj','cteq5hq', 'cteq5f3','cteq5f4','cteq5m1','ctq5hq1','cteq5l1', 'cteq6_m','cteq6_d','cteq6_l','cteq6l1', 'nn23lo','nn23lo1','nn23nlo']
        if self['pdlabel'] not in possible_set:
            raise InvalidRunCard, 'Invalid PDF set (argument of pdlabel) possible choice are:\n %s' % ','.join(possible_set)

        # Hidden values check
        if self['qes_ref_fixed'] == -1.0:
            self['qes_ref_fixed']=self['mur_ref_fixed']
        if self['qes_over_ref'] == -1.0:
            self['qes_over_ref']=self['mur_over_ref']
        if self['muf1_over_ref'] != -1.0 and self['muf1_over_ref'] == self['muf2_over_ref']:
            self['muf_over_ref']=self['muf1_over_ref']
        if self['muf1_over_ref'] == -1.0:
            self['muf1_over_ref']=self['muf_over_ref']
        if self['muf2_over_ref'] == -1.0:
            self['muf2_over_ref']=self['muf_over_ref']
        if self['muf1_ref_fixed'] != -1.0 and self['muf1_ref_fixed'] == self['muf2_ref_fixed']:
            self['muf_ref_fixed']=self['muf1_ref_fixed']
        if self['muf1_ref_fixed'] == -1.0:
            self['muf1_ref_fixed']=self['muf_ref_fixed']
        if self['muf2_ref_fixed'] == -1.0:
            self['muf2_ref_fixed']=self['muf_ref_fixed']
        # overwrite rw_rscale and rw_fscale when rw_(r/f)scale_(down/up) are explicitly given in the run_card for backward compatibility.
        if (self['rw_rscale_down'] != -1.0 and ['rw_rscale_down'] not in self['rw_rscale']) or\
           (self['rw_rscale_up'] != -1.0 and ['rw_rscale_up'] not in self['rw_rscale']):
            self['rw_rscale']=[1.0,self['rw_rscale_up'],self['rw_rscale_down']]
        if (self['rw_fscale_down'] != -1.0 and ['rw_fscale_down'] not in self['rw_fscale']) or\
           (self['rw_fscale_up'] != -1.0 and ['rw_fscale_up'] not in self['rw_fscale']):
            self['rw_fscale']=[1.0,self['rw_fscale_up'],self['rw_fscale_down']]
    
        # PDF reweighting check
        if any(self['reweight_pdf']):
            # check that we use lhapdf if reweighting is ON
            if self['pdlabel'] != "lhapdf":
                raise InvalidRunCard, 'Reweight PDF option requires to use pdf sets associated to lhapdf. Please either change the pdlabel to use LHAPDF or set reweight_pdf to False.'

        # make sure set have reweight_pdf and lhaid of length 1 when not including lhapdf
        if self['pdlabel'] != "lhapdf":
            self['reweight_pdf']=[self['reweight_pdf'][0]]
            self['lhaid']=[self['lhaid'][0]]
            
        # make sure set have reweight_scale and dyn_scale_choice of length 1 when fixed scales:
        if self['fixed_ren_scale'] and self['fixed_fac_scale']:
            self['reweight_scale']=[self['reweight_scale'][0]]
            self['dynamical_scale_choice']=[0]

        # If there is only one reweight_pdf/reweight_scale, but
        # lhaid/dynamical_scale_choice are longer, expand the
        # reweight_pdf/reweight_scale list to have the same length
        if len(self['reweight_pdf']) == 1 and len(self['lhaid']) != 1:
            self['reweight_pdf']=self['reweight_pdf']*len(self['lhaid'])
            logger.warning("Setting 'reweight_pdf' for all 'lhaid' to %s" % self['reweight_pdf'][0])
        if len(self['reweight_scale']) == 1 and len(self['dynamical_scale_choice']) != 1:
            self['reweight_scale']=self['reweight_scale']*len(self['dynamical_scale_choice']) 
            logger.warning("Setting 'reweight_scale' for all 'dynamical_scale_choice' to %s" % self['reweight_pdf'][0])


        # Check that there are no identical elements in lhaid or dynamical_scale_choice
        if len(self['lhaid']) != len(set(self['lhaid'])):
                raise InvalidRunCard, "'lhaid' has two or more identical entries. They have to be all different for the code to work correctly."
        if len(self['dynamical_scale_choice']) != len(set(self['dynamical_scale_choice'])):
                raise InvalidRunCard, "'dynamical_scale_choice' has two or more identical entries. They have to be all different for the code to work correctly."
            
        # Check that lenght of lists are consistent
        if len(self['reweight_pdf']) != len(self['lhaid']):
            raise InvalidRunCard, "'reweight_pdf' and 'lhaid' lists should have the same length"
        if len(self['reweight_scale']) != len(self['dynamical_scale_choice']):
            raise InvalidRunCard, "'reweight_scale' and 'dynamical_scale_choice' lists should have the same length"
        if len(self['dynamical_scale_choice']) > 10 :
            raise InvalidRunCard, "Length of list for 'dynamical_scale_choice' too long: max is 10."
        if len(self['lhaid']) > 25 :
            raise InvalidRunCard, "Length of list for 'lhaid' too long: max is 25."
        if len(self['rw_rscale']) > 9 :
            raise InvalidRunCard, "Length of list for 'rw_rscale' too long: max is 9."
        if len(self['rw_fscale']) > 9 :
            raise InvalidRunCard, "Length of list for 'rw_fscale' too long: max is 9."
    # make sure that the first element of rw_rscale and rw_fscale is the 1.0
        if 1.0 not in self['rw_rscale']:
            logger.warning("'1.0' has to be part of 'rw_rscale', adding it")
            self['rw_rscale'].insert(0,1.0)
        if 1.0 not in self['rw_fscale']:
            logger.warning("'1.0' has to be part of 'rw_fscale', adding it")
            self['rw_fscale'].insert(0,1.0)
        if self['rw_rscale'][0] != 1.0 and 1.0 in self['rw_rscale']:
            a=self['rw_rscale'].index(1.0)
            self['rw_rscale'][0],self['rw_rscale'][a]=self['rw_rscale'][a],self['rw_rscale'][0]
        if self['rw_fscale'][0] != 1.0 and 1.0 in self['rw_fscale']:
            a=self['rw_fscale'].index(1.0)
            self['rw_fscale'][0],self['rw_fscale'][a]=self['rw_fscale'][a],self['rw_fscale'][0]
    # check that all elements of rw_rscale and rw_fscale are diffent.
        if len(self['rw_rscale']) != len(set(self['rw_rscale'])):
                raise InvalidRunCard, "'rw_rscale' has two or more identical entries. They have to be all different for the code to work correctly."
        if len(self['rw_fscale']) != len(set(self['rw_fscale'])):
                raise InvalidRunCard, "'rw_fscale' has two or more identical entries. They have to be all different for the code to work correctly."


    def write(self, output_file, template=None, python_template=False):
        """Write the run_card in output_file according to template 
           (a path to a valid run_card)"""

        if not template:
            if not MADEVENT:
                template = pjoin(MG5DIR, 'Template', 'NLO', 'Cards', 
                                                        'run_card.dat')
                python_template = True
            else:
                template = pjoin(MEDIR, 'Cards', 'run_card_default.dat')
                python_template = False
       
        super(RunCardNLO, self).write(output_file, template=template,
                                    python_template=python_template)


    def create_default_for_process(self, proc_characteristic, history, proc_def):
        """Rules
          e+ e- beam -> lpp:0 ebeam:500  
          p p beam -> set maxjetflavor automatically
        """

        # check for beam_id
        beam_id = set()
        for proc in proc_def:
            for leg in proc['legs']:
                if not leg['state']:
                    beam_id.add(leg['id'])
        if any(i in beam_id for i in [1,-1,2,-2,3,-3,4,-4,5,-5,21,22]):
            maxjetflavor = max([4]+[abs(i) for i in beam_id if  -7< i < 7])
            self['maxjetflavor'] = maxjetflavor
            pass
        elif 11 in beam_id or -11 in beam_id:
            self['lpp1'] = 0
            self['lpp2'] = 0
            self['ebeam1'] = 500
            self['ebeam2'] = 500
        else:
            self['lpp1'] = 0
            self['lpp2'] = 0  
            
        if proc_characteristic['ninitial'] == 1:
            #remove all cut
            self.remove_all_cut()
        
class MadLoopParam(ConfigFile):
    """ a class for storing/dealing with the file MadLoopParam.dat
    contains a parser to read it, facilities to write a new file,...
    """
    
    _ID_reduction_tool_map = {1:'CutTools',
                             2:'PJFry++',
                             3:'IREGI',
                             4:'Golem95',
                             5:'Samurai',
                             6:'Ninja',
                             7:'COLLIER'}
    
    def default_setup(self):
        """initialize the directory to the default value"""
        
        self.add_param("MLReductionLib", "6|7|1")
        self.add_param("IREGIMODE", 2)
        self.add_param("IREGIRECY", True)
        self.add_param("CTModeRun", -1)
        self.add_param("MLStabThres", 1e-3)
        self.add_param("NRotations_DP", 0)
        self.add_param("NRotations_QP", 0)
        self.add_param("ImprovePSPoint", 2)
        self.add_param("CTLoopLibrary", 2)
        self.add_param("CTStabThres", 1e-2)
        self.add_param("CTModeInit", 1)
        self.add_param("CheckCycle", 3)
        self.add_param("MaxAttempts", 10)
        self.add_param("ZeroThres", 1e-9)
        self.add_param("OSThres", 1.0e-8)
        self.add_param("DoubleCheckHelicityFilter", True)
        self.add_param("WriteOutFilters", True)
        self.add_param("UseLoopFilter", False)
        self.add_param("HelicityFilterLevel", 2)
        self.add_param("LoopInitStartOver", False)
        self.add_param("HelInitStartOver", False)
        self.add_param("UseQPIntegrandForNinja", True)        
        self.add_param("UseQPIntegrandForCutTools", True)
        self.add_param("COLLIERMode", 1)
        self.add_param("COLLIERComputeUVpoles", True)
        self.add_param("COLLIERComputeIRpoles", True)
        self.add_param("COLLIERRequiredAccuracy", 1.0e-8)
        self.add_param("COLLIERCanOutput",False)
        self.add_param("COLLIERGlobalCache",-1)
        self.add_param("COLLIERUseCacheForPoles",False)
        self.add_param("COLLIERUseInternalStabilityTest",True)

    def read(self, finput):
        """Read the input file, this can be a path to a file, 
           a file object, a str with the content of the file."""
           
        if isinstance(finput, str):
            if "\n" in finput:
                finput = finput.split('\n')
            elif os.path.isfile(finput):
                finput = open(finput)
            else:
                raise Exception, "No such file %s" % input
        
        previous_line= ''
        for line in finput:
            if previous_line.startswith('#'):
                name = previous_line[1:].split()[0]
                value = line.strip()
                if len(value) and value[0] not in ['#', '!']:
                    self.__setitem__(name, value, change_userdefine=True)
            previous_line = line
        
    
    def write(self, outputpath, template=None,commentdefault=False):
        
        if not template:
            if not MADEVENT:
                template = pjoin(MG5DIR, 'Template', 'loop_material', 'StandAlone', 
                                                   'Cards', 'MadLoopParams.dat')
            else:
                template = pjoin(MEDIR, 'Cards', 'MadLoopParams_default.dat')
        fsock = open(template, 'r')
        template = fsock.readlines()
        fsock.close()
        
        if isinstance(outputpath, str):
            output = open(outputpath, 'w')
        else:
            output = outputpath

        def f77format(value):
            if isinstance(value, bool):
                if value:
                    return '.true.'
                else:
                    return '.false.'
            elif isinstance(value, int):
                return value
            elif isinstance(value, float):
                tmp ='%e' % value
                return tmp.replace('e','d')
            elif isinstance(value, str):
                return value
            else:
                raise Exception, "Can not format input %s" % type(value)
            
        name = ''
        done = set()
        for line in template:
            if name:
                done.add(name)
                if commentdefault and name.lower() not in self.user_set :
                    output.write('!%s\n' % f77format(self[name]))
                else:
                    output.write('%s\n' % f77format(self[name]))
                name=''
                continue
            elif line.startswith('#'):
                name = line[1:].split()[0]
            output.write(line)
        
        
        
        
        
        
        
    <|MERGE_RESOLUTION|>--- conflicted
+++ resolved
@@ -205,10 +205,6 @@
             return cross, math.sqrt(error)
         
 
-<<<<<<< HEAD
-        
-=======
->>>>>>> 4fdfd837
     def scale_init_cross(self, ratio):
         """modify the init information with the associate scale"""
 
@@ -925,12 +921,9 @@
         self.system_only = set()
         self.lower_to_case = {}
         self.list_parameter = set()
-<<<<<<< HEAD
         self.dict_parameter = {}
-=======
         self.comments = {} # comment associated to parameters. can be display via help message
         
->>>>>>> 4fdfd837
         self.default_setup()
         
 

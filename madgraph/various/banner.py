--- conflicted
+++ resolved
@@ -3198,11 +3198,7 @@
                 if self['mmjj'] > self['xqcut']:
                     logger.warning('mmjj > xqcut (and auto_ptj_mjj = F). MMJJ set to 0')
                     self['mmjj'] = 0.0 
-<<<<<<< HEAD
-
-=======
-    
->>>>>>> f53d303a
+
         # check validity of the pdf set
         if self['pdlabel'] == 'lhapdf':
             #add warning if lhaid not define

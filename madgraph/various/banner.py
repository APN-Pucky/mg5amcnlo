################################################################################
#
# Copyright (c) 2011 The MadGraph5_aMC@NLO Development team and Contributors
#
# This file is a part of the MadGraph5_aMC@NLO project, an application which 
# automatically generates Feynman diagrams and matrix elements for arbitrary
# high-energy processes in the Standard Model and beyond.
#
# It is subject to the MadGraph5_aMC@NLO license which should accompany this 
# distribution.
#
# For more information, visit madgraph.phys.ucl.ac.be and amcatnlo.web.cern.ch
#
################################################################################
"""A File for splitting"""

import copy
import logging
import numbers
import os
import sys
import re

pjoin = os.path.join

try:
    import madgraph
except ImportError:
    MADEVENT = True
    from internal import MadGraph5Error, InvalidCmd
    import internal.file_writers as file_writers
    import internal.files as files
    import internal.check_param_card as param_card_reader
    import internal.misc as misc
    MEDIR = os.path.split(os.path.dirname(os.path.realpath( __file__ )))[0]
    MEDIR = os.path.split(MEDIR)[0]
else:
    MADEVENT = False
    import madgraph.various.misc as misc
    import madgraph.iolibs.file_writers as file_writers
    import madgraph.iolibs.files as files 
    import models.check_param_card as param_card_reader
    from madgraph import MG5DIR, MadGraph5Error, InvalidCmd


logger = logging.getLogger('madevent.cards')

#dict
class Banner(dict):
    """ """

    ordered_items = ['mgversion', 'mg5proccard', 'mgproccard', 'mgruncard',
                     'slha', 'mggenerationinfo', 'mgpythiacard', 'mgpgscard',
                     'mgdelphescard', 'mgdelphestrigger','mgshowercard','run_settings']

    capitalized_items = {
            'mgversion': 'MGVersion',
            'mg5proccard': 'MG5ProcCard',
            'mgproccard': 'MGProcCard',
            'mgruncard': 'MGRunCard',
            'mggenerationinfo': 'MGGenerationInfo',
            'mgpythiacard': 'MGPythiaCard',
            'mgpgscard': 'MGPGSCard',
            'mgdelphescard': 'MGDelphesCard',
            'mgdelphestrigger': 'MGDelphesTrigger',
            'mgshowercard': 'MGShowerCard' }
    
    def __init__(self, banner_path=None):
        """ """
        if isinstance(banner_path, Banner):
            dict.__init__(self, banner_path)
            self.lhe_version = banner_path.lhe_version
            return     
        else:
            dict.__init__(self)
        
        #Look at the version
        if MADEVENT:
            self['mgversion'] = '#%s\n' % open(pjoin(MEDIR, 'MGMEVersion.txt')).read()
        else:
            info = misc.get_pkg_info()
            self['mgversion'] = info['version']+'\n'
        
        self.lhe_version = None

   
        if banner_path:
            self.read_banner(banner_path)

    ############################################################################
    #  READ BANNER
    ############################################################################
    pat_begin=re.compile('<(?P<name>\w*)>')
    pat_end=re.compile('</(?P<name>\w*)>')

    tag_to_file={'slha':'param_card.dat',
      'mgruncard':'run_card.dat',
      'mgpythiacard':'pythia_card.dat',
      'mgpgscard' : 'pgs_card.dat',
      'mgdelphescard':'delphes_card.dat',      
      'mgdelphestrigger':'delphes_trigger.dat',
      'mg5proccard':'proc_card_mg5.dat',
      'mgproccard': 'proc_card.dat',
      'init': '',
      'mggenerationinfo':'',
      'scalesfunctionalform':'',
      'montecarlomasses':'',
      'initrwgt':'',
      'madspin':'madspin_card.dat',
      'mgshowercard':'shower_card.dat',
      'run_settings':''
      }
    
    def read_banner(self, input_path):
        """read a banner"""

        if isinstance(input_path, str):
            input_path = open(input_path)

        text = ''
        store = False
        for line in input_path:
            if self.pat_begin.search(line):
                tag = self.pat_begin.search(line).group('name').lower()
                if tag in self.tag_to_file:
                    store = True
                    continue
            if store and self.pat_end.search(line):
                if tag == self.pat_end.search(line).group('name').lower():
                    self[tag] = text
                    text = ''
                    store = False
            if store:
                if line.endswith('\n'):
                    text += line
                else:
                    text += '%s%s' % (line, '\n')
                
            #reaching end of the banner in a event file avoid to read full file 
            if "</init>" in line:
                break
            elif "<event>" in line:
                break
    
    def change_lhe_version(self, version):
        """change the lhe version associate to the banner"""
    
        version = float(version)
        if version < 3:
            version = 1
        elif version > 3:
            raise Exception, "Not Supported version"
        self.lhe_version = version
    
    def load_basic(self, medir):
        """ Load the proc_card /param_card and run_card """
        
        self.add(pjoin(medir,'Cards', 'param_card.dat'))
        self.add(pjoin(medir,'Cards', 'run_card.dat'))
        if os.path.exists(pjoin(medir, 'SubProcesses', 'procdef_mg5.dat')):
            self.add(pjoin(medir,'SubProcesses', 'procdef_mg5.dat'))
            self.add(pjoin(medir,'Cards', 'proc_card_mg5.dat'))
        else:
            self.add(pjoin(medir,'Cards', 'proc_card.dat'))
    
    
    def change_seed(self, seed):
        """Change the seed value in the banner"""
        #      0       = iseed
        p = re.compile(r'''^\s*\d+\s*=\s*iseed''', re.M)
        new_seed_str = " %s = iseed" % seed
        self['mgruncard'] = p.sub(new_seed_str, self['mgruncard'])
    
    def add_generation_info(self, cross, nb_event):
        """add info on MGGeneration"""
        
        text = """
#  Number of Events        :       %s
#  Integrated weight (pb)  :       %s
""" % (nb_event, cross)
        self['MGGenerationInfo'] = text
    
    ############################################################################
    #  SPLIT BANNER
    ############################################################################
    def split(self, me_dir, proc_card=True):
        """write the banner in the Cards directory.
        proc_card argument is present to avoid the overwrite of proc_card 
        information"""

        for tag, text in self.items():
            if tag == 'mgversion':
                continue
            if not proc_card and tag in ['mg5proccard','mgproccard']:
                continue
            if not self.tag_to_file[tag]:
                continue
            ff = open(pjoin(me_dir, 'Cards', self.tag_to_file[tag]), 'w')
            ff.write(text)
            ff.close()


    ############################################################################
    #  WRITE BANNER
    ############################################################################
    def check_pid(self, pid2label):
        """special routine removing width/mass of particles not present in the model
        This is usefull in case of loop model card, when we want to use the non
        loop model."""
        
        if not hasattr(self, 'param_card'):
            self.charge_card('slha')
            
        for tag in ['mass', 'decay']:
            block = self.param_card.get(tag)
            for data in block:
                pid = data.lhacode[0]
                if pid not in pid2label.keys(): 
                    block.remove((pid,))


    ############################################################################
    #  WRITE BANNER
    ############################################################################
    def write(self, output_path, close_tag=True, exclude=[]):
        """write the banner"""
        
        if isinstance(output_path, str):
            ff = open(output_path, 'w')
        else:
            ff = output_path
            
        if MADEVENT:
            header = open(pjoin(MEDIR, 'Source', 'banner_header.txt')).read()
        else:
            header = open(pjoin(MG5DIR,'Template', 'LO', 'Source', 'banner_header.txt')).read()
            
        if not self.lhe_version:
            self.lhe_version = self.get('run_card', 'lhe_version', default=1.0)
            if float(self.lhe_version) < 3:
                self.lhe_version = 1.0
        
        ff.write(header % { 'version':float(self.lhe_version)})


        for tag in [t for t in self.ordered_items if t in self.keys()]:
            if tag in exclude: 
                continue
            capitalized_tag = self.capitalized_items[tag] if tag in self.capitalized_items else tag
            ff.write('<%(tag)s>\n%(text)s\n</%(tag)s>\n' % \
                     {'tag':capitalized_tag, 'text':self[tag].strip()})
        for tag in [t for t in self.keys() if t not in self.ordered_items]:
            if tag in ['init'] or tag in exclude:
                continue
            capitalized_tag = self.capitalized_items[tag] if tag in self.capitalized_items else tag
            ff.write('<%(tag)s>\n%(text)s\n</%(tag)s>\n' % \
                     {'tag':capitalized_tag, 'text':self[tag].strip()})
        
        if not '/header' in exclude:
            ff.write('</header>\n')    

        if 'init' in self and not 'init' in exclude:
            text = self['init']
            ff.write('<%(tag)s>\n%(text)s\n</%(tag)s>\n' % \
                     {'tag':'init', 'text':text.strip()})  
        if close_tag:          
            ff.write('</LesHouchesEvents>\n')
        return ff
        
        
    ############################################################################
    # BANNER
    ############################################################################
    def add(self, path, tag=None):
        """Add the content of the file to the banner"""
        
        if not tag:
            card_name = os.path.basename(path)
            if 'param_card' in card_name:
                tag = 'slha'
            elif 'run_card' in card_name:
                tag = 'MGRunCard'
            elif 'pythia_card' in card_name:
                tag = 'MGPythiaCard'
            elif 'pgs_card' in card_name:
                tag = 'MGPGSCard'
            elif 'delphes_card' in card_name:
                tag = 'MGDelphesCard'
            elif 'delphes_trigger' in card_name:
                tag = 'MGDelphesTrigger'
            elif 'proc_card_mg5' in card_name:
                tag = 'MG5ProcCard'
            elif 'proc_card' in card_name:
                tag = 'MGProcCard'
            elif 'procdef_mg5' in card_name:
                tag = 'MGProcCard'
            elif 'shower_card' in card_name:
                tag = 'MGShowerCard'
            elif 'madspin_card' in card_name:
                tag = 'madspin'
            elif 'FO_analyse_card' in card_name:
                tag = 'foanalyse'
            else:
                raise Exception, 'Impossible to know the type of the card'

            self.add_text(tag.lower(), open(path).read())

    def add_text(self, tag, text):
        """Add the content of the file to the banner"""

        if tag == 'param_card':
            tag = 'slha'
        elif tag == 'run_card':
            tag = 'mgruncard' 
        elif tag == 'proc_card':
            tag = 'mg5proccard' 
        elif tag == 'shower_card':
            tag = 'mgshowercard'
        elif tag == 'FO_analyse_card':
            tag = 'foanalyse'
        
        self[tag.lower()] = text
    
    
    def charge_card(self, tag):
        """Build the python object associated to the card"""
        
        if tag == 'param_card':
            tag = 'slha'
        elif tag == 'run_card':
            tag = 'mgruncard' 
        elif tag == 'proc_card':
            tag = 'mg5proccard' 
        elif tag == 'shower_card':
            tag = 'mgshowercard'
        elif tag == 'FO_analyse_card':
            tag = 'foanalyse'

        assert tag in ['slha', 'mgruncard', 'mg5proccard', 'mgshowercard', 'foanalyse'], 'invalid card %s' % tag
        
        if tag == 'slha':
            param_card = self[tag].split('\n')
            self.param_card = param_card_reader.ParamCard(param_card)
            return self.param_card
        elif tag == 'mgruncard':
            self.run_card = RunCard(self[tag])
            return self.run_card
        elif tag == 'mg5proccard':
            proc_card = self[tag].split('\n')
            self.proc_card = ProcCard(proc_card)
            return self.proc_card
        elif tag =='mgshowercard':
            shower_content = self[tag] 
            if MADEVENT:
                import internal.shower_card as shower_card
            else:
                import madgraph.various.shower_card as shower_card
            self.shower_card = shower_card.ShowerCard(shower_content, True)
            # set testing to false (testing = true allow to init using 
            #  the card content instead of the card path"
            self.shower_card.testing = False
            return self.shower_card
        elif tag =='foanalyse':
            analyse_content = self[tag] 
            if MADEVENT:
                import internal.FO_analyse_card as FO_analyse_card
            else:
                import madgraph.various.FO_analyse_card as FO_analyse_card
            # set testing to false (testing = true allow to init using 
            #  the card content instead of the card path"
            self.FOanalyse_card = FO_analyse_card.FOAnalyseCard(analyse_content, True)
            self.FOanalyse_card.testing = False
            return self.FOanalyse_card
        

    def get_detail(self, tag, *arg, **opt):
        """return a specific """
                
        if tag == 'param_card':
            tag = 'slha'
            attr_tag = 'param_card'
        elif tag == 'run_card':
            tag = 'mgruncard' 
            attr_tag = 'run_card'
        elif tag == 'proc_card':
            tag = 'mg5proccard' 
            attr_tag = 'proc_card'
        elif tag == 'model':
            tag = 'mg5proccard' 
            attr_tag = 'proc_card'
            arg = ('model',)
        elif tag == 'generate':
            tag = 'mg5proccard' 
            attr_tag = 'proc_card'
            arg = ('generate',)
        elif tag == 'shower_card':
            tag = 'mgshowercard'
            attr_tag = 'shower_card'
        assert tag in ['slha', 'mgruncard', 'mg5proccard', 'shower_card'], 'not recognized'
        
        if not hasattr(self, attr_tag):
            self.charge_card(attr_tag) 
        
        card = getattr(self, attr_tag)
        if len(arg) == 1:
            if tag == 'mg5proccard':
                try:
                    return card.info[arg[0]]
                except KeyError, error:
                    if 'default' in opt:
                        return opt['default']
                    else:
                        raise
            try:
                return card[arg[0]]
            except KeyError:
                if 'default' in opt:
                    return opt['default']
                else:
                    raise                
        elif len(arg) == 2 and tag == 'slha':
            try:
                return card[arg[0]].get(arg[1:])
            except KeyError:
                if 'default' in opt:
                    return opt['default']
                else:
                    raise  
        elif len(arg) == 0:
            return card
        else:
            raise Exception, "Unknow command"
    
    #convenient alias
    get = get_detail
    
    def set(self, card, *args):
        """modify one of the cards"""

        if tag == 'param_card':
            tag = 'slha'
            attr_tag = 'param_card'
        elif tag == 'run_card':
            tag = 'mgruncard' 
            attr_tag = 'run_card'
        elif tag == 'proc_card':
            tag = 'mg5proccard' 
            attr_tag = 'proc_card'
        elif tag == 'model':
            tag = 'mg5proccard' 
            attr_tag = 'proc_card'
            arg = ('model',)
        elif tag == 'generate':
            tag = 'mg5proccard' 
            attr_tag = 'proc_card'
            arg = ('generate',)
        elif tag == 'shower_card':
            tag = 'mgshowercard'
            attr_tag = 'shower_card'
        assert tag in ['slha', 'mgruncard', 'mg5proccard', 'shower_card'], 'not recognized'
        
        if not hasattr(self, attr_tag):
            self.charge_card(attr_tag) 
            
        card = getattr(self, attr_tag)
        if len(args) ==2:
            if tag == 'mg5proccard':
                card.info[args[0]] = args[-1]
            else:
                card[args[0]] = args[1]
        else:
            card[args[:-1]] = args[-1]
        
    
    @misc.multiple_try()
    def add_to_file(self, path, seed=None):
        """Add the banner to a file and change the associate seed in the banner"""

        if seed is not None:
            self.set("run_card", "iseed", seed)
            
        ff = self.write("%s.tmp" % path, close_tag=False,
                        exclude=['MGGenerationInfo', '/header', 'init'])
        ff.write("## END BANNER##\n")
        if self.lhe_version >= 3:
        #add the original content
            [ff.write(line) if not line.startswith("<generator name='MadGraph5_aMC@NLO'")
                        else ff.write("<generator name='MadGraph5_aMC@NLO' version='%s'>" % self['mgversion'][:-1])
                        for line in open(path)]
        else:
            [ff.write(line) for line in open(path)]
        ff.write("</LesHouchesEvents>\n")
        ff.close()
        files.mv("%s.tmp" % path, path)


        
def split_banner(banner_path, me_dir, proc_card=True):
    """a simple way to split a banner"""
    
    banner = Banner(banner_path)
    banner.split(me_dir, proc_card)
    
def recover_banner(results_object, level, run=None, tag=None):
    """as input we receive a gen_crossxhtml.AllResults object.
       This define the current banner and load it
    """
    
    if not run:
        try:    
            tag = results_object.current['tag'] 
        except Exception:
            return Banner()
    if not tag:
        try:    
            tag = results_object[run].tags[-1] 
        except Exception,error:
            return Banner()                                        
    path = results_object.path
    banner_path = pjoin(path,'Events',run,'%s_%s_banner.txt' % (run, tag))
    
    if not os.path.exists(banner_path):
        # security if the banner was remove (or program canceled before created it)
        return Banner()  
    banner = Banner(banner_path)
    
    
    
    if level == 'pythia':
        if 'mgpythiacard' in banner:
            del banner['mgpythiacard']
    if level in ['pythia','pgs','delphes']:
        for tag in ['mgpgscard', 'mgdelphescard', 'mgdelphestrigger']:
            if tag in banner:
                del banner[tag]
    return banner
    


class InvalidRunCard(InvalidCmd):
    pass

<<<<<<< HEAD
=======
class RunCard(dict):
    """A class object for the run_card"""

    #list of paramater which are allowed BUT not present in the _default file.
    hidden_param = ['lhaid', 'gridrun', 'fixed_couplings']
    true = ['true', 'True','.true.','T', True, 1,'TRUE']

    def __init__(self, run_card):
        """ """
        
        if isinstance(run_card, str):
            run_card = file(run_card,'r')
        else:
            pass # use in banner loading

        for line in run_card:
            line = line.split('#')[0]
            line = line.split('!')[0]
            line = line.split('=')
            if len(line) != 2:
                continue
            self[line[1].strip()] = line[0].replace('\'','').strip()

    def get_default(self, name, default, log_level):
        """return self[name] if exist otherwise default. log control if we 
        put a warning or not if we use the default value"""

        try:
            return self[name]
        except KeyError:
            if log_level:
                logger.log(log_level, 'run_card missed argument %s. Takes default: %s'
                                   % (name, default))
                self[name] = default
                return default
        
    @staticmethod
    def format(format, value):
        """format the value"""
        
        if format == 'bool':
            if str(value) in ['1','T','.true.','True']:
                return '.true.'
            else:
                return '.false.'
            
        elif format == 'int':
            try:
                return str(int(value))
            except ValueError:
                fl = float(value)
                if int(fl) == fl:
                    return str(int(fl))
                else:
                    raise
                
        elif format == 'float':
            if isinstance(value, str):
                value = value.replace('d','e')
            return ('%.10e' % float(value)).replace('e','d')
        
        elif format == 'str':
            return "'%s'" % value
    

        
    def write(self, output_file, template=None):
        """Write the run_card in output_file according to template 
           (a path to a valid run_card)"""
        
        if not template:
            template = output_file
        
        text = ""
        for line in file(template,'r'):                  
            nline = line.split('#')[0]
            nline = nline.split('!')[0]
            comment = line[len(nline):]
            nline = nline.split('=')
            if len(nline) != 2:
                text += line
            elif nline[1].strip() in self:
                text += '  %s\t= %s %s' % (self[nline[1].strip()],nline[1], comment)        
            else:
                logger.info('Adding missing parameter %s to current run_card (with default value)' % nline[1].strip())
                text += line 
        
        for param in self.hidden_param:
            if param in self:
                text += '  %s\t= %s \n' % (self[param],param) 

        fsock = open(output_file,'w')
        fsock.write(text)
        fsock.close()


    def write_include_file(self, output_path):
        """writing the run_card.inc file""" 
        
        self.fsock = file_writers.FortranWriter(output_path)    
################################################################################
#      Writing the lines corresponding to the cuts
################################################################################
        # Frixione photon isolation
        self.add_line('ptgmin', 'float', 0.0)
        self.add_line('R0gamma', 'float', 0.4)
        self.add_line('xn', 'float', 1.0)
        self.add_line('epsgamma', 'float', 1.0)
        self.add_line('isoEM', 'bool', True)
        # Cut that need to be deactivated in presence of isolation
        if 'ptgmin' in self and float(self['ptgmin'])>0:
            if float(self['pta']) > 0:
                logger.warning('pta cut discarded since photon isolation is used')
                self['pta'] = '0'
            if float(self['draj']) > 0:
                logger.warning('draj cut discarded since photon isolation is used')
                self['draj'] = '0' 
    
        self.add_line('maxjetflavor', 'int', 4)
        if int(self['maxjetflavor']) > 6:
            raise InvalidRunCard, 'maxjetflavor should be lower than 5! (6 is partly supported)'
        self.add_line('auto_ptj_mjj', 'bool', True)
        self.add_line('cut_decays', 'bool', True)
        # minimum pt
        self.add_line('ptj', 'float', 20)
        self.add_line('ptb', 'float', 20)
        self.add_line('pta', 'float', 20)
        self.add_line('ptl', 'float', 20)
        self.add_line('misset', 'float', 0)
        self.add_line('ptonium', 'float', 0.0)
        # maximal pt
        self.add_line('ptjmax', 'float', -1)
        self.add_line('ptbmax', 'float', -1)
        self.add_line('ptamax', 'float', -1)
        self.add_line('ptlmax', 'float', -1)
        self.add_line('missetmax', 'float', -1)
        # maximal rapidity (absolute value)
        self.add_line('etaj', 'float', 4.0)
        self.add_line('etab', 'float', 4.0)
        self.add_line('etaa', 'float', 4.0)
        self.add_line('etal', 'float', 4.0)
        # minimal rapidity (absolute value)
        self.add_line('etajmin', 'float', 0.0)
        self.add_line('etabmin', 'float', 0.0)
        self.add_line('etaamin', 'float', 0.0)
        self.add_line('etalmin', 'float', 0.0)
        self.add_line('etaonium', 'float', 100.0)
        # Minimul E's
        self.add_line('ej', 'float', 0.0)
        self.add_line('eb', 'float', 0.0)
        self.add_line('ea', 'float', 0.0)
        self.add_line('el', 'float', 0.0)
        # Maximum E's
        self.add_line('ejmax', 'float', -1)
        self.add_line('ebmax', 'float', -1)
        self.add_line('eamax', 'float', -1)
        self.add_line('elmax', 'float', -1)     
        # minimum delta_r
        self.add_line('drjj', 'float', 0.4)     
        self.add_line('drbb', 'float', 0.4)     
        self.add_line('drll', 'float', 0.4)     
        self.add_line('draa', 'float', 0.4)     
        self.add_line('drbj', 'float', 0.4)  
        self.add_line('draj', 'float', 0.4)     
        self.add_line('drjl', 'float', 0.4)     
        self.add_line('drab', 'float', 0.4)     
        self.add_line('drbl', 'float', 0.4)     
        self.add_line('dral', 'float', 0.4)     
        # maximum delta_r
        self.add_line('drjjmax', 'float', -1)
        self.add_line('drbbmax', 'float', -1)
        self.add_line('drllmax', 'float', -1)
        self.add_line('draamax', 'float', -1)
        self.add_line('drbjmax', 'float', -1)
        self.add_line('drajmax', 'float', -1)
        self.add_line('drjlmax', 'float', -1)
        self.add_line('drabmax', 'float', -1)
        self.add_line('drblmax', 'float', -1)
        self.add_line('dralmax', 'float', -1)
        # minimum invariant mass for pairs
        self.add_line('mmjj', 'float', 0.0)
        self.add_line('mmbb', 'float', 0.0)
        self.add_line('mmaa', 'float', 0.0)
        self.add_line('mmll', 'float', 0.0)
        # maximum invariant mall for pairs
        self.add_line('mmjjmax', 'float', -1)
        self.add_line('mmbbmax', 'float', -1)
        self.add_line('mmaamax', 'float', -1)
        self.add_line('mmllmax', 'float', -1)
        #Min Maxi invariant mass for all leptons 
        self.add_line("mmnl", 'float', 0.0)
        self.add_line("mmnlmax", 'float', -1)
        #inclusive cuts
        self.add_line("xptj", 'float', 0.0)
        self.add_line("xptb", 'float', 0.0)
        self.add_line("xpta", 'float', 0.0)
        self.add_line("xptl", 'float', 0.0)
        self.add_line("xmtcentral", 'float', 0.0, fortran_name='xmtc', log=10)
        # WBT cuts
        self.add_line("xetamin", 'float', 0.0)
        self.add_line("deltaeta", 'float', 0.0)
        # Jet measure cuts 
        self.add_line("xqcut", 'float', 0.0)
        self.add_line("d", 'float', 1.0, log=10)
        # Set min pt of one heavy particle 
        self.add_line("ptheavy", 'float', 0.0)
        # Pt of pairs of leptons (CHARGED AND NEUTRALS)
        self.add_line("ptllmin", "float", 0.0)
        self.add_line("ptllmax", "float", -1)
        # Check   the pt's of the jets sorted by pt
        self.add_line("ptj1min", "float", 0.0)
        self.add_line("ptj1max", "float", -1)
        self.add_line("ptj2min", "float", 0.0)
        self.add_line("ptj2max", "float", -1)
        self.add_line("ptj3min", "float", 0.0)
        self.add_line("ptj3max", "float", -1)
        self.add_line("ptj4min", "float", 0.0)
        self.add_line("ptj4max", "float", -1)
        self.add_line("cutuse", "float", 0.0)
        # Check   the pt's of leptons sorted by pt
        self.add_line("ptl1min", "float", 0.0)
        self.add_line("ptl1max", "float", -1)
        self.add_line("ptl2min", "float", 0.0)
        self.add_line("ptl2max", "float", -1)
        self.add_line("ptl3min", "float", 0.0)
        self.add_line("ptl3max", "float", -1)
        self.add_line("ptl4min", "float", 0.0)
        self.add_line("ptl4max", "float", -1)
        # Check  Ht
        self.add_line("ht2min", 'float', 0.0)
        self.add_line("ht3min", 'float', 0.0)
        self.add_line("ht4min", 'float', 0.0)
        self.add_line("ht2max", 'float', -1)
        self.add_line("ht3max", 'float', -1)
        self.add_line("ht4max", 'float', -1)        
        self.add_line("htjmin", 'float', 0.0)
        self.add_line("htjmax", 'float', -1)        
        self.add_line("ihtmin", 'float', 0.0)
        self.add_line("ihtmax", 'float', -1)
        # kt_ durham
        self.add_line('ktdurham', 'float', -1, fortran_name='kt_durham')
        self.add_line('dparameter', 'float', 0.4, fortran_name='d_parameter')


################################################################################
#      Writing the lines corresponding to anything but cuts
################################################################################
        # lhe output format
        self.add_line("lhe_version", "float", 2.0) #if not specify assume old standard
        # seed
        self.add_line("gridpack","bool", False)
        self.add_line("gridrun",'bool', False, log=10)
        if str(self['gridrun']) in ['1','T','.true','True'] and \
           str(self['gridpack']) in ['1','T','.true','True']:
            self.add_line('gseed', 'int', 0, fortran_name='iseed')
        else:
            self.add_line('iseed', 'int', 0, fortran_name='iseed')
        #number of events
        self.add_line('nevents', 'int', 10000)
        #self.add_line('gevents', 'int', 2000, log=10)
            
        # Renormalizrion and factorization scales
        self.add_line('fixed_ren_scale', 'bool', True)
        self.add_line('fixed_fac_scale', 'bool', True)
        self.add_line('scale', 'float', 'float', 91.188)
        self.add_line('dsqrt_q2fact1','float', 91.188, fortran_name='sf1')
        self.add_line('dsqrt_q2fact2', 'float', 91.188, fortran_name='sf2')
        
        self.add_line('use_syst', 'bool', False)
        #if use_syst is True, some parameter are automatically fixed.
        if self['use_syst'] in self.true:
            value = self.format('float',self.get_default('scalefact', 1.0, 30))
            if value != self.format('float', 1.0):
                logger.warning('Since use_syst=T, We change the value of \'scalefact\' to 1')
                self['scalefact'] = 1.0
        self.add_line('scalefact', 'float', 1.0)
        
        self.add_line('fixed_couplings', 'bool', True, log=10)
        self.add_line('ickkw', 'int', 0)
        self.add_line('chcluster', 'bool', False)
        self.add_line('ktscheme', 'int', 1)
        self.add_line('asrwgtflavor', 'int', 5)
        
        #CKKW TREATMENT!
        if int(self['ickkw'])>0:
            #if use_syst is True, some parameter are automatically fixed.
            if self['use_syst'] in self.true:
                value = self.format('float',self.get_default('alpsfact', 1.0, 30))
                if value != self.format('float', 1.0):
                    logger.warning('Since use_syst=T, We change the value of \'alpsfact\' to 1')
                    self['alpsfact'] = 1.0
            if int(self['maxjetflavor']) == 6:
                raise InvalidRunCard, 'maxjetflavor at 6 is NOT supported for matching!'
            self.add_line('alpsfact', 'float', 1.0)
            self.add_line('pdfwgt', 'bool', True)
            self.add_line('clusinfo', 'bool', False)
            # check that DRJJ and DRJL are set to 0 and MMJJ
            if self.format('float', self['drjj']) != self.format('float', 0.):
                logger.warning('Since icckw>0, We change the value of \'drjj\' to 0')
            if self.format('float', self['drjl']) != self.format('float', 0.):
                logger.warning('Since icckw>0, We change the value of \'drjl\' to 0')
            if self.format('bool', self['auto_ptj_mjj']) == '.false.':
                #ensure formatting
                mmjj = self['mmjj']
                if isinstance(mmjj,str):
                    mmjj = float(mmjj.replace('d','e'))
                xqcut = self['xqcut']
                if isinstance(xqcut,str):
                    xqcut = float(xqcut.replace('d','e'))
                 
                if mmjj > xqcut:
                    logger.warning('mmjj > xqcut (and auto_ptj_mjj = F). MMJJ set to 0')
                    self.add_line('mmjj','float',0)
                    
        if int(self['ickkw'])==2:
            self.add_line('highestmult','int', 0, fortran_name='nhmult')
            self.add_line('issgridfile','str','issudgrid.dat')
        
        # Collider energy and type
        self.add_line('lpp1', 'int', 1, fortran_name='lpp(1)')
        self.add_line('lpp2', 'int', 1, fortran_name='lpp(2)')
        self.add_line('ebeam1', 'float', 7000, fortran_name='ebeam(1)')
        self.add_line('ebeam2', 'float', 7000, fortran_name='ebeam(2)')
        # Beam polarization
        self.add_line('polbeam1', 'float', 0.0, fortran_name='pb1')
        self.add_line('polbeam2', 'float', 0.0, fortran_name='pb2')
        # BW cutoff (M+/-bwcutoff*Gamma)
        self.add_line('bwcutoff', 'float', 15.0)
        #  Collider pdf
        self.add_line('pdlabel','str','cteq6l1')
        
        # check validity of the pdf set
        possible_set = ['lhapdf','mrs02nl','mrs02nn', 'mrs0119','mrs0117','mrs0121','mrs01_j', 'mrs99_1','mrs99_2','mrs99_3','mrs99_4','mrs99_5','mrs99_6', 'mrs99_7','mrs99_8','mrs99_9','mrs9910','mrs9911','mrs9912', 'mrs98z1','mrs98z2','mrs98z3','mrs98z4','mrs98z5','mrs98ht', 'mrs98l1','mrs98l2','mrs98l3','mrs98l4','mrs98l5', 'cteq3_m','cteq3_l','cteq3_d', 'cteq4_m','cteq4_d','cteq4_l','cteq4a1','cteq4a2', 'cteq4a3','cteq4a4','cteq4a5','cteq4hj','cteq4lq', 'cteq5_m','cteq5_d','cteq5_l','cteq5hj','cteq5hq', 'cteq5f3','cteq5f4','cteq5m1','ctq5hq1','cteq5l1', 'cteq6_m','cteq6_d','cteq6_l','cteq6l1', 'nn23lo','nn23lo1','nn23nlo']
        if self['pdlabel'] not in possible_set:
            raise InvalidRunCard, 'Invalid PDF set (argument of pdlabel) possible choice are:\n %s' % ','.join(possible_set)
    
        if self['pdlabel'] == 'lhapdf':
            self.add_line('lhaid', 'int', 10042)
        else:
            self.add_line('lhaid', 'int', 10042, log=10)
        
        self.fsock.close()



        
    def add_line(self, card_name, type, default, log=30, fortran_name=None):
        """get the line for the .inc file""" 
         
        value = self.get_default(card_name, default, log)
        if not fortran_name:
            fortran_name = card_name
        self.fsock.writelines(' %s = %s \n' % (fortran_name, self.format(type, value)))


class RunCardNLO(RunCard):
    """A class object for the run_card for a (aMC@)NLO pocess"""

        
    def write_include_file(self, output_path):
        """writing the run_card.inc file""" 

        # For FxFx merging, make sure that the following parameters are set correctly:
        true = ['true', 'True','.true.','T', True, 1,'TRUE']
        if int(self['ickkw']) == 3:
                # 1. Renormalization and factorization (and ellis-sexton scales) are not fixed
            scales=['fixed_ren_scale','fixed_fac_scale','fixed_QES_scale']
            for scale in scales:
                if self[scale] in true :
                    logger.info('''For consistency in the FxFx merging, \'%s\' has been set to false'''
                                % scale,'$MG:color:BLACK')
                    self[scale]='F'
                # 2. Use kT algorithm for jets with pseudo-code size R=1.0
            jetparams=['jetradius','jetalgo']
            for jetparam in jetparams:
                if float(self[jetparam]) != 1.0:
                    logger.info('''For consistency in the FxFx merging, \'%s\' has been set to 1.0'''
                                % jetparam ,'$MG:color:BLACK')
                    self[jetparam]='1.0'
        
        #ensure that iappl is present in the card!
        self.get_default('iappl', '0', log_level=10)
        # For interface to APPLGRID, need to use LHAPDF and reweighting to get scale uncertainties
        if self['iappl'] != '0' and self['pdlabel'].lower() != 'lhapdf':
            raise self.InvalidRunCard('APPLgrid generation only possible with the use of LHAPDF')
        if self['iappl'] != '0' and self['reweight_scale'] not in true:
            raise self.InvalidRunCard('APPLgrid generation only possible with including' +\
                                      ' the reweighting to get scale dependence')

        self.fsock = file_writers.FortranWriter(output_path)    
################################################################################
#      Writing the lines corresponding to the cuts
################################################################################
    
        self.add_line('maxjetflavor', 'int', 4)
        # minimum pt
        self.add_line('ptj', 'float', 20)
        self.add_line('etaj', 'float', -1.0)
        self.add_line('ptl', 'float', 20)
        self.add_line('etal', 'float', -1.0)
        # minimum delta_r
        self.add_line('drll', 'float', 0.4)     
        self.add_line('drll_sf', 'float', 0.4)     
        # minimum invariant mass for pairs
        self.add_line('mll', 'float', 0.0)
        self.add_line('mll_sf', 'float', 0.0)
        #inclusive cuts
        # Jet measure cuts 
        self.add_line("jetradius", 'float', 0.7, log=10)

################################################################################
#      Writing the lines corresponding to anything but cuts
################################################################################
        # seed
        self.add_line('iseed', 'int', 0)
        self.add_line('parton_shower', 'str', 'HERWIG6', fortran_name='shower_mc')
        self.add_line('nevents', 'int', 10000)
        self.add_line('event_norm', 'str', 'average', fortran_name='event_norm')
        # Renormalizrion and factorization scales
        self.add_line('fixed_ren_scale', 'bool', True)
        self.add_line('fixed_fac_scale', 'bool', True)
        self.add_line('fixed_QES_scale', 'bool', True)
        self.add_line('muR_ref_fixed', 'float', 91.188)
        self.add_line('muF1_ref_fixed','float', 91.188)
        self.add_line('muF2_ref_fixed', 'float', 91.188)
        self.add_line('QES_ref_fixed', 'float', 91.188)
        self.add_line('muR_over_ref', 'float', 1.0)
        self.add_line('muF1_over_ref', 'float', 1.0)
        self.add_line('muF2_over_ref', 'float', 1.0)
        self.add_line('QES_over_ref', 'float', 1.0)
        #reweight block
        self.add_line('reweight_scale', 'bool', True, fortran_name='do_rwgt_scale')
        self.add_line('rw_Rscale_up', 'float', 2.0)
        self.add_line('rw_Rscale_down', 'float', 0.5)
        self.add_line('rw_Fscale_up', 'float', 2.0)
        self.add_line('rw_Fscale_down', 'float', 0.5)
        self.add_line('reweight_PDF', 'bool', True, fortran_name='do_rwgt_pdf')
        self.add_line('PDF_set_min', 'int', 21101)
        self.add_line('PDF_set_max', 'int', 21140)
        self.add_line('iappl', 'int', 0)
        # FxFx merging stuff
        self.add_line('ickkw', 'int', 0)
        self.add_line('jetalgo', 'float', 1.0)
        # Collider energy and type
        self.add_line('lpp1', 'int', 1, fortran_name='lpp(1)')
        self.add_line('lpp2', 'int', 1, fortran_name='lpp(2)')
        self.add_line('ebeam1', 'float', 4000, fortran_name='ebeam(1)')
        self.add_line('ebeam2', 'float', 4000, fortran_name='ebeam(2)')
        # BW cutoff (M+/-bwcutoff*Gamma)
        self.add_line('bwcutoff', 'float', 15.0)
        # Photon isolation
        self.add_line('ptgmin', 'float', 10.0)
        self.add_line('etagamma', 'float', -1.0)
        self.add_line('R0gamma', 'float', 0.4)
        self.add_line('xn', 'float', 1.0)
        self.add_line('epsgamma', 'float', 1.0)
        self.add_line('isoEM', 'bool', True)
        #  Collider pdf
        self.add_line('pdlabel','str','cteq6_m')
        # check validity of the pdf set
        possible_set = ['lhapdf','mrs02nl','mrs02nn', 'mrs0119','mrs0117','mrs0121','mrs01_j', 'mrs99_1','mrs99_2','mrs99_3','mrs99_4','mrs99_5','mrs99_6', 'mrs99_7','mrs99_8','mrs99_9','mrs9910','mrs9911','mrs9912', 'mrs98z1','mrs98z2','mrs98z3','mrs98z4','mrs98z5','mrs98ht', 'mrs98l1','mrs98l2','mrs98l3','mrs98l4','mrs98l5', 'cteq3_m','cteq3_l','cteq3_d', 'cteq4_m','cteq4_d','cteq4_l','cteq4a1','cteq4a2', 'cteq4a3','cteq4a4','cteq4a5','cteq4hj','cteq4lq', 'cteq5_m','cteq5_d','cteq5_l','cteq5hj','cteq5hq', 'cteq5f3','cteq5f4','cteq5m1','ctq5hq1','cteq5l1', 'cteq6_m','cteq6_d','cteq6_l','cteq6l1', 'nn23lo','nn23lo1','nn23nlo']
        if self['pdlabel'] not in possible_set:
            raise InvalidRunCard, 'Invalid PDF set (argument of pdlabel) possible choice are:\n %s' % ','.join(possible_set)
    
        
        
        if self['pdlabel'] == 'lhapdf':
            self.add_line('lhaid', 'int', 21100)
        else:
            self.add_line('lhaid', 'int', 21100, log=10)
        
        self.fsock.close()
>>>>>>> 9c93acf4

class ProcCard(list):
    """Basic Proccard object"""
    
    history_header = \
        '#************************************************************\n' + \
        '#*                     MadGraph5_aMC@NLO                    *\n' + \
        '#*                                                          *\n' + \
        "#*                *                       *                 *\n" + \
        "#*                  *        * *        *                   *\n" + \
        "#*                    * * * * 5 * * * *                     *\n" + \
        "#*                  *        * *        *                   *\n" + \
        "#*                *                       *                 *\n" + \
        "#*                                                          *\n" + \
        "#*                                                          *\n" + \
        "%(info_line)s" +\
        "#*                                                          *\n" + \
        "#*    The MadGraph5_aMC@NLO Development Team - Find us at   *\n" + \
        "#*    https://server06.fynu.ucl.ac.be/projects/madgraph     *\n" + \
        '#*                                                          *\n' + \
        '#************************************************************\n' + \
        '#*                                                          *\n' + \
        '#*               Command File for MadGraph5_aMC@NLO         *\n' + \
        '#*                                                          *\n' + \
        '#*     run as ./bin/mg5_aMC  filename                       *\n' + \
        '#*                                                          *\n' + \
        '#************************************************************\n'
    
    
    
    
    def __init__(self, init=None):
        """ initialize a basic proc_card"""
        self.info = {'model': 'sm', 'generate':None,
                     'full_model_line':'import model sm'}
        list.__init__(self)
        if init:
            self.read(init)

            
    def read(self, init):
        """read the proc_card and save the information"""
        
        if isinstance(init, str): #path to file
            init = file(init, 'r')
        
        store_line = ''
        for line in init:
            line = line.strip()
            if line.endswith('\\'):
                store_line += line[:-1]
            else:
                self.append(store_line + line)
                store_line = ""
        if store_line:
            raise Exception, "WRONG CARD FORMAT"
    def move_to_last(self, cmd):
        """move an element to the last history."""
        for line in self[:]:
            if line.startswith(cmd):
                self.remove(line)
                list.append(self, line)
    
    def append(self, line):
        """"add a line in the proc_card perform automatically cleaning"""
        
        line = line.strip()
        cmds = line.split()
        if len(cmds) == 0:
            return
        
        list.append(self, line)
        
        # command type:
        cmd = cmds[0]
        
        if cmd == 'output':
            # Remove previous outputs from history
            self.clean(allow_for_removal = ['output'], keep_switch=True,
                           remove_bef_last='output')
        elif cmd == 'generate':
            # Remove previous generations from history
            self.clean(remove_bef_last='generate', keep_switch=True,
                     allow_for_removal= ['generate', 'add process', 'output'])
            self.info['generate'] = ' '.join(cmds[1:])
        elif cmd == 'add' and cmds[1] == 'process' and not self.info['generate']:
            self.info['generate'] = ' '.join(cmds[2:])
        elif cmd == 'import':
            if len(cmds) < 2:
                return
            if cmds[1].startswith('model'):
                self.info['full_model_line'] = line
                self.clean(remove_bef_last='import', keep_switch=True,
                        allow_for_removal=['generate', 'add process', 'add model', 'output'])
                if cmds[1] == 'model':
                    self.info['model'] = cmds[2]
                else:
                    self.info['model'] = None # not UFO model
            elif cmds[1] == 'proc_v4':
                #full cleaning
                self[:] = []
                

    def clean(self, to_keep=['set','add','load'],
                            remove_bef_last=None,
                            to_remove=['open','display','launch', 'check','history'],
                            allow_for_removal=None,
                            keep_switch=False):
        """Remove command in arguments from history.
        All command before the last occurrence of  'remove_bef_last'
        (including it) will be removed (but if another options tells the opposite).                
        'to_keep' is a set of line to always keep.
        'to_remove' is a set of line to always remove (don't care about remove_bef_ 
        status but keep_switch acts.).
        if 'allow_for_removal' is define only the command in that list can be 
        remove of the history for older command that remove_bef_lb1. all parameter
        present in to_remove are always remove even if they are not part of this 
        list.
        keep_switch force to keep the statement remove_bef_??? which changes starts
        the removal mode.
        """

        #check consistency
        if __debug__ and allow_for_removal:
            for arg in to_keep:
                assert arg not in allow_for_removal
            
    
        nline = -1
        removal = False
        #looping backward
        while nline > -len(self):
            switch  = False # set in True when removal pass in True

            #check if we need to pass in removal mode
            if not removal and remove_bef_last:
                    if self[nline].startswith(remove_bef_last):
                        removal = True
                        switch = True  

            # if this is the switch and is protected pass to the next element
            if switch and keep_switch:
                nline -= 1
                continue

            # remove command in to_remove (whatever the status of removal)
            if any([self[nline].startswith(arg) for arg in to_remove]):
                self.pop(nline)
                continue
            
            # Only if removal mode is active!
            if removal:
                if allow_for_removal:
                    # Only a subset of command can be removed
                    if any([self[nline].startswith(arg) 
                                                 for arg in allow_for_removal]):
                        self.pop(nline)
                        continue
                elif not any([self[nline].startswith(arg) for arg in to_keep]):
                    # All command have to be remove but protected
                    self.pop(nline)
                    continue
            
            # update the counter to pass to the next element
            nline -= 1
        
    def __getattr__(self, tag, default=None):
        if isinstance(tag, int):
            list.__getattr__(self, tag)
        elif tag == 'info' or tag == "__setstate__":
            return default #for pickle
        else:
            return self.info[tag]
            
    def write(self, path):
        """write the proc_card to a given path"""
        
        fsock = open(path, 'w')
        fsock.write(self.history_header)
        for line in self:
            while len(line) > 70:
                sub, line = line[:70]+"\\" , line[70:] 
                fsock.write(sub+"\n")
            else:
                fsock.write(line+"\n")
 
 
class ConfigFile(dict):
    """ a class for storing/dealing with input file.
    """     

    def __init__(self, finput=None):
        """initialize a new instance. input can be an instance of MadLoopParam,
        a file, a path to a file, or simply Nothing"""                
        
        if isinstance(finput, self.__class__):
            dict.__init__(self, finput)
            assert finput.__dict__.keys()
            for key in finput.__dict__:
                setattr(self, key, copy.copy(getattr(finput, key)) )
            return
        else:
            dict.__init__(self)
        
        # Initialize it with all the default value
        self.user_set = set()
        self.lower_to_case = {}
        self.default_setup()

        
        
        # if input is define read that input
        if isinstance(finput, (file, str)):
            self.read(finput)
    

    def default_setup(self):
        pass

    def __copy__(self):
        return self.__class__(self)

    def __add__(self, other):
        """define the sum"""
        assert isinstance(other, dict)
        base = self.__class__(self)
        #base = copy.copy(self)
        base.update((key.lower(),value) for key, value in other.items())
        return base

    def __radd__(self, other):
        """define the sum"""
        new = copy.copy(other)
        new.update((key, value) for key, value in self.items())
        return new
    
    def __contains__(self, key):
        return dict.__contains__(self, key.lower())

    def __iter__(self):
        iter = super(ConfigFile, self).__iter__()
        return (self.lower_to_case[name] for name in iter)
    
    def keys(self):
        return [name for name in self]
    
    def items(self):
        return [(self.lower_to_case[name], value) for name,value in \
                                               super(ConfigFile, self).items()]
    
    def __setitem__(self, name, value, change_userdefine=False):
        """set the attribute and set correctly the type if the value is a string"""
        if  not len(self):
            #Should never happen but when deepcopy/pickle
            self.__init__()
            
        name = name.strip() 
        # 1. Find the type of the attribute that we want
        if name in self:
            lower_name = name.lower()
            targettype = type(self[name])
        else:
            lower_name = name.lower()          
            logger.debug('Trying to add argument %s in %s. ' % (name, self.__class__.__name__) +\
                        'This argument is not defined by default. Please consider to add it.')
            logger.debug("Did you mean %s", [k for k in self.keys() if k.startswith(name[0].lower())])
            self.add_param(lower_name, self.format_variable(str(value), str, name))
            self.lower_to_case[lower_name] = name
            if change_userdefine:
                self.user_set.add(lower_name)
            return
    
        value = self.format_variable(value, targettype, name=name)
        dict.__setitem__(self, lower_name, value)
        if change_userdefine:
            self.user_set.add(lower_name)

    def add_param(self, name, value):
        """add a default parameter to the class"""

        lower_name = name.lower()
        if __debug__:
            if lower_name in self:
                raise Exception("Duplicate case for %s in %s" % (name,self.__class__))
            
        dict.__setitem__(self, lower_name, value)
        self.lower_to_case[lower_name] = name

    @staticmethod
    def format_variable(value, targettype, name="unknown"):
        """assign the value to the attribute for the given format"""
        
        if not isinstance(value, str):
            # just have to check that we have the correct format
            if isinstance(value, targettype):
                pass # assignement at the end
            elif isinstance(value, numbers.Number) and issubclass(targettype, numbers.Number):
                try:
                    new_value = targettype(value)
                except TypeError:
                    if value.imag/value.real<1e-12:
                        new_value = targettype(value.real)
                    else:
                        raise
                if new_value == value:
                    value = new_value
                else:
                    raise Exception, "Wrong input type for %s found %s and expecting %s for value %s" %\
                        (name, type(value), targettype, value)
            else:
                raise Exception, "Wrong input type for %s found %s and expecting %s for value %s" %\
                        (name, type(value), targettype, value)                
        else:
            # We have a string we have to format the attribute from the string
            if targettype == bool:
                value = value.strip()
                if value.lower() in ['0', '.false.', 'f', 'false']:
                    value = False
                elif value.lower() in ['1', '.true.', 't', 'true']:
                    value = True
                else:
                    raise Exception, "%s can not be mapped to True/False for %s" % (repr(value),name)
            elif targettype == str:
                value = value.strip()
                if value.startswith('\'') and value.endswith('\''):
                    value = value[1:-1]
                elif value.startswith('"') and value.endswith('"'):
                    value = value[1:-1]
            elif targettype == int:
                if value.isdigit():
                    value = int(value)
                elif value[1:].isdigit() and value[0] == '-':
                    value = int(value)
                else:
                    try:
                        value = float(value.replace('d','e'))
                    except ValueError:
                        raise Exception, "%s can not be mapped to an integer" % value                    
                    try:
                        new_value = int(value)
                    except ValueError:
                        raise Exception, "%s can not be mapped to an integer" % value
                    else:
                        if value == new_value:
                            value = new_value
                        else:
                            raise Exception, "incorect input: %s need an integer for %s" % (value,name)
            elif targettype == float:
                value = value.replace('d','e') # pass from Fortran formatting
                try:
                    value = float(value)
                except ValueError:
                    raise Exception, "%s can not be mapped to a float" % value
            else:
                raise Exception, "type %s is not handle by MadLoopParam" % targettype
            
        return value
            
 

    def __getitem__(self, name):
        
        if __debug__:
            if name.lower() not in self:
                if name.lower() in [key.lower() for key in self] :
                    raise Exception, "Some key are not lower case %s. Invalid use of the class!"\
                                     % [key for key in self if key.lower() != key]

        return dict.__getitem__(self, name.lower())

    
    def set(self, name, value, ifnotdefault=True, user=False):
        """convenient way to change attribute.
        ifnotdefault=False means that the value is NOT change is the value is not on default.
        user=True, means that the value will be marked as modified by the user 
        (potentially preventing future change to the value) 
        """

        # ifnotdefault=False -> we need to check if the user force a value.
        if not ifnotdefault:
            if name.lower() in self.user_set:
                #value modified by the user -> do nothing
                return
            
        self.__setitem__(name, value, change_userdefine=user) 
 


class ProcCharacteristic(ConfigFile):
    """A class to handle information which are passed from MadGraph to the madevent
       interface.""" 
     
    def default_setup(self):
        """initialize the directory to the default value"""
        
        self.add_param('loop_induced', False)
        self.add_param('has_isr', False)
        self.add_param('has_fsr', False)
        self.add_param('nb_channel', 0)
        self.add_param('nexternal', 0)
        self.add_param('ninitial', 0)
        self.add_param('grouped_matrix', True)
        self.add_param('has_loops', False)

    def read(self, finput):
        """Read the input file, this can be a path to a file, 
           a file object, a str with the content of the file."""
           
        if isinstance(finput, str):
            if "\n" in finput:
                finput = finput.split('\n')
            elif os.path.isfile(finput):
                finput = open(finput)
            else:
                raise Exception, "No such file %s" % finput
            
        for line in finput:
            if '#' in line:
                line = line.split('#',1)[0]
            if not line:
                continue
            
            if '=' in line:
                key, value = line.split('=',1)
                self[key.strip()] = value
         
    def write(self, outputpath):
        """write the file"""
        
        template ="#    Information about the process      #\n"
        template +="#########################################\n"
        
        fsock = open(outputpath, 'w')
        fsock.write(template)
        
        for key, value in self.items():
            fsock.write(" %s = %s \n" % (key, value))
        
        fsock.close()   
 



class GridpackCard(ConfigFile):
    """an object for the GridpackCard"""
    
    def default_setup(self):
        """default value for the GridpackCard"""
    
        self.add_param("GridRun", True)
        self.add_param("gevents", 2500)
        self.add_param("gseed", 1)
        self.add_param("ngran", -1)  
 
    def read(self, finput):
        """Read the input file, this can be a path to a file, 
           a file object, a str with the content of the file."""
           
        if isinstance(finput, str):
            if "\n" in finput:
                finput = finput.split('\n')
            elif os.path.isfile(finput):
                finput = open(finput)
            else:
                raise Exception, "No such file %s" % finput
        
        for line in finput:
            line = line.split('#')[0]
            line = line.split('!')[0]
            line = line.split('=',1)
            if len(line) != 2:
                continue
            self[line[1].strip()] = line[0].replace('\'','').strip()

    def write(self, output_file, template=None):
        """Write the run_card in output_file according to template 
           (a path to a valid run_card)"""

        if not template:
            if not MADEVENT:
                template = pjoin(MG5DIR, 'Template', 'LO', 'Cards', 
                                                        'grid_card_default.dat')
            else:
                template = pjoin(MEDIR, 'Cards', 'grid_card_default.dat')

        
        text = ""
        for line in file(template,'r'):                  
            nline = line.split('#')[0]
            nline = nline.split('!')[0]
            comment = line[len(nline):]
            nline = nline.split('=')
            if len(nline) != 2:
                text += line
            elif nline[1].strip() in self:
                text += '  %s\t= %s %s' % (self[nline[1].strip()],nline[1], comment)        
            else:
                logger.info('Adding missing parameter %s to current run_card (with default value)' % nline[1].strip())
                text += line 
        
        fsock = open(output_file,'w')
        fsock.write(text)
        fsock.close()
    
class RunCard(ConfigFile):

    def __new__(cls, finput=None):
        if cls is RunCard:
            if not finput:
                target_class = RunCardLO
            elif isinstance(finput, cls):
                target_class = finput.__class__
            elif isinstance(finput, str):
                if '\n' not in finput:
                    finput = open(finput).read()
                if 'fixed_QES_scale' in finput:
                    target_class = RunCardNLO
                else:
                    target_class = RunCardLO
            else:
                return None
            return super(RunCard, cls).__new__(target_class, finput)
        else:
            return super(RunCard, cls).__new__(cls, finput)

    def __init__(self, *args, **opts):
        
        # The following parameter are updated in the defaultsetup stage.
        
        #parameter for which no warning should be raised if not define
        self.hidden_param = []
        # parameter which should not be hardcoded in the config file
        self.not_in_include = []
        #some parameter have different name in fortran code
        self.fortran_name = {}
        #parameter which are not supported anymore. (no action on the code)
        self.legacy_parameter = {}
        #a list with all the cuts variable
        self.cuts_parameter = []
        
        
        super(RunCard, self).__init__(*args, **opts)

    def add_param(self, name, value, fortran_name=None, include=True, 
                  hidden=False, legacy=False, cut=False):
        """ add a parameter to the card. value is the default value and 
        defines the type (int/float/bool/str) of the input.
        fortran_name defines what is the associate name in the f77 code
        include defines if we have to put the value in the include file
        hidden defines if the parameter is expected to be define by the user.
        legacy:Parameter which is not used anymore (raise a warning if not default)
        cut: defines the list of cut parameter to allow to set them all to off.
        """

        super(RunCard, self).add_param(name, value)
        name = name.lower()
        if fortran_name:
            self.fortran_name[name] = fortran_name
        if not include:
            self.not_in_include.append(name)
        if hidden:
            self.hidden_param.append(name)
        if legacy:
            self.legacy_parameter[name] = value
            if include:
                self.not_in_include.append(name)
        if cut:
            self.cuts_parameter.append(name)



    def read(self, finput):
        """Read the input file, this can be a path to a file, 
           a file object, a str with the content of the file."""
           
        if isinstance(finput, str):
            if "\n" in finput:
                finput = finput.split('\n')
            elif os.path.isfile(finput):
                finput = open(finput)
            else:
                raise Exception, "No such file %s" % finput
        
        for line in finput:
            line = line.split('#')[0]
            line = line.split('!')[0]
            line = line.split('=',1)
            if len(line) != 2:
                continue
            value, name = line
            self.set( name, value, user=True)
                
    def write(self, output_file, template=None, python_template=False):
        """Write the run_card in output_file according to template 
           (a path to a valid run_card)"""

        to_write = set(self.user_set) 
        if not template:
            raise Exception

       
        if python_template:
            text = file(template,'r').read() % self
        else:
            text = ""
            for line in file(template,'r'):                  
                nline = line.split('#')[0]
                nline = nline.split('!')[0]
                comment = line[len(nline):]
                nline = nline.split('=')
                if len(nline) != 2:
                    text += line
                elif nline[1].strip() in self:
                    text += '  %s\t= %s %s' % (self[nline[1].strip()],nline[1], comment)        
                    if nline[1].strip().lower() in to_write:
                        to_write.remove(nline[1].strip().lower())
                else:
                    logger.info('Adding missing parameter %s to current run_card (with default value)' % nline[1].strip())
                    text += line 
        
        if to_write:
            text+="""#********************************************************************* 
#  Additional parameter
#*********************************************************************
"""
            
            for key in to_write:
                text += '  %s\t= %s # %s\n' % (self[key], key, 'hidden parameter')

        if isinstance(output_file, str):
            fsock = open(output_file,'w')
            fsock.write(text)
            fsock.close()
        else:
            output_file.write(text)


    def get_default(self, name, default=None, log_level=None):
        """return self[name] if exist otherwise default. log control if we 
        put a warning or not if we use the default value"""

        if name not in self.user_set:
            if log_level is None:
                if name.lower() in self.hidden_param:
                    log_level = 10
                else:
                    log_level = 20
            if not default:
                default = self[name]
            logger.log(log_level, 'run_card missed argument %s. Takes default: %s'
                                   % (name, default))
            self[name] = default
            return default
        else:
            return self[name]   

    @staticmethod
    def format(formatv, value):
        """for retro compatibility"""
        
        logger.debug("please use f77_formatting instead of format")
        return self.f77_formatting(value, formatv=formatv)
    
    @staticmethod
    def f77_formatting(value, formatv=None):
        """format the variable into fortran. The type is detected by default"""

        if not formatv:
            if isinstance(value, bool):
                formatv = 'bool'
            elif isinstance(value, int):
                formatv = 'int'
            elif isinstance(value, float):
                formatv = 'float'
            elif isinstance(value, str):
                formatv = 'str'
            else:
                logger.debug("unknow format for f77_formatting: %s" , value)
                formatv = 'str'
        else:
            assert formatv
            
        if formatv == 'bool':
            if str(value) in ['1','T','.true.','True']:
                return '.true.'
            else:
                return '.false.'
            
        elif formatv == 'int':
            try:
                return str(int(value))
            except ValueError:
                fl = float(value)
                if int(fl) == fl:
                    return str(int(fl))
                else:
                    raise
                
        elif formatv == 'float':
            if isinstance(value, str):
                value = value.replace('d','e')
            return ('%.10e' % float(value)).replace('e','d')
        
        elif formatv == 'str':
            return "'%s'" % value

        

    def write_include_file(self, output_file):
        """ """
        
        # ensure that all parameter are coherent and fix those if needed
        self.check_validity()
        
        fsock = file_writers.FortranWriter(output_file)  
        for key in self:
            if key in self.not_in_include:
                continue
            
            #define the fortran name
            if key in self.fortran_name:
                fortran_name = self.fortran_name[key]
            else:
                fortran_name = key
                
            #get the value with warning if the user didn't set it
            value = self.get_default(key) 
            
            line = '%s = %s \n' % (fortran_name, self.f77_formatting(value))
            fsock.writelines(line)
        fsock.close()   

class RunCardLO(RunCard):
    """an object to handle in a nice way the run_card infomration"""
    
    def default_setup(self):
        """default value for the run_card.dat"""

        self.add_param("run_tag", "tag_1", include=False)
        self.add_param("gridpack", False)
        self.add_param("nevents", 10000)        
        self.add_param("iseed", 0)
        self.add_param("lpp1", 1, fortran_name="lpp(1)")
        self.add_param("lpp2", 1, fortran_name="lpp(2)")
        self.add_param("ebeam1", 6500.0, fortran_name="ebeam(1)")
        self.add_param("ebeam2", 6500.0, fortran_name="ebeam(2)")
        self.add_param("polbeam1", 0, fortran_name="pb1")
        self.add_param("polbeam2", 0, fortran_name="pb2")
        self.add_param("pdlabel", "nn23lo1")
        self.add_param("lhaid", 230000, hidden=True)
        self.add_param("fixed_ren_scale", False)
        self.add_param("fixed_fac_scale", False)
        self.add_param("scale", 91.1880)
        self.add_param("dsqrt_q2fact1", 91.1880, fortran_name="sf1")
        self.add_param("dsqrt_q2fact2", 91.1880, fortran_name="sf2")
        #matching
        self.add_param("scalefact", 1.0)
        self.add_param("ickkw", 0)
        self.add_param("highestmult", 1, fortran_name="nhmult")
        self.add_param("ktscheme", 1)
        self.add_param("alpsfact", 1)
        self.add_param("chcluster", False)
        self.add_param("pdfwgt", True)
        self.add_param("asrwgtflavor", 5)
        self.add_param("clusinfo", True)
        self.add_param("lhe_version", 3.0)
        #cut
        self.add_param("auto_ptj_mjj", True)
        self.add_param("bwcutoff", 15.0)
        self.add_param("cut_decays", False)
        self.add_param("nhel", 0, include=False)
        #pt cut
        self.add_param("ptj", 20.0, cut=True)
        self.add_param("ptb", 0.0, cut=True)
        self.add_param("pta", 10, cut=True)
        self.add_param("ptl", 10, cut=True)
        self.add_param("misset", 0.0, cut=True)
        self.add_param("ptheavy", 0.0, cut=True)
        self.add_param("ptonium", 1.0, legacy=True)
        self.add_param("ptjmax", -1.0, cut=True)
        self.add_param("ptbmax", -1.0, cut=True)
        self.add_param("ptamax", -1.0, cut=True)
        self.add_param("ptlmax", -1.0, cut=True)
        self.add_param("missetmax", -1.0, cut=True)
        # E cut
        self.add_param("ej", 0.0, cut=True)
        self.add_param("eb", 0.0, cut=True)
        self.add_param("ea", 0.0, cut=True)
        self.add_param("el", 0.0, cut=True)
        self.add_param("ejmax", -1.0, cut=True)
        self.add_param("ebmax", -1.0, cut=True)
        self.add_param("eamax", -1.0, cut=True)
        self.add_param("elmax", -1.0, cut=True)
        # Eta cut
        self.add_param("etaj", 5.0, cut=True)
        self.add_param("etab", -1.0, cut=True)
        self.add_param("etaa", 2.5, cut=True)
        self.add_param("etal", 2.5, cut=True)
        self.add_param("etaonium", 0.6, legacy=True)
        self.add_param("etajmin", 0.0, cut=True)
        self.add_param("etabmin", 0.0, cut=True)
        self.add_param("etaamin", 0.0, cut=True)
        self.add_param("etalmin", 0.0, cut=True)
        # DRJJ
        self.add_param("drjj", 0.4, cut=True)
        self.add_param("drbb", 0.0, cut=True)
        self.add_param("drll", 0.4, cut=True)
        self.add_param("draa", 0.4, cut=True)
        self.add_param("drbj", 0.0, cut=True)
        self.add_param("draj", 0.4, cut=True)
        self.add_param("drjl", 0.4, cut=True)
        self.add_param("drab", 0.0, cut=True)
        self.add_param("drbl", 0.0, cut=True)
        self.add_param("dral", 0.4, cut=True)
        self.add_param("drjjmax", -1.0, cut=True)
        self.add_param("drbbmax", -1.0, cut=True)
        self.add_param("drllmax", -1.0, cut=True)
        self.add_param("draamax", -1.0, cut=True)
        self.add_param("drbjmax", -1.0, cut=True)
        self.add_param("drajmax", -1.0, cut=True)
        self.add_param("drjlmax", -1.0, cut=True)
        self.add_param("drabmax", -1.0, cut=True)
        self.add_param("drblmax", -1.0, cut=True)
        self.add_param("dralmax", -1.0, cut=True)
        # invariant mass
        self.add_param("mmjj", 0.0, cut=True)
        self.add_param("mmbb", 0.0, cut=True)
        self.add_param("mmaa", 0.0, cut=True)
        self.add_param("mmll", 0.0, cut=True)
        self.add_param("mmjjmax", -1.0, cut=True)
        self.add_param("mmbbmax", -1.0, cut=True)                
        self.add_param("mmaamax", -1.0, cut=True)
        self.add_param("mmllmax", -1.0, cut=True)
        self.add_param("mmnl", 0.0, cut=True)
        self.add_param("mmnlmax", -1.0, cut=True)
        #minimum/max pt for sum of leptons
        self.add_param("ptllmin", 0.0, cut=True)
        self.add_param("ptllmax", -1, cut=True)
        self.add_param("xptj", 0.0, cut=True)
        self.add_param("xptb", 0.0, cut=True)
        self.add_param("xpta", 0.0, cut=True) 
        self.add_param("xptl", 0.0, cut=True)
        # ordered pt jet 
        self.add_param("ptj1min", 0.0, cut=True)
        self.add_param("ptj1max", -1.0, cut=True)
        self.add_param("ptj2min", 0.0, cut=True)
        self.add_param("ptj2max", -1.0, cut=True)
        self.add_param("ptj3min", 0.0, cut=True)
        self.add_param("ptj3max", -1.0, cut=True)
        self.add_param("ptj4min", 0.0, cut=True)
        self.add_param("ptj4max", -1.0, cut=True)                
        self.add_param("cutuse", 0, cut=True)
        # ordered pt lepton
        self.add_param("ptl1min", 0.0, cut=True)
        self.add_param("ptl1max", -1.0, cut=True)
        self.add_param("ptl2min", 0.0, cut=True)
        self.add_param("ptl2max", -1.0, cut=True)
        self.add_param("ptl3min", 0.0, cut=True)
        self.add_param("ptl3max", -1.0, cut=True)        
        self.add_param("ptl4min", 0.0, cut=True)
        self.add_param("ptl4max", -1.0, cut=True)
        # Ht sum of jets
        self.add_param("htjmin", 0.0, cut=True)
        self.add_param("htjmax", -1.0, cut=True)
        self.add_param("ihtmin", 0.0, cut=True)
        self.add_param("ihtmax", -1.0, cut=True)
        self.add_param("ht2min", 0.0, cut=True) 
        self.add_param("ht3min", 0.0, cut=True)
        self.add_param("ht4min", 0.0, cut=True)
        self.add_param("ht2max", -1.0, cut=True)
        self.add_param("ht3max", -1.0, cut=True)
        self.add_param("ht4max", -1.0, cut=True)
        # photon isolation
        self.add_param("ptgmin", 0.0, cut=True)
        self.add_param("r0gamma", 0.4)
        self.add_param("xn", 1.0)
        self.add_param("epsgamma", 1.0) 
        self.add_param("isoem", True)
        self.add_param("xetamin", 0.0, cut=True)
        self.add_param("deltaeta", 0.0, cut=True)
        self.add_param("ktdurham", -1.0, fortran_name="kt_durham", cut=True)
        self.add_param("dparameter", 0.4, fortran_name="d_parameter", cut=True)
        self.add_param("maxjetflavor", 4)
        self.add_param("xqcut", 0.0, cut=True)
        self.add_param("use_syst", True)
        self.add_param("sys_scalefact", "0.5 1 2", include=False)
        self.add_param("sys_alpsfact", "0.5 1 2", include=False)
        self.add_param("sys_matchscale", "30 50", include=False)
        self.add_param("sys_pdf", "Ct10nlo.LHgrid", include=False)
        self.add_param("sys_scalecorrelation", -1, include=False)
        
        #parameter not in the run_card by default
        self.add_param('gridrun', False, hidden=True)
        self.add_param('fixed_couplings', True, hidden=True)
        self.add_param('mc_grouped_subproc', True, hidden=True)
        self.add_param('xmtcentral', 0.0, hidden=True, fortran_name="xmtc")
        self.add_param('d', 1.0, hidden=True)
        self.add_param('gseed', 0, hidden=True, include=False)
        self.add_param('issgridfile', '', hidden=True)
        self.add_param('hightestmult', 0, hidden=True, fortran_name="nhmult")
        #job handling of the survey/ refine
        self.add_param('job_strategy', 0, hidden=True, include=False)
        self.add_param('survey_splitting', -1, hidden=True, include=False)
        self.add_param('refine_evt_by_job', -1, hidden=True, include=False)
 

        
    def check_validity(self):
        """ """
        #Make sure that nhel is only either 0 (i.e. no MC over hel) or
        #1 (MC over hel with importance sampling). In particular, it can
        #no longer be > 1.
        if 'nhel' not in self.user_set:
            raise InvalidRunCard, "Parameter nhel is not defined in the run_card."
        if self['nhel'] not in [1,0]:
            raise InvalidRunCard, "Parameter nhel can only be '0' or '1', "+\
                                                          "not %s." % self['nhel']
        if int(self['maxjetflavor']) > 6:
            raise InvalidRunCard, 'maxjetflavor should be lower than 5! (6 is partly supported)'
  
        # some cut need to be deactivated in presence of isolation
        if self['ptgmin'] > 0:
            if self['pta'] > 0:
                logger.warning('pta cut discarded since photon isolation is used')
                self['pta'] = 0.0
            if self['draj'] > 0:
                logger.warning('draj cut discarded since photon isolation is used')
                self['draj'] = 0.0   
        
        # special treatment for gridpack use the gseed instead of the iseed        
        if self['gridrun']:
            self['iseed'] = self['gseed']
        
        #Some parameter need to be fixed when using syscalc
        if self['use_syst']:
            if self['scalefact'] != 1.0:
                logger.warning('Since use_syst=T, We change the value of \'scalefact\' to 1')
                self['scalefact'] = 1.0
    
        # CKKW Treatment
        if self['ickkw'] > 0:
            if self['use_syst']:
                # some additional parameter need to be fixed for Syscalc + matching
                if self['alpsfact'] != 1.0:
                    logger.warning('Since use_syst=T, We change the value of \'alpsfact\' to 1')
                    self['alpsfact'] =1.0
            if self['maxjetflavor'] == 6:
                raise InvalidRunCard, 'maxjetflavor at 6 is NOT supported for matching!'
            if self['drjj'] != 0:
                logger.warning('Since icckw>0, We change the value of \'drjj\' to 0')
                self['drjj'] = 0
            if self['drjl'] != 0:
                logger.warning('Since icckw>0, We change the value of \'drjl\' to 0')
                self['drjl'] = 0    
            if not self['auto_ptj_mjj']:         
                if self['mmjj'] > self['xqcut']:
                    logger.warning('mmjj > xqcut (and auto_ptj_mjj = F). MMJJ set to 0')
                    self['mmjj'] = 0.0 
            if self['ickkw'] == 2:
                # add warning if ckkw selected but the associate parameter are empty
                self.get_default('highestmult', log=20)                   
                self.get_default('issgridfile', 'issudgrid.dat', log=20)

        # check validity of the pdf set
        possible_set = ['lhapdf','mrs02nl','mrs02nn', 'mrs0119','mrs0117','mrs0121','mrs01_j', 'mrs99_1','mrs99_2','mrs99_3','mrs99_4','mrs99_5','mrs99_6', 'mrs99_7','mrs99_8','mrs99_9','mrs9910','mrs9911','mrs9912', 'mrs98z1','mrs98z2','mrs98z3','mrs98z4','mrs98z5','mrs98ht', 'mrs98l1','mrs98l2','mrs98l3','mrs98l4','mrs98l5', 'cteq3_m','cteq3_l','cteq3_d', 'cteq4_m','cteq4_d','cteq4_l','cteq4a1','cteq4a2', 'cteq4a3','cteq4a4','cteq4a5','cteq4hj','cteq4lq', 'cteq5_m','cteq5_d','cteq5_l','cteq5hj','cteq5hq', 'cteq5f3','cteq5f4','cteq5m1','ctq5hq1','cteq5l1', 'cteq6_m','cteq6_d','cteq6_l','cteq6l1', 'nn23lo','nn23lo1','nn23nlo']
        if self['pdlabel'] not in possible_set:
            raise InvalidRunCard, 'Invalid PDF set (argument of pdlabel): %s. Possible choice are:\n %s' % (self['pdlabel'], ', '.join(possible_set))
        if self['pdlabel'] == 'lhapdf':
            #add warning if lhaid not define
            self.get_default('lhaid', log=20)
   
        for name in self.legacy_parameter:
            if self[name] != self.legacy_parameter[name]:
                logger.warning("The parameter %s is not supported anymore this parameter will be ignored." % name)
                

            
        
    def create_default_for_process(self, proc_characteristic, history, proc_def):
        """Rules
          process 1->N all cut set on off.
          loop_induced -> MC over helicity
          e+ e- beam -> lpp:0 ebeam:500  
          p p beam -> set maxjetflavor automatically
          more than one multiplicity: ickkw=1 xqcut=30 use_syst=F
         """

        if proc_characteristic['loop_induced']:
            self['nhel'] = 1
            self['use_syst'] = False
            
        if proc_characteristic['ninitial'] == 1:
            #remove all cut
            self.remove_all_cut()
        else:
            # check for beam_id
            beam_id = set()
            for proc in proc_def:
                for leg in proc[0]['legs']:
                    if not leg['state']:
                        beam_id.add(leg['id'])
            if any(i in beam_id for i in [1,-1,2,-2,3,-3,4,-4,5,-5,21]):
                maxjetflavor = max([4]+[abs(i) for i in beam_id if  -7< i < 7])
                self['maxjetflavor'] = maxjetflavor
                self['asrwgtflavor'] = maxjetflavor
                pass
            elif 11 in beam_id or -11 in beam_id:
                self['lpp1'] = 0
                self['lpp2'] = 0
                self['ebeam1'] = 500
                self['ebeam2'] = 500
            else:
                self['lpp1'] = 0
                self['lpp2'] = 0                
                
        # Check if need matching
        min_particle = 99
        max_particle = 0
        for proc in proc_def:
            min_particle = min(len(proc[0]['legs']), min_particle)
            max_particle = max(len(proc[0]['legs']), max_particle)
        if min_particle != max_particle:
            #take one of the process with min_particle
            for procmin in proc_def:
                if len(procmin[0]['legs']) != min_particle:
                    continue
                else:
                    idsmin = [l['id'] for l in procmin[0]['legs']]
                    break
            matching = False
            for procmax in proc_def:
                if len(procmax[0]['legs']) != max_particle:
                    continue
                idsmax =  [l['id'] for l in procmax[0]['legs']]
                for i in idsmin:
                    if i not in idsmax:
                        continue
                    else:
                        idsmax.remove(i)
                for j in idsmax:
                    if j not in [1,-1,2,-2,3,-3,4,-4,5,-5,21]:
                        break
                else:
                    # all are jet => matching is ON
                    matching=True
                    break 
            
            if matching:
                self['ickkw'] = 1
                self['xqcut'] = 30
                self['use_syst'] = False 
                self['drjj'] = 0
                self['drjl'] = 0
                

    def remove_all_cut(self): 
        """remove all the cut"""

        for name in self.cuts_parameter:
            targettype = type(self[name])
            if targettype == bool:
                self[name] = False
            elif 'min' in name:
                self[name] = 0
            elif 'max' in name:
                self[name] = -1
            elif 'eta' in name:
                self[name] = -1
            else:
                self[name] = 0
            
    def write(self, output_file, template=None, python_template=False):
        """Write the run_card in output_file according to template 
           (a path to a valid run_card)"""

        if not template:
            if not MADEVENT:
                template = pjoin(MG5DIR, 'Template', 'LO', 'Cards', 
                                                        'run_card.dat')
                python_template = True
            else:
                template = pjoin(MEDIR, 'Cards', 'run_card_default.dat')
                python_template = False
       
        super(RunCardLO, self).write(output_file, template=template,
                                    python_template=python_template)            


class RunCardNLO(RunCard):
    """A class object for the run_card for a (aMC@)NLO pocess"""

        
    def default_setup(self):
        """define the default value"""
        
        self.add_param('run_tag', 'tag_1', include=False)
        self.add_param('nevents', 10000)
        self.add_param('req_acc', -1.0, include=False)
        self.add_param('nevt_job', -1, include=False)
        self.add_param('event_norm', 'average')
        #FO parameter
        self.add_param('req_acc_fo', 0.01, include=False)        
        self.add_param('npoints_fo_grid', 5000, include=False)
        self.add_param('niters_fo_grid', 4, include=False)
        self.add_param('npoints_fo', 10000, include=False)        
        self.add_param('niters_fo', 6, include=False)
        #seed and collider
        self.add_param('iseed', 0)
        self.add_param('lpp1', 1, fortran_name='lpp(1)')        
        self.add_param('lpp2', 1, fortran_name='lpp(2)')                        
        self.add_param('ebeam1', 6500, fortran_name='ebeam(1)')
        self.add_param('ebeam2', 6500, fortran_name='ebeam(2)')        
        self.add_param('pdlabel', 'nn23nlo')                
        self.add_param('lhaid', 244600)
        #shower and scale
        self.add_param('parton_shower', 'HERWIG6', fortran_name='shower_mc')        
        self.add_param('fixed_ren_scale', False)
        self.add_param('fixed_fac_scale', False)
        self.add_param('mur_ref_fixed', 91.118)                       
        self.add_param('muf1_ref_fixed', 91.118)
        self.add_param('muf2_ref_fixed', 91.118)
        self.add_param('fixed_qes_scale', False)
        self.add_param('qes_ref_fixed', 91.118)
        self.add_param('mur_over_ref', 1)
        self.add_param('muf1_over_ref', 1)                       
        self.add_param('muf2_over_ref', 1)
        self.add_param('qes_over_ref', 1)
        self.add_param('reweight_scale', True, fortran_name='do_rwgt_scale')
        self.add_param('rw_rscale_down', 0.5)        
        self.add_param('rw_rscale_up', 2.0)
        self.add_param('rw_fscale_down', 0.5)                       
        self.add_param('rw_fscale_up', 2)
        self.add_param('reweight_pdf', False, fortran_name='do_rwgt_pdf')
        self.add_param('pdf_set_min', 244601)
        self.add_param('pdf_set_max', 244700)
        #merging
        self.add_param('ickkw', 0)
        self.add_param('bwcutoff', 15)
        #cuts        
        self.add_param('jetalgo', 1)
        self.add_param('jetradius', 0.7, hidden=True)         
        self.add_param('ptj', 10 , cut=True)
        self.add_param('etaj', -1, cut=True)        
        self.add_param('ptl', 0, cut=True)
        self.add_param('etal', -1, cut=True) 
        self.add_param('drll', 0, cut=True)
        self.add_param('drll_sf', 0, cut=True)        
        self.add_param('mll', 0, cut=True)
        self.add_param('mll_sf', 30, cut=True) 
        self.add_param('ptgmin', 20, cut=True)
        self.add_param('etagamma', -1)        
        self.add_param('r0gamma', 0.4)
        self.add_param('xn', 1.0)                         
        self.add_param('epsgamma', 1.0)
        self.add_param('isoem', True)        
        self.add_param('maxjetflavor', 4)
        self.add_param('iappl', 0)   
    
    
    def check_validity(self):
        """check the validity of the various input"""
        
        # For FxFx merging, make sure that the following parameters are set correctly:
        if self['ickkw'] == 3: 
            # 1. Renormalization and factorization (and ellis-sexton scales) are not fixed       
            scales=['fixed_ren_scale','fixed_fac_scale','fixed_QES_scale']
            for scale in scales:
                if self[scale]:
                    logger.info('''For consistency in the FxFx merging, \'%s\' has been set to false'''
                                % scale,'$MG:color:BLACK')
                    self[scale]= False
            # 2. Use kT algorithm for jets with pseudo-code size R=1.0
            jetparams=['jetradius','jetalgo']
            for jetparam in jetparams:
                if float(self[jetparam]) != 1.0:
                    logger.info('''For consistency in the FxFx merging, \'%s\' has been set to 1.0'''
                                % jetparam ,'$MG:color:BLACK')
                    self[jetparam] = 1.0
                                
        # For interface to APPLGRID, need to use LHAPDF and reweighting to get scale uncertainties
        if self['iappl'] != 0 and self['pdlabel'].lower() != 'lhapdf':
            raise InvalidRunCard('APPLgrid generation only possible with the use of LHAPDF')
        if self['iappl'] != 0 and not self['reweight_scale']:
            raise InvalidRunCard('APPLgrid generation only possible with including' +\
                                      ' the reweighting to get scale dependence')

        # check that the pdf is set correctly
        possible_set = ['lhapdf','mrs02nl','mrs02nn', 'mrs0119','mrs0117','mrs0121','mrs01_j', 'mrs99_1','mrs99_2','mrs99_3','mrs99_4','mrs99_5','mrs99_6', 'mrs99_7','mrs99_8','mrs99_9','mrs9910','mrs9911','mrs9912', 'mrs98z1','mrs98z2','mrs98z3','mrs98z4','mrs98z5','mrs98ht', 'mrs98l1','mrs98l2','mrs98l3','mrs98l4','mrs98l5', 'cteq3_m','cteq3_l','cteq3_d', 'cteq4_m','cteq4_d','cteq4_l','cteq4a1','cteq4a2', 'cteq4a3','cteq4a4','cteq4a5','cteq4hj','cteq4lq', 'cteq5_m','cteq5_d','cteq5_l','cteq5hj','cteq5hq', 'cteq5f3','cteq5f4','cteq5m1','ctq5hq1','cteq5l1', 'cteq6_m','cteq6_d','cteq6_l','cteq6l1', 'nn23lo','nn23lo1','nn23nlo']
        if self['pdlabel'] not in possible_set:
            raise InvalidRunCard, 'Invalid PDF set (argument of pdlabel) possible choice are:\n %s' % ','.join(possible_set)
    

    def write(self, output_file, template=None, python_template=False):
        """Write the run_card in output_file according to template 
           (a path to a valid run_card)"""

        if not template:
            if not MADEVENT:
                template = pjoin(MG5DIR, 'Template', 'NLO', 'Cards', 
                                                        'run_card.dat')
                python_template = True
            else:
                template = pjoin(MEDIR, 'Cards', 'run_card_default.dat')
                python_template = False
       
        super(RunCardNLO, self).write(output_file, template=template,
                                    python_template=python_template)


    def create_default_for_process(self, proc_characteristic, history, proc_def):
        """Rules
          e+ e- beam -> lpp:0 ebeam:500  
          p p beam -> set maxjetflavor automatically
         """

        # check for beam_id
        beam_id = set()
        for proc in proc_def:
            for leg in proc[0]['legs']:
                if not leg['state']:
                    beam_id.add(leg['id'])
        if any(i in beam_id for i in [1,-1,2,-2,3,-3,4,-4,5,-5,21]):
            maxjetflavor = max([4]+[abs(i) for i in beam_id if  -7< i < 7])
            self['maxjetflavor'] = maxjetflavor
            pass
        elif 11 in beam_id or -11 in beam_id:
            self['lpp1'] = 0
            self['lpp2'] = 0
            self['ebeam1'] = 500
            self['ebeam2'] = 500
        else:
            self['lpp1'] = 0
            self['lpp2'] = 0  
        
class MadLoopParam(ConfigFile):
    """ a class for storing/dealing with the file MadLoopParam.dat
    contains a parser to read it, facilities to write a new file,...
    """
    

            
    def default_setup(self):
        """initialize the directory to the default value"""
        
        self.add_param("MLReductionLib", "1|4|3|2")
        self.add_param("IREGIMODE", 2)
        self.add_param("IREGIRECY", True)
        self.add_param("CTModeRun", -1)
        self.add_param("MLStabThres", 1e-3)
        self.add_param("NRotations_DP", 1)
        self.add_param("NRotations_QP", 0)
        self.add_param("ImprovePSPoint", 2)
        self.add_param("CTLoopLibrary", 2)
        self.add_param("CTStabThres", 1e-2)
        self.add_param("CTModeInit", 1)
        self.add_param("CheckCycle", 3)
        self.add_param("MaxAttempts", 10)
        self.add_param("ZeroThres", 1e-9)
        self.add_param("OSThres", 1.0e-8)
        self.add_param("DoubleCheckHelicityFilter", True)
        self.add_param("WriteOutFilters", True)
        self.add_param("UseLoopFilter", False)
        self.add_param("HelicityFilterLevel", 2)
        self.add_param("LoopInitStartOver", False)
        self.add_param("HelInitStartOver", False)

    def read(self, finput):
        """Read the input file, this can be a path to a file, 
           a file object, a str with the content of the file."""
           
        if isinstance(finput, str):
            if "\n" in finput:
                finput = finput.split('\n')
            elif os.path.isfile(finput):
                finput = open(finput)
            else:
                raise Exception, "No such file %s" % input
        
        previous_line= ''
        for line in finput:
            if previous_line.startswith('#'):
                name = previous_line[1:].split()[0]
                value = line.strip()
                if len(value) and value[0] not in ['#', '!']:
                    self.__setitem__(name, value, change_userdefine=True)
            previous_line = line
        
    
    def write(self, outputpath, template=None,commentdefault=False):
        
        if not template:
            if not MADEVENT:
                template = pjoin(MG5DIR, 'Template', 'loop_material', 'StandAlone', 
                                                   'Cards', 'MadLoopParams.dat')
            else:
                template = pjoin(MEDIR, 'SubProcesses', 'MadLoop5_resources',
                                                           'MadLoopParams.dat' )
                if not os.path.exists(template):
                    template = pjoin(MEDIR, 'Cards', 'MadLoopParams.dat')
        fsock = open(template, 'r')
        template = fsock.readlines()
        fsock.close()
        
        if isinstance(outputpath, str):
            output = open(outputpath, 'w')
        else:
            output = outputpath

        def f77format(value):
            if isinstance(value, bool):
                if value:
                    return '.true.'
                else:
                    return '.false.'
            elif isinstance(value, int):
                return value
            elif isinstance(value, float):
                tmp ='%e' % value
                return tmp.replace('e','d')
            elif isinstance(value, str):
                return value
            else:
                raise Exception, "Can not format input %s" % type(value)
            
        name = ''
        done = set()
        for line in template:
            if name:
                done.add(name)
                if commentdefault and name.lower() not in self.user_set :
                    output.write('!%s\n' % f77format(self[name]))
                else:
                    output.write('%s\n' % f77format(self[name]))
                name=''
                continue
            elif line.startswith('#'):
                name = line[1:].split()[0]
            output.write(line)
        
        
        
        
        
        
        
    <|MERGE_RESOLUTION|>--- conflicted
+++ resolved
@@ -535,486 +535,8 @@
                 del banner[tag]
     return banner
     
-
-
 class InvalidRunCard(InvalidCmd):
     pass
-
-<<<<<<< HEAD
-=======
-class RunCard(dict):
-    """A class object for the run_card"""
-
-    #list of paramater which are allowed BUT not present in the _default file.
-    hidden_param = ['lhaid', 'gridrun', 'fixed_couplings']
-    true = ['true', 'True','.true.','T', True, 1,'TRUE']
-
-    def __init__(self, run_card):
-        """ """
-        
-        if isinstance(run_card, str):
-            run_card = file(run_card,'r')
-        else:
-            pass # use in banner loading
-
-        for line in run_card:
-            line = line.split('#')[0]
-            line = line.split('!')[0]
-            line = line.split('=')
-            if len(line) != 2:
-                continue
-            self[line[1].strip()] = line[0].replace('\'','').strip()
-
-    def get_default(self, name, default, log_level):
-        """return self[name] if exist otherwise default. log control if we 
-        put a warning or not if we use the default value"""
-
-        try:
-            return self[name]
-        except KeyError:
-            if log_level:
-                logger.log(log_level, 'run_card missed argument %s. Takes default: %s'
-                                   % (name, default))
-                self[name] = default
-                return default
-        
-    @staticmethod
-    def format(format, value):
-        """format the value"""
-        
-        if format == 'bool':
-            if str(value) in ['1','T','.true.','True']:
-                return '.true.'
-            else:
-                return '.false.'
-            
-        elif format == 'int':
-            try:
-                return str(int(value))
-            except ValueError:
-                fl = float(value)
-                if int(fl) == fl:
-                    return str(int(fl))
-                else:
-                    raise
-                
-        elif format == 'float':
-            if isinstance(value, str):
-                value = value.replace('d','e')
-            return ('%.10e' % float(value)).replace('e','d')
-        
-        elif format == 'str':
-            return "'%s'" % value
-    
-
-        
-    def write(self, output_file, template=None):
-        """Write the run_card in output_file according to template 
-           (a path to a valid run_card)"""
-        
-        if not template:
-            template = output_file
-        
-        text = ""
-        for line in file(template,'r'):                  
-            nline = line.split('#')[0]
-            nline = nline.split('!')[0]
-            comment = line[len(nline):]
-            nline = nline.split('=')
-            if len(nline) != 2:
-                text += line
-            elif nline[1].strip() in self:
-                text += '  %s\t= %s %s' % (self[nline[1].strip()],nline[1], comment)        
-            else:
-                logger.info('Adding missing parameter %s to current run_card (with default value)' % nline[1].strip())
-                text += line 
-        
-        for param in self.hidden_param:
-            if param in self:
-                text += '  %s\t= %s \n' % (self[param],param) 
-
-        fsock = open(output_file,'w')
-        fsock.write(text)
-        fsock.close()
-
-
-    def write_include_file(self, output_path):
-        """writing the run_card.inc file""" 
-        
-        self.fsock = file_writers.FortranWriter(output_path)    
-################################################################################
-#      Writing the lines corresponding to the cuts
-################################################################################
-        # Frixione photon isolation
-        self.add_line('ptgmin', 'float', 0.0)
-        self.add_line('R0gamma', 'float', 0.4)
-        self.add_line('xn', 'float', 1.0)
-        self.add_line('epsgamma', 'float', 1.0)
-        self.add_line('isoEM', 'bool', True)
-        # Cut that need to be deactivated in presence of isolation
-        if 'ptgmin' in self and float(self['ptgmin'])>0:
-            if float(self['pta']) > 0:
-                logger.warning('pta cut discarded since photon isolation is used')
-                self['pta'] = '0'
-            if float(self['draj']) > 0:
-                logger.warning('draj cut discarded since photon isolation is used')
-                self['draj'] = '0' 
-    
-        self.add_line('maxjetflavor', 'int', 4)
-        if int(self['maxjetflavor']) > 6:
-            raise InvalidRunCard, 'maxjetflavor should be lower than 5! (6 is partly supported)'
-        self.add_line('auto_ptj_mjj', 'bool', True)
-        self.add_line('cut_decays', 'bool', True)
-        # minimum pt
-        self.add_line('ptj', 'float', 20)
-        self.add_line('ptb', 'float', 20)
-        self.add_line('pta', 'float', 20)
-        self.add_line('ptl', 'float', 20)
-        self.add_line('misset', 'float', 0)
-        self.add_line('ptonium', 'float', 0.0)
-        # maximal pt
-        self.add_line('ptjmax', 'float', -1)
-        self.add_line('ptbmax', 'float', -1)
-        self.add_line('ptamax', 'float', -1)
-        self.add_line('ptlmax', 'float', -1)
-        self.add_line('missetmax', 'float', -1)
-        # maximal rapidity (absolute value)
-        self.add_line('etaj', 'float', 4.0)
-        self.add_line('etab', 'float', 4.0)
-        self.add_line('etaa', 'float', 4.0)
-        self.add_line('etal', 'float', 4.0)
-        # minimal rapidity (absolute value)
-        self.add_line('etajmin', 'float', 0.0)
-        self.add_line('etabmin', 'float', 0.0)
-        self.add_line('etaamin', 'float', 0.0)
-        self.add_line('etalmin', 'float', 0.0)
-        self.add_line('etaonium', 'float', 100.0)
-        # Minimul E's
-        self.add_line('ej', 'float', 0.0)
-        self.add_line('eb', 'float', 0.0)
-        self.add_line('ea', 'float', 0.0)
-        self.add_line('el', 'float', 0.0)
-        # Maximum E's
-        self.add_line('ejmax', 'float', -1)
-        self.add_line('ebmax', 'float', -1)
-        self.add_line('eamax', 'float', -1)
-        self.add_line('elmax', 'float', -1)     
-        # minimum delta_r
-        self.add_line('drjj', 'float', 0.4)     
-        self.add_line('drbb', 'float', 0.4)     
-        self.add_line('drll', 'float', 0.4)     
-        self.add_line('draa', 'float', 0.4)     
-        self.add_line('drbj', 'float', 0.4)  
-        self.add_line('draj', 'float', 0.4)     
-        self.add_line('drjl', 'float', 0.4)     
-        self.add_line('drab', 'float', 0.4)     
-        self.add_line('drbl', 'float', 0.4)     
-        self.add_line('dral', 'float', 0.4)     
-        # maximum delta_r
-        self.add_line('drjjmax', 'float', -1)
-        self.add_line('drbbmax', 'float', -1)
-        self.add_line('drllmax', 'float', -1)
-        self.add_line('draamax', 'float', -1)
-        self.add_line('drbjmax', 'float', -1)
-        self.add_line('drajmax', 'float', -1)
-        self.add_line('drjlmax', 'float', -1)
-        self.add_line('drabmax', 'float', -1)
-        self.add_line('drblmax', 'float', -1)
-        self.add_line('dralmax', 'float', -1)
-        # minimum invariant mass for pairs
-        self.add_line('mmjj', 'float', 0.0)
-        self.add_line('mmbb', 'float', 0.0)
-        self.add_line('mmaa', 'float', 0.0)
-        self.add_line('mmll', 'float', 0.0)
-        # maximum invariant mall for pairs
-        self.add_line('mmjjmax', 'float', -1)
-        self.add_line('mmbbmax', 'float', -1)
-        self.add_line('mmaamax', 'float', -1)
-        self.add_line('mmllmax', 'float', -1)
-        #Min Maxi invariant mass for all leptons 
-        self.add_line("mmnl", 'float', 0.0)
-        self.add_line("mmnlmax", 'float', -1)
-        #inclusive cuts
-        self.add_line("xptj", 'float', 0.0)
-        self.add_line("xptb", 'float', 0.0)
-        self.add_line("xpta", 'float', 0.0)
-        self.add_line("xptl", 'float', 0.0)
-        self.add_line("xmtcentral", 'float', 0.0, fortran_name='xmtc', log=10)
-        # WBT cuts
-        self.add_line("xetamin", 'float', 0.0)
-        self.add_line("deltaeta", 'float', 0.0)
-        # Jet measure cuts 
-        self.add_line("xqcut", 'float', 0.0)
-        self.add_line("d", 'float', 1.0, log=10)
-        # Set min pt of one heavy particle 
-        self.add_line("ptheavy", 'float', 0.0)
-        # Pt of pairs of leptons (CHARGED AND NEUTRALS)
-        self.add_line("ptllmin", "float", 0.0)
-        self.add_line("ptllmax", "float", -1)
-        # Check   the pt's of the jets sorted by pt
-        self.add_line("ptj1min", "float", 0.0)
-        self.add_line("ptj1max", "float", -1)
-        self.add_line("ptj2min", "float", 0.0)
-        self.add_line("ptj2max", "float", -1)
-        self.add_line("ptj3min", "float", 0.0)
-        self.add_line("ptj3max", "float", -1)
-        self.add_line("ptj4min", "float", 0.0)
-        self.add_line("ptj4max", "float", -1)
-        self.add_line("cutuse", "float", 0.0)
-        # Check   the pt's of leptons sorted by pt
-        self.add_line("ptl1min", "float", 0.0)
-        self.add_line("ptl1max", "float", -1)
-        self.add_line("ptl2min", "float", 0.0)
-        self.add_line("ptl2max", "float", -1)
-        self.add_line("ptl3min", "float", 0.0)
-        self.add_line("ptl3max", "float", -1)
-        self.add_line("ptl4min", "float", 0.0)
-        self.add_line("ptl4max", "float", -1)
-        # Check  Ht
-        self.add_line("ht2min", 'float', 0.0)
-        self.add_line("ht3min", 'float', 0.0)
-        self.add_line("ht4min", 'float', 0.0)
-        self.add_line("ht2max", 'float', -1)
-        self.add_line("ht3max", 'float', -1)
-        self.add_line("ht4max", 'float', -1)        
-        self.add_line("htjmin", 'float', 0.0)
-        self.add_line("htjmax", 'float', -1)        
-        self.add_line("ihtmin", 'float', 0.0)
-        self.add_line("ihtmax", 'float', -1)
-        # kt_ durham
-        self.add_line('ktdurham', 'float', -1, fortran_name='kt_durham')
-        self.add_line('dparameter', 'float', 0.4, fortran_name='d_parameter')
-
-
-################################################################################
-#      Writing the lines corresponding to anything but cuts
-################################################################################
-        # lhe output format
-        self.add_line("lhe_version", "float", 2.0) #if not specify assume old standard
-        # seed
-        self.add_line("gridpack","bool", False)
-        self.add_line("gridrun",'bool', False, log=10)
-        if str(self['gridrun']) in ['1','T','.true','True'] and \
-           str(self['gridpack']) in ['1','T','.true','True']:
-            self.add_line('gseed', 'int', 0, fortran_name='iseed')
-        else:
-            self.add_line('iseed', 'int', 0, fortran_name='iseed')
-        #number of events
-        self.add_line('nevents', 'int', 10000)
-        #self.add_line('gevents', 'int', 2000, log=10)
-            
-        # Renormalizrion and factorization scales
-        self.add_line('fixed_ren_scale', 'bool', True)
-        self.add_line('fixed_fac_scale', 'bool', True)
-        self.add_line('scale', 'float', 'float', 91.188)
-        self.add_line('dsqrt_q2fact1','float', 91.188, fortran_name='sf1')
-        self.add_line('dsqrt_q2fact2', 'float', 91.188, fortran_name='sf2')
-        
-        self.add_line('use_syst', 'bool', False)
-        #if use_syst is True, some parameter are automatically fixed.
-        if self['use_syst'] in self.true:
-            value = self.format('float',self.get_default('scalefact', 1.0, 30))
-            if value != self.format('float', 1.0):
-                logger.warning('Since use_syst=T, We change the value of \'scalefact\' to 1')
-                self['scalefact'] = 1.0
-        self.add_line('scalefact', 'float', 1.0)
-        
-        self.add_line('fixed_couplings', 'bool', True, log=10)
-        self.add_line('ickkw', 'int', 0)
-        self.add_line('chcluster', 'bool', False)
-        self.add_line('ktscheme', 'int', 1)
-        self.add_line('asrwgtflavor', 'int', 5)
-        
-        #CKKW TREATMENT!
-        if int(self['ickkw'])>0:
-            #if use_syst is True, some parameter are automatically fixed.
-            if self['use_syst'] in self.true:
-                value = self.format('float',self.get_default('alpsfact', 1.0, 30))
-                if value != self.format('float', 1.0):
-                    logger.warning('Since use_syst=T, We change the value of \'alpsfact\' to 1')
-                    self['alpsfact'] = 1.0
-            if int(self['maxjetflavor']) == 6:
-                raise InvalidRunCard, 'maxjetflavor at 6 is NOT supported for matching!'
-            self.add_line('alpsfact', 'float', 1.0)
-            self.add_line('pdfwgt', 'bool', True)
-            self.add_line('clusinfo', 'bool', False)
-            # check that DRJJ and DRJL are set to 0 and MMJJ
-            if self.format('float', self['drjj']) != self.format('float', 0.):
-                logger.warning('Since icckw>0, We change the value of \'drjj\' to 0')
-            if self.format('float', self['drjl']) != self.format('float', 0.):
-                logger.warning('Since icckw>0, We change the value of \'drjl\' to 0')
-            if self.format('bool', self['auto_ptj_mjj']) == '.false.':
-                #ensure formatting
-                mmjj = self['mmjj']
-                if isinstance(mmjj,str):
-                    mmjj = float(mmjj.replace('d','e'))
-                xqcut = self['xqcut']
-                if isinstance(xqcut,str):
-                    xqcut = float(xqcut.replace('d','e'))
-                 
-                if mmjj > xqcut:
-                    logger.warning('mmjj > xqcut (and auto_ptj_mjj = F). MMJJ set to 0')
-                    self.add_line('mmjj','float',0)
-                    
-        if int(self['ickkw'])==2:
-            self.add_line('highestmult','int', 0, fortran_name='nhmult')
-            self.add_line('issgridfile','str','issudgrid.dat')
-        
-        # Collider energy and type
-        self.add_line('lpp1', 'int', 1, fortran_name='lpp(1)')
-        self.add_line('lpp2', 'int', 1, fortran_name='lpp(2)')
-        self.add_line('ebeam1', 'float', 7000, fortran_name='ebeam(1)')
-        self.add_line('ebeam2', 'float', 7000, fortran_name='ebeam(2)')
-        # Beam polarization
-        self.add_line('polbeam1', 'float', 0.0, fortran_name='pb1')
-        self.add_line('polbeam2', 'float', 0.0, fortran_name='pb2')
-        # BW cutoff (M+/-bwcutoff*Gamma)
-        self.add_line('bwcutoff', 'float', 15.0)
-        #  Collider pdf
-        self.add_line('pdlabel','str','cteq6l1')
-        
-        # check validity of the pdf set
-        possible_set = ['lhapdf','mrs02nl','mrs02nn', 'mrs0119','mrs0117','mrs0121','mrs01_j', 'mrs99_1','mrs99_2','mrs99_3','mrs99_4','mrs99_5','mrs99_6', 'mrs99_7','mrs99_8','mrs99_9','mrs9910','mrs9911','mrs9912', 'mrs98z1','mrs98z2','mrs98z3','mrs98z4','mrs98z5','mrs98ht', 'mrs98l1','mrs98l2','mrs98l3','mrs98l4','mrs98l5', 'cteq3_m','cteq3_l','cteq3_d', 'cteq4_m','cteq4_d','cteq4_l','cteq4a1','cteq4a2', 'cteq4a3','cteq4a4','cteq4a5','cteq4hj','cteq4lq', 'cteq5_m','cteq5_d','cteq5_l','cteq5hj','cteq5hq', 'cteq5f3','cteq5f4','cteq5m1','ctq5hq1','cteq5l1', 'cteq6_m','cteq6_d','cteq6_l','cteq6l1', 'nn23lo','nn23lo1','nn23nlo']
-        if self['pdlabel'] not in possible_set:
-            raise InvalidRunCard, 'Invalid PDF set (argument of pdlabel) possible choice are:\n %s' % ','.join(possible_set)
-    
-        if self['pdlabel'] == 'lhapdf':
-            self.add_line('lhaid', 'int', 10042)
-        else:
-            self.add_line('lhaid', 'int', 10042, log=10)
-        
-        self.fsock.close()
-
-
-
-        
-    def add_line(self, card_name, type, default, log=30, fortran_name=None):
-        """get the line for the .inc file""" 
-         
-        value = self.get_default(card_name, default, log)
-        if not fortran_name:
-            fortran_name = card_name
-        self.fsock.writelines(' %s = %s \n' % (fortran_name, self.format(type, value)))
-
-
-class RunCardNLO(RunCard):
-    """A class object for the run_card for a (aMC@)NLO pocess"""
-
-        
-    def write_include_file(self, output_path):
-        """writing the run_card.inc file""" 
-
-        # For FxFx merging, make sure that the following parameters are set correctly:
-        true = ['true', 'True','.true.','T', True, 1,'TRUE']
-        if int(self['ickkw']) == 3:
-                # 1. Renormalization and factorization (and ellis-sexton scales) are not fixed
-            scales=['fixed_ren_scale','fixed_fac_scale','fixed_QES_scale']
-            for scale in scales:
-                if self[scale] in true :
-                    logger.info('''For consistency in the FxFx merging, \'%s\' has been set to false'''
-                                % scale,'$MG:color:BLACK')
-                    self[scale]='F'
-                # 2. Use kT algorithm for jets with pseudo-code size R=1.0
-            jetparams=['jetradius','jetalgo']
-            for jetparam in jetparams:
-                if float(self[jetparam]) != 1.0:
-                    logger.info('''For consistency in the FxFx merging, \'%s\' has been set to 1.0'''
-                                % jetparam ,'$MG:color:BLACK')
-                    self[jetparam]='1.0'
-        
-        #ensure that iappl is present in the card!
-        self.get_default('iappl', '0', log_level=10)
-        # For interface to APPLGRID, need to use LHAPDF and reweighting to get scale uncertainties
-        if self['iappl'] != '0' and self['pdlabel'].lower() != 'lhapdf':
-            raise self.InvalidRunCard('APPLgrid generation only possible with the use of LHAPDF')
-        if self['iappl'] != '0' and self['reweight_scale'] not in true:
-            raise self.InvalidRunCard('APPLgrid generation only possible with including' +\
-                                      ' the reweighting to get scale dependence')
-
-        self.fsock = file_writers.FortranWriter(output_path)    
-################################################################################
-#      Writing the lines corresponding to the cuts
-################################################################################
-    
-        self.add_line('maxjetflavor', 'int', 4)
-        # minimum pt
-        self.add_line('ptj', 'float', 20)
-        self.add_line('etaj', 'float', -1.0)
-        self.add_line('ptl', 'float', 20)
-        self.add_line('etal', 'float', -1.0)
-        # minimum delta_r
-        self.add_line('drll', 'float', 0.4)     
-        self.add_line('drll_sf', 'float', 0.4)     
-        # minimum invariant mass for pairs
-        self.add_line('mll', 'float', 0.0)
-        self.add_line('mll_sf', 'float', 0.0)
-        #inclusive cuts
-        # Jet measure cuts 
-        self.add_line("jetradius", 'float', 0.7, log=10)
-
-################################################################################
-#      Writing the lines corresponding to anything but cuts
-################################################################################
-        # seed
-        self.add_line('iseed', 'int', 0)
-        self.add_line('parton_shower', 'str', 'HERWIG6', fortran_name='shower_mc')
-        self.add_line('nevents', 'int', 10000)
-        self.add_line('event_norm', 'str', 'average', fortran_name='event_norm')
-        # Renormalizrion and factorization scales
-        self.add_line('fixed_ren_scale', 'bool', True)
-        self.add_line('fixed_fac_scale', 'bool', True)
-        self.add_line('fixed_QES_scale', 'bool', True)
-        self.add_line('muR_ref_fixed', 'float', 91.188)
-        self.add_line('muF1_ref_fixed','float', 91.188)
-        self.add_line('muF2_ref_fixed', 'float', 91.188)
-        self.add_line('QES_ref_fixed', 'float', 91.188)
-        self.add_line('muR_over_ref', 'float', 1.0)
-        self.add_line('muF1_over_ref', 'float', 1.0)
-        self.add_line('muF2_over_ref', 'float', 1.0)
-        self.add_line('QES_over_ref', 'float', 1.0)
-        #reweight block
-        self.add_line('reweight_scale', 'bool', True, fortran_name='do_rwgt_scale')
-        self.add_line('rw_Rscale_up', 'float', 2.0)
-        self.add_line('rw_Rscale_down', 'float', 0.5)
-        self.add_line('rw_Fscale_up', 'float', 2.0)
-        self.add_line('rw_Fscale_down', 'float', 0.5)
-        self.add_line('reweight_PDF', 'bool', True, fortran_name='do_rwgt_pdf')
-        self.add_line('PDF_set_min', 'int', 21101)
-        self.add_line('PDF_set_max', 'int', 21140)
-        self.add_line('iappl', 'int', 0)
-        # FxFx merging stuff
-        self.add_line('ickkw', 'int', 0)
-        self.add_line('jetalgo', 'float', 1.0)
-        # Collider energy and type
-        self.add_line('lpp1', 'int', 1, fortran_name='lpp(1)')
-        self.add_line('lpp2', 'int', 1, fortran_name='lpp(2)')
-        self.add_line('ebeam1', 'float', 4000, fortran_name='ebeam(1)')
-        self.add_line('ebeam2', 'float', 4000, fortran_name='ebeam(2)')
-        # BW cutoff (M+/-bwcutoff*Gamma)
-        self.add_line('bwcutoff', 'float', 15.0)
-        # Photon isolation
-        self.add_line('ptgmin', 'float', 10.0)
-        self.add_line('etagamma', 'float', -1.0)
-        self.add_line('R0gamma', 'float', 0.4)
-        self.add_line('xn', 'float', 1.0)
-        self.add_line('epsgamma', 'float', 1.0)
-        self.add_line('isoEM', 'bool', True)
-        #  Collider pdf
-        self.add_line('pdlabel','str','cteq6_m')
-        # check validity of the pdf set
-        possible_set = ['lhapdf','mrs02nl','mrs02nn', 'mrs0119','mrs0117','mrs0121','mrs01_j', 'mrs99_1','mrs99_2','mrs99_3','mrs99_4','mrs99_5','mrs99_6', 'mrs99_7','mrs99_8','mrs99_9','mrs9910','mrs9911','mrs9912', 'mrs98z1','mrs98z2','mrs98z3','mrs98z4','mrs98z5','mrs98ht', 'mrs98l1','mrs98l2','mrs98l3','mrs98l4','mrs98l5', 'cteq3_m','cteq3_l','cteq3_d', 'cteq4_m','cteq4_d','cteq4_l','cteq4a1','cteq4a2', 'cteq4a3','cteq4a4','cteq4a5','cteq4hj','cteq4lq', 'cteq5_m','cteq5_d','cteq5_l','cteq5hj','cteq5hq', 'cteq5f3','cteq5f4','cteq5m1','ctq5hq1','cteq5l1', 'cteq6_m','cteq6_d','cteq6_l','cteq6l1', 'nn23lo','nn23lo1','nn23nlo']
-        if self['pdlabel'] not in possible_set:
-            raise InvalidRunCard, 'Invalid PDF set (argument of pdlabel) possible choice are:\n %s' % ','.join(possible_set)
-    
-        
-        
-        if self['pdlabel'] == 'lhapdf':
-            self.add_line('lhaid', 'int', 21100)
-        else:
-            self.add_line('lhaid', 'int', 21100, log=10)
-        
-        self.fsock.close()
->>>>>>> 9c93acf4
 
 class ProcCard(list):
     """Basic Proccard object"""

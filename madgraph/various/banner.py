################################################################################
#
# Copyright (c) 2011 The MadGraph5_aMC@NLO Development team and Contributors
#
# This file is a part of the MadGraph5_aMC@NLO project, an application which 
# automatically generates Feynman diagrams and matrix elements for arbitrary
# high-energy processes in the Standard Model and beyond.
#
# It is subject to the MadGraph5_aMC@NLO license which should accompany this 
# distribution.
#
# For more information, visit madgraph.phys.ucl.ac.be and amcatnlo.web.cern.ch
#
################################################################################

from __future__ import division
from __future__ import absolute_import
import collections
import copy
import logging
import numbers
import os
import sys
import re
import math
import six
StringIO = six
from six.moves import range
if six.PY3:
    import io
    file = io.IOBase
import itertools
import time


pjoin = os.path.join

try:
    import madgraph
except ImportError:
    MADEVENT = True
    from internal import MadGraph5Error, InvalidCmd
    import internal.file_writers as file_writers
    import internal.files as files
    import internal.check_param_card as param_card_reader
    import internal.misc as misc
    MEDIR = os.path.split(os.path.dirname(os.path.realpath( __file__ )))[0]
    MEDIR = os.path.split(MEDIR)[0]
else:
    MADEVENT = False
    import madgraph.various.misc as misc
    import madgraph.iolibs.file_writers as file_writers
    import madgraph.iolibs.files as files 
    import models.check_param_card as param_card_reader
    from madgraph import MG5DIR, MadGraph5Error, InvalidCmd



logger = logging.getLogger('madevent.cards')

# A placeholder class to store unknown parameters with undecided format
class UnknownType(str):
    pass

#dict
class Banner(dict):
    """ """

    ordered_items = ['mgversion', 'mg5proccard', 'mgproccard', 'mgruncard',
                     'slha','initrwgt','mggenerationinfo', 'mgpythiacard', 'mgpgscard',
                     'mgdelphescard', 'mgdelphestrigger','mgshowercard',
                     'ma5card_parton','ma5card_hadron','run_settings']

    capitalized_items = {
            'mgversion': 'MGVersion',
            'mg5proccard': 'MG5ProcCard',
            'mgproccard': 'MGProcCard',
            'mgruncard': 'MGRunCard',
            'ma5card_parton' : 'MA5Card_parton',
            'ma5card_hadron' : 'MA5Card_hadron',            
            'mggenerationinfo': 'MGGenerationInfo',
            'mgpythiacard': 'MGPythiaCard',
            'mgpgscard': 'MGPGSCard',
            'mgdelphescard': 'MGDelphesCard',
            'mgdelphestrigger': 'MGDelphesTrigger',
            'mgshowercard': 'MGShowerCard' }
    
    forbid_cdata = ['initrwgt']
    
    def __init__(self, banner_path=None):
        """ """

        if isinstance(banner_path, Banner):
            dict.__init__(self, banner_path)
            self.lhe_version = banner_path.lhe_version
            return     
        else:
            dict.__init__(self)
        
        #Look at the version
        if MADEVENT:
            self['mgversion'] = '#%s\n' % open(pjoin(MEDIR, 'MGMEVersion.txt')).read()
        else:
            info = misc.get_pkg_info()
            self['mgversion'] = info['version']+'\n'
        
        self.lhe_version = None

   
        if banner_path:
            self.read_banner(banner_path)

    ############################################################################
    #  READ BANNER
    ############################################################################
    pat_begin=re.compile('<(?P<name>\w*)>')
    pat_end=re.compile('</(?P<name>\w*)>')

    tag_to_file={'slha':'param_card.dat',
      'mgruncard':'run_card.dat',
      'mgpythiacard':'pythia_card.dat',
      'mgpgscard' : 'pgs_card.dat',
      'mgdelphescard':'delphes_card.dat',      
      'mgdelphestrigger':'delphes_trigger.dat',
      'mg5proccard':'proc_card_mg5.dat',
      'mgproccard': 'proc_card.dat',
      'init': '',
      'mggenerationinfo':'',
      'scalesfunctionalform':'',
      'montecarlomasses':'',
      'initrwgt':'',
      'madspin':'madspin_card.dat',
      'mgshowercard':'shower_card.dat',
      'pythia8':'pythia8_card.dat',
      'ma5card_parton':'madanalysis5_parton_card.dat',
      'ma5card_hadron':'madanalysis5_hadron_card.dat',      
      'run_settings':''
      }
    
    def read_banner(self, input_path):
        """read a banner"""

        if isinstance(input_path, str):
            if input_path.find('\n') ==-1:
                input_path = open(input_path)
            else:
                def split_iter(string):
                    return (x.groups(0)[0] for x in re.finditer(r"([^\n]*\n)", string, re.DOTALL))
                input_path = split_iter(input_path)
                
        text = ''
        store = False
        for line in input_path:
            if self.pat_begin.search(line):
                if self.pat_begin.search(line).group('name').lower() in self.tag_to_file:
                    tag = self.pat_begin.search(line).group('name').lower()
                    store = True
                    continue
            if store and self.pat_end.search(line):
                if tag == self.pat_end.search(line).group('name').lower():
                    self[tag] = text
                    text = ''
                    store = False
            if store and not line.startswith(('<![CDATA[',']]>')):
                if line.endswith('\n'):
                    text += line
                else:
                    text += '%s%s' % (line, '\n')
                
            #reaching end of the banner in a event file avoid to read full file 
            if "</init>" in line:
                break
            elif "<event>" in line:
                break
    
    def __getattribute__(self, attr):
        """allow auto-build for the run_card/param_card/... """
        try:
            return super(Banner, self).__getattribute__(attr)
        except:
            if attr not in ['run_card', 'param_card', 'slha', 'mgruncard', 'mg5proccard', 'mgshowercard', 'foanalyse']:
                raise
            return self.charge_card(attr)


    
    def change_lhe_version(self, version):
        """change the lhe version associate to the banner"""
    
        version = float(version)
        if version < 3:
            version = 1
        elif version > 3:
            raise Exception("Not Supported version")
        self.lhe_version = version
    
    def get_cross(self, witherror=False):
        """return the cross-section of the file"""

        if "init" not in self:
            raise Exception
        
        text = self["init"].split('\n')
        cross = 0
        error = 0
        for line in text:
            s = line.split()
            if len(s)==4:
                cross += float(s[0])
                if witherror:
                    error += float(s[1])**2
        if not witherror:
            return cross
        else:
            return cross, math.sqrt(error)
        

    def scale_init_cross(self, ratio):
        """modify the init information with the associate scale"""

        assert "init" in self
        
        all_lines = self["init"].split('\n')
        new_data = []
        new_data.append(all_lines[0])
        for i in range(1, len(all_lines)):
            line = all_lines[i]
            split = line.split()
            if len(split) == 4:
                xsec, xerr, xmax, pid = split 
            else:
                new_data += all_lines[i:]
                break
            pid = int(pid)
            
            line = "   %+13.7e %+13.7e %+13.7e %i" % \
                (ratio*float(xsec), ratio* float(xerr), ratio*float(xmax), pid)
            new_data.append(line)
        self['init'] = '\n'.join(new_data)
    
    def get_pdg_beam(self):
        """return the pdg of each beam"""
        
        assert "init" in self
        
        all_lines = self["init"].split('\n')
        pdg1,pdg2,_ = all_lines[0].split(None, 2)
        return int(pdg1), int(pdg2)
    
    def load_basic(self, medir):
        """ Load the proc_card /param_card and run_card """
        
        self.add(pjoin(medir,'Cards', 'param_card.dat'))
        self.add(pjoin(medir,'Cards', 'run_card.dat'))
        if os.path.exists(pjoin(medir, 'SubProcesses', 'procdef_mg5.dat')):
            self.add(pjoin(medir,'SubProcesses', 'procdef_mg5.dat'))
            self.add(pjoin(medir,'Cards', 'proc_card_mg5.dat'))
        else:
            self.add(pjoin(medir,'Cards', 'proc_card.dat'))
        
    def change_seed(self, seed):
        """Change the seed value in the banner"""
        #      0       = iseed
        p = re.compile(r'''^\s*\d+\s*=\s*iseed''', re.M)
        new_seed_str = " %s = iseed" % seed
        self['mgruncard'] = p.sub(new_seed_str, self['mgruncard'])
    
    def add_generation_info(self, cross, nb_event):
        """add info on MGGeneration"""
        
        text = """
#  Number of Events        :       %s
#  Integrated weight (pb)  :       %s
""" % (nb_event, cross)
        self['MGGenerationInfo'] = text
    
    ############################################################################
    #  SPLIT BANNER
    ############################################################################
    def split(self, me_dir, proc_card=True):
        """write the banner in the Cards directory.
        proc_card argument is present to avoid the overwrite of proc_card 
        information"""

        for tag, text in self.items():
            if tag == 'mgversion':
                continue
            if not proc_card and tag in ['mg5proccard','mgproccard']:
                continue
            if not self.tag_to_file[tag]:
                continue
            ff = open(pjoin(me_dir, 'Cards', self.tag_to_file[tag]), 'w')
            ff.write(text)
            ff.close()


    ############################################################################
    #  WRITE BANNER
    ############################################################################
    def check_pid(self, pid2label):
        """special routine removing width/mass of particles not present in the model
        This is usefull in case of loop model card, when we want to use the non
        loop model."""
        
        if not hasattr(self, 'param_card'):
            self.charge_card('slha')
            
        for tag in ['mass', 'decay']:
            block = self.param_card.get(tag)
            for data in block:
                pid = data.lhacode[0]
                if pid not in list(pid2label.keys()): 
                    block.remove((pid,))

    def get_lha_strategy(self):
        """get the lha_strategy: how the weight have to be handle by the shower"""
        
        if not self["init"]:
            raise Exception("No init block define")
        
        data = self["init"].split('\n')[0].split()
        if len(data) != 10:
            misc.sprint(len(data), self['init'])
            raise Exception("init block has a wrong format")
        return int(float(data[-2]))
        
    def set_lha_strategy(self, value):
        """set the lha_strategy: how the weight have to be handle by the shower"""
        
        if not (-4 <= int(value) <= 4):
            six.reraise(Exception, "wrong value for lha_strategy", value)
        if not self["init"]:
            raise Exception("No init block define")
        
        all_lines = self["init"].split('\n')
        data = all_lines[0].split()
        if len(data) != 10:
            misc.sprint(len(data), self['init'])
            raise Exception("init block has a wrong format")
        data[-2] = '%s' % value
        all_lines[0] = ' '.join(data)
        self['init'] = '\n'.join(all_lines)


    def modify_init_cross(self, cross):
        """modify the init information with the associate cross-section"""
        assert isinstance(cross, dict)
#        assert "all" in cross
        assert "init" in self
        
        cross = dict(cross)
        for key in cross.keys():
            if isinstance(key, str) and key.isdigit() and int(key) not in cross:
                cross[int(key)] = cross[key]
        
        
        all_lines = self["init"].split('\n')
        new_data = []
        new_data.append(all_lines[0])
        for i in range(1, len(all_lines)):
            line = all_lines[i]
            split = line.split()
            if len(split) == 4:
                xsec, xerr, xmax, pid = split 
            else:
                new_data += all_lines[i:]
                break
            if int(pid) not in cross:
                raise Exception
            pid = int(pid)
            if float(xsec):
                ratio = cross[pid]/float(xsec)
            else:
                ratio = 0
            line = "   %+13.7e %+13.7e %+13.7e %i" % \
                (float(cross[pid]), ratio* float(xerr), ratio*float(xmax), pid)
            new_data.append(line)
        self['init'] = '\n'.join(new_data)
                
    ############################################################################
    #  WRITE BANNER
    ############################################################################
    def write(self, output_path, close_tag=True, exclude=[]):
        """write the banner"""
        
        if isinstance(output_path, str):
            ff = open(output_path, 'w')
        else:
            ff = output_path
            
        if MADEVENT:
            header = open(pjoin(MEDIR, 'Source', 'banner_header.txt')).read()
        else:
            header = open(pjoin(MG5DIR,'Template', 'LO', 'Source', 'banner_header.txt')).read()
            
        if not self.lhe_version:
            self.lhe_version = self.get('run_card', 'lhe_version', default=1.0)
            if float(self.lhe_version) < 3:
                self.lhe_version = 1.0
        out = header % { 'version':float(self.lhe_version)}
        try:
            ff.write(out)
        except:
            ff.write(out.encode('utf-8'))

        for tag in [t for t in self.ordered_items if t in list(self.keys())]+ \
            [t for t in self.keys() if t not in self.ordered_items]:
            if tag in ['init'] or tag in exclude: 
                continue
            capitalized_tag = self.capitalized_items[tag] if tag in self.capitalized_items else tag
            start_data, stop_data = '', ''
            if capitalized_tag not in self.forbid_cdata and \
                                          ('<' in self[tag] or '@' in self[tag]):
                start_data = '\n<![CDATA['
                stop_data = ']]>\n'
            out = '<%(tag)s>%(start_data)s\n%(text)s\n%(stop_data)s</%(tag)s>\n' % \
                     {'tag':capitalized_tag, 'text':self[tag].strip(),
                      'start_data': start_data, 'stop_data':stop_data} 
            try:
                ff.write(out)
            except:
                ff.write(out.encode('utf-8'))
        
        
        if not '/header' in exclude:
            out = '</header>\n'
            try:
                ff.write(out)
            except:
                ff.write(out.encode('utf-8'))   

        if 'init' in self and not 'init' in exclude:
            text = self['init']
            out = '<%(tag)s>\n%(text)s\n</%(tag)s>\n' % \
                     {'tag':'init', 'text':text.strip()}
            try:
                ff.write(out)
            except:
                ff.write(out.encode('utf-8'))
                
        if close_tag:
            out = '</LesHouchesEvents>\n'          
            try:
                ff.write(out)
            except:
                ff.write(out.encode('utf-8'))            
        return ff
        
        
    ############################################################################
    # BANNER
    ############################################################################
    def add(self, path, tag=None):
        """Add the content of the file to the banner"""
        
        if not tag:
            card_name = os.path.basename(path)
            if 'param_card' in card_name:
                tag = 'slha'
            elif 'run_card' in card_name:
                tag = 'MGRunCard'
            elif 'pythia_card' in card_name:
                tag = 'MGPythiaCard'
            elif 'pythia8_card' in card_name or 'pythia8.cmd' in card_name:
                tag = 'MGPythiaCard'
            elif 'pgs_card' in card_name:
                tag = 'MGPGSCard'
            elif 'delphes_card' in card_name:
                tag = 'MGDelphesCard'
            elif 'delphes_trigger' in card_name:
                tag = 'MGDelphesTrigger'
            elif 'proc_card_mg5' in card_name:
                tag = 'MG5ProcCard'
            elif 'proc_card' in card_name:
                tag = 'MGProcCard'
            elif 'procdef_mg5' in card_name:
                tag = 'MGProcCard'
            elif 'shower_card' in card_name:
                tag = 'MGShowerCard'
            elif 'madspin_card' in card_name:
                tag = 'madspin'
            elif 'FO_analyse_card' in card_name:
                tag = 'foanalyse'
            elif 'reweight_card' in card_name:
                tag='reweight_card'
            elif 'madanalysis5_parton_card' in card_name:
                tag='MA5Card_parton'
            elif 'madanalysis5_hadron_card' in card_name:
                tag='MA5Card_hadron'
            else:
                raise Exception('Impossible to know the type of the card')

            self.add_text(tag.lower(), open(path).read())

    def add_text(self, tag, text):
        """Add the content of the file to the banner"""

        if tag == 'param_card':
            tag = 'slha'
        elif tag == 'run_card':
            tag = 'mgruncard' 
        elif tag == 'proc_card':
            tag = 'mg5proccard' 
        elif tag == 'shower_card':
            tag = 'mgshowercard'
        elif tag == 'FO_analyse_card':
            tag = 'foanalyse'
        
        self[tag.lower()] = text
    
    
    def charge_card(self, tag):
        """Build the python object associated to the card"""
        
        if tag in ['param_card', 'param']:
            tag = 'slha'
        elif tag  in ['run_card', 'run']:
            tag = 'mgruncard' 
        elif tag == 'proc_card':
            tag = 'mg5proccard' 
        elif tag == 'shower_card':
            tag = 'mgshowercard'
        elif tag == 'FO_analyse_card':
            tag = 'foanalyse'

        assert tag in ['slha', 'mgruncard', 'mg5proccard', 'mgshowercard', 'foanalyse'], 'invalid card %s' % tag
        
        if tag == 'slha':
            param_card = self[tag].split('\n')
            self.param_card = param_card_reader.ParamCard(param_card)
            return self.param_card
        elif tag == 'mgruncard':
            self.run_card = RunCard(self[tag])
            return self.run_card
        elif tag == 'mg5proccard':
            proc_card = self[tag].split('\n')
            self.proc_card = ProcCard(proc_card)
            return self.proc_card
        elif tag =='mgshowercard':
            shower_content = self[tag] 
            if MADEVENT:
                import internal.shower_card as shower_card
            else:
                import madgraph.various.shower_card as shower_card
            self.shower_card = shower_card.ShowerCard(shower_content, True)
            # set testing to false (testing = true allow to init using 
            #  the card content instead of the card path"
            self.shower_card.testing = False
            return self.shower_card
        elif tag =='foanalyse':
            analyse_content = self[tag] 
            if MADEVENT:
                import internal.FO_analyse_card as FO_analyse_card
            else:
                import madgraph.various.FO_analyse_card as FO_analyse_card
            # set testing to false (testing = true allow to init using 
            #  the card content instead of the card path"
            self.FOanalyse_card = FO_analyse_card.FOAnalyseCard(analyse_content, True)
            self.FOanalyse_card.testing = False
            return self.FOanalyse_card
        

    def get_detail(self, tag, *arg, **opt):
        """return a specific """
                
        if tag in ['param_card', 'param']:
            tag = 'slha'
            attr_tag = 'param_card'
        elif tag in ['run_card', 'run']:
            tag = 'mgruncard' 
            attr_tag = 'run_card'
        elif tag == 'proc_card':
            tag = 'mg5proccard' 
            attr_tag = 'proc_card'
        elif tag == 'model':
            tag = 'mg5proccard' 
            attr_tag = 'proc_card'
            arg = ('model',)
        elif tag == 'generate':
            tag = 'mg5proccard' 
            attr_tag = 'proc_card'
            arg = ('generate',)
        elif tag == 'shower_card':
            tag = 'mgshowercard'
            attr_tag = 'shower_card'
        assert tag in ['slha', 'mgruncard', 'mg5proccard', 'shower_card'], '%s not recognized' % tag
        
        if not hasattr(self, attr_tag):
            self.charge_card(attr_tag) 

        card = getattr(self, attr_tag)
        if len(arg) == 0:
            return card
        elif len(arg) == 1:
            if tag == 'mg5proccard':
                try:
                    return card.get(arg[0])
                except KeyError as error:
                    if 'default' in opt:
                        return opt['default']
                    else:
                        raise
            try:
                return card[arg[0]]
            except KeyError:
                if 'default' in opt:
                    return opt['default']
                else:
                    raise                
        elif len(arg) == 2 and tag == 'slha':
            try:
                return card[arg[0]].get(arg[1:])
            except KeyError:
                if 'default' in opt:
                    return opt['default']
                else:
                    raise  
        elif len(arg) == 0:
            return card
        else:
            raise Exception("Unknow command")
    
    #convenient alias
    get = get_detail
    
    def set(self, card, *args):
        """modify one of the cards"""

        if tag == 'param_card':
            tag = 'slha'
            attr_tag = 'param_card'
        elif tag == 'run_card':
            tag = 'mgruncard' 
            attr_tag = 'run_card'
        elif tag == 'proc_card':
            tag = 'mg5proccard' 
            attr_tag = 'proc_card'
        elif tag == 'model':
            tag = 'mg5proccard' 
            attr_tag = 'proc_card'
            arg = ('model',)
        elif tag == 'generate':
            tag = 'mg5proccard' 
            attr_tag = 'proc_card'
            arg = ('generate',)
        elif tag == 'shower_card':
            tag = 'mgshowercard'
            attr_tag = 'shower_card'
        assert tag in ['slha', 'mgruncard', 'mg5proccard', 'shower_card'], 'not recognized'
        
        if not hasattr(self, attr_tag):
            self.charge_card(attr_tag) 
            
        card = getattr(self, attr_tag)
        if len(args) ==2:
            if tag == 'mg5proccard':
                card.info[args[0]] = args[-1]
            else:
                card[args[0]] = args[1]
        else:
            card[args[:-1]] = args[-1]
        
    
    @misc.multiple_try()
    def add_to_file(self, path, seed=None, out=None):
        """Add the banner to a file and change the associate seed in the banner"""

        if seed is not None:
            self.set("run_card", "iseed", seed)
        
        if not out:
            path_out = "%s.tmp" % path
        else:
            path_out = out
        
        ff = self.write(path_out, close_tag=False,
                        exclude=['MGGenerationInfo', '/header', 'init'])
        ff.write("## END BANNER##\n")
        if self.lhe_version >= 3:
        #add the original content
            [ff.write(line) if not line.startswith("<generator name='MadGraph5_aMC@NLO'")
                        else ff.write("<generator name='MadGraph5_aMC@NLO' version='%s'>" % self['mgversion'][:-1])
                        for line in open(path)]
        else:
            [ff.write(line) for line in open(path)]
        ff.write("</LesHouchesEvents>\n")
        ff.close()
        if out:
            os.remove(path)
        else:
            files.mv(path_out, path)


        
def split_banner(banner_path, me_dir, proc_card=True):
    """a simple way to split a banner"""
    
    banner = Banner(banner_path)
    banner.split(me_dir, proc_card)
    
def recover_banner(results_object, level, run=None, tag=None):
    """as input we receive a gen_crossxhtml.AllResults object.
       This define the current banner and load it
    """
    
    if not run:
        try: 
            _run = results_object.current['run_name']   
            _tag = results_object.current['tag'] 
        except Exception:
            return Banner()
    else:
        _run = run
    if not tag:
        try:    
            _tag = results_object[run].tags[-1] 
        except Exception as error:
            if os.path.exists( pjoin(results_object.path,'Events','%s_banner.txt' % (run))):
                tag = None
            else:
                return Banner()      
    else:
        _tag = tag
    

    path = results_object.path    
    if tag:        
        banner_path = pjoin(path,'Events',run,'%s_%s_banner.txt' % (run, tag))
    else:
        banner_path = pjoin(results_object.path,'Events','%s_banner.txt' % (run))
      
    if not os.path.exists(banner_path):
        if level != "parton" and tag != _tag:
            return recover_banner(results_object, level, _run, results_object[_run].tags[0])
        elif level == 'parton':
            paths = [pjoin(path,'Events',run, 'unweighted_events.lhe.gz'),
                     pjoin(path,'Events',run, 'unweighted_events.lhe'),
                     pjoin(path,'Events',run, 'events.lhe.gz'),
                     pjoin(path,'Events',run, 'events.lhe')]
            for p in paths:
                if os.path.exists(p):
                    if MADEVENT:
                        import internal.lhe_parser as lhe_parser
                    else:
                        import madgraph.various.lhe_parser as lhe_parser
                    lhe = lhe_parser.EventFile(p)
                    return Banner(lhe.banner)

        # security if the banner was remove (or program canceled before created it)
        return Banner()  
    
    banner = Banner(banner_path)
    
    
    
    if level == 'pythia':
        if 'mgpythiacard' in banner:
            del banner['mgpythiacard']
    if level in ['pythia','pgs','delphes']:
        for tag in ['mgpgscard', 'mgdelphescard', 'mgdelphestrigger']:
            if tag in banner:
                del banner[tag]
    return banner
    
class InvalidRunCard(InvalidCmd):
    pass

class ProcCard(list):
    """Basic Proccard object"""
    
    history_header = \
        '#************************************************************\n' + \
        '#*                     MadGraph5_aMC@NLO                    *\n' + \
        '#*                                                          *\n' + \
        "#*                *                       *                 *\n" + \
        "#*                  *        * *        *                   *\n" + \
        "#*                    * * * * 5 * * * *                     *\n" + \
        "#*                  *        * *        *                   *\n" + \
        "#*                *                       *                 *\n" + \
        "#*                                                          *\n" + \
        "#*                                                          *\n" + \
        "%(info_line)s" +\
        "#*                                                          *\n" + \
        "#*    The MadGraph5_aMC@NLO Development Team - Find us at   *\n" + \
        "#*    https://server06.fynu.ucl.ac.be/projects/madgraph     *\n" + \
        '#*                                                          *\n' + \
        '#************************************************************\n' + \
        '#*                                                          *\n' + \
        '#*               Command File for MadGraph5_aMC@NLO         *\n' + \
        '#*                                                          *\n' + \
        '#*     run as ./bin/mg5_aMC  filename                       *\n' + \
        '#*                                                          *\n' + \
        '#************************************************************\n'
    
    
    
    
    def __init__(self, init=None):
        """ initialize a basic proc_card"""
        self.info = {'model': 'sm', 'generate':None,
                     'full_model_line':'import model sm'}
        list.__init__(self)
        if init:
            self.read(init)

            
    def read(self, init):
        """read the proc_card and save the information"""
        
        if isinstance(init, str): #path to file
            init = open(init, 'r')
        
        store_line = ''
        for line in init:
            line = line.rstrip()
            if line.endswith('\\'):
                store_line += line[:-1]
            else:
                tmp = store_line + line
                self.append(tmp.strip())
                store_line = ""
        if store_line:
            raise Exception("WRONG CARD FORMAT")
        
        
    def move_to_last(self, cmd):
        """move an element to the last history."""
        for line in self[:]:
            if line.startswith(cmd):
                self.remove(line)
                list.append(self, line)
    
    def append(self, line):
        """"add a line in the proc_card perform automatically cleaning"""
        
        line = line.strip()
        cmds = line.split()
        if len(cmds) == 0:
            return
        
        list.append(self, line)
        
        # command type:
        cmd = cmds[0]
        
        if cmd == 'output':
            # Remove previous outputs from history
            self.clean(allow_for_removal = ['output'], keep_switch=True,
                           remove_bef_last='output')
        elif cmd == 'generate':
            # Remove previous generations from history
            self.clean(remove_bef_last='generate', keep_switch=True,
                     allow_for_removal= ['generate', 'add process', 'output'])
            self.info['generate'] = ' '.join(cmds[1:])
        elif cmd == 'add' and cmds[1] == 'process' and not self.info['generate']:
            self.info['generate'] = ' '.join(cmds[2:])
        elif cmd == 'import':
            if len(cmds) < 2:
                return
            if cmds[1].startswith('model'):
                self.info['full_model_line'] = line
                self.clean(remove_bef_last='import', keep_switch=True,
                        allow_for_removal=['generate', 'add process', 'add model', 'output'])
                if cmds[1] == 'model':
                    self.info['model'] = cmds[2]
                else:
                    self.info['model'] = None # not UFO model
            elif cmds[1] == 'proc_v4':
                #full cleaning
                self[:] = []
                

    def clean(self, to_keep=['set','add','load'],
                            remove_bef_last=None,
                            to_remove=['open','display','launch', 'check','history'],
                            allow_for_removal=None,
                            keep_switch=False):
        """Remove command in arguments from history.
        All command before the last occurrence of  'remove_bef_last'
        (including it) will be removed (but if another options tells the opposite).                
        'to_keep' is a set of line to always keep.
        'to_remove' is a set of line to always remove (don't care about remove_bef_ 
        status but keep_switch acts.).
        if 'allow_for_removal' is define only the command in that list can be 
        remove of the history for older command that remove_bef_lb1. all parameter
        present in to_remove are always remove even if they are not part of this 
        list.
        keep_switch force to keep the statement remove_bef_??? which changes starts
        the removal mode.
        """

        #check consistency
        if __debug__ and allow_for_removal:
            for arg in to_keep:
                assert arg not in allow_for_removal
            
    
        nline = -1
        removal = False
        #looping backward
        while nline > -len(self):
            switch  = False # set in True when removal pass in True

            #check if we need to pass in removal mode
            if not removal and remove_bef_last:
                    if self[nline].startswith(remove_bef_last):
                        removal = True
                        switch = True  

            # if this is the switch and is protected pass to the next element
            if switch and keep_switch:
                nline -= 1
                continue

            # remove command in to_remove (whatever the status of removal)
            if any([self[nline].startswith(arg) for arg in to_remove]):
                self.pop(nline)
                continue
            
            # Only if removal mode is active!
            if removal:
                if allow_for_removal:
                    # Only a subset of command can be removed
                    if any([self[nline].startswith(arg) 
                                                 for arg in allow_for_removal]):
                        self.pop(nline)
                        continue
                elif not any([self[nline].startswith(arg) for arg in to_keep]):
                    # All command have to be remove but protected
                    self.pop(nline)
                    continue
            
            # update the counter to pass to the next element
            nline -= 1
        
    def get(self, tag, default=None):
        if isinstance(tag, int):
            list.__getattr__(self, tag)
        elif tag == 'info' or tag == "__setstate__":
            return default #for pickle
        elif tag == "multiparticles":
            out = []
            for line in self:
                if line.startswith('define'):
                    try:
                        name, content = line[7:].split('=',1)
                    except ValueError:
                        name, content = line[7:].split(None,1)
                    out.append((name, content))
            return out 
        else:
            return self.info[tag]
            
    def write(self, path):
        """write the proc_card to a given path"""
        
        fsock = open(path, 'w')
        fsock.write(self.history_header)
        for line in self:
            while len(line) > 70:
                sub, line = line[:70]+"\\" , line[70:] 
                fsock.write(sub+"\n")
            else:
                fsock.write(line+"\n")
 
class InvalidCardEdition(InvalidCmd): pass 
 
class ConfigFile(dict):
    """ a class for storing/dealing with input file.
    """     

    def __init__(self, finput=None, **opt):
        """initialize a new instance. input can be an instance of MadLoopParam,
        a file, a path to a file, or simply Nothing"""                
        
        if isinstance(finput, self.__class__):
            dict.__init__(self)
            for key in finput.__dict__:
                setattr(self, key, copy.copy(getattr(finput, key)) )
            for key,value in finput.items():
                dict.__setitem__(self, key.lower(), value)
            return
        else:
            dict.__init__(self)
        
        # Initialize it with all the default value
        self.user_set = set()
        self.auto_set = set()
        self.system_only = set()
        self.lower_to_case = {}
        self.list_parameter = {} #key -> type of list (int/float/bool/str/...
        self.dict_parameter = {}
        self.comments = {} # comment associated to parameters. can be display via help message
        # store the valid options for a given parameter.
        self.allowed_value = {}
        
        self.default_setup()
        

        # if input is define read that input
        if isinstance(finput, (file, str, StringIO.StringIO)):
            self.read(finput, **opt)





    def default_setup(self):
        pass

    def __copy__(self):
        return self.__class__(self)

    def __add__(self, other):
        """define the sum"""
        assert isinstance(other, dict)
        base = self.__class__(self)
        #base = copy.copy(self)
        base.update((key.lower(),value) for key, value in other.items())
        
        return base

    def __radd__(self, other):
        """define the sum"""
        new = copy.copy(other)
        new.update((key, value) for key, value in self.items())
        return new
    
    def __contains__(self, key):
        return dict.__contains__(self, key.lower())

    def __iter__(self):
        
        for name in super(ConfigFile, self).__iter__():
            yield self.lower_to_case[name.lower()]
        
        
        #iter = super(ConfigFile, self).__iter__()
        #misc.sprint(iter)
        #return (self.lower_to_case[name] for name in iter)
    
    def keys(self):
        return [name for name in self]
    
    def items(self):
        return [(name,self[name]) for name in self]
        
    @staticmethod
    def warn(text, level, raiseerror=False):
        """convenient proxy to raiseerror/print warning"""

        if raiseerror is True:
            raise InvalidCardEdition(text)
        elif raiseerror:
            raise raiseerror(text)

        if isinstance(level,str):
            log = getattr(logger, level.lower())
        elif isinstance(level, int):
            log = lambda t: logger.log(level, t)
        elif level:
            log = level
        
        return log(text)

    def post_set(self, name, value, change_userdefine, raiseerror):
        
        if value is None:
            value = self[name]

        if hasattr(self, 'post_set_%s' % name):
            return getattr(self, 'post_set_%s' % name)(value, change_userdefine, raiseerror, name=name)
    
    def __setitem__(self, name, value, change_userdefine=False,raiseerror=False):
        """set the attribute and set correctly the type if the value is a string.
           change_userdefine on True if we have to add the parameter in user_set
        """
                       
        if  not len(self):
            #Should never happen but when deepcopy/pickle
            self.__init__()
                
        name = name.strip()
        lower_name = name.lower() 
        
        # 0. check if this parameter is a system only one
        if change_userdefine and lower_name in self.system_only:
            text='%s is a private entry which can not be modify by the user. Keep value at %s' % (name,self[name])
            self.warn(text, 'critical', raiseerror)
            return
        
        #1. check if the parameter is set to auto -> pass it to special
        if lower_name in self:
            targettype = type(dict.__getitem__(self, lower_name))
            if targettype != str and isinstance(value, str) and value.lower() == 'auto':
                self.auto_set.add(lower_name)
                if lower_name in self.user_set:
                    self.user_set.remove(lower_name)
                #keep old value.
                self.post_set(lower_name, 'auto', change_userdefine, raiseerror)
                return 
            elif lower_name in self.auto_set:
                self.auto_set.remove(lower_name)
            
        # 2. Find the type of the attribute that we want
        if lower_name in self.list_parameter:
            targettype = self.list_parameter[lower_name]
            
            
            
            if isinstance(value, str):
                # split for each comma/space
                value = value.strip()
                if value.startswith('[') and value.endswith(']'):
                    value = value[1:-1]
                #do not perform split within a " or ' block  
                data = re.split(r"((?<![\\])['\"])((?:.(?!(?<![\\])\1))*.?)\1", str(value))
                new_value = []
                i = 0
                while len(data) > i:
                    current = [_f for _f in re.split(r'(?:(?<!\\)\s)|,', data[i]) if _f]
                    i+=1
                    if len(data) > i+1:
                        if current:
                            current[-1] += '{0}{1}{0}'.format(data[i], data[i+1])
                        else:
                            current = ['{0}{1}{0}'.format(data[i], data[i+1])]
                        i+=2
                    new_value += current
 
                value = new_value                           
                
            elif not hasattr(value, '__iter__'):
                value = [value]
            elif isinstance(value, dict):
                text = "not being able to handle dictionary in card entry"
                return self.warn(text, 'critical', raiseerror)

            #format each entry    
            values =[self.format_variable(v, targettype, name=name) 
                                                                 for v in value]
            
            # ensure that each entry are in the allowed list
            if lower_name in self.allowed_value and '*' not in self.allowed_value[lower_name]:
                new_values = []
                dropped = []
                for val in values:
                    allowed = self.allowed_value[lower_name]
            
                    if val in allowed:
                        new_values.append(val)
                        continue
                    elif isinstance(val, str):
                        val = val.lower()
                        allowed = allowed.lower()
                        if value in allowed:
                            i = allowed.index(value)
                            new_values.append(self.allowed_value[i])
                            continue
                    # no continue -> bad input
                    dropped.append(val)
                    
                if not new_values:

                    text= "value '%s' for entry '%s' is not valid.  Preserving previous value: '%s'.\n" \
                               % (value, name, self[lower_name])
                    text += "allowed values are any list composed of the following entry: %s" % ', '.join([str(i) for i in self.allowed_value[lower_name]])
                    return self.warn(text, 'warning', raiseerror)                    
                elif dropped:               
                    text = "some value for entry '%s' are not valid. Invalid item are: '%s'.\n" \
                               % (value, name, dropped)
                    text += "value will be set to %s" % new_values
                    text += "allowed items in the list are: %s" % ', '.join([str(i) for i in self.allowed_value[lower_name]])        
                    self.warn(text, 'warning')

                values = new_values

            # make the assignment
            dict.__setitem__(self, lower_name, values) 
            if change_userdefine:
                self.user_set.add(lower_name)
            #check for specific action
            return self.post_set(lower_name, None, change_userdefine, raiseerror) 
        elif lower_name in self.dict_parameter:
            targettype = self.dict_parameter[lower_name] 
            full_reset = True #check if we just update the current dict or not
            
            if isinstance(value, str):
                value = value.strip()
                # allowed entry:
                #   name : value   => just add the entry
                #   name , value   => just add the entry
                #   name  value    => just add the entry
                #   {name1:value1, name2:value2}   => full reset
                
                # split for each comma/space
                if value.startswith('{') and value.endswith('}'):
                    new_value = {}
                    for pair in value[1:-1].split(','):
                        if not pair.strip():
                            break
                        x, y = pair.split(':')
                        x, y = x.strip(), y.strip()
                        if x.startswith(('"',"'")) and x.endswith(x[0]):
                            x = x[1:-1] 
                        new_value[x] = y
                    value = new_value
                elif ',' in value:
                    x,y = value.split(',')
                    value = {x.strip():y.strip()}
                    full_reset = False
                    
                elif ':' in value:
                    x,y = value.split(':')
                    value = {x.strip():y.strip()}
                    full_reset = False       
                else:
                    x,y = value.split()
                    value = {x:y}
                    full_reset = False 
            
            if isinstance(value, dict):
                for key in value:
                    value[key] = self.format_variable(value[key], targettype, name=name)
                if full_reset:
                    dict.__setitem__(self, lower_name, value)
                else:
                    dict.__getitem__(self, lower_name).update(value)
            else:
                raise Exception('%s should be of dict type'% lower_name)
            if change_userdefine:
                self.user_set.add(lower_name)
            return self.post_set(lower_name, None, change_userdefine, raiseerror)
        elif name in self:            
            targettype = type(self[name])
        else:
            logger.debug('Trying to add argument %s in %s. ' % (name, self.__class__.__name__) +\
              'This argument is not defined by default. Please consider adding it.')
            suggestions = [k for k in self.keys() if k.startswith(name[0].lower())]
            if len(suggestions)>0:
                logger.debug("Did you mean one of the following: %s"%suggestions)
            self.add_param(lower_name, self.format_variable(UnknownType(value), 
                                                             UnknownType, name))
            self.lower_to_case[lower_name] = name
            if change_userdefine:
                self.user_set.add(lower_name)
            return self.post_set(lower_name, None, change_userdefine, raiseerror)
    
        value = self.format_variable(value, targettype, name=name)
        #check that the value is allowed:
        if lower_name in self.allowed_value and '*' not in self.allowed_value[lower_name]:
            valid = False
            allowed = self.allowed_value[lower_name]
            
            # check if the current value is allowed or not (set valid to True)
            if value in allowed:
                valid=True     
            elif isinstance(value, str):
                value = value.lower().strip()
                allowed = [str(v).lower() for v in allowed]
                if value in allowed:
                    i = allowed.index(value)
                    value = self.allowed_value[lower_name][i]
                    valid=True
                    
            if not valid:
                # act if not valid:
                text = "value '%s' for entry '%s' is not valid.  Preserving previous value: '%s'.\n" \
                               % (value, name, self[lower_name])
                text += "allowed values are %s\n" % ', '.join([str(i) for i in self.allowed_value[lower_name]])
                if lower_name in self.comments:
                    text += 'type "help %s" for more information' % name
                return self.warn(text, 'warning', raiseerror)

        dict.__setitem__(self, lower_name, value)
        if change_userdefine:
            self.user_set.add(lower_name)
        self.post_set(lower_name, value, change_userdefine, raiseerror)


    def add_param(self, name, value, system=False, comment=False, typelist=None,
                  allowed=[]):
        """add a default parameter to the class"""

        lower_name = name.lower()
        if __debug__:
            if lower_name in self:
                raise Exception("Duplicate case for %s in %s" % (name,self.__class__))
        
        dict.__setitem__(self, lower_name, value)
        self.lower_to_case[lower_name] = name
        if isinstance(value, list):
            if len(value):
                targettype = type(value[0])
            else:
                targettype=typelist
                assert typelist
            if any([targettype != type(v) for v in value]):
                raise Exception("All entry should have the same type")
            self.list_parameter[lower_name] = targettype
        elif isinstance(value, dict):
            allvalues = list(value.values())
            if any([type(allvalues[0]) != type(v) for v in allvalues]):
                raise Exception("All entry should have the same type")   
            self.dict_parameter[lower_name] = type(allvalues[0])  
            if '__type__' in value:
                del value['__type__']
                dict.__setitem__(self, lower_name, value)
        
        if allowed and allowed != ['*']:
            self.allowed_value[lower_name] = allowed
            assert value in allowed or '*' in allowed
        #elif isinstance(value, bool) and allowed != ['*']:
        #    self.allowed_value[name] = [True, False]
        
             
        if system:
            self.system_only.add(lower_name)
        if comment:
            self.comments[lower_name] = comment

    def do_help(self, name):
        """return a minimal help for the parameter"""
        
        out = "## Information on parameter %s from class %s\n" % (name, self.__class__.__name__)
        if name.lower() in self:
            out += "## current value: %s (parameter should be of type %s)\n" % (self[name], type(self[name]))
            if name.lower() in self.comments:
                out += '## %s\n' % self.comments[name.lower()].replace('\n', '\n## ')
        else:
            out += "## Unknown for this class\n"
        if name.lower() in self.user_set:
            out += "## This value is considered as being set by the user\n" 
        else:
            out += "## This value is considered as being set by the system\n"
        if name.lower() in self.allowed_value:
            if '*' not in self.allowed_value[name.lower()]:
                out += "Allowed value are: %s\n" % ','.join([str(p) for p in self.allowed_value[name.lower()]])
            else:
                out += "Suggested value are : %s\n " % ','.join([str(p) for p in self.allowed_value[name.lower()] if p!='*'])
        
        logger.info(out)
        return out

    @staticmethod
    def format_variable(value, targettype, name="unknown"):
        """assign the value to the attribute for the given format"""
        
        if (six.PY2 and not isinstance(value, (str,six.text_type)) or (six.PY3 and  not isinstance(value, str))):
            # just have to check that we have the correct format
            if isinstance(value, targettype):
                pass # assignement at the end
            elif isinstance(value, numbers.Number) and issubclass(targettype, numbers.Number):
                try:
                    new_value = targettype(value)
                except TypeError:
                    if value.imag/value.real<1e-12:
                        new_value = targettype(value.real)
                    else:
                        raise
                if new_value == value:
                    value = new_value
                else:
                    raise InvalidCmd("Wrong input type for %s found %s and expecting %s for value %s" %\
                        (name, type(value), targettype, value))
            else:
                raise InvalidCmd("Wrong input type for %s found %s and expecting %s for value %s" %\
                        (name, type(value), targettype, value))                
        else:
            # We have a string we have to format the attribute from the string
            if targettype == UnknownType:
                # No formatting
                pass
            elif targettype == bool:
                value = value.strip()
                if value.lower() in ['0', '.false.', 'f', 'false', 'off']:
                    value = False
                elif value.lower() in ['1', '.true.', 't', 'true', 'on']:
                    value = True
                else:
                    raise InvalidCmd("%s can not be mapped to True/False for %s" % (repr(value),name))
            elif targettype == str:
                value = value.strip()
                if value.startswith('\'') and value.endswith('\''):
                    value = value[1:-1]
                elif value.startswith('"') and value.endswith('"'):
                    value = value[1:-1]
            elif targettype == int:
                if value.isdigit():
                    value = int(value)
                elif value[1:].isdigit() and value[0] == '-':
                    value = int(value)
                elif value.endswith(('k', 'M')) and value[:-1].isdigit():
                    convert = {'k':1000, 'M':1000000}
                    value =int(value[:-1]) * convert[value[-1]] 
                elif '/' in value or '*' in value:               
                    try:
                        split = re.split('(\*|/)',value)
                        v = float(split[0])
                        for i in range((len(split)//2)):
                            if split[2*i+1] == '*':
                                v *=  float(split[2*i+2])
                            else:
                                v /=  float(split[2*i+2])
                    except:
                        v=0
                    finally:
                        value = int(v)
                        if value != v:
                            raise InvalidCmd( "%s can not be mapped to an integer" % v)
                else:
                    try:
                        value = float(value.replace('d','e'))
                    except ValueError:
                        raise InvalidCmd("%s can not be mapped to an integer" % value)                    
                    try:
                        new_value = int(value)
                    except ValueError:
                        raise InvalidCmd( "%s can not be mapped to an integer" % value)
                    else:
                        if value == new_value:
                            value = new_value
                        else:
                            raise InvalidCmd("incorect input: %s need an integer for %s" % (value,name))
                     
            elif targettype == float:
                if value.endswith(('k', 'M')) and value[:-1].isdigit():
                    convert = {'k':1000, 'M':1000000}
                    value = 1.*int(value[:-1]) * convert[value[-1]]
                else:
                    value = value.replace('d','e') # pass from Fortran formatting
                    try:
                        value = float(value)
                    except ValueError:
                        try:
                            split = re.split('(\*|/)',value)
                            v = float(split[0])
                            for i in range((len(split)//2)):
                                if split[2*i+1] == '*':
                                    v *=  float(split[2*i+2])
                                else:
                                    v /=  float(split[2*i+2])
                        except:
                            v=0
                            raise InvalidCmd("%s can not be mapped to a float" % value)
                        finally:
                            value = v
            else:
                raise InvalidCmd("type %s is not handle by the card" % targettype)
            
        return value
            
 

    def __getitem__(self, name):
        
        lower_name = name.lower()
        if __debug__:
            if lower_name not in self:
                if lower_name in [key.lower() for key in self] :
                    raise Exception("Some key are not lower case %s. Invalid use of the class!"\
                                     % [key for key in self if key.lower() != key])
        
        if lower_name in self.auto_set:
            return 'auto'

        return dict.__getitem__(self, name.lower())

    
    def set(self, name, value, changeifuserset=True, user=False, raiseerror=False):
        """convenient way to change attribute.
        changeifuserset=False means that the value is NOT change is the value is not on default.
        user=True, means that the value will be marked as modified by the user 
        (potentially preventing future change to the value) 
        """

        # changeifuserset=False -> we need to check if the user force a value.
        if not changeifuserset:
            if name.lower() in self.user_set:
                #value modified by the user -> do nothing
                return
        self.__setitem__(name, value, change_userdefine=user, raiseerror=raiseerror) 
 


class ProcCharacteristic(ConfigFile):
    """A class to handle information which are passed from MadGraph to the madevent
       interface.""" 
     
    def default_setup(self):
        """initialize the directory to the default value"""
        
        self.add_param('loop_induced', False)
        self.add_param('has_isr', False)
        self.add_param('has_fsr', False)
        self.add_param('nb_channel', 0)
        self.add_param('nexternal', 0)
        self.add_param('ninitial', 0)
        self.add_param('grouped_matrix', True)
        self.add_param('has_loops', False)
        self.add_param('bias_module','None')
        self.add_param('max_n_matched_jets', 0)
        self.add_param('colored_pdgs', [1,2,3,4,5])
        self.add_param('complex_mass_scheme', False)
        self.add_param('pdg_initial1', [0])
        self.add_param('pdg_initial2', [0])
        self.add_param('splitting_types',[], typelist=str)
        self.add_param('perturbation_order', [], typelist=str)        
        self.add_param('limitations', [], typelist=str)        
        self.add_param('hel_recycling', False)  
        self.add_param('single_color', True)
        self.add_param('nlo_mixed_expansion', True)    

    def read(self, finput):
        """Read the input file, this can be a path to a file, 
           a file object, a str with the content of the file."""
           
        if isinstance(finput, str):
            if "\n" in finput:
                finput = finput.split('\n')
            elif os.path.isfile(finput):
                finput = open(finput)
            else:
                raise Exception("No such file %s" % finput)
            
        for line in finput:
            if '#' in line:
                line = line.split('#',1)[0]
            if not line:
                continue
            
            if '=' in line:
                key, value = line.split('=',1)
                self[key.strip()] = value
         
    def write(self, outputpath):
        """write the file"""

        template ="#    Information about the process      #\n"
        template +="#########################################\n"
        
        fsock = open(outputpath, 'w')
        fsock.write(template)
        
        for key, value in self.items():
            fsock.write(" %s = %s \n" % (key, value))
        
        fsock.close()   
 



class GridpackCard(ConfigFile):
    """an object for the GridpackCard"""
    
    def default_setup(self):
        """default value for the GridpackCard"""
    
        self.add_param("GridRun", True)
        self.add_param("gevents", 2500)
        self.add_param("gseed", 1)
        self.add_param("ngran", -1)  
 
    def read(self, finput):
        """Read the input file, this can be a path to a file, 
           a file object, a str with the content of the file."""
           
        if isinstance(finput, str):
            if "\n" in finput:
                finput = finput.split('\n')
            elif os.path.isfile(finput):
                finput = open(finput)
            else:
                raise Exception("No such file %s" % finput)
        
        for line in finput:
            line = line.split('#')[0]
            line = line.split('!')[0]
            line = line.split('=',1)
            if len(line) != 2:
                continue
            self[line[1].strip()] = line[0].replace('\'','').strip()

    def write(self, output_file, template=None):
        """Write the run_card in output_file according to template 
           (a path to a valid run_card)"""

        if not template:
            if not MADEVENT:
                template = pjoin(MG5DIR, 'Template', 'LO', 'Cards', 
                                                        'grid_card_default.dat')
            else:
                template = pjoin(MEDIR, 'Cards', 'grid_card_default.dat')

                
        text = ""
        for line in open(template,'r'):                  
            nline = line.split('#')[0]
            nline = nline.split('!')[0]
            comment = line[len(nline):]
            nline = nline.split('=')
            if len(nline) != 2:
                text += line
            elif nline[1].strip() in self:
                text += '  %s\t= %s %s' % (self[nline[1].strip()],nline[1], comment)        
            else:
                logger.info('Adding missing parameter %s to current run_card (with default value)' % nline[1].strip())
                text += line 
        
        if isinstance(output_file, str):
            fsock =  open(output_file,'w')
        else:
            fsock = output_file
            
        fsock.write(text)
        fsock.close()
        
class PY8Card(ConfigFile):
    """ Implements the Pythia8 card."""

    def add_default_subruns(self, type):
        """ Placeholder function to allow overwriting in the PY8SubRun daughter.
        The initialization of the self.subruns attribute should of course not
        be performed in PY8SubRun."""
        if type == 'parameters':
            if "LHEFInputs:nSubruns" not in self:
                self.add_param("LHEFInputs:nSubruns", 1,
                hidden='ALWAYS_WRITTEN',
                comment="""
    ====================
    Subrun definitions
    ====================
    """)
        if type == 'attributes':
            if not(hasattr(self,'subruns')):
                first_subrun = PY8SubRun(subrun_id=0)
                self.subruns = dict([(first_subrun['Main:subrun'],first_subrun)])

    def default_setup(self):
        """ Sets up the list of available PY8 parameters."""
        
        # Visible parameters
        # ==================
        self.add_param("Main:numberOfEvents", -1)
        # for MLM merging
        # -1.0 means that it will be set automatically by MadGraph5_aMC@NLO
        self.add_param("JetMatching:qCut", -1.0, always_write_to_card=False)
        self.add_param("JetMatching:doShowerKt",False,always_write_to_card=False)
        # -1 means that it is automatically set.
        self.add_param("JetMatching:nJetMax", -1, always_write_to_card=False) 
        # for CKKWL merging
        self.add_param("Merging:TMS", -1.0, always_write_to_card=False)
        self.add_param("Merging:Process", '<set_by_user>', always_write_to_card=False)
        # -1 means that it is automatically set.   
        self.add_param("Merging:nJetMax", -1, always_write_to_card=False)
        # for both merging, chose whether to also consider different merging
        # scale values for the extra weights related to scale and PDF variations.
        self.add_param("SysCalc:fullCutVariation", False)
        # Select the HepMC output. The user can prepend 'fifo:<optional_fifo_path>'
        # to indicate that he wants to pipe the output. Or /dev/null to turn the
        # output off.
        self.add_param("HEPMCoutput:file", 'auto')

        # Hidden parameters always written out
        # ====================================
        self.add_param("Beams:frameType", 4,
            hidden=True,
            comment='Tell Pythia8 that an LHEF input is used.')
        self.add_param("HEPMCoutput:scaling", 1.0e9,
            hidden=True,
            comment='1.0 corresponds to HEPMC weight given in [mb]. We choose here the [pb] normalization.')
        self.add_param("Check:epTolErr", 1e-2,
            hidden=True,
            comment='Be more forgiving with momentum mismatches.')
        # By default it is important to disable any cut on the rapidity of the showered jets
        # during MLML merging and by default it is set to 2.5
        self.add_param("JetMatching:etaJetMax", 1000.0, hidden=True, always_write_to_card=True)

        # Hidden parameters written out only if user_set or system_set
        # ============================================================
        self.add_param("PDF:pSet", 'LHAPDF5:CT10.LHgrid', hidden=True, always_write_to_card=False,
            comment='Reminder: Parameter below is shower tune dependent.')
        self.add_param("SpaceShower:alphaSvalue", 0.118, hidden=True, always_write_to_card=False,
            comment='Reminder: Parameter below is shower tune dependent.')
        self.add_param("TimeShower:alphaSvalue", 0.118, hidden=True, always_write_to_card=False,
            comment='Reminder: Parameter below is shower tune dependent.')
        self.add_param("hadronlevel:all", True, hidden=True, always_write_to_card=False,
            comment='This allows to turn on/off hadronization alltogether.')
        self.add_param("partonlevel:mpi", True, hidden=True, always_write_to_card=False,
            comment='This allows to turn on/off MPI alltogether.')
        self.add_param("Beams:setProductionScalesFromLHEF", False, hidden=True, 
            always_write_to_card=False,
            comment='This parameter is automatically set to True by MG5aMC when doing MLM merging with PY8.')
        
        # for MLM merging
        self.add_param("JetMatching:merge", False, hidden=True, always_write_to_card=False,
          comment='Specifiy if we are merging sample of different multiplicity.')
        self.add_param("SysCalc:qCutList", [10.0,20.0], hidden=True, always_write_to_card=False)
        self['SysCalc:qCutList'] = 'auto'
        self.add_param("SysCalc:qWeed",-1.0,hidden=True, always_write_to_card=False,
          comment='Value of the merging scale below which one does not even write the HepMC event.')
        self.add_param("JetMatching:doVeto", False, hidden=True, always_write_to_card=False,
          comment='Do veto externally (e.g. in SysCalc).')
        self.add_param("JetMatching:scheme", 1, hidden=True, always_write_to_card=False) 
        self.add_param("JetMatching:setMad", False, hidden=True, always_write_to_card=False,
              comment='Specify one must read inputs from the MadGraph banner.') 
        self.add_param("JetMatching:coneRadius", 1.0, hidden=True, always_write_to_card=False)
        self.add_param("JetMatching:nQmatch",4,hidden=True, always_write_to_card=False)
        # for CKKWL merging (common with UMEPS, UNLOPS)
        self.add_param("TimeShower:pTmaxMatch", 2, hidden=True, always_write_to_card=False)
        self.add_param("SpaceShower:pTmaxMatch", 1, hidden=True, always_write_to_card=False)
        self.add_param("SysCalc:tmsList", [10.0,20.0], hidden=True, always_write_to_card=False)
        self['SysCalc:tmsList'] = 'auto'
        self.add_param("Merging:muFac", 91.188, hidden=True, always_write_to_card=False,
                        comment='Set factorisation scales of the 2->2 process.')
        self.add_param("Merging:applyVeto", False, hidden=True, always_write_to_card=False,
          comment='Do veto externally (e.g. in SysCalc).')
        self.add_param("Merging:includeWeightInXsection", True, hidden=True, always_write_to_card=False,
          comment='If turned off, then the option belows forces PY8 to keep the original weight.')                       
        self.add_param("Merging:muRen", 91.188, hidden=True, always_write_to_card=False,
                      comment='Set renormalization scales of the 2->2 process.')
        self.add_param("Merging:muFacInME", 91.188, hidden=True, always_write_to_card=False,
                 comment='Set factorisation scales of the 2->2 Matrix Element.')
        self.add_param("Merging:muRenInME", 91.188, hidden=True, always_write_to_card=False,
               comment='Set renormalization scales of the 2->2 Matrix Element.')
        self.add_param("SpaceShower:rapidityOrder", False, hidden=True, always_write_to_card=False)
        self.add_param("Merging:nQuarksMerge",4,hidden=True, always_write_to_card=False)
        # To be added in subruns for CKKWL
        self.add_param("Merging:mayRemoveDecayProducts", False, hidden=True, always_write_to_card=False)
        self.add_param("Merging:doKTMerging", False, hidden=True, always_write_to_card=False)
        self.add_param("Merging:Dparameter", 0.4, hidden=True, always_write_to_card=False)        
        self.add_param("Merging:doPTLundMerging", False, hidden=True, always_write_to_card=False)

        # Special Pythia8 paremeters useful to simplify the shower.
        self.add_param("BeamRemnants:primordialKT", True, hidden=True, always_write_to_card=False, comment="see http://home.thep.lu.se/~torbjorn/pythia82html/BeamRemnants.html")
        self.add_param("PartonLevel:Remnants", True, hidden=True, always_write_to_card=False, comment="Master switch for addition of beam remnants. Cannot be used to generate complete events")
        self.add_param("Check:event", True, hidden=True, always_write_to_card=False, comment="check physical sanity of the events")
        self.add_param("TimeShower:QEDshowerByQ", True, hidden=True, always_write_to_card=False, comment="Allow quarks to radiate photons for FSR, i.e. branchings q -> q gamma")
        self.add_param("TimeShower:QEDshowerByL", True, hidden=True, always_write_to_card=False, comment="Allow leptons to radiate photons for FSR, i.e. branchings l -> l gamma")
        self.add_param("SpaceShower:QEDshowerByQ", True, hidden=True, always_write_to_card=False, comment="Allow quarks to radiate photons for ISR, i.e. branchings q -> q gamma")
        self.add_param("SpaceShower:QEDshowerByL", True, hidden=True, always_write_to_card=False, comment="Allow leptons to radiate photonsfor ISR, i.e. branchings l -> l gamma")
        self.add_param("PartonLevel:FSRinResonances", True, hidden=True, always_write_to_card=False, comment="Do not allow shower to run from decay product of unstable particle")
        self.add_param("ProcessLevel:resonanceDecays", True, hidden=True, always_write_to_card=False, comment="Do not allow unstable particle to decay.")

        # Add parameters controlling the subruns execution flow.
        # These parameters should not be part of PY8SubRun daughter.
        self.add_default_subruns('parameters')
             
    def __init__(self, *args, **opts):
        # Parameters which are not printed in the card unless they are 
        # 'user_set' or 'system_set' or part of the 
        #  self.hidden_params_to_always_print set.
        self.hidden_param = []
        self.hidden_params_to_always_write = set()
        self.visible_params_to_always_write = set()
        # List of parameters that should never be written out given the current context.
        self.params_to_never_write = set()
        
        # Parameters which have been set by the system (i.e. MG5 itself during
        # the regular course of the shower interface)
        self.system_set = set()
        
        # Add attributes controlling the subruns execution flow.
        # These attributes should not be part of PY8SubRun daughter.
        self.add_default_subruns('attributes')
        
        # Parameters which have been set by the 
        super(PY8Card, self).__init__(*args, **opts)



    def add_param(self, name, value, hidden=False, always_write_to_card=True, 
                                                                  comment=None):
        """ add a parameter to the card. value is the default value and 
        defines the type (int/float/bool/str) of the input.
        The option 'hidden' decides whether the parameter should be visible to the user.
        The option 'always_write_to_card' decides whether it should
        always be printed or only when it is system_set or user_set.
        The option 'comment' can be used to specify a comment to write above
        hidden parameters.
        """
        super(PY8Card, self).add_param(name, value, comment=comment)
        name = name.lower()
        if hidden:
            self.hidden_param.append(name)
            if always_write_to_card:
                self.hidden_params_to_always_write.add(name)
        else:
            if always_write_to_card:
                self.visible_params_to_always_write.add(name)                
        if not comment is None:
            if not isinstance(comment, str):
                raise MadGraph5Error("Option 'comment' must be a string, not"+\
                                                          " '%s'."%str(comment))

    def add_subrun(self, py8_subrun):
        """Add a subrun to this PY8 Card."""
        assert(isinstance(py8_subrun,PY8SubRun))
        if py8_subrun['Main:subrun']==-1:
            raise MadGraph5Error("Make sure to correctly set the subrun ID"+\
                            " 'Main:subrun' *before* adding it to the PY8 Card.")
        if py8_subrun['Main:subrun'] in self.subruns:
            raise MadGraph5Error("A subrun with ID '%s'"%py8_subrun['Main:subrun']+\
                " is already present in this PY8 card. Remove it first, or "+\
                                                          " access it directly.")
        self.subruns[py8_subrun['Main:subrun']] = py8_subrun
        if not 'LHEFInputs:nSubruns' in self.user_set:
            self['LHEFInputs:nSubruns'] = max(self.subruns.keys())
        
    def userSet(self, name, value, **opts):
        """Set an attribute of this card, following a user_request"""
        self.__setitem__(name, value, change_userdefine=True, **opts)
        if name.lower() in self.system_set:
            self.system_set.remove(name.lower())

    def vetoParamWriteOut(self, name):
        """ Forbid the writeout of a specific parameter of this card when the 
        "write" function will be invoked."""
        self.params_to_never_write.add(name.lower())
    
    def systemSet(self, name, value, **opts):
        """Set an attribute of this card, independently of a specific user
        request and only if not already user_set."""
        try:
            force = opts.pop('force')
        except KeyError:
            force = False
        if force or name.lower() not in self.user_set:
            self.__setitem__(name, value, change_userdefine=False, **opts)
            self.system_set.add(name.lower())
    
    def MadGraphSet(self, name, value, **opts):
        """ Sets a card attribute, but only if it is absent or not already
        user_set."""
        try:
            force = opts.pop('force')
        except KeyError:
            force = False
        if name.lower() not in self or (force or name.lower() not in self.user_set):
            self.__setitem__(name, value, change_userdefine=False, **opts)
            self.system_set.add(name.lower())            
    
    def defaultSet(self, name, value, **opts):
            self.__setitem__(name, value, change_userdefine=False, **opts)
        
    @staticmethod
    def pythia8_formatting(value, formatv=None):
        """format the variable into pythia8 card convention.
        The type is detected by default"""
        if not formatv:
            if isinstance(value,UnknownType):
                formatv = 'unknown'                
            elif isinstance(value, bool):
                formatv = 'bool'
            elif isinstance(value, int):
                formatv = 'int'
            elif isinstance(value, float):
                formatv = 'float'
            elif isinstance(value, str):
                formatv = 'str'
            elif isinstance(value, list):
                formatv = 'list'
            else:
                logger.debug("unknow format for pythia8_formatting: %s" , value)
                formatv = 'str'
        else:
            assert formatv
            
        if formatv == 'unknown':
            # No formatting then
            return str(value)
        if formatv == 'bool':
            if str(value) in ['1','T','.true.','True','on']:
                return 'on'
            else:
                return 'off'
        elif formatv == 'int':
            try:
                return str(int(value))
            except ValueError:
                fl = float(value)
                if int(fl) == fl:
                    return str(int(fl))
                else:
                    raise
        elif formatv == 'float':
            return '%.10e' % float(value)
        elif formatv == 'shortfloat':
            return '%.3f' % float(value)        
        elif formatv == 'str':
            return "%s" % value
        elif formatv == 'list':
            if len(value) and isinstance(value[0],float):
                return ','.join([PY8Card.pythia8_formatting(arg, 'shortfloat') for arg in value])
            else:
                return ','.join([PY8Card.pythia8_formatting(arg) for arg in value])
            

    def write(self, output_file, template, read_subrun=False, 
                    print_only_visible=False, direct_pythia_input=False, add_missing=True):
        """ Write the card to output_file using a specific template.
        > 'print_only_visible' specifies whether or not the hidden parameters
            should be written out if they are in the hidden_params_to_always_write
            list and system_set.
        > If 'direct_pythia_input' is true, then visible parameters which are not
          in the self.visible_params_to_always_write list and are not user_set
          or system_set are commented.
        > If 'add_missing' is False then parameters that should be written_out but are absent
        from the template will not be written out."""

        # First list the visible parameters
        visible_param = [p for p in self if p.lower() not in self.hidden_param
                                                  or p.lower() in self.user_set]
        # Filter against list of parameters vetoed for write-out
        visible_param = [p for p in visible_param if p.lower() not in self.params_to_never_write]
        
        # Now the hidden param which must be written out
        if print_only_visible:
            hidden_output_param = []
        else:
            hidden_output_param = [p for p in self if p.lower() in self.hidden_param and
              not p.lower() in self.user_set and
              (p.lower() in self.hidden_params_to_always_write or 
                                                  p.lower() in self.system_set)]
        # Filter against list of parameters vetoed for write-out
        hidden_output_param = [p for p in hidden_output_param if p not in self.params_to_never_write]
        
        if print_only_visible:
            subruns = []
        else:
            if not read_subrun:
                subruns = sorted(self.subruns.keys())
        
        # Store the subruns to write in a dictionary, with its ID in key
        # and the corresponding stringstream in value
        subruns_to_write = {}
        
        # Sort these parameters nicely so as to put together parameters
        # belonging to the same group (i.e. prefix before the ':' in their name).
        def group_params(params):
            if len(params)==0:
                return []
            groups = {}
            for p in params:
                try:
                    groups[':'.join(p.split(':')[:-1])].append(p)
                except KeyError:
                    groups[':'.join(p.split(':')[:-1])] = [p,]
            res =  sum(list(groups.values()),[])
            # Make sure 'Main:subrun' appears first
            if 'Main:subrun' in res:
                res.insert(0,res.pop(res.index('Main:subrun')))
            # Make sure 'LHEFInputs:nSubruns' appears last
            if 'LHEFInputs:nSubruns' in res:
                res.append(res.pop(res.index('LHEFInputs:nSubruns')))
            return res

        visible_param       = group_params(visible_param)
        hidden_output_param = group_params(hidden_output_param)

        # First dump in a temporary_output (might need to have a second pass
        # at the very end to update 'LHEFInputs:nSubruns')
        output = StringIO.StringIO()
            
        # Setup template from which to read
        if isinstance(template, str):
            if os.path.isfile(template):
                tmpl = open(template, 'r')
            elif '\n' in template:
                tmpl = StringIO.StringIO(template)
            else:
                raise Exception("File input '%s' not found." % file_input)     
        elif template is None:
            # Then use a dummy empty StringIO, hence skipping the reading
            tmpl = StringIO.StringIO()
        elif isinstance(template, (StringIO.StringIO, file)):
            tmpl = template
        else:
            raise MadGraph5Error("Incorrect type for argument 'template': %s"%
                                                    template.__class__.__name__)

        # Read the template
        last_pos = tmpl.tell()
        line     = tmpl.readline()
        started_subrun_reading = False
        while line!='':
            # Skip comments
            if line.strip().startswith('!') or \
               line.strip().startswith('\n') or\
               line.strip() == '':
                output.write(line)
                # Proceed to next line
                last_pos = tmpl.tell()
                line     = tmpl.readline()
                continue
            # Read parameter
            try:
                param_entry, value_entry = line.split('=')
                param = param_entry.strip()
                value = value_entry.strip()
            except ValueError:
                line = line.replace('\n','')
                raise MadGraph5Error("Could not read line '%s' of Pythia8 card."%\
                                                                            line)
            # Read a subrun if detected:
            if param=='Main:subrun':
                if read_subrun:
                    if not started_subrun_reading:
                        # Record that the subrun reading has started and proceed
                        started_subrun_reading = True
                    else:
                        # We encountered the next subrun. rewind last line and exit
                        tmpl.seek(last_pos)
                        break
                else:
                    # Start the reading of this subrun
                    tmpl.seek(last_pos)
                    subruns_to_write[int(value)] = StringIO.StringIO()
                    if int(value) in subruns:
                        self.subruns[int(value)].write(subruns_to_write[int(value)],
                                                      tmpl,read_subrun=True)
                        # Remove this subrun ID from the list
                        subruns.pop(subruns.index(int(value)))
                    else:
                        # Unknow subrun, create a dummy one
                        DummySubrun=PY8SubRun()
                        # Remove all of its variables (so that nothing is overwritten)
                        DummySubrun.clear()
                        DummySubrun.write(subruns_to_write[int(value)],
                                tmpl, read_subrun=True, 
                                print_only_visible=print_only_visible, 
                                direct_pythia_input=direct_pythia_input)

                        logger.info('Adding new unknown subrun with ID %d.'%
                                                                     int(value))
                    # Proceed to next line
                    last_pos = tmpl.tell()
                    line     = tmpl.readline()
                    continue
            
            # Change parameters which must be output
            if param in visible_param:
                new_value = PY8Card.pythia8_formatting(self[param])
                visible_param.pop(visible_param.index(param))
            elif param in hidden_output_param:
                new_value = PY8Card.pythia8_formatting(self[param])
                hidden_output_param.pop(hidden_output_param.index(param))
            else:
                # Just copy parameters which don't need to be specified
                if param.lower() not in self.params_to_never_write:
                    output.write(line)
                else:
                    output.write('! The following parameter was forced to be commented out by MG5aMC.\n')
                    output.write('! %s'%line)
                # Proceed to next line
                last_pos = tmpl.tell()
                line     = tmpl.readline()
                continue
            
            # Substitute the value. 
            # If it is directly the pytia input, then don't write the param if it
            # is not in the list of visible_params_to_always_write and was 
            # not user_set or system_set
            if ((not direct_pythia_input) or
                  (param.lower() in self.visible_params_to_always_write) or
                  (param.lower() in self.user_set) or
                  (param.lower() in self.system_set)):
                template = '%s=%s'
            else:
                # These are parameters that the user can edit in AskEditCards
                # but if neither the user nor the system edited them,
                # then they shouldn't be passed to Pythia
                template = '!%s=%s'

            output.write(template%(param_entry,
                                  value_entry.replace(value,new_value)))
        
            # Proceed to next line
            last_pos = tmpl.tell()
            line     = tmpl.readline()
        
        # If add_missing is False, make sure to empty the list of remaining parameters
        if not add_missing:
            visible_param = []
            hidden_output_param = []
        
        # Now output the missing parameters. Warn about visible ones.
        if len(visible_param)>0 and not template is None:
            output.write(
"""!
! Additional general parameters%s.
!
"""%(' for subrun %d'%self['Main:subrun'] if 'Main:subrun' in self else ''))
        for param in visible_param:
            value = PY8Card.pythia8_formatting(self[param])
            output.write('%s=%s\n'%(param,value))
            if template is None:
                if param=='Main:subrun':
                    output.write(
"""!
!  Definition of subrun %d
!
"""%self['Main:subrun'])
            elif param.lower() not in self.hidden_param:
                logger.debug('Adding parameter %s (missing in the template) to current '+\
                                    'pythia8 card (with value %s)',param, value)

        if len(hidden_output_param)>0 and not template is None:
            output.write(
"""!
! Additional technical parameters%s set by MG5_aMC.
!
"""%(' for subrun %d'%self['Main:subrun'] if 'Main:subrun' in self else ''))
        for param in hidden_output_param:
            if param.lower() in self.comments:
                comment = '\n'.join('! %s'%c for c in 
                          self.comments[param.lower()].split('\n'))
                output.write(comment+'\n')
            output.write('%s=%s\n'%(param,PY8Card.pythia8_formatting(self[param])))
        
        # Don't close the file if we were reading a subrun, but simply write 
        # output and return now
        if read_subrun:
            output_file.write(output.getvalue())
            return

        # Now add subruns not present in the template
        for subrunID in subruns:
            new_subrun = StringIO.StringIO()
            self.subruns[subrunID].write(new_subrun,None,read_subrun=True)
            subruns_to_write[subrunID] = new_subrun

        # Add all subruns to the output, in the right order
        for subrunID in sorted(subruns_to_write):
            output.write(subruns_to_write[subrunID].getvalue())

        # If 'LHEFInputs:nSubruns' is not user_set, then make sure it is
        # updated at least larger or equal to the maximum SubRunID
        if 'LHEFInputs:nSubruns'.lower() not in self.user_set and \
             len(subruns_to_write)>0 and 'LHEFInputs:nSubruns' in self\
             and self['LHEFInputs:nSubruns']<max(subruns_to_write.keys()):
            logger.info("Updating PY8 parameter 'LHEFInputs:nSubruns' to "+
          "%d so as to cover all defined subruns."%max(subruns_to_write.keys()))
            self['LHEFInputs:nSubruns'] = max(subruns_to_write.keys())
            output = StringIO.StringIO()
            self.write(output,template,print_only_visible=print_only_visible)

        # Write output
        if isinstance(output_file, str):
            out = open(output_file,'w')
            out.write(output.getvalue())
            out.close()
        else:
            output_file.write(output.getvalue())
        
    def read(self, file_input, read_subrun=False, setter='default'):
        """Read the input file, this can be a path to a file, 
           a file object, a str with the content of the file.
           The setter option choses the authority that sets potential 
           modified/new parameters. It can be either: 
             'default' or 'user' or 'system'"""
        if isinstance(file_input, str):
            if "\n" in file_input:
                finput = StringIO.StringIO(file_input)
            elif os.path.isfile(file_input):
                finput = open(file_input)
            else:
                raise Exception("File input '%s' not found." % file_input)
        elif isinstance(file_input, (StringIO.StringIO, file)):
            finput = file_input
        else:
            raise MadGraph5Error("Incorrect type for argument 'file_input': %s"%
                                                    file_input.__class__.__name__)

        # Read the template
        last_pos = finput.tell()
        line     = finput.readline()
        started_subrun_reading = False
        while line!='':
            # Skip comments
            if line.strip().startswith('!') or line.strip()=='':
                # proceed to next line
                last_pos = finput.tell()
                line     = finput.readline()
                continue
            # Read parameter
            try:
                param, value = line.split('=',1)
                param = param.strip()
                value = value.strip()
            except ValueError:
                line = line.replace('\n','')
                raise MadGraph5Error("Could not read line '%s' of Pythia8 card."%\
                                                                          line)
            if '!' in value:
                value,_ = value.split('!',1)                                                             
                                                                          
            # Read a subrun if detected:
            if param=='Main:subrun':
                if read_subrun:
                    if not started_subrun_reading:
                        # Record that the subrun reading has started and proceed
                        started_subrun_reading = True
                    else:
                        # We encountered the next subrun. rewind last line and exit
                        finput.seek(last_pos)
                        return
                else:
                    # Start the reading of this subrun
                    finput.seek(last_pos)
                    if int(value) in self.subruns:
                        self.subruns[int(value)].read(finput,read_subrun=True,
                                                                  setter=setter)
                    else:
                        # Unknow subrun, create a dummy one
                        NewSubrun=PY8SubRun()
                        NewSubrun.read(finput,read_subrun=True, setter=setter)
                        self.add_subrun(NewSubrun)

                    # proceed to next line
                    last_pos = finput.tell()
                    line     = finput.readline()
                    continue
            
            # Read parameter. The case of a parameter not defined in the card is
            # handled directly in ConfigFile.

            # Use the appropriate authority to set the new/changed variable
            if setter == 'user':
                self.userSet(param,value)
            elif setter == 'system':
                self.systemSet(param,value)
            else:
                self.defaultSet(param,value)

            # proceed to next line
            last_pos = finput.tell()
            line     = finput.readline()

class PY8SubRun(PY8Card):
    """ Class to characterize a specific PY8 card subrun section. """

    def add_default_subruns(self, type):
        """ Overloading of the homonym function called in the __init__ of PY8Card.
        The initialization of the self.subruns attribute should of course not
        be performed in PY8SubRun."""
        pass

    def __init__(self, *args, **opts):
        """ Initialize a subrun """
        
        # Force user to set it manually.
        subrunID = -1
        if 'subrun_id' in opts:
            subrunID = opts.pop('subrun_id')

        super(PY8SubRun, self).__init__(*args, **opts)
        self['Main:subrun']=subrunID

    def default_setup(self):
        """Sets up the list of available PY8SubRun parameters."""
        
        # Add all default PY8Card parameters
        super(PY8SubRun, self).default_setup()
        # Make sure they are all hidden
        self.hidden_param = [k.lower() for k in self.keys()]
        self.hidden_params_to_always_write = set()
        self.visible_params_to_always_write = set()

        # Now add Main:subrun and Beams:LHEF. They are not hidden.
        self.add_param("Main:subrun", -1)
        self.add_param("Beams:LHEF", "events.lhe.gz")


class RunBlock(object):

    def __init__(self, name, template_on, template_off, on_fields=False, off_fields=False):

        self.name = name
        self.template_on = template_on
        self.template_off = template_off
        if on_fields:
            self.on_fields = on_fields
        else:
            self.on_fields = self.find_fields_from_template(self.template_on)
        if off_fields:
            self.off_fields = off_fields
        else:
            self.off_fields = self.find_fields_from_template(self.template_off)

    @property
    def fields(self):
        return self.on_fields + self.off_fields

    @staticmethod
    def find_fields_from_template(template):
        """ return the list of fields from a template. checking line like
        %(mass_ion2)s = mass_ion2 # mass of the heavy ion (second beam)  """
        
        return re.findall(r"^\s*%\((.*)\)s\s*=\s*\1", template, re.M)

    def get_template(self, card):
        """ return the correct template according to the current banner status """
        if self.status(card):
            return self.template_on
        else:
            return self.template_off

    def get_unused_template(self, card):
        """ return the correct template according to the current banner status """
        if self.status(card):
            return self.template_off
        else:
            return self.template_on        

    def status(self, card):
        """return False if template_off to be used, True if template_on to be used"""

        if self.name in card.display_block:
            return True

        if any(f in card.user_set for f in self.off_fields):
            return False

        if any(f in card.user_set for f in self.on_fields):
            return True

        return False


    def manage_parameters(self, card, written, to_write):
        """manage written/to_write according to the template written"""

        if status(card):
            used = self.on_fields
        else:
            used = self.off_fields

        for name in used:
            written.add(name)
            if name in to_write:
                to_write.remove(name)
    
    def check_validity(self, runcard):
        """run self consistency check here --avoid to use runcard[''] = xxx here since it can trigger post_set function"""
        return

    def create_default_for_process(self, run_card, proc_characteristic, history, proc_def):
        return 

#    @staticmethod
#    def post_set(card, value, change_userdefine, raiseerror, **opt):
#        """default action to run when a parameter of the block is defined.
#           Here we do not know which parameter is modified. if this is needed.
#           then one need to define post_set_XXXXX(card, value, change_userdefine, raiseerror)
#           and then only that function is used        
#        """
#
#        if 'pdlabel' in card.user_set:
#            card.user_set.remove('pdlabel')


class RunCard(ConfigFile):

    filename = 'run_card'
    LO = True
<<<<<<< HEAD
    blocks = []
    parameter_in_block = {}


    @classmethod
    def fill_post_set_from_blocks(cls):
        """set the post_set function for any parameter defined in a run_block"""

        if not cls.parameter_in_block and cls.blocks:
            for block in cls.blocks:
                for parameter in block.fields:
                    if hasattr(block, 'post_set_%s' % parameter):
                        setattr(cls, 'post_set_%s' % parameter, getattr(block, 'post_set_%s' % parameter))
                    elif hasattr(block, 'post_set'):
                        setattr(cls, 'post_set_%s' % parameter, block.post_set)
                    cls.parameter_in_block[parameter] = block
                    
                    
    def __new__(cls, finput=None, **opt):

        cls.fill_post_set_from_blocks()
=======
    blocks = [] 

    allowed_lep_densities = {}    
                                   
    def __new__(cls, finput=None, **opt):

        RunCard.get_lepton_densities()
>>>>>>> 777eefb3

        if cls is RunCard:
            if not finput:
                target_class = RunCardLO
            elif isinstance(finput, cls):
                target_class = finput.__class__
            elif isinstance(finput, str):
                if '\n' not in finput:
                    finput = open(finput).read()
                if 'req_acc_FO' in finput:
                    target_class = RunCardNLO
                else:
                    target_class = RunCardLO
            else:
                return None

            target_class.fill_post_set_from_blocks()

            return super(RunCard, cls).__new__(target_class, finput, **opt)
        else:
            return super(RunCard, cls).__new__(cls, finput, **opt)

    def __init__(self, *args, **opts):
        
        # The following parameter are updated in the defaultsetup stage.
        
        #parameter for which no warning should be raised if not define
        self.hidden_param = []
        # in which include file the parameer should be written
        self.includepath = collections.defaultdict(list)
        #some parameters have a different name in fortran code
        self.fortran_name = {}
        #parameters which are not supported anymore. (no action on the code)
        self.legacy_parameter = {}
        #a list with all the cuts variable and which type object impacted
        # L means charged lepton (l) and neutral lepton (n)
        # d means that it is related to decay chain
        # J means both light jet (j) and heavy jet (b)
        # aj/jl/bj/bl/al are also possible (and stuff like aa/jj/llll/...
        self.cuts_parameter = {}
        # parameter added where legacy requires an older value.
        self.system_default = {}
        
        self.display_block = [] # set some block to be displayed


        self.cut_class = {} 
        self.warned=False


        super(RunCard, self).__init__(*args, **opts)

    @classmethod
    def get_lepton_densities(cls):
        """ """

        if cls.allowed_lep_densities:
            return

        if MADEVENT:
            check_dir = pjoin(MEDIR, 'Source', 'PDF', 'lep_densities')
        else:
            check_dir = pjoin( MG5DIR, 'Template', 'Common', 'Source', 'PDF', 'lep_densities')

        for name in os.listdir(check_dir):
            if os.path.isdir(pjoin(check_dir, name)):
                identity = (-11,11)
                if os.path.exists(pjoin(check_dir, name, 'info')):
                    for line in open(pjoin(check_dir, name, 'info')):
                        if 'identity:' in line:
                            identity = tuple([int(x) for x in line.split(':',1)[1].split(',')])

            if identity not in cls.allowed_lep_densities:
                cls.allowed_lep_densities[identity] = [name]
            else:
                cls.allowed_lep_densities[identity].append(name)

    def add_param(self, name, value, fortran_name=None, include=True, 
                  hidden=False, legacy=False, cut=False, system=False, sys_default=None, 
                  **opts):
        """ add a parameter to the card. value is the default value and 
        defines the type (int/float/bool/str) of the input.
        fortran_name defines what is the associate name in the f77 code
        include defines if we have to put the value in the include file
        hidden defines if the parameter is expected to be define by the user.
        legacy:Parameter which is not used anymore (raise a warning if not default)
        cut: defines the list of cut parameter to allow to set them all to off.
        sys_default: default used if the parameter is not in the card
        
        options of **opts:
        - allowed: list of valid options. '*' means anything else should be allowed.
                 empty list means anything possible as well. 
        - comment: add comment for writing/help
        - typelist: type of the list if default is empty
        """

        super(RunCard, self).add_param(name, value, system=system,**opts)
        name = name.lower()
        if fortran_name:
            self.fortran_name[name] = fortran_name
        if legacy:
            self.legacy_parameter[name] = value
            include = False
        self.includepath[include].append(name)
        if hidden or system:
            self.hidden_param.append(name)
        if cut:
            self.cuts_parameter[name] = cut
        if sys_default is not None:
            self.system_default[name] = sys_default

        

    def read(self, finput, consistency=True):
        """Read the input file, this can be a path to a file, 
           a file object, a str with the content of the file."""
           
        if isinstance(finput, str):
            if "\n" in finput:
                finput = finput.split('\n')
            elif os.path.isfile(finput):
                finput = open(finput)
            else:
                raise Exception("No such file %s" % finput)
        
        for line in finput:
            line = line.split('#')[0]
            line = line.split('!')[0]
            line = line.rsplit('=',1)
            if len(line) != 2:
                continue
            value, name = line
            name = name.lower().strip()
            if name not in self and ('min' in name or 'max' in name):
                #looks like an entry added by one user -> add it nicely
                self.add_param(name, float(value), hidden=True, cut=True)
            else:
                self.set( name, value, user=True)
        # parameter not set in the run_card can be set to compatiblity value
        if consistency:
                try:
                    self.check_validity()
                except InvalidRunCard as error:
                    if consistency == 'warning':
                        logger.warning(str(error))
                    else:
                        raise

    def valid_line(self, line, tmp):
        template_options = tmp
        default = template_options['default']
        if line.startswith('#IF('):
            cond = line[4:line.find(')')]
            if template_options.get(cond,  default):
                return True
            else:
                return False
        elif line.strip().startswith('%'):
            parameter = line[line.find('(')+1:line.find(')')]
            
            try:
                cond = self.cuts_parameter[parameter]
            except KeyError:
                return True
            
            
            if template_options.get(cond, default) or cond is True:
                return True
            else:
                return False 
        else:
            return True      
                    
                
    def write(self, output_file, template=None, python_template=False,
                    write_hidden=False, template_options=None):
        """Write the run_card in output_file according to template 
           (a path to a valid run_card)"""

        to_write = set(self.user_set) 
        written = set()
        if not template:
            raise Exception
        if not template_options:
            template_options = collections.defaultdict(str)
            
        if python_template:
            text = open(template,'r').read()
            text = text.split('\n')             
            # remove if templating
            text = [l if not l.startswith('#IF') else l[l.find(')# ')+2:] 
                    for l in text if self.valid_line(l, template_options)]
            text ='\n'.join(text)
        
        if python_template and not to_write:
            import string
            if self.blocks:
                text = string.Template(text)
                mapping = {}
                for b in self.blocks:
                    mapping[b.name] =  b.get_template(self)
                text = text.substitute(mapping)

            if not self.list_parameter:
                text = text % self
            else:
                data = dict((key.lower(),value) for key, value in self.items())              
                for name in self.list_parameter:
                    if self.list_parameter[name] != str:
                        data[name] = ', '.join(str(v) for v in data[name])
                    else:
                        data[name] = "['%s']" % "', '".join(str(v) for v in data[name])
                text = text % data
        else:  
            text = ""
            for line in open(template,'r'):                  
                nline = line.split('#')[0]
                nline = nline.split('!')[0]
                comment = line[len(nline):]
                nline = nline.rsplit('=',1)
                if python_template and nline[0].startswith('$'):
                    block_name = nline[0][1:].strip()
                    this_group = [b for b in self.blocks if b.name == block_name]
                    if not this_group:
                        logger.debug("block %s not defined", block_name)
                        continue
                    else:
                        this_group = this_group[0]
                    text += this_group.get_template(self) % self
                    this_group.managed_parameters(written, to_write)
                    
                elif len(nline) != 2:
                    text += line
                elif nline[1].strip() in self:
                    
                    name = nline[1].strip().lower()
                    value = self[name]
                    if name in self.list_parameter:
                        if self.list_parameter[name] != str:
                            value = ', '.join([str(v) for v in value])
                        else:
                            value =  "['%s']" % "', '".join(str(v) for v in value)
                    if python_template:
                        text += line % {nline[1].strip():value, name:value}
                        written.add(name)
                    else:
                        if not comment or comment[-1]!='\n':
                            endline = '\n'
                        else:
                            endline = ''
                        text += '  %s\t= %s %s%s' % (value, name, comment, endline)
                        written.add(name)                        

                    if name in to_write:
                        to_write.remove(name)
                else:
                    logger.info('Adding missing parameter %s to current %s (with default value)',
                                 (name, self.filename))
                    written.add(name) 
                    text += line 

            for b in self.blocks:
                if b.status(self):
                    to_check = b.on_fields
                else:
                    to_check = b.off_fields

                # check if all attribute of the block have been written already
                if all(f in written for f in to_check):
                    continue

                to_add = ['']
                for line in b.get_template(self).split('\n'):               
                    nline = line.split('#')[0]
                    nline = nline.split('!')[0]
                    nline = nline.split('=')
                    if len(nline) != 2:
                        to_add.append(line)
                    elif nline[1].strip() in self:
                        name = nline[1].strip().lower()
                        value = self[name]
                        if name in self.list_parameter:
                            value = ', '.join([str(v) for v in value])
                        if name in written:
                            continue #already include before
                        else:
                            to_add.append(line % {nline[1].strip():value, name:value})
                            written.add(name)                        
    
                        if name in to_write:
                            to_write.remove(name)
                    else:
                        raise Exception
                template_off = b.get_unused_template(self)
                if '%(' in template_off:
                    template_off = template_off % self
                    if template_off and template_off in text:
                        text = text.replace(template_off, '\n'.join(to_add))
                    else:
                        template_off = template_off.replace(' ', '\s*')
                        text, n = re.subn(template_off, '\n'.join(to_add), text)
                        if not n:
                            text += '\n'.join(to_add)

                elif template_off and template_off in text:
                    text = text.replace(template_off, '\n'.join(to_add))
                else:
                    text += '\n'.join(to_add)

        if to_write or write_hidden:
            text+="""#********************************************************************* 
#  Additional hidden parameters
#*********************************************************************
"""            
            if write_hidden:
                #
                # do not write hidden parameter not hidden for this template 
                #
                if python_template:
                    written = written.union(set(re.findall('\%\((\w*)\)s', open(template,'r').read(), re.M)))
                to_write = to_write.union(set(self.hidden_param))
                to_write = to_write.difference(written)

            for key in to_write:
                if key in self.system_only:
                    continue

                comment = self.comments.get(key,'hidden_parameter').replace('\n','\n#')
                text += '  %s\t= %s # %s\n' % (self[key], key, comment)

        if isinstance(output_file, str):
            fsock = open(output_file,'w')
            fsock.write(text)
            fsock.close()
        else:
            output_file.write(text)


    def get_default(self, name, default=None, log_level=None):
        """return self[name] if exist otherwise default. log control if we 
        put a warning or not if we use the default value"""

        lower_name = name.lower()
        if lower_name not in self.user_set:
            if log_level is None:
                if lower_name in self.system_only:
                    log_level = 5
                elif lower_name in self.auto_set:
                    log_level = 5
                elif lower_name in self.hidden_param:
                    log_level = 10
                elif lower_name in self.cuts_parameter:
                    if not MADEVENT and madgraph.ADMIN_DEBUG:
                        log_level = 5
                    else:
                        log_level = 10
                else:
                    log_level = 20
            if not default:
                default = dict.__getitem__(self, name.lower())
 
            logger.log(log_level, '%s missed argument %s. Takes default: %s'
                                   % (self.filename, name, default))
            self[name] = default
            return default
        else:
            return self[name]   

    def mod_inc_pdlabel(self, value):
        """flag pdlabel has 'dressed' if one of the special lepton PDF with beamstralung.
        This modifies ONLY the value within the fortran code"""
        if value in sum(self.allowed_lep_densities.values(),[]):
            return 'dressed'
        else:
            return value

    @staticmethod
    def f77_formatting(value, formatv=None):
        """format the variable into fortran. The type is detected by default"""

        if not formatv:
            if isinstance(value, bool):
                formatv = 'bool'
            elif isinstance(value, int):
                formatv = 'int'
            elif isinstance(value, float):
                formatv = 'float'
            elif isinstance(value, str):
                formatv = 'str'
            else:
                logger.debug("unknow format for f77_formatting: %s" , str(value))
                formatv = 'str'
                value = str(value).lower()
        else:
            assert formatv
            
        if formatv == 'bool':
            if str(value) in ['1','T','.true.','True']:
                return '.true.'
            else:
                return '.false.'
            
        elif formatv == 'int':
            try:
                return str(int(value))
            except ValueError:
                fl = float(value)
                if int(fl) == fl:
                    return str(int(fl))
                else:
                    raise
                
        elif formatv == 'float':
            if isinstance(value, str):
                value = value.replace('d','e')
            return ('%.10e' % float(value)).replace('e','d')
        
        elif formatv == 'str':
            # Check if it is a list
            if value.strip().startswith('[') and value.strip().endswith(']'):
                elements = (value.strip()[1:-1]).split()
                return ['_length = %d'%len(elements)]+\
                       ['(%d) = %s'%(i+1, elem.strip()) for i, elem in \
                                                            enumerate(elements)]
            else:
                return "'%s'" % value
        

    
    def check_validity(self, log_level=30):
        """check that parameter missing in the card are set to the expected value"""

        for name, value in self.system_default.items():
                self.set(name, value, changeifuserset=False)
        

        for name in self.includepath[False]:
            to_bypass = self.hidden_param + list(self.legacy_parameter.keys())
            if name not in to_bypass:
                self.get_default(name, log_level=log_level) 

        for name in self.legacy_parameter:
            if self[name] != self.legacy_parameter[name]:
                logger.warning("The parameter %s is not supported anymore this parameter will be ignored." % name)

        for block in self.blocks:
            block.check_validity(self)
               
    default_include_file = 'run_card.inc'

    def update_system_parameter_for_include(self):
        """update hidden system only parameter for the correct writtin in the 
        include"""
        return

    def write_include_file(self, output_dir):
        """Write the various include file in output_dir.
        The entry True of self.includepath will be written in run_card.inc
        The entry False will not be written anywhere"""
        
        # ensure that all parameter are coherent and fix those if needed
        self.check_validity()
        
        #ensusre that system only parameter are correctly set
        self.update_system_parameter_for_include()
        
        for incname in self.includepath:
            if incname is True:
                pathinc = self.default_include_file
            elif incname is False:
                continue
            else:
                pathinc = incname

            fsock = file_writers.FortranWriter(pjoin(output_dir,pathinc))  
            for key in self.includepath[incname]:                
                #define the fortran name
                if key in self.fortran_name:
                    fortran_name = self.fortran_name[key]
                else:
                    fortran_name = key
                    
                #get the value with warning if the user didn't set it
                value = self.get_default(key)
                if hasattr(self, 'mod_inc_%s' % key):
                    value = getattr(self, 'mod_inc_%s' % key)(value)
                # Special treatment for strings containing a list of
                # strings. Convert it to a list of strings
                if isinstance(value, list):
                    # in case of a list, add the length of the list as 0th
                    # element in fortran. Only in case of integer or float
                    # list (not for bool nor string)
                    targettype = self.list_parameter[key]                        
                    if targettype is bool:
                        pass
                    elif targettype is int:
                        line = '%s(%s) = %s \n' % (fortran_name, 0, self.f77_formatting(len(value)))
                        fsock.writelines(line)
                    elif targettype is float:
                        line = '%s(%s) = %s \n' % (fortran_name, 0, self.f77_formatting(float(len(value))))
                        fsock.writelines(line)
                    # output the rest of the list in fortran
                    for i,v in enumerate(value):
                        line = '%s(%s) = %s \n' % (fortran_name, i+1, self.f77_formatting(v))
                        fsock.writelines(line)
                elif isinstance(value, dict):
                    for fortran_name, onevalue in value.items():
                        line = '%s = %s \n' % (fortran_name, self.f77_formatting(onevalue))
                        fsock.writelines(line)                       
                elif isinstance(incname,str) and 'compile' in incname:
                    line = '%s = %s \n' % (fortran_name, value)
                    fsock.write(line)
                else:
                    line = '%s = %s \n' % (fortran_name, self.f77_formatting(value))
                    fsock.writelines(line)
            fsock.close()   

    @staticmethod
    def get_idbmup(lpp):
        """return the particle colliding pdg code"""
        if lpp in (1,2, -1,-2):
            return math.copysign(2212, lpp)
        elif lpp in (3,-3):
            return math.copysign(11, lpp)
        elif lpp in (4,-4):
            return math.copysign(13, lpp)
        elif lpp == 0:
            #logger.critical("Fail to write correct idbmup in the lhe file. Please correct those by hand")
            return 0
        else:
            return lpp

    def get_banner_init_information(self):
        """return a dictionary with the information needed to write
        the first line of the <init> block of the lhe file."""
        
        output = {}
        output["idbmup1"] = self.get_idbmup(self['lpp1'])
        output["idbmup2"] = self.get_idbmup(self['lpp2'])
        output["ebmup1"] = self["ebeam1"]
        output["ebmup2"] = self["ebeam2"]
        output["pdfgup1"] = 0
        output["pdfgup2"] = 0
        output["pdfsup1"] = self.get_pdf_id(self["pdlabel"])
        output["pdfsup2"] = self.get_pdf_id(self["pdlabel"])
        return output
    
    def get_pdf_id(self, pdf):
        if pdf == "lhapdf":
            lhaid = self["lhaid"]
            if isinstance(lhaid, list):
                return lhaid[0]
            else:
                return lhaid
        else: 
<<<<<<< HEAD
            return {'none': 0, 'iww': 0, 'eva':0,
=======
            try:
                return {'none': 0, 
>>>>>>> 777eefb3
                    'cteq6_m':10000,'cteq6_l':10041,'cteq6l1':10042,
                    'nn23lo':246800,'nn23lo1':247000,'nn23nlo':244800
                    }[pdf] 
            except:
                return 0   
    
    def get_lhapdf_id(self):
        return self.get_pdf_id(self['pdlabel'])

    def remove_all_cut(self): 
        """remove all the cut"""

        for name in self.cuts_parameter:
            targettype = type(self[name])
            if targettype == bool:
                self[name] = False
            if targettype == dict:
                self[name] = '{}'
            elif 'min' in name:
                self[name] = 0
            elif 'max' in name:
                self[name] = -1
            elif 'eta' in name:
                self[name] = -1
            else:
                self[name] = 0      

<<<<<<< HEAD
################################################################################################
###  Define various template subpart for the LO Run_card
################################################################################################

# HEAVY ION ------------------------------------------------------------------------------------
template_on = \
=======
class RunCardLO(RunCard):
    """an object to handle in a nice way the run_card information"""
    
    

    blocks = [
#    HEAVY ION OPTIONAL BLOCK            
        runblock(name='ion_pdf', fields=('nb_neutron1', 'nb_neutron2','nb_proton1','nb_proton2','mass_ion1', 'mass_ion2'),
            template_on=\
>>>>>>> 777eefb3
"""#*********************************************************************
# Heavy ion PDF / rescaling of PDF                                   *
#*********************************************************************
  %(nb_proton1)s    = nb_proton1 # number of proton for the first beam
  %(nb_neutron1)s    = nb_neutron1 # number of neutron for the first beam
  %(mass_ion1)s = mass_ion1 # mass of the heavy ion (first beam)
# Note that seting differently the two beams only work if you use 
# group_subprocess=False when generating your matrix-element
  %(nb_proton2)s    = nb_proton2 # number of proton for the second beam
  %(nb_neutron2)s    = nb_neutron2 # number of neutron for the second beam
  %(mass_ion2)s = mass_ion2 # mass of the heavy ion (second beam)  
"""
template_off = "# To see heavy ion options: type \"update ion_pdf\""

heavy_ion_block = RunBlock('ion_pdf', template_on=template_on, template_off=template_off)

# Beam Polarization ------------------------------------------------------------------------------------
template_on = \
"""#*********************************************************************
# Beam polarization from -100 (left-handed) to 100 (right-handed)    *
#*********************************************************************
     %(polbeam1)s     = polbeam1 ! beam polarization for beam 1
     %(polbeam2)s     = polbeam2 ! beam polarization for beam 2
"""
template_off = "# To see polarised beam options: type \"update beam_pol\""

beam_pol_block = RunBlock('beam_pol', template_on=template_on, template_off=template_off)


# SYSCALC ------------------------------------------------------------------------------------
template_on = \
"""#********************************************************
# Parameter used by SysCalc  --code not supported anymore --
#***********************************************************
#
%(sys_scalefact)s = sys_scalefact  # factorization/renormalization scale factor
%(sys_alpsfact)s = sys_alpsfact  # \alpha_s emission scale factors
%(sys_matchscale)s = sys_matchscale # variation of merging scale
# PDF sets and number of members (0 or none for all members).
%(sys_pdf)s = sys_pdf # list of pdf sets. (errorset not valid for syscalc)
# MSTW2008nlo68cl.LHgrid 1  = sys_pdf
#
"""
template_off = ""

syscalc_block = RunBlock('syscalc', template_on=template_on, template_off=template_off)


# ECUT ------------------------------------------------------------------------------------
template_on = \
"""#*********************************************************************
# Minimum and maximum E's (in the center of mass frame)              *
#*********************************************************************
  %(ej)s  = ej     ! minimum E for the jets
  %(eb)s  = eb     ! minimum E for the b
  %(ea)s  = ea     ! minimum E for the photons
  %(el)s  = el     ! minimum E for the charged leptons
  %(ejmax)s   = ejmax ! maximum E for the jets
 %(ebmax)s   = ebmax ! maximum E for the b
 %(eamax)s   = eamax ! maximum E for the photons
 %(elmax)s   = elmax ! maximum E for the charged leptons
 %(e_min_pdg)s = e_min_pdg ! E cut for other particles (use pdg code). Applied on particle and anti-particle
 %(e_max_pdg)s = e_max_pdg ! E cut for other particles (syntax e.g. {6: 100, 25: 50})
"""

template_off = "#\n# For display option for energy cut in the partonic center of mass frame type \'update ecut\'\n#"

ecut_block = RunBlock('ecut', template_on=template_on, template_off=template_off)


# Frame for polarization ------------------------------------------------------------------------------------
template_on = \
"""#*********************************************************************
# Frame where to evaluate the matrix-element (not the cut!) for polarization   
#*********************************************************************
  %(me_frame)s  = me_frame     ! list of particles to sum-up to define the rest-frame
                               ! in which to evaluate the matrix-element
                               ! [1,2] means the partonic center of mass 
"""
template_off = ""
frame_block = RunBlock('frame', template_on=template_on, template_off=template_off)



# EVA SCALE EVOLUTION ------------------------------------------------------------------------------------
template_on = \
"""  %(ievo_eva)s  = ievo_eva         ! scale evolution for EW pdfs (eva):
                         ! 0 for evo by q^2; 1 for evo by pT^2
"""
template_off = ""
eva_scale_block = RunBlock('eva_scale', template_on=template_on, template_off=template_off)



# MLM Merging ------------------------------------------------------------------------------------
template_on = \
"""#*********************************************************************
# Matching parameter (MLM only)
#*********************************************************************
 %(ickkw)s = ickkw            ! 0 no matching, 1 MLM
 %(alpsfact)s = alpsfact         ! scale factor for QCD emission vx
 %(chcluster)s = chcluster        ! cluster only according to channel diag
 %(asrwgtflavor)s = asrwgtflavor     ! highest quark flavor for a_s reweight
 %(auto_ptj_mjj)s  = auto_ptj_mjj  ! Automatic setting of ptj and mjj if xqcut >0
                                   ! (turn off for VBF and single top processes)
 %(xqcut)s   = xqcut   ! minimum kt jet measure between partons
"""
template_off = "# To see MLM/CKKW  merging options: type \"update MLM\" or \"update CKKW\""
mlm_block = RunBlock('mlm', template_on=template_on, template_off=template_off)

# CKKW Merging ------------------------------------------------------------------------------------
template_on = \
"""#***********************************************************************
# Turn on either the ktdurham or ptlund cut to activate                *
# CKKW(L) merging with Pythia8 [arXiv:1410.3012, arXiv:1109.4829]      *
#***********************************************************************
 %(ktdurham)s  =  ktdurham
 %(dparameter)s   =  dparameter
 %(ptlund)s  =  ptlund
 %(pdgs_for_merging_cut)s  =  pdgs_for_merging_cut ! PDGs for two cuts above
"""
template_off = ""

ckkw_block = RunBlock('ckkw', template_on=template_on, template_off=template_off)


# Phase-Space Optimization ------------------------------------------------------------------------------------
template_on = \
"""#*********************************************************************
# Phase-Space Optim (advanced)
#*********************************************************************
   %(job_strategy)s = job_strategy ! see appendix of 1507.00020 (page 26)
   %(hard_survey)s =  hard_survey ! force to have better estimate of the integral at survey for difficult mode like interference
   %(tmin_for_channel)s = tmin_for_channel ! limit the non-singular reach of --some-- channel of integration related to T-channel diagram (value between -1 and 0), -1 is no impact
   %(survey_splitting)s = survey_splitting ! for loop-induced control how many core are used at survey for the computation of a single iteration.
   %(survey_nchannel_per_job)s = survey_nchannel_per_job ! control how many Channel are integrated inside a single job on cluster/multicore
   %(refine_evt_by_job)s = refine_evt_by_job ! control the maximal number of events for the first iteration of the refine (larger means less jobs)
#*********************************************************************
# Compilation flag. No automatic re-compilation (need manual "make clean" in Source)
#*********************************************************************   
   %(global_flag)s = global_flag ! fortran optimization flag use for the all code.
   %(aloha_flag)s  = aloha_flag ! fortran optimization flag for aloha function. Suggestions: '-ffast-math'
   %(matrix_flag)s = matrix_flag ! fortran optimization flag for matrix.f function. Suggestions: '-O3'
"""
template_off = '# To see advanced option for Phase-Space optimization: type "update psoptim"'

psoptim_block = RunBlock('psoptim', template_on=template_on, template_off=template_off)

# PDLABEL ------------------------------------------------------------------------------------
class PDLabelBlock(RunBlock):

    def check_validity(self, card):
        """check which template is active and fill the parameter in the inactive one. """

        if self.status(card):
            if card['pdlabel1'] == 'lhapdf' or card['pdlabel2'] == 'lhapdf':
                dict.__setitem__(card, 'pdlabel','lhapdf')
            else:
                if card['pdlabel1'] == card['pdlabel2']:
                    if card['pdlabel'] != card['pdlabel1']:
                        dict.__setitem__(card, 'pdlabel', card['pdlabel1'])

                elif card['pdlabel'] == 'lhapdf':
                    dict.__setitem__(card, 'pdlabel', 'none')
        else:
            dict.__setitem__(card, 'pdlabel1', card['pdlabel'])
            dict.__setitem__(card, 'pdlabel2', card['pdlabel'])



    @staticmethod
    def post_set_pdlabel(card, value, change_userdefine, raiseerror, **opt):

        if 'pdlabel1' in card.user_set:
            card.user_set.remove('pdlabel1')
        if 'pdlabel2' in card.user_set:
            card.user_set.remove('pdlabel2')

        #card['pdlabel1'] = value
        #card['pdlabel2'] = value

    @staticmethod
    def post_set(card, value, change_userdefine, raiseerror, name="unknown", **opt):
        """call when change to pdlabel1 or pdlabel2 --do not know which one """

        if 'pdlabel' in card.user_set:
            card.user_set.remove('pdlabel')



template_on = \
"""     %(pdlabel1)s    = pdlabel1     ! PDF type for beam #1
     %(pdlabel2)s    = pdlabel2     ! PDF type for beam #2 
"""
template_off = \
"""     %(pdlabel)s    = pdlabel     ! PDF set """

pdlabel_block = PDLabelBlock('pdlabel', template_on=template_on, template_off=template_off)

# FIXED_FAC_SCALE ------------------------------------------------------------------------------------
class FixedfacscaleBlock(RunBlock):

    def check_validity(self, card):
        """check which template is active and fill accordingly."""
        return

    @staticmethod
    def post_set_fixed_fac_scale(card, value, change_userdefine, raiseerror, **opt):

        if 'fixed_fac_scale1' in card.user_set:
            card.user_set.remove('fixed_fac_scale1')
        if 'fixed_fac_scale2' in card.user_set:
            card.user_set.remove('fixed_fac_scale2')

        # #card['pdlabel1'] = value
        # #card['pdlabel2'] = value

    @staticmethod
    def post_set(card, value, change_userdefine, raiseerror, name='unknown', **opt):
        """call when change to fixed_fac_scale1/2 --do not know which one--  """

        if name in card.user_set:
            if 'fixed_fac_scale' in card.user_set:
                card.user_set.remove('fixed_fac_scale')
            if name == 'fixed_fac_scale2' and 'fixed_fac_scale1' not in card.user_set:
                dict.__setitem__(card, 'fixed_fac_scale1', card['fixed_fac_scale'])
            if name == 'fixed_fac_scale1' and 'fixed_fac_scale2' not in card.user_set:
                dict.__setitem__(card, 'fixed_fac_scale2', card['fixed_fac_scale'])   
      



template_on = \
"""     %(fixed_fac_scale)s = fixed_fac_scale  ! if .true. use fixed fac scale 
"""

template_off = \
"""    %(fixed_fac_scale1)s = fixed_fac_scale1  ! if .true. use fixed fac scale for beam 1
    %(fixed_fac_scale2)s = fixed_fac_scale2  ! if .true. use fixed fac scale for beam 2
"""

fixedfacscale = FixedfacscaleBlock('fixed_fact_scale', template_on=template_on, template_off=template_off)



class RunCardLO(RunCard):
    """an object to handle in a nice way the run_card information"""
    
    blocks = [heavy_ion_block, beam_pol_block, syscalc_block, ecut_block,
             frame_block, eva_scale_block, mlm_block, ckkw_block, psoptim_block,
             pdlabel_block, fixedfacscale]
    
    def default_setup(self):
        """default value for the run_card.dat"""
        
        self.add_param("run_tag", "tag_1", include=False)
        self.add_param("gridpack", False)
        self.add_param("time_of_flight", -1.0, include=False)
        self.add_param("nevents", 10000)        
        self.add_param("iseed", 0)
        self.add_param("python_seed", -2, include=False, hidden=True, comment="controlling python seed [handling in particular the final unweighting].\n -1 means use default from random module.\n -2 means set to same value as iseed")
        self.add_param("lpp1", 1, fortran_name="lpp(1)", allowed=[-1,1,0,2,3,9,-2,-3,4,-4],
                        comment='first beam energy distribution:\n 0: fixed energy\n 1: PDF from proton\n -1: PDF from antiproton\n 2:photon from proton, +/-3:from electron/positron beam, +/-4:from muon/antimuon beam, 9: PLUGIN MODE')
        self.add_param("lpp2", 1, fortran_name="lpp(2)", allowed=[-1,1,0,2,3,9,-2,-3,4,-4],
                       comment='second beam energy distribution:\n 0: fixed energy\n 1: PDF from proton\n -1: PDF from antiproton\n 2:photon from proton, +/-3:from electron/positron beam, +/-4:from muon/antimuon beam, 9: PLUGIN MODE')
        self.add_param("ebeam1", 6500.0, fortran_name="ebeam(1)")
        self.add_param("ebeam2", 6500.0, fortran_name="ebeam(2)")
        self.add_param("polbeam1", 0.0, fortran_name="pb1", hidden=True,
                                              comment="Beam polarization from -100 (left-handed) to 100 (right-handed) --use lpp=0 for this parameter--")
        self.add_param("polbeam2", 0.0, fortran_name="pb2", hidden=True,
                                              comment="Beam polarization from -100 (left-handed) to 100 (right-handed) --use lpp=0 for this parameter--")
        self.add_param('nb_proton1', 1, hidden=True, allowed=[1,0, 82 , '*'],fortran_name="nb_proton(1)",
                       comment='For heavy ion physics nb of proton in the ion (for both beam but if group_subprocess was False)')
        self.add_param('nb_proton2', 1, hidden=True, allowed=[1,0, 82 , '*'],fortran_name="nb_proton(2)",
                       comment='For heavy ion physics nb of proton in the ion (used for beam 2 if group_subprocess was False)')
        self.add_param('nb_neutron1', 0, hidden=True, allowed=[1,0, 126 , '*'],fortran_name="nb_neutron(1)",
                       comment='For heavy ion physics nb of neutron in the ion (for both beam but if group_subprocess was False)')
        self.add_param('nb_neutron2', 0, hidden=True, allowed=[1,0, 126 , '*'],fortran_name="nb_neutron(2)",
                       comment='For heavy ion physics nb of neutron in the ion (of beam 2 if group_subprocess was False )')        
        self.add_param('mass_ion1', -1.0, hidden=True, fortran_name="mass_ion(1)",
                       allowed=[-1,0, 0.938, 207.9766521*0.938, 0.000511, 0.105, '*'],
                       comment='For heavy ion physics mass in GeV of the ion (of beam 1)')
        self.add_param('mass_ion2', -1.0, hidden=True, fortran_name="mass_ion(2)",
                       allowed=[-1,0, 0.938, 207.9766521*0.938, 0.000511, 0.105, '*'],
                       comment='For heavy ion physics mass in GeV of the ion (of beam 2)')
        
<<<<<<< HEAD
        self.add_param("pdlabel", "nn23lo1", hidden=True, allowed=['lhapdf', 'cteq6_m','cteq6_l', 'cteq6l1','nn23lo', 'nn23lo1', 'nn23nlo','iww','eva','none'],fortran_name="pdlabel")
        self.add_param("pdlabel1", "none", hidden=True, allowed=['lhapdf', 'cteq6_m','cteq6_l', 'cteq6l1','nn23lo', 'nn23lo1', 'nn23nlo','iww','eva','none'],fortran_name="pdsublabel(1)")
        self.add_param("pdlabel2", "none", hidden=True, allowed=['lhapdf', 'cteq6_m','cteq6_l', 'cteq6l1','nn23lo', 'nn23lo1', 'nn23nlo','iww','eva','none'],fortran_name="pdsublabel(2)")
=======
        self.add_param("pdlabel", "nn23lo1", allowed=['lhapdf', 'cteq6_m','cteq6_l', 'cteq6l1','nn23lo', 'nn23lo1', 'nn23nlo'] + sum(self.allowed_lep_densities.values(),[])), 
>>>>>>> 777eefb3
        self.add_param("lhaid", 230000, hidden=True)
        self.add_param("fixed_ren_scale", False)
        self.add_param("fixed_fac_scale", False, hidden=True, include=False, comment="define if the factorization scale is fixed or not. You can define instead fixed_fac_scale1 and fixed_fac_scale2 if you want to make that choice per beam")
        self.add_param("fixed_fac_scale1", False, hidden=True)
        self.add_param("fixed_fac_scale2", False, hidden=True)
        self.add_param("scale", 91.1880)
        self.add_param("dsqrt_q2fact1", 91.1880, fortran_name="sf1")
        self.add_param("dsqrt_q2fact2", 91.1880, fortran_name="sf2")
        self.add_param("dynamical_scale_choice", -1, comment="\'-1\' is based on CKKW back clustering (following feynman diagram).\n \'1\' is the sum of transverse energy.\n '2' is HT (sum of the transverse mass)\n '3' is HT/2\n '4' is the center of mass energy",
                                                allowed=[-1,0,1,2,3,4])
        self.add_param("ievo_eva",0,hidden=True, allowed=[0,1],fortran_name="ievo_eva",
                        comment='eva: 0 for EW pdf muf evolution by q^2; 1 for evo by pT^2')
        
        # Bias module options
        self.add_param("bias_module", 'None', include=False)
        self.add_param('bias_parameters', {'__type__':1.0}, include='BIAS/bias.inc')
                
        #matching
        self.add_param("scalefact", 1.0)
        self.add_param("ickkw", 0, allowed=[0,1], hidden=True,                  comment="\'0\' for standard fixed order computation.\n\'1\' for MLM merging activates alphas and pdf re-weighting according to a kt clustering of the QCD radiation.")
        self.add_param("highestmult", 1, fortran_name="nhmult", hidden=True)
        self.add_param("ktscheme", 1, hidden=True)
        self.add_param("alpsfact", 1.0, hidden=True)
        self.add_param("chcluster", False, hidden=True)
        self.add_param("pdfwgt", True, hidden=True)
        self.add_param("asrwgtflavor", 5, hidden=True,                          comment = 'highest quark flavor for a_s reweighting in MLM')
        self.add_param("clusinfo", True, hidden=True)
        #format output / boost
        self.add_param("lhe_version", 3.0, hidden=True)
        self.add_param("boost_event", "False", hidden=True, include=False,      comment="allow to boost the full event. The boost put at rest the sume of 4-momenta of the particle selected by the filter defined here. example going to the higgs rest frame: lambda p: p.pid==25")
        self.add_param("me_frame", [1,2], hidden=True, include=False, comment="choose lorentz frame where to evaluate matrix-element [for non lorentz invariant matrix-element/polarization]:\n  - 0: partonic center of mass\n - 1: Multi boson frame\n - 2 : (multi) scalar frame\n - 3 : user custom")
        self.add_param('frame_id', 6,  system=True)
        self.add_param("event_norm", "average", allowed=['sum','average', 'unity'],
                        include=False, sys_default='sum', hidden=True)
        #cut
        self.add_param("auto_ptj_mjj", True, hidden=True)
        self.add_param("bwcutoff", 15.0)
        self.add_param("cut_decays", False, cut='d')
        self.add_param("nhel", 0, include=False)
        #pt cut
        self.add_param("ptj", 20.0, cut='j')
        self.add_param("ptb", 0.0, cut='b')
        self.add_param("pta", 10.0, cut='a')
        self.add_param("ptl", 10.0, cut='l')
        self.add_param("misset", 0.0, cut='n')
        self.add_param("ptheavy", 0.0, cut='H',                                comment='this cut apply on particle heavier than 10 GeV')
        self.add_param("ptonium", 1.0, legacy=True)
        self.add_param("ptjmax", -1.0, cut='j')
        self.add_param("ptbmax", -1.0, cut='b')
        self.add_param("ptamax", -1.0, cut='a')
        self.add_param("ptlmax", -1.0, cut='l')
        self.add_param("missetmax", -1.0, cut='n')
        # E cut
        self.add_param("ej", 0.0, cut='j', hidden=True)
        self.add_param("eb", 0.0, cut='b', hidden=True)
        self.add_param("ea", 0.0, cut='a', hidden=True)
        self.add_param("el", 0.0, cut='l', hidden=True)
        self.add_param("ejmax", -1.0, cut='j', hidden=True)
        self.add_param("ebmax", -1.0, cut='b', hidden=True)
        self.add_param("eamax", -1.0, cut='a', hidden=True)
        self.add_param("elmax", -1.0, cut='l', hidden=True)
        # Eta cut
        self.add_param("etaj", 5.0, cut='j')
        self.add_param("etab", -1.0, cut='b')
        self.add_param("etaa", 2.5, cut='a')
        self.add_param("etal", 2.5, cut='l')
        self.add_param("etaonium", 0.6, legacy=True)
        self.add_param("etajmin", 0.0, cut='a')
        self.add_param("etabmin", 0.0, cut='b')
        self.add_param("etaamin", 0.0, cut='a')
        self.add_param("etalmin", 0.0, cut='l')
        # DRJJ
        self.add_param("drjj", 0.4, cut='jj')
        self.add_param("drbb", 0.0, cut='bb')
        self.add_param("drll", 0.4, cut='ll')
        self.add_param("draa", 0.4, cut='aa')
        self.add_param("drbj", 0.0, cut='bj')
        self.add_param("draj", 0.4, cut='aj')
        self.add_param("drjl", 0.4, cut='jl')
        self.add_param("drab", 0.0, cut='ab')
        self.add_param("drbl", 0.0, cut='bl')
        self.add_param("dral", 0.4, cut='al')
        self.add_param("drjjmax", -1.0, cut='jj')
        self.add_param("drbbmax", -1.0, cut='bb')
        self.add_param("drllmax", -1.0, cut='ll')
        self.add_param("draamax", -1.0, cut='aa')
        self.add_param("drbjmax", -1.0, cut='bj')
        self.add_param("drajmax", -1.0, cut='aj')
        self.add_param("drjlmax", -1.0, cut='jl')
        self.add_param("drabmax", -1.0, cut='ab')
        self.add_param("drblmax", -1.0, cut='bl')
        self.add_param("dralmax", -1.0, cut='al')
        # invariant mass
        self.add_param("mmjj", 0.0, cut='jj')
        self.add_param("mmbb", 0.0, cut='bb')
        self.add_param("mmaa", 0.0, cut='aa')
        self.add_param("mmll", 0.0, cut='ll')
        self.add_param("mmjjmax", -1.0, cut='jj')
        self.add_param("mmbbmax", -1.0, cut='bb')                
        self.add_param("mmaamax", -1.0, cut='aa')
        self.add_param("mmllmax", -1.0, cut='ll')
        self.add_param("mmnl", 0.0, cut='LL')
        self.add_param("mmnlmax", -1.0, cut='LL')
        #minimum/max pt for sum of leptons
        self.add_param("ptllmin", 0.0, cut='ll')
        self.add_param("ptllmax", -1.0, cut='ll')
        self.add_param("xptj", 0.0, cut='jj')
        self.add_param("xptb", 0.0, cut='bb')
        self.add_param("xpta", 0.0, cut='aa') 
        self.add_param("xptl", 0.0, cut='ll')
        # ordered pt jet 
        self.add_param("ptj1min", 0.0, cut='jj')
        self.add_param("ptj1max", -1.0, cut='jj')
        self.add_param("ptj2min", 0.0, cut='jj')
        self.add_param("ptj2max", -1.0, cut='jj')
        self.add_param("ptj3min", 0.0, cut='jjj')
        self.add_param("ptj3max", -1.0, cut='jjj')
        self.add_param("ptj4min", 0.0, cut='j'*4)
        self.add_param("ptj4max", -1.0, cut='j'*4)                
        self.add_param("cutuse", 0, cut='jj')
        # ordered pt lepton
        self.add_param("ptl1min", 0.0, cut='l'*2)
        self.add_param("ptl1max", -1.0, cut='l'*2)
        self.add_param("ptl2min", 0.0, cut='l'*2)
        self.add_param("ptl2max", -1.0, cut='l'*2)
        self.add_param("ptl3min", 0.0, cut='l'*3)
        self.add_param("ptl3max", -1.0, cut='l'*3)        
        self.add_param("ptl4min", 0.0, cut='l'*4)
        self.add_param("ptl4max", -1.0, cut='l'*4)
        # Ht sum of jets
        self.add_param("htjmin", 0.0, cut='j'*2)
        self.add_param("htjmax", -1.0, cut='j'*2)
        self.add_param("ihtmin", 0.0, cut='J'*2)
        self.add_param("ihtmax", -1.0, cut='J'*2)
        self.add_param("ht2min", 0.0, cut='J'*3) 
        self.add_param("ht3min", 0.0, cut='J'*3)
        self.add_param("ht4min", 0.0, cut='J'*4)
        self.add_param("ht2max", -1.0, cut='J'*3)
        self.add_param("ht3max", -1.0, cut='J'*3)
        self.add_param("ht4max", -1.0, cut='J'*4)
        # photon isolation
        self.add_param("ptgmin", 0.0, cut='aj')
        self.add_param("r0gamma", 0.4, hidden=True)
        self.add_param("xn", 1.0, hidden=True)
        self.add_param("epsgamma", 1.0, hidden=True) 
        self.add_param("isoem", True, hidden=True)
        self.add_param("xetamin", 0.0, cut='jj')
        self.add_param("deltaeta", 0.0, cut='j'*2)
        self.add_param("ktdurham", -1.0, fortran_name="kt_durham", cut='j')
        self.add_param("dparameter", 0.4, fortran_name="d_parameter", cut='j')
        self.add_param("ptlund", -1.0, fortran_name="pt_lund", cut='j')
        self.add_param("pdgs_for_merging_cut", [21, 1, 2, 3, 4, 5, 6], hidden=True)
        self.add_param("maxjetflavor", 4)
        self.add_param("xqcut", 0.0, cut=True)
        self.add_param("use_syst", True)
        self.add_param('systematics_program', 'systematics', include=False, hidden=True, comment='Choose which program to use for systematics computation: none, systematics, syscalc')
        self.add_param('systematics_arguments', ['--mur=0.5,1,2', '--muf=0.5,1,2', '--pdf=errorset'], include=False, hidden=True, comment='Choose the argment to pass to the systematics command. like --mur=0.25,1,4. Look at the help of the systematics function for more details.')
        
        self.add_param("sys_scalefact", "0.5 1 2", include=False, hidden=True)
        self.add_param("sys_alpsfact", "None", include=False, hidden=True)
        self.add_param("sys_matchscale", "auto", include=False, hidden=True)
        self.add_param("sys_pdf", "errorset", include=False, hidden=True)
        self.add_param("sys_scalecorrelation", -1, include=False, hidden=True)

        #parameter not in the run_card by default
        self.add_param('gridrun', False, hidden=True)
        self.add_param('fixed_couplings', True, hidden=True)
        self.add_param('mc_grouped_subproc', True, hidden=True)
        self.add_param('xmtcentral', 0.0, hidden=True, fortran_name="xmtc")
        self.add_param('d', 1.0, hidden=True)
        self.add_param('gseed', 0, hidden=True, include=False)
        self.add_param('issgridfile', '', hidden=True)
        #job handling of the survey/ refine
        self.add_param('job_strategy', 0, hidden=True, include=False, allowed=[0,1,2], comment='see appendix of 1507.00020 (page 26)')
        self.add_param('hard_survey', 0, hidden=True, include=False, comment='force to have better estimate of the integral at survey for difficult mode like VBF')
        self.add_param('tmin_for_channel', -1., hidden=True, comment='limit the non-singular reach of --some-- channel of integration related to T-channel diagram')
        self.add_param("second_refine_treshold", 0.9, hidden=True, include=False, comment="set a treshold to bypass the use of a second refine. if the ratio of cross-section after survey by the one of the first refine is above the treshold, the  second refine will not be done.")
        self.add_param('survey_splitting', -1, hidden=True, include=False, comment="for loop-induced control how many core are used at survey for the computation of a single iteration.")
        self.add_param('survey_nchannel_per_job', 2, hidden=True, include=False, comment="control how many Channel are integrated inside a single job on cluster/multicore")
        self.add_param('refine_evt_by_job', -1, hidden=True, include=False, comment="control the maximal number of events for the first iteration of the refine (larger means less jobs)")
        self.add_param('small_width_treatment', 1e-6, hidden=True, comment="generation where the width is below VALUE times mass will be replace by VALUE times mass for the computation. The cross-section will be corrected assuming NWA. Not used for loop-induced process")
        #hel recycling
        self.add_param('hel_recycling', True, hidden=True, include=False, comment='allowed to deactivate helicity optimization at run-time --code needed to be generated with such optimization--')
        self.add_param('hel_filtering', True,  hidden=True, include=False, comment='filter in advance the zero helicities when doing helicity per helicity optimization.')
        self.add_param('hel_splitamp', True, hidden=True, include=False, comment='decide if amplitude aloha call can be splitted in two or not when doing helicity per helicity optimization.')
        self.add_param('hel_zeroamp', True, hidden=True, include=False, comment='decide if zero amplitude can be removed from the computation when doing helicity per helicity optimization.')
        self.add_param('SDE_strategy', 1, allowed=[1,2], fortran_name="sde_strat", comment="decide how Multi-channel should behaves \"1\" means full single diagram enhanced (hep-ph/0208156), \"2\" use the product of the denominator")
        self.add_param('global_flag', '-O', include=False, hidden=True, comment='global fortran compilation flag, suggestion -fbound-check')
        self.add_param('aloha_flag', '', include=False, hidden=True, comment='global fortran compilation flag, suggestion: -ffast-math')
        self.add_param('matrix_flag', '', include=False, hidden=True, comment='global fortran compilation flag, suggestion: -O3')        
        
        # parameter allowing to define simple cut via the pdg
        # Special syntax are related to those. (can not be edit directly)
        self.add_param('pt_min_pdg',{'__type__':0.}, include=False, cut=True)
        self.add_param('pt_max_pdg',{'__type__':0.}, include=False, cut=True)
        self.add_param('E_min_pdg',{'__type__':0.}, include=False, hidden=True,cut=True)
        self.add_param('E_max_pdg',{'__type__':0.}, include=False, hidden=True,cut=True)
        self.add_param('eta_min_pdg',{'__type__':0.}, include=False,cut=True)
        self.add_param('eta_max_pdg',{'__type__':0.}, include=False,cut=True)
        self.add_param('mxx_min_pdg',{'__type__':0.}, include=False,cut=True)
        self.add_param('mxx_only_part_antipart', {'default':False}, include=False)
        
        self.add_param('pdg_cut',[0],  system=True) # store which PDG are tracked
        self.add_param('ptmin4pdg',[0.], system=True) # store pt min
        self.add_param('ptmax4pdg',[-1.], system=True)
        self.add_param('Emin4pdg',[0.], system=True) # store pt min
        self.add_param('Emax4pdg',[-1.], system=True)  
        self.add_param('etamin4pdg',[0.], system=True) # store pt min
        self.add_param('etamax4pdg',[-1.], system=True)   
        self.add_param('mxxmin4pdg',[-1.], system=True)
        self.add_param('mxxpart_antipart', [False], system=True)
                     
        
             
    def check_validity(self):
        """ """
        
        super(RunCardLO, self).check_validity()
        
        #Make sure that nhel is only either 0 (i.e. no MC over hel) or
        #1 (MC over hel with importance sampling). In particular, it can
        #no longer be > 1.
        if 'nhel' not in self:
            raise InvalidRunCard("Parameter nhel is not defined in the run_card.")
        if self['nhel'] not in [1,0]:
            raise InvalidRunCard("Parameter nhel can only be '0' or '1', "+\
                                                          "not %s." % self['nhel'])
        if int(self['maxjetflavor']) > 6:
            raise InvalidRunCard('maxjetflavor should be lower than 5! (6 is partly supported)')
  
        if len(self['pdgs_for_merging_cut']) > 1000:
            raise InvalidRunCard("The number of elements in "+\
                               "'pdgs_for_merging_cut' should not exceed 1000.")

  
        # some cut need to be deactivated in presence of isolation
        if self['ptgmin'] > 0:
            if self['pta'] > 0:
                logger.warning('pta cut discarded since photon isolation is used')
                self['pta'] = 0.0
            if self['draj'] > 0:
                logger.warning('draj cut discarded since photon isolation is used')
                self['draj'] = 0.0   
        
        # special treatment for gridpack use the gseed instead of the iseed        
        if self['gridrun']:
            self['iseed'] = self['gseed']
        
        #Some parameter need to be fixed when using syscalc
        if self['use_syst']:
            if self['scalefact'] != 1.0:
                logger.warning('Since use_syst=T, changing the value of \'scalefact\' to 1')
                self['scalefact'] = 1.0
     
        # CKKW Treatment
        if self['ickkw'] > 0:
            if self['ickkw'] != 1:
                logger.critical('ickkw >1 is pure alpha and only partly implemented.')
                import madgraph.interface.extended_cmd as basic_cmd
                answer = basic_cmd.smart_input('Do you really want to continue', allow_arg=['y','n'], default='n')
                if answer !='y':
                    raise InvalidRunCard('ickkw>1 is still in alpha')
            if self['use_syst']:
                # some additional parameter need to be fixed for Syscalc + matching
                if self['alpsfact'] != 1.0:
                    logger.warning('Since use_syst=T, changing the value of \'alpsfact\' to 1')
                    self['alpsfact'] =1.0
            if self['maxjetflavor'] == 6:
                raise InvalidRunCard('maxjetflavor at 6 is NOT supported for matching!')
            if self['ickkw'] == 2:
                # add warning if ckkw selected but the associate parameter are empty
                self.get_default('highestmult', log_level=20)                   
                self.get_default('issgridfile', 'issudgrid.dat', log_level=20)
        if self['xqcut'] > 0:
            if self['ickkw'] == 0:
                logger.error('xqcut>0 but ickkw=0. Potentially not fully consistent setup. Be careful')
                time.sleep(5)
            if self['drjj'] != 0:
                if 'drjj' in self.user_set:
                    logger.warning('Since icckw>0, changing the value of \'drjj\' to 0')
                self['drjj'] = 0
            if self['drjl'] != 0:
                if 'drjl' in self.user_set:
                    logger.warning('Since icckw>0, changing the value of \'drjl\' to 0')
                self['drjl'] = 0    
            if not self['auto_ptj_mjj']:         
                if self['mmjj'] > self['xqcut']:
                    logger.warning('mmjj > xqcut (and auto_ptj_mjj = F). MMJJ set to 0')
                    self['mmjj'] = 0.0 
<<<<<<< HEAD
    
        # check validity of the pdf set 
        # note that pdlabel is automatically set to lhapdf if pdlabel1 or pdlabel2 is set to lhapdf
=======

        # check validity of the pdf set
>>>>>>> 777eefb3
        if self['pdlabel'] == 'lhapdf':
            #add warning if lhaid not define
            self.get_default('lhaid', log_level=20)

        mod = False
        for i in [1,2]:
            lpp = 'lpp%i' %i 
            pdlabel = 'pdlabel%i' % i
            if self[lpp] == 0: # nopdf
                if self[pdlabel] != 'none':
                    self.set(pdlabel, 'none')
                    mod = True
            elif self[lpp] == 1: # PDF from PDF library
                if self[pdlabel] in ['eva', 'iww', 'none']:
                    raise InvalidRunCard("%s \'%s\' not compatible with %s \'%s\'" % (lpp, self[lpp], pdlabel, self[pdlabel]))
            elif abs(self[lpp]) in [3,4]: # PDF from PDF library
                if self[pdlabel] not in ['eva', 'iww']:
                    logger.warning("%s \'%s\' not compatible with %s \'%s\'. Change %s to eva" % (lpp, self[lpp], pdlabel, self[pdlabel], pdlabel))
                    self.set(pdlabel, 'eva')
                    mod = True
            elif self[lpp] == 2:
                logger.warning("%s \'%s\' not compatible with %s \'%s\'. Change %s to none" % (lpp, self[lpp], pdlabel, self[pdlabel], pdlabel))
                self.set(pdlabel, 'none')
                mod = True

        if mod:
            if 'pdlabel' in self.user_set:
                self.user_set.remove('pdlabel')
            self.user_set.add('pdlabel1')
            #force rerun of consistency of lhapdf block
            super(RunCardLO, self).check_validity()

        # if heavy ion mode use for one beam, forbid lpp!=1
        if self['lpp1'] not in [1,2]:
            if self['nb_proton1'] !=1 or self['nb_neutron1'] !=0:
                raise InvalidRunCard( "Heavy ion mode is only supported for lpp1=1/2")
        if self['lpp2'] not in [1,2]:
            if self['nb_proton2'] !=1 or self['nb_neutron2'] !=0:
                raise InvalidRunCard( "Heavy ion mode is only supported for lpp2=1/2")   

        # check if lpp = 
<<<<<<< HEAD
        for i in [1,2]:
            if abs(self['lpp%s' % i ]) in [3,4] and self['fixed_fac_scale'] and self['dsqrt_q2fact%s'%i] == 91.188:
                logger.warning("Vector boson from lepton PDF is using fixed scale value of muf [dsqrt_q2fact%s]. Looks like you kept the default value (Mz). Is this really the cut-off that you want to use?" % i)
                time.sleep(5)
=======
        if self['pdlabel'] not in sum(self.allowed_lep_densities.values(),[]):
            for i in [1,2]:
                if abs(self['lpp%s' % i ]) in [3,4] and self['dsqrt_q2fact%s'%i] == 91.188:
                    logger.warning("Photon from lepton are using fixed scale value of muf [dsqrt_q2fact%s] as the cut of the EPA. Looks like you kept the default value (Mz). Is this really the cut-off of the EPA that you want to use?" % i)
                    time.sleep(5)

>>>>>>> 777eefb3
        
                if abs(self['lpp%s' % i ]) == 2 and self['dsqrt_q2fact%s'%i] == 91.188:
                    logger.warning("Since 2.7.1 Photon from proton are using fixed scale value of muf [dsqrt_q2fact%s] as the cut of the Improved Weizsaecker-Williams formula. Please edit it accordingly." % i)
                time.sleep(5)

        # check that fixed_fac_scale(1/2) is setting as expected
        # if lpp=2/3/4 -> default is that beam in fixed scale
        # check that fixed_fac_scale is not setup if fixed_fac_scale1/2 are 
        # check that both fixed_fac_scale1/2 are defined together
        # ensure that fixed_fac_scale1 and fixed_fac_scale2 are setup as needed
        if 'fixed_fac_scale1' in self.user_set:
            if 'fixed_fac_scale2' in self.user_set:
                    if 'fixed_fac_scale' in self.user_set:
                        if not (self['fixed_fac_scale'] == self['fixed_fac_scale2'] == self['fixed_fac_scale2']):
                            logger.warning('Both fixed_fac_scale, fixed_fac_scale1 and fixed_fac_scale2 are defined. The value of fixed_fac_scale is ignored')
            elif 'fixed_fac_scale' in self.user_set:
                logger.warning('Both fixed_fac_scale, fixed_fac_scale1 are defined but not fixed_fac_scale2. The value of fixed_fac_scale2 will be set to the one of fixed_fac_scale')
                self['fixed_fac_scale2'] = self['fixed_fac_scale']
            elif self['lpp2'] !=0: 
                raise Exception('fixed_fac_scale2 not defined while fixed_fac_scale1 is. Please fix your run_card.')
        elif 'fixed_fac_scale2' in self.user_set:
            if 'fixed_fac_scale' in self.user_set:
                logger.warning('Both fixed_fac_scale, fixed_fac_scale2 are defined but not fixed_fac_scale1. The value of fixed_fac_scale1 will be set to the one of fixed_fac_scale')
                self['fixed_fac_scale1'] = self['fixed_fac_scale']
            elif self['lpp1'] !=0: 
                raise Exception('fixed_fac_scale1 not defined while fixed_fac_scale2 is. Please fix your run_card.')
        else:
            if 'fixed_fac_scale' in self.user_set:
                if self['lpp1'] in [2,3,4]:
                    logger.warning('fixed factorization scale is used for beam1. You can prevent this by setting fixed_fac_scale1 to False')
                    self['fixed_fac_scale1'] = True
                    #self['fixed_fac_scale2'] = self['fixed_fac_scale']
                elif self['lpp2'] in [2,3,4]:
                    logger.warning('fixed factorization scale is used for beam2. You can prevent this by setting fixed_fac_scale2 to False')
                    #self['fixed_fac_scale1'] = self['fixed_fac_scale']
                    self['fixed_fac_scale2'] = True
                else:
                    self['fixed_fac_scale1'] = self['fixed_fac_scale']
                    self['fixed_fac_scale2'] = self['fixed_fac_scale']
            elif self['lpp1'] !=0 or self['lpp2']!=0:
                raise Exception('fixed_fac_scale not defined whithin your run_card. Plase fix this.')

        if self['pdlabel'] not in sum(self.allowed_lep_densities.values(),[]):            
            # if both lpp1/2 are on PA mode -> force fixed factorization scale
            if abs(self['lpp1']) in [2, 3,4] and abs(self['lpp2']) in [2, 3,4] and not self['fixed_fac_scale']:
                if 'fixed_fac_scale1' not in self.user_set or 'fixed_fac_scale2' not in self.user_set:
                    raise InvalidRunCard("Having both beam in elastic photon mode requires fixed_fac_scale to be on True [since this is use as cutoff]. If you really want a running scale here, please define fixed_fac_scale1 on False and fixed_fac_scale2 on False")


        if six.PY2 and self['hel_recycling']:
            self['hel_recycling'] = False
            logger.warning("""Helicity recycling optimization requires Python3. This optimzation is therefore deactivated automatically. 
            In general this optimization speeds up the computation by a factor of two.""")

                
        # check that ebeam is bigger than the associated mass.
        for i in [1,2]:
            if self['lpp%s' % i ] not in [1,2]:
                continue
            if self['mass_ion%i' % i] == -1:
                if self['ebeam%i' % i] < 0.938:
                    if self['ebeam%i' %i] == 0:
                        logger.warning("At-rest proton mode set: energy beam set to 0.938")
                        self.set('ebeam%i' %i, 0.938)
                    else:
                        raise InvalidRunCard("Energy for beam %i lower than proton mass. Please fix this")    
            elif self['ebeam%i' % i] < self['mass_ion%i' % i]:    
                if self['ebeam%i' %i] == 0:
                    logger.warning("At rest ion mode set: Energy beam set to %s" % self['mass_ion%i' % i])
                    self.set('ebeam%i' %i, self['mass_ion%i' % i])
                    
                    
        # check the tmin_for_channel is negative
        if self['tmin_for_channel'] == 0:
            raise InvalidRunCard('tmin_for_channel can not be set to 0.')
        elif self['tmin_for_channel'] > 0:
            logger.warning('tmin_for_channel should be negative. Will be using -%f instead' % self['tmin_for_channel'])
            self.set('tmin_for_channel',  -self['tmin_for_channel'])

            
    def update_system_parameter_for_include(self):
        """system parameter need to be setupe"""
        
        # polarization
        self['frame_id'] = sum(2**(n) for n in self['me_frame'])
        
        # set the pdg_for_cut fortran parameter
        pdg_to_cut = set(list(self['pt_min_pdg'].keys()) +list(self['pt_max_pdg'].keys()) + 
                         list(self['e_min_pdg'].keys()) +list(self['e_max_pdg'].keys()) +
                         list(self['eta_min_pdg'].keys()) +list(self['eta_max_pdg'].keys())+
                         list(self['mxx_min_pdg'].keys()) + list(self['mxx_only_part_antipart'].keys()))
        pdg_to_cut.discard('__type__')
        pdg_to_cut.discard('default')
        if len(pdg_to_cut)>25:
            raise Exception("Maximum 25 different pdgs are allowed for pdg specific cut")
        
        if any(int(pdg)<0 for pdg in pdg_to_cut):
            logger.warning('PDG specific cuts are always applied symmetrically on particle/anti-particle. Always use positve PDG codes')
            raise MadGraph5Error('Some PDG specific cuts are defined with negative pdg code')
        
        
        if any(pdg in pdg_to_cut for pdg in [1,2,3,4,5,21,22,11,13,15]):
            raise Exception("Can not use PDG related cut for light quark/b quark/lepton/gluon/photon")
        
        if pdg_to_cut:
            self['pdg_cut'] = list(pdg_to_cut)
            self['ptmin4pdg'] = []
            self['Emin4pdg'] = []
            self['etamin4pdg'] =[]
            self['ptmax4pdg'] = []
            self['Emax4pdg'] = []
            self['etamax4pdg'] =[]
            self['mxxmin4pdg'] =[]
            self['mxxpart_antipart']  = []
            for pdg in self['pdg_cut']:
                for var in ['pt','e','eta', 'Mxx']:
                    for minmax in ['min', 'max']:
                        if var in ['Mxx'] and minmax =='max':
                            continue
                        new_var = '%s%s4pdg' % (var, minmax)
                        old_var = '%s_%s_pdg' % (var, minmax)
                        default = 0. if minmax=='min' else -1.
                        self[new_var].append(self[old_var][str(pdg)] if str(pdg) in self[old_var] else default)
                #special for mxx_part_antipart
                old_var = 'mxx_only_part_antipart'
                new_var = 'mxxpart_antipart'
                if 'default' in self[old_var]:
                    default = self[old_var]['default']
                    self[new_var].append(self[old_var][str(pdg)] if str(pdg) in self[old_var] else default)
                else:
                    if str(pdg) not in self[old_var]:
                        raise Exception("no default value defined for %s and no value defined for pdg %s" % (old_var, pdg)) 
                    self[new_var].append(self[old_var][str(pdg)])
        else:
            self['pdg_cut'] = [0]
            self['ptmin4pdg'] = [0.]
            self['Emin4pdg'] = [0.]
            self['etamin4pdg'] =[0.]
            self['ptmax4pdg'] = [-1.]
            self['Emax4pdg'] = [-1.]
            self['etamax4pdg'] =[-1.]
            self['mxxmin4pdg'] =[0.] 
            self['mxxpart_antipart'] = [False]
            
                    
           
    def create_default_for_process(self, proc_characteristic, history, proc_def):
        """Rules
          process 1->N all cut set on off.
          loop_induced -> MC over helicity
          e+ e- beam -> lpp:0 ebeam:500
          p p beam -> set maxjetflavor automatically
          more than one multiplicity: ickkw=1 xqcut=30 use_syst=F
         """

        for block in self.blocks:
            block.create_default_for_process(self, proc_characteristic, history, proc_def)

        if proc_characteristic['loop_induced']:
            self['nhel'] = 1
        self['pdgs_for_merging_cut'] = proc_characteristic['colored_pdgs']
                    
        if proc_characteristic['ninitial'] == 1:
            #remove all cut
            self.remove_all_cut()
            self['use_syst'] = False
        else:
            # check for beam_id
            # check for beam_id
            beam_id = set()
            beam_id_split = [set(), set()]
            for proc in proc_def:   
                for oneproc in proc:
                    for i,leg in enumerate(oneproc['legs']):
                        if not leg['state']:
                            beam_id_split[i].add(leg['id'])
                            beam_id.add(leg['id'])

            if any(i in beam_id for i in [1,-1,2,-2,3,-3,4,-4,5,-5,21,22]):
                maxjetflavor = max([4]+[abs(i) for i in beam_id if  -7< i < 7])
                self['maxjetflavor'] = maxjetflavor
                self['asrwgtflavor'] = maxjetflavor
            
            if any(i in beam_id for i in [1,-1,2,-2,3,-3,4,-4,5,-5,21,22]):
                # check for e p collision
                if any(id  in beam_id for id in [11,-11,13,-13]):
                    self.display_block.append('beam_pol')
                    if any(id  in beam_id_split[0] for id in [11,-11,13,-13]):
                        self['lpp1'] = 0  
                        self['lpp2'] = 1 
                        self['ebeam1'] = '1k'  
                        self['ebeam2'] = '6500'  
                    else:
                        self['lpp1'] = 1  
                        self['lpp2'] = 0  
                        self['ebeam1'] = '6500'  
                        self['ebeam2'] = '1k'  
            
            elif any(id in beam_id for id in [11,-11,13,-13]):
                self['lpp1'] = 0
                self['lpp2'] = 0
                self['ebeam1'] = 500
                self['ebeam2'] = 500
                self['use_syst'] = False
                if set([ abs(i) for i in beam_id_split[0]]) == set([ abs(i) for i in beam_id_split[1]]):
                    self.display_block.append('ecut')
                self.display_block.append('beam_pol')
            else:
                self['lpp1'] = 0
                self['lpp2'] = 0    
                self['use_syst'] = False   
                self.display_block.append('beam_pol')  
                self.display_block.append('ecut')       

            # check for possibility of eva
            eva_in_b1 =  any(i in beam_id_split[0] for i in [23,24,-24,12,-12,14,-14])
            eva_in_b2 =  any(i in beam_id_split[1] for i in [23,24,-24,12,-12,14,-14])
            if eva_in_b1 and eva_in_b2:
                self['lpp1'] = -3
                self['lpp2'] = 3
                self['ebeam1'] = '15k'
                self['ebeam2'] = '15k'
                self['nhel'] = 1
                self['pdlabel'] = 'eva'
                self['fixed_fac_scale'] = True

            elif eva_in_b1:
                self['pdlabel1'] = 'eva'
                self['fixed_fac_scale1'] = True
                self['nhel']    = 1
                for i in beam_id_split[1]:
                    exit
                    if abs(i) == 11:
                        self['lpp1']    = -math.copysign(3,i)
                        self['lpp2']    =  math.copysign(3,i)
                        self['ebeam1']  = '15k'
                        self['ebeam2']  = '15k'
                    elif abs(i) == 13:
                        self['lpp1']    = -math.copysign(4,i)
                        self['lpp2']    =  math.copysign(4,i)
                        self['ebeam1']  = '15k'
                        self['ebeam2']  = '15k'
            elif eva_in_b2:
                self['pdlabel2'] = 'eva'
                self['fixed_fac_scale2'] = True
                self['nhel']    = 1
                for i in beam_id_split[0]:
                    if abs(i) == 11:
                        self['lpp1']    =  math.copysign(3,i)
                        self['lpp2']    = -math.copysign(3,i)
                        self['ebeam1']  = '15k'
                        self['ebeam2']  = '15k'
                    if abs(i) == 13:
                        self['lpp1']    =  math.copysign(4,i)
                        self['lpp2']    = -math.copysign(4,i)
                        self['ebeam1']  = '15k'
                        self['ebeam2']  = '15k'

            if any(i in beam_id for i in [22,23,24,-24,12,-12,14,-14]):
                self.display_block.append('eva_scale')

            # automatic polarisation of the beam if neutrino beam  
            if any(id  in beam_id for id in [12,-12,14,-14,16,-16]):
                self.display_block.append('beam_pol')
                if any(id  in beam_id_split[0] for id in [12,14,16]):
                    self['lpp1'] = 0   
                    self['ebeam1'] = '1k'  
                    self['polbeam1'] = -100
                    if not all(id  in [12,14,16] for id in beam_id_split[0]):
                        logger.warning('Issue with default beam setup of neutrino in the run_card. Please check it up [polbeam1]. %s')
                elif any(id  in beam_id_split[0] for id in [-12,-14,-16]):
                    self['lpp1'] = 0   
                    self['ebeam1'] = '1k'  
                    self['polbeam1'] = 100
                    if not all(id  in [-12,-14,-16] for id in beam_id_split[0]):
                        logger.warning('Issue with default beam setup of neutrino in the run_card. Please check it up [polbeam1].')                         
                if any(id  in beam_id_split[1] for id in [12,14,16]):
                    self['lpp2'] = 0   
                    self['ebeam2'] = '1k'  
                    self['polbeam2'] = -100
                    if not all(id  in [12,14,16] for id in beam_id_split[1]):
                        logger.warning('Issue with default beam setup of neutrino in the run_card. Please check it up [polbeam2].')
                elif any(id  in beam_id_split[1] for id in [-12,-14,-16]):
                    self['lpp2'] = 0   
                    self['ebeam2'] = '1k'  
                    self['polbeam2'] = 100
                    if not all(id  in [-12,-14,-16] for id in beam_id_split[1]):
                        logger.warning('Issue with default beam setup of neutrino in the run_card. Please check it up [polbeam2].')
            
        # Check if need matching
        min_particle = 99
        max_particle = 0
        for proc in proc_def:
            min_particle = min(len(proc[0]['legs']), min_particle)
            max_particle = max(len(proc[0]['legs']), max_particle)
        if min_particle != max_particle:
            #take one of the process with min_particle
            for procmin in proc_def:
                if len(procmin[0]['legs']) != min_particle:
                    continue
                else:
                    idsmin = [l['id'] for l in procmin[0]['legs']]
                    break
            matching = False
            for procmax in proc_def:
                if len(procmax[0]['legs']) != max_particle:
                    continue
                idsmax =  [l['id'] for l in procmax[0]['legs']]
                for i in idsmin:
                    if i not in idsmax:
                        continue
                    else:
                        idsmax.remove(i)
                for j in idsmax:
                    if j not in [1,-1,2,-2,3,-3,4,-4,5,-5,21]:
                        break
                else:
                    # all are jet => matching is ON
                    matching=True
                    break 
            
            if matching:
                self['ickkw'] = 1
                self['xqcut'] = 30
                #self['use_syst'] = False 
                self['drjj'] = 0
                self['drjl'] = 0
                self['sys_alpsfact'] = "0.5 1 2"
                self['systematics_arguments'].append('--alps=0.5,1,2')
                self.display_block.append('mlm')
                self.display_block.append('ckkw')
                self['dynamical_scale_choice'] = -1
                
                
        # For interference module, the systematics are wrong.
        # automatically set use_syst=F and set systematics_program=none
        no_systematics = False
        interference = False
        for proc in proc_def:
            for oneproc in proc:
                if '^2' in oneproc.nice_string():
                    interference = True
                    break
            else:
                continue
            break

        
        if interference or no_systematics:
            self['use_syst'] = False
            self['systematics_program'] = 'none'
        if interference:
            self['dynamical_scale_choice'] = 3
            self['sde_strategy'] = 2
        
        # set default integration strategy
        # interference case is already handle above
        # here pick strategy 2 if only one QCD color flow
        # and for pure multi-jet case
        if proc_characteristic['single_color']:
            self['sde_strategy'] = 2
        else:
            # check if  multi-jet j 
            is_multijet = True
            jet_id = [21] + list(range(1, self['maxjetflavor']+1))
            for proc in proc_def:
                if any(abs(j.get('id')) not in jet_id for j in proc[0]['legs']):
                    is_multijet = False
                    break
            if is_multijet:
                self['sde_strategy'] = 2
            
        # if polarization is used, set the choice of the frame in the run_card
        # But only if polarization is used for massive particles
        for plist in proc_def:
            for proc in plist:
                for l in proc.get('legs') + proc.get('legs_with_decays'):
                    if l.get('polarization'):
                        model = proc.get('model')
                        particle = model.get_particle(l.get('id'))
                        if particle.get('mass').lower() != 'zero':
                            self.display_block.append('frame') 
                            break
                else:
                    continue
                break
            else:
                continue
            break

        if 'MLM' in proc_characteristic['limitations']:
            if self['dynamical_scale_choice'] ==  -1:
                self['dynamical_scale_choice'] = 3
            if self['ickkw']  == 1:
                logger.critical("MLM matching/merging not compatible with the model! You need to use another method to remove the double counting!")
            self['ickkw'] = 0
            
        # define class of particles present to hide all the cuts associated to 
        # not present class
        cut_class = collections.defaultdict(int)
        for proc in proc_def:
            for oneproc in proc:
                one_proc_cut = collections.defaultdict(int)
                ids = oneproc.get_final_ids_after_decay()
                if oneproc['decay_chains']:
                    cut_class['d']  = 1
                for pdg in ids:
                    if pdg == 22:
                        one_proc_cut['a'] +=1
                    elif abs(pdg) <= self['maxjetflavor']:
                        one_proc_cut['j'] += 1
                        one_proc_cut['J'] += 1
                    elif abs(pdg) <= 5:
                        one_proc_cut['b'] += 1
                        one_proc_cut['J'] += 1
                    elif abs(pdg) in [11,13,15]:
                        one_proc_cut['l'] += 1
                        one_proc_cut['L'] += 1
                    elif abs(pdg) in [12,14,16]:
                        one_proc_cut['n'] += 1
                        one_proc_cut['L'] += 1 
                    elif str(oneproc.get('model').get_particle(pdg)['mass']) != 'ZERO':
                        one_proc_cut['H'] += 1
                        
            for key, nb in one_proc_cut.items():
                cut_class[key] = max(cut_class[key], nb)
            self.cut_class = dict(cut_class)
            self.cut_class[''] = True #avoid empty
                                   
    def write(self, output_file, template=None, python_template=False,
              **opt):
        """Write the run_card in output_file according to template 
           (a path to a valid run_card)"""

        if not template:
            if not MADEVENT:
                template = pjoin(MG5DIR, 'Template', 'LO', 'Cards', 
                                                        'run_card.dat')
                python_template = True
            else:
                template = pjoin(MEDIR, 'Cards', 'run_card_default.dat')
                python_template = False
                

        hid_lines = {'default':True}#collections.defaultdict(itertools.repeat(True).next)
        if isinstance(output_file, str):
            if 'default' in output_file:
                if self.cut_class:
                    hid_lines['default'] = False
                    for key in self.cut_class:
                        nb = self.cut_class[key]
                        for i in range(1,nb+1):
                            hid_lines[key*i] = True
                    for k1,k2 in ['bj', 'bl', 'al', 'jl', 'ab', 'aj']:
                        if self.cut_class.get(k1) and self.cut_class.get(k2):
                            hid_lines[k1+k2] = True

        super(RunCardLO, self).write(output_file, template=template,
                                    python_template=python_template, 
                                    template_options=hid_lines,
                                    **opt)            


class InvalidMadAnalysis5Card(InvalidCmd):
    pass

class MadAnalysis5Card(dict):
    """ A class to store a MadAnalysis5 card. Very basic since it is basically
    free format."""
    
    _MG5aMC_escape_tag = '@MG5aMC'
    
    _default_hadron_inputs = ['*.hepmc', '*.hep', '*.stdhep', '*.lhco','*.root']
    _default_parton_inputs = ['*.lhe']
    _skip_analysis         = False
    
    @classmethod
    def events_can_be_reconstructed(cls, file_path):
        """ Checks from the type of an event file whether it can be reconstructed or not."""
        return not (file_path.endswith('.lhco') or file_path.endswith('.lhco.gz') or \
                          file_path.endswith('.root') or file_path.endswith('.root.gz'))
    
    @classmethod
    def empty_analysis(cls):
        """ A method returning the structure of an empty analysis """
        return {'commands':[],
                'reconstructions':[]}

    @classmethod
    def empty_reconstruction(cls):
        """ A method returning the structure of an empty reconstruction """
        return {'commands':[],
                'reco_output':'lhe'}

    def default_setup(self):
        """define the default value""" 
        self['mode']      = 'parton'
        self['inputs']    = []
        # None is the default stdout level, it will be set automatically by MG5aMC
        self['stdout_lvl'] = None
        # These two dictionaries are formated as follows:
        #     {'analysis_name':
        #          {'reconstructions' : ['associated_reconstructions_name']}
        #          {'commands':['analysis command lines here']}    }
        # with values being of the form of the empty_analysis() attribute
        # of this class and some other property could be added to this dictionary
        # in the future.
        self['analyses']       = {}
        # The recasting structure contains on set of commands and one set of 
        # card lines. 
        self['recasting']      = {'commands':[],'card':[]}
        # Add the default trivial reconstruction to use an lhco input
        # This is just for the structure
        self['reconstruction'] = {'lhco_input':
                                        MadAnalysis5Card.empty_reconstruction(),
                                  'root_input':
                                        MadAnalysis5Card.empty_reconstruction()}
        self['reconstruction']['lhco_input']['reco_output']='lhco'
        self['reconstruction']['root_input']['reco_output']='root'        

        # Specify in which order the analysis/recasting were specified
        self['order'] = []

    def __init__(self, finput=None,mode=None):
        if isinstance(finput, self.__class__):
            dict.__init__(self, finput)
            assert list(finput.__dict__.keys())
            for key in finput.__dict__:
                setattr(self, key, copy.copy(getattr(finput, key)) )
            return
        else:
            dict.__init__(self)
        
        # Initialize it with all the default value
        self.default_setup()
        if not mode is None:
            self['mode']=mode

        # if input is define read that input
        if isinstance(finput, (file, str, StringIO.StringIO)):
            self.read(finput, mode=mode)
    
    def read(self, input, mode=None):
        """ Read an MA5 card"""
        
        if mode not in [None,'parton','hadron']:
            raise MadGraph5Error('A MadAnalysis5Card can be read online the modes'+
                                                         "'parton' or 'hadron'")
        card_mode = mode
        
        if isinstance(input, (file, StringIO.StringIO)):
            input_stream = input
        elif isinstance(input, str):
            if not os.path.isfile(input):
                raise InvalidMadAnalysis5Card("Cannot read the MadAnalysis5 card."+\
                                                    "File '%s' not found."%input)
            if mode is None and 'hadron' in input:
                card_mode = 'hadron'
            input_stream = open(input,'r')
        else:
            raise MadGraph5Error('Incorrect input for the read function of'+\
              ' the MadAnalysis5Card card. Received argument type is: %s'%str(type(input)))

        # Reinstate default values
        self.__init__()
        current_name = 'default'
        current_type = 'analyses'
        for line in input_stream:
            # Skip comments for now
            if line.startswith('#'):
                continue
            if line.endswith('\n'):
                line = line[:-1]
            if line.strip()=='':
                continue
            if line.startswith(self._MG5aMC_escape_tag):
                try:
                    option,value = line[len(self._MG5aMC_escape_tag):].split('=')
                    value = value.strip()
                except ValueError:
                    option = line[len(self._MG5aMC_escape_tag):]
                option = option.strip()
                
                if option=='inputs':
                    self['inputs'].extend([v.strip() for v in value.split(',')])
                
                elif option == 'skip_analysis':
                    self._skip_analysis = True

                elif option=='stdout_lvl':
                    try: # It is likely an int
                        self['stdout_lvl']=int(value)
                    except ValueError:
                        try: # Maybe the user used something like 'logging.INFO'
                            self['stdout_lvl']=eval(value)
                        except:
                            try:
                               self['stdout_lvl']=eval('logging.%s'%value)
                            except:
                                raise InvalidMadAnalysis5Card(
                 "MA5 output level specification '%s' is incorrect."%str(value))
                
                elif option=='analysis_name':
                    current_type = 'analyses'
                    current_name = value
                    if current_name in self[current_type]:
                        raise InvalidMadAnalysis5Card(
               "Analysis '%s' already defined in MadAnalysis5 card"%current_name)
                    else:
                        self[current_type][current_name] = MadAnalysis5Card.empty_analysis()
                
                elif option=='set_reconstructions':
                    try:
                        reconstructions = eval(value)
                        if not isinstance(reconstructions, list):
                            raise
                    except:
                        raise InvalidMadAnalysis5Card("List of reconstructions"+\
                         " '%s' could not be parsed in MadAnalysis5 card."%value)
                    if current_type!='analyses' and current_name not in self[current_type]:
                        raise InvalidMadAnalysis5Card("A list of reconstructions"+\
                                   "can only be defined in the context of an "+\
                                             "analysis in a MadAnalysis5 card.")
                    self[current_type][current_name]['reconstructions']=reconstructions
                    continue
                
                elif option=='reconstruction_name':
                    current_type = 'reconstruction'
                    current_name = value
                    if current_name in self[current_type]:
                        raise InvalidMadAnalysis5Card(
               "Reconstruction '%s' already defined in MadAnalysis5 hadron card"%current_name)
                    else:
                        self[current_type][current_name] = MadAnalysis5Card.empty_reconstruction()

                elif option=='reco_output':
                    if current_type!='reconstruction' or current_name not in \
                                                         self['reconstruction']:
                        raise InvalidMadAnalysis5Card(
               "Option '%s' is only available within the definition of a reconstruction"%option)
                    if not value.lower() in ['lhe','root']:
                        raise InvalidMadAnalysis5Card(
                                  "Option '%s' can only take the values 'lhe' or 'root'"%option)
                    self['reconstruction'][current_name]['reco_output'] = value.lower()
                
                elif option.startswith('recasting'):
                    current_type = 'recasting'
                    try:
                        current_name = option.split('_')[1]
                    except:
                        raise InvalidMadAnalysis5Card('Malformed MA5 recasting option %s.'%option)
                    if len(self['recasting'][current_name])>0:
                        raise InvalidMadAnalysis5Card(
               "Only one recasting can be defined in MadAnalysis5 hadron card")
                
                else:
                    raise InvalidMadAnalysis5Card(
               "Unreckognized MG5aMC instruction in MadAnalysis5 card: '%s'"%option)
                
                if option in ['analysis_name','reconstruction_name'] or \
                                                 option.startswith('recasting'):
                    self['order'].append((current_type,current_name))
                continue

            # Add the default analysis if needed since the user does not need
            # to specify it.
            if current_name == 'default' and current_type == 'analyses' and\
                                          'default' not in self['analyses']:
                    self['analyses']['default'] = MadAnalysis5Card.empty_analysis()
                    self['order'].append(('analyses','default'))

            if current_type in ['recasting']:
                self[current_type][current_name].append(line)
            elif current_type in ['reconstruction']:
                self[current_type][current_name]['commands'].append(line)
            elif current_type in ['analyses']:
                self[current_type][current_name]['commands'].append(line)

        if 'reconstruction' in self['analyses'] or len(self['recasting']['card'])>0:
            if mode=='parton':
                raise InvalidMadAnalysis5Card(
      "A parton MadAnalysis5 card cannot specify a recombination or recasting.")
            card_mode = 'hadron'
        elif mode is None:
            card_mode = 'parton'

        self['mode'] = card_mode
        if self['inputs'] == []:
            if self['mode']=='hadron':
                self['inputs']  = self._default_hadron_inputs
            else:
                self['inputs']  = self._default_parton_inputs
        
        # Make sure at least one reconstruction is specified for each hadron
        # level analysis and that it exists.
        if self['mode']=='hadron':
            for analysis_name, analysis in self['analyses'].items():
                if len(analysis['reconstructions'])==0:
                    raise InvalidMadAnalysis5Card('Hadron-level analysis '+\
                      "'%s' is not specified any reconstruction(s)."%analysis_name)
                if any(reco not in self['reconstruction'] for reco in \
                                                   analysis['reconstructions']):
                    raise InvalidMadAnalysis5Card('A reconstructions specified in'+\
                                 " analysis '%s' is not defined."%analysis_name)
    
    def write(self, output):
        """ Write an MA5 card."""

        if isinstance(output, (file, StringIO.StringIO)):
            output_stream = output
        elif isinstance(output, str):
            output_stream = open(output,'w')
        else:
            raise MadGraph5Error('Incorrect input for the write function of'+\
              ' the MadAnalysis5Card card. Received argument type is: %s'%str(type(output)))
        
        output_lines = []
        if self._skip_analysis:
            output_lines.append('%s skip_analysis'%self._MG5aMC_escape_tag)
        output_lines.append('%s inputs = %s'%(self._MG5aMC_escape_tag,','.join(self['inputs'])))
        if not self['stdout_lvl'] is None:
            output_lines.append('%s stdout_lvl=%s'%(self._MG5aMC_escape_tag,self['stdout_lvl']))
        for definition_type, name in self['order']:
            
            if definition_type=='analyses':
                output_lines.append('%s analysis_name = %s'%(self._MG5aMC_escape_tag,name))
                output_lines.append('%s set_reconstructions = %s'%(self._MG5aMC_escape_tag,
                                str(self['analyses'][name]['reconstructions'])))                
            elif definition_type=='reconstruction':
                output_lines.append('%s reconstruction_name = %s'%(self._MG5aMC_escape_tag,name))
            elif definition_type=='recasting':
                output_lines.append('%s recasting_%s'%(self._MG5aMC_escape_tag,name))

            if definition_type in ['recasting']:
                output_lines.extend(self[definition_type][name])
            elif definition_type in ['reconstruction']:
                output_lines.append('%s reco_output = %s'%(self._MG5aMC_escape_tag,
                                    self[definition_type][name]['reco_output']))                
                output_lines.extend(self[definition_type][name]['commands'])
            elif definition_type in ['analyses']:
                output_lines.extend(self[definition_type][name]['commands'])                
        
        output_stream.write('\n'.join(output_lines))
        
        return
    
    def get_MA5_cmds(self, inputs_arg, submit_folder, run_dir_path=None, 
                                               UFO_model_path=None, run_tag=''):
        """ Returns a list of tuples ('AnalysisTag',['commands']) specifying 
        the commands of the MadAnalysis runs required from this card. 
        At parton-level, the number of such commands is the number of analysis 
        asked for. In the future, the idea is that the entire card can be
        processed in one go from MA5 directly."""
        
        if isinstance(inputs_arg, list):
            inputs = inputs_arg
        elif isinstance(inputs_arg, str):
            inputs = [inputs_arg]
        else:
            raise MadGraph5Error("The function 'get_MA5_cmds' can only take "+\
                            " a string or a list for the argument 'inputs_arg'")
        
        if len(inputs)==0:
            raise MadGraph5Error("The function 'get_MA5_cmds' must have "+\
                                              " at least one input specified'")
        
        if run_dir_path is None:
            run_dir_path = os.path.dirname(inputs_arg)
        
        cmds_list = []
        
        UFO_load = []
        # first import the UFO if provided
        if UFO_model_path:
            UFO_load.append('import %s'%UFO_model_path)
        
        def get_import(input, type=None):
            """ Generates the MA5 import commands for that event file. """
            dataset_name = os.path.basename(input).split('.')[0]
            res = ['import %s as %s'%(input, dataset_name)]
            if not type is None:
                res.append('set %s.type = %s'%(dataset_name, type))
            return res
        
        fifo_status = {'warned_fifo':False,'fifo_used_up':False}
        def warn_fifo(input):
            if not input.endswith('.fifo'):
                return False
            if not fifo_status['fifo_used_up']:
                fifo_status['fifo_used_up'] = True
                return False
            else:
                if not fifo_status['warned_fifo']:
                    logger.warning('Only the first MA5 analysis/reconstructions can be run on a fifo. Subsequent runs will skip fifo inputs.')
                    fifo_status['warned_fifo'] = True
                return True
            
        # Then the event file(s) input(s)
        inputs_load = []
        for input in inputs:
            inputs_load.extend(get_import(input))
        
        submit_command = 'submit %s'%submit_folder+'_%s'
        
        # Keep track of the reconstruction outpus in the MA5 workflow
        # Keys are reconstruction names and values are .lhe.gz reco file paths.
        # We put by default already the lhco/root ones present
        reconstruction_outputs = {
                'lhco_input':[f for f in inputs if 
                                 f.endswith('.lhco') or f.endswith('.lhco.gz')],
                'root_input':[f for f in inputs if 
                                 f.endswith('.root') or f.endswith('.root.gz')]}

        # If a recasting card has to be written out, chose here its path
        recasting_card_path = pjoin(run_dir_path,
       '_'.join([run_tag,os.path.basename(submit_folder),'recasting_card.dat']))

        # Make sure to only run over one analysis over each fifo.
        for definition_type, name in self['order']:
            if definition_type == 'reconstruction':   
                analysis_cmds = list(self['reconstruction'][name]['commands'])
                reco_outputs = []
                for i_input, input in enumerate(inputs):
                    # Skip lhco/root as they must not be reconstructed
                    if not MadAnalysis5Card.events_can_be_reconstructed(input):
                        continue
                    # Make sure the input is not a used up fifo.
                    if warn_fifo(input):
                        continue
                    analysis_cmds.append('import %s as reco_events'%input)
                    if self['reconstruction'][name]['reco_output']=='lhe':
                        reco_outputs.append('%s_%s.lhe.gz'%(os.path.basename(
                               input).replace('_events','').split('.')[0],name))
                        analysis_cmds.append('set main.outputfile=%s'%reco_outputs[-1])
                    elif self['reconstruction'][name]['reco_output']=='root':
                        reco_outputs.append('%s_%s.root'%(os.path.basename(
                               input).replace('_events','').split('.')[0],name))
                        analysis_cmds.append('set main.fastsim.rootfile=%s'%reco_outputs[-1])
                    analysis_cmds.append(
                                 submit_command%('reco_%s_%d'%(name,i_input+1)))
                    analysis_cmds.append('remove reco_events')
                    
                reconstruction_outputs[name]= [pjoin(run_dir_path,rec_out) 
                                                    for rec_out in reco_outputs]
                if len(reco_outputs)>0:
                    cmds_list.append(('_reco_%s'%name,analysis_cmds))

            elif definition_type == 'analyses':
                if self['mode']=='parton':
                    cmds_list.append( (name, UFO_load+inputs_load+
                      self['analyses'][name]['commands']+[submit_command%name]) )
                elif self['mode']=='hadron':
                    # Also run on the already reconstructed root/lhco files if found.
                    for reco in self['analyses'][name]['reconstructions']+\
                                                    ['lhco_input','root_input']:
                        if len(reconstruction_outputs[reco])==0:
                            continue
                        if self['reconstruction'][reco]['reco_output']=='lhe':
                            # For the reconstructed lhe output we must be in parton mode
                            analysis_cmds = ['set main.mode = parton']
                        else:
                            analysis_cmds = []
                        analysis_cmds.extend(sum([get_import(rec_out) for 
                                   rec_out in reconstruction_outputs[reco]],[]))
                        analysis_cmds.extend(self['analyses'][name]['commands'])
                        analysis_cmds.append(submit_command%('%s_%s'%(name,reco)))
                        cmds_list.append( ('%s_%s'%(name,reco),analysis_cmds)  )

            elif definition_type == 'recasting':
                if len(self['recasting']['card'])==0:
                    continue
                if name == 'card':
                    # Create the card here
                    open(recasting_card_path,'w').write('\n'.join(self['recasting']['card']))
                if name == 'commands':
                    recasting_cmds = list(self['recasting']['commands'])
                    # Exclude LHCO files here of course
                    n_inputs = 0
                    for input in inputs:
                        if not MadAnalysis5Card.events_can_be_reconstructed(input):
                            continue
                        # Make sure the input is not a used up fifo.
                        if warn_fifo(input):
                            continue
                        recasting_cmds.extend(get_import(input,'signal'))
                        n_inputs += 1

                    recasting_cmds.append('set main.recast.card_path=%s'%recasting_card_path)
                    recasting_cmds.append(submit_command%'Recasting')
                    if n_inputs>0:
                        cmds_list.append( ('Recasting',recasting_cmds))

        return cmds_list

class RunCardNLO(RunCard):
    """A class object for the run_card for a (aMC@)NLO pocess"""
     
    LO = False
    
    def default_setup(self):
        """define the default value"""
        
        self.add_param('run_tag', 'tag_1', include=False)
        self.add_param('nevents', 10000)
        self.add_param('req_acc', -1.0, include=False)
        self.add_param('nevt_job', -1, include=False)
        self.add_param("time_of_flight", -1.0, include=False)
        self.add_param('event_norm', 'average')
        #FO parameter
        self.add_param('req_acc_fo', 0.01, include=False)        
        self.add_param('npoints_fo_grid', 5000, include=False)
        self.add_param('niters_fo_grid', 4, include=False)
        self.add_param('npoints_fo', 10000, include=False)        
        self.add_param('niters_fo', 6, include=False)
        #seed and collider
        self.add_param('iseed', 0)
        self.add_param('lpp1', 1, fortran_name='lpp(1)')        
        self.add_param('lpp2', 1, fortran_name='lpp(2)')                        
        self.add_param('ebeam1', 6500.0, fortran_name='ebeam(1)')
        self.add_param('ebeam2', 6500.0, fortran_name='ebeam(2)')        
        self.add_param('pdlabel', 'nn23nlo', allowed=['lhapdf', 'cteq6_m','cteq6_d','cteq6_l','cteq6l1', 'nn23lo','nn23lo1','nn23nlo','ct14q00','ct14q07','ct14q14','ct14q21'] +\
             sum(self.allowed_lep_densities.values(),[]) )                
        self.add_param('lhaid', [244600],fortran_name='lhaPDFid')
        self.add_param('lhapdfsetname', ['internal_use_only'], system=True)
        #shower and scale
        self.add_param('parton_shower', 'HERWIG6', fortran_name='shower_mc')        
        self.add_param('shower_scale_factor',1.0)
        self.add_param('fixed_ren_scale', False)
        self.add_param('fixed_fac_scale', False)
        self.add_param('mur_ref_fixed', 91.118)                       
        self.add_param('muf1_ref_fixed', -1.0, hidden=True)
        self.add_param('muf_ref_fixed', 91.118)                       
        self.add_param('muf2_ref_fixed', -1.0, hidden=True)
        self.add_param("dynamical_scale_choice", [-1],fortran_name='dyn_scale', comment="\'-1\' is based on CKKW back clustering (following feynman diagram).\n \'1\' is the sum of transverse energy.\n '2' is HT (sum of the transverse mass)\n '3' is HT/2")
        self.add_param('fixed_qes_scale', False, hidden=True)
        self.add_param('qes_ref_fixed', -1.0, hidden=True)
        self.add_param('mur_over_ref', 1.0)
        self.add_param('muf_over_ref', 1.0)                       
        self.add_param('muf1_over_ref', -1.0, hidden=True)                       
        self.add_param('muf2_over_ref', -1.0, hidden=True)
        self.add_param('qes_over_ref', -1.0, hidden=True)
        self.add_param('reweight_scale', [True], fortran_name='lscalevar')
        self.add_param('rw_rscale_down', -1.0, hidden=True)        
        self.add_param('rw_rscale_up', -1.0, hidden=True)
        self.add_param('rw_fscale_down', -1.0, hidden=True)                       
        self.add_param('rw_fscale_up', -1.0, hidden=True)
        self.add_param('rw_rscale', [1.0,2.0,0.5], fortran_name='scalevarR')
        self.add_param('rw_fscale', [1.0,2.0,0.5], fortran_name='scalevarF')
        self.add_param('reweight_pdf', [False], fortran_name='lpdfvar')
        self.add_param('pdf_set_min', 244601, hidden=True)
        self.add_param('pdf_set_max', 244700, hidden=True)
        self.add_param('store_rwgt_info', False)
        self.add_param('systematics_program', 'none', include=False, hidden=True, comment='Choose which program to use for systematics computation: none, systematics')
        self.add_param('systematics_arguments', [''], include=False, hidden=True, comment='Choose the argment to pass to the systematics command. like --mur=0.25,1,4. Look at the help of the systematics function for more details.')
             
        #merging
        self.add_param('ickkw', 0, allowed=[-1,0,3,4], comment=" - 0: No merging\n - 3:  FxFx Merging :  http://amcatnlo.cern.ch/FxFx_merging.htm\n - 4: UNLOPS merging (No interface within MG5aMC)\n - -1:  NNLL+NLO jet-veto computation. See arxiv:1412.8408 [hep-ph]")
        self.add_param('bwcutoff', 15.0)
        #cuts        
        self.add_param('jetalgo', 1.0)
        self.add_param('jetradius', 0.7)         
        self.add_param('ptj', 10.0 , cut=True)
        self.add_param('etaj', -1.0, cut=True)        
        self.add_param('gamma_is_j', True)        
        self.add_param('ptl', 0.0, cut=True)
        self.add_param('etal', -1.0, cut=True) 
        self.add_param('drll', 0.0, cut=True)
        self.add_param('drll_sf', 0.0, cut=True)        
        self.add_param('mll', 0.0, cut=True)
        self.add_param('mll_sf', 30.0, cut=True) 
        self.add_param('rphreco', 0.1) 
        self.add_param('etaphreco', -1.0) 
        self.add_param('lepphreco', True) 
        self.add_param('quarkphreco', True) 
        self.add_param('ptgmin', 20.0, cut=True)
        self.add_param('etagamma', -1.0)        
        self.add_param('r0gamma', 0.4)
        self.add_param('xn', 1.0)                         
        self.add_param('epsgamma', 1.0)
        self.add_param('isoem', True)        
        self.add_param('maxjetflavor', 4, hidden=True)
        self.add_param('pineappl', False)   
        self.add_param('lhe_version', 3, hidden=True, include=False)
        
        #internal variable related to FO_analyse_card
        self.add_param('FO_LHE_weight_ratio',1e-3, hidden=True, system=True)
        self.add_param('FO_LHE_postprocessing',['grouping','random'], 
                       hidden=True, system=True, include=False)
    
        # parameter allowing to define simple cut via the pdg
        self.add_param('pt_min_pdg',{'__type__':0.}, include=False,cut=True)
        self.add_param('pt_max_pdg',{'__type__':0.}, include=False,cut=True)
        self.add_param('mxx_min_pdg',{'__type__':0.}, include=False,cut=True)
        self.add_param('mxx_only_part_antipart', {'default':False}, include=False, hidden=True)
        
        #hidden parameter that are transfer to the fortran code
        self.add_param('pdg_cut',[0], hidden=True, system=True) # store which PDG are tracked
        self.add_param('ptmin4pdg',[0.], hidden=True, system=True) # store pt min
        self.add_param('ptmax4pdg',[-1.], hidden=True, system=True)
        self.add_param('mxxmin4pdg',[0.], hidden=True, system=True)
        self.add_param('mxxpart_antipart', [False], hidden=True, system=True)
        
    def check_validity(self):
        """check the validity of the various input"""
        
        super(RunCardNLO, self).check_validity()

        # for lepton-lepton collisions, ignore 'pdlabel' and 'lhaid'
        if abs(self['lpp1'])!=1 or abs(self['lpp2'])!=1:
            if self['lpp1'] == 1 or self['lpp2']==1:
                raise InvalidRunCard('Process like Deep Inelastic scattering not supported at NLO accuracy.')
<<<<<<< HEAD
            
            if self['pdlabel']!='nn23nlo' or self['reweight_pdf']:
                self['pdlabel']='nn23nlo'
                self['reweight_pdf']=[False]
                logger.info('''Lepton-lepton collisions: ignoring PDF-related parameters in the run_card.dat (pdlabel, lhaid, reweight_pdf, ...)''')
=======
>>>>>>> 777eefb3
        
            if self['lpp1'] == 0  == self['lpp2']:
                if self['pdlabel']!='nn23nlo' or self['reweight_pdf']:
                    self['pdlabel']='nn23nlo'
                    self['reweight_pdf']=[False]
                    logger.info('''Lepton-lepton collisions: ignoring PDF related parameters in the run_card.dat (pdlabel, lhaid, reweight_pdf, ...)''')

        # For FxFx merging, make sure that the following parameters are set correctly:
        if self['ickkw'] == 3: 
            # 1. Renormalization and factorization (and ellis-sexton scales) are not fixed       
            scales=['fixed_ren_scale','fixed_fac_scale','fixed_QES_scale']
            for scale in scales:
                if self[scale]:
                    logger.warning('''For consistency in the FxFx merging, \'%s\' has been set to false'''
                                % scale,'$MG:BOLD')
                    self[scale]= False
            #and left to default dynamical scale
            if len(self["dynamical_scale_choice"]) > 1 or self["dynamical_scale_choice"][0] != -1:
                self["dynamical_scale_choice"] = [-1]
                self["reweight_scale"]=[self["reweight_scale"][0]]
                logger.warning('''For consistency in the FxFx merging, dynamical_scale_choice has been set to -1 (default)'''
                                ,'$MG:BOLD')
                
            # 2. Use kT algorithm for jets with pseudo-code size R=1.0
            jetparams=['jetradius','jetalgo']
            for jetparam in jetparams:
                if float(self[jetparam]) != 1.0:
                    logger.info('''For consistency in the FxFx merging, \'%s\' has been set to 1.0'''
                                % jetparam ,'$MG:BOLD')
                    self[jetparam] = 1.0
        elif self['ickkw'] == -1 and (self["dynamical_scale_choice"][0] != -1 or
                                      len(self["dynamical_scale_choice"]) > 1):
                self["dynamical_scale_choice"] = [-1]
                self["reweight_scale"]=[self["reweight_scale"][0]]
                logger.warning('''For consistency with the jet veto, the scale which will be used is ptj. dynamical_scale_choice will be set at -1.'''
                                ,'$MG:BOLD')            
                                
        # For interface to PINEAPPL, need to use LHAPDF and reweighting to get scale uncertainties
        if self['pineappl'] and self['pdlabel'].lower() != 'lhapdf':
            raise InvalidRunCard('PineAPPL generation only possible with the use of LHAPDF')
        if self['pineappl'] and not self['reweight_scale']:
            raise InvalidRunCard('PineAPPL generation only possible with including' +\
                                      ' the reweighting to get scale dependence')

        # Hidden values check
        if self['qes_ref_fixed'] == -1.0:
            self['qes_ref_fixed']=self['mur_ref_fixed']
        if self['qes_over_ref'] == -1.0:
            self['qes_over_ref']=self['mur_over_ref']
        if self['muf1_over_ref'] != -1.0 and self['muf1_over_ref'] == self['muf2_over_ref']:
            self['muf_over_ref']=self['muf1_over_ref']
        if self['muf1_over_ref'] == -1.0:
            self['muf1_over_ref']=self['muf_over_ref']
        if self['muf2_over_ref'] == -1.0:
            self['muf2_over_ref']=self['muf_over_ref']
        if self['muf1_ref_fixed'] != -1.0 and self['muf1_ref_fixed'] == self['muf2_ref_fixed']:
            self['muf_ref_fixed']=self['muf1_ref_fixed']
        if self['muf1_ref_fixed'] == -1.0:
            self['muf1_ref_fixed']=self['muf_ref_fixed']
        if self['muf2_ref_fixed'] == -1.0:
            self['muf2_ref_fixed']=self['muf_ref_fixed']
        # overwrite rw_rscale and rw_fscale when rw_(r/f)scale_(down/up) are explicitly given in the run_card for backward compatibility.
        if (self['rw_rscale_down'] != -1.0 and ['rw_rscale_down'] not in self['rw_rscale']) or\
           (self['rw_rscale_up'] != -1.0 and ['rw_rscale_up'] not in self['rw_rscale']):
            self['rw_rscale']=[1.0,self['rw_rscale_up'],self['rw_rscale_down']]
        if (self['rw_fscale_down'] != -1.0 and ['rw_fscale_down'] not in self['rw_fscale']) or\
           (self['rw_fscale_up'] != -1.0 and ['rw_fscale_up'] not in self['rw_fscale']):
            self['rw_fscale']=[1.0,self['rw_fscale_up'],self['rw_fscale_down']]
    
        # PDF reweighting check
        if any(self['reweight_pdf']):
            # check that we use lhapdf if reweighting is ON
            if self['pdlabel'] != "lhapdf":
                raise InvalidRunCard('Reweight PDF option requires to use pdf sets associated to lhapdf. Please either change the pdlabel to use LHAPDF or set reweight_pdf to False.')

        # make sure set have reweight_pdf and lhaid of length 1 when not including lhapdf
        if self['pdlabel'] != "lhapdf":
            self['reweight_pdf']=[self['reweight_pdf'][0]]
            self['lhaid']=[self['lhaid'][0]]
            
        # make sure set have reweight_scale and dyn_scale_choice of length 1 when fixed scales:
        if self['fixed_ren_scale'] and self['fixed_fac_scale']:
            self['reweight_scale']=[self['reweight_scale'][0]]
            self['dynamical_scale_choice']=[0]

        # If there is only one reweight_pdf/reweight_scale, but
        # lhaid/dynamical_scale_choice are longer, expand the
        # reweight_pdf/reweight_scale list to have the same length
        if len(self['reweight_pdf']) == 1 and len(self['lhaid']) != 1:
            self['reweight_pdf']=self['reweight_pdf']*len(self['lhaid'])
            logger.warning("Setting 'reweight_pdf' for all 'lhaid' to %s" % self['reweight_pdf'][0])
        if len(self['reweight_scale']) == 1 and len(self['dynamical_scale_choice']) != 1:
            self['reweight_scale']=self['reweight_scale']*len(self['dynamical_scale_choice']) 
            logger.warning("Setting 'reweight_scale' for all 'dynamical_scale_choice' to %s" % self['reweight_pdf'][0])

        # Check that there are no identical elements in lhaid or dynamical_scale_choice
        if len(self['lhaid']) != len(set(self['lhaid'])):
                raise InvalidRunCard("'lhaid' has two or more identical entries. They have to be all different for the code to work correctly.")
        if len(self['dynamical_scale_choice']) != len(set(self['dynamical_scale_choice'])):
                raise InvalidRunCard("'dynamical_scale_choice' has two or more identical entries. They have to be all different for the code to work correctly.")
            
        # Check that lenght of lists are consistent
        if len(self['reweight_pdf']) != len(self['lhaid']):
            raise InvalidRunCard("'reweight_pdf' and 'lhaid' lists should have the same length")
        if len(self['reweight_scale']) != len(self['dynamical_scale_choice']):
            raise InvalidRunCard("'reweight_scale' and 'dynamical_scale_choice' lists should have the same length")
        if len(self['dynamical_scale_choice']) > 10 :
            raise InvalidRunCard("Length of list for 'dynamical_scale_choice' too long: max is 10.")
        if len(self['lhaid']) > 25 :
            raise InvalidRunCard("Length of list for 'lhaid' too long: max is 25.")
        if len(self['rw_rscale']) > 9 :
            raise InvalidRunCard("Length of list for 'rw_rscale' too long: max is 9.")
        if len(self['rw_fscale']) > 9 :
            raise InvalidRunCard("Length of list for 'rw_fscale' too long: max is 9.")
    # make sure that the first element of rw_rscale and rw_fscale is the 1.0
        if 1.0 not in self['rw_rscale']:
            logger.warning("'1.0' has to be part of 'rw_rscale', adding it")
            self['rw_rscale'].insert(0,1.0)
        if 1.0 not in self['rw_fscale']:
            logger.warning("'1.0' has to be part of 'rw_fscale', adding it")
            self['rw_fscale'].insert(0,1.0)
        if self['rw_rscale'][0] != 1.0 and 1.0 in self['rw_rscale']:
            a=self['rw_rscale'].index(1.0)
            self['rw_rscale'][0],self['rw_rscale'][a]=self['rw_rscale'][a],self['rw_rscale'][0]
        if self['rw_fscale'][0] != 1.0 and 1.0 in self['rw_fscale']:
            a=self['rw_fscale'].index(1.0)
            self['rw_fscale'][0],self['rw_fscale'][a]=self['rw_fscale'][a],self['rw_fscale'][0]
    # check that all elements of rw_rscale and rw_fscale are diffent.
        if len(self['rw_rscale']) != len(set(self['rw_rscale'])):
                raise InvalidRunCard("'rw_rscale' has two or more identical entries. They have to be all different for the code to work correctly.")
        if len(self['rw_fscale']) != len(set(self['rw_fscale'])):
                raise InvalidRunCard("'rw_fscale' has two or more identical entries. They have to be all different for the code to work correctly.")


        # check that ebeam is bigger than the proton mass.
        for i in [1,2]:
            if self['lpp%s' % i ] not in [1,2]:
                continue

            if self['ebeam%i' % i] < 0.938:
                if self['ebeam%i' %i] == 0:
                    logger.warning("At-rest proton mode set: energy beam set to 0.938 GeV")
                    self.set('ebeam%i' %i, 0.938)
                else:
                    raise InvalidRunCard("Energy for beam %i lower than proton mass. Please fix this")    


    def update_system_parameter_for_include(self):
        
        # set the pdg_for_cut fortran parameter
        pdg_to_cut = set(list(self['pt_min_pdg'].keys()) +list(self['pt_max_pdg'].keys())+
                         list(self['mxx_min_pdg'].keys())+ list(self['mxx_only_part_antipart'].keys()))
        pdg_to_cut.discard('__type__')
        pdg_to_cut.discard('default')
        if len(pdg_to_cut)>25:
            raise Exception("Maximum 25 different PDGs are allowed for PDG specific cut")
        
        if any(int(pdg)<0 for pdg in pdg_to_cut):
            logger.warning('PDG specific cuts are always applied symmetrically on particle/anti-particle. Always use positve PDG codes')
            raise MadGraph5Error('Some PDG specific cuts are defined with negative PDG codes')
        
        
        if any(pdg in pdg_to_cut for pdg in [21,22,11,13,15]+ list(range(self['maxjetflavor']+1))):
            # Note that this will double check in the fortran code
            raise Exception("Can not use PDG related cuts for massless SM particles/leptons")
        if pdg_to_cut:
            self['pdg_cut'] = list(pdg_to_cut)
            self['ptmin4pdg'] = []
            self['ptmax4pdg'] = []
            self['mxxmin4pdg'] = []
            self['mxxpart_antipart']  = []
            for pdg in self['pdg_cut']:
                for var in ['pt','mxx']:
                    for minmax in ['min', 'max']:
                        if var == 'mxx' and minmax == 'max':
                            continue
                        new_var = '%s%s4pdg' % (var, minmax)
                        old_var = '%s_%s_pdg' % (var, minmax)
                        default = 0. if minmax=='min' else -1.
                        self[new_var].append(self[old_var][str(pdg)] if str(pdg) in self[old_var] else default)
                #special for mxx_part_antipart
                old_var = 'mxx_only_part_antipart'
                new_var = 'mxxpart_antipart'
                if 'default' in self[old_var]:
                    default = self[old_var]['default']
                    self[new_var].append(self[old_var][str(pdg)] if str(pdg) in self[old_var] else default)
                else:
                    if str(pdg) not in self[old_var]:
                        raise Exception("no default value defined for %s and no value defined for pdg %s" % (old_var, pdg)) 
                    self[new_var].append(self[old_var][str(pdg)])
        else:
            self['pdg_cut'] = [0]
            self['ptmin4pdg'] = [0.]
            self['ptmax4pdg'] = [-1.]
            self['mxxmin4pdg'] = [0.]
            self['mxxpart_antipart'] = [False]

    def write(self, output_file, template=None, python_template=False, **opt):
        """Write the run_card in output_file according to template 
           (a path to a valid run_card)"""

        if not template:
            if not MADEVENT:
                template = pjoin(MG5DIR, 'Template', 'NLO', 'Cards', 
                                                        'run_card.dat')
                python_template = True
            else:
                template = pjoin(MEDIR, 'Cards', 'run_card_default.dat')
                python_template = False
       
        super(RunCardNLO, self).write(output_file, template=template,
                                    python_template=python_template, **opt)


    def create_default_for_process(self, proc_characteristic, history, proc_def):
        """Rules
          e+ e- beam -> lpp:0 ebeam:500  
          p p beam -> set maxjetflavor automatically
        """

        for block in self.blocks:
            block.create_default_for_process(self, proc_characteristic, history, proc_def)

        # check for beam_id
        beam_id = set()
        for proc in proc_def:
            for leg in proc['legs']:
                if not leg['state']:
                    beam_id.add(leg['id'])
        if any(i in beam_id for i in [1,-1,2,-2,3,-3,4,-4,5,-5,21,22]):
            maxjetflavor = max([4]+[abs(i) for i in beam_id if  -7< i < 7])
            self['maxjetflavor'] = maxjetflavor
            pass
        elif any(id in beam_id for id in [11,-11,13,-13]):
            self['lpp1'] = 0
            self['lpp2'] = 0
            self['ebeam1'] = 500
            self['ebeam2'] = 500
        else:
            self['lpp1'] = 0
            self['lpp2'] = 0  
            
        if proc_characteristic['ninitial'] == 1:
            #remove all cut
            self.remove_all_cut()
            
        # Check if need matching
        min_particle = 99
        max_particle = 0
        for proc in proc_def:
            min_particle = min(len(proc['legs']), min_particle)
            max_particle = max(len(proc['legs']), max_particle)
        matching = False
        if min_particle != max_particle:
            #take one of the process with min_particle
            for procmin in proc_def:
                if len(procmin['legs']) != min_particle:
                    continue
                else:
                    idsmin = [l['id'] for l in procmin['legs']]
                    break
            
            for procmax in proc_def:
                if len(procmax['legs']) != max_particle:
                    continue
                idsmax =  [l['id'] for l in procmax['legs']]
                for i in idsmin:
                    if i not in idsmax:
                        continue
                    else:
                        idsmax.remove(i)
                for j in idsmax:
                    if j not in [1,-1,2,-2,3,-3,4,-4,5,-5,21]:
                        break
                else:
                    # all are jet => matching is ON
                    matching=True
                    break 
        
        if matching: 
            self['ickkw'] = 3
            self['fixed_ren_scale'] = False
            self["fixed_fac_scale"] = False
            self["fixed_QES_scale"] = False
            self["jetalgo"] = 1
            self["jetradius"] = 1
            self["parton_shower"] = "PYTHIA8"
            
    
    
    
class MadLoopParam(ConfigFile):
    """ a class for storing/dealing with the file MadLoopParam.dat
    contains a parser to read it, facilities to write a new file,...
    """
    
    _ID_reduction_tool_map = {1:'CutTools',
                             2:'PJFry++',
                             3:'IREGI',
                             4:'Golem95',
                             5:'Samurai',
                             6:'Ninja',
                             7:'COLLIER'}
    
    def default_setup(self):
        """initialize the directory to the default value"""
        
        self.add_param("MLReductionLib", "6|7|1")
        self.add_param("IREGIMODE", 2)
        self.add_param("IREGIRECY", True)
        self.add_param("CTModeRun", -1)
        self.add_param("MLStabThres", 1e-3)
        self.add_param("NRotations_DP", 0)
        self.add_param("NRotations_QP", 0)
        self.add_param("ImprovePSPoint", 2)
        self.add_param("CTLoopLibrary", 2)
        self.add_param("CTStabThres", 1e-2)
        self.add_param("CTModeInit", 1)
        self.add_param("CheckCycle", 3)
        self.add_param("MaxAttempts", 10)
        self.add_param("ZeroThres", 1e-9)
        self.add_param("OSThres", 1.0e-8)
        self.add_param("DoubleCheckHelicityFilter", True)
        self.add_param("WriteOutFilters", True)
        self.add_param("UseLoopFilter", False)
        self.add_param("HelicityFilterLevel", 2)
        self.add_param("LoopInitStartOver", False)
        self.add_param("HelInitStartOver", False)
        self.add_param("UseQPIntegrandForNinja", True)        
        self.add_param("UseQPIntegrandForCutTools", True)
        self.add_param("COLLIERMode", 1)
        self.add_param("COLLIERComputeUVpoles", True)
        self.add_param("COLLIERComputeIRpoles", True)
        self.add_param("COLLIERRequiredAccuracy", 1.0e-8)
        self.add_param("COLLIERCanOutput",False)
        self.add_param("COLLIERGlobalCache",-1)
        self.add_param("COLLIERUseCacheForPoles",False)
        self.add_param("COLLIERUseInternalStabilityTest",True)

    def read(self, finput):
        """Read the input file, this can be a path to a file, 
           a file object, a str with the content of the file."""
           
        if isinstance(finput, str):
            if "\n" in finput:
                finput = finput.split('\n')
            elif os.path.isfile(finput):
                finput = open(finput)
            else:
                raise Exception("No such file %s" % input)
        
        previous_line= ''
        for line in finput:
            if previous_line.startswith('#'):
                name = previous_line[1:].split()[0]
                value = line.strip()
                if len(value) and value[0] not in ['#', '!']:
                    self.__setitem__(name, value, change_userdefine=True)
            previous_line = line
        
    
    def write(self, outputpath, template=None,commentdefault=False):
        
        if not template:
            if not MADEVENT:
                template = pjoin(MG5DIR, 'Template', 'loop_material', 'StandAlone', 
                                                   'Cards', 'MadLoopParams.dat')
            else:
                template = pjoin(MEDIR, 'Cards', 'MadLoopParams_default.dat')
        fsock = open(template, 'r')
        template = fsock.readlines()
        fsock.close()
        
        if isinstance(outputpath, str):
            output = open(outputpath, 'w')
        else:
            output = outputpath

        def f77format(value):
            if isinstance(value, bool):
                if value:
                    return '.true.'
                else:
                    return '.false.'
            elif isinstance(value, int):
                return value
            elif isinstance(value, float):
                tmp ='%e' % value
                return tmp.replace('e','d')
            elif isinstance(value, str):
                return value
            else:
                raise Exception("Can not format input %s" % type(value))
            
        name = ''
        done = set()
        for line in template:
            if name:
                done.add(name)
                if commentdefault and name.lower() not in self.user_set :
                    output.write('!%s\n' % f77format(self[name]))
                else:
                    output.write('%s\n' % f77format(self[name]))
                name=''
                continue
            elif line.startswith('#'):
                name = line[1:].split()[0]
            output.write(line)
        
    
            
        
        
        
        
    <|MERGE_RESOLUTION|>--- conflicted
+++ resolved
@@ -2364,10 +2364,10 @@
 
     filename = 'run_card'
     LO = True
-<<<<<<< HEAD
+
     blocks = []
     parameter_in_block = {}
-
+    allowed_lep_densities = {}    
 
     @classmethod
     def fill_post_set_from_blocks(cls):
@@ -2386,15 +2386,7 @@
     def __new__(cls, finput=None, **opt):
 
         cls.fill_post_set_from_blocks()
-=======
-    blocks = [] 
-
-    allowed_lep_densities = {}    
-                                   
-    def __new__(cls, finput=None, **opt):
-
         RunCard.get_lepton_densities()
->>>>>>> 777eefb3
 
         if cls is RunCard:
             if not finput:
@@ -2950,12 +2942,8 @@
             else:
                 return lhaid
         else: 
-<<<<<<< HEAD
-            return {'none': 0, 'iww': 0, 'eva':0,
-=======
             try:
-                return {'none': 0, 
->>>>>>> 777eefb3
+                return {'none': 0, 'iww': 0, 'eva':0,
                     'cteq6_m':10000,'cteq6_l':10041,'cteq6l1':10042,
                     'nn23lo':246800,'nn23lo1':247000,'nn23nlo':244800
                     }[pdf] 
@@ -2983,24 +2971,12 @@
             else:
                 self[name] = 0      
 
-<<<<<<< HEAD
 ################################################################################################
 ###  Define various template subpart for the LO Run_card
 ################################################################################################
 
 # HEAVY ION ------------------------------------------------------------------------------------
 template_on = \
-=======
-class RunCardLO(RunCard):
-    """an object to handle in a nice way the run_card information"""
-    
-    
-
-    blocks = [
-#    HEAVY ION OPTIONAL BLOCK            
-        runblock(name='ion_pdf', fields=('nb_neutron1', 'nb_neutron2','nb_proton1','nb_proton2','mass_ion1', 'mass_ion2'),
-            template_on=\
->>>>>>> 777eefb3
 """#*********************************************************************
 # Heavy ion PDF / rescaling of PDF                                   *
 #*********************************************************************
@@ -3287,13 +3263,10 @@
                        allowed=[-1,0, 0.938, 207.9766521*0.938, 0.000511, 0.105, '*'],
                        comment='For heavy ion physics mass in GeV of the ion (of beam 2)')
         
-<<<<<<< HEAD
-        self.add_param("pdlabel", "nn23lo1", hidden=True, allowed=['lhapdf', 'cteq6_m','cteq6_l', 'cteq6l1','nn23lo', 'nn23lo1', 'nn23nlo','iww','eva','none'],fortran_name="pdlabel")
+        self.add_param("pdlabel", "nn23lo1", hidden=True, allowed=['lhapdf', 'cteq6_m','cteq6_l', 'cteq6l1','nn23lo', 'nn23lo1', 'nn23nlo','iww','eva','none']+\
+                       sum(self.allowed_lep_densities.values(),[]))
         self.add_param("pdlabel1", "none", hidden=True, allowed=['lhapdf', 'cteq6_m','cteq6_l', 'cteq6l1','nn23lo', 'nn23lo1', 'nn23nlo','iww','eva','none'],fortran_name="pdsublabel(1)")
         self.add_param("pdlabel2", "none", hidden=True, allowed=['lhapdf', 'cteq6_m','cteq6_l', 'cteq6l1','nn23lo', 'nn23lo1', 'nn23nlo','iww','eva','none'],fortran_name="pdsublabel(2)")
-=======
-        self.add_param("pdlabel", "nn23lo1", allowed=['lhapdf', 'cteq6_m','cteq6_l', 'cteq6l1','nn23lo', 'nn23lo1', 'nn23nlo'] + sum(self.allowed_lep_densities.values(),[])), 
->>>>>>> 777eefb3
         self.add_param("lhaid", 230000, hidden=True)
         self.add_param("fixed_ren_scale", False)
         self.add_param("fixed_fac_scale", False, hidden=True, include=False, comment="define if the factorization scale is fixed or not. You can define instead fixed_fac_scale1 and fixed_fac_scale2 if you want to make that choice per beam")
@@ -3583,14 +3556,9 @@
                 if self['mmjj'] > self['xqcut']:
                     logger.warning('mmjj > xqcut (and auto_ptj_mjj = F). MMJJ set to 0')
                     self['mmjj'] = 0.0 
-<<<<<<< HEAD
     
         # check validity of the pdf set 
         # note that pdlabel is automatically set to lhapdf if pdlabel1 or pdlabel2 is set to lhapdf
-=======
-
-        # check validity of the pdf set
->>>>>>> 777eefb3
         if self['pdlabel'] == 'lhapdf':
             #add warning if lhaid not define
             self.get_default('lhaid', log_level=20)
@@ -3632,19 +3600,10 @@
                 raise InvalidRunCard( "Heavy ion mode is only supported for lpp2=1/2")   
 
         # check if lpp = 
-<<<<<<< HEAD
-        for i in [1,2]:
-            if abs(self['lpp%s' % i ]) in [3,4] and self['fixed_fac_scale'] and self['dsqrt_q2fact%s'%i] == 91.188:
-                logger.warning("Vector boson from lepton PDF is using fixed scale value of muf [dsqrt_q2fact%s]. Looks like you kept the default value (Mz). Is this really the cut-off that you want to use?" % i)
-                time.sleep(5)
-=======
         if self['pdlabel'] not in sum(self.allowed_lep_densities.values(),[]):
             for i in [1,2]:
                 if abs(self['lpp%s' % i ]) in [3,4] and self['dsqrt_q2fact%s'%i] == 91.188:
-                    logger.warning("Photon from lepton are using fixed scale value of muf [dsqrt_q2fact%s] as the cut of the EPA. Looks like you kept the default value (Mz). Is this really the cut-off of the EPA that you want to use?" % i)
-                    time.sleep(5)
-
->>>>>>> 777eefb3
+                    logger.warning("Vector boson from lepton PDF is using fixed scale value of muf [dsqrt_q2fact%s]. Looks like you kept the default value (Mz). Is this really the cut-off that you want to use?" % i)
         
                 if abs(self['lpp%s' % i ]) == 2 and self['dsqrt_q2fact%s'%i] == 91.188:
                     logger.warning("Since 2.7.1 Photon from proton are using fixed scale value of muf [dsqrt_q2fact%s] as the cut of the Improved Weizsaecker-Williams formula. Please edit it accordingly." % i)
@@ -4656,14 +4615,6 @@
         if abs(self['lpp1'])!=1 or abs(self['lpp2'])!=1:
             if self['lpp1'] == 1 or self['lpp2']==1:
                 raise InvalidRunCard('Process like Deep Inelastic scattering not supported at NLO accuracy.')
-<<<<<<< HEAD
-            
-            if self['pdlabel']!='nn23nlo' or self['reweight_pdf']:
-                self['pdlabel']='nn23nlo'
-                self['reweight_pdf']=[False]
-                logger.info('''Lepton-lepton collisions: ignoring PDF-related parameters in the run_card.dat (pdlabel, lhaid, reweight_pdf, ...)''')
-=======
->>>>>>> 777eefb3
         
             if self['lpp1'] == 0  == self['lpp2']:
                 if self['pdlabel']!='nn23nlo' or self['reweight_pdf']:

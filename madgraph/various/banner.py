--- conflicted
+++ resolved
@@ -3637,20 +3637,6 @@
             if self['nb_proton2'] !=1 or self['nb_neutron2'] !=0:
                 raise InvalidRunCard( "Heavy ion mode is only supported for lpp2=1/2")   
 
-<<<<<<< HEAD
-=======
-        # check if lpp = 
-        if self['pdlabel'] not in sum(self.allowed_lep_densities.values(),[]):
-            for i in [1,2]:
-                if abs(self['lpp%s' % i ]) in [3,4] and self['dsqrt_q2fact%s'%i] == 91.188:
-                    logger.warning("Photon from lepton are using fixed scale value of muf [dsqrt_q2fact%s] as the cut of the EPA. Looks like you kept the default value (Mz). Is this really the cut-off of the EPA that you want to use?" % i)
-                    time.sleep(5)
-
-        
-                if abs(self['lpp%s' % i ]) == 2 and self['dsqrt_q2fact%s'%i] == 91.188:
-                    logger.warning("Since 2.7.1 Photon from proton are using fixed scale value of muf [dsqrt_q2fact%s] as the cut of the Improved Weizsaecker-Williams formula. Please edit it accordingly." % i)
-                    time.sleep(5)
->>>>>>> 99913180
 
         # check that fixed_fac_scale(1/2) is setting as expected
         # if lpp=2/3/4 -> default is that beam in fixed scale

--- conflicted
+++ resolved
@@ -4131,11 +4131,7 @@
         self.add_param('lpp2', 1, fortran_name='lpp(2)')                        
         self.add_param('ebeam1', 6500.0, fortran_name='ebeam(1)')
         self.add_param('ebeam2', 6500.0, fortran_name='ebeam(2)')        
-<<<<<<< HEAD
-        self.add_param('pdlabel', 'nn23nlo', allowed=['lhapdf', 'cteq6_m','cteq6_d','cteq6_l','cteq6l1', 'nn23lo','nn23lo1','nn23nlo'] + self.allowed_lep_densities)                
-=======
-        self.add_param('pdlabel', 'nn23nlo', allowed=['lhapdf', 'cteq6_m','cteq6_d','cteq6_l','cteq6l1', 'nn23lo','nn23lo1','nn23nlo','ct14q00','ct14q07','ct14q14','ct14q21'])                
->>>>>>> 0394a89d
+        self.add_param('pdlabel', 'nn23nlo', allowed=['lhapdf', 'cteq6_m','cteq6_d','cteq6_l','cteq6l1', 'nn23lo','nn23lo1','nn23nlo','ct14q00','ct14q07','ct14q14','ct14q21'] + self.allowed_lep_densities )                
         self.add_param('lhaid', [244600],fortran_name='lhaPDFid')
         self.add_param('lhapdfsetname', ['internal_use_only'], system=True)
         #shower and scale

################################################################################
#
# Copyright (c) 2011 The MadGraph5_aMC@NLO Development team and Contributors
#
# This file is a part of the MadGraph5_aMC@NLO project, an application which 
# automatically generates Feynman diagrams and matrix elements for arbitrary
# high-energy processes in the Standard Model and beyond.
#
# It is subject to the MadGraph5_aMC@NLO license which should accompany this 
# distribution.
#
# For more information, visit madgraph.phys.ucl.ac.be and amcatnlo.web.cern.ch
#
################################################################################

from __future__ import division
import collections
import copy
import logging
import numbers
import os
import sys
import re
import math
import StringIO

pjoin = os.path.join

try:
    import madgraph
except ImportError:
    MADEVENT = True
    from internal import MadGraph5Error, InvalidCmd
    import internal.file_writers as file_writers
    import internal.files as files
    import internal.check_param_card as param_card_reader
    import internal.misc as misc
    MEDIR = os.path.split(os.path.dirname(os.path.realpath( __file__ )))[0]
    MEDIR = os.path.split(MEDIR)[0]
else:
    MADEVENT = False
    import madgraph.various.misc as misc
    import madgraph.iolibs.file_writers as file_writers
    import madgraph.iolibs.files as files 
    import models.check_param_card as param_card_reader
    from madgraph import MG5DIR, MadGraph5Error, InvalidCmd


logger = logging.getLogger('madevent.cards')

# A placeholder class to store unknown parameters with undecided format
class UnknownType(str):
    pass

#dict
class Banner(dict):
    """ """

    ordered_items = ['mgversion', 'mg5proccard', 'mgproccard', 'mgruncard',
                     'slha','initrwgt','mggenerationinfo', 'mgpythiacard', 'mgpgscard',
                     'mgdelphescard', 'mgdelphestrigger','mgshowercard',
                     'ma5card_parton','ma5card_hadron','run_settings']

    capitalized_items = {
            'mgversion': 'MGVersion',
            'mg5proccard': 'MG5ProcCard',
            'mgproccard': 'MGProcCard',
            'mgruncard': 'MGRunCard',
            'ma5card_parton' : 'MA5Card_parton',
            'ma5card_hadron' : 'MA5Card_hadron',            
            'mggenerationinfo': 'MGGenerationInfo',
            'mgpythiacard': 'MGPythiaCard',
            'mgpgscard': 'MGPGSCard',
            'mgdelphescard': 'MGDelphesCard',
            'mgdelphestrigger': 'MGDelphesTrigger',
            'mgshowercard': 'MGShowerCard' }
    
    forbid_cdata = ['initrwgt']
    
    def __init__(self, banner_path=None):
        """ """

        if isinstance(banner_path, Banner):
            dict.__init__(self, banner_path)
            self.lhe_version = banner_path.lhe_version
            return     
        else:
            dict.__init__(self)
        
        #Look at the version
        if MADEVENT:
            self['mgversion'] = '#%s\n' % open(pjoin(MEDIR, 'MGMEVersion.txt')).read()
        else:
            info = misc.get_pkg_info()
            self['mgversion'] = info['version']+'\n'
        
        self.lhe_version = None

   
        if banner_path:
            self.read_banner(banner_path)

    ############################################################################
    #  READ BANNER
    ############################################################################
    pat_begin=re.compile('<(?P<name>\w*)>')
    pat_end=re.compile('</(?P<name>\w*)>')

    tag_to_file={'slha':'param_card.dat',
      'mgruncard':'run_card.dat',
      'mgpythiacard':'pythia_card.dat',
      'mgpgscard' : 'pgs_card.dat',
      'mgdelphescard':'delphes_card.dat',      
      'mgdelphestrigger':'delphes_trigger.dat',
      'mg5proccard':'proc_card_mg5.dat',
      'mgproccard': 'proc_card.dat',
      'init': '',
      'mggenerationinfo':'',
      'scalesfunctionalform':'',
      'montecarlomasses':'',
      'initrwgt':'',
      'madspin':'madspin_card.dat',
      'mgshowercard':'shower_card.dat',
      'pythia8':'pythia8_card.dat',
      'ma5card_parton':'madanalysis5_parton_card.dat',
      'ma5card_hadron':'madanalysis5_hadron_card.dat',      
      'run_settings':''
      }
    
    def read_banner(self, input_path):
        """read a banner"""

        if isinstance(input_path, str):
            if input_path.find('\n') ==-1:
                input_path = open(input_path)
            else:
                def split_iter(string):
                    return (x.groups(0)[0] for x in re.finditer(r"([^\n]*\n)", string, re.DOTALL))
                input_path = split_iter(input_path)
                
        text = ''
        store = False
        for line in input_path:
            if self.pat_begin.search(line):
                if self.pat_begin.search(line).group('name').lower() in self.tag_to_file:
                    tag = self.pat_begin.search(line).group('name').lower()
                    store = True
                    continue
            if store and self.pat_end.search(line):
                if tag == self.pat_end.search(line).group('name').lower():
                    self[tag] = text
                    text = ''
                    store = False
            if store and not line.startswith(('<![CDATA[',']]>')):
                if line.endswith('\n'):
                    text += line
                else:
                    text += '%s%s' % (line, '\n')
                
            #reaching end of the banner in a event file avoid to read full file 
            if "</init>" in line:
                break
            elif "<event>" in line:
                break
    
    def __getattribute__(self, attr):
        """allow auto-build for the run_card/param_card/... """
        try:
            return super(Banner, self).__getattribute__(attr)
        except:
            if attr not in ['run_card', 'param_card', 'slha', 'mgruncard', 'mg5proccard', 'mgshowercard', 'foanalyse']:
                raise
            return self.charge_card(attr)


    
    def change_lhe_version(self, version):
        """change the lhe version associate to the banner"""
    
        version = float(version)
        if version < 3:
            version = 1
        elif version > 3:
            raise Exception, "Not Supported version"
        self.lhe_version = version
    
    def get_cross(self, witherror=False):
        """return the cross-section of the file"""

        if "init" not in self:
            misc.sprint(self.keys())
            raise Exception
        
        text = self["init"].split('\n')
        cross = 0
        error = 0
        for line in text:
            s = line.split()
            if len(s)==4:
                cross += float(s[0])
                if witherror:
                    error += float(s[1])**2
        if not witherror:
            return cross
        else:
            return cross, math.sqrt(error)
        

    def scale_init_cross(self, ratio):
        """modify the init information with the associate scale"""

        assert "init" in self
        
        all_lines = self["init"].split('\n')
        new_data = []
        new_data.append(all_lines[0])
        for i in range(1, len(all_lines)):
            line = all_lines[i]
            split = line.split()
            if len(split) == 4:
                xsec, xerr, xmax, pid = split 
            else:
                new_data += all_lines[i:]
                break
            pid = int(pid)
            
            line = "   %+13.7e %+13.7e %+13.7e %i" % \
                (ratio*float(xsec), ratio* float(xerr), ratio*float(xmax), pid)
            new_data.append(line)
        self['init'] = '\n'.join(new_data)
    
    def get_pdg_beam(self):
        """return the pdg of each beam"""
        
        assert "init" in self
        
        all_lines = self["init"].split('\n')
        pdg1,pdg2,_ = all_lines[0].split(None, 2)
        return int(pdg1), int(pdg2)
    
    def load_basic(self, medir):
        """ Load the proc_card /param_card and run_card """
        
        self.add(pjoin(medir,'Cards', 'param_card.dat'))
        self.add(pjoin(medir,'Cards', 'run_card.dat'))
        if os.path.exists(pjoin(medir, 'SubProcesses', 'procdef_mg5.dat')):
            self.add(pjoin(medir,'SubProcesses', 'procdef_mg5.dat'))
            self.add(pjoin(medir,'Cards', 'proc_card_mg5.dat'))
        else:
            self.add(pjoin(medir,'Cards', 'proc_card.dat'))
        
    def change_seed(self, seed):
        """Change the seed value in the banner"""
        #      0       = iseed
        p = re.compile(r'''^\s*\d+\s*=\s*iseed''', re.M)
        new_seed_str = " %s = iseed" % seed
        self['mgruncard'] = p.sub(new_seed_str, self['mgruncard'])
    
    def add_generation_info(self, cross, nb_event):
        """add info on MGGeneration"""
        
        text = """
#  Number of Events        :       %s
#  Integrated weight (pb)  :       %s
""" % (nb_event, cross)
        self['MGGenerationInfo'] = text
    
    ############################################################################
    #  SPLIT BANNER
    ############################################################################
    def split(self, me_dir, proc_card=True):
        """write the banner in the Cards directory.
        proc_card argument is present to avoid the overwrite of proc_card 
        information"""

        for tag, text in self.items():
            if tag == 'mgversion':
                continue
            if not proc_card and tag in ['mg5proccard','mgproccard']:
                continue
            if not self.tag_to_file[tag]:
                continue
            ff = open(pjoin(me_dir, 'Cards', self.tag_to_file[tag]), 'w')
            ff.write(text)
            ff.close()


    ############################################################################
    #  WRITE BANNER
    ############################################################################
    def check_pid(self, pid2label):
        """special routine removing width/mass of particles not present in the model
        This is usefull in case of loop model card, when we want to use the non
        loop model."""
        
        if not hasattr(self, 'param_card'):
            self.charge_card('slha')
            
        for tag in ['mass', 'decay']:
            block = self.param_card.get(tag)
            for data in block:
                pid = data.lhacode[0]
                if pid not in pid2label.keys(): 
                    block.remove((pid,))

    def get_lha_strategy(self):
        """get the lha_strategy: how the weight have to be handle by the shower"""
        
        if not self["init"]:
            raise Exception, "No init block define"
        
        data = self["init"].split('\n')[0].split()
        if len(data) != 10:
            misc.sprint(len(data), self['init'])
            raise Exception, "init block has a wrong format"
        return int(float(data[-2]))
        
    def set_lha_strategy(self, value):
        """set the lha_strategy: how the weight have to be handle by the shower"""
        
        if not (-4 <= int(value) <= 4):
            raise Exception, "wrong value for lha_strategy", value
        if not self["init"]:
            raise Exception, "No init block define"
        
        all_lines = self["init"].split('\n')
        data = all_lines[0].split()
        if len(data) != 10:
            misc.sprint(len(data), self['init'])
            raise Exception, "init block has a wrong format"
        data[-2] = '%s' % value
        all_lines[0] = ' '.join(data)
        self['init'] = '\n'.join(all_lines)


    def modify_init_cross(self, cross):
        """modify the init information with the associate cross-section"""
        assert isinstance(cross, dict)
#        assert "all" in cross
        assert "init" in self
        
        all_lines = self["init"].split('\n')
        new_data = []
        new_data.append(all_lines[0])
        for i in range(1, len(all_lines)):
            line = all_lines[i]
            split = line.split()
            if len(split) == 4:
                xsec, xerr, xmax, pid = split 
            else:
                new_data += all_lines[i:]
                break
            if int(pid) not in cross:
                raise Exception
            pid = int(pid)
            ratio = cross[pid]/float(xsec)
            line = "   %+13.7e %+13.7e %+13.7e %i" % \
                (float(cross[pid]), ratio* float(xerr), ratio*float(xmax), pid)
            new_data.append(line)
        self['init'] = '\n'.join(new_data)
                
    ############################################################################
    #  WRITE BANNER
    ############################################################################
    def write(self, output_path, close_tag=True, exclude=[]):
        """write the banner"""
        
        if isinstance(output_path, str):
            ff = open(output_path, 'w')
        else:
            ff = output_path
            
        if MADEVENT:
            header = open(pjoin(MEDIR, 'Source', 'banner_header.txt')).read()
        else:
            header = open(pjoin(MG5DIR,'Template', 'LO', 'Source', 'banner_header.txt')).read()
            
        if not self.lhe_version:
            self.lhe_version = self.get('run_card', 'lhe_version', default=1.0)
            if float(self.lhe_version) < 3:
                self.lhe_version = 1.0
        
        ff.write(header % { 'version':float(self.lhe_version)})


        for tag in [t for t in self.ordered_items if t in self.keys()]+ \
            [t for t in self.keys() if t not in self.ordered_items]:
            if tag in ['init'] or tag in exclude: 
                continue
            capitalized_tag = self.capitalized_items[tag] if tag in self.capitalized_items else tag
            start_data, stop_data = '', ''
            if capitalized_tag not in self.forbid_cdata and \
                                          ('<' in self[tag] or '@' in self[tag]):
                start_data = '\n<![CDATA['
                stop_data = ']]>\n'
            ff.write('<%(tag)s>%(start_data)s\n%(text)s\n%(stop_data)s</%(tag)s>\n' % \
                     {'tag':capitalized_tag, 'text':self[tag].strip(),
                      'start_data': start_data, 'stop_data':stop_data})
        
        
        if not '/header' in exclude:
            ff.write('</header>\n')    

        if 'init' in self and not 'init' in exclude:
            text = self['init']
            ff.write('<%(tag)s>\n%(text)s\n</%(tag)s>\n' % \
                     {'tag':'init', 'text':text.strip()})  
        if close_tag:          
            ff.write('</LesHouchesEvents>\n')
        return ff
        
        
    ############################################################################
    # BANNER
    ############################################################################
    def add(self, path, tag=None):
        """Add the content of the file to the banner"""
        
        if not tag:
            card_name = os.path.basename(path)
            if 'param_card' in card_name:
                tag = 'slha'
            elif 'run_card' in card_name:
                tag = 'MGRunCard'
            elif 'pythia_card' in card_name:
                tag = 'MGPythiaCard'
            elif 'pythia8_card' in card_name or 'pythia8.cmd' in card_name:
                tag = 'MGPythiaCard'
            elif 'pgs_card' in card_name:
                tag = 'MGPGSCard'
            elif 'delphes_card' in card_name:
                tag = 'MGDelphesCard'
            elif 'delphes_trigger' in card_name:
                tag = 'MGDelphesTrigger'
            elif 'proc_card_mg5' in card_name:
                tag = 'MG5ProcCard'
            elif 'proc_card' in card_name:
                tag = 'MGProcCard'
            elif 'procdef_mg5' in card_name:
                tag = 'MGProcCard'
            elif 'shower_card' in card_name:
                tag = 'MGShowerCard'
            elif 'madspin_card' in card_name:
                tag = 'madspin'
            elif 'FO_analyse_card' in card_name:
                tag = 'foanalyse'
            elif 'reweight_card' in card_name:
                tag='reweight_card'
            elif 'madanalysis5_parton_card' in card_name:
                tag='MA5Card_parton'
            elif 'madanalysis5_hadron_card' in card_name:
                tag='MA5Card_hadron'
            else:
                raise Exception, 'Impossible to know the type of the card'

            self.add_text(tag.lower(), open(path).read())

    def add_text(self, tag, text):
        """Add the content of the file to the banner"""

        if tag == 'param_card':
            tag = 'slha'
        elif tag == 'run_card':
            tag = 'mgruncard' 
        elif tag == 'proc_card':
            tag = 'mg5proccard' 
        elif tag == 'shower_card':
            tag = 'mgshowercard'
        elif tag == 'FO_analyse_card':
            tag = 'foanalyse'
        
        self[tag.lower()] = text
    
    
    def charge_card(self, tag):
        """Build the python object associated to the card"""
        
        if tag == 'param_card':
            tag = 'slha'
        elif tag == 'run_card':
            tag = 'mgruncard' 
        elif tag == 'proc_card':
            tag = 'mg5proccard' 
        elif tag == 'shower_card':
            tag = 'mgshowercard'
        elif tag == 'FO_analyse_card':
            tag = 'foanalyse'

        assert tag in ['slha', 'mgruncard', 'mg5proccard', 'mgshowercard', 'foanalyse'], 'invalid card %s' % tag
        
        if tag == 'slha':
            param_card = self[tag].split('\n')
            self.param_card = param_card_reader.ParamCard(param_card)
            return self.param_card
        elif tag == 'mgruncard':
            self.run_card = RunCard(self[tag])
            return self.run_card
        elif tag == 'mg5proccard':
            proc_card = self[tag].split('\n')
            self.proc_card = ProcCard(proc_card)
            return self.proc_card
        elif tag =='mgshowercard':
            shower_content = self[tag] 
            if MADEVENT:
                import internal.shower_card as shower_card
            else:
                import madgraph.various.shower_card as shower_card
            self.shower_card = shower_card.ShowerCard(shower_content, True)
            # set testing to false (testing = true allow to init using 
            #  the card content instead of the card path"
            self.shower_card.testing = False
            return self.shower_card
        elif tag =='foanalyse':
            analyse_content = self[tag] 
            if MADEVENT:
                import internal.FO_analyse_card as FO_analyse_card
            else:
                import madgraph.various.FO_analyse_card as FO_analyse_card
            # set testing to false (testing = true allow to init using 
            #  the card content instead of the card path"
            self.FOanalyse_card = FO_analyse_card.FOAnalyseCard(analyse_content, True)
            self.FOanalyse_card.testing = False
            return self.FOanalyse_card
        

    def get_detail(self, tag, *arg, **opt):
        """return a specific """
                
        if tag in ['param_card', 'param']:
            tag = 'slha'
            attr_tag = 'param_card'
        elif tag in ['run_card', 'run']:
            tag = 'mgruncard' 
            attr_tag = 'run_card'
        elif tag == 'proc_card':
            tag = 'mg5proccard' 
            attr_tag = 'proc_card'
        elif tag == 'model':
            tag = 'mg5proccard' 
            attr_tag = 'proc_card'
            arg = ('model',)
        elif tag == 'generate':
            tag = 'mg5proccard' 
            attr_tag = 'proc_card'
            arg = ('generate',)
        elif tag == 'shower_card':
            tag = 'mgshowercard'
            attr_tag = 'shower_card'
        assert tag in ['slha', 'mgruncard', 'mg5proccard', 'shower_card'], '%s not recognized' % tag
        
        if not hasattr(self, attr_tag):
            self.charge_card(attr_tag) 

        card = getattr(self, attr_tag)
        if len(arg) == 0:
            return card
        elif len(arg) == 1:
            if tag == 'mg5proccard':
                try:
                    return card.get(arg[0])
                except KeyError, error:
                    if 'default' in opt:
                        return opt['default']
                    else:
                        raise
            try:
                return card[arg[0]]
            except KeyError:
                if 'default' in opt:
                    return opt['default']
                else:
                    raise                
        elif len(arg) == 2 and tag == 'slha':
            try:
                return card[arg[0]].get(arg[1:])
            except KeyError:
                if 'default' in opt:
                    return opt['default']
                else:
                    raise  
        elif len(arg) == 0:
            return card
        else:
            raise Exception, "Unknow command"
    
    #convenient alias
    get = get_detail
    
    def set(self, card, *args):
        """modify one of the cards"""

        if tag == 'param_card':
            tag = 'slha'
            attr_tag = 'param_card'
        elif tag == 'run_card':
            tag = 'mgruncard' 
            attr_tag = 'run_card'
        elif tag == 'proc_card':
            tag = 'mg5proccard' 
            attr_tag = 'proc_card'
        elif tag == 'model':
            tag = 'mg5proccard' 
            attr_tag = 'proc_card'
            arg = ('model',)
        elif tag == 'generate':
            tag = 'mg5proccard' 
            attr_tag = 'proc_card'
            arg = ('generate',)
        elif tag == 'shower_card':
            tag = 'mgshowercard'
            attr_tag = 'shower_card'
        assert tag in ['slha', 'mgruncard', 'mg5proccard', 'shower_card'], 'not recognized'
        
        if not hasattr(self, attr_tag):
            self.charge_card(attr_tag) 
            
        card = getattr(self, attr_tag)
        if len(args) ==2:
            if tag == 'mg5proccard':
                card.info[args[0]] = args[-1]
            else:
                card[args[0]] = args[1]
        else:
            card[args[:-1]] = args[-1]
        
    
    @misc.multiple_try()
    def add_to_file(self, path, seed=None, out=None):
        """Add the banner to a file and change the associate seed in the banner"""

        if seed is not None:
            self.set("run_card", "iseed", seed)
        
        if not out:
            path_out = "%s.tmp" % path
        else:
            path_out = out
        
        ff = self.write(path_out, close_tag=False,
                        exclude=['MGGenerationInfo', '/header', 'init'])
        ff.write("## END BANNER##\n")
        if self.lhe_version >= 3:
        #add the original content
            [ff.write(line) if not line.startswith("<generator name='MadGraph5_aMC@NLO'")
                        else ff.write("<generator name='MadGraph5_aMC@NLO' version='%s'>" % self['mgversion'][:-1])
                        for line in open(path)]
        else:
            [ff.write(line) for line in open(path)]
        ff.write("</LesHouchesEvents>\n")
        ff.close()
        if out:
            os.remove(path)
        else:
            files.mv(path_out, path)


        
def split_banner(banner_path, me_dir, proc_card=True):
    """a simple way to split a banner"""
    
    banner = Banner(banner_path)
    banner.split(me_dir, proc_card)
    
def recover_banner(results_object, level, run=None, tag=None):
    """as input we receive a gen_crossxhtml.AllResults object.
       This define the current banner and load it
    """
    
    if not run:
        try: 
            _run = results_object.current['run_name']   
            _tag = results_object.current['tag'] 
        except Exception:
            return Banner()
    else:
        _run = run
    if not tag:
        try:    
            _tag = results_object[run].tags[-1] 
        except Exception,error:
            return Banner()      
    else:
        _tag = tag
                                          
    path = results_object.path
    banner_path = pjoin(path,'Events',run,'%s_%s_banner.txt' % (run, tag))
    
    if not os.path.exists(banner_path):
        if level != "parton" and tag != _tag:
            return recover_banner(results_object, level, _run, results_object[_run].tags[0])
        elif level == 'parton':
            paths = [pjoin(path,'Events',run, 'unweighted_events.lhe.gz'),
                     pjoin(path,'Events',run, 'unweighted_events.lhe'),
                     pjoin(path,'Events',run, 'events.lhe.gz'),
                     pjoin(path,'Events',run, 'events.lhe')]
            for p in paths:
                if os.path.exists(p):
                    if MADEVENT:
                        import internal.lhe_parser as lhe_parser
                    else:
                        import madgraph.various.lhe_parser as lhe_parser
                    lhe = lhe_parser.EventFile(p)
                    return Banner(lhe.banner)

        # security if the banner was remove (or program canceled before created it)
        return Banner()  
    banner = Banner(banner_path)
    
    
    
    if level == 'pythia':
        if 'mgpythiacard' in banner:
            del banner['mgpythiacard']
    if level in ['pythia','pgs','delphes']:
        for tag in ['mgpgscard', 'mgdelphescard', 'mgdelphestrigger']:
            if tag in banner:
                del banner[tag]
    return banner
    
class InvalidRunCard(InvalidCmd):
    pass

class ProcCard(list):
    """Basic Proccard object"""
    
    history_header = \
        '#************************************************************\n' + \
        '#*                     MadGraph5_aMC@NLO                    *\n' + \
        '#*                                                          *\n' + \
        "#*                *                       *                 *\n" + \
        "#*                  *        * *        *                   *\n" + \
        "#*                    * * * * 5 * * * *                     *\n" + \
        "#*                  *        * *        *                   *\n" + \
        "#*                *                       *                 *\n" + \
        "#*                                                          *\n" + \
        "#*                                                          *\n" + \
        "%(info_line)s" +\
        "#*                                                          *\n" + \
        "#*    The MadGraph5_aMC@NLO Development Team - Find us at   *\n" + \
        "#*    https://server06.fynu.ucl.ac.be/projects/madgraph     *\n" + \
        '#*                                                          *\n' + \
        '#************************************************************\n' + \
        '#*                                                          *\n' + \
        '#*               Command File for MadGraph5_aMC@NLO         *\n' + \
        '#*                                                          *\n' + \
        '#*     run as ./bin/mg5_aMC  filename                       *\n' + \
        '#*                                                          *\n' + \
        '#************************************************************\n'
    
    
    
    
    def __init__(self, init=None):
        """ initialize a basic proc_card"""
        self.info = {'model': 'sm', 'generate':None,
                     'full_model_line':'import model sm'}
        list.__init__(self)
        if init:
            self.read(init)

            
    def read(self, init):
        """read the proc_card and save the information"""
        
        if isinstance(init, str): #path to file
            init = file(init, 'r')
        
        store_line = ''
        for line in init:
            line = line.rstrip()
            if line.endswith('\\'):
                store_line += line[:-1]
            else:
                tmp = store_line + line
                self.append(tmp.strip())
                store_line = ""
        if store_line:
            raise Exception, "WRONG CARD FORMAT"
        
        
    def move_to_last(self, cmd):
        """move an element to the last history."""
        for line in self[:]:
            if line.startswith(cmd):
                self.remove(line)
                list.append(self, line)
    
    def append(self, line):
        """"add a line in the proc_card perform automatically cleaning"""
        
        line = line.strip()
        cmds = line.split()
        if len(cmds) == 0:
            return
        
        list.append(self, line)
        
        # command type:
        cmd = cmds[0]
        
        if cmd == 'output':
            # Remove previous outputs from history
            self.clean(allow_for_removal = ['output'], keep_switch=True,
                           remove_bef_last='output')
        elif cmd == 'generate':
            # Remove previous generations from history
            self.clean(remove_bef_last='generate', keep_switch=True,
                     allow_for_removal= ['generate', 'add process', 'output'])
            self.info['generate'] = ' '.join(cmds[1:])
        elif cmd == 'add' and cmds[1] == 'process' and not self.info['generate']:
            self.info['generate'] = ' '.join(cmds[2:])
        elif cmd == 'import':
            if len(cmds) < 2:
                return
            if cmds[1].startswith('model'):
                self.info['full_model_line'] = line
                self.clean(remove_bef_last='import', keep_switch=True,
                        allow_for_removal=['generate', 'add process', 'add model', 'output'])
                if cmds[1] == 'model':
                    self.info['model'] = cmds[2]
                else:
                    self.info['model'] = None # not UFO model
            elif cmds[1] == 'proc_v4':
                #full cleaning
                self[:] = []
                

    def clean(self, to_keep=['set','add','load'],
                            remove_bef_last=None,
                            to_remove=['open','display','launch', 'check','history'],
                            allow_for_removal=None,
                            keep_switch=False):
        """Remove command in arguments from history.
        All command before the last occurrence of  'remove_bef_last'
        (including it) will be removed (but if another options tells the opposite).                
        'to_keep' is a set of line to always keep.
        'to_remove' is a set of line to always remove (don't care about remove_bef_ 
        status but keep_switch acts.).
        if 'allow_for_removal' is define only the command in that list can be 
        remove of the history for older command that remove_bef_lb1. all parameter
        present in to_remove are always remove even if they are not part of this 
        list.
        keep_switch force to keep the statement remove_bef_??? which changes starts
        the removal mode.
        """

        #check consistency
        if __debug__ and allow_for_removal:
            for arg in to_keep:
                assert arg not in allow_for_removal
            
    
        nline = -1
        removal = False
        #looping backward
        while nline > -len(self):
            switch  = False # set in True when removal pass in True

            #check if we need to pass in removal mode
            if not removal and remove_bef_last:
                    if self[nline].startswith(remove_bef_last):
                        removal = True
                        switch = True  

            # if this is the switch and is protected pass to the next element
            if switch and keep_switch:
                nline -= 1
                continue

            # remove command in to_remove (whatever the status of removal)
            if any([self[nline].startswith(arg) for arg in to_remove]):
                self.pop(nline)
                continue
            
            # Only if removal mode is active!
            if removal:
                if allow_for_removal:
                    # Only a subset of command can be removed
                    if any([self[nline].startswith(arg) 
                                                 for arg in allow_for_removal]):
                        self.pop(nline)
                        continue
                elif not any([self[nline].startswith(arg) for arg in to_keep]):
                    # All command have to be remove but protected
                    self.pop(nline)
                    continue
            
            # update the counter to pass to the next element
            nline -= 1
        
    def get(self, tag, default=None):
        if isinstance(tag, int):
            list.__getattr__(self, tag)
        elif tag == 'info' or tag == "__setstate__":
            return default #for pickle
        elif tag == "multiparticles":
            out = []
            for line in self:
                if line.startswith('define'):
                    name, content = line[7:].split('=',1)
                    out.append((name, content))
            return out 
        else:
            return self.info[tag]
            
    def write(self, path):
        """write the proc_card to a given path"""
        
        fsock = open(path, 'w')
        fsock.write(self.history_header)
        for line in self:
            while len(line) > 70:
                sub, line = line[:70]+"\\" , line[70:] 
                fsock.write(sub+"\n")
            else:
                fsock.write(line+"\n")
 
class InvalidCardEdition(InvalidCmd): pass 
 
class ConfigFile(dict):
    """ a class for storing/dealing with input file.
    """     

    def __init__(self, finput=None, **opt):
        """initialize a new instance. input can be an instance of MadLoopParam,
        a file, a path to a file, or simply Nothing"""                
        
        if isinstance(finput, self.__class__):
            dict.__init__(self, finput)
            assert finput.__dict__.keys()
            for key in finput.__dict__:
                setattr(self, key, copy.copy(getattr(finput, key)) )
            return
        else:
            dict.__init__(self)
        
        # Initialize it with all the default value
        self.user_set = set()
        self.auto_set = set()
        self.system_only = set()
        self.lower_to_case = {}
        self.list_parameter = {} #key -> type of list (int/float/bool/str/...
        self.dict_parameter = {}
        self.comments = {} # comment associated to parameters. can be display via help message
        # store the valid options for a given parameter.
        self.allowed_value = {}
        
        self.default_setup()
        

        # if input is define read that input
        if isinstance(finput, (file, str, StringIO.StringIO)):
            self.read(finput, **opt)

    def default_setup(self):
        pass

    def __copy__(self):
        return self.__class__(self)

    def __add__(self, other):
        """define the sum"""
        assert isinstance(other, dict)
        base = self.__class__(self)
        #base = copy.copy(self)
        base.update((key.lower(),value) for key, value in other.items())
        return base

    def __radd__(self, other):
        """define the sum"""
        new = copy.copy(other)
        new.update((key, value) for key, value in self.items())
        return new
    
    def __contains__(self, key):
        return dict.__contains__(self, key.lower())

    def __iter__(self):
        iter = super(ConfigFile, self).__iter__()
        return (self.lower_to_case[name] for name in iter)
    
    def keys(self):
        return [name for name in self]
    
    def items(self):
        return [(name,self[name]) for name in self]
        
    @staticmethod
    def warn(text, level, raiseerror=False):
        """convenient proxy to raiseerror/print warning"""

        if raiseerror is True:
            raise InvalidCardEdition(text)
        elif raiseerror:
            raise raiseerror(text)

        if isinstance(level,str):
            log = getattr(logger, level.lower())
        elif isinstance(level, int):
            log = lambda t: logger.log(level, t)
        elif level:
            log = level
        
        return log(text)

    
    def __setitem__(self, name, value, change_userdefine=False,raiseerror=False):
        """set the attribute and set correctly the type if the value is a string.
           change_userdefine on True if we have to add the parameter in user_set
        """
                        
        if  not len(self):
            #Should never happen but when deepcopy/pickle
            self.__init__()
        
        
        name = name.strip()
        lower_name = name.lower() 
        # 0. check if this parameter is a system only one
        if change_userdefine and lower_name in self.system_only:
            text='%s is a private entry which can not be modify by the user. Keep value at %s' % (name,self[name])
            self.warn(text, 'critical', raiseerror)
            return
        
        #1. check if the parameter is set to auto -> pass it to special
        if lower_name in self:
            targettype = type(dict.__getitem__(self, lower_name))
            if targettype != str and isinstance(value, str) and value.lower() == 'auto':
                self.auto_set.add(lower_name)
                if lower_name in self.user_set:
                    self.user_set.remove(lower_name)
                #keep old value.
                return 
            elif lower_name in self.auto_set:
                self.auto_set.remove(lower_name)
            
        # 2. Find the type of the attribute that we want
        if lower_name in self.list_parameter:
            targettype = self.list_parameter[lower_name] 
            if isinstance(value, str):
                # split for each comma/space
                value = value.strip()
                if value.startswith('[') and value.endswith(']'):
                    value = value[1:-1]
                #do not perform split within a " or ' block  
                data = re.split(r"((?<![\\])['\"])((?:.(?!(?<![\\])\1))*.?)\1", str(value))
                new_value = []
                i = 0
                while len(data) > i:
                    current = filter(None, re.split(r'(?:(?<!\\)\s)|,', data[i]))
                    i+=1
                    if len(data) > i+1:
                        if current:
                            current[-1] += '{0}{1}{0}'.format(data[i], data[i+1])
                        else:
                            current = ['{0}{1}{0}'.format(data[i], data[i+1])]
                        i+=2
                    new_value += current
 
                            
                           
                value = new_value                           
                
            elif not hasattr(value, '__iter__'):
                value = [value]
            elif isinstance(value, dict):
                text = "not being able to handle dictionary in card entry"
                return self.warn(text, 'critical', raiseerror)

            #format each entry    
            values =[self.format_variable(v, targettype, name=name) 
                                                                 for v in value]
            
            # ensure that each entry are in the allowed list
            if lower_name in self.allowed_value and '*' not in self.allowed_value[lower_name]:
                new_values = []
                dropped = []
                for val in values:
                    allowed = self.allowed_value[lower_name]
            
                    if val in allowed:
                        new_values.append(val)
                        continue
                    elif isinstance(val, str):
                        val = val.lower()
                        allowed = allowed.lower()
                        if value in allowed:
                            i = allowed.find(value)
                            new_values.append(self.allowed_value[i])
                            continue
                    # no continue -> bad input
                    dropped.append(val)
                    
                if not new_values:

                    text= "value '%s' for entry '%s' is not valid.  Preserving previous value: '%s'.\n" \
                               % (value, name, self[lower_name])
                    text += "allowed values are any list composed of the following entry: %s" % ', '.join([str(i) for i in self.allowed_value[lower_name]])
                    return self.warn(text, 'warning', raiseerror)                    
                elif dropped:               
                    text = "some value for entry '%s' are not valid. Invalid item are: '%s'.\n" \
                               % (value, name, dropped)
                    text += "value will be set to %s" % new_values
                    text += "allowed items in the list are: %s" % ', '.join([str(i) for i in self.allowed_value[lower_name]])        
                    self.warn(text, 'warning')

                values = new_values

            # make the assignment
            dict.__setitem__(self, lower_name, values) 
            if change_userdefine:
                self.user_set.add(lower_name)
            return  
        elif lower_name in self.dict_parameter:
            targettype = self.dict_parameter[lower_name] 
            full_reset = True #check if we just update the current dict or not
            
            if isinstance(value, str):
                value = value.strip()
                # allowed entry:
                #   name : value   => just add the entry
                #   name , value   => just add the entry
                #   name  value    => just add the entry
                #   {name1:value1, name2:value2}   => full reset
                
                # split for each comma/space
                if value.startswith('{') and value.endswith('}'):
                    new_value = {}
                    for pair in value[1:-1].split(','):
                        if not pair.strip():
                            break
                        x, y = pair.split(':')
                        x, y = x.strip(), y.strip()
                        if x.startswith(('"',"'")) and x.endswith(x[0]):
                            x = x[1:-1] 
                        new_value[x] = y
                    value = new_value
                elif ',' in value:
                    x,y = value.split(',')
                    value = {x.strip():y.strip()}
                    full_reset = False
                    
                elif ':' in value:
                    x,y = value.split(':')
                    value = {x.strip():y.strip()}
                    full_reset = False       
                else:
                    x,y = value.split()
                    value = {x:y}
                    full_reset = False 
            
            if isinstance(value, dict):
                for key in value:
                    value[key] = self.format_variable(value[key], targettype, name=name)
                if full_reset:
                    dict.__setitem__(self, lower_name, value)
                else:
                    dict.__getitem__(self, lower_name).update(value)
            else:
                raise Exception, '%s should be of dict type'% lower_name
            if change_userdefine:
                self.user_set.add(lower_name)
            return
        elif name in self:            
            targettype = type(self[name])
        else:
            logger.debug('Trying to add argument %s in %s. ' % (name, self.__class__.__name__) +\
              'This argument is not defined by default. Please consider adding it.')
            suggestions = [k for k in self.keys() if k.startswith(name[0].lower())]
            if len(suggestions)>0:
                logger.debug("Did you mean one of the following: %s"%suggestions)
            self.add_param(lower_name, self.format_variable(UnknownType(value), 
                                                             UnknownType, name))
            self.lower_to_case[lower_name] = name
            if change_userdefine:
                self.user_set.add(lower_name)
            return
    
        value = self.format_variable(value, targettype, name=name)
        #check that the value is allowed:
        if lower_name in self.allowed_value and '*' not in self.allowed_value[lower_name]:
            valid = False
            allowed = self.allowed_value[lower_name]
            
            # check if the current value is allowed or not (set valid to True)
            if value in allowed:
                valid=True     
            elif isinstance(value, str):
                value = value.lower()
                allowed = allowed.lower()
                if value in allowed:
                    i = allowed.find(value)
                    value = self.allowed_value[i]
                    valid=True
                    
            if not valid:
                # act if not valid:
                text = "value '%s' for entry '%s' is not valid.  Preserving previous value: '%s'.\n" \
                               % (value, name, self[lower_name])
                text += "allowed values are %s\n" % ', '.join([str(i) for i in self.allowed_value[lower_name]])
                if lower_name in self.comments:
                    text += 'type "help %s" for more information' % name
                return self.warn(text, 'warning', raiseerror)

        dict.__setitem__(self, lower_name, value)
        if change_userdefine:
            self.user_set.add(lower_name)


    def add_param(self, name, value, system=False, comment=False, typelist=None,
                  allowed=[]):
        """add a default parameter to the class"""

        lower_name = name.lower()
        if __debug__:
            if lower_name in self:
                raise Exception("Duplicate case for %s in %s" % (name,self.__class__))
            
        dict.__setitem__(self, lower_name, value)
        self.lower_to_case[lower_name] = name
        if isinstance(value, list):
            if len(value):
                targettype = type(value[0])
            else:
                targettype=typelist
                assert typelist
            if any([targettype != type(v) for v in value]):
                raise Exception, "All entry should have the same type"
            self.list_parameter[lower_name] = targettype
        elif isinstance(value, dict):
            allvalues = value.values()
            if any([type(allvalues[0]) != type(v) for v in allvalues]):
                raise Exception, "All entry should have the same type"   
            self.dict_parameter[lower_name] = type(allvalues[0])  
            if '__type__' in value:
                del value['__type__']
                dict.__setitem__(self, lower_name, value)
        
        if allowed and allowed != ['*']:
            self.allowed_value[lower_name] = allowed
            assert value in allowed or '*' in allowed
        #elif isinstance(value, bool) and allowed != ['*']:
        #    self.allowed_value[name] = [True, False]
                   
        if system:
            self.system_only.add(lower_name)
        if comment:
            self.comments[lower_name] = comment

    def do_help(self, name):
        """return a minimal help for the parameter"""
        
        out = "## Information on parameter %s from class %s\n" % (name, self.__class__.__name__)
        if name.lower() in self:
            out += "## current value: %s (parameter should be of type %s)\n" % (self[name], type(self[name]))
            if name.lower() in self.comments:
                out += '## %s\n' % self.comments[name.lower()].replace('\n', '\n## ')
        else:
            out += "## Unknown for this class\n"
        if name.lower() in self.user_set:
            out += "## This value is considered as been set by the user\n" 
        else:
            out += "## This value is considered as been set by the system\n"
        if name.lower() in self.allowed_value:
            if '*' not in self.allowed_value[name.lower()]:
                out += "Allowed value are: %s\n" % ','.join([str(p) for p in self.allowed_value[name.lower()]])
            else:
                out += "Suggested value are : %s\n " % ','.join([str(p) for p in self.allowed_value[name.lower()] if p!='*'])
        
        logger.info(out)
        return out

    @staticmethod
    def format_variable(value, targettype, name="unknown"):
        """assign the value to the attribute for the given format"""
        
        if not isinstance(value, str):
            # just have to check that we have the correct format
            if isinstance(value, targettype):
                pass # assignement at the end
            elif isinstance(value, numbers.Number) and issubclass(targettype, numbers.Number):
                try:
                    new_value = targettype(value)
                except TypeError:
                    if value.imag/value.real<1e-12:
                        new_value = targettype(value.real)
                    else:
                        raise
                if new_value == value:
                    value = new_value
                else:
                    raise Exception, "Wrong input type for %s found %s and expecting %s for value %s" %\
                        (name, type(value), targettype, value)
            else:
                raise Exception, "Wrong input type for %s found %s and expecting %s for value %s" %\
                        (name, type(value), targettype, value)                
        else:
            # We have a string we have to format the attribute from the string
            if targettype == UnknownType:
                # No formatting
                pass
            elif targettype == bool:
                value = value.strip()
                if value.lower() in ['0', '.false.', 'f', 'false', 'off']:
                    value = False
                elif value.lower() in ['1', '.true.', 't', 'true', 'on']:
                    value = True
                else:
                    raise Exception, "%s can not be mapped to True/False for %s" % (repr(value),name)
            elif targettype == str:
                value = value.strip()
                if value.startswith('\'') and value.endswith('\''):
                    value = value[1:-1]
                elif value.startswith('"') and value.endswith('"'):
                    value = value[1:-1]
            elif targettype == int:
                if value.isdigit():
                    value = int(value)
                elif value[1:].isdigit() and value[0] == '-':
                    value = int(value)
                elif value.endswith(('k', 'M')) and value[:-1].isdigit():
                    convert = {'k':1000, 'M':1000000}
                    value =int(value[:-1]) * convert[value[-1]] 
                else:
                    try:
                        value = float(value.replace('d','e'))
                    except ValueError:
                        raise Exception, "%s can not be mapped to an integer" % value                    
                    try:
                        new_value = int(value)
                    except ValueError:
                        raise Exception, "%s can not be mapped to an integer" % value
                    else:
                        if value == new_value:
                            value = new_value
                        else:
                            raise Exception, "incorect input: %s need an integer for %s" % (value,name)
            elif targettype == float:
                value = value.replace('d','e') # pass from Fortran formatting
                try:
                    value = float(value)
                except ValueError:
                    try:
                        split = re.split('(\*|/)',value)
                        v = float(split[0])
                        for i in range((len(split)//2)):
                            if split[2*i+1] == '*':
                                v *=  float(split[2*i+2])
                            else:
                                v /=  float(split[2*i+2])
                    except:
                        v=0
                        raise Exception, "%s can not be mapped to a float" % value
                    finally:
                        value = v
            else:
                raise Exception, "type %s is not handle by the card" % targettype
            
        return value
            
 

    def __getitem__(self, name):
        
        lower_name = name.lower()
        if __debug__:
            if lower_name not in self:
                if lower_name in [key.lower() for key in self] :
                    raise Exception, "Some key are not lower case %s. Invalid use of the class!"\
                                     % [key for key in self if key.lower() != key]
        
        if lower_name in self.auto_set:
            return 'auto'

        return dict.__getitem__(self, name.lower())

    
    def set(self, name, value, changeifuserset=True, user=False, raiseerror=False):
        """convenient way to change attribute.
        changeifuserset=False means that the value is NOT change is the value is not on default.
        user=True, means that the value will be marked as modified by the user 
        (potentially preventing future change to the value) 
        """

        # changeifuserset=False -> we need to check if the user force a value.
        if not changeifuserset:
            if name.lower() in self.user_set:
                #value modified by the user -> do nothing
                return
            
        self.__setitem__(name, value, change_userdefine=user, raiseerror=raiseerror) 
 


class ProcCharacteristic(ConfigFile):
    """A class to handle information which are passed from MadGraph to the madevent
       interface.""" 
     
    def default_setup(self):
        """initialize the directory to the default value"""
        
        self.add_param('loop_induced', False)
        self.add_param('has_isr', False)
        self.add_param('has_fsr', False)
        self.add_param('nb_channel', 0)
        self.add_param('nexternal', 0)
        self.add_param('ninitial', 0)
        self.add_param('grouped_matrix', True)
        self.add_param('has_loops', False)
        self.add_param('bias_module','None')
        self.add_param('max_n_matched_jets', 0)
        self.add_param('colored_pdgs', [1,2,3,4,5])
        self.add_param('complex_mass_scheme', False)
        self.add_param('pdg_initial1', [0])
        self.add_param('pdg_initial2', [0])        

    def read(self, finput):
        """Read the input file, this can be a path to a file, 
           a file object, a str with the content of the file."""
           
        if isinstance(finput, str):
            if "\n" in finput:
                finput = finput.split('\n')
            elif os.path.isfile(finput):
                finput = open(finput)
            else:
                raise Exception, "No such file %s" % finput
            
        for line in finput:
            if '#' in line:
                line = line.split('#',1)[0]
            if not line:
                continue
            
            if '=' in line:
                key, value = line.split('=',1)
                self[key.strip()] = value
         
    def write(self, outputpath):
        """write the file"""

        template ="#    Information about the process      #\n"
        template +="#########################################\n"
        
        fsock = open(outputpath, 'w')
        fsock.write(template)
        
        for key, value in self.items():
            fsock.write(" %s = %s \n" % (key, value))
        
        fsock.close()   
 



class GridpackCard(ConfigFile):
    """an object for the GridpackCard"""
    
    def default_setup(self):
        """default value for the GridpackCard"""
    
        self.add_param("GridRun", True)
        self.add_param("gevents", 2500)
        self.add_param("gseed", 1)
        self.add_param("ngran", -1)  
 
    def read(self, finput):
        """Read the input file, this can be a path to a file, 
           a file object, a str with the content of the file."""
           
        if isinstance(finput, str):
            if "\n" in finput:
                finput = finput.split('\n')
            elif os.path.isfile(finput):
                finput = open(finput)
            else:
                raise Exception, "No such file %s" % finput
        
        for line in finput:
            line = line.split('#')[0]
            line = line.split('!')[0]
            line = line.split('=',1)
            if len(line) != 2:
                continue
            self[line[1].strip()] = line[0].replace('\'','').strip()

    def write(self, output_file, template=None):
        """Write the run_card in output_file according to template 
           (a path to a valid run_card)"""

        if not template:
            if not MADEVENT:
                template = pjoin(MG5DIR, 'Template', 'LO', 'Cards', 
                                                        'grid_card_default.dat')
            else:
                template = pjoin(MEDIR, 'Cards', 'grid_card_default.dat')

                
        text = ""
        for line in file(template,'r'):                  
            nline = line.split('#')[0]
            nline = nline.split('!')[0]
            comment = line[len(nline):]
            nline = nline.split('=')
            if len(nline) != 2:
                text += line
            elif nline[1].strip() in self:
                text += '  %s\t= %s %s' % (self[nline[1].strip()],nline[1], comment)        
            else:
                logger.info('Adding missing parameter %s to current run_card (with default value)' % nline[1].strip())
                text += line 
        
        if isinstance(output_file, str):
            fsock =  open(output_file,'w')
        else:
            fsock = output_file
            
        fsock.write(text)
        fsock.close()
        
class PY8Card(ConfigFile):
    """ Implements the Pythia8 card."""

    def add_default_subruns(self, type):
        """ Placeholder function to allow overwriting in the PY8SubRun daughter.
        The initialization of the self.subruns attribute should of course not
        be performed in PY8SubRun."""
        if type == 'parameters':
            if "LHEFInputs:nSubruns" not in self:
                self.add_param("LHEFInputs:nSubruns", 1,
                hidden='ALWAYS_WRITTEN',
                comment="""
    ====================
    Subrun definitions
    ====================
    """)
        if type == 'attributes':
            if not(hasattr(self,'subruns')):
                first_subrun = PY8SubRun(subrun_id=0)
                self.subruns = dict([(first_subrun['Main:subrun'],first_subrun)])

    def default_setup(self):
        """ Sets up the list of available PY8 parameters."""
        
        # Visible parameters
        # ==================
        self.add_param("Main:numberOfEvents", -1)
        # for MLM merging
        # -1.0 means that it will be set automatically by MadGraph5_aMC@NLO
        self.add_param("JetMatching:qCut", -1.0, always_write_to_card=False)
        self.add_param("JetMatching:doShowerKt",False,always_write_to_card=False)
        # -1 means that it is automatically set.
        self.add_param("JetMatching:nJetMax", -1, always_write_to_card=False) 
        # for CKKWL merging
        self.add_param("Merging:TMS", -1.0, always_write_to_card=False)
        self.add_param("Merging:Process", '<set_by_user>', always_write_to_card=False)
        # -1 means that it is automatically set.   
        self.add_param("Merging:nJetMax", -1, always_write_to_card=False)
        # for both merging, chose whether to also consider different merging
        # scale values for the extra weights related to scale and PDF variations.
        self.add_param("SysCalc:fullCutVariation", False)
        # Select the HepMC output. The user can prepend 'fifo:<optional_fifo_path>'
        # to indicate that he wants to pipe the output. Or /dev/null to turn the
        # output off.
        self.add_param("HEPMCoutput:file", 'auto')

        # Hidden parameters always written out
        # ====================================
        self.add_param("Beams:frameType", 4,
            hidden=True,
            comment='Tell Pythia8 that an LHEF input is used.')
        self.add_param("HEPMCoutput:scaling", 1.0e9,
            hidden=True,
            comment='1.0 corresponds to HEPMC weight given in [mb]. We choose here the [pb] normalization.')
        self.add_param("Check:epTolErr", 1e-2,
            hidden=True,
            comment='Be more forgiving with momentum mismatches.')
        # By default it is important to disable any cut on the rapidity of the showered jets
        # during MLML merging and by default it is set to 2.5
        self.add_param("JetMatching:etaJetMax", 1000.0, hidden=True, always_write_to_card=True)

        # Hidden parameters written out only if user_set or system_set
        # ============================================================
        self.add_param("PDF:pSet", 'LHAPDF5:CT10.LHgrid', hidden=True, always_write_to_card=False,
            comment='Reminder: Parameter below is shower tune dependent.')
        self.add_param("SpaceShower:alphaSvalue", 0.118, hidden=True, always_write_to_card=False,
            comment='Reminder: Parameter below is shower tune dependent.')
        self.add_param("TimeShower:alphaSvalue", 0.118, hidden=True, always_write_to_card=False,
            comment='Reminder: Parameter below is shower tune dependent.')
        self.add_param("hadronlevel:all", True, hidden=True, always_write_to_card=False,
            comment='This allows to turn on/off hadronization alltogether.')
        self.add_param("partonlevel:mpi", True, hidden=True, always_write_to_card=False,
            comment='This allows to turn on/off MPI alltogether.')
        self.add_param("Beams:setProductionScalesFromLHEF", False, hidden=True, 
            always_write_to_card=False,
            comment='This parameter is automatically set to True by MG5aMC when doing MLM merging with PY8.')
        
        # for MLM merging
        self.add_param("JetMatching:merge", False, hidden=True, always_write_to_card=False,
          comment='Specifiy if we are merging sample of different multiplicity.')
        self.add_param("SysCalc:qCutList", [10.0,20.0], hidden=True, always_write_to_card=False)
        self['SysCalc:qCutList'] = 'auto'
        self.add_param("SysCalc:qWeed",-1.0,hidden=True, always_write_to_card=False,
          comment='Value of the merging scale below which one does not even write the HepMC event.')
        self.add_param("JetMatching:doVeto", False, hidden=True, always_write_to_card=False,
          comment='Do veto externally (e.g. in SysCalc).')
        self.add_param("JetMatching:scheme", 1, hidden=True, always_write_to_card=False) 
        self.add_param("JetMatching:setMad", False, hidden=True, always_write_to_card=False,
              comment='Specify one must read inputs from the MadGraph banner.') 
        self.add_param("JetMatching:coneRadius", 1.0, hidden=True, always_write_to_card=False)
        self.add_param("JetMatching:nQmatch",4,hidden=True, always_write_to_card=False)
        # for CKKWL merging (common with UMEPS, UNLOPS)
        self.add_param("TimeShower:pTmaxMatch", 2, hidden=True, always_write_to_card=False)
        self.add_param("SpaceShower:pTmaxMatch", 1, hidden=True, always_write_to_card=False)
        self.add_param("SysCalc:tmsList", [10.0,20.0], hidden=True, always_write_to_card=False)
        self['SysCalc:tmsList'] = 'auto'
        self.add_param("Merging:muFac", 91.188, hidden=True, always_write_to_card=False,
                        comment='Set factorisation scales of the 2->2 process.')
        self.add_param("Merging:applyVeto", False, hidden=True, always_write_to_card=False,
          comment='Do veto externally (e.g. in SysCalc).')
        self.add_param("Merging:includeWeightInXsection", True, hidden=True, always_write_to_card=False,
          comment='If turned off, then the option belows forces PY8 to keep the original weight.')                       
        self.add_param("Merging:muRen", 91.188, hidden=True, always_write_to_card=False,
                      comment='Set renormalization scales of the 2->2 process.')
        self.add_param("Merging:muFacInME", 91.188, hidden=True, always_write_to_card=False,
                 comment='Set factorisation scales of the 2->2 Matrix Element.')
        self.add_param("Merging:muRenInME", 91.188, hidden=True, always_write_to_card=False,
               comment='Set renormalization scales of the 2->2 Matrix Element.')
        self.add_param("SpaceShower:rapidityOrder", False, hidden=True, always_write_to_card=False)
        self.add_param("Merging:nQuarksMerge",4,hidden=True, always_write_to_card=False)
        # To be added in subruns for CKKWL
        self.add_param("Merging:mayRemoveDecayProducts", False, hidden=True, always_write_to_card=False)
        self.add_param("Merging:doKTMerging", False, hidden=True, always_write_to_card=False)
        self.add_param("Merging:Dparameter", 0.4, hidden=True, always_write_to_card=False)        
        self.add_param("Merging:doPTLundMerging", False, hidden=True, always_write_to_card=False)

        # Special Pythia8 paremeters useful to simplify the shower.
        self.add_param("BeamRemnants:primordialKT", True, hidden=True, always_write_to_card=False, comment="see http://home.thep.lu.se/~torbjorn/pythia82html/BeamRemnants.html")
        self.add_param("PartonLevel:Remnants", True, hidden=True, always_write_to_card=False, comment="Master switch for addition of beam remnants. Cannot be used to generate complete events")
        self.add_param("Check:event", True, hidden=True, always_write_to_card=False, comment="check physical sanity of the events")
        self.add_param("TimeShower:QEDshowerByQ", True, hidden=True, always_write_to_card=False, comment="Allow quarks to radiate photons for FSR, i.e. branchings q -> q gamma")
        self.add_param("TimeShower:QEDshowerByL", True, hidden=True, always_write_to_card=False, comment="Allow leptons to radiate photons for FSR, i.e. branchings l -> l gamma")
        self.add_param("SpaceShower:QEDshowerByQ", True, hidden=True, always_write_to_card=False, comment="Allow quarks to radiate photons for ISR, i.e. branchings q -> q gamma")
        self.add_param("SpaceShower:QEDshowerByL", True, hidden=True, always_write_to_card=False, comment="Allow leptons to radiate photonsfor ISR, i.e. branchings l -> l gamma")
        self.add_param("PartonLevel:FSRinResonances", True, hidden=True, always_write_to_card=False, comment="Do not allow shower to run from decay product of unstable particle")
        self.add_param("ProcessLevel:resonanceDecays", True, hidden=True, always_write_to_card=False, comment="Do not allow unstable particle to decay.")

        # Add parameters controlling the subruns execution flow.
        # These parameters should not be part of PY8SubRun daughter.
        self.add_default_subruns('parameters')
             
    def __init__(self, *args, **opts):
        # Parameters which are not printed in the card unless they are 
        # 'user_set' or 'system_set' or part of the 
        #  self.hidden_params_to_always_print set.
        self.hidden_param = []
        self.hidden_params_to_always_write = set()
        self.visible_params_to_always_write = set()
        # List of parameters that should never be written out given the current context.
        self.params_to_never_write = set()
        
        # Parameters which have been set by the system (i.e. MG5 itself during
        # the regular course of the shower interface)
        self.system_set = set()
        
        # Add attributes controlling the subruns execution flow.
        # These attributes should not be part of PY8SubRun daughter.
        self.add_default_subruns('attributes')
        
        # Parameters which have been set by the 
        super(PY8Card, self).__init__(*args, **opts)

    def add_param(self, name, value, hidden=False, always_write_to_card=True, 
                                                                  comment=None):
        """ add a parameter to the card. value is the default value and 
        defines the type (int/float/bool/str) of the input.
        The option 'hidden' decides whether the parameter should be visible to the user.
        The option 'always_write_to_card' decides whether it should
        always be printed or only when it is system_set or user_set.
        The option 'comment' can be used to specify a comment to write above
        hidden parameters.
        """
        super(PY8Card, self).add_param(name, value, comment=comment)
        name = name.lower()
        if hidden:
            self.hidden_param.append(name)
            if always_write_to_card:
                self.hidden_params_to_always_write.add(name)
        else:
            if always_write_to_card:
                self.visible_params_to_always_write.add(name)                
        if not comment is None:
            if not isinstance(comment, str):
                raise MadGraph5Error("Option 'comment' must be a string, not"+\
                                                          " '%s'."%str(comment))

    def add_subrun(self, py8_subrun):
        """Add a subrun to this PY8 Card."""
        assert(isinstance(py8_subrun,PY8SubRun))
        if py8_subrun['Main:subrun']==-1:
            raise MadGraph5Error, "Make sure to correctly set the subrun ID"+\
                            " 'Main:subrun' *before* adding it to the PY8 Card."
        if py8_subrun['Main:subrun'] in self.subruns:
            raise MadGraph5Error, "A subrun with ID '%s'"%py8_subrun['Main:subrun']+\
                " is already present in this PY8 card. Remove it first, or "+\
                                                          " access it directly."
        self.subruns[py8_subrun['Main:subrun']] = py8_subrun
        if not 'LHEFInputs:nSubruns' in self.user_set:
            self['LHEFInputs:nSubruns'] = max(self.subruns.keys())
        
    def userSet(self, name, value, **opts):
        """Set an attribute of this card, following a user_request"""
        self.__setitem__(name, value, change_userdefine=True, **opts)
        if name.lower() in self.system_set:
            self.system_set.remove(name.lower())

    def vetoParamWriteOut(self, name):
        """ Forbid the writeout of a specific parameter of this card when the 
        "write" function will be invoked."""
        self.params_to_never_write.add(name.lower())
    
    def systemSet(self, name, value, **opts):
        """Set an attribute of this card, independently of a specific user
        request and only if not already user_set."""
        try:
            force = opts.pop('force')
        except KeyError:
            force = False
        if force or name.lower() not in self.user_set:
            self.__setitem__(name, value, change_userdefine=False, **opts)
            self.system_set.add(name.lower())
    
    def MadGraphSet(self, name, value, **opts):
        """ Sets a card attribute, but only if it is absent or not already
        user_set."""
        try:
            force = opts.pop('force')
        except KeyError:
            force = False
        if name.lower() not in self or (force or name.lower() not in self.user_set):
            self.__setitem__(name, value, change_userdefine=False, **opts)
            self.system_set.add(name.lower())            
    
    def defaultSet(self, name, value, **opts):
            self.__setitem__(name, value, change_userdefine=False, **opts)
        
    @staticmethod
    def pythia8_formatting(value, formatv=None):
        """format the variable into pythia8 card convention.
        The type is detected by default"""
        if not formatv:
            if isinstance(value,UnknownType):
                formatv = 'unknown'                
            elif isinstance(value, bool):
                formatv = 'bool'
            elif isinstance(value, int):
                formatv = 'int'
            elif isinstance(value, float):
                formatv = 'float'
            elif isinstance(value, str):
                formatv = 'str'
            elif isinstance(value, list):
                formatv = 'list'
            else:
                logger.debug("unknow format for pythia8_formatting: %s" , value)
                formatv = 'str'
        else:
            assert formatv
            
        if formatv == 'unknown':
            # No formatting then
            return str(value)
        if formatv == 'bool':
            if str(value) in ['1','T','.true.','True','on']:
                return 'on'
            else:
                return 'off'
        elif formatv == 'int':
            try:
                return str(int(value))
            except ValueError:
                fl = float(value)
                if int(fl) == fl:
                    return str(int(fl))
                else:
                    raise
        elif formatv == 'float':
            return '%.10e' % float(value)
        elif formatv == 'shortfloat':
            return '%.3f' % float(value)        
        elif formatv == 'str':
            return "%s" % value
        elif formatv == 'list':
            if len(value) and isinstance(value[0],float):
                return ','.join([PY8Card.pythia8_formatting(arg, 'shortfloat') for arg in value])
            else:
                return ','.join([PY8Card.pythia8_formatting(arg) for arg in value])
            

    def write(self, output_file, template, read_subrun=False, 
                    print_only_visible=False, direct_pythia_input=False, add_missing=True):
        """ Write the card to output_file using a specific template.
        > 'print_only_visible' specifies whether or not the hidden parameters
            should be written out if they are in the hidden_params_to_always_write
            list and system_set.
        > If 'direct_pythia_input' is true, then visible parameters which are not
          in the self.visible_params_to_always_write list and are not user_set
          or system_set are commented.
        > If 'add_missing' is False then parameters that should be written_out but are absent
        from the template will not be written out."""

        # First list the visible parameters
        visible_param = [p for p in self if p.lower() not in self.hidden_param
                                                  or p.lower() in self.user_set]
        # Filter against list of parameters vetoed for write-out
        visible_param = [p for p in visible_param if p.lower() not in self.params_to_never_write]
        
        # Now the hidden param which must be written out
        if print_only_visible:
            hidden_output_param = []
        else:
            hidden_output_param = [p for p in self if p.lower() in self.hidden_param and
              not p.lower() in self.user_set and
              (p.lower() in self.hidden_params_to_always_write or 
                                                  p.lower() in self.system_set)]
        # Filter against list of parameters vetoed for write-out
        hidden_output_param = [p for p in hidden_output_param if p not in self.params_to_never_write]
        
        if print_only_visible:
            subruns = []
        else:
            if not read_subrun:
                subruns = sorted(self.subruns.keys())
        
        # Store the subruns to write in a dictionary, with its ID in key
        # and the corresponding stringstream in value
        subruns_to_write = {}
        
        # Sort these parameters nicely so as to put together parameters
        # belonging to the same group (i.e. prefix before the ':' in their name).
        def group_params(params):
            if len(params)==0:
                return []
            groups = {}
            for p in params:
                try:
                    groups[':'.join(p.split(':')[:-1])].append(p)
                except KeyError:
                    groups[':'.join(p.split(':')[:-1])] = [p,]
            res =  sum(groups.values(),[])
            # Make sure 'Main:subrun' appears first
            if 'Main:subrun' in res:
                res.insert(0,res.pop(res.index('Main:subrun')))
            # Make sure 'LHEFInputs:nSubruns' appears last
            if 'LHEFInputs:nSubruns' in res:
                res.append(res.pop(res.index('LHEFInputs:nSubruns')))
            return res

        visible_param       = group_params(visible_param)
        hidden_output_param = group_params(hidden_output_param)

        # First dump in a temporary_output (might need to have a second pass
        # at the very end to update 'LHEFInputs:nSubruns')
        output = StringIO.StringIO()
            
        # Setup template from which to read
        if isinstance(template, str):
            if os.path.isfile(template):
                tmpl = open(template, 'r')
            elif '\n' in template:
                tmpl = StringIO.StringIO(template)
            else:
                raise Exception, "File input '%s' not found." % file_input     
        elif template is None:
            # Then use a dummy empty StringIO, hence skipping the reading
            tmpl = StringIO.StringIO()
        elif isinstance(template, (StringIO.StringIO, file)):
            tmpl = template
        else:
            raise MadGraph5Error("Incorrect type for argument 'template': %s"%
                                                    template.__class__.__name__)

        # Read the template
        last_pos = tmpl.tell()
        line     = tmpl.readline()
        started_subrun_reading = False
        while line!='':
            # Skip comments
            if line.strip().startswith('!') or \
               line.strip().startswith('\n') or\
               line.strip() == '':
                output.write(line)
                # Proceed to next line
                last_pos = tmpl.tell()
                line     = tmpl.readline()
                continue
            # Read parameter
            try:
                param_entry, value_entry = line.split('=')
                param = param_entry.strip()
                value = value_entry.strip()
            except ValueError:
                line = line.replace('\n','')
                raise MadGraph5Error, "Could not read line '%s' of Pythia8 card."%\
                                                                            line
            # Read a subrun if detected:
            if param=='Main:subrun':
                if read_subrun:
                    if not started_subrun_reading:
                        # Record that the subrun reading has started and proceed
                        started_subrun_reading = True
                    else:
                        # We encountered the next subrun. rewind last line and exit
                        tmpl.seek(last_pos)
                        break
                else:
                    # Start the reading of this subrun
                    tmpl.seek(last_pos)
                    subruns_to_write[int(value)] = StringIO.StringIO()
                    if int(value) in subruns:
                        self.subruns[int(value)].write(subruns_to_write[int(value)],
                                                      tmpl,read_subrun=True)
                        # Remove this subrun ID from the list
                        subruns.pop(subruns.index(int(value)))
                    else:
                        # Unknow subrun, create a dummy one
                        DummySubrun=PY8SubRun()
                        # Remove all of its variables (so that nothing is overwritten)
                        DummySubrun.clear()
                        DummySubrun.write(subruns_to_write[int(value)],
                                tmpl, read_subrun=True, 
                                print_only_visible=print_only_visible, 
                                direct_pythia_input=direct_pythia_input)

                        logger.info('Adding new unknown subrun with ID %d.'%
                                                                     int(value))
                    # Proceed to next line
                    last_pos = tmpl.tell()
                    line     = tmpl.readline()
                    continue
            
            # Change parameters which must be output
            if param in visible_param:
                new_value = PY8Card.pythia8_formatting(self[param])
                visible_param.pop(visible_param.index(param))
            elif param in hidden_output_param:
                new_value = PY8Card.pythia8_formatting(self[param])
                hidden_output_param.pop(hidden_output_param.index(param))
            else:
                # Just copy parameters which don't need to be specified
                if param.lower() not in self.params_to_never_write:
                    output.write(line)
                else:
                    output.write('! The following parameter was forced to be commented out by MG5aMC.\n')
                    output.write('! %s'%line)
                # Proceed to next line
                last_pos = tmpl.tell()
                line     = tmpl.readline()
                continue
            
            # Substitute the value. 
            # If it is directly the pytia input, then don't write the param if it
            # is not in the list of visible_params_to_always_write and was 
            # not user_set or system_set
            if ((not direct_pythia_input) or
                  (param.lower() in self.visible_params_to_always_write) or
                  (param.lower() in self.user_set) or
                  (param.lower() in self.system_set)):
                template = '%s=%s'
            else:
                # These are parameters that the user can edit in AskEditCards
                # but if neither the user nor the system edited them,
                # then they shouldn't be passed to Pythia
                template = '!%s=%s'

            output.write(template%(param_entry,
                                  value_entry.replace(value,new_value)))
        
            # Proceed to next line
            last_pos = tmpl.tell()
            line     = tmpl.readline()
        
        # If add_missing is False, make sure to empty the list of remaining parameters
        if not add_missing:
            visible_param = []
            hidden_output_param = []
        
        # Now output the missing parameters. Warn about visible ones.
        if len(visible_param)>0 and not template is None:
            output.write(
"""!
! Additional general parameters%s.
!
"""%(' for subrun %d'%self['Main:subrun'] if 'Main:subrun' in self else ''))
        for param in visible_param:
            value = PY8Card.pythia8_formatting(self[param])
            output.write('%s=%s\n'%(param,value))
            if template is None:
                if param=='Main:subrun':
                    output.write(
"""!
!  Definition of subrun %d
!
"""%self['Main:subrun'])
            elif param.lower() not in self.hidden_param:
                logger.debug('Adding parameter %s (missing in the template) to current '+\
                                    'pythia8 card (with value %s)',param, value)

        if len(hidden_output_param)>0 and not template is None:
            output.write(
"""!
! Additional technical parameters%s set by MG5_aMC.
!
"""%(' for subrun %d'%self['Main:subrun'] if 'Main:subrun' in self else ''))
        for param in hidden_output_param:
            if param.lower() in self.comments:
                comment = '\n'.join('! %s'%c for c in 
                          self.comments[param.lower()].split('\n'))
                output.write(comment+'\n')
            output.write('%s=%s\n'%(param,PY8Card.pythia8_formatting(self[param])))
        
        # Don't close the file if we were reading a subrun, but simply write 
        # output and return now
        if read_subrun:
            output_file.write(output.getvalue())
            return

        # Now add subruns not present in the template
        for subrunID in subruns:
            new_subrun = StringIO.StringIO()
            self.subruns[subrunID].write(new_subrun,None,read_subrun=True)
            subruns_to_write[subrunID] = new_subrun

        # Add all subruns to the output, in the right order
        for subrunID in sorted(subruns_to_write):
            output.write(subruns_to_write[subrunID].getvalue())

        # If 'LHEFInputs:nSubruns' is not user_set, then make sure it is
        # updated at least larger or equal to the maximum SubRunID
        if 'LHEFInputs:nSubruns'.lower() not in self.user_set and \
             len(subruns_to_write)>0 and 'LHEFInputs:nSubruns' in self\
             and self['LHEFInputs:nSubruns']<max(subruns_to_write.keys()):
            logger.info("Updating PY8 parameter 'LHEFInputs:nSubruns' to "+
          "%d so as to cover all defined subruns."%max(subruns_to_write.keys()))
            self['LHEFInputs:nSubruns'] = max(subruns_to_write.keys())
            output = StringIO.StringIO()
            self.write(output,template,print_only_visible=print_only_visible)

        # Write output
        if isinstance(output_file, str):
            out = open(output_file,'w')
            out.write(output.getvalue())
            out.close()
        else:
            output_file.write(output.getvalue())
        
    def read(self, file_input, read_subrun=False, setter='default'):
        """Read the input file, this can be a path to a file, 
           a file object, a str with the content of the file.
           The setter option choses the authority that sets potential 
           modified/new parameters. It can be either: 
             'default' or 'user' or 'system'"""
        if isinstance(file_input, str):
            if "\n" in file_input:
                finput = StringIO.StringIO(file_input)
            elif os.path.isfile(file_input):
                finput = open(file_input)
            else:
                raise Exception, "File input '%s' not found." % file_input
        elif isinstance(file_input, (StringIO.StringIO, file)):
            finput = file_input
        else:
            raise MadGraph5Error("Incorrect type for argument 'file_input': %s"%
                                                    file_input.__class__.__name__)

        # Read the template
        last_pos = finput.tell()
        line     = finput.readline()
        started_subrun_reading = False
        while line!='':
            # Skip comments
            if line.strip().startswith('!') or line.strip()=='':
                # proceed to next line
                last_pos = finput.tell()
                line     = finput.readline()
                continue
            # Read parameter
            try:
                param, value = line.split('=',1)
                param = param.strip()
                value = value.strip()
            except ValueError:
                line = line.replace('\n','')
                raise MadGraph5Error, "Could not read line '%s' of Pythia8 card."%\
                                                                          line
            if '!' in value:
                value,_ = value.split('!',1)                                                             
                                                                          
            # Read a subrun if detected:
            if param=='Main:subrun':
                if read_subrun:
                    if not started_subrun_reading:
                        # Record that the subrun reading has started and proceed
                        started_subrun_reading = True
                    else:
                        # We encountered the next subrun. rewind last line and exit
                        finput.seek(last_pos)
                        return
                else:
                    # Start the reading of this subrun
                    finput.seek(last_pos)
                    if int(value) in self.subruns:
                        self.subruns[int(value)].read(finput,read_subrun=True,
                                                                  setter=setter)
                    else:
                        # Unknow subrun, create a dummy one
                        NewSubrun=PY8SubRun()
                        NewSubrun.read(finput,read_subrun=True, setter=setter)
                        self.add_subrun(NewSubrun)

                    # proceed to next line
                    last_pos = finput.tell()
                    line     = finput.readline()
                    continue
            
            # Read parameter. The case of a parameter not defined in the card is
            # handled directly in ConfigFile.

            # Use the appropriate authority to set the new/changed variable
            if setter == 'user':
                self.userSet(param,value)
            elif setter == 'system':
                self.systemSet(param,value)
            else:
                self.defaultSet(param,value)

            # proceed to next line
            last_pos = finput.tell()
            line     = finput.readline()

class PY8SubRun(PY8Card):
    """ Class to characterize a specific PY8 card subrun section. """

    def add_default_subruns(self, type):
        """ Overloading of the homonym function called in the __init__ of PY8Card.
        The initialization of the self.subruns attribute should of course not
        be performed in PY8SubRun."""
        pass

    def __init__(self, *args, **opts):
        """ Initialize a subrun """
        
        # Force user to set it manually.
        subrunID = -1
        if 'subrun_id' in opts:
            subrunID = opts.pop('subrun_id')

        super(PY8SubRun, self).__init__(*args, **opts)
        self['Main:subrun']=subrunID

    def default_setup(self):
        """Sets up the list of available PY8SubRun parameters."""
        
        # Add all default PY8Card parameters
        super(PY8SubRun, self).default_setup()
        # Make sure they are all hidden
        self.hidden_param = [k.lower() for k in self.keys()]
        self.hidden_params_to_always_write = set()
        self.visible_params_to_always_write = set()

        # Now add Main:subrun and Beams:LHEF. They are not hidden.
        self.add_param("Main:subrun", -1)
        self.add_param("Beams:LHEF", "events.lhe.gz")

class RunCard(ConfigFile):

    filename = 'run_card'

    def __new__(cls, finput=None, **opt):
        if cls is RunCard:
            if not finput:
                target_class = RunCardLO
            elif isinstance(finput, cls):
                target_class = finput.__class__
            elif isinstance(finput, str):
                if '\n' not in finput:
                    finput = open(finput).read()
                if 'req_acc_FO' in finput:
                    target_class = RunCardNLO
                else:
                    target_class = RunCardLO
            else:
                return None
            return super(RunCard, cls).__new__(target_class, finput, **opt)
        else:
            return super(RunCard, cls).__new__(cls, finput, **opt)

    def __init__(self, *args, **opts):
        
        # The following parameter are updated in the defaultsetup stage.
        
        #parameter for which no warning should be raised if not define
        self.hidden_param = []
        # in which include file the parameer should be written
        self.includepath = collections.defaultdict(list)
        #some parameter have different name in fortran code
        self.fortran_name = {}
        #parameter which are not supported anymore. (no action on the code)
        self.legacy_parameter = {}
        #a list with all the cuts variable
        self.cuts_parameter = []
        # parameter added where legacy requires an older value.
        self.system_default = {}
        
        self.warned=False


        
        
        super(RunCard, self).__init__(*args, **opts)

    def add_param(self, name, value, fortran_name=None, include=True, 
                  hidden=False, legacy=False, cut=False, system=False, sys_default=None, 
                  **opts):
        """ add a parameter to the card. value is the default value and 
        defines the type (int/float/bool/str) of the input.
        fortran_name defines what is the associate name in the f77 code
        include defines if we have to put the value in the include file
        hidden defines if the parameter is expected to be define by the user.
        legacy:Parameter which is not used anymore (raise a warning if not default)
        cut: defines the list of cut parameter to allow to set them all to off.
        sys_default: default used if the parameter is not in the card
        
        options of **opts:
        - allowed: list of valid options. '*' means anything else should be allowed.
                 empty list means anything possible as well. 
        - comment: add comment for writing/help
        - typelist: type of the list if default is empty
        """

        super(RunCard, self).add_param(name, value, system=system,**opts)
        name = name.lower()
        if fortran_name:
            self.fortran_name[name] = fortran_name
        if legacy:
            self.legacy_parameter[name] = value
            include = False
        self.includepath[include].append(name)
        if hidden or system:
            self.hidden_param.append(name)
        if cut:
            self.cuts_parameter.append(name)
        if sys_default is not None:
            self.system_default[name] = sys_default

        

    def read(self, finput, consistency=True):
        """Read the input file, this can be a path to a file, 
           a file object, a str with the content of the file."""
           
        if isinstance(finput, str):
            if "\n" in finput:
                finput = finput.split('\n')
            elif os.path.isfile(finput):
                finput = open(finput)
            else:
                raise Exception, "No such file %s" % finput
        
        for line in finput:
            line = line.split('#')[0]
            line = line.split('!')[0]
            line = line.rsplit('=',1)
            if len(line) != 2:
                continue
            value, name = line
            name = name.lower().strip()
            if name not in self and ('min' in name or 'max' in name):
                #looks like an entry added by one user -> add it nicely
                self.add_param(name, float(value), hidden=True, cut=True)
            else:
                self.set( name, value, user=True)
        # parameter not set in the run_card can be set to compatiblity value
        if consistency:
                try:
                    self.check_validity()
                except InvalidRunCard, error:
                    if consistency == 'warning':
                        logger.warning(str(error))
                    else:
                        raise
                    
                
    def write(self, output_file, template=None, python_template=False,
                    write_hidden=False):
        """Write the run_card in output_file according to template 
           (a path to a valid run_card)"""

        to_write = set(self.user_set) 
        written = set()
        if not template:
            raise Exception

        if python_template and not to_write:
            if not self.list_parameter:
                text = file(template,'r').read() % self
            else:
                data = dict(self)
                for name in self.list_parameter:
                    data[name] = ', '.join(str(v) for v in data[name])
                text = file(template,'r').read() % data
        else:
            text = ""
            for line in file(template,'r'):                  
                nline = line.split('#')[0]
                nline = nline.split('!')[0]
                comment = line[len(nline):]
                nline = nline.split('=')
                if len(nline) != 2:
                    text += line
                elif nline[1].strip() in self:
                    name = nline[1].strip().lower()
                    value = self[name]
                    if name in self.list_parameter:
                        value = ', '.join([str(v) for v in value])
                    if python_template:
                        text += line % {nline[1].strip():value, name:value}
                    else:
                        if not comment or comment[-1]!='\n':
                            endline = '\n'
                        else:
                            endline = ''
                        text += '  %s\t= %s %s%s' % (value, name, comment, endline)
                        written.add(name)                        

                    if name.lower() in to_write:
                        to_write.remove(nline[1].strip().lower())
                else:
                    logger.info('Adding missing parameter %s to current %s (with default value)',
                                 (name, self.filename))
                    written.add(name) 
                    text += line 

        if to_write or write_hidden:
            text+="""#********************************************************************* 
#  Additional hidden parameters
#*********************************************************************
"""            
            if write_hidden:
                #
                # do not write hidden parameter not hidden for this template 
                #
                if python_template:
                    written = written.union(set(re.findall('\%\((\w*)\)s', file(template,'r').read(), re.M)))
                to_write = to_write.union(set(self.hidden_param))
                to_write = to_write.difference(written)

            for key in to_write:
                if key in self.system_only:
                    continue

                comment = self.comments.get(key,'hidden_parameter').replace('\n','\n#')
                text += '  %s\t= %s # %s\n' % (self[key], key, comment)

        if isinstance(output_file, str):
            fsock = open(output_file,'w')
            fsock.write(text)
            fsock.close()
        else:
            output_file.write(text)


    def get_default(self, name, default=None, log_level=None):
        """return self[name] if exist otherwise default. log control if we 
        put a warning or not if we use the default value"""

        lower_name = name.lower()
        if lower_name not in self.user_set:
            if log_level is None:
                if lower_name in self.system_only:
                    log_level = 5
                elif lower_name in self.auto_set:
                    log_level = 5
                elif lower_name in self.hidden_param:
                    log_level = 10
                else:
                    log_level = 20
            if not default:
                default = dict.__getitem__(self, name.lower())
            logger.log(log_level, '%s missed argument %s. Takes default: %s'
                                   % (self.filename, name, default))
            self[name] = default
            return default
        else:
            return self[name]   

    
    @staticmethod
    def f77_formatting(value, formatv=None):
        """format the variable into fortran. The type is detected by default"""

        if not formatv:
            if isinstance(value, bool):
                formatv = 'bool'
            elif isinstance(value, int):
                formatv = 'int'
            elif isinstance(value, float):
                formatv = 'float'
            elif isinstance(value, str):
                formatv = 'str'
            else:
                logger.debug("unknow format for f77_formatting: %s" , str(value))
                formatv = 'str'
        else:
            assert formatv
            
        if formatv == 'bool':
            if str(value) in ['1','T','.true.','True']:
                return '.true.'
            else:
                return '.false.'
            
        elif formatv == 'int':
            try:
                return str(int(value))
            except ValueError:
                fl = float(value)
                if int(fl) == fl:
                    return str(int(fl))
                else:
                    raise
                
        elif formatv == 'float':
            if isinstance(value, str):
                value = value.replace('d','e')
            return ('%.10e' % float(value)).replace('e','d')
        
        elif formatv == 'str':
            # Check if it is a list
            if value.strip().startswith('[') and value.strip().endswith(']'):
                elements = (value.strip()[1:-1]).split()
                return ['_length = %d'%len(elements)]+\
                       ['(%d) = %s'%(i+1, elem.strip()) for i, elem in \
                                                            enumerate(elements)]
            else:
                return "'%s'" % value
        

    
    def check_validity(self, log_level=30):
        """check that parameter missing in the card are set to the expected value"""

        for name, value in self.system_default.items():
                self.set(name, value, changeifuserset=False)
        

        for name in self.includepath[False]:
            to_bypass = self.hidden_param + self.legacy_parameter.keys()
            if name not in to_bypass:
                self.get_default(name, log_level=log_level) 

        for name in self.legacy_parameter:
            if self[name] != self.legacy_parameter[name]:
                logger.warning("The parameter %s is not supported anymore this parameter will be ignored." % name)
               
    default_include_file = 'run_card.inc'

    def update_system_parameter_for_include(self):
        """update hidden system only parameter for the correct writtin in the 
        include"""
        return

    def write_include_file(self, output_dir):
        """Write the various include file in output_dir.
        The entry True of self.includepath will be written in run_card.inc
        The entry False will not be written anywhere"""
        
        # ensure that all parameter are coherent and fix those if needed
        misc.sprint('pass to check')
        self.check_validity()
        
        #ensusre that system only parameter are correctly set
        self.update_system_parameter_for_include()
        
        for incname in self.includepath:
            if incname is True:
                pathinc = self.default_include_file
            elif incname is False:
                continue
            else:
                pathinc = incname
                
            fsock = file_writers.FortranWriter(pjoin(output_dir,pathinc))  
            for key in self.includepath[incname]:                
                #define the fortran name
                if key in self.fortran_name:
                    fortran_name = self.fortran_name[key]
                else:
                    fortran_name = key
                    
                #get the value with warning if the user didn't set it
                value = self.get_default(key)
                # Special treatment for strings containing a list of
                # strings. Convert it to a list of strings
                if isinstance(value, list):
                    # in case of a list, add the length of the list as 0th
                    # element in fortran. Only in case of integer or float
                    # list (not for bool nor string)
                    targettype = self.list_parameter[key]                        
                    if targettype is bool:
                        pass
                    elif targettype is int:
                        line = '%s(%s) = %s \n' % (fortran_name, 0, self.f77_formatting(len(value)))
                        fsock.writelines(line)
                    elif targettype is float:
                        line = '%s(%s) = %s \n' % (fortran_name, 0, self.f77_formatting(float(len(value))))
                        fsock.writelines(line)
                    # output the rest of the list in fortran
                    for i,v in enumerate(value):
                        line = '%s(%s) = %s \n' % (fortran_name, i+1, self.f77_formatting(v))
                        fsock.writelines(line)
                elif isinstance(value, dict):
                    for fortran_name, onevalue in value.items():
                        line = '%s = %s \n' % (fortran_name, self.f77_formatting(onevalue))
                        fsock.writelines(line)                       
                else:
                    line = '%s = %s \n' % (fortran_name, self.f77_formatting(value))
                    fsock.writelines(line)
            fsock.close()   


    def get_banner_init_information(self):
        """return a dictionary with the information needed to write
        the first line of the <init> block of the lhe file."""
        
        output = {}
        
        def get_idbmup(lpp):
            """return the particle colliding pdg code"""
            if lpp in (1,2, -1,-2):
                return math.copysign(2212, lpp)
            elif lpp in (3,-3):
                return math.copysign(11, lpp)
            elif lpp == 0:
                #logger.critical("Fail to write correct idbmup in the lhe file. Please correct those by hand")
                return 0
            else:
                return lpp
        
            
        output["idbmup1"] = get_idbmup(self['lpp1'])
        output["idbmup2"] = get_idbmup(self['lpp2'])
        output["ebmup1"] = self["ebeam1"]
        output["ebmup2"] = self["ebeam2"]
        output["pdfgup1"] = 0
        output["pdfgup2"] = 0
        output["pdfsup1"] = self.get_pdf_id(self["pdlabel"])
        output["pdfsup2"] = self.get_pdf_id(self["pdlabel"])
        return output
    
    def get_pdf_id(self, pdf):
        if pdf == "lhapdf":
            lhaid = self["lhaid"]
            if isinstance(lhaid, list):
                return lhaid[0]
            else:
                return lhaid
        else: 
            return {'none': 0, #'mrs02nl':20250, 'mrs02nn':20270, 
                    #'cteq4_m': 19150,
                    #'cteq4_l':19170, 'cteq4_d':19160, 'cteq5_m':19050, 
                    #'cteq5_d':19060,'cteq5_l':19070,'cteq5m1':19051,
                    'cteq6_m':10000,'cteq6_l':10041,'cteq6l1':10042,
                    'nn23lo':246800,'nn23lo1':247000,'nn23nlo':244800
                    }[pdf]    
    
    def get_lhapdf_id(self):
        return self.get_pdf_id(self['pdlabel'])

    def remove_all_cut(self): 
        """remove all the cut"""

        for name in self.cuts_parameter:
            targettype = type(self[name])
            if targettype == bool:
                self[name] = False
            elif 'min' in name:
                self[name] = 0
            elif 'max' in name:
                self[name] = -1
            elif 'eta' in name:
                self[name] = -1
            else:
                self[name] = 0       

class RunCardLO(RunCard):
    """an object to handle in a nice way the run_card information"""
    
    def default_setup(self):
        """default value for the run_card.dat"""
        
        self.add_param("run_tag", "tag_1", include=False)
        self.add_param("gridpack", False)
        self.add_param("time_of_flight", -1.0, include=False)
        self.add_param("nevents", 10000)        
        self.add_param("iseed", 0)
        self.add_param("lpp1", 1, fortran_name="lpp(1)", allowed=[-1,1,0,2,3,9, -2,-3],
                        comment='first beam energy distribution:\n 0: fixed energy\n 1: PDF from proton\n -1: PDF from anti-proton\n 2:photon from proton, 3:photon from electron, 9: PLUGIN MODE')
        self.add_param("lpp2", 1, fortran_name="lpp(2)", allowed=[-1,1,0,2,3,9],
                       comment='first beam energy distribution:\n 0: fixed energy\n 1: PDF from proton\n -1: PDF from anti-proton\n 2:photon from proton, 3:photon from electron, 9: PLUGIN MODE')
        self.add_param("ebeam1", 6500.0, fortran_name="ebeam(1)")
        self.add_param("ebeam2", 6500.0, fortran_name="ebeam(2)")
        self.add_param("polbeam1", 0.0, fortran_name="pb1",
                                              comment="Beam polarization from -100 (left-handed) to 100 (right-handed) --use lpp=0 for this parameter--")
        self.add_param("polbeam2", 0.0, fortran_name="pb2",
                                              comment="Beam polarization from -100 (left-handed) to 100 (right-handed) --use lpp=0 for this parameter--")
        self.add_param('nb_proton1', 1, hidden=True, allowed=[1,0, 82 , '*'],fortran_name="nb_proton(1)",
                       comment='For heavy ion physics nb of proton in the ion (for both beam but if group_subprocess was False)')
        self.add_param('nb_proton2', 1, hidden=True, allowed=[1,0, 82 , '*'],fortran_name="nb_proton(2)",
                       comment='For heavy ion physics nb of proton in the ion (used for beam 2 if group_subprocess was False)')
        self.add_param('nb_neutron1', 0, hidden=True, allowed=[1,0, 125 , '*'],fortran_name="nb_neutron(1)",
                       comment='For heavy ion physics nb of neutron in the ion (for both beam but if group_subprocess was False)')
        self.add_param('nb_neutron2', 0, hidden=True, allowed=[1,0, 125 , '*'],fortran_name="nb_neutron(2)",
                       comment='For heavy ion physics nb of neutron in the ion (of beam 2 if group_subprocess was False )')        
        self.add_param('mass_ion1', -1.0, hidden=True, fortran_name="mass_ion(1)",
                       allowed=[-1,0, 0.938, 207.02*0.938, '*'],
                       comment='For heavy ion physics mass in GeV of the ion (of beam 1)')
        self.add_param('mass_ion2', -1.0, hidden=True, fortran_name="mass_ion(2)",
                       allowed=[-1,0, 0.938, 207.02*0.938, '*'],
                       comment='For heavy ion physics mass in GeV of the ion (of beam 2)')
        
        self.add_param("pdlabel", "nn23lo1")
        self.add_param("lhaid", 230000, hidden=True)
        self.add_param("fixed_ren_scale", False)
        self.add_param("fixed_fac_scale", False)
        self.add_param("scale", 91.1880)
        self.add_param("dsqrt_q2fact1", 91.1880, fortran_name="sf1")
        self.add_param("dsqrt_q2fact2", 91.1880, fortran_name="sf2")
        self.add_param("dynamical_scale_choice", -1, comment="\'-1\' is based on CKKW back clustering (following feynman diagram).\n \'1\' is the sum of transverse energy.\n '2' is HT (sum of the transverse mass)\n '3' is HT/2\n '4' is the center of mass energy",
                                                allowed=[-1,0,1,2,3,4])
        
        # Bias module options
        self.add_param("bias_module", 'None', include=False)
        self.add_param('bias_parameters', {'__type__':1.0}, include='BIAS/bias.inc')
                
        #matching
        self.add_param("scalefact", 1.0)
        self.add_param("ickkw", 0, allowed=[0,1],                               comment="\'0\' for standard fixed order computation.\n\'1\' for MLM merging activates alphas and pdf re-weighting according to a kt clustering of the QCD radiation.")
        self.add_param("highestmult", 1, fortran_name="nhmult", hidden=True)
        self.add_param("ktscheme", 1, hidden=True)
        self.add_param("alpsfact", 1.0)
        self.add_param("chcluster", False, hidden=True)
        self.add_param("pdfwgt", True, hidden=True)
        self.add_param("asrwgtflavor", 5,                                       comment = 'highest quark flavor for a_s reweighting in MLM')
        self.add_param("clusinfo", True)
        self.add_param("lhe_version", 3.0)
        self.add_param("event_norm", "average", allowed=['sum','average', 'unity'],
                        include=False, sys_default='sum')
        #cut
        self.add_param("auto_ptj_mjj", False)
        self.add_param("bwcutoff", 15.0)
        self.add_param("cut_decays", False)
        self.add_param("nhel", 0, include=False)
        #pt cut
        self.add_param("ptj", 20.0, cut=True)
        self.add_param("ptb", 0.0, cut=True)
        self.add_param("pta", 10.0, cut=True)
        self.add_param("ptl", 10.0, cut=True)
        self.add_param("misset", 0.0, cut=True)
        self.add_param("ptheavy", 0.0, cut=True,                                comment='this cut apply on particle heavier than 10 GeV')
        self.add_param("ptonium", 1.0, legacy=True)
        self.add_param("ptjmax", -1.0, cut=True)
        self.add_param("ptbmax", -1.0, cut=True)
        self.add_param("ptamax", -1.0, cut=True)
        self.add_param("ptlmax", -1.0, cut=True)
        self.add_param("missetmax", -1.0, cut=True)
        # E cut
        self.add_param("ej", 0.0, cut=True)
        self.add_param("eb", 0.0, cut=True)
        self.add_param("ea", 0.0, cut=True)
        self.add_param("el", 0.0, cut=True)
        self.add_param("ejmax", -1.0, cut=True)
        self.add_param("ebmax", -1.0, cut=True)
        self.add_param("eamax", -1.0, cut=True)
        self.add_param("elmax", -1.0, cut=True)
        # Eta cut
        self.add_param("etaj", 5.0, cut=True)
        self.add_param("etab", -1.0, cut=True)
        self.add_param("etaa", 2.5, cut=True)
        self.add_param("etal", 2.5, cut=True)
        self.add_param("etaonium", 0.6, legacy=True)
        self.add_param("etajmin", 0.0, cut=True)
        self.add_param("etabmin", 0.0, cut=True)
        self.add_param("etaamin", 0.0, cut=True)
        self.add_param("etalmin", 0.0, cut=True)
        # DRJJ
        self.add_param("drjj", 0.4, cut=True)
        self.add_param("drbb", 0.0, cut=True)
        self.add_param("drll", 0.4, cut=True)
        self.add_param("draa", 0.4, cut=True)
        self.add_param("drbj", 0.0, cut=True)
        self.add_param("draj", 0.4, cut=True)
        self.add_param("drjl", 0.4, cut=True)
        self.add_param("drab", 0.0, cut=True)
        self.add_param("drbl", 0.0, cut=True)
        self.add_param("dral", 0.4, cut=True)
        self.add_param("drjjmax", -1.0, cut=True)
        self.add_param("drbbmax", -1.0, cut=True)
        self.add_param("drllmax", -1.0, cut=True)
        self.add_param("draamax", -1.0, cut=True)
        self.add_param("drbjmax", -1.0, cut=True)
        self.add_param("drajmax", -1.0, cut=True)
        self.add_param("drjlmax", -1.0, cut=True)
        self.add_param("drabmax", -1.0, cut=True)
        self.add_param("drblmax", -1.0, cut=True)
        self.add_param("dralmax", -1.0, cut=True)
        # invariant mass
        self.add_param("mmjj", 0.0, cut=True)
        self.add_param("mmbb", 0.0, cut=True)
        self.add_param("mmaa", 0.0, cut=True)
        self.add_param("mmll", 0.0, cut=True)
        self.add_param("mmjjmax", -1.0, cut=True)
        self.add_param("mmbbmax", -1.0, cut=True)                
        self.add_param("mmaamax", -1.0, cut=True)
        self.add_param("mmllmax", -1.0, cut=True)
        self.add_param("mmnl", 0.0, cut=True)
        self.add_param("mmnlmax", -1.0, cut=True)
        #minimum/max pt for sum of leptons
        self.add_param("ptllmin", 0.0, cut=True)
        self.add_param("ptllmax", -1.0, cut=True)
        self.add_param("xptj", 0.0, cut=True)
        self.add_param("xptb", 0.0, cut=True)
        self.add_param("xpta", 0.0, cut=True) 
        self.add_param("xptl", 0.0, cut=True)
        # ordered pt jet 
        self.add_param("ptj1min", 0.0, cut=True)
        self.add_param("ptj1max", -1.0, cut=True)
        self.add_param("ptj2min", 0.0, cut=True)
        self.add_param("ptj2max", -1.0, cut=True)
        self.add_param("ptj3min", 0.0, cut=True)
        self.add_param("ptj3max", -1.0, cut=True)
        self.add_param("ptj4min", 0.0, cut=True)
        self.add_param("ptj4max", -1.0, cut=True)                
        self.add_param("cutuse", 0, cut=True)
        # ordered pt lepton
        self.add_param("ptl1min", 0.0, cut=True)
        self.add_param("ptl1max", -1.0, cut=True)
        self.add_param("ptl2min", 0.0, cut=True)
        self.add_param("ptl2max", -1.0, cut=True)
        self.add_param("ptl3min", 0.0, cut=True)
        self.add_param("ptl3max", -1.0, cut=True)        
        self.add_param("ptl4min", 0.0, cut=True)
        self.add_param("ptl4max", -1.0, cut=True)
        # Ht sum of jets
        self.add_param("htjmin", 0.0, cut=True)
        self.add_param("htjmax", -1.0, cut=True)
        self.add_param("ihtmin", 0.0, cut=True)
        self.add_param("ihtmax", -1.0, cut=True)
        self.add_param("ht2min", 0.0, cut=True) 
        self.add_param("ht3min", 0.0, cut=True)
        self.add_param("ht4min", 0.0, cut=True)
        self.add_param("ht2max", -1.0, cut=True)
        self.add_param("ht3max", -1.0, cut=True)
        self.add_param("ht4max", -1.0, cut=True)
        # photon isolation
        self.add_param("ptgmin", 0.0, cut=True)
        self.add_param("r0gamma", 0.4)
        self.add_param("xn", 1.0)
        self.add_param("epsgamma", 1.0) 
        self.add_param("isoem", True)
        self.add_param("xetamin", 0.0, cut=True)
        self.add_param("deltaeta", 0.0, cut=True)
        self.add_param("ktdurham", -1.0, fortran_name="kt_durham", cut=True)
        self.add_param("dparameter", 0.4, fortran_name="d_parameter", cut=True)
        self.add_param("ptlund", -1.0, fortran_name="pt_lund", cut=True)
        self.add_param("pdgs_for_merging_cut", [21, 1, 2, 3, 4, 5, 6])
        self.add_param("maxjetflavor", 4)
        self.add_param("xqcut", 0.0, cut=True)
        self.add_param("use_syst", True)
        self.add_param('systematics_program', 'auto', include=False, hidden=True, comment='Choose which program to use for systematics computation: none, systematics, syscalc')
        self.add_param('systematics_arguments', [''], include=False, hidden=True, comment='Choose the argment to pass to the systematics command. like --mur=0.25,1,4. Look at the help of the systematics function for more details.')
        
        self.add_param("sys_scalefact", "0.5 1 2", include=False)
        self.add_param("sys_alpsfact", "None", include=False)
        self.add_param("sys_matchscale", "auto", include=False)
        self.add_param("sys_pdf", "NNPDF23_lo_as_0130_qed", include=False)
        self.add_param("sys_scalecorrelation", -1, include=False)

        #parameter not in the run_card by default
        self.add_param('gridrun', False, hidden=True)
        self.add_param('fixed_couplings', True, hidden=True)
        self.add_param('mc_grouped_subproc', True, hidden=True)
        self.add_param('xmtcentral', 0.0, hidden=True, fortran_name="xmtc")
        self.add_param('d', 1.0, hidden=True)
        self.add_param('gseed', 0, hidden=True, include=False)
        self.add_param('issgridfile', '', hidden=True)
        #job handling of the survey/ refine
        self.add_param('job_strategy', 0, hidden=True, include=False, allowed=[0,1,2], comment='see appendix of 1507.00020 (page 26)')
        self.add_param('survey_splitting', -1, hidden=True, include=False, comment="for loop-induced control how many core are used at survey for the computation of a single iteration.")
        self.add_param('survey_nchannel_per_job', 2, hidden=True, include=False, comment="control how many Channel are integrated inside a single job on cluster/multicore")
        self.add_param('refine_evt_by_job', -1, hidden=True, include=False, comment="control the maximal number of events for the first iteration of the refine (larger means less jobs)")
        
        # parameter allowing to define simple cut via the pdg
        # Special syntax are related to those. (can not be edit directly)
        self.add_param('pt_min_pdg',{'__type__':0.}, include=False)
        self.add_param('pt_max_pdg',{'__type__':0.}, include=False)
        self.add_param('E_min_pdg',{'__type__':0.}, include=False)
        self.add_param('E_max_pdg',{'__type__':0.}, include=False)
        self.add_param('eta_min_pdg',{'__type__':0.}, include=False)
        self.add_param('eta_max_pdg',{'__type__':0.}, include=False)
        self.add_param('mxx_min_pdg',{'__type__':0.}, include=False)
<<<<<<< HEAD
        self.add_param('mxx_only_part_antipart', {'default':False}, include=False, hidden=True)
        
        self.add_param('pdg_cut',[0], hidden=True, system=True) # store which PDG are tracked
        self.add_param('ptmin4pdg',[0.], hidden=True, system=True) # store pt min
        self.add_param('ptmax4pdg',[-1.], hidden=True, system=True)
        self.add_param('Emin4pdg',[0.], hidden=True, system=True) # store pt min
        self.add_param('Emax4pdg',[-1.], hidden=True, system=True)  
        self.add_param('etamin4pdg',[0.], hidden=True, system=True) # store pt min
        self.add_param('etamax4pdg',[-1.], hidden=True, system=True)   
        self.add_param('mxxmin4pdg',[-1.], hidden=True, system=True)
        self.add_param('mxxpart_antipart', [False], hidden=True, system=True)
        # Not implemetJob has already finishedented right now (double particle cut)
=======
        self.add_param('mxx_only_part_antipart', {'default':False}, include=False)
        
        self.add_param('pdg_cut',[0],  system=True) # store which PDG are tracked
        self.add_param('ptmin4pdg',[0.], system=True) # store pt min
        self.add_param('ptmax4pdg',[-1.], system=True)
        self.add_param('Emin4pdg',[0.], system=True) # store pt min
        self.add_param('Emax4pdg',[-1.], system=True)  
        self.add_param('etamin4pdg',[0.], system=True) # store pt min
        self.add_param('etamax4pdg',[-1.], system=True)   
        self.add_param('mxxmin4pdg',[-1.], system=True)
        self.add_param('mxxpart_antipart', [False], system=True)
        # Not implemetented right now (double particle cut)
>>>>>>> 7de632c4
        #self.add_param('pdg_cut_2',[0], hidden=True, system=True)
        # self.add_param('M_min_pdg',[0.], hidden=True, system=True) # store pt min
        #self.add_param('M_max_pdg',[0.], hidden=True, system=True)               
        # self.add_param('DR_min_pdg',[0.], hidden=True, system=True) # store pt min
        #self.add_param('DR_max_pdg',[0.], hidden=True, system=True)               
            
            
             
    def check_validity(self):
        """ """
        
        super(RunCardLO, self).check_validity()
        
        #Make sure that nhel is only either 0 (i.e. no MC over hel) or
        #1 (MC over hel with importance sampling). In particular, it can
        #no longer be > 1.
        if 'nhel' not in self.user_set:
            raise InvalidRunCard, "Parameter nhel is not defined in the run_card."
        if self['nhel'] not in [1,0]:
            raise InvalidRunCard, "Parameter nhel can only be '0' or '1', "+\
                                                          "not %s." % self['nhel']
        if int(self['maxjetflavor']) > 6:
            raise InvalidRunCard, 'maxjetflavor should be lower than 5! (6 is partly supported)'
  
        if len(self['pdgs_for_merging_cut']) > 1000:
            raise InvalidRunCard, "The number of elements in "+\
                               "'pdgs_for_merging_cut' should not exceed 1000."
  
        # some cut need to be deactivated in presence of isolation
        if self['ptgmin'] > 0:
            if self['pta'] > 0:
                logger.warning('pta cut discarded since photon isolation is used')
                self['pta'] = 0.0
            if self['draj'] > 0:
                logger.warning('draj cut discarded since photon isolation is used')
                self['draj'] = 0.0   
        
        # special treatment for gridpack use the gseed instead of the iseed        
        if self['gridrun']:
            self['iseed'] = self['gseed']
        
        #Some parameter need to be fixed when using syscalc
        if self['use_syst']:
            if self['scalefact'] != 1.0:
                logger.warning('Since use_syst=T, We change the value of \'scalefact\' to 1')
                self['scalefact'] = 1.0
     
        # CKKW Treatment
        if self['ickkw'] > 0:
            if self['ickkw'] != 1:
                logger.critical('ickkw >1 is pure alpha and only partly implemented.')
                import madgraph.interface.extended_cmd as basic_cmd
                answer = basic_cmd.smart_input('Do you really want to continue', allow_arg=['y','n'], default='n')
                if answer !='y':
                    raise InvalidRunCard, 'ickkw>1 is still in alpha'
            if self['use_syst']:
                # some additional parameter need to be fixed for Syscalc + matching
                if self['alpsfact'] != 1.0:
                    logger.warning('Since use_syst=T, We change the value of \'alpsfact\' to 1')
                    self['alpsfact'] =1.0
            if self['maxjetflavor'] == 6:
                raise InvalidRunCard, 'maxjetflavor at 6 is NOT supported for matching!'
            if self['ickkw'] == 2:
                # add warning if ckkw selected but the associate parameter are empty
                self.get_default('highestmult', log_level=20)                   
                self.get_default('issgridfile', 'issudgrid.dat', log_level=20)
        if self['xqcut'] > 0:
            if self['ickkw'] == 0:
                logger.error('xqcut>0 but ickkw=0. Potentially not fully consistent setup. Be carefull')
                import time
                time.sleep(5)
            if self['drjj'] != 0:
                logger.warning('Since icckw>0, We change the value of \'drjj\' to 0')
                self['drjj'] = 0
            if self['drjl'] != 0:
                logger.warning('Since icckw>0, We change the value of \'drjl\' to 0')
                self['drjl'] = 0    
            if not self['auto_ptj_mjj']:         
                if self['mmjj'] > self['xqcut']:
                    logger.warning('mmjj > xqcut (and auto_ptj_mjj = F). MMJJ set to 0')
                    self['mmjj'] = 0.0 


    
        # check validity of the pdf set
        possible_set = ['lhapdf', #'mrs02nl','mrs02nn',
        #'cteq4_m', 'cteq4_l','cteq4_d',
        #'cteq5_m','cteq5_d','cteq5_l','cteq5m1',
        'cteq6_m','cteq6_l', 'cteq6l1',
        'nn23lo', 'nn23lo1', 'nn23nlo']
                        
    
        if self['pdlabel'] not in possible_set:
            raise InvalidRunCard, 'Invalid PDF set (argument of pdlabel): %s. Possible choice are:\n %s' % (self['pdlabel'], ', '.join(possible_set))
        if self['pdlabel'] == 'lhapdf':
            #add warning if lhaid not define
            self.get_default('lhaid', log_level=20)
   
    def update_system_parameter_for_include(self):
        
        # set the pdg_for_cut fortran parameter
        pdg_to_cut = set(self['pt_min_pdg'].keys() +self['pt_max_pdg'].keys() + 
                         self['e_min_pdg'].keys() +self['e_max_pdg'].keys() +
                         self['eta_min_pdg'].keys() +self['eta_max_pdg'].keys()+
                         self['mxx_min_pdg'].keys() + self['mxx_only_part_antipart'].keys())
        pdg_to_cut.discard('__type__')
        pdg_to_cut.discard('default')
        if len(pdg_to_cut)>25:
            raise Exception, "Maximum 25 different pdgs are allowed for pdg specific cut"
        
        if any(int(pdg)<0 for pdg in pdg_to_cut):
            logger.warning('PDG specific cuts are always applied symmetrically on particle/anti-particle. Always use positve PDG codes')
            raise MadGraph5Error, 'Some PDG specific cuts are defined with negative pdg code'
        
        
        if any(pdg in pdg_to_cut for pdg in [1,2,3,4,5,21,22,11,13,15]):
            raise Exception, "Can not use PDG related cut for light quark/b quark/lepton/gluon/photon"
        
        if pdg_to_cut:
            self['pdg_cut'] = list(pdg_to_cut)
            self['ptmin4pdg'] = []
            self['Emin4pdg'] = []
            self['etamin4pdg'] =[]
            self['ptmax4pdg'] = []
            self['Emax4pdg'] = []
            self['etamax4pdg'] =[]
            self['mxxmin4pdg'] =[]
            self['mxxpart_antipart']  = []
            for pdg in self['pdg_cut']:
                for var in ['pt','e','eta', 'Mxx']:
                    for minmax in ['min', 'max']:
                        if var in ['Mxx'] and minmax =='max':
                            continue
                        new_var = '%s%s4pdg' % (var, minmax)
                        old_var = '%s_%s_pdg' % (var, minmax)
                        default = 0. if minmax=='min' else -1.
                        self[new_var].append(self[old_var][str(pdg)] if str(pdg) in self[old_var] else default)
                #special for mxx_part_antipart
                old_var = 'mxx_only_part_antipart'
                new_var = 'mxxpart_antipart'
                if 'default' in self[old_var]:
                    default = self[old_var]['default']
                    self[new_var].append(self[old_var][str(pdg)] if str(pdg) in self[old_var] else default)
                else:
                    if str(pdg) not in self[old_var]:
                        raise Exception("no default value defined for %s and no value defined for pdg %s" % (old_var, pdg)) 
                    self[new_var].append(self[old_var][str(pdg)])
        else:
            self['pdg_cut'] = [0]
            self['ptmin4pdg'] = [0.]
            self['Emin4pdg'] = [0.]
            self['etamin4pdg'] =[0.]
            self['ptmax4pdg'] = [-1.]
            self['Emax4pdg'] = [-1.]
            self['etamax4pdg'] =[-1.]
            self['mxxmin4pdg'] =[0.] 
            self['mxxpart_antipart'] = [False]
            
                    
           
    def create_default_for_process(self, proc_characteristic, history, proc_def):
        """Rules
          process 1->N all cut set on off.
          loop_induced -> MC over helicity
          e+ e- beam -> lpp:0 ebeam:500
          p p beam -> set maxjetflavor automatically
          more than one multiplicity: ickkw=1 xqcut=30 use_syst=F
         """

        if proc_characteristic['loop_induced']:
            self['nhel'] = 1
        self['pdgs_for_merging_cut'] = proc_characteristic['colored_pdgs']
                    
        if proc_characteristic['ninitial'] == 1:
            #remove all cut
            self.remove_all_cut()
            self['use_syst'] = False
        else:
            # check for beam_id
            beam_id = set()
            for proc in proc_def:
                for oneproc in proc:
                    for leg in oneproc['legs']:
                        if not leg['state']:
                            beam_id.add(leg['id'])
            if any(i in beam_id for i in [1,-1,2,-2,3,-3,4,-4,5,-5,21,22]):
                maxjetflavor = max([4]+[abs(i) for i in beam_id if  -7< i < 7])
                self['maxjetflavor'] = maxjetflavor
                self['asrwgtflavor'] = maxjetflavor
                pass
            elif 11 in beam_id or -11 in beam_id:
                self['lpp1'] = 0
                self['lpp2'] = 0
                self['ebeam1'] = 500
                self['ebeam2'] = 500
                self['use_syst'] = False
            else:
                self['lpp1'] = 0
                self['lpp2'] = 0    
                self['use_syst'] = False            
                
        # Check if need matching
        min_particle = 99
        max_particle = 0
        for proc in proc_def:
            min_particle = min(len(proc[0]['legs']), min_particle)
            max_particle = max(len(proc[0]['legs']), max_particle)
        if min_particle != max_particle:
            #take one of the process with min_particle
            for procmin in proc_def:
                if len(procmin[0]['legs']) != min_particle:
                    continue
                else:
                    idsmin = [l['id'] for l in procmin[0]['legs']]
                    break
            matching = False
            for procmax in proc_def:
                if len(procmax[0]['legs']) != max_particle:
                    continue
                idsmax =  [l['id'] for l in procmax[0]['legs']]
                for i in idsmin:
                    if i not in idsmax:
                        continue
                    else:
                        idsmax.remove(i)
                for j in idsmax:
                    if j not in [1,-1,2,-2,3,-3,4,-4,5,-5,21]:
                        break
                else:
                    # all are jet => matching is ON
                    matching=True
                    break 
            
            if matching:
                self['ickkw'] = 1
                self['xqcut'] = 30
                #self['use_syst'] = False 
                self['drjj'] = 0
                self['drjl'] = 0
                self['sys_alpsfact'] = "0.5 1 2"
                
        # For interference module, the systematics are wrong.
        # automatically set use_syst=F and set systematics_program=none
        no_systematics = False
        for proc in proc_def:
            for oneproc in proc:
                if '^2' in oneproc.nice_string():
                    no_systematics = True
                    break
            else:
                continue
            break
        if no_systematics:
            self['use_syst'] = False
            self['systematics_program'] = 'none'
            
    def write(self, output_file, template=None, python_template=False,
              **opt):
        """Write the run_card in output_file according to template 
           (a path to a valid run_card)"""

        if not template:
            if not MADEVENT:
                template = pjoin(MG5DIR, 'Template', 'LO', 'Cards', 
                                                        'run_card.dat')
                python_template = True
            else:
                template = pjoin(MEDIR, 'Cards', 'run_card_default.dat')
                python_template = False
       
        super(RunCardLO, self).write(output_file, template=template,
                                    python_template=python_template, **opt)            


class InvalidMadAnalysis5Card(InvalidCmd):
    pass

class MadAnalysis5Card(dict):
    """ A class to store a MadAnalysis5 card. Very basic since it is basically
    free format."""
    
    _MG5aMC_escape_tag = '@MG5aMC'
    
    _default_hadron_inputs = ['*.hepmc', '*.hep', '*.stdhep', '*.lhco','*.root']
    _default_parton_inputs = ['*.lhe']
    _skip_analysis         = False
    
    @classmethod
    def events_can_be_reconstructed(cls, file_path):
        """ Checks from the type of an event file whether it can be reconstructed or not."""
        return not (file_path.endswith('.lhco') or file_path.endswith('.lhco.gz') or \
                          file_path.endswith('.root') or file_path.endswith('.root.gz'))
    
    @classmethod
    def empty_analysis(cls):
        """ A method returning the structure of an empty analysis """
        return {'commands':[],
                'reconstructions':[]}

    @classmethod
    def empty_reconstruction(cls):
        """ A method returning the structure of an empty reconstruction """
        return {'commands':[],
                'reco_output':'lhe'}

    def default_setup(self):
        """define the default value""" 
        self['mode']      = 'parton'
        self['inputs']    = []
        # None is the default stdout level, it will be set automatically by MG5aMC
        self['stdout_lvl'] = None
        # These two dictionaries are formated as follows:
        #     {'analysis_name':
        #          {'reconstructions' : ['associated_reconstructions_name']}
        #          {'commands':['analysis command lines here']}    }
        # with values being of the form of the empty_analysis() attribute
        # of this class and some other property could be added to this dictionary
        # in the future.
        self['analyses']       = {}
        # The recasting structure contains on set of commands and one set of 
        # card lines. 
        self['recasting']      = {'commands':[],'card':[]}
        # Add the default trivial reconstruction to use an lhco input
        # This is just for the structure
        self['reconstruction'] = {'lhco_input':
                                        MadAnalysis5Card.empty_reconstruction(),
                                  'root_input':
                                        MadAnalysis5Card.empty_reconstruction()}
        self['reconstruction']['lhco_input']['reco_output']='lhco'
        self['reconstruction']['root_input']['reco_output']='root'        

        # Specify in which order the analysis/recasting were specified
        self['order'] = []

    def __init__(self, finput=None,mode=None):
        if isinstance(finput, self.__class__):
            dict.__init__(self, finput)
            assert finput.__dict__.keys()
            for key in finput.__dict__:
                setattr(self, key, copy.copy(getattr(finput, key)) )
            return
        else:
            dict.__init__(self)
        
        # Initialize it with all the default value
        self.default_setup()
        if not mode is None:
            self['mode']=mode

        # if input is define read that input
        if isinstance(finput, (file, str, StringIO.StringIO)):
            self.read(finput, mode=mode)
    
    def read(self, input, mode=None):
        """ Read an MA5 card"""
        
        if mode not in [None,'parton','hadron']:
            raise MadGraph5Error('A MadAnalysis5Card can be read online the modes'+
                                                         "'parton' or 'hadron'")
        card_mode = mode
        
        if isinstance(input, (file, StringIO.StringIO)):
            input_stream = input
        elif isinstance(input, str):
            if not os.path.isfile(input):
                raise InvalidMadAnalysis5Card("Cannot read the MadAnalysis5 card."+\
                                                    "File '%s' not found."%input)
            if mode is None and 'hadron' in input:
                card_mode = 'hadron'
            input_stream = open(input,'r')
        else:
            raise MadGraph5Error('Incorrect input for the read function of'+\
              ' the MadAnalysis5Card card. Received argument type is: %s'%str(type(input)))

        # Reinstate default values
        self.__init__()
        current_name = 'default'
        current_type = 'analyses'
        for line in input_stream:
            # Skip comments for now
            if line.startswith('#'):
                continue
            if line.endswith('\n'):
                line = line[:-1]
            if line.strip()=='':
                continue
            if line.startswith(self._MG5aMC_escape_tag):
                try:
                    option,value = line[len(self._MG5aMC_escape_tag):].split('=')
                    value = value.strip()
                except ValueError:
                    option = line[len(self._MG5aMC_escape_tag):]
                option = option.strip()
                
                if option=='inputs':
                    self['inputs'].extend([v.strip() for v in value.split(',')])
                
                elif option == 'skip_analysis':
                    self._skip_analysis = True

                elif option=='stdout_lvl':
                    try: # It is likely an int
                        self['stdout_lvl']=int(value)
                    except ValueError:
                        try: # Maybe the user used something like 'logging.INFO'
                            self['stdout_lvl']=eval(value)
                        except:
                            try:
                               self['stdout_lvl']=eval('logging.%s'%value)
                            except:
                                raise InvalidMadAnalysis5Card(
                 "MA5 output level specification '%s' is incorrect."%str(value))
                
                elif option=='analysis_name':
                    current_type = 'analyses'
                    current_name = value
                    if current_name in self[current_type]:
                        raise InvalidMadAnalysis5Card(
               "Analysis '%s' already defined in MadAnalysis5 card"%current_name)
                    else:
                        self[current_type][current_name] = MadAnalysis5Card.empty_analysis()
                
                elif option=='set_reconstructions':
                    try:
                        reconstructions = eval(value)
                        if not isinstance(reconstructions, list):
                            raise
                    except:
                        raise InvalidMadAnalysis5Card("List of reconstructions"+\
                         " '%s' could not be parsed in MadAnalysis5 card."%value)
                    if current_type!='analyses' and current_name not in self[current_type]:
                        raise InvalidMadAnalysis5Card("A list of reconstructions"+\
                                   "can only be defined in the context of an "+\
                                             "analysis in a MadAnalysis5 card.")
                    self[current_type][current_name]['reconstructions']=reconstructions
                    continue
                
                elif option=='reconstruction_name':
                    current_type = 'reconstruction'
                    current_name = value
                    if current_name in self[current_type]:
                        raise InvalidMadAnalysis5Card(
               "Reconstruction '%s' already defined in MadAnalysis5 hadron card"%current_name)
                    else:
                        self[current_type][current_name] = MadAnalysis5Card.empty_reconstruction()

                elif option=='reco_output':
                    if current_type!='reconstruction' or current_name not in \
                                                         self['reconstruction']:
                        raise InvalidMadAnalysis5Card(
               "Option '%s' is only available within the definition of a reconstruction"%option)
                    if not value.lower() in ['lhe','root']:
                        raise InvalidMadAnalysis5Card(
                                  "Option '%s' can only take the values 'lhe' or 'root'"%option)
                    self['reconstruction'][current_name]['reco_output'] = value.lower()
                
                elif option.startswith('recasting'):
                    current_type = 'recasting'
                    try:
                        current_name = option.split('_')[1]
                    except:
                        raise InvalidMadAnalysis5Card('Malformed MA5 recasting option %s.'%option)
                    if len(self['recasting'][current_name])>0:
                        raise InvalidMadAnalysis5Card(
               "Only one recasting can be defined in MadAnalysis5 hadron card")
                
                else:
                    raise InvalidMadAnalysis5Card(
               "Unreckognized MG5aMC instruction in MadAnalysis5 card: '%s'"%option)
                
                if option in ['analysis_name','reconstruction_name'] or \
                                                 option.startswith('recasting'):
                    self['order'].append((current_type,current_name))
                continue

            # Add the default analysis if needed since the user does not need
            # to specify it.
            if current_name == 'default' and current_type == 'analyses' and\
                                          'default' not in self['analyses']:
                    self['analyses']['default'] = MadAnalysis5Card.empty_analysis()
                    self['order'].append(('analyses','default'))

            if current_type in ['recasting']:
                self[current_type][current_name].append(line)
            elif current_type in ['reconstruction']:
                self[current_type][current_name]['commands'].append(line)
            elif current_type in ['analyses']:
                self[current_type][current_name]['commands'].append(line)

        if 'reconstruction' in self['analyses'] or len(self['recasting']['card'])>0:
            if mode=='parton':
                raise InvalidMadAnalysis5Card(
      "A parton MadAnalysis5 card cannot specify a recombination or recasting.")
            card_mode = 'hadron'
        elif mode is None:
            card_mode = 'parton'

        self['mode'] = card_mode
        if self['inputs'] == []:
            if self['mode']=='hadron':
                self['inputs']  = self._default_hadron_inputs
            else:
                self['inputs']  = self._default_parton_inputs
        
        # Make sure at least one reconstruction is specified for each hadron
        # level analysis and that it exists.
        if self['mode']=='hadron':
            for analysis_name, analysis in self['analyses'].items():
                if len(analysis['reconstructions'])==0:
                    raise InvalidMadAnalysis5Card('Hadron-level analysis '+\
                      "'%s' is not specified any reconstruction(s)."%analysis_name)
                if any(reco not in self['reconstruction'] for reco in \
                                                   analysis['reconstructions']):
                    raise InvalidMadAnalysis5Card('A reconstructions specified in'+\
                                 " analysis '%s' is not defined."%analysis_name)
    
    def write(self, output):
        """ Write an MA5 card."""

        if isinstance(output, (file, StringIO.StringIO)):
            output_stream = output
        elif isinstance(output, str):
            output_stream = open(output,'w')
        else:
            raise MadGraph5Error('Incorrect input for the write function of'+\
              ' the MadAnalysis5Card card. Received argument type is: %s'%str(type(output)))
        
        output_lines = []
        if self._skip_analysis:
            output_lines.append('%s skip_analysis'%self._MG5aMC_escape_tag)
        output_lines.append('%s inputs = %s'%(self._MG5aMC_escape_tag,','.join(self['inputs'])))
        if not self['stdout_lvl'] is None:
            output_lines.append('%s stdout_lvl=%s'%(self._MG5aMC_escape_tag,self['stdout_lvl']))
        for definition_type, name in self['order']:
            
            if definition_type=='analyses':
                output_lines.append('%s analysis_name = %s'%(self._MG5aMC_escape_tag,name))
                output_lines.append('%s set_reconstructions = %s'%(self._MG5aMC_escape_tag,
                                str(self['analyses'][name]['reconstructions'])))                
            elif definition_type=='reconstruction':
                output_lines.append('%s reconstruction_name = %s'%(self._MG5aMC_escape_tag,name))
            elif definition_type=='recasting':
                output_lines.append('%s recasting_%s'%(self._MG5aMC_escape_tag,name))

            if definition_type in ['recasting']:
                output_lines.extend(self[definition_type][name])
            elif definition_type in ['reconstruction']:
                output_lines.append('%s reco_output = %s'%(self._MG5aMC_escape_tag,
                                    self[definition_type][name]['reco_output']))                
                output_lines.extend(self[definition_type][name]['commands'])
            elif definition_type in ['analyses']:
                output_lines.extend(self[definition_type][name]['commands'])                
        
        output_stream.write('\n'.join(output_lines))
        
        return
    
    def get_MA5_cmds(self, inputs_arg, submit_folder, run_dir_path=None, 
                                               UFO_model_path=None, run_tag=''):
        """ Returns a list of tuples ('AnalysisTag',['commands']) specifying 
        the commands of the MadAnalysis runs required from this card. 
        At parton-level, the number of such commands is the number of analysis 
        asked for. In the future, the idea is that the entire card can be
        processed in one go from MA5 directly."""
        
        if isinstance(inputs_arg, list):
            inputs = inputs_arg
        elif isinstance(inputs_arg, str):
            inputs = [inputs_arg]
        else:
            raise MadGraph5Error("The function 'get_MA5_cmds' can only take "+\
                            " a string or a list for the argument 'inputs_arg'")
        
        if len(inputs)==0:
            raise MadGraph5Error("The function 'get_MA5_cmds' must have "+\
                                              " at least one input specified'")
        
        if run_dir_path is None:
            run_dir_path = os.path.dirname(inputs_arg)
        
        cmds_list = []
        
        UFO_load = []
        # first import the UFO if provided
        if UFO_model_path:
            UFO_load.append('import %s'%UFO_model_path)
        
        def get_import(input, type=None):
            """ Generates the MA5 import commands for that event file. """
            dataset_name = os.path.basename(input).split('.')[0]
            res = ['import %s as %s'%(input, dataset_name)]
            if not type is None:
                res.append('set %s.type = %s'%(dataset_name, type))
            return res
        
        fifo_status = {'warned_fifo':False,'fifo_used_up':False}
        def warn_fifo(input):
            if not input.endswith('.fifo'):
                return False
            if not fifo_status['fifo_used_up']:
                fifo_status['fifo_used_up'] = True
                return False
            else:
                if not fifo_status['warned_fifo']:
                    logger.warning('Only the first MA5 analysis/reconstructions can be run on a fifo. Subsequent runs will skip fifo inputs.')
                    fifo_status['warned_fifo'] = True
                return True
            
        # Then the event file(s) input(s)
        inputs_load = []
        for input in inputs:
            inputs_load.extend(get_import(input))
        
        submit_command = 'submit %s'%submit_folder+'_%s'
        
        # Keep track of the reconstruction outpus in the MA5 workflow
        # Keys are reconstruction names and values are .lhe.gz reco file paths.
        # We put by default already the lhco/root ones present
        reconstruction_outputs = {
                'lhco_input':[f for f in inputs if 
                                 f.endswith('.lhco') or f.endswith('.lhco.gz')],
                'root_input':[f for f in inputs if 
                                 f.endswith('.root') or f.endswith('.root.gz')]}

        # If a recasting card has to be written out, chose here its path
        recasting_card_path = pjoin(run_dir_path,
       '_'.join([run_tag,os.path.basename(submit_folder),'recasting_card.dat']))

        # Make sure to only run over one analysis over each fifo.
        for definition_type, name in self['order']:
            if definition_type == 'reconstruction':   
                analysis_cmds = list(self['reconstruction'][name]['commands'])
                reco_outputs = []
                for i_input, input in enumerate(inputs):
                    # Skip lhco/root as they must not be reconstructed
                    if not MadAnalysis5Card.events_can_be_reconstructed(input):
                        continue
                    # Make sure the input is not a used up fifo.
                    if warn_fifo(input):
                        continue
                    analysis_cmds.append('import %s as reco_events'%input)
                    if self['reconstruction'][name]['reco_output']=='lhe':
                        reco_outputs.append('%s_%s.lhe.gz'%(os.path.basename(
                               input).replace('_events','').split('.')[0],name))
                        analysis_cmds.append('set main.outputfile=%s'%reco_outputs[-1])
                    elif self['reconstruction'][name]['reco_output']=='root':
                        reco_outputs.append('%s_%s.root'%(os.path.basename(
                               input).replace('_events','').split('.')[0],name))
                        analysis_cmds.append('set main.fastsim.rootfile=%s'%reco_outputs[-1])
                    analysis_cmds.append(
                                 submit_command%('reco_%s_%d'%(name,i_input+1)))
                    analysis_cmds.append('remove reco_events')
                    
                reconstruction_outputs[name]= [pjoin(run_dir_path,rec_out) 
                                                    for rec_out in reco_outputs]
                if len(reco_outputs)>0:
                    cmds_list.append(('_reco_%s'%name,analysis_cmds))

            elif definition_type == 'analyses':
                if self['mode']=='parton':
                    cmds_list.append( (name, UFO_load+inputs_load+
                      self['analyses'][name]['commands']+[submit_command%name]) )
                elif self['mode']=='hadron':
                    # Also run on the already reconstructed root/lhco files if found.
                    for reco in self['analyses'][name]['reconstructions']+\
                                                    ['lhco_input','root_input']:
                        if len(reconstruction_outputs[reco])==0:
                            continue
                        if self['reconstruction'][reco]['reco_output']=='lhe':
                            # For the reconstructed lhe output we must be in parton mode
                            analysis_cmds = ['set main.mode = parton']
                        else:
                            analysis_cmds = []
                        analysis_cmds.extend(sum([get_import(rec_out) for 
                                   rec_out in reconstruction_outputs[reco]],[]))
                        analysis_cmds.extend(self['analyses'][name]['commands'])
                        analysis_cmds.append(submit_command%('%s_%s'%(name,reco)))
                        cmds_list.append( ('%s_%s'%(name,reco),analysis_cmds)  )

            elif definition_type == 'recasting':
                if len(self['recasting']['card'])==0:
                    continue
                if name == 'card':
                    # Create the card here
                    open(recasting_card_path,'w').write('\n'.join(self['recasting']['card']))
                if name == 'commands':
                    recasting_cmds = list(self['recasting']['commands'])
                    # Exclude LHCO files here of course
                    n_inputs = 0
                    for input in inputs:
                        if not MadAnalysis5Card.events_can_be_reconstructed(input):
                            continue
                        # Make sure the input is not a used up fifo.
                        if warn_fifo(input):
                            continue
                        recasting_cmds.extend(get_import(input,'signal'))
                        n_inputs += 1

                    recasting_cmds.append('set main.recast.card_path=%s'%recasting_card_path)
                    recasting_cmds.append(submit_command%'Recasting')
                    if n_inputs>0:
                        cmds_list.append( ('Recasting',recasting_cmds))

        return cmds_list

class RunCardNLO(RunCard):
    """A class object for the run_card for a (aMC@)NLO pocess"""
    
    def default_setup(self):
        """define the default value"""
        
        self.add_param('run_tag', 'tag_1', include=False)
        self.add_param('nevents', 10000)
        self.add_param('req_acc', -1.0, include=False)
        self.add_param('nevt_job', -1, include=False)
        self.add_param('event_norm', 'average')
        #FO parameter
        self.add_param('req_acc_fo', 0.01, include=False)        
        self.add_param('npoints_fo_grid', 5000, include=False)
        self.add_param('niters_fo_grid', 4, include=False)
        self.add_param('npoints_fo', 10000, include=False)        
        self.add_param('niters_fo', 6, include=False)
        #seed and collider
        self.add_param('iseed', 0)
        self.add_param('lpp1', 1, fortran_name='lpp(1)')        
        self.add_param('lpp2', 1, fortran_name='lpp(2)')                        
        self.add_param('ebeam1', 6500.0, fortran_name='ebeam(1)')
        self.add_param('ebeam2', 6500.0, fortran_name='ebeam(2)')        
        self.add_param('pdlabel', 'nn23nlo')                
        self.add_param('lhaid', [244600],fortran_name='lhaPDFid')
        self.add_param('lhapdfsetname', ['internal_use_only'], system=True)
        #shower and scale
        self.add_param('parton_shower', 'HERWIG6', fortran_name='shower_mc')        
        self.add_param('shower_scale_factor',1.0)
        self.add_param('fixed_ren_scale', False)
        self.add_param('fixed_fac_scale', False)
        self.add_param('mur_ref_fixed', 91.118)                       
        self.add_param('muf1_ref_fixed', -1.0, hidden=True)
        self.add_param('muf_ref_fixed', 91.118)                       
        self.add_param('muf2_ref_fixed', -1.0, hidden=True)
        self.add_param("dynamical_scale_choice", [-1],fortran_name='dyn_scale', comment="\'-1\' is based on CKKW back clustering (following feynman diagram).\n \'1\' is the sum of transverse energy.\n '2' is HT (sum of the transverse mass)\n '3' is HT/2")
        self.add_param('fixed_qes_scale', False, hidden=True)
        self.add_param('qes_ref_fixed', -1.0, hidden=True)
        self.add_param('mur_over_ref', 1.0)
        self.add_param('muf_over_ref', 1.0)                       
        self.add_param('muf1_over_ref', -1.0, hidden=True)                       
        self.add_param('muf2_over_ref', -1.0, hidden=True)
        self.add_param('qes_over_ref', -1.0, hidden=True)
        self.add_param('reweight_scale', [True], fortran_name='lscalevar')
        self.add_param('rw_rscale_down', -1.0, hidden=True)        
        self.add_param('rw_rscale_up', -1.0, hidden=True)
        self.add_param('rw_fscale_down', -1.0, hidden=True)                       
        self.add_param('rw_fscale_up', -1.0, hidden=True)
        self.add_param('rw_rscale', [1.0,2.0,0.5], fortran_name='scalevarR')
        self.add_param('rw_fscale', [1.0,2.0,0.5], fortran_name='scalevarF')
        self.add_param('reweight_pdf', [False], fortran_name='lpdfvar')
        self.add_param('pdf_set_min', 244601, hidden=True)
        self.add_param('pdf_set_max', 244700, hidden=True)
        self.add_param('store_rwgt_info', False)
        self.add_param('systematics_program', 'none', include=False, hidden=True, comment='Choose which program to use for systematics computation: none, systematics')
        self.add_param('systematics_arguments', [''], include=False, hidden=True, comment='Choose the argment to pass to the systematics command. like --mur=0.25,1,4. Look at the help of the systematics function for more details.')
             
        #merging
        self.add_param('ickkw', 0)
        self.add_param('bwcutoff', 15.0)
        #cuts        
        self.add_param('jetalgo', 1.0)
        self.add_param('jetradius', 0.7)         
        self.add_param('ptj', 10.0 , cut=True)
        self.add_param('etaj', -1.0, cut=True)        
        self.add_param('ptl', 0.0, cut=True)
        self.add_param('etal', -1.0, cut=True) 
        self.add_param('drll', 0.0, cut=True)
        self.add_param('drll_sf', 0.0, cut=True)        
        self.add_param('mll', 0.0, cut=True)
        self.add_param('mll_sf', 30.0, cut=True) 
        self.add_param('ptgmin', 20.0, cut=True)
        self.add_param('etagamma', -1.0)        
        self.add_param('r0gamma', 0.4)
        self.add_param('xn', 1.0)                         
        self.add_param('epsgamma', 1.0)
        self.add_param('isoem', True)        
        self.add_param('maxjetflavor', 4, hidden=True)
        self.add_param('iappl', 0)   
        self.add_param('lhe_version', 3, hidden=True, include=False)
        
        #internal variable related to FO_analyse_card
        self.add_param('FO_LHE_weight_ratio',1e-3, hidden=True, system=True)
        self.add_param('FO_LHE_postprocessing',['grouping','random'], 
                       hidden=True, system=True, include=False)
    
        # parameter allowing to define simple cut via the pdg
        self.add_param('g',{'__type__':0.}, include=False)
        self.add_param('pt_min_pdg',{'__type__':0.}, include=False)
        self.add_param('pt_max_pdg',{'__type__':0.}, include=False)
        self.add_param('mxx_min_pdg',{'__type__':0.}, include=False)
        self.add_param('mxx_only_part_antipart', {'default':False}, include=False, hidden=True)
        
        #hidden parameter that are transfer to the fortran code
        self.add_param('pdg_cut',[0], hidden=True, system=True) # store which PDG are tracked
        self.add_param('ptmin4pdg',[0.], hidden=True, system=True) # store pt min
        self.add_param('ptmax4pdg',[-1.], hidden=True, system=True)
        self.add_param('mxxmin4pdg',[0.], hidden=True, system=True)
        self.add_param('mxxpart_antipart', [False], hidden=True, system=True)
        
    def check_validity(self):
        """check the validity of the various input"""
        
        super(RunCardNLO, self).check_validity()

        # for lepton-lepton collisions, ignore 'pdlabel' and 'lhaid'
        if self['lpp1']==0 and self['lpp2']==0:
            if self['pdlabel']!='nn23nlo' or self['reweight_pdf']:
                self['pdlabel']='nn23nlo'
                self['reweight_pdf']=[False]
                logger.info('''Lepton-lepton collisions: ignoring PDF related parameters in the run_card.dat (pdlabel, lhaid, reweight_pdf, ...)''')
        
        # For FxFx merging, make sure that the following parameters are set correctly:
        if self['ickkw'] == 3: 
            # 1. Renormalization and factorization (and ellis-sexton scales) are not fixed       
            scales=['fixed_ren_scale','fixed_fac_scale','fixed_QES_scale']
            for scale in scales:
                if self[scale]:
                    logger.warning('''For consistency in the FxFx merging, \'%s\' has been set to false'''
                                % scale,'$MG:color:BLACK')
                    self[scale]= False
            #and left to default dynamical scale
            if len(self["dynamical_scale_choice"]) > 1 or self["dynamical_scale_choice"][0] != -1:
                self["dynamical_scale_choice"] = [-1]
                self["reweight_scale"]=[self["reweight_scale"][0]]
                logger.warning('''For consistency in the FxFx merging, dynamical_scale_choice has been set to -1 (default)'''
                                ,'$MG:color:BLACK')
                
            # 2. Use kT algorithm for jets with pseudo-code size R=1.0
            jetparams=['jetradius','jetalgo']
            for jetparam in jetparams:
                if float(self[jetparam]) != 1.0:
                    logger.info('''For consistency in the FxFx merging, \'%s\' has been set to 1.0'''
                                % jetparam ,'$MG:color:BLACK')
                    self[jetparam] = 1.0
        elif self['ickkw'] == -1 and (self["dynamical_scale_choice"][0] != -1 or
                                      len(self["dynamical_scale_choice"]) > 1):
                self["dynamical_scale_choice"] = [-1]
                self["reweight_scale"]=[self["reweight_scale"][0]]
                logger.warning('''For consistency with the jet veto, the scale which will be used is ptj. dynamical_scale_choice will be set at -1.'''
                                ,'$MG:color:BLACK')            
                                
        # For interface to APPLGRID, need to use LHAPDF and reweighting to get scale uncertainties
        if self['iappl'] != 0 and self['pdlabel'].lower() != 'lhapdf':
            raise InvalidRunCard('APPLgrid generation only possible with the use of LHAPDF')
        if self['iappl'] != 0 and not self['reweight_scale']:
            raise InvalidRunCard('APPLgrid generation only possible with including' +\
                                      ' the reweighting to get scale dependence')

        # check that the pdf is set correctly
        possible_set = ['lhapdf', 'cteq6_m','cteq6_d','cteq6_l','cteq6l1', 'nn23lo','nn23lo1','nn23nlo']
        if self['pdlabel'] not in possible_set:
            raise InvalidRunCard, 'Invalid PDF set (argument of pdlabel) possible choice are:\n %s' % ','.join(possible_set)

        # Hidden values check
        if self['qes_ref_fixed'] == -1.0:
            self['qes_ref_fixed']=self['mur_ref_fixed']
        if self['qes_over_ref'] == -1.0:
            self['qes_over_ref']=self['mur_over_ref']
        if self['muf1_over_ref'] != -1.0 and self['muf1_over_ref'] == self['muf2_over_ref']:
            self['muf_over_ref']=self['muf1_over_ref']
        if self['muf1_over_ref'] == -1.0:
            self['muf1_over_ref']=self['muf_over_ref']
        if self['muf2_over_ref'] == -1.0:
            self['muf2_over_ref']=self['muf_over_ref']
        if self['muf1_ref_fixed'] != -1.0 and self['muf1_ref_fixed'] == self['muf2_ref_fixed']:
            self['muf_ref_fixed']=self['muf1_ref_fixed']
        if self['muf1_ref_fixed'] == -1.0:
            self['muf1_ref_fixed']=self['muf_ref_fixed']
        if self['muf2_ref_fixed'] == -1.0:
            self['muf2_ref_fixed']=self['muf_ref_fixed']
        # overwrite rw_rscale and rw_fscale when rw_(r/f)scale_(down/up) are explicitly given in the run_card for backward compatibility.
        if (self['rw_rscale_down'] != -1.0 and ['rw_rscale_down'] not in self['rw_rscale']) or\
           (self['rw_rscale_up'] != -1.0 and ['rw_rscale_up'] not in self['rw_rscale']):
            self['rw_rscale']=[1.0,self['rw_rscale_up'],self['rw_rscale_down']]
        if (self['rw_fscale_down'] != -1.0 and ['rw_fscale_down'] not in self['rw_fscale']) or\
           (self['rw_fscale_up'] != -1.0 and ['rw_fscale_up'] not in self['rw_fscale']):
            self['rw_fscale']=[1.0,self['rw_fscale_up'],self['rw_fscale_down']]
    
        # PDF reweighting check
        if any(self['reweight_pdf']):
            # check that we use lhapdf if reweighting is ON
            if self['pdlabel'] != "lhapdf":
                raise InvalidRunCard, 'Reweight PDF option requires to use pdf sets associated to lhapdf. Please either change the pdlabel to use LHAPDF or set reweight_pdf to False.'

        # make sure set have reweight_pdf and lhaid of length 1 when not including lhapdf
        if self['pdlabel'] != "lhapdf":
            self['reweight_pdf']=[self['reweight_pdf'][0]]
            self['lhaid']=[self['lhaid'][0]]
            
        # make sure set have reweight_scale and dyn_scale_choice of length 1 when fixed scales:
        if self['fixed_ren_scale'] and self['fixed_fac_scale']:
            self['reweight_scale']=[self['reweight_scale'][0]]
            self['dynamical_scale_choice']=[0]

        # If there is only one reweight_pdf/reweight_scale, but
        # lhaid/dynamical_scale_choice are longer, expand the
        # reweight_pdf/reweight_scale list to have the same length
        if len(self['reweight_pdf']) == 1 and len(self['lhaid']) != 1:
            self['reweight_pdf']=self['reweight_pdf']*len(self['lhaid'])
            logger.warning("Setting 'reweight_pdf' for all 'lhaid' to %s" % self['reweight_pdf'][0])
        if len(self['reweight_scale']) == 1 and len(self['dynamical_scale_choice']) != 1:
            self['reweight_scale']=self['reweight_scale']*len(self['dynamical_scale_choice']) 
            logger.warning("Setting 'reweight_scale' for all 'dynamical_scale_choice' to %s" % self['reweight_pdf'][0])

        # Check that there are no identical elements in lhaid or dynamical_scale_choice
        if len(self['lhaid']) != len(set(self['lhaid'])):
                raise InvalidRunCard, "'lhaid' has two or more identical entries. They have to be all different for the code to work correctly."
        if len(self['dynamical_scale_choice']) != len(set(self['dynamical_scale_choice'])):
                raise InvalidRunCard, "'dynamical_scale_choice' has two or more identical entries. They have to be all different for the code to work correctly."
            
        # Check that lenght of lists are consistent
        if len(self['reweight_pdf']) != len(self['lhaid']):
            raise InvalidRunCard, "'reweight_pdf' and 'lhaid' lists should have the same length"
        if len(self['reweight_scale']) != len(self['dynamical_scale_choice']):
            raise InvalidRunCard, "'reweight_scale' and 'dynamical_scale_choice' lists should have the same length"
        if len(self['dynamical_scale_choice']) > 10 :
            raise InvalidRunCard, "Length of list for 'dynamical_scale_choice' too long: max is 10."
        if len(self['lhaid']) > 25 :
            raise InvalidRunCard, "Length of list for 'lhaid' too long: max is 25."
        if len(self['rw_rscale']) > 9 :
            raise InvalidRunCard, "Length of list for 'rw_rscale' too long: max is 9."
        if len(self['rw_fscale']) > 9 :
            raise InvalidRunCard, "Length of list for 'rw_fscale' too long: max is 9."
    # make sure that the first element of rw_rscale and rw_fscale is the 1.0
        if 1.0 not in self['rw_rscale']:
            logger.warning("'1.0' has to be part of 'rw_rscale', adding it")
            self['rw_rscale'].insert(0,1.0)
        if 1.0 not in self['rw_fscale']:
            logger.warning("'1.0' has to be part of 'rw_fscale', adding it")
            self['rw_fscale'].insert(0,1.0)
        if self['rw_rscale'][0] != 1.0 and 1.0 in self['rw_rscale']:
            a=self['rw_rscale'].index(1.0)
            self['rw_rscale'][0],self['rw_rscale'][a]=self['rw_rscale'][a],self['rw_rscale'][0]
        if self['rw_fscale'][0] != 1.0 and 1.0 in self['rw_fscale']:
            a=self['rw_fscale'].index(1.0)
            self['rw_fscale'][0],self['rw_fscale'][a]=self['rw_fscale'][a],self['rw_fscale'][0]
    # check that all elements of rw_rscale and rw_fscale are diffent.
        if len(self['rw_rscale']) != len(set(self['rw_rscale'])):
                raise InvalidRunCard, "'rw_rscale' has two or more identical entries. They have to be all different for the code to work correctly."
        if len(self['rw_fscale']) != len(set(self['rw_fscale'])):
                raise InvalidRunCard, "'rw_fscale' has two or more identical entries. They have to be all different for the code to work correctly."


    def update_system_parameter_for_include(self):
        
        # set the pdg_for_cut fortran parameter
        pdg_to_cut = set(self['pt_min_pdg'].keys() +self['pt_max_pdg'].keys()+
                         self['mxx_min_pdg'].keys()+ self['mxx_only_part_antipart'].keys())
        pdg_to_cut.discard('__type__')
        pdg_to_cut.discard('default')
        if len(pdg_to_cut)>25:
            raise Exception, "Maximum 25 different PDGs are allowed for PDG specific cut"
        
        if any(int(pdg)<0 for pdg in pdg_to_cut):
            logger.warning('PDG specific cuts are always applied symmetrically on particle/anti-particle. Always use positve PDG codes')
            raise MadGraph5Error, 'Some PDG specific cuts are defined with negative PDG codes'
        
        
        if any(pdg in pdg_to_cut for pdg in [21,22,11,13,15]+ range(self['maxjetflavor']+1)):
            # Note that this will double check in the fortran code
            raise Exception, "Can not use PDG related cuts for massless SM particles/leptons"
        if pdg_to_cut:
            self['pdg_cut'] = list(pdg_to_cut)
            self['ptmin4pdg'] = []
            self['ptmax4pdg'] = []
            self['mxxmin4pdg'] = []
            self['mxxpart_antipart']  = []
            for pdg in self['pdg_cut']:
                for var in ['pt','mxx']:
                    for minmax in ['min', 'max']:
                        if var == 'mxx' and minmax == 'max':
                            continue
                        new_var = '%s%s4pdg' % (var, minmax)
                        old_var = '%s_%s_pdg' % (var, minmax)
                        default = 0. if minmax=='min' else -1.
                        self[new_var].append(self[old_var][str(pdg)] if str(pdg) in self[old_var] else default)
                #special for mxx_part_antipart
                old_var = 'mxx_only_part_antipart'
                new_var = 'mxxpart_antipart'
                if 'default' in self[old_var]:
                    default = self[old_var]['default']
                    self[new_var].append(self[old_var][str(pdg)] if str(pdg) in self[old_var] else default)
                else:
                    if str(pdg) not in self[old_var]:
                        raise Exception("no default value defined for %s and no value defined for pdg %s" % (old_var, pdg)) 
                    self[new_var].append(self[old_var][str(pdg)])
        else:
            self['pdg_cut'] = [0]
            self['ptmin4pdg'] = [0.]
            self['ptmax4pdg'] = [-1.]
            self['mxxmin4pdg'] = [0.]
            self['mxxpart_antipart'] = [False]

    def write(self, output_file, template=None, python_template=False, **opt):
        """Write the run_card in output_file according to template 
           (a path to a valid run_card)"""

        if not template:
            if not MADEVENT:
                template = pjoin(MG5DIR, 'Template', 'NLO', 'Cards', 
                                                        'run_card.dat')
                python_template = True
            else:
                template = pjoin(MEDIR, 'Cards', 'run_card_default.dat')
                python_template = False
       
        super(RunCardNLO, self).write(output_file, template=template,
                                    python_template=python_template, **opt)


    def create_default_for_process(self, proc_characteristic, history, proc_def):
        """Rules
          e+ e- beam -> lpp:0 ebeam:500  
          p p beam -> set maxjetflavor automatically
        """

        # check for beam_id
        beam_id = set()
        for proc in proc_def:
            for leg in proc['legs']:
                if not leg['state']:
                    beam_id.add(leg['id'])
        if any(i in beam_id for i in [1,-1,2,-2,3,-3,4,-4,5,-5,21,22]):
            maxjetflavor = max([4]+[abs(i) for i in beam_id if  -7< i < 7])
            self['maxjetflavor'] = maxjetflavor
            pass
        elif 11 in beam_id or -11 in beam_id:
            self['lpp1'] = 0
            self['lpp2'] = 0
            self['ebeam1'] = 500
            self['ebeam2'] = 500
        else:
            self['lpp1'] = 0
            self['lpp2'] = 0  
            
        if proc_characteristic['ninitial'] == 1:
            #remove all cut
            self.remove_all_cut()
    
    
    
class MadLoopParam(ConfigFile):
    """ a class for storing/dealing with the file MadLoopParam.dat
    contains a parser to read it, facilities to write a new file,...
    """
    
    _ID_reduction_tool_map = {1:'CutTools',
                             2:'PJFry++',
                             3:'IREGI',
                             4:'Golem95',
                             5:'Samurai',
                             6:'Ninja',
                             7:'COLLIER'}
    
    def default_setup(self):
        """initialize the directory to the default value"""
        
        self.add_param("MLReductionLib", "6|7|1")
        self.add_param("IREGIMODE", 2)
        self.add_param("IREGIRECY", True)
        self.add_param("CTModeRun", -1)
        self.add_param("MLStabThres", 1e-3)
        self.add_param("NRotations_DP", 0)
        self.add_param("NRotations_QP", 0)
        self.add_param("ImprovePSPoint", 2)
        self.add_param("CTLoopLibrary", 2)
        self.add_param("CTStabThres", 1e-2)
        self.add_param("CTModeInit", 1)
        self.add_param("CheckCycle", 3)
        self.add_param("MaxAttempts", 10)
        self.add_param("ZeroThres", 1e-9)
        self.add_param("OSThres", 1.0e-8)
        self.add_param("DoubleCheckHelicityFilter", True)
        self.add_param("WriteOutFilters", True)
        self.add_param("UseLoopFilter", False)
        self.add_param("HelicityFilterLevel", 2)
        self.add_param("LoopInitStartOver", False)
        self.add_param("HelInitStartOver", False)
        self.add_param("UseQPIntegrandForNinja", True)        
        self.add_param("UseQPIntegrandForCutTools", True)
        self.add_param("COLLIERMode", 1)
        self.add_param("COLLIERComputeUVpoles", True)
        self.add_param("COLLIERComputeIRpoles", True)
        self.add_param("COLLIERRequiredAccuracy", 1.0e-8)
        self.add_param("COLLIERCanOutput",False)
        self.add_param("COLLIERGlobalCache",-1)
        self.add_param("COLLIERUseCacheForPoles",False)
        self.add_param("COLLIERUseInternalStabilityTest",True)

    def read(self, finput):
        """Read the input file, this can be a path to a file, 
           a file object, a str with the content of the file."""
           
        if isinstance(finput, str):
            if "\n" in finput:
                finput = finput.split('\n')
            elif os.path.isfile(finput):
                finput = open(finput)
            else:
                raise Exception, "No such file %s" % input
        
        previous_line= ''
        for line in finput:
            if previous_line.startswith('#'):
                name = previous_line[1:].split()[0]
                value = line.strip()
                if len(value) and value[0] not in ['#', '!']:
                    self.__setitem__(name, value, change_userdefine=True)
            previous_line = line
        
    
    def write(self, outputpath, template=None,commentdefault=False):
        
        if not template:
            if not MADEVENT:
                template = pjoin(MG5DIR, 'Template', 'loop_material', 'StandAlone', 
                                                   'Cards', 'MadLoopParams.dat')
            else:
                template = pjoin(MEDIR, 'Cards', 'MadLoopParams_default.dat')
        fsock = open(template, 'r')
        template = fsock.readlines()
        fsock.close()
        
        if isinstance(outputpath, str):
            output = open(outputpath, 'w')
        else:
            output = outputpath

        def f77format(value):
            if isinstance(value, bool):
                if value:
                    return '.true.'
                else:
                    return '.false.'
            elif isinstance(value, int):
                return value
            elif isinstance(value, float):
                tmp ='%e' % value
                return tmp.replace('e','d')
            elif isinstance(value, str):
                return value
            else:
                raise Exception, "Can not format input %s" % type(value)
            
        name = ''
        done = set()
        for line in template:
            if name:
                done.add(name)
                if commentdefault and name.lower() not in self.user_set :
                    output.write('!%s\n' % f77format(self[name]))
                else:
                    output.write('%s\n' % f77format(self[name]))
                name=''
                continue
            elif line.startswith('#'):
                name = line[1:].split()[0]
            output.write(line)
        
    
            
        
        
        
        
    <|MERGE_RESOLUTION|>--- conflicted
+++ resolved
@@ -2623,10 +2623,10 @@
         self.add_param('nb_neutron2', 0, hidden=True, allowed=[1,0, 125 , '*'],fortran_name="nb_neutron(2)",
                        comment='For heavy ion physics nb of neutron in the ion (of beam 2 if group_subprocess was False )')        
         self.add_param('mass_ion1', -1.0, hidden=True, fortran_name="mass_ion(1)",
-                       allowed=[-1,0, 0.938, 207.02*0.938, '*'],
+                       allowed=[-1,0, 0.938, 207.02*0.938, 0.000511, 0.105, '*'],
                        comment='For heavy ion physics mass in GeV of the ion (of beam 1)')
         self.add_param('mass_ion2', -1.0, hidden=True, fortran_name="mass_ion(2)",
-                       allowed=[-1,0, 0.938, 207.02*0.938, '*'],
+                       allowed=[-1,0, 0.938, 207.02*0.938, 0.000511, 0.105, '*'],
                        comment='For heavy ion physics mass in GeV of the ion (of beam 2)')
         
         self.add_param("pdlabel", "nn23lo1")
@@ -2784,7 +2784,7 @@
         self.add_param("sys_alpsfact", "None", include=False)
         self.add_param("sys_matchscale", "auto", include=False)
         self.add_param("sys_pdf", "NNPDF23_lo_as_0130_qed", include=False)
-        self.add_param("sys_scalecorrelation", -1, include=False)
+        self.add_param("sys_scalecorrelation", -1, include=False, hidden=True)
 
         #parameter not in the run_card by default
         self.add_param('gridrun', False, hidden=True)
@@ -2809,20 +2809,6 @@
         self.add_param('eta_min_pdg',{'__type__':0.}, include=False)
         self.add_param('eta_max_pdg',{'__type__':0.}, include=False)
         self.add_param('mxx_min_pdg',{'__type__':0.}, include=False)
-<<<<<<< HEAD
-        self.add_param('mxx_only_part_antipart', {'default':False}, include=False, hidden=True)
-        
-        self.add_param('pdg_cut',[0], hidden=True, system=True) # store which PDG are tracked
-        self.add_param('ptmin4pdg',[0.], hidden=True, system=True) # store pt min
-        self.add_param('ptmax4pdg',[-1.], hidden=True, system=True)
-        self.add_param('Emin4pdg',[0.], hidden=True, system=True) # store pt min
-        self.add_param('Emax4pdg',[-1.], hidden=True, system=True)  
-        self.add_param('etamin4pdg',[0.], hidden=True, system=True) # store pt min
-        self.add_param('etamax4pdg',[-1.], hidden=True, system=True)   
-        self.add_param('mxxmin4pdg',[-1.], hidden=True, system=True)
-        self.add_param('mxxpart_antipart', [False], hidden=True, system=True)
-        # Not implemetJob has already finishedented right now (double particle cut)
-=======
         self.add_param('mxx_only_part_antipart', {'default':False}, include=False)
         
         self.add_param('pdg_cut',[0],  system=True) # store which PDG are tracked
@@ -2834,14 +2820,6 @@
         self.add_param('etamax4pdg',[-1.], system=True)   
         self.add_param('mxxmin4pdg',[-1.], system=True)
         self.add_param('mxxpart_antipart', [False], system=True)
-        # Not implemetented right now (double particle cut)
->>>>>>> 7de632c4
-        #self.add_param('pdg_cut_2',[0], hidden=True, system=True)
-        # self.add_param('M_min_pdg',[0.], hidden=True, system=True) # store pt min
-        #self.add_param('M_max_pdg',[0.], hidden=True, system=True)               
-        # self.add_param('DR_min_pdg',[0.], hidden=True, system=True) # store pt min
-        #self.add_param('DR_max_pdg',[0.], hidden=True, system=True)               
-            
             
              
     def check_validity(self):

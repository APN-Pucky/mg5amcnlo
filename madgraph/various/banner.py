################################################################################
#
# Copyright (c) 2011 The MadGraph5_aMC@NLO Development team and Contributors
#
# This file is a part of the MadGraph5_aMC@NLO project, an application which 
# automatically generates Feynman diagrams and matrix elements for arbitrary
# high-energy processes in the Standard Model and beyond.
#
# It is subject to the MadGraph5_aMC@NLO license which should accompany this 
# distribution.
#
# For more information, visit madgraph.phys.ucl.ac.be and amcatnlo.web.cern.ch
#
################################################################################

from __future__ import division
import collections
import copy
import logging
import numbers
import os
import sys
import re
import math
import StringIO
import itertools


pjoin = os.path.join

try:
    import madgraph
except ImportError:
    MADEVENT = True
    from internal import MadGraph5Error, InvalidCmd
    import internal.file_writers as file_writers
    import internal.files as files
    import internal.check_param_card as param_card_reader
    import internal.misc as misc
    MEDIR = os.path.split(os.path.dirname(os.path.realpath( __file__ )))[0]
    MEDIR = os.path.split(MEDIR)[0]
else:
    MADEVENT = False
    import madgraph.various.misc as misc
    import madgraph.iolibs.file_writers as file_writers
    import madgraph.iolibs.files as files 
    import models.check_param_card as param_card_reader
    from madgraph import MG5DIR, MadGraph5Error, InvalidCmd



logger = logging.getLogger('madevent.cards')

# A placeholder class to store unknown parameters with undecided format
class UnknownType(str):
    pass

#dict
class Banner(dict):
    """ """

    ordered_items = ['mgversion', 'mg5proccard', 'mgproccard', 'mgruncard',
                     'slha','initrwgt','mggenerationinfo', 'mgpythiacard', 'mgpgscard',
                     'mgdelphescard', 'mgdelphestrigger','mgshowercard',
                     'ma5card_parton','ma5card_hadron','run_settings']

    capitalized_items = {
            'mgversion': 'MGVersion',
            'mg5proccard': 'MG5ProcCard',
            'mgproccard': 'MGProcCard',
            'mgruncard': 'MGRunCard',
            'ma5card_parton' : 'MA5Card_parton',
            'ma5card_hadron' : 'MA5Card_hadron',            
            'mggenerationinfo': 'MGGenerationInfo',
            'mgpythiacard': 'MGPythiaCard',
            'mgpgscard': 'MGPGSCard',
            'mgdelphescard': 'MGDelphesCard',
            'mgdelphestrigger': 'MGDelphesTrigger',
            'mgshowercard': 'MGShowerCard' }
    
    forbid_cdata = ['initrwgt']
    
    def __init__(self, banner_path=None):
        """ """

        if isinstance(banner_path, Banner):
            dict.__init__(self, banner_path)
            self.lhe_version = banner_path.lhe_version
            return     
        else:
            dict.__init__(self)
        
        #Look at the version
        if MADEVENT:
            self['mgversion'] = '#%s\n' % open(pjoin(MEDIR, 'MGMEVersion.txt')).read()
        else:
            info = misc.get_pkg_info()
            self['mgversion'] = info['version']+'\n'
        
        self.lhe_version = None

   
        if banner_path:
            self.read_banner(banner_path)

    ############################################################################
    #  READ BANNER
    ############################################################################
    pat_begin=re.compile('<(?P<name>\w*)>')
    pat_end=re.compile('</(?P<name>\w*)>')

    tag_to_file={'slha':'param_card.dat',
      'mgruncard':'run_card.dat',
      'mgpythiacard':'pythia_card.dat',
      'mgpgscard' : 'pgs_card.dat',
      'mgdelphescard':'delphes_card.dat',      
      'mgdelphestrigger':'delphes_trigger.dat',
      'mg5proccard':'proc_card_mg5.dat',
      'mgproccard': 'proc_card.dat',
      'init': '',
      'mggenerationinfo':'',
      'scalesfunctionalform':'',
      'montecarlomasses':'',
      'initrwgt':'',
      'madspin':'madspin_card.dat',
      'mgshowercard':'shower_card.dat',
      'pythia8':'pythia8_card.dat',
      'ma5card_parton':'madanalysis5_parton_card.dat',
      'ma5card_hadron':'madanalysis5_hadron_card.dat',      
      'run_settings':''
      }
    
    def read_banner(self, input_path):
        """read a banner"""

        if isinstance(input_path, str):
            if input_path.find('\n') ==-1:
                input_path = open(input_path)
            else:
                def split_iter(string):
                    return (x.groups(0)[0] for x in re.finditer(r"([^\n]*\n)", string, re.DOTALL))
                input_path = split_iter(input_path)
                
        text = ''
        store = False
        for line in input_path:
            if self.pat_begin.search(line):
                if self.pat_begin.search(line).group('name').lower() in self.tag_to_file:
                    tag = self.pat_begin.search(line).group('name').lower()
                    store = True
                    continue
            if store and self.pat_end.search(line):
                if tag == self.pat_end.search(line).group('name').lower():
                    self[tag] = text
                    text = ''
                    store = False
            if store and not line.startswith(('<![CDATA[',']]>')):
                if line.endswith('\n'):
                    text += line
                else:
                    text += '%s%s' % (line, '\n')
                
            #reaching end of the banner in a event file avoid to read full file 
            if "</init>" in line:
                break
            elif "<event>" in line:
                break
    
    def __getattribute__(self, attr):
        """allow auto-build for the run_card/param_card/... """
        try:
            return super(Banner, self).__getattribute__(attr)
        except:
            if attr not in ['run_card', 'param_card', 'slha', 'mgruncard', 'mg5proccard', 'mgshowercard', 'foanalyse']:
                raise
            return self.charge_card(attr)


    
    def change_lhe_version(self, version):
        """change the lhe version associate to the banner"""
    
        version = float(version)
        if version < 3:
            version = 1
        elif version > 3:
            raise Exception, "Not Supported version"
        self.lhe_version = version
    
    def get_cross(self, witherror=False):
        """return the cross-section of the file"""

        if "init" not in self:
            raise Exception
        
        text = self["init"].split('\n')
        cross = 0
        error = 0
        for line in text:
            s = line.split()
            if len(s)==4:
                cross += float(s[0])
                if witherror:
                    error += float(s[1])**2
        if not witherror:
            return cross
        else:
            return cross, math.sqrt(error)
        

    def scale_init_cross(self, ratio):
        """modify the init information with the associate scale"""

        assert "init" in self
        
        all_lines = self["init"].split('\n')
        new_data = []
        new_data.append(all_lines[0])
        for i in range(1, len(all_lines)):
            line = all_lines[i]
            split = line.split()
            if len(split) == 4:
                xsec, xerr, xmax, pid = split 
            else:
                new_data += all_lines[i:]
                break
            pid = int(pid)
            
            line = "   %+13.7e %+13.7e %+13.7e %i" % \
                (ratio*float(xsec), ratio* float(xerr), ratio*float(xmax), pid)
            new_data.append(line)
        self['init'] = '\n'.join(new_data)
    
    def get_pdg_beam(self):
        """return the pdg of each beam"""
        
        assert "init" in self
        
        all_lines = self["init"].split('\n')
        pdg1,pdg2,_ = all_lines[0].split(None, 2)
        return int(pdg1), int(pdg2)
    
    def load_basic(self, medir):
        """ Load the proc_card /param_card and run_card """
        
        self.add(pjoin(medir,'Cards', 'param_card.dat'))
        self.add(pjoin(medir,'Cards', 'run_card.dat'))
        if os.path.exists(pjoin(medir, 'SubProcesses', 'procdef_mg5.dat')):
            self.add(pjoin(medir,'SubProcesses', 'procdef_mg5.dat'))
            self.add(pjoin(medir,'Cards', 'proc_card_mg5.dat'))
        else:
            self.add(pjoin(medir,'Cards', 'proc_card.dat'))
        
    def change_seed(self, seed):
        """Change the seed value in the banner"""
        #      0       = iseed
        p = re.compile(r'''^\s*\d+\s*=\s*iseed''', re.M)
        new_seed_str = " %s = iseed" % seed
        self['mgruncard'] = p.sub(new_seed_str, self['mgruncard'])
    
    def add_generation_info(self, cross, nb_event):
        """add info on MGGeneration"""
        
        text = """
#  Number of Events        :       %s
#  Integrated weight (pb)  :       %s
""" % (nb_event, cross)
        self['MGGenerationInfo'] = text
    
    ############################################################################
    #  SPLIT BANNER
    ############################################################################
    def split(self, me_dir, proc_card=True):
        """write the banner in the Cards directory.
        proc_card argument is present to avoid the overwrite of proc_card 
        information"""

        for tag, text in self.items():
            if tag == 'mgversion':
                continue
            if not proc_card and tag in ['mg5proccard','mgproccard']:
                continue
            if not self.tag_to_file[tag]:
                continue
            ff = open(pjoin(me_dir, 'Cards', self.tag_to_file[tag]), 'w')
            ff.write(text)
            ff.close()


    ############################################################################
    #  WRITE BANNER
    ############################################################################
    def check_pid(self, pid2label):
        """special routine removing width/mass of particles not present in the model
        This is usefull in case of loop model card, when we want to use the non
        loop model."""
        
        if not hasattr(self, 'param_card'):
            self.charge_card('slha')
            
        for tag in ['mass', 'decay']:
            block = self.param_card.get(tag)
            for data in block:
                pid = data.lhacode[0]
                if pid not in pid2label.keys(): 
                    block.remove((pid,))

    def get_lha_strategy(self):
        """get the lha_strategy: how the weight have to be handle by the shower"""
        
        if not self["init"]:
            raise Exception, "No init block define"
        
        data = self["init"].split('\n')[0].split()
        if len(data) != 10:
            misc.sprint(len(data), self['init'])
            raise Exception, "init block has a wrong format"
        return int(float(data[-2]))
        
    def set_lha_strategy(self, value):
        """set the lha_strategy: how the weight have to be handle by the shower"""
        
        if not (-4 <= int(value) <= 4):
            raise Exception, "wrong value for lha_strategy", value
        if not self["init"]:
            raise Exception, "No init block define"
        
        all_lines = self["init"].split('\n')
        data = all_lines[0].split()
        if len(data) != 10:
            misc.sprint(len(data), self['init'])
            raise Exception, "init block has a wrong format"
        data[-2] = '%s' % value
        all_lines[0] = ' '.join(data)
        self['init'] = '\n'.join(all_lines)


    def modify_init_cross(self, cross):
        """modify the init information with the associate cross-section"""
        assert isinstance(cross, dict)
#        assert "all" in cross
        assert "init" in self
        
        cross = dict(cross)
        for key in cross.keys():
            if isinstance(key, str) and key.isdigit() and int(key) not in cross:
                cross[int(key)] = cross[key]
        
        
        all_lines = self["init"].split('\n')
        new_data = []
        new_data.append(all_lines[0])
        for i in range(1, len(all_lines)):
            line = all_lines[i]
            split = line.split()
            if len(split) == 4:
                xsec, xerr, xmax, pid = split 
            else:
                new_data += all_lines[i:]
                break
            if int(pid) not in cross:
                raise Exception
            pid = int(pid)
            if float(xsec):
                ratio = cross[pid]/float(xsec)
            else:
                ratio = 0
            line = "   %+13.7e %+13.7e %+13.7e %i" % \
                (float(cross[pid]), ratio* float(xerr), ratio*float(xmax), pid)
            new_data.append(line)
        self['init'] = '\n'.join(new_data)
                
    ############################################################################
    #  WRITE BANNER
    ############################################################################
    def write(self, output_path, close_tag=True, exclude=[]):
        """write the banner"""
        
        if isinstance(output_path, str):
            ff = open(output_path, 'w')
        else:
            ff = output_path
            
        if MADEVENT:
            header = open(pjoin(MEDIR, 'Source', 'banner_header.txt')).read()
        else:
            header = open(pjoin(MG5DIR,'Template', 'LO', 'Source', 'banner_header.txt')).read()
            
        if not self.lhe_version:
            self.lhe_version = self.get('run_card', 'lhe_version', default=1.0)
            if float(self.lhe_version) < 3:
                self.lhe_version = 1.0
        
        ff.write(header % { 'version':float(self.lhe_version)})


        for tag in [t for t in self.ordered_items if t in self.keys()]+ \
            [t for t in self.keys() if t not in self.ordered_items]:
            if tag in ['init'] or tag in exclude: 
                continue
            capitalized_tag = self.capitalized_items[tag] if tag in self.capitalized_items else tag
            start_data, stop_data = '', ''
            if capitalized_tag not in self.forbid_cdata and \
                                          ('<' in self[tag] or '@' in self[tag]):
                start_data = '\n<![CDATA['
                stop_data = ']]>\n'
            ff.write('<%(tag)s>%(start_data)s\n%(text)s\n%(stop_data)s</%(tag)s>\n' % \
                     {'tag':capitalized_tag, 'text':self[tag].strip(),
                      'start_data': start_data, 'stop_data':stop_data})
        
        
        if not '/header' in exclude:
            ff.write('</header>\n')    

        if 'init' in self and not 'init' in exclude:
            text = self['init']
            ff.write('<%(tag)s>\n%(text)s\n</%(tag)s>\n' % \
                     {'tag':'init', 'text':text.strip()})  
        if close_tag:          
            ff.write('</LesHouchesEvents>\n')
        return ff
        
        
    ############################################################################
    # BANNER
    ############################################################################
    def add(self, path, tag=None):
        """Add the content of the file to the banner"""
        
        if not tag:
            card_name = os.path.basename(path)
            if 'param_card' in card_name:
                tag = 'slha'
            elif 'run_card' in card_name:
                tag = 'MGRunCard'
            elif 'pythia_card' in card_name:
                tag = 'MGPythiaCard'
            elif 'pythia8_card' in card_name or 'pythia8.cmd' in card_name:
                tag = 'MGPythiaCard'
            elif 'pgs_card' in card_name:
                tag = 'MGPGSCard'
            elif 'delphes_card' in card_name:
                tag = 'MGDelphesCard'
            elif 'delphes_trigger' in card_name:
                tag = 'MGDelphesTrigger'
            elif 'proc_card_mg5' in card_name:
                tag = 'MG5ProcCard'
            elif 'proc_card' in card_name:
                tag = 'MGProcCard'
            elif 'procdef_mg5' in card_name:
                tag = 'MGProcCard'
            elif 'shower_card' in card_name:
                tag = 'MGShowerCard'
            elif 'madspin_card' in card_name:
                tag = 'madspin'
            elif 'FO_analyse_card' in card_name:
                tag = 'foanalyse'
            elif 'reweight_card' in card_name:
                tag='reweight_card'
            elif 'madanalysis5_parton_card' in card_name:
                tag='MA5Card_parton'
            elif 'madanalysis5_hadron_card' in card_name:
                tag='MA5Card_hadron'
            else:
                raise Exception, 'Impossible to know the type of the card'

            self.add_text(tag.lower(), open(path).read())

    def add_text(self, tag, text):
        """Add the content of the file to the banner"""

        if tag == 'param_card':
            tag = 'slha'
        elif tag == 'run_card':
            tag = 'mgruncard' 
        elif tag == 'proc_card':
            tag = 'mg5proccard' 
        elif tag == 'shower_card':
            tag = 'mgshowercard'
        elif tag == 'FO_analyse_card':
            tag = 'foanalyse'
        
        self[tag.lower()] = text
    
    
    def charge_card(self, tag):
        """Build the python object associated to the card"""
        
        if tag in ['param_card', 'param']:
            tag = 'slha'
        elif tag  in ['run_card', 'run']:
            tag = 'mgruncard' 
        elif tag == 'proc_card':
            tag = 'mg5proccard' 
        elif tag == 'shower_card':
            tag = 'mgshowercard'
        elif tag == 'FO_analyse_card':
            tag = 'foanalyse'

        assert tag in ['slha', 'mgruncard', 'mg5proccard', 'mgshowercard', 'foanalyse'], 'invalid card %s' % tag
        
        if tag == 'slha':
            param_card = self[tag].split('\n')
            self.param_card = param_card_reader.ParamCard(param_card)
            return self.param_card
        elif tag == 'mgruncard':
            self.run_card = RunCard(self[tag])
            return self.run_card
        elif tag == 'mg5proccard':
            proc_card = self[tag].split('\n')
            self.proc_card = ProcCard(proc_card)
            return self.proc_card
        elif tag =='mgshowercard':
            shower_content = self[tag] 
            if MADEVENT:
                import internal.shower_card as shower_card
            else:
                import madgraph.various.shower_card as shower_card
            self.shower_card = shower_card.ShowerCard(shower_content, True)
            # set testing to false (testing = true allow to init using 
            #  the card content instead of the card path"
            self.shower_card.testing = False
            return self.shower_card
        elif tag =='foanalyse':
            analyse_content = self[tag] 
            if MADEVENT:
                import internal.FO_analyse_card as FO_analyse_card
            else:
                import madgraph.various.FO_analyse_card as FO_analyse_card
            # set testing to false (testing = true allow to init using 
            #  the card content instead of the card path"
            self.FOanalyse_card = FO_analyse_card.FOAnalyseCard(analyse_content, True)
            self.FOanalyse_card.testing = False
            return self.FOanalyse_card
        

    def get_detail(self, tag, *arg, **opt):
        """return a specific """
                
        if tag in ['param_card', 'param']:
            tag = 'slha'
            attr_tag = 'param_card'
        elif tag in ['run_card', 'run']:
            tag = 'mgruncard' 
            attr_tag = 'run_card'
        elif tag == 'proc_card':
            tag = 'mg5proccard' 
            attr_tag = 'proc_card'
        elif tag == 'model':
            tag = 'mg5proccard' 
            attr_tag = 'proc_card'
            arg = ('model',)
        elif tag == 'generate':
            tag = 'mg5proccard' 
            attr_tag = 'proc_card'
            arg = ('generate',)
        elif tag == 'shower_card':
            tag = 'mgshowercard'
            attr_tag = 'shower_card'
        assert tag in ['slha', 'mgruncard', 'mg5proccard', 'shower_card'], '%s not recognized' % tag
        
        if not hasattr(self, attr_tag):
            self.charge_card(attr_tag) 

        card = getattr(self, attr_tag)
        if len(arg) == 0:
            return card
        elif len(arg) == 1:
            if tag == 'mg5proccard':
                try:
                    return card.get(arg[0])
                except KeyError, error:
                    if 'default' in opt:
                        return opt['default']
                    else:
                        raise
            try:
                return card[arg[0]]
            except KeyError:
                if 'default' in opt:
                    return opt['default']
                else:
                    raise                
        elif len(arg) == 2 and tag == 'slha':
            try:
                return card[arg[0]].get(arg[1:])
            except KeyError:
                if 'default' in opt:
                    return opt['default']
                else:
                    raise  
        elif len(arg) == 0:
            return card
        else:
            raise Exception, "Unknow command"
    
    #convenient alias
    get = get_detail
    
    def set(self, card, *args):
        """modify one of the cards"""

        if tag == 'param_card':
            tag = 'slha'
            attr_tag = 'param_card'
        elif tag == 'run_card':
            tag = 'mgruncard' 
            attr_tag = 'run_card'
        elif tag == 'proc_card':
            tag = 'mg5proccard' 
            attr_tag = 'proc_card'
        elif tag == 'model':
            tag = 'mg5proccard' 
            attr_tag = 'proc_card'
            arg = ('model',)
        elif tag == 'generate':
            tag = 'mg5proccard' 
            attr_tag = 'proc_card'
            arg = ('generate',)
        elif tag == 'shower_card':
            tag = 'mgshowercard'
            attr_tag = 'shower_card'
        assert tag in ['slha', 'mgruncard', 'mg5proccard', 'shower_card'], 'not recognized'
        
        if not hasattr(self, attr_tag):
            self.charge_card(attr_tag) 
            
        card = getattr(self, attr_tag)
        if len(args) ==2:
            if tag == 'mg5proccard':
                card.info[args[0]] = args[-1]
            else:
                card[args[0]] = args[1]
        else:
            card[args[:-1]] = args[-1]
        
    
    @misc.multiple_try()
    def add_to_file(self, path, seed=None, out=None):
        """Add the banner to a file and change the associate seed in the banner"""

        if seed is not None:
            self.set("run_card", "iseed", seed)
        
        if not out:
            path_out = "%s.tmp" % path
        else:
            path_out = out
        
        ff = self.write(path_out, close_tag=False,
                        exclude=['MGGenerationInfo', '/header', 'init'])
        ff.write("## END BANNER##\n")
        if self.lhe_version >= 3:
        #add the original content
            [ff.write(line) if not line.startswith("<generator name='MadGraph5_aMC@NLO'")
                        else ff.write("<generator name='MadGraph5_aMC@NLO' version='%s'>" % self['mgversion'][:-1])
                        for line in open(path)]
        else:
            [ff.write(line) for line in open(path)]
        ff.write("</LesHouchesEvents>\n")
        ff.close()
        if out:
            os.remove(path)
        else:
            files.mv(path_out, path)


        
def split_banner(banner_path, me_dir, proc_card=True):
    """a simple way to split a banner"""
    
    banner = Banner(banner_path)
    banner.split(me_dir, proc_card)
    
def recover_banner(results_object, level, run=None, tag=None):
    """as input we receive a gen_crossxhtml.AllResults object.
       This define the current banner and load it
    """
    
    if not run:
        try: 
            _run = results_object.current['run_name']   
            _tag = results_object.current['tag'] 
        except Exception:
            return Banner()
    else:
        _run = run
    if not tag:
        try:    
            _tag = results_object[run].tags[-1] 
        except Exception,error:
            if os.path.exists( pjoin(results_object.path,'Events','%s_banner.txt' % (run))):
                tag = None
            else:
                return Banner()      
    else:
        _tag = tag
    
    path = results_object.path
    if tag:               
        banner_path = pjoin(path,'Events',run,'%s_%s_banner.txt' % (run, tag))
    else:
        banner_path = pjoin(results_object.path,'Events','%s_banner.txt' % (run))
      
    if not os.path.exists(banner_path):
        if level != "parton" and tag != _tag:
            return recover_banner(results_object, level, _run, results_object[_run].tags[0])
        elif level == 'parton':
            paths = [pjoin(path,'Events',run, 'unweighted_events.lhe.gz'),
                     pjoin(path,'Events',run, 'unweighted_events.lhe'),
                     pjoin(path,'Events',run, 'events.lhe.gz'),
                     pjoin(path,'Events',run, 'events.lhe')]
            for p in paths:
                if os.path.exists(p):
                    if MADEVENT:
                        import internal.lhe_parser as lhe_parser
                    else:
                        import madgraph.various.lhe_parser as lhe_parser
                    lhe = lhe_parser.EventFile(p)
                    return Banner(lhe.banner)

        # security if the banner was remove (or program canceled before created it)
        return Banner()  
    
    banner = Banner(banner_path)
    
    
    
    if level == 'pythia':
        if 'mgpythiacard' in banner:
            del banner['mgpythiacard']
    if level in ['pythia','pgs','delphes']:
        for tag in ['mgpgscard', 'mgdelphescard', 'mgdelphestrigger']:
            if tag in banner:
                del banner[tag]
    return banner
    
class InvalidRunCard(InvalidCmd):
    pass

class ProcCard(list):
    """Basic Proccard object"""
    
    history_header = \
        '#************************************************************\n' + \
        '#*                     MadGraph5_aMC@NLO                    *\n' + \
        '#*                                                          *\n' + \
        "#*                *                       *                 *\n" + \
        "#*                  *        * *        *                   *\n" + \
        "#*                    * * * * 5 * * * *                     *\n" + \
        "#*                  *        * *        *                   *\n" + \
        "#*                *                       *                 *\n" + \
        "#*                                                          *\n" + \
        "#*                                                          *\n" + \
        "%(info_line)s" +\
        "#*                                                          *\n" + \
        "#*    The MadGraph5_aMC@NLO Development Team - Find us at   *\n" + \
        "#*    https://server06.fynu.ucl.ac.be/projects/madgraph     *\n" + \
        '#*                                                          *\n' + \
        '#************************************************************\n' + \
        '#*                                                          *\n' + \
        '#*               Command File for MadGraph5_aMC@NLO         *\n' + \
        '#*                                                          *\n' + \
        '#*     run as ./bin/mg5_aMC  filename                       *\n' + \
        '#*                                                          *\n' + \
        '#************************************************************\n'
    
    
    
    
    def __init__(self, init=None):
        """ initialize a basic proc_card"""
        self.info = {'model': 'sm', 'generate':None,
                     'full_model_line':'import model sm'}
        list.__init__(self)
        if init:
            self.read(init)

            
    def read(self, init):
        """read the proc_card and save the information"""
        
        if isinstance(init, str): #path to file
            init = file(init, 'r')
        
        store_line = ''
        for line in init:
            line = line.rstrip()
            if line.endswith('\\'):
                store_line += line[:-1]
            else:
                tmp = store_line + line
                self.append(tmp.strip())
                store_line = ""
        if store_line:
            raise Exception, "WRONG CARD FORMAT"
        
        
    def move_to_last(self, cmd):
        """move an element to the last history."""
        for line in self[:]:
            if line.startswith(cmd):
                self.remove(line)
                list.append(self, line)
    
    def append(self, line):
        """"add a line in the proc_card perform automatically cleaning"""
        
        line = line.strip()
        cmds = line.split()
        if len(cmds) == 0:
            return
        
        list.append(self, line)
        
        # command type:
        cmd = cmds[0]
        
        if cmd == 'output':
            # Remove previous outputs from history
            self.clean(allow_for_removal = ['output'], keep_switch=True,
                           remove_bef_last='output')
        elif cmd == 'generate':
            # Remove previous generations from history
            self.clean(remove_bef_last='generate', keep_switch=True,
                     allow_for_removal= ['generate', 'add process', 'output'])
            self.info['generate'] = ' '.join(cmds[1:])
        elif cmd == 'add' and cmds[1] == 'process' and not self.info['generate']:
            self.info['generate'] = ' '.join(cmds[2:])
        elif cmd == 'import':
            if len(cmds) < 2:
                return
            if cmds[1].startswith('model'):
                self.info['full_model_line'] = line
                self.clean(remove_bef_last='import', keep_switch=True,
                        allow_for_removal=['generate', 'add process', 'add model', 'output'])
                if cmds[1] == 'model':
                    self.info['model'] = cmds[2]
                else:
                    self.info['model'] = None # not UFO model
            elif cmds[1] == 'proc_v4':
                #full cleaning
                self[:] = []
                

    def clean(self, to_keep=['set','add','load'],
                            remove_bef_last=None,
                            to_remove=['open','display','launch', 'check','history'],
                            allow_for_removal=None,
                            keep_switch=False):
        """Remove command in arguments from history.
        All command before the last occurrence of  'remove_bef_last'
        (including it) will be removed (but if another options tells the opposite).                
        'to_keep' is a set of line to always keep.
        'to_remove' is a set of line to always remove (don't care about remove_bef_ 
        status but keep_switch acts.).
        if 'allow_for_removal' is define only the command in that list can be 
        remove of the history for older command that remove_bef_lb1. all parameter
        present in to_remove are always remove even if they are not part of this 
        list.
        keep_switch force to keep the statement remove_bef_??? which changes starts
        the removal mode.
        """

        #check consistency
        if __debug__ and allow_for_removal:
            for arg in to_keep:
                assert arg not in allow_for_removal
            
    
        nline = -1
        removal = False
        #looping backward
        while nline > -len(self):
            switch  = False # set in True when removal pass in True

            #check if we need to pass in removal mode
            if not removal and remove_bef_last:
                    if self[nline].startswith(remove_bef_last):
                        removal = True
                        switch = True  

            # if this is the switch and is protected pass to the next element
            if switch and keep_switch:
                nline -= 1
                continue

            # remove command in to_remove (whatever the status of removal)
            if any([self[nline].startswith(arg) for arg in to_remove]):
                self.pop(nline)
                continue
            
            # Only if removal mode is active!
            if removal:
                if allow_for_removal:
                    # Only a subset of command can be removed
                    if any([self[nline].startswith(arg) 
                                                 for arg in allow_for_removal]):
                        self.pop(nline)
                        continue
                elif not any([self[nline].startswith(arg) for arg in to_keep]):
                    # All command have to be remove but protected
                    self.pop(nline)
                    continue
            
            # update the counter to pass to the next element
            nline -= 1
        
    def get(self, tag, default=None):
        if isinstance(tag, int):
            list.__getattr__(self, tag)
        elif tag == 'info' or tag == "__setstate__":
            return default #for pickle
        elif tag == "multiparticles":
            out = []
            for line in self:
                if line.startswith('define'):
                    try:
                        name, content = line[7:].split('=',1)
                    except ValueError:
                        name, content = line[7:].split(None,1)
                    out.append((name, content))
            return out 
        else:
            return self.info[tag]
            
    def write(self, path):
        """write the proc_card to a given path"""
        
        fsock = open(path, 'w')
        fsock.write(self.history_header)
        for line in self:
            while len(line) > 70:
                sub, line = line[:70]+"\\" , line[70:] 
                fsock.write(sub+"\n")
            else:
                fsock.write(line+"\n")
 
class InvalidCardEdition(InvalidCmd): pass 
 
class ConfigFile(dict):
    """ a class for storing/dealing with input file.
    """     

    def __init__(self, finput=None, **opt):
        """initialize a new instance. input can be an instance of MadLoopParam,
        a file, a path to a file, or simply Nothing"""                
        
        if isinstance(finput, self.__class__):
            dict.__init__(self, finput)
            assert finput.__dict__.keys()
            for key in finput.__dict__:
                setattr(self, key, copy.copy(getattr(finput, key)) )
            return
        else:
            dict.__init__(self)
        
        # Initialize it with all the default value
        self.user_set = set()
        self.auto_set = set()
        self.system_only = set()
        self.lower_to_case = {}
        self.list_parameter = {} #key -> type of list (int/float/bool/str/...
        self.dict_parameter = {}
        self.comments = {} # comment associated to parameters. can be display via help message
        # store the valid options for a given parameter.
        self.allowed_value = {}
        
        self.default_setup()
        

        # if input is define read that input
        if isinstance(finput, (file, str, StringIO.StringIO)):
            self.read(finput, **opt)

    def default_setup(self):
        pass

    def __copy__(self):
        return self.__class__(self)

    def __add__(self, other):
        """define the sum"""
        assert isinstance(other, dict)
        base = self.__class__(self)
        #base = copy.copy(self)
        base.update((key.lower(),value) for key, value in other.items())
        return base

    def __radd__(self, other):
        """define the sum"""
        new = copy.copy(other)
        new.update((key, value) for key, value in self.items())
        return new
    
    def __contains__(self, key):
        return dict.__contains__(self, key.lower())

    def __iter__(self):
        iter = super(ConfigFile, self).__iter__()
        return (self.lower_to_case[name] for name in iter)
    
    def keys(self):
        return [name for name in self]
    
    def items(self):
        return [(name,self[name]) for name in self]
        
    @staticmethod
    def warn(text, level, raiseerror=False):
        """convenient proxy to raiseerror/print warning"""

        if raiseerror is True:
            raise InvalidCardEdition(text)
        elif raiseerror:
            raise raiseerror(text)

        if isinstance(level,str):
            log = getattr(logger, level.lower())
        elif isinstance(level, int):
            log = lambda t: logger.log(level, t)
        elif level:
            log = level
        
        return log(text)

    def post_set(self, name, value, change_userdefine, raiseerror):
        
        if value is None:
            value = self[name]

        if hasattr(self, 'post_set_%s' % name):
            return getattr(self, 'post_set_%s' % name)(value, change_userdefine, raiseerror)
    
    def __setitem__(self, name, value, change_userdefine=False,raiseerror=False):
        """set the attribute and set correctly the type if the value is a string.
           change_userdefine on True if we have to add the parameter in user_set
        """
                       
        if  not len(self):
            #Should never happen but when deepcopy/pickle
            self.__init__()
                
        name = name.strip()
        lower_name = name.lower() 

        # 0. check if this parameter is a system only one
        if change_userdefine and lower_name in self.system_only:
            text='%s is a private entry which can not be modify by the user. Keep value at %s' % (name,self[name])
            self.warn(text, 'critical', raiseerror)
            return
        
        #1. check if the parameter is set to auto -> pass it to special
        if lower_name in self:
            targettype = type(dict.__getitem__(self, lower_name))
            if targettype != str and isinstance(value, str) and value.lower() == 'auto':
                self.auto_set.add(lower_name)
                if lower_name in self.user_set:
                    self.user_set.remove(lower_name)
                #keep old value.
                self.post_set(lower_name, 'auto', change_userdefine, raiseerror)
                return 
            elif lower_name in self.auto_set:
                self.auto_set.remove(lower_name)
            
        # 2. Find the type of the attribute that we want
        if lower_name in self.list_parameter:
            targettype = self.list_parameter[lower_name]
            
            
            
            if isinstance(value, str):
                # split for each comma/space
                value = value.strip()
                if value.startswith('[') and value.endswith(']'):
                    value = value[1:-1]
                #do not perform split within a " or ' block  
                data = re.split(r"((?<![\\])['\"])((?:.(?!(?<![\\])\1))*.?)\1", str(value))
                new_value = []
                i = 0
                while len(data) > i:
                    current = filter(None, re.split(r'(?:(?<!\\)\s)|,', data[i]))
                    i+=1
                    if len(data) > i+1:
                        if current:
                            current[-1] += '{0}{1}{0}'.format(data[i], data[i+1])
                        else:
                            current = ['{0}{1}{0}'.format(data[i], data[i+1])]
                        i+=2
                    new_value += current
 
                value = new_value                           
                
            elif not hasattr(value, '__iter__'):
                value = [value]
            elif isinstance(value, dict):
                text = "not being able to handle dictionary in card entry"
                return self.warn(text, 'critical', raiseerror)

            #format each entry    
            values =[self.format_variable(v, targettype, name=name) 
                                                                 for v in value]
            
            # ensure that each entry are in the allowed list
            if lower_name in self.allowed_value and '*' not in self.allowed_value[lower_name]:
                new_values = []
                dropped = []
                for val in values:
                    allowed = self.allowed_value[lower_name]
            
                    if val in allowed:
                        new_values.append(val)
                        continue
                    elif isinstance(val, str):
                        val = val.lower()
                        allowed = allowed.lower()
                        if value in allowed:
                            i = allowed.index(value)
                            new_values.append(self.allowed_value[i])
                            continue
                    # no continue -> bad input
                    dropped.append(val)
                    
                if not new_values:

                    text= "value '%s' for entry '%s' is not valid.  Preserving previous value: '%s'.\n" \
                               % (value, name, self[lower_name])
                    text += "allowed values are any list composed of the following entry: %s" % ', '.join([str(i) for i in self.allowed_value[lower_name]])
                    return self.warn(text, 'warning', raiseerror)                    
                elif dropped:               
                    text = "some value for entry '%s' are not valid. Invalid item are: '%s'.\n" \
                               % (value, name, dropped)
                    text += "value will be set to %s" % new_values
                    text += "allowed items in the list are: %s" % ', '.join([str(i) for i in self.allowed_value[lower_name]])        
                    self.warn(text, 'warning')

                values = new_values

            # make the assignment
            dict.__setitem__(self, lower_name, values) 
            if change_userdefine:
                self.user_set.add(lower_name)
            #check for specific action
            return self.post_set(lower_name, None, change_userdefine, raiseerror) 
        elif lower_name in self.dict_parameter:
            targettype = self.dict_parameter[lower_name] 
            full_reset = True #check if we just update the current dict or not
            
            if isinstance(value, str):
                value = value.strip()
                # allowed entry:
                #   name : value   => just add the entry
                #   name , value   => just add the entry
                #   name  value    => just add the entry
                #   {name1:value1, name2:value2}   => full reset
                
                # split for each comma/space
                if value.startswith('{') and value.endswith('}'):
                    new_value = {}
                    for pair in value[1:-1].split(','):
                        if not pair.strip():
                            break
                        x, y = pair.split(':')
                        x, y = x.strip(), y.strip()
                        if x.startswith(('"',"'")) and x.endswith(x[0]):
                            x = x[1:-1] 
                        new_value[x] = y
                    value = new_value
                elif ',' in value:
                    x,y = value.split(',')
                    value = {x.strip():y.strip()}
                    full_reset = False
                    
                elif ':' in value:
                    x,y = value.split(':')
                    value = {x.strip():y.strip()}
                    full_reset = False       
                else:
                    x,y = value.split()
                    value = {x:y}
                    full_reset = False 
            
            if isinstance(value, dict):
                for key in value:
                    value[key] = self.format_variable(value[key], targettype, name=name)
                if full_reset:
                    dict.__setitem__(self, lower_name, value)
                else:
                    dict.__getitem__(self, lower_name).update(value)
            else:
                raise Exception, '%s should be of dict type'% lower_name
            if change_userdefine:
                self.user_set.add(lower_name)
            return self.post_set(lower_name, None, change_userdefine, raiseerror)
        elif name in self:            
            targettype = type(self[name])
        else:
            logger.debug('Trying to add argument %s in %s. ' % (name, self.__class__.__name__) +\
              'This argument is not defined by default. Please consider adding it.')
            suggestions = [k for k in self.keys() if k.startswith(name[0].lower())]
            if len(suggestions)>0:
                logger.debug("Did you mean one of the following: %s"%suggestions)
            self.add_param(lower_name, self.format_variable(UnknownType(value), 
                                                             UnknownType, name))
            self.lower_to_case[lower_name] = name
            if change_userdefine:
                self.user_set.add(lower_name)
            return self.post_set(lower_name, None, change_userdefine, raiseerror)
    
        value = self.format_variable(value, targettype, name=name)
        #check that the value is allowed:
        if lower_name in self.allowed_value and '*' not in self.allowed_value[lower_name]:
            valid = False
            allowed = self.allowed_value[lower_name]
            
            # check if the current value is allowed or not (set valid to True)
            if value in allowed:
                valid=True     
            elif isinstance(value, str):
                value = value.lower().strip()
                allowed = [str(v).lower() for v in allowed]
                if value in allowed:
                    i = allowed.index(value)
                    value = self.allowed_value[lower_name][i]
                    valid=True
                    
            if not valid:
                # act if not valid:
                text = "value '%s' for entry '%s' is not valid.  Preserving previous value: '%s'.\n" \
                               % (value, name, self[lower_name])
                text += "allowed values are %s\n" % ', '.join([str(i) for i in self.allowed_value[lower_name]])
                if lower_name in self.comments:
                    text += 'type "help %s" for more information' % name
                return self.warn(text, 'warning', raiseerror)

        dict.__setitem__(self, lower_name, value)
        if change_userdefine:
            self.user_set.add(lower_name)
        self.post_set(lower_name, None, change_userdefine, raiseerror)


    def add_param(self, name, value, system=False, comment=False, typelist=None,
                  allowed=[]):
        """add a default parameter to the class"""

        lower_name = name.lower()
        if __debug__:
            if lower_name in self:
                raise Exception("Duplicate case for %s in %s" % (name,self.__class__))
            
        dict.__setitem__(self, lower_name, value)
        self.lower_to_case[lower_name] = name
        if isinstance(value, list):
            if len(value):
                targettype = type(value[0])
            else:
                targettype=typelist
                assert typelist
            if any([targettype != type(v) for v in value]):
                raise Exception, "All entry should have the same type"
            self.list_parameter[lower_name] = targettype
        elif isinstance(value, dict):
            allvalues = value.values()
            if any([type(allvalues[0]) != type(v) for v in allvalues]):
                raise Exception, "All entry should have the same type"   
            self.dict_parameter[lower_name] = type(allvalues[0])  
            if '__type__' in value:
                del value['__type__']
                dict.__setitem__(self, lower_name, value)
        
        if allowed and allowed != ['*']:
            self.allowed_value[lower_name] = allowed
            assert value in allowed or '*' in allowed
        #elif isinstance(value, bool) and allowed != ['*']:
        #    self.allowed_value[name] = [True, False]
                   
        if system:
            self.system_only.add(lower_name)
        if comment:
            self.comments[lower_name] = comment

    def do_help(self, name):
        """return a minimal help for the parameter"""
        
        out = "## Information on parameter %s from class %s\n" % (name, self.__class__.__name__)
        if name.lower() in self:
            out += "## current value: %s (parameter should be of type %s)\n" % (self[name], type(self[name]))
            if name.lower() in self.comments:
                out += '## %s\n' % self.comments[name.lower()].replace('\n', '\n## ')
        else:
            out += "## Unknown for this class\n"
        if name.lower() in self.user_set:
            out += "## This value is considered as been set by the user\n" 
        else:
            out += "## This value is considered as been set by the system\n"
        if name.lower() in self.allowed_value:
            if '*' not in self.allowed_value[name.lower()]:
                out += "Allowed value are: %s\n" % ','.join([str(p) for p in self.allowed_value[name.lower()]])
            else:
                out += "Suggested value are : %s\n " % ','.join([str(p) for p in self.allowed_value[name.lower()] if p!='*'])
        
        logger.info(out)
        return out

    @staticmethod
    def format_variable(value, targettype, name="unknown"):
        """assign the value to the attribute for the given format"""
        
        if not isinstance(value, str):
            # just have to check that we have the correct format
            if isinstance(value, targettype):
                pass # assignement at the end
            elif isinstance(value, numbers.Number) and issubclass(targettype, numbers.Number):
                try:
                    new_value = targettype(value)
                except TypeError:
                    if value.imag/value.real<1e-12:
                        new_value = targettype(value.real)
                    else:
                        raise
                if new_value == value:
                    value = new_value
                else:
                    raise InvalidCmd, "Wrong input type for %s found %s and expecting %s for value %s" %\
                        (name, type(value), targettype, value)
            else:
                raise InvalidCmd, "Wrong input type for %s found %s and expecting %s for value %s" %\
                        (name, type(value), targettype, value)                
        else:
            # We have a string we have to format the attribute from the string
            if targettype == UnknownType:
                # No formatting
                pass
            elif targettype == bool:
                value = value.strip()
                if value.lower() in ['0', '.false.', 'f', 'false', 'off']:
                    value = False
                elif value.lower() in ['1', '.true.', 't', 'true', 'on']:
                    value = True
                else:
                    raise InvalidCmd, "%s can not be mapped to True/False for %s" % (repr(value),name)
            elif targettype == str:
                value = value.strip()
                if value.startswith('\'') and value.endswith('\''):
                    value = value[1:-1]
                elif value.startswith('"') and value.endswith('"'):
                    value = value[1:-1]
            elif targettype == int:
                if value.isdigit():
                    value = int(value)
                elif value[1:].isdigit() and value[0] == '-':
                    value = int(value)
                elif value.endswith(('k', 'M')) and value[:-1].isdigit():
                    convert = {'k':1000, 'M':1000000}
                    value =int(value[:-1]) * convert[value[-1]] 
                elif '/' in value or '*' in value:               
                    try:
                        split = re.split('(\*|/)',value)
                        v = float(split[0])
                        for i in range((len(split)//2)):
                            if split[2*i+1] == '*':
                                v *=  float(split[2*i+2])
                            else:
                                v /=  float(split[2*i+2])
                    except:
                        v=0
                        raise InvalidCmd, "%s can not be mapped to an integer" % value
                    finally:
                        value = int(v)
                        if value != v:
                            raise InvalidCmd, "%s can not be mapped to an integer" % v
                else:
                    try:
                        value = float(value.replace('d','e'))
                    except ValueError:
                        raise InvalidCmd, "%s can not be mapped to an integer" % value                    
                    try:
                        new_value = int(value)
                    except ValueError:
                        raise InvalidCmd, "%s can not be mapped to an integer" % value
                    else:
                        if value == new_value:
                            value = new_value
                        else:
                            raise InvalidCmd, "incorect input: %s need an integer for %s" % (value,name)
                     
            elif targettype == float:
                if value.endswith(('k', 'M')) and value[:-1].isdigit():
                    convert = {'k':1000, 'M':1000000}
                    value = 1.*int(value[:-1]) * convert[value[-1]] 
                else:
                    value = value.replace('d','e') # pass from Fortran formatting
                    try:
                        value = float(value)
                    except ValueError:
                        try:
                            split = re.split('(\*|/)',value)
                            v = float(split[0])
                            for i in range((len(split)//2)):
                                if split[2*i+1] == '*':
                                    v *=  float(split[2*i+2])
                                else:
                                    v /=  float(split[2*i+2])
                        except:
                            v=0
                            raise InvalidCmd, "%s can not be mapped to a float" % value
                        finally:
                            value = v
            else:
                raise InvalidCmd, "type %s is not handle by the card" % targettype
            
        return value
            
 

    def __getitem__(self, name):
        
        lower_name = name.lower()
        if __debug__:
            if lower_name not in self:
                if lower_name in [key.lower() for key in self] :
                    raise Exception, "Some key are not lower case %s. Invalid use of the class!"\
                                     % [key for key in self if key.lower() != key]
        
        if lower_name in self.auto_set:
            return 'auto'

        return dict.__getitem__(self, name.lower())

    
    def set(self, name, value, changeifuserset=True, user=False, raiseerror=False):
        """convenient way to change attribute.
        changeifuserset=False means that the value is NOT change is the value is not on default.
        user=True, means that the value will be marked as modified by the user 
        (potentially preventing future change to the value) 
        """

        # changeifuserset=False -> we need to check if the user force a value.
        if not changeifuserset:
            if name.lower() in self.user_set:
                #value modified by the user -> do nothing
                return
            
        self.__setitem__(name, value, change_userdefine=user, raiseerror=raiseerror) 
 


class ProcCharacteristic(ConfigFile):
    """A class to handle information which are passed from MadGraph to the madevent
       interface.""" 
     
    def default_setup(self):
        """initialize the directory to the default value"""
        
        self.add_param('loop_induced', False)
        self.add_param('has_isr', False)
        self.add_param('has_fsr', False)
        self.add_param('nb_channel', 0)
        self.add_param('nexternal', 0)
        self.add_param('ninitial', 0)
        self.add_param('grouped_matrix', True)
        self.add_param('has_loops', False)
        self.add_param('bias_module','None')
        self.add_param('max_n_matched_jets', 0)
        self.add_param('colored_pdgs', [1,2,3,4,5])
        self.add_param('complex_mass_scheme', False)
        self.add_param('pdg_initial1', [0])
        self.add_param('pdg_initial2', [0])
        self.add_param('limitations', [], typelist=str)        

    def read(self, finput):
        """Read the input file, this can be a path to a file, 
           a file object, a str with the content of the file."""
           
        if isinstance(finput, str):
            if "\n" in finput:
                finput = finput.split('\n')
            elif os.path.isfile(finput):
                finput = open(finput)
            else:
                raise Exception, "No such file %s" % finput
            
        for line in finput:
            if '#' in line:
                line = line.split('#',1)[0]
            if not line:
                continue
            
            if '=' in line:
                key, value = line.split('=',1)
                self[key.strip()] = value
         
    def write(self, outputpath):
        """write the file"""

        template ="#    Information about the process      #\n"
        template +="#########################################\n"
        
        fsock = open(outputpath, 'w')
        fsock.write(template)
        
        for key, value in self.items():
            fsock.write(" %s = %s \n" % (key, value))
        
        fsock.close()   
 



class GridpackCard(ConfigFile):
    """an object for the GridpackCard"""
    
    def default_setup(self):
        """default value for the GridpackCard"""
    
        self.add_param("GridRun", True)
        self.add_param("gevents", 2500)
        self.add_param("gseed", 1)
        self.add_param("ngran", -1)  
 
    def read(self, finput):
        """Read the input file, this can be a path to a file, 
           a file object, a str with the content of the file."""
           
        if isinstance(finput, str):
            if "\n" in finput:
                finput = finput.split('\n')
            elif os.path.isfile(finput):
                finput = open(finput)
            else:
                raise Exception, "No such file %s" % finput
        
        for line in finput:
            line = line.split('#')[0]
            line = line.split('!')[0]
            line = line.split('=',1)
            if len(line) != 2:
                continue
            self[line[1].strip()] = line[0].replace('\'','').strip()

    def write(self, output_file, template=None):
        """Write the run_card in output_file according to template 
           (a path to a valid run_card)"""

        if not template:
            if not MADEVENT:
                template = pjoin(MG5DIR, 'Template', 'LO', 'Cards', 
                                                        'grid_card_default.dat')
            else:
                template = pjoin(MEDIR, 'Cards', 'grid_card_default.dat')

                
        text = ""
        for line in file(template,'r'):                  
            nline = line.split('#')[0]
            nline = nline.split('!')[0]
            comment = line[len(nline):]
            nline = nline.split('=')
            if len(nline) != 2:
                text += line
            elif nline[1].strip() in self:
                text += '  %s\t= %s %s' % (self[nline[1].strip()],nline[1], comment)        
            else:
                logger.info('Adding missing parameter %s to current run_card (with default value)' % nline[1].strip())
                text += line 
        
        if isinstance(output_file, str):
            fsock =  open(output_file,'w')
        else:
            fsock = output_file
            
        fsock.write(text)
        fsock.close()
        
class PY8Card(ConfigFile):
    """ Implements the Pythia8 card."""

    def add_default_subruns(self, type):
        """ Placeholder function to allow overwriting in the PY8SubRun daughter.
        The initialization of the self.subruns attribute should of course not
        be performed in PY8SubRun."""
        if type == 'parameters':
            if "LHEFInputs:nSubruns" not in self:
                self.add_param("LHEFInputs:nSubruns", 1,
                hidden='ALWAYS_WRITTEN',
                comment="""
    ====================
    Subrun definitions
    ====================
    """)
        if type == 'attributes':
            if not(hasattr(self,'subruns')):
                first_subrun = PY8SubRun(subrun_id=0)
                self.subruns = dict([(first_subrun['Main:subrun'],first_subrun)])

    def default_setup(self):
        """ Sets up the list of available PY8 parameters."""
        
        # Visible parameters
        # ==================
        self.add_param("Main:numberOfEvents", -1)
        # for MLM merging
        # -1.0 means that it will be set automatically by MadGraph5_aMC@NLO
        self.add_param("JetMatching:qCut", -1.0, always_write_to_card=False)
        self.add_param("JetMatching:doShowerKt",False,always_write_to_card=False)
        # -1 means that it is automatically set.
        self.add_param("JetMatching:nJetMax", -1, always_write_to_card=False) 
        # for CKKWL merging
        self.add_param("Merging:TMS", -1.0, always_write_to_card=False)
        self.add_param("Merging:Process", '<set_by_user>', always_write_to_card=False)
        # -1 means that it is automatically set.   
        self.add_param("Merging:nJetMax", -1, always_write_to_card=False)
        # for both merging, chose whether to also consider different merging
        # scale values for the extra weights related to scale and PDF variations.
        self.add_param("SysCalc:fullCutVariation", False)
        # Select the HepMC output. The user can prepend 'fifo:<optional_fifo_path>'
        # to indicate that he wants to pipe the output. Or /dev/null to turn the
        # output off.
        self.add_param("HEPMCoutput:file", 'auto')

        # Hidden parameters always written out
        # ====================================
        self.add_param("Beams:frameType", 4,
            hidden=True,
            comment='Tell Pythia8 that an LHEF input is used.')
        self.add_param("HEPMCoutput:scaling", 1.0e9,
            hidden=True,
            comment='1.0 corresponds to HEPMC weight given in [mb]. We choose here the [pb] normalization.')
        self.add_param("Check:epTolErr", 1e-2,
            hidden=True,
            comment='Be more forgiving with momentum mismatches.')
        # By default it is important to disable any cut on the rapidity of the showered jets
        # during MLML merging and by default it is set to 2.5
        self.add_param("JetMatching:etaJetMax", 1000.0, hidden=True, always_write_to_card=True)

        # Hidden parameters written out only if user_set or system_set
        # ============================================================
        self.add_param("PDF:pSet", 'LHAPDF5:CT10.LHgrid', hidden=True, always_write_to_card=False,
            comment='Reminder: Parameter below is shower tune dependent.')
        self.add_param("SpaceShower:alphaSvalue", 0.118, hidden=True, always_write_to_card=False,
            comment='Reminder: Parameter below is shower tune dependent.')
        self.add_param("TimeShower:alphaSvalue", 0.118, hidden=True, always_write_to_card=False,
            comment='Reminder: Parameter below is shower tune dependent.')
        self.add_param("hadronlevel:all", True, hidden=True, always_write_to_card=False,
            comment='This allows to turn on/off hadronization alltogether.')
        self.add_param("partonlevel:mpi", True, hidden=True, always_write_to_card=False,
            comment='This allows to turn on/off MPI alltogether.')
        self.add_param("Beams:setProductionScalesFromLHEF", False, hidden=True, 
            always_write_to_card=False,
            comment='This parameter is automatically set to True by MG5aMC when doing MLM merging with PY8.')
        
        # for MLM merging
        self.add_param("JetMatching:merge", False, hidden=True, always_write_to_card=False,
          comment='Specifiy if we are merging sample of different multiplicity.')
        self.add_param("SysCalc:qCutList", [10.0,20.0], hidden=True, always_write_to_card=False)
        self['SysCalc:qCutList'] = 'auto'
        self.add_param("SysCalc:qWeed",-1.0,hidden=True, always_write_to_card=False,
          comment='Value of the merging scale below which one does not even write the HepMC event.')
        self.add_param("JetMatching:doVeto", False, hidden=True, always_write_to_card=False,
          comment='Do veto externally (e.g. in SysCalc).')
        self.add_param("JetMatching:scheme", 1, hidden=True, always_write_to_card=False) 
        self.add_param("JetMatching:setMad", False, hidden=True, always_write_to_card=False,
              comment='Specify one must read inputs from the MadGraph banner.') 
        self.add_param("JetMatching:coneRadius", 1.0, hidden=True, always_write_to_card=False)
        self.add_param("JetMatching:nQmatch",4,hidden=True, always_write_to_card=False)
        # for CKKWL merging (common with UMEPS, UNLOPS)
        self.add_param("TimeShower:pTmaxMatch", 2, hidden=True, always_write_to_card=False)
        self.add_param("SpaceShower:pTmaxMatch", 1, hidden=True, always_write_to_card=False)
        self.add_param("SysCalc:tmsList", [10.0,20.0], hidden=True, always_write_to_card=False)
        self['SysCalc:tmsList'] = 'auto'
        self.add_param("Merging:muFac", 91.188, hidden=True, always_write_to_card=False,
                        comment='Set factorisation scales of the 2->2 process.')
        self.add_param("Merging:applyVeto", False, hidden=True, always_write_to_card=False,
          comment='Do veto externally (e.g. in SysCalc).')
        self.add_param("Merging:includeWeightInXsection", True, hidden=True, always_write_to_card=False,
          comment='If turned off, then the option belows forces PY8 to keep the original weight.')                       
        self.add_param("Merging:muRen", 91.188, hidden=True, always_write_to_card=False,
                      comment='Set renormalization scales of the 2->2 process.')
        self.add_param("Merging:muFacInME", 91.188, hidden=True, always_write_to_card=False,
                 comment='Set factorisation scales of the 2->2 Matrix Element.')
        self.add_param("Merging:muRenInME", 91.188, hidden=True, always_write_to_card=False,
               comment='Set renormalization scales of the 2->2 Matrix Element.')
        self.add_param("SpaceShower:rapidityOrder", False, hidden=True, always_write_to_card=False)
        self.add_param("Merging:nQuarksMerge",4,hidden=True, always_write_to_card=False)
        # To be added in subruns for CKKWL
        self.add_param("Merging:mayRemoveDecayProducts", False, hidden=True, always_write_to_card=False)
        self.add_param("Merging:doKTMerging", False, hidden=True, always_write_to_card=False)
        self.add_param("Merging:Dparameter", 0.4, hidden=True, always_write_to_card=False)        
        self.add_param("Merging:doPTLundMerging", False, hidden=True, always_write_to_card=False)

        # Special Pythia8 paremeters useful to simplify the shower.
        self.add_param("BeamRemnants:primordialKT", True, hidden=True, always_write_to_card=False, comment="see http://home.thep.lu.se/~torbjorn/pythia82html/BeamRemnants.html")
        self.add_param("PartonLevel:Remnants", True, hidden=True, always_write_to_card=False, comment="Master switch for addition of beam remnants. Cannot be used to generate complete events")
        self.add_param("Check:event", True, hidden=True, always_write_to_card=False, comment="check physical sanity of the events")
        self.add_param("TimeShower:QEDshowerByQ", True, hidden=True, always_write_to_card=False, comment="Allow quarks to radiate photons for FSR, i.e. branchings q -> q gamma")
        self.add_param("TimeShower:QEDshowerByL", True, hidden=True, always_write_to_card=False, comment="Allow leptons to radiate photons for FSR, i.e. branchings l -> l gamma")
        self.add_param("SpaceShower:QEDshowerByQ", True, hidden=True, always_write_to_card=False, comment="Allow quarks to radiate photons for ISR, i.e. branchings q -> q gamma")
        self.add_param("SpaceShower:QEDshowerByL", True, hidden=True, always_write_to_card=False, comment="Allow leptons to radiate photonsfor ISR, i.e. branchings l -> l gamma")
        self.add_param("PartonLevel:FSRinResonances", True, hidden=True, always_write_to_card=False, comment="Do not allow shower to run from decay product of unstable particle")
        self.add_param("ProcessLevel:resonanceDecays", True, hidden=True, always_write_to_card=False, comment="Do not allow unstable particle to decay.")

        # Add parameters controlling the subruns execution flow.
        # These parameters should not be part of PY8SubRun daughter.
        self.add_default_subruns('parameters')
             
    def __init__(self, *args, **opts):
        # Parameters which are not printed in the card unless they are 
        # 'user_set' or 'system_set' or part of the 
        #  self.hidden_params_to_always_print set.
        self.hidden_param = []
        self.hidden_params_to_always_write = set()
        self.visible_params_to_always_write = set()
        # List of parameters that should never be written out given the current context.
        self.params_to_never_write = set()
        
        # Parameters which have been set by the system (i.e. MG5 itself during
        # the regular course of the shower interface)
        self.system_set = set()
        
        # Add attributes controlling the subruns execution flow.
        # These attributes should not be part of PY8SubRun daughter.
        self.add_default_subruns('attributes')
        
        # Parameters which have been set by the 
        super(PY8Card, self).__init__(*args, **opts)

    def add_param(self, name, value, hidden=False, always_write_to_card=True, 
                                                                  comment=None):
        """ add a parameter to the card. value is the default value and 
        defines the type (int/float/bool/str) of the input.
        The option 'hidden' decides whether the parameter should be visible to the user.
        The option 'always_write_to_card' decides whether it should
        always be printed or only when it is system_set or user_set.
        The option 'comment' can be used to specify a comment to write above
        hidden parameters.
        """
        super(PY8Card, self).add_param(name, value, comment=comment)
        name = name.lower()
        if hidden:
            self.hidden_param.append(name)
            if always_write_to_card:
                self.hidden_params_to_always_write.add(name)
        else:
            if always_write_to_card:
                self.visible_params_to_always_write.add(name)                
        if not comment is None:
            if not isinstance(comment, str):
                raise MadGraph5Error("Option 'comment' must be a string, not"+\
                                                          " '%s'."%str(comment))

    def add_subrun(self, py8_subrun):
        """Add a subrun to this PY8 Card."""
        assert(isinstance(py8_subrun,PY8SubRun))
        if py8_subrun['Main:subrun']==-1:
            raise MadGraph5Error, "Make sure to correctly set the subrun ID"+\
                            " 'Main:subrun' *before* adding it to the PY8 Card."
        if py8_subrun['Main:subrun'] in self.subruns:
            raise MadGraph5Error, "A subrun with ID '%s'"%py8_subrun['Main:subrun']+\
                " is already present in this PY8 card. Remove it first, or "+\
                                                          " access it directly."
        self.subruns[py8_subrun['Main:subrun']] = py8_subrun
        if not 'LHEFInputs:nSubruns' in self.user_set:
            self['LHEFInputs:nSubruns'] = max(self.subruns.keys())
        
    def userSet(self, name, value, **opts):
        """Set an attribute of this card, following a user_request"""
        self.__setitem__(name, value, change_userdefine=True, **opts)
        if name.lower() in self.system_set:
            self.system_set.remove(name.lower())

    def vetoParamWriteOut(self, name):
        """ Forbid the writeout of a specific parameter of this card when the 
        "write" function will be invoked."""
        self.params_to_never_write.add(name.lower())
    
    def systemSet(self, name, value, **opts):
        """Set an attribute of this card, independently of a specific user
        request and only if not already user_set."""
        try:
            force = opts.pop('force')
        except KeyError:
            force = False
        if force or name.lower() not in self.user_set:
            self.__setitem__(name, value, change_userdefine=False, **opts)
            self.system_set.add(name.lower())
    
    def MadGraphSet(self, name, value, **opts):
        """ Sets a card attribute, but only if it is absent or not already
        user_set."""
        try:
            force = opts.pop('force')
        except KeyError:
            force = False
        if name.lower() not in self or (force or name.lower() not in self.user_set):
            self.__setitem__(name, value, change_userdefine=False, **opts)
            self.system_set.add(name.lower())            
    
    def defaultSet(self, name, value, **opts):
            self.__setitem__(name, value, change_userdefine=False, **opts)
        
    @staticmethod
    def pythia8_formatting(value, formatv=None):
        """format the variable into pythia8 card convention.
        The type is detected by default"""
        if not formatv:
            if isinstance(value,UnknownType):
                formatv = 'unknown'                
            elif isinstance(value, bool):
                formatv = 'bool'
            elif isinstance(value, int):
                formatv = 'int'
            elif isinstance(value, float):
                formatv = 'float'
            elif isinstance(value, str):
                formatv = 'str'
            elif isinstance(value, list):
                formatv = 'list'
            else:
                logger.debug("unknow format for pythia8_formatting: %s" , value)
                formatv = 'str'
        else:
            assert formatv
            
        if formatv == 'unknown':
            # No formatting then
            return str(value)
        if formatv == 'bool':
            if str(value) in ['1','T','.true.','True','on']:
                return 'on'
            else:
                return 'off'
        elif formatv == 'int':
            try:
                return str(int(value))
            except ValueError:
                fl = float(value)
                if int(fl) == fl:
                    return str(int(fl))
                else:
                    raise
        elif formatv == 'float':
            return '%.10e' % float(value)
        elif formatv == 'shortfloat':
            return '%.3f' % float(value)        
        elif formatv == 'str':
            return "%s" % value
        elif formatv == 'list':
            if len(value) and isinstance(value[0],float):
                return ','.join([PY8Card.pythia8_formatting(arg, 'shortfloat') for arg in value])
            else:
                return ','.join([PY8Card.pythia8_formatting(arg) for arg in value])
            

    def write(self, output_file, template, read_subrun=False, 
                    print_only_visible=False, direct_pythia_input=False, add_missing=True):
        """ Write the card to output_file using a specific template.
        > 'print_only_visible' specifies whether or not the hidden parameters
            should be written out if they are in the hidden_params_to_always_write
            list and system_set.
        > If 'direct_pythia_input' is true, then visible parameters which are not
          in the self.visible_params_to_always_write list and are not user_set
          or system_set are commented.
        > If 'add_missing' is False then parameters that should be written_out but are absent
        from the template will not be written out."""

        # First list the visible parameters
        visible_param = [p for p in self if p.lower() not in self.hidden_param
                                                  or p.lower() in self.user_set]
        # Filter against list of parameters vetoed for write-out
        visible_param = [p for p in visible_param if p.lower() not in self.params_to_never_write]
        
        # Now the hidden param which must be written out
        if print_only_visible:
            hidden_output_param = []
        else:
            hidden_output_param = [p for p in self if p.lower() in self.hidden_param and
              not p.lower() in self.user_set and
              (p.lower() in self.hidden_params_to_always_write or 
                                                  p.lower() in self.system_set)]
        # Filter against list of parameters vetoed for write-out
        hidden_output_param = [p for p in hidden_output_param if p not in self.params_to_never_write]
        
        if print_only_visible:
            subruns = []
        else:
            if not read_subrun:
                subruns = sorted(self.subruns.keys())
        
        # Store the subruns to write in a dictionary, with its ID in key
        # and the corresponding stringstream in value
        subruns_to_write = {}
        
        # Sort these parameters nicely so as to put together parameters
        # belonging to the same group (i.e. prefix before the ':' in their name).
        def group_params(params):
            if len(params)==0:
                return []
            groups = {}
            for p in params:
                try:
                    groups[':'.join(p.split(':')[:-1])].append(p)
                except KeyError:
                    groups[':'.join(p.split(':')[:-1])] = [p,]
            res =  sum(groups.values(),[])
            # Make sure 'Main:subrun' appears first
            if 'Main:subrun' in res:
                res.insert(0,res.pop(res.index('Main:subrun')))
            # Make sure 'LHEFInputs:nSubruns' appears last
            if 'LHEFInputs:nSubruns' in res:
                res.append(res.pop(res.index('LHEFInputs:nSubruns')))
            return res

        visible_param       = group_params(visible_param)
        hidden_output_param = group_params(hidden_output_param)

        # First dump in a temporary_output (might need to have a second pass
        # at the very end to update 'LHEFInputs:nSubruns')
        output = StringIO.StringIO()
            
        # Setup template from which to read
        if isinstance(template, str):
            if os.path.isfile(template):
                tmpl = open(template, 'r')
            elif '\n' in template:
                tmpl = StringIO.StringIO(template)
            else:
                raise Exception, "File input '%s' not found." % file_input     
        elif template is None:
            # Then use a dummy empty StringIO, hence skipping the reading
            tmpl = StringIO.StringIO()
        elif isinstance(template, (StringIO.StringIO, file)):
            tmpl = template
        else:
            raise MadGraph5Error("Incorrect type for argument 'template': %s"%
                                                    template.__class__.__name__)

        # Read the template
        last_pos = tmpl.tell()
        line     = tmpl.readline()
        started_subrun_reading = False
        while line!='':
            # Skip comments
            if line.strip().startswith('!') or \
               line.strip().startswith('\n') or\
               line.strip() == '':
                output.write(line)
                # Proceed to next line
                last_pos = tmpl.tell()
                line     = tmpl.readline()
                continue
            # Read parameter
            try:
                param_entry, value_entry = line.split('=')
                param = param_entry.strip()
                value = value_entry.strip()
            except ValueError:
                line = line.replace('\n','')
                raise MadGraph5Error, "Could not read line '%s' of Pythia8 card."%\
                                                                            line
            # Read a subrun if detected:
            if param=='Main:subrun':
                if read_subrun:
                    if not started_subrun_reading:
                        # Record that the subrun reading has started and proceed
                        started_subrun_reading = True
                    else:
                        # We encountered the next subrun. rewind last line and exit
                        tmpl.seek(last_pos)
                        break
                else:
                    # Start the reading of this subrun
                    tmpl.seek(last_pos)
                    subruns_to_write[int(value)] = StringIO.StringIO()
                    if int(value) in subruns:
                        self.subruns[int(value)].write(subruns_to_write[int(value)],
                                                      tmpl,read_subrun=True)
                        # Remove this subrun ID from the list
                        subruns.pop(subruns.index(int(value)))
                    else:
                        # Unknow subrun, create a dummy one
                        DummySubrun=PY8SubRun()
                        # Remove all of its variables (so that nothing is overwritten)
                        DummySubrun.clear()
                        DummySubrun.write(subruns_to_write[int(value)],
                                tmpl, read_subrun=True, 
                                print_only_visible=print_only_visible, 
                                direct_pythia_input=direct_pythia_input)

                        logger.info('Adding new unknown subrun with ID %d.'%
                                                                     int(value))
                    # Proceed to next line
                    last_pos = tmpl.tell()
                    line     = tmpl.readline()
                    continue
            
            # Change parameters which must be output
            if param in visible_param:
                new_value = PY8Card.pythia8_formatting(self[param])
                visible_param.pop(visible_param.index(param))
            elif param in hidden_output_param:
                new_value = PY8Card.pythia8_formatting(self[param])
                hidden_output_param.pop(hidden_output_param.index(param))
            else:
                # Just copy parameters which don't need to be specified
                if param.lower() not in self.params_to_never_write:
                    output.write(line)
                else:
                    output.write('! The following parameter was forced to be commented out by MG5aMC.\n')
                    output.write('! %s'%line)
                # Proceed to next line
                last_pos = tmpl.tell()
                line     = tmpl.readline()
                continue
            
            # Substitute the value. 
            # If it is directly the pytia input, then don't write the param if it
            # is not in the list of visible_params_to_always_write and was 
            # not user_set or system_set
            if ((not direct_pythia_input) or
                  (param.lower() in self.visible_params_to_always_write) or
                  (param.lower() in self.user_set) or
                  (param.lower() in self.system_set)):
                template = '%s=%s'
            else:
                # These are parameters that the user can edit in AskEditCards
                # but if neither the user nor the system edited them,
                # then they shouldn't be passed to Pythia
                template = '!%s=%s'

            output.write(template%(param_entry,
                                  value_entry.replace(value,new_value)))
        
            # Proceed to next line
            last_pos = tmpl.tell()
            line     = tmpl.readline()
        
        # If add_missing is False, make sure to empty the list of remaining parameters
        if not add_missing:
            visible_param = []
            hidden_output_param = []
        
        # Now output the missing parameters. Warn about visible ones.
        if len(visible_param)>0 and not template is None:
            output.write(
"""!
! Additional general parameters%s.
!
"""%(' for subrun %d'%self['Main:subrun'] if 'Main:subrun' in self else ''))
        for param in visible_param:
            value = PY8Card.pythia8_formatting(self[param])
            output.write('%s=%s\n'%(param,value))
            if template is None:
                if param=='Main:subrun':
                    output.write(
"""!
!  Definition of subrun %d
!
"""%self['Main:subrun'])
            elif param.lower() not in self.hidden_param:
                logger.debug('Adding parameter %s (missing in the template) to current '+\
                                    'pythia8 card (with value %s)',param, value)

        if len(hidden_output_param)>0 and not template is None:
            output.write(
"""!
! Additional technical parameters%s set by MG5_aMC.
!
"""%(' for subrun %d'%self['Main:subrun'] if 'Main:subrun' in self else ''))
        for param in hidden_output_param:
            if param.lower() in self.comments:
                comment = '\n'.join('! %s'%c for c in 
                          self.comments[param.lower()].split('\n'))
                output.write(comment+'\n')
            output.write('%s=%s\n'%(param,PY8Card.pythia8_formatting(self[param])))
        
        # Don't close the file if we were reading a subrun, but simply write 
        # output and return now
        if read_subrun:
            output_file.write(output.getvalue())
            return

        # Now add subruns not present in the template
        for subrunID in subruns:
            new_subrun = StringIO.StringIO()
            self.subruns[subrunID].write(new_subrun,None,read_subrun=True)
            subruns_to_write[subrunID] = new_subrun

        # Add all subruns to the output, in the right order
        for subrunID in sorted(subruns_to_write):
            output.write(subruns_to_write[subrunID].getvalue())

        # If 'LHEFInputs:nSubruns' is not user_set, then make sure it is
        # updated at least larger or equal to the maximum SubRunID
        if 'LHEFInputs:nSubruns'.lower() not in self.user_set and \
             len(subruns_to_write)>0 and 'LHEFInputs:nSubruns' in self\
             and self['LHEFInputs:nSubruns']<max(subruns_to_write.keys()):
            logger.info("Updating PY8 parameter 'LHEFInputs:nSubruns' to "+
          "%d so as to cover all defined subruns."%max(subruns_to_write.keys()))
            self['LHEFInputs:nSubruns'] = max(subruns_to_write.keys())
            output = StringIO.StringIO()
            self.write(output,template,print_only_visible=print_only_visible)

        # Write output
        if isinstance(output_file, str):
            out = open(output_file,'w')
            out.write(output.getvalue())
            out.close()
        else:
            output_file.write(output.getvalue())
        
    def read(self, file_input, read_subrun=False, setter='default'):
        """Read the input file, this can be a path to a file, 
           a file object, a str with the content of the file.
           The setter option choses the authority that sets potential 
           modified/new parameters. It can be either: 
             'default' or 'user' or 'system'"""
        if isinstance(file_input, str):
            if "\n" in file_input:
                finput = StringIO.StringIO(file_input)
            elif os.path.isfile(file_input):
                finput = open(file_input)
            else:
                raise Exception, "File input '%s' not found." % file_input
        elif isinstance(file_input, (StringIO.StringIO, file)):
            finput = file_input
        else:
            raise MadGraph5Error("Incorrect type for argument 'file_input': %s"%
                                                    file_input.__class__.__name__)

        # Read the template
        last_pos = finput.tell()
        line     = finput.readline()
        started_subrun_reading = False
        while line!='':
            # Skip comments
            if line.strip().startswith('!') or line.strip()=='':
                # proceed to next line
                last_pos = finput.tell()
                line     = finput.readline()
                continue
            # Read parameter
            try:
                param, value = line.split('=',1)
                param = param.strip()
                value = value.strip()
            except ValueError:
                line = line.replace('\n','')
                raise MadGraph5Error, "Could not read line '%s' of Pythia8 card."%\
                                                                          line
            if '!' in value:
                value,_ = value.split('!',1)                                                             
                                                                          
            # Read a subrun if detected:
            if param=='Main:subrun':
                if read_subrun:
                    if not started_subrun_reading:
                        # Record that the subrun reading has started and proceed
                        started_subrun_reading = True
                    else:
                        # We encountered the next subrun. rewind last line and exit
                        finput.seek(last_pos)
                        return
                else:
                    # Start the reading of this subrun
                    finput.seek(last_pos)
                    if int(value) in self.subruns:
                        self.subruns[int(value)].read(finput,read_subrun=True,
                                                                  setter=setter)
                    else:
                        # Unknow subrun, create a dummy one
                        NewSubrun=PY8SubRun()
                        NewSubrun.read(finput,read_subrun=True, setter=setter)
                        self.add_subrun(NewSubrun)

                    # proceed to next line
                    last_pos = finput.tell()
                    line     = finput.readline()
                    continue
            
            # Read parameter. The case of a parameter not defined in the card is
            # handled directly in ConfigFile.

            # Use the appropriate authority to set the new/changed variable
            if setter == 'user':
                self.userSet(param,value)
            elif setter == 'system':
                self.systemSet(param,value)
            else:
                self.defaultSet(param,value)

            # proceed to next line
            last_pos = finput.tell()
            line     = finput.readline()

class PY8SubRun(PY8Card):
    """ Class to characterize a specific PY8 card subrun section. """

    def add_default_subruns(self, type):
        """ Overloading of the homonym function called in the __init__ of PY8Card.
        The initialization of the self.subruns attribute should of course not
        be performed in PY8SubRun."""
        pass

    def __init__(self, *args, **opts):
        """ Initialize a subrun """
        
        # Force user to set it manually.
        subrunID = -1
        if 'subrun_id' in opts:
            subrunID = opts.pop('subrun_id')

        super(PY8SubRun, self).__init__(*args, **opts)
        self['Main:subrun']=subrunID

    def default_setup(self):
        """Sets up the list of available PY8SubRun parameters."""
        
        # Add all default PY8Card parameters
        super(PY8SubRun, self).default_setup()
        # Make sure they are all hidden
        self.hidden_param = [k.lower() for k in self.keys()]
        self.hidden_params_to_always_write = set()
        self.visible_params_to_always_write = set()

        # Now add Main:subrun and Beams:LHEF. They are not hidden.
        self.add_param("Main:subrun", -1)
        self.add_param("Beams:LHEF", "events.lhe.gz")



runblock = collections.namedtuple('block', ('name', 'fields', 'template_on', 'template_off'))
class RunCard(ConfigFile):

    filename = 'run_card'
    blocks = [] 
                                   
    def __new__(cls, finput=None, **opt):
        if cls is RunCard:
            if not finput:
                target_class = RunCardLO
            elif isinstance(finput, cls):
                target_class = finput.__class__
            elif isinstance(finput, str):
                if '\n' not in finput:
                    finput = open(finput).read()
                if 'req_acc_FO' in finput:
                    target_class = RunCardNLO
                else:
                    target_class = RunCardLO
            else:
                return None
            return super(RunCard, cls).__new__(target_class, finput, **opt)
        else:
            return super(RunCard, cls).__new__(cls, finput, **opt)

    def __init__(self, *args, **opts):
        
        # The following parameter are updated in the defaultsetup stage.
        
        #parameter for which no warning should be raised if not define
        self.hidden_param = []
        # in which include file the parameer should be written
        self.includepath = collections.defaultdict(list)
        #some parameter have different name in fortran code
        self.fortran_name = {}
        #parameter which are not supported anymore. (no action on the code)
        self.legacy_parameter = {}
        #a list with all the cuts variable and which type object impacted
        # L means charged lepton (l) and neutral lepton (n)
        # d means that it is related to decay chain
        # J means both light jet (j) and heavy jet (b)
        # aj/jl/bj/bl/al are also possible (and stuff like aa/jj/llll/...
        self.cuts_parameter = {}
        # parameter added where legacy requires an older value.
        self.system_default = {}
        
        self.display_block = [] # set some block to be displayed
        self.cut_class = {} 
        self.warned=False


        super(RunCard, self).__init__(*args, **opts)

    def add_param(self, name, value, fortran_name=None, include=True, 
                  hidden=False, legacy=False, cut=False, system=False, sys_default=None, 
                  **opts):
        """ add a parameter to the card. value is the default value and 
        defines the type (int/float/bool/str) of the input.
        fortran_name defines what is the associate name in the f77 code
        include defines if we have to put the value in the include file
        hidden defines if the parameter is expected to be define by the user.
        legacy:Parameter which is not used anymore (raise a warning if not default)
        cut: defines the list of cut parameter to allow to set them all to off.
        sys_default: default used if the parameter is not in the card
        
        options of **opts:
        - allowed: list of valid options. '*' means anything else should be allowed.
                 empty list means anything possible as well. 
        - comment: add comment for writing/help
        - typelist: type of the list if default is empty
        """

        super(RunCard, self).add_param(name, value, system=system,**opts)
        name = name.lower()
        if fortran_name:
            self.fortran_name[name] = fortran_name
        if legacy:
            self.legacy_parameter[name] = value
            include = False
        self.includepath[include].append(name)
        if hidden or system:
            self.hidden_param.append(name)
        if cut:
            self.cuts_parameter[name] = cut
        if sys_default is not None:
            self.system_default[name] = sys_default

        

    def read(self, finput, consistency=True):
        """Read the input file, this can be a path to a file, 
           a file object, a str with the content of the file."""
           
        if isinstance(finput, str):
            if "\n" in finput:
                finput = finput.split('\n')
            elif os.path.isfile(finput):
                finput = open(finput)
            else:
                raise Exception, "No such file %s" % finput
        
        for line in finput:
            line = line.split('#')[0]
            line = line.split('!')[0]
            line = line.rsplit('=',1)
            if len(line) != 2:
                continue
            value, name = line
            name = name.lower().strip()
            if name not in self and ('min' in name or 'max' in name):
                #looks like an entry added by one user -> add it nicely
                self.add_param(name, float(value), hidden=True, cut=True)
            else:
                self.set( name, value, user=True)
        # parameter not set in the run_card can be set to compatiblity value
        if consistency:
                try:
                    self.check_validity()
                except InvalidRunCard, error:
                    if consistency == 'warning':
                        logger.warning(str(error))
                    else:
                        raise

    def valid_line(self, line, tmp):
        template_options = tmp
        default = template_options['default']
        if line.startswith('#IF('):
            cond = line[4:line.find(')')]
            if template_options.get(cond,  default):
                return True
            else:
                return False
        elif line.strip().startswith('%'):
            parameter = line[line.find('(')+1:line.find(')')]
            
            try:
                cond = self.cuts_parameter[parameter]
            except KeyError:
                return True
            
            
            if template_options.get(cond, default) or cond is True:
                return True
            else:
                return False 
        else:
            return True      
                    
                
    def write(self, output_file, template=None, python_template=False,
                    write_hidden=False, template_options=None):
        """Write the run_card in output_file according to template 
           (a path to a valid run_card)"""

        to_write = set(self.user_set) 
        written = set()
        if not template:
            raise Exception
        if not template_options:
            template_options = collections.defaultdict(str)

        # check which optional block to write:
        write_block= []
        for b in self.blocks:
            name = b.name
            # check if the block has to be written
            if name not in self.display_block and \
               not any(f in self.user_set for f in b.fields):
                continue
            write_block.append(b.name)
            
            
        if python_template:
            text = file(template,'r').read()
            text = text.split('\n')             
            # remove if templating
            text = [l if not l.startswith('#IF') else l[l.find(')# ')+2:] 
                    for l in text if self.valid_line(l, template_options)]
            text ='\n'.join(text)
        
        if python_template and not to_write:
            import string
            if self.blocks:
                text = string.Template(text)
                mapping = {}
                for b in self.blocks:
                    if b.name in write_block:
                        mapping[b.name] = b.template_on
                    else:
                        mapping[b.name] = b.template_off
                text = text.substitute(mapping)

            if not self.list_parameter:
                text = text % self
            else:
                data = dict(self)                
                for name in self.list_parameter:
                    if self.list_parameter[name] != str:
                        data[name] = ', '.join(str(v) for v in data[name])
                    else:
                        data[name] = "['%s']" % "', '".join(str(v) for v in data[name])
                text = text % data
        else:                        
            text = ""
            for line in file(template,'r'):                  
                nline = line.split('#')[0]
                nline = nline.split('!')[0]
                comment = line[len(nline):]
                nline = nline.split('=')
                if python_template and nline[0].startswith('$'):
                    block_name = nline[0][1:].strip()
                    this_group = [b for b in self.blocks if b.name == block_name]
                    if not this_group:
                        logger.debug("block %s not defined", block_name)
                        continue
                    else:
                        this_group = this_group[0]
                    if block_name in write_block:
                        text += this_group.template_on % self
                        for name in this_group.fields:
                            written.add(name)
                            if name in to_write:
                                to_write.remove(name)
                    else:
                        text += this_group.template_off % self
                    
                elif len(nline) != 2:
                    text += line
                elif nline[1].strip() in self:
                    name = nline[1].strip().lower()
                    value = self[name]
                    if name in self.list_parameter:
                        if self.list_parameter[name] != str:
                            value = ', '.join([str(v) for v in value])
                        else:
                            value =  "['%s']" % "', '".join(str(v) for v in value)
                    if python_template:
                        text += line % {nline[1].strip():value, name:value}
                        written.add(name)
                    else:
                        if not comment or comment[-1]!='\n':
                            endline = '\n'
                        else:
                            endline = ''
                        text += '  %s\t= %s %s%s' % (value, name, comment, endline)
                        written.add(name)                        

                    if name in to_write:
                        to_write.remove(name)
                else:
                    logger.info('Adding missing parameter %s to current %s (with default value)',
                                 (name, self.filename))
                    written.add(name) 
                    text += line 

            for b in self.blocks:
                if b.name not in write_block:
                    continue
                # check if all attribute of the block have been written already
                if all(f in written for f in b.fields):
                    continue

                to_add = []
                for line in b.template_on.split('\n'):                  
                    nline = line.split('#')[0]
                    nline = nline.split('!')[0]
                    nline = nline.split('=')
                    if len(nline) != 2:
                        to_add.append(line)
                    elif nline[1].strip() in self:
                        name = nline[1].strip().lower()
                        value = self[name]
                        if name in self.list_parameter:
                            value = ', '.join([str(v) for v in value])
                        if name in written:
                            continue #already include before
                        else:
                            to_add.append(line % {nline[1].strip():value, name:value})
                            written.add(name)                        
    
                        if name in to_write:
                            to_write.remove(name)
                    else:
                        raise Exception
                
                if b.template_off in text:
                    text = text.replace(b.template_off, '\n'.join(to_add))
                else:
                    text += '\n'.join(to_add)

        if to_write or write_hidden:
            text+="""#********************************************************************* 
#  Additional hidden parameters
#*********************************************************************
"""            
            if write_hidden:
                #
                # do not write hidden parameter not hidden for this template 
                #
                if python_template:
                    written = written.union(set(re.findall('\%\((\w*)\)s', file(template,'r').read(), re.M)))
                to_write = to_write.union(set(self.hidden_param))
                to_write = to_write.difference(written)

            for key in to_write:
                if key in self.system_only:
                    continue

                comment = self.comments.get(key,'hidden_parameter').replace('\n','\n#')
                text += '  %s\t= %s # %s\n' % (self[key], key, comment)

        if isinstance(output_file, str):
            fsock = open(output_file,'w')
            fsock.write(text)
            fsock.close()
        else:
            output_file.write(text)


    def get_default(self, name, default=None, log_level=None):
        """return self[name] if exist otherwise default. log control if we 
        put a warning or not if we use the default value"""

        lower_name = name.lower()
        if lower_name not in self.user_set:
            if log_level is None:
                if lower_name in self.system_only:
                    log_level = 5
                elif lower_name in self.auto_set:
                    log_level = 5
                elif lower_name in self.hidden_param:
                    log_level = 10
                elif lower_name in self.cuts_parameter:
                    if not MADEVENT and madgraph.ADMIN_DEBUG:
                        log_level = 5
                    else:
                        log_level = 10
                else:
                    log_level = 20
            if not default:
                default = dict.__getitem__(self, name.lower())
 
            logger.log(log_level, '%s missed argument %s. Takes default: %s'
                                   % (self.filename, name, default))
            self[name] = default
            return default
        else:
            return self[name]   

    
    @staticmethod
    def f77_formatting(value, formatv=None):
        """format the variable into fortran. The type is detected by default"""

        if not formatv:
            if isinstance(value, bool):
                formatv = 'bool'
            elif isinstance(value, int):
                formatv = 'int'
            elif isinstance(value, float):
                formatv = 'float'
            elif isinstance(value, str):
                formatv = 'str'
            else:
                logger.debug("unknow format for f77_formatting: %s" , str(value))
                formatv = 'str'
        else:
            assert formatv
            
        if formatv == 'bool':
            if str(value) in ['1','T','.true.','True']:
                return '.true.'
            else:
                return '.false.'
            
        elif formatv == 'int':
            try:
                return str(int(value))
            except ValueError:
                fl = float(value)
                if int(fl) == fl:
                    return str(int(fl))
                else:
                    raise
                
        elif formatv == 'float':
            if isinstance(value, str):
                value = value.replace('d','e')
            return ('%.10e' % float(value)).replace('e','d')
        
        elif formatv == 'str':
            # Check if it is a list
            if value.strip().startswith('[') and value.strip().endswith(']'):
                elements = (value.strip()[1:-1]).split()
                return ['_length = %d'%len(elements)]+\
                       ['(%d) = %s'%(i+1, elem.strip()) for i, elem in \
                                                            enumerate(elements)]
            else:
                return "'%s'" % value
        

    
    def check_validity(self, log_level=30):
        """check that parameter missing in the card are set to the expected value"""

        for name, value in self.system_default.items():
                self.set(name, value, changeifuserset=False)
        

        for name in self.includepath[False]:
            to_bypass = self.hidden_param + self.legacy_parameter.keys()
            if name not in to_bypass:
                self.get_default(name, log_level=log_level) 

        for name in self.legacy_parameter:
            if self[name] != self.legacy_parameter[name]:
                logger.warning("The parameter %s is not supported anymore this parameter will be ignored." % name)
               
    default_include_file = 'run_card.inc'

    def update_system_parameter_for_include(self):
        """update hidden system only parameter for the correct writtin in the 
        include"""
        return

    def write_include_file(self, output_dir):
        """Write the various include file in output_dir.
        The entry True of self.includepath will be written in run_card.inc
        The entry False will not be written anywhere"""
        
        # ensure that all parameter are coherent and fix those if needed
        self.check_validity()
        
        #ensusre that system only parameter are correctly set
        self.update_system_parameter_for_include()
        
        for incname in self.includepath:
            if incname is True:
                pathinc = self.default_include_file
            elif incname is False:
                continue
            else:
                pathinc = incname

            fsock = file_writers.FortranWriter(pjoin(output_dir,pathinc))  
            for key in self.includepath[incname]:                
                #define the fortran name
                if key in self.fortran_name:
                    fortran_name = self.fortran_name[key]
                else:
                    fortran_name = key
                    
                #get the value with warning if the user didn't set it
                value = self.get_default(key)
                # Special treatment for strings containing a list of
                # strings. Convert it to a list of strings
                if isinstance(value, list):
                    # in case of a list, add the length of the list as 0th
                    # element in fortran. Only in case of integer or float
                    # list (not for bool nor string)
                    targettype = self.list_parameter[key]                        
                    if targettype is bool:
                        pass
                    elif targettype is int:
                        line = '%s(%s) = %s \n' % (fortran_name, 0, self.f77_formatting(len(value)))
                        fsock.writelines(line)
                    elif targettype is float:
                        line = '%s(%s) = %s \n' % (fortran_name, 0, self.f77_formatting(float(len(value))))
                        fsock.writelines(line)
                    # output the rest of the list in fortran
                    for i,v in enumerate(value):
                        line = '%s(%s) = %s \n' % (fortran_name, i+1, self.f77_formatting(v))
                        fsock.writelines(line)
                elif isinstance(value, dict):
                    for fortran_name, onevalue in value.items():
                        line = '%s = %s \n' % (fortran_name, self.f77_formatting(onevalue))
                        fsock.writelines(line)                       
                else:
                    line = '%s = %s \n' % (fortran_name, self.f77_formatting(value))
                    fsock.writelines(line)
            fsock.close()   

    @staticmethod
    def get_idbmup(lpp):
        """return the particle colliding pdg code"""
        if lpp in (1,2, -1,-2):
            return math.copysign(2212, lpp)
        elif lpp in (3,-3):
            return math.copysign(11, lpp)
        elif lpp == 0:
            #logger.critical("Fail to write correct idbmup in the lhe file. Please correct those by hand")
            return 0
        else:
            return lpp

    def get_banner_init_information(self):
        """return a dictionary with the information needed to write
        the first line of the <init> block of the lhe file."""
        
        output = {}
        output["idbmup1"] = self.get_idbmup(self['lpp1'])
        output["idbmup2"] = self.get_idbmup(self['lpp2'])
        output["ebmup1"] = self["ebeam1"]
        output["ebmup2"] = self["ebeam2"]
        output["pdfgup1"] = 0
        output["pdfgup2"] = 0
        output["pdfsup1"] = self.get_pdf_id(self["pdlabel"])
        output["pdfsup2"] = self.get_pdf_id(self["pdlabel"])
        return output
    
    def get_pdf_id(self, pdf):
        if pdf == "lhapdf":
            lhaid = self["lhaid"]
            if isinstance(lhaid, list):
                return lhaid[0]
            else:
                return lhaid
        else: 
            return {'none': 0, 
                    'cteq6_m':10000,'cteq6_l':10041,'cteq6l1':10042,
                    'nn23lo':246800,'nn23lo1':247000,'nn23nlo':244800
                    }[pdf]    
    
    def get_lhapdf_id(self):
        return self.get_pdf_id(self['pdlabel'])

    def remove_all_cut(self): 
        """remove all the cut"""

        for name in self.cuts_parameter:
            targettype = type(self[name])
            if targettype == bool:
                self[name] = False
            if targettype == dict:
                self[name] = '{}'
            elif 'min' in name:
                self[name] = 0
            elif 'max' in name:
                self[name] = -1
            elif 'eta' in name:
                self[name] = -1
            else:
                self[name] = 0       

class RunCardLO(RunCard):
    """an object to handle in a nice way the run_card information"""
    
    blocks = [
#    HEAVY ION OPTIONAL BLOCK            
        runblock(name='ion_pdf', fields=('nb_neutron1', 'nb_neutron2','nb_proton1','nb_proton2','mass_ion1', 'mass_ion2'),
            template_on=\
"""#*********************************************************************
# Heavy ion PDF / rescaling of PDF                                   *
#*********************************************************************
  %(nb_proton1)s    = nb_proton1 # number of proton for the first beam
  %(nb_neutron1)s    = nb_neutron1 # number of neutron for the first beam
  %(mass_ion1)s = mass_ion1 # mass of the heavy ion (first beam)
# Note that seting differently the two beams only work if you use 
# group_subprocess=False when generating your matrix-element
  %(nb_proton2)s    = nb_proton2 # number of proton for the second beam
  %(nb_neutron2)s    = nb_neutron2 # number of neutron for the second beam
  %(mass_ion2)s = mass_ion2 # mass of the heavy ion (second beam)  
""",
            template_off='# To see heavy ion options: type "update ion_pdf"'),
              
              
#    BEAM POLARIZATION OPTIONAL BLOCK
        runblock(name='beam_pol', fields=('polbeam1','polbeam2'),
            template_on=\
"""#*********************************************************************
# Beam polarization from -100 (left-handed) to 100 (right-handed)    *
#*********************************************************************
     %(polbeam1)s     = polbeam1 ! beam polarization for beam 1
     %(polbeam2)s     = polbeam2 ! beam polarization for beam 2
""",                                               
            template_off='# To see polarised beam options: type "update beam_pol"'),

#    SYSCALC OPTIONAL BLOCK              
        runblock(name='syscalc', fields=('sys_scalefact', 'sys_alpsfact','sys_matchscale','sys_pdf'),
              template_on=\
"""#**************************************
# Parameter below of the systematics study
#  will be used by SysCalc (if installed)
#**************************************
#
%(sys_scalefact)s = sys_scalefact  # factorization/renormalization scale factor
%(sys_alpsfact)s = sys_alpsfact  # \alpha_s emission scale factors
%(sys_matchscale)s = sys_matchscale # variation of merging scale
# PDF sets and number of members (0 or none for all members).
%(sys_pdf)s = sys_pdf # list of pdf sets. (errorset not valid for syscalc)
# MSTW2008nlo68cl.LHgrid 1  = sys_pdf
#
""", 
    template_off= '# Syscalc is deprecated but to see the associate options type\'update syscalc\''),

#    ECUT block (hidden it by default but for e+ e- collider)             
        runblock(name='ecut', fields=('ej','eb','ea','el','ejmax','ebmax','eamax','elmax','e_min_pdg','e_max_pdg'),
              template_on=\
"""#*********************************************************************
# Minimum and maximum E's (in the center of mass frame)              *
#*********************************************************************
  %(ej)s  = ej     ! minimum E for the jets
  %(eb)s  = eb     ! minimum E for the b
  %(ea)s  = ea     ! minimum E for the photons
  %(el)s  = el     ! minimum E for the charged leptons
  %(ejmax)s   = ejmax ! maximum E for the jets
 %(ebmax)s   = ebmax ! maximum E for the b
 %(eamax)s   = eamax ! maximum E for the photons
 %(elmax)s   = elmax ! maximum E for the charged leptons
 %(e_min_pdg)s = e_min_pdg ! E cut for other particles (use pdg code). Applied on particle and anti-particle
 %(e_max_pdg)s = e_max_pdg ! E cut for other particles (syntax e.g. {6: 100, 25: 50})
""", 
    template_off= '#\n# For display option for energy cut in the partonic center of mass frame type \'update ecut\'\n#'),

<<<<<<< HEAD

#    Frame for polarization
    runblock(name='frame', fields=('me_frame'),
              template_on=\
"""#*********************************************************************
# Frame where to evaluate the matrix-element (not the cut!) for polarization   
#*********************************************************************
  %(me_frame)s  = me_frame     ! list of particles to sum-up to define the rest-frame
                               ! in which to evaluate the matrix-element
                               ! [1,2] means the partonic center of mass 
""", 
    template_off= ''),
    ]        
=======
#    MERGING BLOCK:  MLM           
        runblock(name='MLM', fields=('ickkw','alpsfact','chcluster','asrwgtflavor','auto_ptj_mjj','xqcut'),
            template_on=\
"""#*********************************************************************
# Matching parameter (MLM only)
#*********************************************************************
 %(ickkw)s = ickkw            ! 0 no matching, 1 MLM
 %(alpsfact)s = alpsfact         ! scale factor for QCD emission vx
 %(chcluster)s = chcluster        ! cluster only according to channel diag
 %(asrwgtflavor)s = asrwgtflavor     ! highest quark flavor for a_s reweight
 %(auto_ptj_mjj)s  = auto_ptj_mjj  ! Automatic setting of ptj and mjj if xqcut >0
                                   ! (turn off for VBF and single top processes)
 %(xqcut)s   = xqcut   ! minimum kt jet measure between partons
""",
            template_off='# To see MLM/CKKW  merging options: type "update MLM" or "update CKKW"'),

#    MERGING BLOCK:  CKKW         
        runblock(name='CKKW', fields=(),
            template_on=\
"""#***********************************************************************
# Turn on either the ktdurham or ptlund cut to activate                *
# CKKW(L) merging with Pythia8 [arXiv:1410.3012, arXiv:1109.4829]      *
#***********************************************************************
 %(ktdurham)s  =  ktdurham
 %(dparameter)s   =  dparameter
 %(ptlund)s  =  ptlund
 %(pdgs_for_merging_cut)s  =  pdgs_for_merging_cut ! PDGs for two cuts above
""",
            template_off=''),    
    
    ]    
    
>>>>>>> bacb2d3e
    
    def default_setup(self):
        """default value for the run_card.dat"""
        
        self.add_param("run_tag", "tag_1", include=False)
        self.add_param("gridpack", False)
        self.add_param("time_of_flight", -1.0, include=False)
        self.add_param("nevents", 10000)        
        self.add_param("iseed", 0)
        self.add_param("python_seed", -2, include=False, hidden=True, comment="controlling python seed [handling in particular the final unweighting].\n -1 means use default from random module.\n -2 means set to same value as iseed")
        self.add_param("lpp1", 1, fortran_name="lpp(1)", allowed=[-1,1,0,2,3,9, -2,-3],
                        comment='first beam energy distribution:\n 0: fixed energy\n 1: PDF from proton\n -1: PDF from anti-proton\n 2:photon from proton, 3:photon from electron, 9: PLUGIN MODE')
        self.add_param("lpp2", 1, fortran_name="lpp(2)", allowed=[-1,1,0,2,3,9],
                       comment='first beam energy distribution:\n 0: fixed energy\n 1: PDF from proton\n -1: PDF from anti-proton\n 2:photon from proton, 3:photon from electron, 9: PLUGIN MODE')
        self.add_param("ebeam1", 6500.0, fortran_name="ebeam(1)")
        self.add_param("ebeam2", 6500.0, fortran_name="ebeam(2)")
        self.add_param("polbeam1", 0.0, fortran_name="pb1", hidden=True,
                                              comment="Beam polarization from -100 (left-handed) to 100 (right-handed) --use lpp=0 for this parameter--")
        self.add_param("polbeam2", 0.0, fortran_name="pb2", hidden=True,
                                              comment="Beam polarization from -100 (left-handed) to 100 (right-handed) --use lpp=0 for this parameter--")
        self.add_param('nb_proton1', 1, hidden=True, allowed=[1,0, 82 , '*'],fortran_name="nb_proton(1)",
                       comment='For heavy ion physics nb of proton in the ion (for both beam but if group_subprocess was False)')
        self.add_param('nb_proton2', 1, hidden=True, allowed=[1,0, 82 , '*'],fortran_name="nb_proton(2)",
                       comment='For heavy ion physics nb of proton in the ion (used for beam 2 if group_subprocess was False)')
        self.add_param('nb_neutron1', 0, hidden=True, allowed=[1,0, 126 , '*'],fortran_name="nb_neutron(1)",
                       comment='For heavy ion physics nb of neutron in the ion (for both beam but if group_subprocess was False)')
        self.add_param('nb_neutron2', 0, hidden=True, allowed=[1,0, 126 , '*'],fortran_name="nb_neutron(2)",
                       comment='For heavy ion physics nb of neutron in the ion (of beam 2 if group_subprocess was False )')        
        self.add_param('mass_ion1', -1.0, hidden=True, fortran_name="mass_ion(1)",
                       allowed=[-1,0, 0.938, 207.9766521*0.938, 0.000511, 0.105, '*'],
                       comment='For heavy ion physics mass in GeV of the ion (of beam 1)')
        self.add_param('mass_ion2', -1.0, hidden=True, fortran_name="mass_ion(2)",
                       allowed=[-1,0, 0.938, 207.9766521*0.938, 0.000511, 0.105, '*'],
                       comment='For heavy ion physics mass in GeV of the ion (of beam 2)')
        
        self.add_param("pdlabel", "nn23lo1", allowed=['lhapdf', 'cteq6_m','cteq6_l', 'cteq6l1','nn23lo', 'nn23lo1', 'nn23nlo']), 
        self.add_param("lhaid", 230000, hidden=True)
        self.add_param("fixed_ren_scale", False)
        self.add_param("fixed_fac_scale", False)
        self.add_param("scale", 91.1880)
        self.add_param("dsqrt_q2fact1", 91.1880, fortran_name="sf1")
        self.add_param("dsqrt_q2fact2", 91.1880, fortran_name="sf2")
        self.add_param("dynamical_scale_choice", -1, comment="\'-1\' is based on CKKW back clustering (following feynman diagram).\n \'1\' is the sum of transverse energy.\n '2' is HT (sum of the transverse mass)\n '3' is HT/2\n '4' is the center of mass energy",
                                                allowed=[-1,0,1,2,3,4])
        
        # Bias module options
        self.add_param("bias_module", 'None', include=False)
        self.add_param('bias_parameters', {'__type__':1.0}, include='BIAS/bias.inc')
                
        #matching
        self.add_param("scalefact", 1.0)
        self.add_param("ickkw", 0, allowed=[0,1], hidden=True,                  comment="\'0\' for standard fixed order computation.\n\'1\' for MLM merging activates alphas and pdf re-weighting according to a kt clustering of the QCD radiation.")
        self.add_param("highestmult", 1, fortran_name="nhmult", hidden=True)
        self.add_param("ktscheme", 1, hidden=True)
        self.add_param("alpsfact", 1.0, hidden=True)
        self.add_param("chcluster", False, hidden=True)
        self.add_param("pdfwgt", True, hidden=True)
        self.add_param("asrwgtflavor", 5, hidden=True,                          comment = 'highest quark flavor for a_s reweighting in MLM')
        self.add_param("clusinfo", True, hidden=True)
        self.add_param("lhe_version", 3.0, hidden=True)
        self.add_param("boost_event", "False", hidden=True, include=False,      comment="allow to boost the full event. The boost put at rest the sume of 4-momenta of the particle selected by the filter defined here. example going to the higgs rest frame: lambda p: p.pid==25")
        self.add_param("me_frame", [1,2], hidden=True, include=False, comment="choose lorentz frame where to evaluate matrix-element [for non lorentz invariant matrix-element/polarization]:\n  - 0: partonic center of mass\n - 1: Multi boson frame\n - 2 : (multi) scalar frame\n - 3 : user custom")
        self.add_param('frame_id', 6,  system=True)
        self.add_param("event_norm", "average", allowed=['sum','average', 'unity'],
                        include=False, sys_default='sum', hidden=True)
        #cut
        self.add_param("auto_ptj_mjj", True, hidden=True)
        self.add_param("bwcutoff", 15.0)
        self.add_param("cut_decays", False, cut='d')
        self.add_param("nhel", 0, include=False)
        #pt cut
        self.add_param("ptj", 20.0, cut='j')
        self.add_param("ptb", 0.0, cut='b')
        self.add_param("pta", 10.0, cut='a')
        self.add_param("ptl", 10.0, cut='l')
        self.add_param("misset", 0.0, cut='n')
        self.add_param("ptheavy", 0.0, cut='H',                                comment='this cut apply on particle heavier than 10 GeV')
        self.add_param("ptonium", 1.0, legacy=True)
        self.add_param("ptjmax", -1.0, cut='j')
        self.add_param("ptbmax", -1.0, cut='b')
        self.add_param("ptamax", -1.0, cut='a')
        self.add_param("ptlmax", -1.0, cut='l')
        self.add_param("missetmax", -1.0, cut='n')
        # E cut
        self.add_param("ej", 0.0, cut='j', hidden=True)
        self.add_param("eb", 0.0, cut='b', hidden=True)
        self.add_param("ea", 0.0, cut='a', hidden=True)
        self.add_param("el", 0.0, cut='l', hidden=True)
        self.add_param("ejmax", -1.0, cut='j', hidden=True)
        self.add_param("ebmax", -1.0, cut='b', hidden=True)
        self.add_param("eamax", -1.0, cut='a', hidden=True)
        self.add_param("elmax", -1.0, cut='l', hidden=True)
        # Eta cut
        self.add_param("etaj", 5.0, cut='j')
        self.add_param("etab", -1.0, cut='b')
        self.add_param("etaa", 2.5, cut='a')
        self.add_param("etal", 2.5, cut='l')
        self.add_param("etaonium", 0.6, legacy=True)
        self.add_param("etajmin", 0.0, cut='a')
        self.add_param("etabmin", 0.0, cut='b')
        self.add_param("etaamin", 0.0, cut='a')
        self.add_param("etalmin", 0.0, cut='l')
        # DRJJ
        self.add_param("drjj", 0.4, cut='jj')
        self.add_param("drbb", 0.0, cut='bb')
        self.add_param("drll", 0.4, cut='ll')
        self.add_param("draa", 0.4, cut='aa')
        self.add_param("drbj", 0.0, cut='bj')
        self.add_param("draj", 0.4, cut='aj')
        self.add_param("drjl", 0.4, cut='jl')
        self.add_param("drab", 0.0, cut='ab')
        self.add_param("drbl", 0.0, cut='bl')
        self.add_param("dral", 0.4, cut='al')
        self.add_param("drjjmax", -1.0, cut='jj')
        self.add_param("drbbmax", -1.0, cut='bb')
        self.add_param("drllmax", -1.0, cut='ll')
        self.add_param("draamax", -1.0, cut='aa')
        self.add_param("drbjmax", -1.0, cut='bj')
        self.add_param("drajmax", -1.0, cut='aj')
        self.add_param("drjlmax", -1.0, cut='jl')
        self.add_param("drabmax", -1.0, cut='ab')
        self.add_param("drblmax", -1.0, cut='bl')
        self.add_param("dralmax", -1.0, cut='al')
        # invariant mass
        self.add_param("mmjj", 0.0, cut='jj')
        self.add_param("mmbb", 0.0, cut='bb')
        self.add_param("mmaa", 0.0, cut='aa')
        self.add_param("mmll", 0.0, cut='ll')
        self.add_param("mmjjmax", -1.0, cut='jj')
        self.add_param("mmbbmax", -1.0, cut='bb')                
        self.add_param("mmaamax", -1.0, cut='aa')
        self.add_param("mmllmax", -1.0, cut='ll')
        self.add_param("mmnl", 0.0, cut='LL')
        self.add_param("mmnlmax", -1.0, cut='LL')
        #minimum/max pt for sum of leptons
        self.add_param("ptllmin", 0.0, cut='ll')
        self.add_param("ptllmax", -1.0, cut='ll')
        self.add_param("xptj", 0.0, cut='jj')
        self.add_param("xptb", 0.0, cut='bb')
        self.add_param("xpta", 0.0, cut='aa') 
        self.add_param("xptl", 0.0, cut='ll')
        # ordered pt jet 
        self.add_param("ptj1min", 0.0, cut='jj')
        self.add_param("ptj1max", -1.0, cut='jj')
        self.add_param("ptj2min", 0.0, cut='jj')
        self.add_param("ptj2max", -1.0, cut='jj')
        self.add_param("ptj3min", 0.0, cut='jjj')
        self.add_param("ptj3max", -1.0, cut='jjj')
        self.add_param("ptj4min", 0.0, cut='j'*4)
        self.add_param("ptj4max", -1.0, cut='j'*4)                
        self.add_param("cutuse", 0, cut='jj')
        # ordered pt lepton
        self.add_param("ptl1min", 0.0, cut='l'*2)
        self.add_param("ptl1max", -1.0, cut='l'*2)
        self.add_param("ptl2min", 0.0, cut='l'*2)
        self.add_param("ptl2max", -1.0, cut='l'*2)
        self.add_param("ptl3min", 0.0, cut='l'*3)
        self.add_param("ptl3max", -1.0, cut='l'*3)        
        self.add_param("ptl4min", 0.0, cut='l'*4)
        self.add_param("ptl4max", -1.0, cut='l'*4)
        # Ht sum of jets
        self.add_param("htjmin", 0.0, cut='j'*2)
        self.add_param("htjmax", -1.0, cut='j'*2)
        self.add_param("ihtmin", 0.0, cut='J'*2)
        self.add_param("ihtmax", -1.0, cut='J'*2)
        self.add_param("ht2min", 0.0, cut='J'*3) 
        self.add_param("ht3min", 0.0, cut='J'*3)
        self.add_param("ht4min", 0.0, cut='J'*4)
        self.add_param("ht2max", -1.0, cut='J'*3)
        self.add_param("ht3max", -1.0, cut='J'*3)
        self.add_param("ht4max", -1.0, cut='J'*4)
        # photon isolation
        self.add_param("ptgmin", 0.0, cut='aj')
        self.add_param("r0gamma", 0.4, hidden=True)
        self.add_param("xn", 1.0, hidden=True)
        self.add_param("epsgamma", 1.0, hidden=True) 
        self.add_param("isoem", True, hidden=True)
        self.add_param("xetamin", 0.0, cut='jj')
        self.add_param("deltaeta", 0.0, cut='j'*2)
        self.add_param("ktdurham", -1.0, fortran_name="kt_durham", cut='j')
        self.add_param("dparameter", 0.4, fortran_name="d_parameter", cut='j')
        self.add_param("ptlund", -1.0, fortran_name="pt_lund", cut='j')
        self.add_param("pdgs_for_merging_cut", [21, 1, 2, 3, 4, 5, 6], hidden=True)
        self.add_param("maxjetflavor", 4)
        self.add_param("xqcut", 0.0, cut=True)
        self.add_param("use_syst", True)
        self.add_param('systematics_program', 'systematics', include=False, hidden=True, comment='Choose which program to use for systematics computation: none, systematics, syscalc')
        self.add_param('systematics_arguments', ['--mur=0.5,1,2', '--muf=0.5,1,2', '--pdf=errorset'], include=False, hidden=True, comment='Choose the argment to pass to the systematics command. like --mur=0.25,1,4. Look at the help of the systematics function for more details.')
        
        self.add_param("sys_scalefact", "0.5 1 2", include=False, hidden=True)
        self.add_param("sys_alpsfact", "None", include=False, hidden=True)
        self.add_param("sys_matchscale", "auto", include=False, hidden=True)
        self.add_param("sys_pdf", "errorset", include=False, hidden=True)
        self.add_param("sys_scalecorrelation", -1, include=False, hidden=True)

        #parameter not in the run_card by default
        self.add_param('gridrun', False, hidden=True)
        self.add_param('fixed_couplings', True, hidden=True)
        self.add_param('mc_grouped_subproc', True, hidden=True)
        self.add_param('xmtcentral', 0.0, hidden=True, fortran_name="xmtc")
        self.add_param('d', 1.0, hidden=True)
        self.add_param('gseed', 0, hidden=True, include=False)
        self.add_param('issgridfile', '', hidden=True)
        #job handling of the survey/ refine
        self.add_param('job_strategy', 0, hidden=True, include=False, allowed=[0,1,2], comment='see appendix of 1507.00020 (page 26)')
        self.add_param('survey_splitting', -1, hidden=True, include=False, comment="for loop-induced control how many core are used at survey for the computation of a single iteration.")
        self.add_param('survey_nchannel_per_job', 2, hidden=True, include=False, comment="control how many Channel are integrated inside a single job on cluster/multicore")
        self.add_param('refine_evt_by_job', -1, hidden=True, include=False, comment="control the maximal number of events for the first iteration of the refine (larger means less jobs)")
        self.add_param('small_width_treatment', 1e-6, hidden=True, comment="generation where the width is below VALUE times mass will be replace by VALUE times mass for the computation. The cross-section will be corrected assuming NWA. Not used for loop-induced process")
        
        # parameter allowing to define simple cut via the pdg
        # Special syntax are related to those. (can not be edit directly)
        self.add_param('pt_min_pdg',{'__type__':0.}, include=False, cut=True)
        self.add_param('pt_max_pdg',{'__type__':0.}, include=False, cut=True)
        self.add_param('E_min_pdg',{'__type__':0.}, include=False, hidden=True,cut=True)
        self.add_param('E_max_pdg',{'__type__':0.}, include=False, hidden=True,cut=True)
        self.add_param('eta_min_pdg',{'__type__':0.}, include=False,cut=True)
        self.add_param('eta_max_pdg',{'__type__':0.}, include=False,cut=True)
        self.add_param('mxx_min_pdg',{'__type__':0.}, include=False,cut=True)
        self.add_param('mxx_only_part_antipart', {'default':False}, include=False)
        
        self.add_param('pdg_cut',[0],  system=True) # store which PDG are tracked
        self.add_param('ptmin4pdg',[0.], system=True) # store pt min
        self.add_param('ptmax4pdg',[-1.], system=True)
        self.add_param('Emin4pdg',[0.], system=True) # store pt min
        self.add_param('Emax4pdg',[-1.], system=True)  
        self.add_param('etamin4pdg',[0.], system=True) # store pt min
        self.add_param('etamax4pdg',[-1.], system=True)   
        self.add_param('mxxmin4pdg',[-1.], system=True)
        self.add_param('mxxpart_antipart', [False], system=True)
                     
        
             
    def check_validity(self):
        """ """
        
        super(RunCardLO, self).check_validity()
        
        #Make sure that nhel is only either 0 (i.e. no MC over hel) or
        #1 (MC over hel with importance sampling). In particular, it can
        #no longer be > 1.
        if 'nhel' not in self.user_set:
            raise InvalidRunCard, "Parameter nhel is not defined in the run_card."
        if self['nhel'] not in [1,0]:
            raise InvalidRunCard, "Parameter nhel can only be '0' or '1', "+\
                                                          "not %s." % self['nhel']
        if int(self['maxjetflavor']) > 6:
            raise InvalidRunCard, 'maxjetflavor should be lower than 5! (6 is partly supported)'
  
        if len(self['pdgs_for_merging_cut']) > 1000:
            raise InvalidRunCard, "The number of elements in "+\
                               "'pdgs_for_merging_cut' should not exceed 1000."
  
        # some cut need to be deactivated in presence of isolation
        if self['ptgmin'] > 0:
            if self['pta'] > 0:
                logger.warning('pta cut discarded since photon isolation is used')
                self['pta'] = 0.0
            if self['draj'] > 0:
                logger.warning('draj cut discarded since photon isolation is used')
                self['draj'] = 0.0   
        
        # special treatment for gridpack use the gseed instead of the iseed        
        if self['gridrun']:
            self['iseed'] = self['gseed']
        
        #Some parameter need to be fixed when using syscalc
        if self['use_syst']:
            if self['scalefact'] != 1.0:
                logger.warning('Since use_syst=T, We change the value of \'scalefact\' to 1')
                self['scalefact'] = 1.0
     
        # CKKW Treatment
        if self['ickkw'] > 0:
            if self['ickkw'] != 1:
                logger.critical('ickkw >1 is pure alpha and only partly implemented.')
                import madgraph.interface.extended_cmd as basic_cmd
                answer = basic_cmd.smart_input('Do you really want to continue', allow_arg=['y','n'], default='n')
                if answer !='y':
                    raise InvalidRunCard, 'ickkw>1 is still in alpha'
            if self['use_syst']:
                # some additional parameter need to be fixed for Syscalc + matching
                if self['alpsfact'] != 1.0:
                    logger.warning('Since use_syst=T, We change the value of \'alpsfact\' to 1')
                    self['alpsfact'] =1.0
            if self['maxjetflavor'] == 6:
                raise InvalidRunCard, 'maxjetflavor at 6 is NOT supported for matching!'
            if self['ickkw'] == 2:
                # add warning if ckkw selected but the associate parameter are empty
                self.get_default('highestmult', log_level=20)                   
                self.get_default('issgridfile', 'issudgrid.dat', log_level=20)
        if self['xqcut'] > 0:
            if self['ickkw'] == 0:
                logger.error('xqcut>0 but ickkw=0. Potentially not fully consistent setup. Be carefull')
                import time
                time.sleep(5)
            if self['drjj'] != 0:
                if 'drjj' in self.user_set:
                    logger.warning('Since icckw>0, We change the value of \'drjj\' to 0')
                self['drjj'] = 0
            if self['drjl'] != 0:
                if 'drjl' in self.user_set:
                    logger.warning('Since icckw>0, We change the value of \'drjl\' to 0')
                self['drjl'] = 0    
            if not self['auto_ptj_mjj']:         
                if self['mmjj'] > self['xqcut']:
                    logger.warning('mmjj > xqcut (and auto_ptj_mjj = F). MMJJ set to 0')
                    self['mmjj'] = 0.0 


    
        # check validity of the pdf set
        if self['pdlabel'] == 'lhapdf':
            #add warning if lhaid not define
            self.get_default('lhaid', log_level=20)
            
        # if heavy ion mode use for one beam, forbis lpp!=1
        if self['lpp1'] not in [1,2]:
            if self['nb_proton1'] !=1 or self['nb_neutron1'] !=0:
                raise InvalidRunCard, "Heavy ion mode is only supported for lpp1=1/2"
        if self['lpp2'] not in [1,2]:
            if self['nb_proton2'] !=1 or self['nb_neutron2'] !=0:
                raise InvalidRunCard, "Heavy ion mode is only supported for lpp2=1/2"   


    def update_system_parameter_for_include(self):
        
        # polarization
        self['frame_id'] = sum(2**(n) for n in self['me_frame'])
        
        # set the pdg_for_cut fortran parameter
        pdg_to_cut = set(self['pt_min_pdg'].keys() +self['pt_max_pdg'].keys() + 
                         self['e_min_pdg'].keys() +self['e_max_pdg'].keys() +
                         self['eta_min_pdg'].keys() +self['eta_max_pdg'].keys()+
                         self['mxx_min_pdg'].keys() + self['mxx_only_part_antipart'].keys())
        pdg_to_cut.discard('__type__')
        pdg_to_cut.discard('default')
        if len(pdg_to_cut)>25:
            raise Exception, "Maximum 25 different pdgs are allowed for pdg specific cut"
        
        if any(int(pdg)<0 for pdg in pdg_to_cut):
            logger.warning('PDG specific cuts are always applied symmetrically on particle/anti-particle. Always use positve PDG codes')
            raise MadGraph5Error, 'Some PDG specific cuts are defined with negative pdg code'
        
        
        if any(pdg in pdg_to_cut for pdg in [1,2,3,4,5,21,22,11,13,15]):
            raise Exception, "Can not use PDG related cut for light quark/b quark/lepton/gluon/photon"
        
        if pdg_to_cut:
            self['pdg_cut'] = list(pdg_to_cut)
            self['ptmin4pdg'] = []
            self['Emin4pdg'] = []
            self['etamin4pdg'] =[]
            self['ptmax4pdg'] = []
            self['Emax4pdg'] = []
            self['etamax4pdg'] =[]
            self['mxxmin4pdg'] =[]
            self['mxxpart_antipart']  = []
            for pdg in self['pdg_cut']:
                for var in ['pt','e','eta', 'Mxx']:
                    for minmax in ['min', 'max']:
                        if var in ['Mxx'] and minmax =='max':
                            continue
                        new_var = '%s%s4pdg' % (var, minmax)
                        old_var = '%s_%s_pdg' % (var, minmax)
                        default = 0. if minmax=='min' else -1.
                        self[new_var].append(self[old_var][str(pdg)] if str(pdg) in self[old_var] else default)
                #special for mxx_part_antipart
                old_var = 'mxx_only_part_antipart'
                new_var = 'mxxpart_antipart'
                if 'default' in self[old_var]:
                    default = self[old_var]['default']
                    self[new_var].append(self[old_var][str(pdg)] if str(pdg) in self[old_var] else default)
                else:
                    if str(pdg) not in self[old_var]:
                        raise Exception("no default value defined for %s and no value defined for pdg %s" % (old_var, pdg)) 
                    self[new_var].append(self[old_var][str(pdg)])
        else:
            self['pdg_cut'] = [0]
            self['ptmin4pdg'] = [0.]
            self['Emin4pdg'] = [0.]
            self['etamin4pdg'] =[0.]
            self['ptmax4pdg'] = [-1.]
            self['Emax4pdg'] = [-1.]
            self['etamax4pdg'] =[-1.]
            self['mxxmin4pdg'] =[0.] 
            self['mxxpart_antipart'] = [False]
            
                    
           
    def create_default_for_process(self, proc_characteristic, history, proc_def):
        """Rules
          process 1->N all cut set on off.
          loop_induced -> MC over helicity
          e+ e- beam -> lpp:0 ebeam:500
          p p beam -> set maxjetflavor automatically
          more than one multiplicity: ickkw=1 xqcut=30 use_syst=F
         """

        if proc_characteristic['loop_induced']:
            self['nhel'] = 1
        self['pdgs_for_merging_cut'] = proc_characteristic['colored_pdgs']
                    
        if proc_characteristic['ninitial'] == 1:
            #remove all cut
            self.remove_all_cut()
            self['use_syst'] = False
        else:
            # check for beam_id
            # check for beam_id
            beam_id = set()
            beam_id_split = [set(), set()]
            for proc in proc_def:   
                for oneproc in proc:
                    for i,leg in enumerate(oneproc['legs']):
                        if not leg['state']:
                            beam_id_split[i].add(leg['id'])
                            beam_id.add(leg['id'])

            if any(i in beam_id for i in [1,-1,2,-2,3,-3,4,-4,5,-5,21,22]):
                maxjetflavor = max([4]+[abs(i) for i in beam_id if  -7< i < 7])
                self['maxjetflavor'] = maxjetflavor
                self['asrwgtflavor'] = maxjetflavor
            
            if any(i in beam_id for i in [1,-1,2,-2,3,-3,4,-4,5,-5,21,22]):
                # check for e p collision
                if any(id  in beam_id for id in [11,-11,13,-13]):
                    self.display_block.append('beam_pol')
                    if any(id  in beam_id_split[0] for id in [11,-11,13,-13]):
                        self['lpp1'] = 0  
                        self['lpp2'] = 1 
                        self['ebeam1'] = '1k'  
                        self['ebeam2'] = '6500'  
                    else:
                        self['lpp1'] = 1  
                        self['lpp2'] = 0  
                        self['ebeam1'] = '6500'  
                        self['ebeam2'] = '1k'  
            
            elif 11 in beam_id or -11 in beam_id:
                self['lpp1'] = 0
                self['lpp2'] = 0
                self['ebeam1'] = 500
                self['ebeam2'] = 500
                self['use_syst'] = False
                self.display_block.append('beam_pol')
                self.display_block.append('ecut')
            else:
                self['lpp1'] = 0
                self['lpp2'] = 0    
                self['use_syst'] = False   
                self.display_block.append('beam_pol')         
            
            # automatic polarisation of the beam if neutrino beam  
            if any(id  in beam_id for id in [12,-12,14,-14,16,-16]):
                self.display_block.append('beam_pol')
                if any(id  in beam_id_split[0] for id in [12,14,16]):
                    self['lpp1'] = 0   
                    self['ebeam1'] = '1k'  
                    self['polbeam1'] = -100
                    if not all(id  in beam_id_split[0] for id in [12,14,16]):
                        logger.warning('Issue with default beam setup of neutrino in the run_card. Please check it up [polbeam1].')
                elif any(id  in beam_id_split[0] for id in [-12,-14,-16]):
                    self['lpp1'] = 0   
                    self['ebeam1'] = '1k'  
                    self['polbeam1'] = 100
                    if not all(id  in beam_id_split[0] for id in [-12,-14,-16]):
                        logger.warning('Issue with default beam setup of neutrino in the run_card. Please check it up [polbeam1].')                         
                if any(id  in beam_id_split[1] for id in [12,14,16]):
                    self['lpp2'] = 0   
                    self['ebeam2'] = '1k'  
                    self['polbeam2'] = -100
                    if not all(id  in beam_id_split[1] for id in [12,14,16]):
                        logger.warning('Issue with default beam setup of neutrino in the run_card. Please check it up [polbeam2].')
                if any(id  in beam_id_split[1] for id in [-12,-14,-16]):
                    self['lpp2'] = 0   
                    self['ebeam2'] = '1k'  
                    self['polbeam2'] = 100
                    if not all(id  in beam_id_split[1] for id in [-12,-14,-16]):
                        logger.warning('Issue with default beam setup of neutrino in the run_card. Please check it up [polbeam2].')
            
        # Check if need matching
        min_particle = 99
        max_particle = 0
        for proc in proc_def:
            min_particle = min(len(proc[0]['legs']), min_particle)
            max_particle = max(len(proc[0]['legs']), max_particle)
        if min_particle != max_particle:
            #take one of the process with min_particle
            for procmin in proc_def:
                if len(procmin[0]['legs']) != min_particle:
                    continue
                else:
                    idsmin = [l['id'] for l in procmin[0]['legs']]
                    break
            matching = False
            for procmax in proc_def:
                if len(procmax[0]['legs']) != max_particle:
                    continue
                idsmax =  [l['id'] for l in procmax[0]['legs']]
                for i in idsmin:
                    if i not in idsmax:
                        continue
                    else:
                        idsmax.remove(i)
                for j in idsmax:
                    if j not in [1,-1,2,-2,3,-3,4,-4,5,-5,21]:
                        break
                else:
                    # all are jet => matching is ON
                    matching=True
                    break 
            
            if matching:
                self['ickkw'] = 1
                self['xqcut'] = 30
                #self['use_syst'] = False 
                self['drjj'] = 0
                self['drjl'] = 0
                self['sys_alpsfact'] = "0.5 1 2"
                self['systematics_arguments'].append('--alps=0.5,1,2')
                self.display_block.append('MLM')
                self.display_block.append('CKKW')
                
        # For interference module, the systematics are wrong.
        # automatically set use_syst=F and set systematics_program=none
        no_systematics = False
        for proc in proc_def:
            for oneproc in proc:
                if '^2' in oneproc.nice_string():
                    no_systematics = True
                    break
            else:
                continue
            break

        
        if no_systematics:
            self['use_syst'] = False
            self['systematics_program'] = 'none'
        
        # if polarization is used, set the choice of the frame in the run_card
        # But only if polarization is used for massive particles
        for plist in proc_def:
            for proc in plist:
                for l in proc.get('legs') + proc.get('legs_with_decays'):
                    if l.get('polarization'):
                        model = proc.get('model')
                        particle = model.get_particle(l.get('id'))
                        if particle.get('mass').lower() != 'zero':
                            self.display_block.append('frame') 
                            break
                else:
                    continue
                break
            else:
                continue
            break

        if 'MLM' in proc_characteristic['limitations']:
            if self['dynamical_scale_choice'] ==  -1:
                self['dynamical_scale_choice'] = 3
            if self['ickkw']  == 1:
                logger.critical("MLM matching/merging not compatible with the model! You need to use another method to remove the double counting!")
            self['ickkw'] = 0
            
        # define class of particles present to hide all the cuts associated to 
        # not present class
        cut_class = collections.defaultdict(int)
        for proc in proc_def:
            for oneproc in proc:
                one_proc_cut = collections.defaultdict(int)
                ids = oneproc.get_final_ids_after_decay()
                if oneproc['decay_chains']:
                    cut_class['d']  = 1
                for pdg in ids:
                    if pdg == 22:
                        one_proc_cut['a'] +=1
                    elif abs(pdg) <= self['maxjetflavor']:
                        one_proc_cut['j'] += 1
                        one_proc_cut['J'] += 1
                    elif abs(pdg) <= 5:
                        one_proc_cut['b'] += 1
                        one_proc_cut['J'] += 1
                    elif abs(pdg) in [11,13,15]:
                        one_proc_cut['l'] += 1
                        one_proc_cut['L'] += 1
                    elif abs(pdg) in [12,14,16]:
                        one_proc_cut['n'] += 1
                        one_proc_cut['L'] += 1 
                    elif str(oneproc.get('model').get_particle(pdg)['mass']) != 'ZERO':
                        one_proc_cut['H'] += 1
                        
            for key, nb in one_proc_cut.items():
                cut_class[key] = max(cut_class[key], nb)
            self.cut_class = dict(cut_class)
            self.cut_class[''] = True #avoid empty
                                   
    def write(self, output_file, template=None, python_template=False,
              **opt):
        """Write the run_card in output_file according to template 
           (a path to a valid run_card)"""

        if not template:
            if not MADEVENT:
                template = pjoin(MG5DIR, 'Template', 'LO', 'Cards', 
                                                        'run_card.dat')
                python_template = True
            else:
                template = pjoin(MEDIR, 'Cards', 'run_card_default.dat')
                python_template = False
                

        hid_lines = {'default':True}#collections.defaultdict(itertools.repeat(True).next)
        if isinstance(output_file, str):
            if 'default' in output_file:
                if self.cut_class:
                    hid_lines['default'] = False
                    for key in self.cut_class:
                        nb = self.cut_class[key]
                        for i in range(1,nb+1):
                            hid_lines[key*i] = True
                    for k1,k2 in ['bj', 'bl', 'al', 'jl', 'ab', 'aj']:
                        if self.cut_class.get(k1) and self.cut_class.get(k2):
                            hid_lines[k1+k2] = True

        super(RunCardLO, self).write(output_file, template=template,
                                    python_template=python_template, 
                                    template_options=hid_lines,
                                    **opt)            


class InvalidMadAnalysis5Card(InvalidCmd):
    pass

class MadAnalysis5Card(dict):
    """ A class to store a MadAnalysis5 card. Very basic since it is basically
    free format."""
    
    _MG5aMC_escape_tag = '@MG5aMC'
    
    _default_hadron_inputs = ['*.hepmc', '*.hep', '*.stdhep', '*.lhco','*.root']
    _default_parton_inputs = ['*.lhe']
    _skip_analysis         = False
    
    @classmethod
    def events_can_be_reconstructed(cls, file_path):
        """ Checks from the type of an event file whether it can be reconstructed or not."""
        return not (file_path.endswith('.lhco') or file_path.endswith('.lhco.gz') or \
                          file_path.endswith('.root') or file_path.endswith('.root.gz'))
    
    @classmethod
    def empty_analysis(cls):
        """ A method returning the structure of an empty analysis """
        return {'commands':[],
                'reconstructions':[]}

    @classmethod
    def empty_reconstruction(cls):
        """ A method returning the structure of an empty reconstruction """
        return {'commands':[],
                'reco_output':'lhe'}

    def default_setup(self):
        """define the default value""" 
        self['mode']      = 'parton'
        self['inputs']    = []
        # None is the default stdout level, it will be set automatically by MG5aMC
        self['stdout_lvl'] = None
        # These two dictionaries are formated as follows:
        #     {'analysis_name':
        #          {'reconstructions' : ['associated_reconstructions_name']}
        #          {'commands':['analysis command lines here']}    }
        # with values being of the form of the empty_analysis() attribute
        # of this class and some other property could be added to this dictionary
        # in the future.
        self['analyses']       = {}
        # The recasting structure contains on set of commands and one set of 
        # card lines. 
        self['recasting']      = {'commands':[],'card':[]}
        # Add the default trivial reconstruction to use an lhco input
        # This is just for the structure
        self['reconstruction'] = {'lhco_input':
                                        MadAnalysis5Card.empty_reconstruction(),
                                  'root_input':
                                        MadAnalysis5Card.empty_reconstruction()}
        self['reconstruction']['lhco_input']['reco_output']='lhco'
        self['reconstruction']['root_input']['reco_output']='root'        

        # Specify in which order the analysis/recasting were specified
        self['order'] = []

    def __init__(self, finput=None,mode=None):
        if isinstance(finput, self.__class__):
            dict.__init__(self, finput)
            assert finput.__dict__.keys()
            for key in finput.__dict__:
                setattr(self, key, copy.copy(getattr(finput, key)) )
            return
        else:
            dict.__init__(self)
        
        # Initialize it with all the default value
        self.default_setup()
        if not mode is None:
            self['mode']=mode

        # if input is define read that input
        if isinstance(finput, (file, str, StringIO.StringIO)):
            self.read(finput, mode=mode)
    
    def read(self, input, mode=None):
        """ Read an MA5 card"""
        
        if mode not in [None,'parton','hadron']:
            raise MadGraph5Error('A MadAnalysis5Card can be read online the modes'+
                                                         "'parton' or 'hadron'")
        card_mode = mode
        
        if isinstance(input, (file, StringIO.StringIO)):
            input_stream = input
        elif isinstance(input, str):
            if not os.path.isfile(input):
                raise InvalidMadAnalysis5Card("Cannot read the MadAnalysis5 card."+\
                                                    "File '%s' not found."%input)
            if mode is None and 'hadron' in input:
                card_mode = 'hadron'
            input_stream = open(input,'r')
        else:
            raise MadGraph5Error('Incorrect input for the read function of'+\
              ' the MadAnalysis5Card card. Received argument type is: %s'%str(type(input)))

        # Reinstate default values
        self.__init__()
        current_name = 'default'
        current_type = 'analyses'
        for line in input_stream:
            # Skip comments for now
            if line.startswith('#'):
                continue
            if line.endswith('\n'):
                line = line[:-1]
            if line.strip()=='':
                continue
            if line.startswith(self._MG5aMC_escape_tag):
                try:
                    option,value = line[len(self._MG5aMC_escape_tag):].split('=')
                    value = value.strip()
                except ValueError:
                    option = line[len(self._MG5aMC_escape_tag):]
                option = option.strip()
                
                if option=='inputs':
                    self['inputs'].extend([v.strip() for v in value.split(',')])
                
                elif option == 'skip_analysis':
                    self._skip_analysis = True

                elif option=='stdout_lvl':
                    try: # It is likely an int
                        self['stdout_lvl']=int(value)
                    except ValueError:
                        try: # Maybe the user used something like 'logging.INFO'
                            self['stdout_lvl']=eval(value)
                        except:
                            try:
                               self['stdout_lvl']=eval('logging.%s'%value)
                            except:
                                raise InvalidMadAnalysis5Card(
                 "MA5 output level specification '%s' is incorrect."%str(value))
                
                elif option=='analysis_name':
                    current_type = 'analyses'
                    current_name = value
                    if current_name in self[current_type]:
                        raise InvalidMadAnalysis5Card(
               "Analysis '%s' already defined in MadAnalysis5 card"%current_name)
                    else:
                        self[current_type][current_name] = MadAnalysis5Card.empty_analysis()
                
                elif option=='set_reconstructions':
                    try:
                        reconstructions = eval(value)
                        if not isinstance(reconstructions, list):
                            raise
                    except:
                        raise InvalidMadAnalysis5Card("List of reconstructions"+\
                         " '%s' could not be parsed in MadAnalysis5 card."%value)
                    if current_type!='analyses' and current_name not in self[current_type]:
                        raise InvalidMadAnalysis5Card("A list of reconstructions"+\
                                   "can only be defined in the context of an "+\
                                             "analysis in a MadAnalysis5 card.")
                    self[current_type][current_name]['reconstructions']=reconstructions
                    continue
                
                elif option=='reconstruction_name':
                    current_type = 'reconstruction'
                    current_name = value
                    if current_name in self[current_type]:
                        raise InvalidMadAnalysis5Card(
               "Reconstruction '%s' already defined in MadAnalysis5 hadron card"%current_name)
                    else:
                        self[current_type][current_name] = MadAnalysis5Card.empty_reconstruction()

                elif option=='reco_output':
                    if current_type!='reconstruction' or current_name not in \
                                                         self['reconstruction']:
                        raise InvalidMadAnalysis5Card(
               "Option '%s' is only available within the definition of a reconstruction"%option)
                    if not value.lower() in ['lhe','root']:
                        raise InvalidMadAnalysis5Card(
                                  "Option '%s' can only take the values 'lhe' or 'root'"%option)
                    self['reconstruction'][current_name]['reco_output'] = value.lower()
                
                elif option.startswith('recasting'):
                    current_type = 'recasting'
                    try:
                        current_name = option.split('_')[1]
                    except:
                        raise InvalidMadAnalysis5Card('Malformed MA5 recasting option %s.'%option)
                    if len(self['recasting'][current_name])>0:
                        raise InvalidMadAnalysis5Card(
               "Only one recasting can be defined in MadAnalysis5 hadron card")
                
                else:
                    raise InvalidMadAnalysis5Card(
               "Unreckognized MG5aMC instruction in MadAnalysis5 card: '%s'"%option)
                
                if option in ['analysis_name','reconstruction_name'] or \
                                                 option.startswith('recasting'):
                    self['order'].append((current_type,current_name))
                continue

            # Add the default analysis if needed since the user does not need
            # to specify it.
            if current_name == 'default' and current_type == 'analyses' and\
                                          'default' not in self['analyses']:
                    self['analyses']['default'] = MadAnalysis5Card.empty_analysis()
                    self['order'].append(('analyses','default'))

            if current_type in ['recasting']:
                self[current_type][current_name].append(line)
            elif current_type in ['reconstruction']:
                self[current_type][current_name]['commands'].append(line)
            elif current_type in ['analyses']:
                self[current_type][current_name]['commands'].append(line)

        if 'reconstruction' in self['analyses'] or len(self['recasting']['card'])>0:
            if mode=='parton':
                raise InvalidMadAnalysis5Card(
      "A parton MadAnalysis5 card cannot specify a recombination or recasting.")
            card_mode = 'hadron'
        elif mode is None:
            card_mode = 'parton'

        self['mode'] = card_mode
        if self['inputs'] == []:
            if self['mode']=='hadron':
                self['inputs']  = self._default_hadron_inputs
            else:
                self['inputs']  = self._default_parton_inputs
        
        # Make sure at least one reconstruction is specified for each hadron
        # level analysis and that it exists.
        if self['mode']=='hadron':
            for analysis_name, analysis in self['analyses'].items():
                if len(analysis['reconstructions'])==0:
                    raise InvalidMadAnalysis5Card('Hadron-level analysis '+\
                      "'%s' is not specified any reconstruction(s)."%analysis_name)
                if any(reco not in self['reconstruction'] for reco in \
                                                   analysis['reconstructions']):
                    raise InvalidMadAnalysis5Card('A reconstructions specified in'+\
                                 " analysis '%s' is not defined."%analysis_name)
    
    def write(self, output):
        """ Write an MA5 card."""

        if isinstance(output, (file, StringIO.StringIO)):
            output_stream = output
        elif isinstance(output, str):
            output_stream = open(output,'w')
        else:
            raise MadGraph5Error('Incorrect input for the write function of'+\
              ' the MadAnalysis5Card card. Received argument type is: %s'%str(type(output)))
        
        output_lines = []
        if self._skip_analysis:
            output_lines.append('%s skip_analysis'%self._MG5aMC_escape_tag)
        output_lines.append('%s inputs = %s'%(self._MG5aMC_escape_tag,','.join(self['inputs'])))
        if not self['stdout_lvl'] is None:
            output_lines.append('%s stdout_lvl=%s'%(self._MG5aMC_escape_tag,self['stdout_lvl']))
        for definition_type, name in self['order']:
            
            if definition_type=='analyses':
                output_lines.append('%s analysis_name = %s'%(self._MG5aMC_escape_tag,name))
                output_lines.append('%s set_reconstructions = %s'%(self._MG5aMC_escape_tag,
                                str(self['analyses'][name]['reconstructions'])))                
            elif definition_type=='reconstruction':
                output_lines.append('%s reconstruction_name = %s'%(self._MG5aMC_escape_tag,name))
            elif definition_type=='recasting':
                output_lines.append('%s recasting_%s'%(self._MG5aMC_escape_tag,name))

            if definition_type in ['recasting']:
                output_lines.extend(self[definition_type][name])
            elif definition_type in ['reconstruction']:
                output_lines.append('%s reco_output = %s'%(self._MG5aMC_escape_tag,
                                    self[definition_type][name]['reco_output']))                
                output_lines.extend(self[definition_type][name]['commands'])
            elif definition_type in ['analyses']:
                output_lines.extend(self[definition_type][name]['commands'])                
        
        output_stream.write('\n'.join(output_lines))
        
        return
    
    def get_MA5_cmds(self, inputs_arg, submit_folder, run_dir_path=None, 
                                               UFO_model_path=None, run_tag=''):
        """ Returns a list of tuples ('AnalysisTag',['commands']) specifying 
        the commands of the MadAnalysis runs required from this card. 
        At parton-level, the number of such commands is the number of analysis 
        asked for. In the future, the idea is that the entire card can be
        processed in one go from MA5 directly."""
        
        if isinstance(inputs_arg, list):
            inputs = inputs_arg
        elif isinstance(inputs_arg, str):
            inputs = [inputs_arg]
        else:
            raise MadGraph5Error("The function 'get_MA5_cmds' can only take "+\
                            " a string or a list for the argument 'inputs_arg'")
        
        if len(inputs)==0:
            raise MadGraph5Error("The function 'get_MA5_cmds' must have "+\
                                              " at least one input specified'")
        
        if run_dir_path is None:
            run_dir_path = os.path.dirname(inputs_arg)
        
        cmds_list = []
        
        UFO_load = []
        # first import the UFO if provided
        if UFO_model_path:
            UFO_load.append('import %s'%UFO_model_path)
        
        def get_import(input, type=None):
            """ Generates the MA5 import commands for that event file. """
            dataset_name = os.path.basename(input).split('.')[0]
            res = ['import %s as %s'%(input, dataset_name)]
            if not type is None:
                res.append('set %s.type = %s'%(dataset_name, type))
            return res
        
        fifo_status = {'warned_fifo':False,'fifo_used_up':False}
        def warn_fifo(input):
            if not input.endswith('.fifo'):
                return False
            if not fifo_status['fifo_used_up']:
                fifo_status['fifo_used_up'] = True
                return False
            else:
                if not fifo_status['warned_fifo']:
                    logger.warning('Only the first MA5 analysis/reconstructions can be run on a fifo. Subsequent runs will skip fifo inputs.')
                    fifo_status['warned_fifo'] = True
                return True
            
        # Then the event file(s) input(s)
        inputs_load = []
        for input in inputs:
            inputs_load.extend(get_import(input))
        
        submit_command = 'submit %s'%submit_folder+'_%s'
        
        # Keep track of the reconstruction outpus in the MA5 workflow
        # Keys are reconstruction names and values are .lhe.gz reco file paths.
        # We put by default already the lhco/root ones present
        reconstruction_outputs = {
                'lhco_input':[f for f in inputs if 
                                 f.endswith('.lhco') or f.endswith('.lhco.gz')],
                'root_input':[f for f in inputs if 
                                 f.endswith('.root') or f.endswith('.root.gz')]}

        # If a recasting card has to be written out, chose here its path
        recasting_card_path = pjoin(run_dir_path,
       '_'.join([run_tag,os.path.basename(submit_folder),'recasting_card.dat']))

        # Make sure to only run over one analysis over each fifo.
        for definition_type, name in self['order']:
            if definition_type == 'reconstruction':   
                analysis_cmds = list(self['reconstruction'][name]['commands'])
                reco_outputs = []
                for i_input, input in enumerate(inputs):
                    # Skip lhco/root as they must not be reconstructed
                    if not MadAnalysis5Card.events_can_be_reconstructed(input):
                        continue
                    # Make sure the input is not a used up fifo.
                    if warn_fifo(input):
                        continue
                    analysis_cmds.append('import %s as reco_events'%input)
                    if self['reconstruction'][name]['reco_output']=='lhe':
                        reco_outputs.append('%s_%s.lhe.gz'%(os.path.basename(
                               input).replace('_events','').split('.')[0],name))
                        analysis_cmds.append('set main.outputfile=%s'%reco_outputs[-1])
                    elif self['reconstruction'][name]['reco_output']=='root':
                        reco_outputs.append('%s_%s.root'%(os.path.basename(
                               input).replace('_events','').split('.')[0],name))
                        analysis_cmds.append('set main.fastsim.rootfile=%s'%reco_outputs[-1])
                    analysis_cmds.append(
                                 submit_command%('reco_%s_%d'%(name,i_input+1)))
                    analysis_cmds.append('remove reco_events')
                    
                reconstruction_outputs[name]= [pjoin(run_dir_path,rec_out) 
                                                    for rec_out in reco_outputs]
                if len(reco_outputs)>0:
                    cmds_list.append(('_reco_%s'%name,analysis_cmds))

            elif definition_type == 'analyses':
                if self['mode']=='parton':
                    cmds_list.append( (name, UFO_load+inputs_load+
                      self['analyses'][name]['commands']+[submit_command%name]) )
                elif self['mode']=='hadron':
                    # Also run on the already reconstructed root/lhco files if found.
                    for reco in self['analyses'][name]['reconstructions']+\
                                                    ['lhco_input','root_input']:
                        if len(reconstruction_outputs[reco])==0:
                            continue
                        if self['reconstruction'][reco]['reco_output']=='lhe':
                            # For the reconstructed lhe output we must be in parton mode
                            analysis_cmds = ['set main.mode = parton']
                        else:
                            analysis_cmds = []
                        analysis_cmds.extend(sum([get_import(rec_out) for 
                                   rec_out in reconstruction_outputs[reco]],[]))
                        analysis_cmds.extend(self['analyses'][name]['commands'])
                        analysis_cmds.append(submit_command%('%s_%s'%(name,reco)))
                        cmds_list.append( ('%s_%s'%(name,reco),analysis_cmds)  )

            elif definition_type == 'recasting':
                if len(self['recasting']['card'])==0:
                    continue
                if name == 'card':
                    # Create the card here
                    open(recasting_card_path,'w').write('\n'.join(self['recasting']['card']))
                if name == 'commands':
                    recasting_cmds = list(self['recasting']['commands'])
                    # Exclude LHCO files here of course
                    n_inputs = 0
                    for input in inputs:
                        if not MadAnalysis5Card.events_can_be_reconstructed(input):
                            continue
                        # Make sure the input is not a used up fifo.
                        if warn_fifo(input):
                            continue
                        recasting_cmds.extend(get_import(input,'signal'))
                        n_inputs += 1

                    recasting_cmds.append('set main.recast.card_path=%s'%recasting_card_path)
                    recasting_cmds.append(submit_command%'Recasting')
                    if n_inputs>0:
                        cmds_list.append( ('Recasting',recasting_cmds))

        return cmds_list

class RunCardNLO(RunCard):
    """A class object for the run_card for a (aMC@)NLO pocess"""
    
    def default_setup(self):
        """define the default value"""
        
        self.add_param('run_tag', 'tag_1', include=False)
        self.add_param('nevents', 10000)
        self.add_param('req_acc', -1.0, include=False)
        self.add_param('nevt_job', -1, include=False)
        self.add_param('event_norm', 'average')
        #FO parameter
        self.add_param('req_acc_fo', 0.01, include=False)        
        self.add_param('npoints_fo_grid', 5000, include=False)
        self.add_param('niters_fo_grid', 4, include=False)
        self.add_param('npoints_fo', 10000, include=False)        
        self.add_param('niters_fo', 6, include=False)
        #seed and collider
        self.add_param('iseed', 0)
        self.add_param('lpp1', 1, fortran_name='lpp(1)')        
        self.add_param('lpp2', 1, fortran_name='lpp(2)')                        
        self.add_param('ebeam1', 6500.0, fortran_name='ebeam(1)')
        self.add_param('ebeam2', 6500.0, fortran_name='ebeam(2)')        
        self.add_param('pdlabel', 'nn23nlo', allowed=['lhapdf', 'cteq6_m','cteq6_d','cteq6_l','cteq6l1', 'nn23lo','nn23lo1','nn23nlo'])                
        self.add_param('lhaid', [244600],fortran_name='lhaPDFid')
        self.add_param('lhapdfsetname', ['internal_use_only'], system=True)
        #shower and scale
        self.add_param('parton_shower', 'HERWIG6', fortran_name='shower_mc')        
        self.add_param('shower_scale_factor',1.0)
        self.add_param('fixed_ren_scale', False)
        self.add_param('fixed_fac_scale', False)
        self.add_param('mur_ref_fixed', 91.118)                       
        self.add_param('muf1_ref_fixed', -1.0, hidden=True)
        self.add_param('muf_ref_fixed', 91.118)                       
        self.add_param('muf2_ref_fixed', -1.0, hidden=True)
        self.add_param("dynamical_scale_choice", [-1],fortran_name='dyn_scale', comment="\'-1\' is based on CKKW back clustering (following feynman diagram).\n \'1\' is the sum of transverse energy.\n '2' is HT (sum of the transverse mass)\n '3' is HT/2")
        self.add_param('fixed_qes_scale', False, hidden=True)
        self.add_param('qes_ref_fixed', -1.0, hidden=True)
        self.add_param('mur_over_ref', 1.0)
        self.add_param('muf_over_ref', 1.0)                       
        self.add_param('muf1_over_ref', -1.0, hidden=True)                       
        self.add_param('muf2_over_ref', -1.0, hidden=True)
        self.add_param('qes_over_ref', -1.0, hidden=True)
        self.add_param('reweight_scale', [True], fortran_name='lscalevar')
        self.add_param('rw_rscale_down', -1.0, hidden=True)        
        self.add_param('rw_rscale_up', -1.0, hidden=True)
        self.add_param('rw_fscale_down', -1.0, hidden=True)                       
        self.add_param('rw_fscale_up', -1.0, hidden=True)
        self.add_param('rw_rscale', [1.0,2.0,0.5], fortran_name='scalevarR')
        self.add_param('rw_fscale', [1.0,2.0,0.5], fortran_name='scalevarF')
        self.add_param('reweight_pdf', [False], fortran_name='lpdfvar')
        self.add_param('pdf_set_min', 244601, hidden=True)
        self.add_param('pdf_set_max', 244700, hidden=True)
        self.add_param('store_rwgt_info', False)
        self.add_param('systematics_program', 'none', include=False, hidden=True, comment='Choose which program to use for systematics computation: none, systematics')
        self.add_param('systematics_arguments', [''], include=False, hidden=True, comment='Choose the argment to pass to the systematics command. like --mur=0.25,1,4. Look at the help of the systematics function for more details.')
             
        #merging
        self.add_param('ickkw', 0)
        self.add_param('bwcutoff', 15.0)
        #cuts        
        self.add_param('jetalgo', 1.0)
        self.add_param('jetradius', 0.7)         
        self.add_param('ptj', 10.0 , cut=True)
        self.add_param('etaj', -1.0, cut=True)        
        self.add_param('ptl', 0.0, cut=True)
        self.add_param('etal', -1.0, cut=True) 
        self.add_param('drll', 0.0, cut=True)
        self.add_param('drll_sf', 0.0, cut=True)        
        self.add_param('mll', 0.0, cut=True)
        self.add_param('mll_sf', 30.0, cut=True) 
        self.add_param('ptgmin', 20.0, cut=True)
        self.add_param('etagamma', -1.0)        
        self.add_param('r0gamma', 0.4)
        self.add_param('xn', 1.0)                         
        self.add_param('epsgamma', 1.0)
        self.add_param('isoem', True)        
        self.add_param('maxjetflavor', 4, hidden=True)
        self.add_param('iappl', 0)   
        self.add_param('lhe_version', 3, hidden=True, include=False)
        
        #internal variable related to FO_analyse_card
        self.add_param('FO_LHE_weight_ratio',1e-3, hidden=True, system=True)
        self.add_param('FO_LHE_postprocessing',['grouping','random'], 
                       hidden=True, system=True, include=False)
    
        # parameter allowing to define simple cut via the pdg
        self.add_param('pt_min_pdg',{'__type__':0.}, include=False,cut=True)
        self.add_param('pt_max_pdg',{'__type__':0.}, include=False,cut=True)
        self.add_param('mxx_min_pdg',{'__type__':0.}, include=False,cut=True)
        self.add_param('mxx_only_part_antipart', {'default':False}, include=False, hidden=True)
        
        #hidden parameter that are transfer to the fortran code
        self.add_param('pdg_cut',[0], hidden=True, system=True) # store which PDG are tracked
        self.add_param('ptmin4pdg',[0.], hidden=True, system=True) # store pt min
        self.add_param('ptmax4pdg',[-1.], hidden=True, system=True)
        self.add_param('mxxmin4pdg',[0.], hidden=True, system=True)
        self.add_param('mxxpart_antipart', [False], hidden=True, system=True)
        
    def check_validity(self):
        """check the validity of the various input"""
        
        super(RunCardNLO, self).check_validity()

        # for lepton-lepton collisions, ignore 'pdlabel' and 'lhaid'
        if self['lpp1']!=1 or self['lpp2']!=1:
            if self['lpp1'] == 1 or self['lpp2']==1:
                raise InvalidRunCard('Process like Deep Inelastic scattering not supported at NLO accuracy.')
            
            if self['pdlabel']!='nn23nlo' or self['reweight_pdf']:
                self['pdlabel']='nn23nlo'
                self['reweight_pdf']=[False]
                logger.info('''Lepton-lepton collisions: ignoring PDF related parameters in the run_card.dat (pdlabel, lhaid, reweight_pdf, ...)''')
        
        # For FxFx merging, make sure that the following parameters are set correctly:
        if self['ickkw'] == 3: 
            # 1. Renormalization and factorization (and ellis-sexton scales) are not fixed       
            scales=['fixed_ren_scale','fixed_fac_scale','fixed_QES_scale']
            for scale in scales:
                if self[scale]:
                    logger.warning('''For consistency in the FxFx merging, \'%s\' has been set to false'''
                                % scale,'$MG:BOLD')
                    self[scale]= False
            #and left to default dynamical scale
            if len(self["dynamical_scale_choice"]) > 1 or self["dynamical_scale_choice"][0] != -1:
                self["dynamical_scale_choice"] = [-1]
                self["reweight_scale"]=[self["reweight_scale"][0]]
                logger.warning('''For consistency in the FxFx merging, dynamical_scale_choice has been set to -1 (default)'''
                                ,'$MG:BOLD')
                
            # 2. Use kT algorithm for jets with pseudo-code size R=1.0
            jetparams=['jetradius','jetalgo']
            for jetparam in jetparams:
                if float(self[jetparam]) != 1.0:
                    logger.info('''For consistency in the FxFx merging, \'%s\' has been set to 1.0'''
                                % jetparam ,'$MG:BOLD')
                    self[jetparam] = 1.0
        elif self['ickkw'] == -1 and (self["dynamical_scale_choice"][0] != -1 or
                                      len(self["dynamical_scale_choice"]) > 1):
                self["dynamical_scale_choice"] = [-1]
                self["reweight_scale"]=[self["reweight_scale"][0]]
                logger.warning('''For consistency with the jet veto, the scale which will be used is ptj. dynamical_scale_choice will be set at -1.'''
                                ,'$MG:BOLD')            
                                
        # For interface to APPLGRID, need to use LHAPDF and reweighting to get scale uncertainties
        if self['iappl'] != 0 and self['pdlabel'].lower() != 'lhapdf':
            raise InvalidRunCard('APPLgrid generation only possible with the use of LHAPDF')
        if self['iappl'] != 0 and not self['reweight_scale']:
            raise InvalidRunCard('APPLgrid generation only possible with including' +\
                                      ' the reweighting to get scale dependence')

        # Hidden values check
        if self['qes_ref_fixed'] == -1.0:
            self['qes_ref_fixed']=self['mur_ref_fixed']
        if self['qes_over_ref'] == -1.0:
            self['qes_over_ref']=self['mur_over_ref']
        if self['muf1_over_ref'] != -1.0 and self['muf1_over_ref'] == self['muf2_over_ref']:
            self['muf_over_ref']=self['muf1_over_ref']
        if self['muf1_over_ref'] == -1.0:
            self['muf1_over_ref']=self['muf_over_ref']
        if self['muf2_over_ref'] == -1.0:
            self['muf2_over_ref']=self['muf_over_ref']
        if self['muf1_ref_fixed'] != -1.0 and self['muf1_ref_fixed'] == self['muf2_ref_fixed']:
            self['muf_ref_fixed']=self['muf1_ref_fixed']
        if self['muf1_ref_fixed'] == -1.0:
            self['muf1_ref_fixed']=self['muf_ref_fixed']
        if self['muf2_ref_fixed'] == -1.0:
            self['muf2_ref_fixed']=self['muf_ref_fixed']
        # overwrite rw_rscale and rw_fscale when rw_(r/f)scale_(down/up) are explicitly given in the run_card for backward compatibility.
        if (self['rw_rscale_down'] != -1.0 and ['rw_rscale_down'] not in self['rw_rscale']) or\
           (self['rw_rscale_up'] != -1.0 and ['rw_rscale_up'] not in self['rw_rscale']):
            self['rw_rscale']=[1.0,self['rw_rscale_up'],self['rw_rscale_down']]
        if (self['rw_fscale_down'] != -1.0 and ['rw_fscale_down'] not in self['rw_fscale']) or\
           (self['rw_fscale_up'] != -1.0 and ['rw_fscale_up'] not in self['rw_fscale']):
            self['rw_fscale']=[1.0,self['rw_fscale_up'],self['rw_fscale_down']]
    
        # PDF reweighting check
        if any(self['reweight_pdf']):
            # check that we use lhapdf if reweighting is ON
            if self['pdlabel'] != "lhapdf":
                raise InvalidRunCard, 'Reweight PDF option requires to use pdf sets associated to lhapdf. Please either change the pdlabel to use LHAPDF or set reweight_pdf to False.'

        # make sure set have reweight_pdf and lhaid of length 1 when not including lhapdf
        if self['pdlabel'] != "lhapdf":
            self['reweight_pdf']=[self['reweight_pdf'][0]]
            self['lhaid']=[self['lhaid'][0]]
            
        # make sure set have reweight_scale and dyn_scale_choice of length 1 when fixed scales:
        if self['fixed_ren_scale'] and self['fixed_fac_scale']:
            self['reweight_scale']=[self['reweight_scale'][0]]
            self['dynamical_scale_choice']=[0]

        # If there is only one reweight_pdf/reweight_scale, but
        # lhaid/dynamical_scale_choice are longer, expand the
        # reweight_pdf/reweight_scale list to have the same length
        if len(self['reweight_pdf']) == 1 and len(self['lhaid']) != 1:
            self['reweight_pdf']=self['reweight_pdf']*len(self['lhaid'])
            logger.warning("Setting 'reweight_pdf' for all 'lhaid' to %s" % self['reweight_pdf'][0])
        if len(self['reweight_scale']) == 1 and len(self['dynamical_scale_choice']) != 1:
            self['reweight_scale']=self['reweight_scale']*len(self['dynamical_scale_choice']) 
            logger.warning("Setting 'reweight_scale' for all 'dynamical_scale_choice' to %s" % self['reweight_pdf'][0])

        # Check that there are no identical elements in lhaid or dynamical_scale_choice
        if len(self['lhaid']) != len(set(self['lhaid'])):
                raise InvalidRunCard, "'lhaid' has two or more identical entries. They have to be all different for the code to work correctly."
        if len(self['dynamical_scale_choice']) != len(set(self['dynamical_scale_choice'])):
                raise InvalidRunCard, "'dynamical_scale_choice' has two or more identical entries. They have to be all different for the code to work correctly."
            
        # Check that lenght of lists are consistent
        if len(self['reweight_pdf']) != len(self['lhaid']):
            raise InvalidRunCard, "'reweight_pdf' and 'lhaid' lists should have the same length"
        if len(self['reweight_scale']) != len(self['dynamical_scale_choice']):
            raise InvalidRunCard, "'reweight_scale' and 'dynamical_scale_choice' lists should have the same length"
        if len(self['dynamical_scale_choice']) > 10 :
            raise InvalidRunCard, "Length of list for 'dynamical_scale_choice' too long: max is 10."
        if len(self['lhaid']) > 25 :
            raise InvalidRunCard, "Length of list for 'lhaid' too long: max is 25."
        if len(self['rw_rscale']) > 9 :
            raise InvalidRunCard, "Length of list for 'rw_rscale' too long: max is 9."
        if len(self['rw_fscale']) > 9 :
            raise InvalidRunCard, "Length of list for 'rw_fscale' too long: max is 9."
    # make sure that the first element of rw_rscale and rw_fscale is the 1.0
        if 1.0 not in self['rw_rscale']:
            logger.warning("'1.0' has to be part of 'rw_rscale', adding it")
            self['rw_rscale'].insert(0,1.0)
        if 1.0 not in self['rw_fscale']:
            logger.warning("'1.0' has to be part of 'rw_fscale', adding it")
            self['rw_fscale'].insert(0,1.0)
        if self['rw_rscale'][0] != 1.0 and 1.0 in self['rw_rscale']:
            a=self['rw_rscale'].index(1.0)
            self['rw_rscale'][0],self['rw_rscale'][a]=self['rw_rscale'][a],self['rw_rscale'][0]
        if self['rw_fscale'][0] != 1.0 and 1.0 in self['rw_fscale']:
            a=self['rw_fscale'].index(1.0)
            self['rw_fscale'][0],self['rw_fscale'][a]=self['rw_fscale'][a],self['rw_fscale'][0]
    # check that all elements of rw_rscale and rw_fscale are diffent.
        if len(self['rw_rscale']) != len(set(self['rw_rscale'])):
                raise InvalidRunCard, "'rw_rscale' has two or more identical entries. They have to be all different for the code to work correctly."
        if len(self['rw_fscale']) != len(set(self['rw_fscale'])):
                raise InvalidRunCard, "'rw_fscale' has two or more identical entries. They have to be all different for the code to work correctly."


    def update_system_parameter_for_include(self):
        
        # set the pdg_for_cut fortran parameter
        pdg_to_cut = set(self['pt_min_pdg'].keys() +self['pt_max_pdg'].keys()+
                         self['mxx_min_pdg'].keys()+ self['mxx_only_part_antipart'].keys())
        pdg_to_cut.discard('__type__')
        pdg_to_cut.discard('default')
        if len(pdg_to_cut)>25:
            raise Exception, "Maximum 25 different PDGs are allowed for PDG specific cut"
        
        if any(int(pdg)<0 for pdg in pdg_to_cut):
            logger.warning('PDG specific cuts are always applied symmetrically on particle/anti-particle. Always use positve PDG codes')
            raise MadGraph5Error, 'Some PDG specific cuts are defined with negative PDG codes'
        
        
        if any(pdg in pdg_to_cut for pdg in [21,22,11,13,15]+ range(self['maxjetflavor']+1)):
            # Note that this will double check in the fortran code
            raise Exception, "Can not use PDG related cuts for massless SM particles/leptons"
        if pdg_to_cut:
            self['pdg_cut'] = list(pdg_to_cut)
            self['ptmin4pdg'] = []
            self['ptmax4pdg'] = []
            self['mxxmin4pdg'] = []
            self['mxxpart_antipart']  = []
            for pdg in self['pdg_cut']:
                for var in ['pt','mxx']:
                    for minmax in ['min', 'max']:
                        if var == 'mxx' and minmax == 'max':
                            continue
                        new_var = '%s%s4pdg' % (var, minmax)
                        old_var = '%s_%s_pdg' % (var, minmax)
                        default = 0. if minmax=='min' else -1.
                        self[new_var].append(self[old_var][str(pdg)] if str(pdg) in self[old_var] else default)
                #special for mxx_part_antipart
                old_var = 'mxx_only_part_antipart'
                new_var = 'mxxpart_antipart'
                if 'default' in self[old_var]:
                    default = self[old_var]['default']
                    self[new_var].append(self[old_var][str(pdg)] if str(pdg) in self[old_var] else default)
                else:
                    if str(pdg) not in self[old_var]:
                        raise Exception("no default value defined for %s and no value defined for pdg %s" % (old_var, pdg)) 
                    self[new_var].append(self[old_var][str(pdg)])
        else:
            self['pdg_cut'] = [0]
            self['ptmin4pdg'] = [0.]
            self['ptmax4pdg'] = [-1.]
            self['mxxmin4pdg'] = [0.]
            self['mxxpart_antipart'] = [False]

    def write(self, output_file, template=None, python_template=False, **opt):
        """Write the run_card in output_file according to template 
           (a path to a valid run_card)"""

        if not template:
            if not MADEVENT:
                template = pjoin(MG5DIR, 'Template', 'NLO', 'Cards', 
                                                        'run_card.dat')
                python_template = True
            else:
                template = pjoin(MEDIR, 'Cards', 'run_card_default.dat')
                python_template = False
       
        super(RunCardNLO, self).write(output_file, template=template,
                                    python_template=python_template, **opt)


    def create_default_for_process(self, proc_characteristic, history, proc_def):
        """Rules
          e+ e- beam -> lpp:0 ebeam:500  
          p p beam -> set maxjetflavor automatically
        """

        # check for beam_id
        beam_id = set()
        for proc in proc_def:
            for leg in proc['legs']:
                if not leg['state']:
                    beam_id.add(leg['id'])
        if any(i in beam_id for i in [1,-1,2,-2,3,-3,4,-4,5,-5,21,22]):
            maxjetflavor = max([4]+[abs(i) for i in beam_id if  -7< i < 7])
            self['maxjetflavor'] = maxjetflavor
            pass
        elif 11 in beam_id or -11 in beam_id:
            self['lpp1'] = 0
            self['lpp2'] = 0
            self['ebeam1'] = 500
            self['ebeam2'] = 500
        else:
            self['lpp1'] = 0
            self['lpp2'] = 0  
            
        if proc_characteristic['ninitial'] == 1:
            #remove all cut
            self.remove_all_cut()
    
    
    
class MadLoopParam(ConfigFile):
    """ a class for storing/dealing with the file MadLoopParam.dat
    contains a parser to read it, facilities to write a new file,...
    """
    
    _ID_reduction_tool_map = {1:'CutTools',
                             2:'PJFry++',
                             3:'IREGI',
                             4:'Golem95',
                             5:'Samurai',
                             6:'Ninja',
                             7:'COLLIER'}
    
    def default_setup(self):
        """initialize the directory to the default value"""
        
        self.add_param("MLReductionLib", "6|7|1")
        self.add_param("IREGIMODE", 2)
        self.add_param("IREGIRECY", True)
        self.add_param("CTModeRun", -1)
        self.add_param("MLStabThres", 1e-3)
        self.add_param("NRotations_DP", 0)
        self.add_param("NRotations_QP", 0)
        self.add_param("ImprovePSPoint", 2)
        self.add_param("CTLoopLibrary", 2)
        self.add_param("CTStabThres", 1e-2)
        self.add_param("CTModeInit", 1)
        self.add_param("CheckCycle", 3)
        self.add_param("MaxAttempts", 10)
        self.add_param("ZeroThres", 1e-9)
        self.add_param("OSThres", 1.0e-8)
        self.add_param("DoubleCheckHelicityFilter", True)
        self.add_param("WriteOutFilters", True)
        self.add_param("UseLoopFilter", False)
        self.add_param("HelicityFilterLevel", 2)
        self.add_param("LoopInitStartOver", False)
        self.add_param("HelInitStartOver", False)
        self.add_param("UseQPIntegrandForNinja", True)        
        self.add_param("UseQPIntegrandForCutTools", True)
        self.add_param("COLLIERMode", 1)
        self.add_param("COLLIERComputeUVpoles", True)
        self.add_param("COLLIERComputeIRpoles", True)
        self.add_param("COLLIERRequiredAccuracy", 1.0e-8)
        self.add_param("COLLIERCanOutput",False)
        self.add_param("COLLIERGlobalCache",-1)
        self.add_param("COLLIERUseCacheForPoles",False)
        self.add_param("COLLIERUseInternalStabilityTest",True)

    def read(self, finput):
        """Read the input file, this can be a path to a file, 
           a file object, a str with the content of the file."""
           
        if isinstance(finput, str):
            if "\n" in finput:
                finput = finput.split('\n')
            elif os.path.isfile(finput):
                finput = open(finput)
            else:
                raise Exception, "No such file %s" % input
        
        previous_line= ''
        for line in finput:
            if previous_line.startswith('#'):
                name = previous_line[1:].split()[0]
                value = line.strip()
                if len(value) and value[0] not in ['#', '!']:
                    self.__setitem__(name, value, change_userdefine=True)
            previous_line = line
        
    
    def write(self, outputpath, template=None,commentdefault=False):
        
        if not template:
            if not MADEVENT:
                template = pjoin(MG5DIR, 'Template', 'loop_material', 'StandAlone', 
                                                   'Cards', 'MadLoopParams.dat')
            else:
                template = pjoin(MEDIR, 'Cards', 'MadLoopParams_default.dat')
        fsock = open(template, 'r')
        template = fsock.readlines()
        fsock.close()
        
        if isinstance(outputpath, str):
            output = open(outputpath, 'w')
        else:
            output = outputpath

        def f77format(value):
            if isinstance(value, bool):
                if value:
                    return '.true.'
                else:
                    return '.false.'
            elif isinstance(value, int):
                return value
            elif isinstance(value, float):
                tmp ='%e' % value
                return tmp.replace('e','d')
            elif isinstance(value, str):
                return value
            else:
                raise Exception, "Can not format input %s" % type(value)
            
        name = ''
        done = set()
        for line in template:
            if name:
                done.add(name)
                if commentdefault and name.lower() not in self.user_set :
                    output.write('!%s\n' % f77format(self[name]))
                else:
                    output.write('%s\n' % f77format(self[name]))
                name=''
                continue
            elif line.startswith('#'):
                name = line[1:].split()[0]
            output.write(line)
        
    
            
        
        
        
        
    <|MERGE_RESOLUTION|>--- conflicted
+++ resolved
@@ -2843,8 +2843,6 @@
 """, 
     template_off= '#\n# For display option for energy cut in the partonic center of mass frame type \'update ecut\'\n#'),
 
-<<<<<<< HEAD
-
 #    Frame for polarization
     runblock(name='frame', fields=('me_frame'),
               template_on=\
@@ -2856,8 +2854,7 @@
                                ! [1,2] means the partonic center of mass 
 """, 
     template_off= ''),
-    ]        
-=======
+    ],        
 #    MERGING BLOCK:  MLM           
         runblock(name='MLM', fields=('ickkw','alpsfact','chcluster','asrwgtflavor','auto_ptj_mjj','xqcut'),
             template_on=\
@@ -2890,7 +2887,6 @@
     
     ]    
     
->>>>>>> bacb2d3e
     
     def default_setup(self):
         """default value for the run_card.dat"""

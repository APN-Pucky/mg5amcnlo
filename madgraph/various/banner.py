################################################################################
#
# Copyright (c) 2011 The MadGraph5_aMC@NLO Development team and Contributors
#
# This file is a part of the MadGraph5_aMC@NLO project, an application which 
# automatically generates Feynman diagrams and matrix elements for arbitrary
# high-energy processes in the Standard Model and beyond.
#
# It is subject to the MadGraph5_aMC@NLO license which should accompany this 
# distribution.
#
# For more information, visit madgraph.phys.ucl.ac.be and amcatnlo.web.cern.ch
#
################################################################################

from __future__ import division
from __future__ import absolute_import
import collections
import copy
import logging
import numbers
import os
import sys
import re
import math
import six
StringIO = six
from six.moves import range
if six.PY3:
    import io
    file = io.IOBase
import itertools
import time


pjoin = os.path.join

try:
    import madgraph
except ImportError:
    MADEVENT = True
    from internal import MadGraph5Error, InvalidCmd
    import internal.file_writers as file_writers
    import internal.files as files
    import internal.check_param_card as param_card_reader
    import internal.misc as misc
    MEDIR = os.path.split(os.path.dirname(os.path.realpath( __file__ )))[0]
    MEDIR = os.path.split(MEDIR)[0]
else:
    MADEVENT = False
    import madgraph.various.misc as misc
    import madgraph.iolibs.file_writers as file_writers
    import madgraph.iolibs.files as files 
    import models.check_param_card as param_card_reader
    from madgraph import MG5DIR, MadGraph5Error, InvalidCmd



logger = logging.getLogger('madevent.cards')

# A placeholder class to store unknown parameters with undecided format
class UnknownType(str):
    pass

#dict
class Banner(dict):
    """ """

    ordered_items = ['mgversion', 'mg5proccard', 'mgproccard', 'mgruncard',
                     'slha','initrwgt','mggenerationinfo', 'mgpythiacard', 'mgpgscard',
                     'mgdelphescard', 'mgdelphestrigger','mgshowercard',
                     'ma5card_parton','ma5card_hadron','run_settings']

    capitalized_items = {
            'mgversion': 'MGVersion',
            'mg5proccard': 'MG5ProcCard',
            'mgproccard': 'MGProcCard',
            'mgruncard': 'MGRunCard',
            'ma5card_parton' : 'MA5Card_parton',
            'ma5card_hadron' : 'MA5Card_hadron',            
            'mggenerationinfo': 'MGGenerationInfo',
            'mgpythiacard': 'MGPythiaCard',
            'mgpgscard': 'MGPGSCard',
            'mgdelphescard': 'MGDelphesCard',
            'mgdelphestrigger': 'MGDelphesTrigger',
            'mgshowercard': 'MGShowerCard' }
    
    forbid_cdata = ['initrwgt']
    
    def __init__(self, banner_path=None):
        """ """

        if isinstance(banner_path, Banner):
            dict.__init__(self, banner_path)
            self.lhe_version = banner_path.lhe_version
            return     
        else:
            dict.__init__(self)
        
        #Look at the version
        if MADEVENT:
            self['mgversion'] = '#%s\n' % open(pjoin(MEDIR, 'MGMEVersion.txt')).read()
        else:
            info = misc.get_pkg_info()
            self['mgversion'] = info['version']+'\n'
        
        self.lhe_version = None

   
        if banner_path:
            self.read_banner(banner_path)

    ############################################################################
    #  READ BANNER
    ############################################################################
    pat_begin=re.compile('<(?P<name>\w*)>')
    pat_end=re.compile('</(?P<name>\w*)>')

    tag_to_file={'slha':'param_card.dat',
      'mgruncard':'run_card.dat',
      'mgpythiacard':'pythia_card.dat',
      'mgpgscard' : 'pgs_card.dat',
      'mgdelphescard':'delphes_card.dat',      
      'mgdelphestrigger':'delphes_trigger.dat',
      'mg5proccard':'proc_card_mg5.dat',
      'mgproccard': 'proc_card.dat',
      'init': '',
      'mggenerationinfo':'',
      'scalesfunctionalform':'',
      'montecarlomasses':'',
      'initrwgt':'',
      'madspin':'madspin_card.dat',
      'mgshowercard':'shower_card.dat',
      'pythia8':'pythia8_card.dat',
      'ma5card_parton':'madanalysis5_parton_card.dat',
      'ma5card_hadron':'madanalysis5_hadron_card.dat',      
      'run_settings':''
      }
    
    def read_banner(self, input_path):
        """read a banner"""

        if isinstance(input_path, str):
            if input_path.find('\n') ==-1:
                input_path = open(input_path)
            else:
                def split_iter(string):
                    return (x.groups(0)[0] for x in re.finditer(r"([^\n]*\n)", string, re.DOTALL))
                input_path = split_iter(input_path)
                
        text = ''
        store = False
        for line in input_path:
            if self.pat_begin.search(line):
                if self.pat_begin.search(line).group('name').lower() in self.tag_to_file:
                    tag = self.pat_begin.search(line).group('name').lower()
                    store = True
                    continue
            if store and self.pat_end.search(line):
                if tag == self.pat_end.search(line).group('name').lower():
                    self[tag] = text
                    text = ''
                    store = False
            if store and not line.startswith(('<![CDATA[',']]>')):
                if line.endswith('\n'):
                    text += line
                else:
                    text += '%s%s' % (line, '\n')
                
            #reaching end of the banner in a event file avoid to read full file 
            if "</init>" in line:
                break
            elif "<event>" in line:
                break
    
    def __getattribute__(self, attr):
        """allow auto-build for the run_card/param_card/... """
        try:
            return super(Banner, self).__getattribute__(attr)
        except:
            if attr not in ['run_card', 'param_card', 'slha', 'mgruncard', 'mg5proccard', 'mgshowercard', 'foanalyse']:
                raise
            return self.charge_card(attr)


    
    def change_lhe_version(self, version):
        """change the lhe version associate to the banner"""
    
        version = float(version)
        if version < 3:
            version = 1
        elif version > 3:
            raise Exception("Not Supported version")
        self.lhe_version = version
    
    def get_cross(self, witherror=False):
        """return the cross-section of the file"""

        if "init" not in self:
            raise Exception
        
        text = self["init"].split('\n')
        cross = 0
        error = 0
        for line in text:
            s = line.split()
            if len(s)==4:
                cross += float(s[0])
                if witherror:
                    error += float(s[1])**2
        if not witherror:
            return cross
        else:
            return cross, math.sqrt(error)
        

    def scale_init_cross(self, ratio):
        """modify the init information with the associate scale"""

        assert "init" in self
        
        all_lines = self["init"].split('\n')
        new_data = []
        new_data.append(all_lines[0])
        for i in range(1, len(all_lines)):
            line = all_lines[i]
            split = line.split()
            if len(split) == 4:
                xsec, xerr, xmax, pid = split 
            else:
                new_data += all_lines[i:]
                break
            pid = int(pid)
            
            line = "   %+13.7e %+13.7e %+13.7e %i" % \
                (ratio*float(xsec), ratio* float(xerr), ratio*float(xmax), pid)
            new_data.append(line)
        self['init'] = '\n'.join(new_data)
    
    def get_pdg_beam(self):
        """return the pdg of each beam"""
        
        assert "init" in self
        
        all_lines = self["init"].split('\n')
        pdg1,pdg2,_ = all_lines[0].split(None, 2)
        return int(pdg1), int(pdg2)
    
    def load_basic(self, medir):
        """ Load the proc_card /param_card and run_card """
        
        self.add(pjoin(medir,'Cards', 'param_card.dat'))
        self.add(pjoin(medir,'Cards', 'run_card.dat'))
        if os.path.exists(pjoin(medir, 'SubProcesses', 'procdef_mg5.dat')):
            self.add(pjoin(medir,'SubProcesses', 'procdef_mg5.dat'))
            self.add(pjoin(medir,'Cards', 'proc_card_mg5.dat'))
        else:
            self.add(pjoin(medir,'Cards', 'proc_card.dat'))
        
    def change_seed(self, seed):
        """Change the seed value in the banner"""
        #      0       = iseed
        p = re.compile(r'''^\s*\d+\s*=\s*iseed''', re.M)
        new_seed_str = " %s = iseed" % seed
        self['mgruncard'] = p.sub(new_seed_str, self['mgruncard'])
    
    def add_generation_info(self, cross, nb_event):
        """add info on MGGeneration"""
        
        text = """
#  Number of Events        :       %s
#  Integrated weight (pb)  :       %s
""" % (nb_event, cross)
        self['MGGenerationInfo'] = text
    
    ############################################################################
    #  SPLIT BANNER
    ############################################################################
    def split(self, me_dir, proc_card=True):
        """write the banner in the Cards directory.
        proc_card argument is present to avoid the overwrite of proc_card 
        information"""

        for tag, text in self.items():
            if tag == 'mgversion':
                continue
            if not proc_card and tag in ['mg5proccard','mgproccard']:
                continue
            if not self.tag_to_file[tag]:
                continue
            ff = open(pjoin(me_dir, 'Cards', self.tag_to_file[tag]), 'w')
            ff.write(text)
            ff.close()


    ############################################################################
    #  WRITE BANNER
    ############################################################################
    def check_pid(self, pid2label):
        """special routine removing width/mass of particles not present in the model
        This is usefull in case of loop model card, when we want to use the non
        loop model."""
        
        if not hasattr(self, 'param_card'):
            self.charge_card('slha')
            
        for tag in ['mass', 'decay']:
            block = self.param_card.get(tag)
            for data in block:
                pid = data.lhacode[0]
                if pid not in list(pid2label.keys()): 
                    block.remove((pid,))

    def get_lha_strategy(self):
        """get the lha_strategy: how the weight have to be handle by the shower"""
        
        if not self["init"]:
            raise Exception("No init block define")
        
        data = self["init"].split('\n')[0].split()
        if len(data) != 10:
            misc.sprint(len(data), self['init'])
            raise Exception("init block has a wrong format")
        return int(float(data[-2]))
        
    def set_lha_strategy(self, value):
        """set the lha_strategy: how the weight have to be handle by the shower"""
        
        if not (-4 <= int(value) <= 4):
            six.reraise(Exception, "wrong value for lha_strategy", value)
        if not self["init"]:
            raise Exception("No init block define")
        
        all_lines = self["init"].split('\n')
        data = all_lines[0].split()
        if len(data) != 10:
            misc.sprint(len(data), self['init'])
            raise Exception("init block has a wrong format")
        data[-2] = '%s' % value
        all_lines[0] = ' '.join(data)
        self['init'] = '\n'.join(all_lines)


    def modify_init_cross(self, cross):
        """modify the init information with the associate cross-section"""
        assert isinstance(cross, dict)
#        assert "all" in cross
        assert "init" in self
        
        cross = dict(cross)
        for key in cross.keys():
            if isinstance(key, str) and key.isdigit() and int(key) not in cross:
                cross[int(key)] = cross[key]
        
        
        all_lines = self["init"].split('\n')
        new_data = []
        new_data.append(all_lines[0])
        for i in range(1, len(all_lines)):
            line = all_lines[i]
            split = line.split()
            if len(split) == 4:
                xsec, xerr, xmax, pid = split 
            else:
                new_data += all_lines[i:]
                break
            if int(pid) not in cross:
                raise Exception
            pid = int(pid)
            if float(xsec):
                ratio = cross[pid]/float(xsec)
            else:
                ratio = 0
            line = "   %+13.7e %+13.7e %+13.7e %i" % \
                (float(cross[pid]), ratio* float(xerr), ratio*float(xmax), pid)
            new_data.append(line)
        self['init'] = '\n'.join(new_data)
                
    ############################################################################
    #  WRITE BANNER
    ############################################################################
    def write(self, output_path, close_tag=True, exclude=[]):
        """write the banner"""
        
        if isinstance(output_path, str):
            ff = open(output_path, 'w')
        else:
            ff = output_path
            
        if MADEVENT:
            header = open(pjoin(MEDIR, 'Source', 'banner_header.txt')).read()
        else:
            header = open(pjoin(MG5DIR,'Template', 'LO', 'Source', 'banner_header.txt')).read()
            
        if not self.lhe_version:
            self.lhe_version = self.get('run_card', 'lhe_version', default=1.0)
            if float(self.lhe_version) < 3:
                self.lhe_version = 1.0
        out = header % { 'version':float(self.lhe_version)}
        try:
            ff.write(out)
        except:
            ff.write(out.encode('utf-8'))

        for tag in [t for t in self.ordered_items if t in list(self.keys())]+ \
            [t for t in self.keys() if t not in self.ordered_items]:
            if tag in ['init'] or tag in exclude: 
                continue
            capitalized_tag = self.capitalized_items[tag] if tag in self.capitalized_items else tag
            start_data, stop_data = '', ''
            if capitalized_tag not in self.forbid_cdata and \
                                          ('<' in self[tag] or '@' in self[tag]):
                start_data = '\n<![CDATA['
                stop_data = ']]>\n'
            out = '<%(tag)s>%(start_data)s\n%(text)s\n%(stop_data)s</%(tag)s>\n' % \
                     {'tag':capitalized_tag, 'text':self[tag].strip(),
                      'start_data': start_data, 'stop_data':stop_data} 
            try:
                ff.write(out)
            except:
                ff.write(out.encode('utf-8'))
        
        
        if not '/header' in exclude:
            out = '</header>\n'
            try:
                ff.write(out)
            except:
                ff.write(out.encode('utf-8'))   

        if 'init' in self and not 'init' in exclude:
            text = self['init']
            out = '<%(tag)s>\n%(text)s\n</%(tag)s>\n' % \
                     {'tag':'init', 'text':text.strip()}
            try:
                ff.write(out)
            except:
                ff.write(out.encode('utf-8'))
                
        if close_tag:
            out = '</LesHouchesEvents>\n'          
            try:
                ff.write(out)
            except:
                ff.write(out.encode('utf-8'))            
        return ff
        
        
    ############################################################################
    # BANNER
    ############################################################################
    def add(self, path, tag=None):
        """Add the content of the file to the banner"""
        
        if not tag:
            card_name = os.path.basename(path)
            if 'param_card' in card_name:
                tag = 'slha'
            elif 'run_card' in card_name:
                tag = 'MGRunCard'
            elif 'pythia_card' in card_name:
                tag = 'MGPythiaCard'
            elif 'pythia8_card' in card_name or 'pythia8.cmd' in card_name:
                tag = 'MGPythiaCard'
            elif 'pgs_card' in card_name:
                tag = 'MGPGSCard'
            elif 'delphes_card' in card_name:
                tag = 'MGDelphesCard'
            elif 'delphes_trigger' in card_name:
                tag = 'MGDelphesTrigger'
            elif 'proc_card_mg5' in card_name:
                tag = 'MG5ProcCard'
            elif 'proc_card' in card_name:
                tag = 'MGProcCard'
            elif 'procdef_mg5' in card_name:
                tag = 'MGProcCard'
            elif 'shower_card' in card_name:
                tag = 'MGShowerCard'
            elif 'madspin_card' in card_name:
                tag = 'madspin'
            elif 'FO_analyse_card' in card_name:
                tag = 'foanalyse'
            elif 'reweight_card' in card_name:
                tag='reweight_card'
            elif 'madanalysis5_parton_card' in card_name:
                tag='MA5Card_parton'
            elif 'madanalysis5_hadron_card' in card_name:
                tag='MA5Card_hadron'
            else:
                raise Exception('Impossible to know the type of the card')

            self.add_text(tag.lower(), open(path).read())

    def add_text(self, tag, text):
        """Add the content of the file to the banner"""

        if tag == 'param_card':
            tag = 'slha'
        elif tag == 'run_card':
            tag = 'mgruncard' 
        elif tag == 'proc_card':
            tag = 'mg5proccard' 
        elif tag == 'shower_card':
            tag = 'mgshowercard'
        elif tag == 'FO_analyse_card':
            tag = 'foanalyse'
        
        self[tag.lower()] = text
    
    
    def charge_card(self, tag):
        """Build the python object associated to the card"""
        
        if tag in ['param_card', 'param']:
            tag = 'slha'
        elif tag  in ['run_card', 'run']:
            tag = 'mgruncard' 
        elif tag == 'proc_card':
            tag = 'mg5proccard' 
        elif tag == 'shower_card':
            tag = 'mgshowercard'
        elif tag == 'FO_analyse_card':
            tag = 'foanalyse'

        assert tag in ['slha', 'mgruncard', 'mg5proccard', 'mgshowercard', 'foanalyse'], 'invalid card %s' % tag
        
        if tag == 'slha':
            param_card = self[tag].split('\n')
            self.param_card = param_card_reader.ParamCard(param_card)
            return self.param_card
        elif tag == 'mgruncard':
            self.run_card = RunCard(self[tag])
            return self.run_card
        elif tag == 'mg5proccard':
            proc_card = self[tag].split('\n')
            self.proc_card = ProcCard(proc_card)
            return self.proc_card
        elif tag =='mgshowercard':
            shower_content = self[tag] 
            if MADEVENT:
                import internal.shower_card as shower_card
            else:
                import madgraph.various.shower_card as shower_card
            self.shower_card = shower_card.ShowerCard(shower_content, True)
            # set testing to false (testing = true allow to init using 
            #  the card content instead of the card path"
            self.shower_card.testing = False
            return self.shower_card
        elif tag =='foanalyse':
            analyse_content = self[tag] 
            if MADEVENT:
                import internal.FO_analyse_card as FO_analyse_card
            else:
                import madgraph.various.FO_analyse_card as FO_analyse_card
            # set testing to false (testing = true allow to init using 
            #  the card content instead of the card path"
            self.FOanalyse_card = FO_analyse_card.FOAnalyseCard(analyse_content, True)
            self.FOanalyse_card.testing = False
            return self.FOanalyse_card
        

    def get_detail(self, tag, *arg, **opt):
        """return a specific """
                
        if tag in ['param_card', 'param']:
            tag = 'slha'
            attr_tag = 'param_card'
        elif tag in ['run_card', 'run']:
            tag = 'mgruncard' 
            attr_tag = 'run_card'
        elif tag == 'proc_card':
            tag = 'mg5proccard' 
            attr_tag = 'proc_card'
        elif tag == 'model':
            tag = 'mg5proccard' 
            attr_tag = 'proc_card'
            arg = ('model',)
        elif tag == 'generate':
            tag = 'mg5proccard' 
            attr_tag = 'proc_card'
            arg = ('generate',)
        elif tag == 'shower_card':
            tag = 'mgshowercard'
            attr_tag = 'shower_card'
        assert tag in ['slha', 'mgruncard', 'mg5proccard', 'shower_card'], '%s not recognized' % tag
        
        if not hasattr(self, attr_tag):
            self.charge_card(attr_tag) 

        card = getattr(self, attr_tag)
        if len(arg) == 0:
            return card
        elif len(arg) == 1:
            if tag == 'mg5proccard':
                try:
                    return card.get(arg[0])
                except KeyError as error:
                    if 'default' in opt:
                        return opt['default']
                    else:
                        raise
            try:
                return card[arg[0]]
            except KeyError:
                if 'default' in opt:
                    return opt['default']
                else:
                    raise                
        elif len(arg) == 2 and tag == 'slha':
            try:
                return card[arg[0]].get(arg[1:])
            except KeyError:
                if 'default' in opt:
                    return opt['default']
                else:
                    raise  
        elif len(arg) == 0:
            return card
        else:
            raise Exception("Unknow command")
    
    #convenient alias
    get = get_detail
    
    def set(self, card, *args):
        """modify one of the cards"""

        if tag == 'param_card':
            tag = 'slha'
            attr_tag = 'param_card'
        elif tag == 'run_card':
            tag = 'mgruncard' 
            attr_tag = 'run_card'
        elif tag == 'proc_card':
            tag = 'mg5proccard' 
            attr_tag = 'proc_card'
        elif tag == 'model':
            tag = 'mg5proccard' 
            attr_tag = 'proc_card'
            arg = ('model',)
        elif tag == 'generate':
            tag = 'mg5proccard' 
            attr_tag = 'proc_card'
            arg = ('generate',)
        elif tag == 'shower_card':
            tag = 'mgshowercard'
            attr_tag = 'shower_card'
        assert tag in ['slha', 'mgruncard', 'mg5proccard', 'shower_card'], 'not recognized'
        
        if not hasattr(self, attr_tag):
            self.charge_card(attr_tag) 
            
        card = getattr(self, attr_tag)
        if len(args) ==2:
            if tag == 'mg5proccard':
                card.info[args[0]] = args[-1]
            else:
                card[args[0]] = args[1]
        else:
            card[args[:-1]] = args[-1]
        
    
    @misc.multiple_try()
    def add_to_file(self, path, seed=None, out=None):
        """Add the banner to a file and change the associate seed in the banner"""

        if seed is not None:
            self.set("run_card", "iseed", seed)
        
        if not out:
            path_out = "%s.tmp" % path
        else:
            path_out = out
        
        ff = self.write(path_out, close_tag=False,
                        exclude=['MGGenerationInfo', '/header', 'init'])
        ff.write("## END BANNER##\n")
        if self.lhe_version >= 3:
        #add the original content
            [ff.write(line) if not line.startswith("<generator name='MadGraph5_aMC@NLO'")
                        else ff.write("<generator name='MadGraph5_aMC@NLO' version='%s'>" % self['mgversion'][:-1])
                        for line in open(path)]
        else:
            [ff.write(line) for line in open(path)]
        ff.write("</LesHouchesEvents>\n")
        ff.close()
        if out:
            os.remove(path)
        else:
            files.mv(path_out, path)


        
def split_banner(banner_path, me_dir, proc_card=True):
    """a simple way to split a banner"""
    
    banner = Banner(banner_path)
    banner.split(me_dir, proc_card)
    
def recover_banner(results_object, level, run=None, tag=None):
    """as input we receive a gen_crossxhtml.AllResults object.
       This define the current banner and load it
    """
    
    if not run:
        try: 
            _run = results_object.current['run_name']   
            _tag = results_object.current['tag'] 
        except Exception:
            return Banner()
    else:
        _run = run
    if not tag:
        try:    
            _tag = results_object[run].tags[-1] 
        except Exception as error:
            if os.path.exists( pjoin(results_object.path,'Events','%s_banner.txt' % (run))):
                tag = None
            else:
                return Banner()      
    else:
        _tag = tag
    

    path = results_object.path    
    if tag:        
        banner_path = pjoin(path,'Events',run,'%s_%s_banner.txt' % (run, tag))
    else:
        banner_path = pjoin(results_object.path,'Events','%s_banner.txt' % (run))
      
    if not os.path.exists(banner_path):
        if level != "parton" and tag != _tag:
            return recover_banner(results_object, level, _run, results_object[_run].tags[0])
        elif level == 'parton':
            paths = [pjoin(path,'Events',run, 'unweighted_events.lhe.gz'),
                     pjoin(path,'Events',run, 'unweighted_events.lhe'),
                     pjoin(path,'Events',run, 'events.lhe.gz'),
                     pjoin(path,'Events',run, 'events.lhe')]
            for p in paths:
                if os.path.exists(p):
                    if MADEVENT:
                        import internal.lhe_parser as lhe_parser
                    else:
                        import madgraph.various.lhe_parser as lhe_parser
                    lhe = lhe_parser.EventFile(p)
                    return Banner(lhe.banner)

        # security if the banner was remove (or program canceled before created it)
        return Banner()  
    
    banner = Banner(banner_path)
    
    
    
    if level == 'pythia':
        if 'mgpythiacard' in banner:
            del banner['mgpythiacard']
    if level in ['pythia','pgs','delphes']:
        for tag in ['mgpgscard', 'mgdelphescard', 'mgdelphestrigger']:
            if tag in banner:
                del banner[tag]
    return banner
    
class InvalidRunCard(InvalidCmd):
    pass

class ProcCard(list):
    """Basic Proccard object"""
    
    history_header = \
        '#************************************************************\n' + \
        '#*                     MadGraph5_aMC@NLO                    *\n' + \
        '#*                                                          *\n' + \
        "#*                *                       *                 *\n" + \
        "#*                  *        * *        *                   *\n" + \
        "#*                    * * * * 5 * * * *                     *\n" + \
        "#*                  *        * *        *                   *\n" + \
        "#*                *                       *                 *\n" + \
        "#*                                                          *\n" + \
        "#*                                                          *\n" + \
        "%(info_line)s" +\
        "#*                                                          *\n" + \
        "#*    The MadGraph5_aMC@NLO Development Team - Find us at   *\n" + \
        "#*    https://server06.fynu.ucl.ac.be/projects/madgraph     *\n" + \
        '#*                                                          *\n' + \
        '#************************************************************\n' + \
        '#*                                                          *\n' + \
        '#*               Command File for MadGraph5_aMC@NLO         *\n' + \
        '#*                                                          *\n' + \
        '#*     run as ./bin/mg5_aMC  filename                       *\n' + \
        '#*                                                          *\n' + \
        '#************************************************************\n'
    
    
    
    
    def __init__(self, init=None):
        """ initialize a basic proc_card"""
        self.info = {'model': 'sm', 'generate':None,
                     'full_model_line':'import model sm'}
        list.__init__(self)
        if init:
            self.read(init)

            
    def read(self, init):
        """read the proc_card and save the information"""
        
        if isinstance(init, str): #path to file
            init = open(init, 'r')
        
        store_line = ''
        for line in init:
            line = line.rstrip()
            if line.endswith('\\'):
                store_line += line[:-1]
            else:
                tmp = store_line + line
                self.append(tmp.strip())
                store_line = ""
        if store_line:
            raise Exception("WRONG CARD FORMAT")
        
        
    def move_to_last(self, cmd):
        """move an element to the last history."""
        for line in self[:]:
            if line.startswith(cmd):
                self.remove(line)
                list.append(self, line)
    
    def append(self, line):
        """"add a line in the proc_card perform automatically cleaning"""
        
        line = line.strip()
        cmds = line.split()
        if len(cmds) == 0:
            return
        
        list.append(self, line)
        
        # command type:
        cmd = cmds[0]
        
        if cmd == 'output':
            # Remove previous outputs from history
            self.clean(allow_for_removal = ['output'], keep_switch=True,
                           remove_bef_last='output')
        elif cmd == 'generate':
            # Remove previous generations from history
            self.clean(remove_bef_last='generate', keep_switch=True,
                     allow_for_removal= ['generate', 'add process', 'output'])
            self.info['generate'] = ' '.join(cmds[1:])
        elif cmd == 'add' and cmds[1] == 'process' and not self.info['generate']:
            self.info['generate'] = ' '.join(cmds[2:])
        elif cmd == 'import':
            if len(cmds) < 2:
                return
            if cmds[1].startswith('model'):
                self.info['full_model_line'] = line
                self.clean(remove_bef_last='import', keep_switch=True,
                        allow_for_removal=['generate', 'add process', 'add model', 'output'])
                if cmds[1] == 'model':
                    self.info['model'] = cmds[2]
                else:
                    self.info['model'] = None # not UFO model
            elif cmds[1] == 'proc_v4':
                #full cleaning
                self[:] = []
                

    def clean(self, to_keep=['set','add','load'],
                            remove_bef_last=None,
                            to_remove=['open','display','launch', 'check','history'],
                            allow_for_removal=None,
                            keep_switch=False):
        """Remove command in arguments from history.
        All command before the last occurrence of  'remove_bef_last'
        (including it) will be removed (but if another options tells the opposite).                
        'to_keep' is a set of line to always keep.
        'to_remove' is a set of line to always remove (don't care about remove_bef_ 
        status but keep_switch acts.).
        if 'allow_for_removal' is define only the command in that list can be 
        remove of the history for older command that remove_bef_lb1. all parameter
        present in to_remove are always remove even if they are not part of this 
        list.
        keep_switch force to keep the statement remove_bef_??? which changes starts
        the removal mode.
        """

        #check consistency
        if __debug__ and allow_for_removal:
            for arg in to_keep:
                assert arg not in allow_for_removal
            
    
        nline = -1
        removal = False
        #looping backward
        while nline > -len(self):
            switch  = False # set in True when removal pass in True

            #check if we need to pass in removal mode
            if not removal and remove_bef_last:
                    if self[nline].startswith(remove_bef_last):
                        removal = True
                        switch = True  

            # if this is the switch and is protected pass to the next element
            if switch and keep_switch:
                nline -= 1
                continue

            # remove command in to_remove (whatever the status of removal)
            if any([self[nline].startswith(arg) for arg in to_remove]):
                self.pop(nline)
                continue
            
            # Only if removal mode is active!
            if removal:
                if allow_for_removal:
                    # Only a subset of command can be removed
                    if any([self[nline].startswith(arg) 
                                                 for arg in allow_for_removal]):
                        self.pop(nline)
                        continue
                elif not any([self[nline].startswith(arg) for arg in to_keep]):
                    # All command have to be remove but protected
                    self.pop(nline)
                    continue
            
            # update the counter to pass to the next element
            nline -= 1
        
    def get(self, tag, default=None):
        if isinstance(tag, int):
            list.__getattr__(self, tag)
        elif tag == 'info' or tag == "__setstate__":
            return default #for pickle
        elif tag == "multiparticles":
            out = []
            for line in self:
                if line.startswith('define'):
                    try:
                        name, content = line[7:].split('=',1)
                    except ValueError:
                        name, content = line[7:].split(None,1)
                    out.append((name, content))
            return out 
        else:
            return self.info[tag]
            
    def write(self, path):
        """write the proc_card to a given path"""
        
        fsock = open(path, 'w')
        fsock.write(self.history_header)
        for line in self:
            while len(line) > 70:
                sub, line = line[:70]+"\\" , line[70:] 
                fsock.write(sub+"\n")
            else:
                fsock.write(line+"\n")
 
class InvalidCardEdition(InvalidCmd): pass 
 
class ConfigFile(dict):
    """ a class for storing/dealing with input file.
    """     

    def __init__(self, finput=None, **opt):
        """initialize a new instance. input can be an instance of MadLoopParam,
        a file, a path to a file, or simply Nothing"""                
        
        if isinstance(finput, self.__class__):
            dict.__init__(self, finput)
            for key in finput.__dict__:
                setattr(self, key, copy.copy(getattr(finput, key)) )
            for key,value in finput.items():
                dict.__setitem__(self, key.lower(), value)
            return
        else:
            dict.__init__(self)
        
        # Initialize it with all the default value
        self.user_set = set()
        self.auto_set = set()
        self.system_only = set()
        self.lower_to_case = {}
        self.list_parameter = {} #key -> type of list (int/float/bool/str/...
        self.dict_parameter = {}
        self.comments = {} # comment associated to parameters. can be display via help message
        # store the valid options for a given parameter.
        self.allowed_value = {}
        
        self.default_setup()
        

        # if input is define read that input
        if isinstance(finput, (file, str, StringIO.StringIO)):
            self.read(finput, **opt)

    def default_setup(self):
        pass

    def __copy__(self):
        return self.__class__(self)

    def __add__(self, other):
        """define the sum"""
        assert isinstance(other, dict)
        base = self.__class__(self)
        #base = copy.copy(self)
        base.update((key.lower(),value) for key, value in other.items())
        
        return base

    def __radd__(self, other):
        """define the sum"""
        new = copy.copy(other)
        new.update((key, value) for key, value in self.items())
        return new
    
    def __contains__(self, key):
        return dict.__contains__(self, key.lower())

    def __iter__(self):
        
        for name in super(ConfigFile, self).__iter__():
            yield self.lower_to_case[name.lower()]
        
        
        #iter = super(ConfigFile, self).__iter__()
        #misc.sprint(iter)
        #return (self.lower_to_case[name] for name in iter)
    
    def keys(self):
        return [name for name in self]
    
    def items(self):
        return [(name,self[name]) for name in self]
        
    @staticmethod
    def warn(text, level, raiseerror=False):
        """convenient proxy to raiseerror/print warning"""

        if raiseerror is True:
            raise InvalidCardEdition(text)
        elif raiseerror:
            raise raiseerror(text)

        if isinstance(level,str):
            log = getattr(logger, level.lower())
        elif isinstance(level, int):
            log = lambda t: logger.log(level, t)
        elif level:
            log = level
        
        return log(text)

    def post_set(self, name, value, change_userdefine, raiseerror):
        
        if value is None:
            value = self[name]

        if hasattr(self, 'post_set_%s' % name):
            return getattr(self, 'post_set_%s' % name)(value, change_userdefine, raiseerror)
    
    def __setitem__(self, name, value, change_userdefine=False,raiseerror=False):
        """set the attribute and set correctly the type if the value is a string.
           change_userdefine on True if we have to add the parameter in user_set
        """
                       
        if  not len(self):
            #Should never happen but when deepcopy/pickle
            self.__init__()
                
        name = name.strip()
        lower_name = name.lower() 
        
        # 0. check if this parameter is a system only one
        if change_userdefine and lower_name in self.system_only:
            text='%s is a private entry which can not be modify by the user. Keep value at %s' % (name,self[name])
            self.warn(text, 'critical', raiseerror)
            return
        
        #1. check if the parameter is set to auto -> pass it to special
        if lower_name in self:
            targettype = type(dict.__getitem__(self, lower_name))
            if targettype != str and isinstance(value, str) and value.lower() == 'auto':
                self.auto_set.add(lower_name)
                if lower_name in self.user_set:
                    self.user_set.remove(lower_name)
                #keep old value.
                self.post_set(lower_name, 'auto', change_userdefine, raiseerror)
                return 
            elif lower_name in self.auto_set:
                self.auto_set.remove(lower_name)
            
        # 2. Find the type of the attribute that we want
        if lower_name in self.list_parameter:
            targettype = self.list_parameter[lower_name]
            
            
            
            if isinstance(value, str):
                # split for each comma/space
                value = value.strip()
                if value.startswith('[') and value.endswith(']'):
                    value = value[1:-1]
                #do not perform split within a " or ' block  
                data = re.split(r"((?<![\\])['\"])((?:.(?!(?<![\\])\1))*.?)\1", str(value))
                new_value = []
                i = 0
                while len(data) > i:
                    current = [_f for _f in re.split(r'(?:(?<!\\)\s)|,', data[i]) if _f]
                    i+=1
                    if len(data) > i+1:
                        if current:
                            current[-1] += '{0}{1}{0}'.format(data[i], data[i+1])
                        else:
                            current = ['{0}{1}{0}'.format(data[i], data[i+1])]
                        i+=2
                    new_value += current
 
                value = new_value                           
                
            elif not hasattr(value, '__iter__'):
                value = [value]
            elif isinstance(value, dict):
                text = "not being able to handle dictionary in card entry"
                return self.warn(text, 'critical', raiseerror)

            #format each entry    
            values =[self.format_variable(v, targettype, name=name) 
                                                                 for v in value]
            
            # ensure that each entry are in the allowed list
            if lower_name in self.allowed_value and '*' not in self.allowed_value[lower_name]:
                new_values = []
                dropped = []
                for val in values:
                    allowed = self.allowed_value[lower_name]
            
                    if val in allowed:
                        new_values.append(val)
                        continue
                    elif isinstance(val, str):
                        val = val.lower()
                        allowed = allowed.lower()
                        if value in allowed:
                            i = allowed.index(value)
                            new_values.append(self.allowed_value[i])
                            continue
                    # no continue -> bad input
                    dropped.append(val)
                    
                if not new_values:

                    text= "value '%s' for entry '%s' is not valid.  Preserving previous value: '%s'.\n" \
                               % (value, name, self[lower_name])
                    text += "allowed values are any list composed of the following entry: %s" % ', '.join([str(i) for i in self.allowed_value[lower_name]])
                    return self.warn(text, 'warning', raiseerror)                    
                elif dropped:               
                    text = "some value for entry '%s' are not valid. Invalid item are: '%s'.\n" \
                               % (value, name, dropped)
                    text += "value will be set to %s" % new_values
                    text += "allowed items in the list are: %s" % ', '.join([str(i) for i in self.allowed_value[lower_name]])        
                    self.warn(text, 'warning')

                values = new_values

            # make the assignment
            dict.__setitem__(self, lower_name, values) 
            if change_userdefine:
                self.user_set.add(lower_name)
            #check for specific action
            return self.post_set(lower_name, None, change_userdefine, raiseerror) 
        elif lower_name in self.dict_parameter:
            targettype = self.dict_parameter[lower_name] 
            full_reset = True #check if we just update the current dict or not
            
            if isinstance(value, str):
                value = value.strip()
                # allowed entry:
                #   name : value   => just add the entry
                #   name , value   => just add the entry
                #   name  value    => just add the entry
                #   {name1:value1, name2:value2}   => full reset
                
                # split for each comma/space
                if value.startswith('{') and value.endswith('}'):
                    new_value = {}
                    for pair in value[1:-1].split(','):
                        if not pair.strip():
                            break
                        x, y = pair.split(':')
                        x, y = x.strip(), y.strip()
                        if x.startswith(('"',"'")) and x.endswith(x[0]):
                            x = x[1:-1] 
                        new_value[x] = y
                    value = new_value
                elif ',' in value:
                    x,y = value.split(',')
                    value = {x.strip():y.strip()}
                    full_reset = False
                    
                elif ':' in value:
                    x,y = value.split(':')
                    value = {x.strip():y.strip()}
                    full_reset = False       
                else:
                    x,y = value.split()
                    value = {x:y}
                    full_reset = False 
            
            if isinstance(value, dict):
                for key in value:
                    value[key] = self.format_variable(value[key], targettype, name=name)
                if full_reset:
                    dict.__setitem__(self, lower_name, value)
                else:
                    dict.__getitem__(self, lower_name).update(value)
            else:
                raise Exception('%s should be of dict type'% lower_name)
            if change_userdefine:
                self.user_set.add(lower_name)
            return self.post_set(lower_name, None, change_userdefine, raiseerror)
        elif name in self:            
            targettype = type(self[name])
        else:
            logger.debug('Trying to add argument %s in %s. ' % (name, self.__class__.__name__) +\
              'This argument is not defined by default. Please consider adding it.')
            suggestions = [k for k in self.keys() if k.startswith(name[0].lower())]
            if len(suggestions)>0:
                logger.debug("Did you mean one of the following: %s"%suggestions)
            self.add_param(lower_name, self.format_variable(UnknownType(value), 
                                                             UnknownType, name))
            self.lower_to_case[lower_name] = name
            if change_userdefine:
                self.user_set.add(lower_name)
            return self.post_set(lower_name, None, change_userdefine, raiseerror)
    
        value = self.format_variable(value, targettype, name=name)
        #check that the value is allowed:
        if lower_name in self.allowed_value and '*' not in self.allowed_value[lower_name]:
            valid = False
            allowed = self.allowed_value[lower_name]
            
            # check if the current value is allowed or not (set valid to True)
            if value in allowed:
                valid=True     
            elif isinstance(value, str):
                value = value.lower().strip()
                allowed = [str(v).lower() for v in allowed]
                if value in allowed:
                    i = allowed.index(value)
                    value = self.allowed_value[lower_name][i]
                    valid=True
                    
            if not valid:
                # act if not valid:
                text = "value '%s' for entry '%s' is not valid.  Preserving previous value: '%s'.\n" \
                               % (value, name, self[lower_name])
                text += "allowed values are %s\n" % ', '.join([str(i) for i in self.allowed_value[lower_name]])
                if lower_name in self.comments:
                    text += 'type "help %s" for more information' % name
                return self.warn(text, 'warning', raiseerror)

        dict.__setitem__(self, lower_name, value)
        if change_userdefine:
            self.user_set.add(lower_name)
        self.post_set(lower_name, None, change_userdefine, raiseerror)


    def add_param(self, name, value, system=False, comment=False, typelist=None,
                  allowed=[]):
        """add a default parameter to the class"""

        lower_name = name.lower()
        if __debug__:
            if lower_name in self:
                raise Exception("Duplicate case for %s in %s" % (name,self.__class__))
        
        dict.__setitem__(self, lower_name, value)
        self.lower_to_case[lower_name] = name
        if isinstance(value, list):
            if len(value):
                targettype = type(value[0])
            else:
                targettype=typelist
                assert typelist
            if any([targettype != type(v) for v in value]):
                raise Exception("All entry should have the same type")
            self.list_parameter[lower_name] = targettype
        elif isinstance(value, dict):
            allvalues = list(value.values())
            if any([type(allvalues[0]) != type(v) for v in allvalues]):
                raise Exception("All entry should have the same type")   
            self.dict_parameter[lower_name] = type(allvalues[0])  
            if '__type__' in value:
                del value['__type__']
                dict.__setitem__(self, lower_name, value)
        
        if allowed and allowed != ['*']:
            self.allowed_value[lower_name] = allowed
            assert value in allowed or '*' in allowed
        #elif isinstance(value, bool) and allowed != ['*']:
        #    self.allowed_value[name] = [True, False]
        
             
        if system:
            self.system_only.add(lower_name)
        if comment:
            self.comments[lower_name] = comment

    def do_help(self, name):
        """return a minimal help for the parameter"""
        
        out = "## Information on parameter %s from class %s\n" % (name, self.__class__.__name__)
        if name.lower() in self:
            out += "## current value: %s (parameter should be of type %s)\n" % (self[name], type(self[name]))
            if name.lower() in self.comments:
                out += '## %s\n' % self.comments[name.lower()].replace('\n', '\n## ')
        else:
            out += "## Unknown for this class\n"
        if name.lower() in self.user_set:
            out += "## This value is considered as been set by the user\n" 
        else:
            out += "## This value is considered as been set by the system\n"
        if name.lower() in self.allowed_value:
            if '*' not in self.allowed_value[name.lower()]:
                out += "Allowed value are: %s\n" % ','.join([str(p) for p in self.allowed_value[name.lower()]])
            else:
                out += "Suggested value are : %s\n " % ','.join([str(p) for p in self.allowed_value[name.lower()] if p!='*'])
        
        logger.info(out)
        return out

    @staticmethod
    def format_variable(value, targettype, name="unknown"):
        """assign the value to the attribute for the given format"""
        
        if (six.PY2 and not isinstance(value, (str,six.text_type)) or (six.PY3 and  not isinstance(value, str))):
            # just have to check that we have the correct format
            if isinstance(value, targettype):
                pass # assignement at the end
            elif isinstance(value, numbers.Number) and issubclass(targettype, numbers.Number):
                try:
                    new_value = targettype(value)
                except TypeError:
                    if value.imag/value.real<1e-12:
                        new_value = targettype(value.real)
                    else:
                        raise
                if new_value == value:
                    value = new_value
                else:
                    raise InvalidCmd("Wrong input type for %s found %s and expecting %s for value %s" %\
                        (name, type(value), targettype, value))
            else:
                raise InvalidCmd("Wrong input type for %s found %s and expecting %s for value %s" %\
                        (name, type(value), targettype, value))                
        else:
            # We have a string we have to format the attribute from the string
            if targettype == UnknownType:
                # No formatting
                pass
            elif targettype == bool:
                value = value.strip()
                if value.lower() in ['0', '.false.', 'f', 'false', 'off']:
                    value = False
                elif value.lower() in ['1', '.true.', 't', 'true', 'on']:
                    value = True
                else:
                    raise InvalidCmd("%s can not be mapped to True/False for %s" % (repr(value),name))
            elif targettype == str:
                value = value.strip()
                if value.startswith('\'') and value.endswith('\''):
                    value = value[1:-1]
                elif value.startswith('"') and value.endswith('"'):
                    value = value[1:-1]
            elif targettype == int:
                if value.isdigit():
                    value = int(value)
                elif value[1:].isdigit() and value[0] == '-':
                    value = int(value)
                elif value.endswith(('k', 'M')) and value[:-1].isdigit():
                    convert = {'k':1000, 'M':1000000}
                    value =int(value[:-1]) * convert[value[-1]] 
                elif '/' in value or '*' in value:               
                    try:
                        split = re.split('(\*|/)',value)
                        v = float(split[0])
                        for i in range((len(split)//2)):
                            if split[2*i+1] == '*':
                                v *=  float(split[2*i+2])
                            else:
                                v /=  float(split[2*i+2])
                    except:
                        v=0
                    finally:
                        value = int(v)
                        if value != v:
                            raise InvalidCmd( "%s can not be mapped to an integer" % v)
                else:
                    try:
                        value = float(value.replace('d','e'))
                    except ValueError:
                        raise InvalidCmd("%s can not be mapped to an integer" % value)                    
                    try:
                        new_value = int(value)
                    except ValueError:
                        raise InvalidCmd( "%s can not be mapped to an integer" % value)
                    else:
                        if value == new_value:
                            value = new_value
                        else:
                            raise InvalidCmd("incorect input: %s need an integer for %s" % (value,name))
                     
            elif targettype == float:
                if value.endswith(('k', 'M')) and value[:-1].isdigit():
                    convert = {'k':1000, 'M':1000000}
                    value = 1.*int(value[:-1]) * convert[value[-1]]
                else:
                    value = value.replace('d','e') # pass from Fortran formatting
                    try:
                        value = float(value)
                    except ValueError:
                        try:
                            split = re.split('(\*|/)',value)
                            v = float(split[0])
                            for i in range((len(split)//2)):
                                if split[2*i+1] == '*':
                                    v *=  float(split[2*i+2])
                                else:
                                    v /=  float(split[2*i+2])
                        except:
                            v=0
                            raise InvalidCmd("%s can not be mapped to a float" % value)
                        finally:
                            value = v
            else:
                raise InvalidCmd("type %s is not handle by the card" % targettype)
            
        return value
            
 

    def __getitem__(self, name):
        
        lower_name = name.lower()
        if __debug__:
            if lower_name not in self:
                if lower_name in [key.lower() for key in self] :
                    raise Exception("Some key are not lower case %s. Invalid use of the class!"\
                                     % [key for key in self if key.lower() != key])
        
        if lower_name in self.auto_set:
            return 'auto'

        return dict.__getitem__(self, name.lower())

    
    def set(self, name, value, changeifuserset=True, user=False, raiseerror=False):
        """convenient way to change attribute.
        changeifuserset=False means that the value is NOT change is the value is not on default.
        user=True, means that the value will be marked as modified by the user 
        (potentially preventing future change to the value) 
        """

        # changeifuserset=False -> we need to check if the user force a value.
        if not changeifuserset:
            if name.lower() in self.user_set:
                #value modified by the user -> do nothing
                return
            
        self.__setitem__(name, value, change_userdefine=user, raiseerror=raiseerror) 
 


class ProcCharacteristic(ConfigFile):
    """A class to handle information which are passed from MadGraph to the madevent
       interface.""" 
     
    def default_setup(self):
        """initialize the directory to the default value"""
        
        self.add_param('loop_induced', False)
        self.add_param('has_isr', False)
        self.add_param('has_fsr', False)
        self.add_param('nb_channel', 0)
        self.add_param('nexternal', 0)
        self.add_param('ninitial', 0)
        self.add_param('grouped_matrix', True)
        self.add_param('has_loops', False)
        self.add_param('bias_module','None')
        self.add_param('max_n_matched_jets', 0)
        self.add_param('colored_pdgs', [1,2,3,4,5])
        self.add_param('complex_mass_scheme', False)
        self.add_param('pdg_initial1', [0])
        self.add_param('pdg_initial2', [0])
        self.add_param('limitations', [], typelist=str)        

    def read(self, finput):
        """Read the input file, this can be a path to a file, 
           a file object, a str with the content of the file."""
           
        if isinstance(finput, str):
            if "\n" in finput:
                finput = finput.split('\n')
            elif os.path.isfile(finput):
                finput = open(finput)
            else:
                raise Exception("No such file %s" % finput)
            
        for line in finput:
            if '#' in line:
                line = line.split('#',1)[0]
            if not line:
                continue
            
            if '=' in line:
                key, value = line.split('=',1)
                self[key.strip()] = value
         
    def write(self, outputpath):
        """write the file"""

        template ="#    Information about the process      #\n"
        template +="#########################################\n"
        
        fsock = open(outputpath, 'w')
        fsock.write(template)
        
        for key, value in self.items():
            fsock.write(" %s = %s \n" % (key, value))
        
        fsock.close()   
 



class GridpackCard(ConfigFile):
    """an object for the GridpackCard"""
    
    def default_setup(self):
        """default value for the GridpackCard"""
    
        self.add_param("GridRun", True)
        self.add_param("gevents", 2500)
        self.add_param("gseed", 1)
        self.add_param("ngran", -1)  
 
    def read(self, finput):
        """Read the input file, this can be a path to a file, 
           a file object, a str with the content of the file."""
           
        if isinstance(finput, str):
            if "\n" in finput:
                finput = finput.split('\n')
            elif os.path.isfile(finput):
                finput = open(finput)
            else:
                raise Exception("No such file %s" % finput)
        
        for line in finput:
            line = line.split('#')[0]
            line = line.split('!')[0]
            line = line.split('=',1)
            if len(line) != 2:
                continue
            self[line[1].strip()] = line[0].replace('\'','').strip()

    def write(self, output_file, template=None):
        """Write the run_card in output_file according to template 
           (a path to a valid run_card)"""

        if not template:
            if not MADEVENT:
                template = pjoin(MG5DIR, 'Template', 'LO', 'Cards', 
                                                        'grid_card_default.dat')
            else:
                template = pjoin(MEDIR, 'Cards', 'grid_card_default.dat')

                
        text = ""
        for line in open(template,'r'):                  
            nline = line.split('#')[0]
            nline = nline.split('!')[0]
            comment = line[len(nline):]
            nline = nline.split('=')
            if len(nline) != 2:
                text += line
            elif nline[1].strip() in self:
                text += '  %s\t= %s %s' % (self[nline[1].strip()],nline[1], comment)        
            else:
                logger.info('Adding missing parameter %s to current run_card (with default value)' % nline[1].strip())
                text += line 
        
        if isinstance(output_file, str):
            fsock =  open(output_file,'w')
        else:
            fsock = output_file
            
        fsock.write(text)
        fsock.close()
        
class PY8Card(ConfigFile):
    """ Implements the Pythia8 card."""

    def add_default_subruns(self, type):
        """ Placeholder function to allow overwriting in the PY8SubRun daughter.
        The initialization of the self.subruns attribute should of course not
        be performed in PY8SubRun."""
        if type == 'parameters':
            if "LHEFInputs:nSubruns" not in self:
                self.add_param("LHEFInputs:nSubruns", 1,
                hidden='ALWAYS_WRITTEN',
                comment="""
    ====================
    Subrun definitions
    ====================
    """)
        if type == 'attributes':
            if not(hasattr(self,'subruns')):
                first_subrun = PY8SubRun(subrun_id=0)
                self.subruns = dict([(first_subrun['Main:subrun'],first_subrun)])

    def default_setup(self):
        """ Sets up the list of available PY8 parameters."""
        
        # Visible parameters
        # ==================
        self.add_param("Main:numberOfEvents", -1)
        # for MLM merging
        # -1.0 means that it will be set automatically by MadGraph5_aMC@NLO
        self.add_param("JetMatching:qCut", -1.0, always_write_to_card=False)
        self.add_param("JetMatching:doShowerKt",False,always_write_to_card=False)
        # -1 means that it is automatically set.
        self.add_param("JetMatching:nJetMax", -1, always_write_to_card=False) 
        # for CKKWL merging
        self.add_param("Merging:TMS", -1.0, always_write_to_card=False)
        self.add_param("Merging:Process", '<set_by_user>', always_write_to_card=False)
        # -1 means that it is automatically set.   
        self.add_param("Merging:nJetMax", -1, always_write_to_card=False)
        # for both merging, chose whether to also consider different merging
        # scale values for the extra weights related to scale and PDF variations.
        self.add_param("SysCalc:fullCutVariation", False)
        # Select the HepMC output. The user can prepend 'fifo:<optional_fifo_path>'
        # to indicate that he wants to pipe the output. Or /dev/null to turn the
        # output off.
        self.add_param("HEPMCoutput:file", 'auto')

        # Hidden parameters always written out
        # ====================================
        self.add_param("Beams:frameType", 4,
            hidden=True,
            comment='Tell Pythia8 that an LHEF input is used.')
        self.add_param("HEPMCoutput:scaling", 1.0e9,
            hidden=True,
            comment='1.0 corresponds to HEPMC weight given in [mb]. We choose here the [pb] normalization.')
        self.add_param("Check:epTolErr", 1e-2,
            hidden=True,
            comment='Be more forgiving with momentum mismatches.')
        # By default it is important to disable any cut on the rapidity of the showered jets
        # during MLML merging and by default it is set to 2.5
        self.add_param("JetMatching:etaJetMax", 1000.0, hidden=True, always_write_to_card=True)

        # Hidden parameters written out only if user_set or system_set
        # ============================================================
        self.add_param("PDF:pSet", 'LHAPDF5:CT10.LHgrid', hidden=True, always_write_to_card=False,
            comment='Reminder: Parameter below is shower tune dependent.')
        self.add_param("SpaceShower:alphaSvalue", 0.118, hidden=True, always_write_to_card=False,
            comment='Reminder: Parameter below is shower tune dependent.')
        self.add_param("TimeShower:alphaSvalue", 0.118, hidden=True, always_write_to_card=False,
            comment='Reminder: Parameter below is shower tune dependent.')
        self.add_param("hadronlevel:all", True, hidden=True, always_write_to_card=False,
            comment='This allows to turn on/off hadronization alltogether.')
        self.add_param("partonlevel:mpi", True, hidden=True, always_write_to_card=False,
            comment='This allows to turn on/off MPI alltogether.')
        self.add_param("Beams:setProductionScalesFromLHEF", False, hidden=True, 
            always_write_to_card=False,
            comment='This parameter is automatically set to True by MG5aMC when doing MLM merging with PY8.')
        
        # for MLM merging
        self.add_param("JetMatching:merge", False, hidden=True, always_write_to_card=False,
          comment='Specifiy if we are merging sample of different multiplicity.')
        self.add_param("SysCalc:qCutList", [10.0,20.0], hidden=True, always_write_to_card=False)
        self['SysCalc:qCutList'] = 'auto'
        self.add_param("SysCalc:qWeed",-1.0,hidden=True, always_write_to_card=False,
          comment='Value of the merging scale below which one does not even write the HepMC event.')
        self.add_param("JetMatching:doVeto", False, hidden=True, always_write_to_card=False,
          comment='Do veto externally (e.g. in SysCalc).')
        self.add_param("JetMatching:scheme", 1, hidden=True, always_write_to_card=False) 
        self.add_param("JetMatching:setMad", False, hidden=True, always_write_to_card=False,
              comment='Specify one must read inputs from the MadGraph banner.') 
        self.add_param("JetMatching:coneRadius", 1.0, hidden=True, always_write_to_card=False)
        self.add_param("JetMatching:nQmatch",4,hidden=True, always_write_to_card=False)
        # for CKKWL merging (common with UMEPS, UNLOPS)
        self.add_param("TimeShower:pTmaxMatch", 2, hidden=True, always_write_to_card=False)
        self.add_param("SpaceShower:pTmaxMatch", 1, hidden=True, always_write_to_card=False)
        self.add_param("SysCalc:tmsList", [10.0,20.0], hidden=True, always_write_to_card=False)
        self['SysCalc:tmsList'] = 'auto'
        self.add_param("Merging:muFac", 91.188, hidden=True, always_write_to_card=False,
                        comment='Set factorisation scales of the 2->2 process.')
        self.add_param("Merging:applyVeto", False, hidden=True, always_write_to_card=False,
          comment='Do veto externally (e.g. in SysCalc).')
        self.add_param("Merging:includeWeightInXsection", True, hidden=True, always_write_to_card=False,
          comment='If turned off, then the option belows forces PY8 to keep the original weight.')                       
        self.add_param("Merging:muRen", 91.188, hidden=True, always_write_to_card=False,
                      comment='Set renormalization scales of the 2->2 process.')
        self.add_param("Merging:muFacInME", 91.188, hidden=True, always_write_to_card=False,
                 comment='Set factorisation scales of the 2->2 Matrix Element.')
        self.add_param("Merging:muRenInME", 91.188, hidden=True, always_write_to_card=False,
               comment='Set renormalization scales of the 2->2 Matrix Element.')
        self.add_param("SpaceShower:rapidityOrder", False, hidden=True, always_write_to_card=False)
        self.add_param("Merging:nQuarksMerge",4,hidden=True, always_write_to_card=False)
        # To be added in subruns for CKKWL
        self.add_param("Merging:mayRemoveDecayProducts", False, hidden=True, always_write_to_card=False)
        self.add_param("Merging:doKTMerging", False, hidden=True, always_write_to_card=False)
        self.add_param("Merging:Dparameter", 0.4, hidden=True, always_write_to_card=False)        
        self.add_param("Merging:doPTLundMerging", False, hidden=True, always_write_to_card=False)

        # Special Pythia8 paremeters useful to simplify the shower.
        self.add_param("BeamRemnants:primordialKT", True, hidden=True, always_write_to_card=False, comment="see http://home.thep.lu.se/~torbjorn/pythia82html/BeamRemnants.html")
        self.add_param("PartonLevel:Remnants", True, hidden=True, always_write_to_card=False, comment="Master switch for addition of beam remnants. Cannot be used to generate complete events")
        self.add_param("Check:event", True, hidden=True, always_write_to_card=False, comment="check physical sanity of the events")
        self.add_param("TimeShower:QEDshowerByQ", True, hidden=True, always_write_to_card=False, comment="Allow quarks to radiate photons for FSR, i.e. branchings q -> q gamma")
        self.add_param("TimeShower:QEDshowerByL", True, hidden=True, always_write_to_card=False, comment="Allow leptons to radiate photons for FSR, i.e. branchings l -> l gamma")
        self.add_param("SpaceShower:QEDshowerByQ", True, hidden=True, always_write_to_card=False, comment="Allow quarks to radiate photons for ISR, i.e. branchings q -> q gamma")
        self.add_param("SpaceShower:QEDshowerByL", True, hidden=True, always_write_to_card=False, comment="Allow leptons to radiate photonsfor ISR, i.e. branchings l -> l gamma")
        self.add_param("PartonLevel:FSRinResonances", True, hidden=True, always_write_to_card=False, comment="Do not allow shower to run from decay product of unstable particle")
        self.add_param("ProcessLevel:resonanceDecays", True, hidden=True, always_write_to_card=False, comment="Do not allow unstable particle to decay.")

        # Add parameters controlling the subruns execution flow.
        # These parameters should not be part of PY8SubRun daughter.
        self.add_default_subruns('parameters')
             
    def __init__(self, *args, **opts):
        # Parameters which are not printed in the card unless they are 
        # 'user_set' or 'system_set' or part of the 
        #  self.hidden_params_to_always_print set.
        self.hidden_param = []
        self.hidden_params_to_always_write = set()
        self.visible_params_to_always_write = set()
        # List of parameters that should never be written out given the current context.
        self.params_to_never_write = set()
        
        # Parameters which have been set by the system (i.e. MG5 itself during
        # the regular course of the shower interface)
        self.system_set = set()
        
        # Add attributes controlling the subruns execution flow.
        # These attributes should not be part of PY8SubRun daughter.
        self.add_default_subruns('attributes')
        
        # Parameters which have been set by the 
        super(PY8Card, self).__init__(*args, **opts)

    def add_param(self, name, value, hidden=False, always_write_to_card=True, 
                                                                  comment=None):
        """ add a parameter to the card. value is the default value and 
        defines the type (int/float/bool/str) of the input.
        The option 'hidden' decides whether the parameter should be visible to the user.
        The option 'always_write_to_card' decides whether it should
        always be printed or only when it is system_set or user_set.
        The option 'comment' can be used to specify a comment to write above
        hidden parameters.
        """
        super(PY8Card, self).add_param(name, value, comment=comment)
        name = name.lower()
        if hidden:
            self.hidden_param.append(name)
            if always_write_to_card:
                self.hidden_params_to_always_write.add(name)
        else:
            if always_write_to_card:
                self.visible_params_to_always_write.add(name)                
        if not comment is None:
            if not isinstance(comment, str):
                raise MadGraph5Error("Option 'comment' must be a string, not"+\
                                                          " '%s'."%str(comment))

    def add_subrun(self, py8_subrun):
        """Add a subrun to this PY8 Card."""
        assert(isinstance(py8_subrun,PY8SubRun))
        if py8_subrun['Main:subrun']==-1:
            raise MadGraph5Error("Make sure to correctly set the subrun ID"+\
                            " 'Main:subrun' *before* adding it to the PY8 Card.")
        if py8_subrun['Main:subrun'] in self.subruns:
            raise MadGraph5Error("A subrun with ID '%s'"%py8_subrun['Main:subrun']+\
                " is already present in this PY8 card. Remove it first, or "+\
                                                          " access it directly.")
        self.subruns[py8_subrun['Main:subrun']] = py8_subrun
        if not 'LHEFInputs:nSubruns' in self.user_set:
            self['LHEFInputs:nSubruns'] = max(self.subruns.keys())
        
    def userSet(self, name, value, **opts):
        """Set an attribute of this card, following a user_request"""
        self.__setitem__(name, value, change_userdefine=True, **opts)
        if name.lower() in self.system_set:
            self.system_set.remove(name.lower())

    def vetoParamWriteOut(self, name):
        """ Forbid the writeout of a specific parameter of this card when the 
        "write" function will be invoked."""
        self.params_to_never_write.add(name.lower())
    
    def systemSet(self, name, value, **opts):
        """Set an attribute of this card, independently of a specific user
        request and only if not already user_set."""
        try:
            force = opts.pop('force')
        except KeyError:
            force = False
        if force or name.lower() not in self.user_set:
            self.__setitem__(name, value, change_userdefine=False, **opts)
            self.system_set.add(name.lower())
    
    def MadGraphSet(self, name, value, **opts):
        """ Sets a card attribute, but only if it is absent or not already
        user_set."""
        try:
            force = opts.pop('force')
        except KeyError:
            force = False
        if name.lower() not in self or (force or name.lower() not in self.user_set):
            self.__setitem__(name, value, change_userdefine=False, **opts)
            self.system_set.add(name.lower())            
    
    def defaultSet(self, name, value, **opts):
            self.__setitem__(name, value, change_userdefine=False, **opts)
        
    @staticmethod
    def pythia8_formatting(value, formatv=None):
        """format the variable into pythia8 card convention.
        The type is detected by default"""
        if not formatv:
            if isinstance(value,UnknownType):
                formatv = 'unknown'                
            elif isinstance(value, bool):
                formatv = 'bool'
            elif isinstance(value, int):
                formatv = 'int'
            elif isinstance(value, float):
                formatv = 'float'
            elif isinstance(value, str):
                formatv = 'str'
            elif isinstance(value, list):
                formatv = 'list'
            else:
                logger.debug("unknow format for pythia8_formatting: %s" , value)
                formatv = 'str'
        else:
            assert formatv
            
        if formatv == 'unknown':
            # No formatting then
            return str(value)
        if formatv == 'bool':
            if str(value) in ['1','T','.true.','True','on']:
                return 'on'
            else:
                return 'off'
        elif formatv == 'int':
            try:
                return str(int(value))
            except ValueError:
                fl = float(value)
                if int(fl) == fl:
                    return str(int(fl))
                else:
                    raise
        elif formatv == 'float':
            return '%.10e' % float(value)
        elif formatv == 'shortfloat':
            return '%.3f' % float(value)        
        elif formatv == 'str':
            return "%s" % value
        elif formatv == 'list':
            if len(value) and isinstance(value[0],float):
                return ','.join([PY8Card.pythia8_formatting(arg, 'shortfloat') for arg in value])
            else:
                return ','.join([PY8Card.pythia8_formatting(arg) for arg in value])
            

    def write(self, output_file, template, read_subrun=False, 
                    print_only_visible=False, direct_pythia_input=False, add_missing=True):
        """ Write the card to output_file using a specific template.
        > 'print_only_visible' specifies whether or not the hidden parameters
            should be written out if they are in the hidden_params_to_always_write
            list and system_set.
        > If 'direct_pythia_input' is true, then visible parameters which are not
          in the self.visible_params_to_always_write list and are not user_set
          or system_set are commented.
        > If 'add_missing' is False then parameters that should be written_out but are absent
        from the template will not be written out."""

        # First list the visible parameters
        visible_param = [p for p in self if p.lower() not in self.hidden_param
                                                  or p.lower() in self.user_set]
        # Filter against list of parameters vetoed for write-out
        visible_param = [p for p in visible_param if p.lower() not in self.params_to_never_write]
        
        # Now the hidden param which must be written out
        if print_only_visible:
            hidden_output_param = []
        else:
            hidden_output_param = [p for p in self if p.lower() in self.hidden_param and
              not p.lower() in self.user_set and
              (p.lower() in self.hidden_params_to_always_write or 
                                                  p.lower() in self.system_set)]
        # Filter against list of parameters vetoed for write-out
        hidden_output_param = [p for p in hidden_output_param if p not in self.params_to_never_write]
        
        if print_only_visible:
            subruns = []
        else:
            if not read_subrun:
                subruns = sorted(self.subruns.keys())
        
        # Store the subruns to write in a dictionary, with its ID in key
        # and the corresponding stringstream in value
        subruns_to_write = {}
        
        # Sort these parameters nicely so as to put together parameters
        # belonging to the same group (i.e. prefix before the ':' in their name).
        def group_params(params):
            if len(params)==0:
                return []
            groups = {}
            for p in params:
                try:
                    groups[':'.join(p.split(':')[:-1])].append(p)
                except KeyError:
                    groups[':'.join(p.split(':')[:-1])] = [p,]
            res =  sum(list(groups.values()),[])
            # Make sure 'Main:subrun' appears first
            if 'Main:subrun' in res:
                res.insert(0,res.pop(res.index('Main:subrun')))
            # Make sure 'LHEFInputs:nSubruns' appears last
            if 'LHEFInputs:nSubruns' in res:
                res.append(res.pop(res.index('LHEFInputs:nSubruns')))
            return res

        visible_param       = group_params(visible_param)
        hidden_output_param = group_params(hidden_output_param)

        # First dump in a temporary_output (might need to have a second pass
        # at the very end to update 'LHEFInputs:nSubruns')
        output = StringIO.StringIO()
            
        # Setup template from which to read
        if isinstance(template, str):
            if os.path.isfile(template):
                tmpl = open(template, 'r')
            elif '\n' in template:
                tmpl = StringIO.StringIO(template)
            else:
                raise Exception("File input '%s' not found." % file_input)     
        elif template is None:
            # Then use a dummy empty StringIO, hence skipping the reading
            tmpl = StringIO.StringIO()
        elif isinstance(template, (StringIO.StringIO, file)):
            tmpl = template
        else:
            raise MadGraph5Error("Incorrect type for argument 'template': %s"%
                                                    template.__class__.__name__)

        # Read the template
        last_pos = tmpl.tell()
        line     = tmpl.readline()
        started_subrun_reading = False
        while line!='':
            # Skip comments
            if line.strip().startswith('!') or \
               line.strip().startswith('\n') or\
               line.strip() == '':
                output.write(line)
                # Proceed to next line
                last_pos = tmpl.tell()
                line     = tmpl.readline()
                continue
            # Read parameter
            try:
                param_entry, value_entry = line.split('=')
                param = param_entry.strip()
                value = value_entry.strip()
            except ValueError:
                line = line.replace('\n','')
                raise MadGraph5Error("Could not read line '%s' of Pythia8 card."%\
                                                                            line)
            # Read a subrun if detected:
            if param=='Main:subrun':
                if read_subrun:
                    if not started_subrun_reading:
                        # Record that the subrun reading has started and proceed
                        started_subrun_reading = True
                    else:
                        # We encountered the next subrun. rewind last line and exit
                        tmpl.seek(last_pos)
                        break
                else:
                    # Start the reading of this subrun
                    tmpl.seek(last_pos)
                    subruns_to_write[int(value)] = StringIO.StringIO()
                    if int(value) in subruns:
                        self.subruns[int(value)].write(subruns_to_write[int(value)],
                                                      tmpl,read_subrun=True)
                        # Remove this subrun ID from the list
                        subruns.pop(subruns.index(int(value)))
                    else:
                        # Unknow subrun, create a dummy one
                        DummySubrun=PY8SubRun()
                        # Remove all of its variables (so that nothing is overwritten)
                        DummySubrun.clear()
                        DummySubrun.write(subruns_to_write[int(value)],
                                tmpl, read_subrun=True, 
                                print_only_visible=print_only_visible, 
                                direct_pythia_input=direct_pythia_input)

                        logger.info('Adding new unknown subrun with ID %d.'%
                                                                     int(value))
                    # Proceed to next line
                    last_pos = tmpl.tell()
                    line     = tmpl.readline()
                    continue
            
            # Change parameters which must be output
            if param in visible_param:
                new_value = PY8Card.pythia8_formatting(self[param])
                visible_param.pop(visible_param.index(param))
            elif param in hidden_output_param:
                new_value = PY8Card.pythia8_formatting(self[param])
                hidden_output_param.pop(hidden_output_param.index(param))
            else:
                # Just copy parameters which don't need to be specified
                if param.lower() not in self.params_to_never_write:
                    output.write(line)
                else:
                    output.write('! The following parameter was forced to be commented out by MG5aMC.\n')
                    output.write('! %s'%line)
                # Proceed to next line
                last_pos = tmpl.tell()
                line     = tmpl.readline()
                continue
            
            # Substitute the value. 
            # If it is directly the pytia input, then don't write the param if it
            # is not in the list of visible_params_to_always_write and was 
            # not user_set or system_set
            if ((not direct_pythia_input) or
                  (param.lower() in self.visible_params_to_always_write) or
                  (param.lower() in self.user_set) or
                  (param.lower() in self.system_set)):
                template = '%s=%s'
            else:
                # These are parameters that the user can edit in AskEditCards
                # but if neither the user nor the system edited them,
                # then they shouldn't be passed to Pythia
                template = '!%s=%s'

            output.write(template%(param_entry,
                                  value_entry.replace(value,new_value)))
        
            # Proceed to next line
            last_pos = tmpl.tell()
            line     = tmpl.readline()
        
        # If add_missing is False, make sure to empty the list of remaining parameters
        if not add_missing:
            visible_param = []
            hidden_output_param = []
        
        # Now output the missing parameters. Warn about visible ones.
        if len(visible_param)>0 and not template is None:
            output.write(
"""!
! Additional general parameters%s.
!
"""%(' for subrun %d'%self['Main:subrun'] if 'Main:subrun' in self else ''))
        for param in visible_param:
            value = PY8Card.pythia8_formatting(self[param])
            output.write('%s=%s\n'%(param,value))
            if template is None:
                if param=='Main:subrun':
                    output.write(
"""!
!  Definition of subrun %d
!
"""%self['Main:subrun'])
            elif param.lower() not in self.hidden_param:
                logger.debug('Adding parameter %s (missing in the template) to current '+\
                                    'pythia8 card (with value %s)',param, value)

        if len(hidden_output_param)>0 and not template is None:
            output.write(
"""!
! Additional technical parameters%s set by MG5_aMC.
!
"""%(' for subrun %d'%self['Main:subrun'] if 'Main:subrun' in self else ''))
        for param in hidden_output_param:
            if param.lower() in self.comments:
                comment = '\n'.join('! %s'%c for c in 
                          self.comments[param.lower()].split('\n'))
                output.write(comment+'\n')
            output.write('%s=%s\n'%(param,PY8Card.pythia8_formatting(self[param])))
        
        # Don't close the file if we were reading a subrun, but simply write 
        # output and return now
        if read_subrun:
            output_file.write(output.getvalue())
            return

        # Now add subruns not present in the template
        for subrunID in subruns:
            new_subrun = StringIO.StringIO()
            self.subruns[subrunID].write(new_subrun,None,read_subrun=True)
            subruns_to_write[subrunID] = new_subrun

        # Add all subruns to the output, in the right order
        for subrunID in sorted(subruns_to_write):
            output.write(subruns_to_write[subrunID].getvalue())

        # If 'LHEFInputs:nSubruns' is not user_set, then make sure it is
        # updated at least larger or equal to the maximum SubRunID
        if 'LHEFInputs:nSubruns'.lower() not in self.user_set and \
             len(subruns_to_write)>0 and 'LHEFInputs:nSubruns' in self\
             and self['LHEFInputs:nSubruns']<max(subruns_to_write.keys()):
            logger.info("Updating PY8 parameter 'LHEFInputs:nSubruns' to "+
          "%d so as to cover all defined subruns."%max(subruns_to_write.keys()))
            self['LHEFInputs:nSubruns'] = max(subruns_to_write.keys())
            output = StringIO.StringIO()
            self.write(output,template,print_only_visible=print_only_visible)

        # Write output
        if isinstance(output_file, str):
            out = open(output_file,'w')
            out.write(output.getvalue())
            out.close()
        else:
            output_file.write(output.getvalue())
        
    def read(self, file_input, read_subrun=False, setter='default'):
        """Read the input file, this can be a path to a file, 
           a file object, a str with the content of the file.
           The setter option choses the authority that sets potential 
           modified/new parameters. It can be either: 
             'default' or 'user' or 'system'"""
        if isinstance(file_input, str):
            if "\n" in file_input:
                finput = StringIO.StringIO(file_input)
            elif os.path.isfile(file_input):
                finput = open(file_input)
            else:
                raise Exception("File input '%s' not found." % file_input)
        elif isinstance(file_input, (StringIO.StringIO, file)):
            finput = file_input
        else:
            raise MadGraph5Error("Incorrect type for argument 'file_input': %s"%
                                                    file_input.__class__.__name__)

        # Read the template
        last_pos = finput.tell()
        line     = finput.readline()
        started_subrun_reading = False
        while line!='':
            # Skip comments
            if line.strip().startswith('!') or line.strip()=='':
                # proceed to next line
                last_pos = finput.tell()
                line     = finput.readline()
                continue
            # Read parameter
            try:
                param, value = line.split('=',1)
                param = param.strip()
                value = value.strip()
            except ValueError:
                line = line.replace('\n','')
                raise MadGraph5Error("Could not read line '%s' of Pythia8 card."%\
                                                                          line)
            if '!' in value:
                value,_ = value.split('!',1)                                                             
                                                                          
            # Read a subrun if detected:
            if param=='Main:subrun':
                if read_subrun:
                    if not started_subrun_reading:
                        # Record that the subrun reading has started and proceed
                        started_subrun_reading = True
                    else:
                        # We encountered the next subrun. rewind last line and exit
                        finput.seek(last_pos)
                        return
                else:
                    # Start the reading of this subrun
                    finput.seek(last_pos)
                    if int(value) in self.subruns:
                        self.subruns[int(value)].read(finput,read_subrun=True,
                                                                  setter=setter)
                    else:
                        # Unknow subrun, create a dummy one
                        NewSubrun=PY8SubRun()
                        NewSubrun.read(finput,read_subrun=True, setter=setter)
                        self.add_subrun(NewSubrun)

                    # proceed to next line
                    last_pos = finput.tell()
                    line     = finput.readline()
                    continue
            
            # Read parameter. The case of a parameter not defined in the card is
            # handled directly in ConfigFile.

            # Use the appropriate authority to set the new/changed variable
            if setter == 'user':
                self.userSet(param,value)
            elif setter == 'system':
                self.systemSet(param,value)
            else:
                self.defaultSet(param,value)

            # proceed to next line
            last_pos = finput.tell()
            line     = finput.readline()

class PY8SubRun(PY8Card):
    """ Class to characterize a specific PY8 card subrun section. """

    def add_default_subruns(self, type):
        """ Overloading of the homonym function called in the __init__ of PY8Card.
        The initialization of the self.subruns attribute should of course not
        be performed in PY8SubRun."""
        pass

    def __init__(self, *args, **opts):
        """ Initialize a subrun """
        
        # Force user to set it manually.
        subrunID = -1
        if 'subrun_id' in opts:
            subrunID = opts.pop('subrun_id')

        super(PY8SubRun, self).__init__(*args, **opts)
        self['Main:subrun']=subrunID

    def default_setup(self):
        """Sets up the list of available PY8SubRun parameters."""
        
        # Add all default PY8Card parameters
        super(PY8SubRun, self).default_setup()
        # Make sure they are all hidden
        self.hidden_param = [k.lower() for k in self.keys()]
        self.hidden_params_to_always_write = set()
        self.visible_params_to_always_write = set()

        # Now add Main:subrun and Beams:LHEF. They are not hidden.
        self.add_param("Main:subrun", -1)
        self.add_param("Beams:LHEF", "events.lhe.gz")



runblock = collections.namedtuple('block', ('name', 'fields', 'template_on', 'template_off'))
class RunCard(ConfigFile):

    filename = 'run_card'
    blocks = [] 
                                   
    def __new__(cls, finput=None, **opt):
        if cls is RunCard:
            if not finput:
                target_class = RunCardLO
            elif isinstance(finput, cls):
                target_class = finput.__class__
            elif isinstance(finput, str):
                if '\n' not in finput:
                    finput = open(finput).read()
                if 'req_acc_FO' in finput:
                    target_class = RunCardNLO
                else:
                    target_class = RunCardLO
            else:
                return None
            return super(RunCard, cls).__new__(target_class, finput, **opt)
        else:
            return super(RunCard, cls).__new__(cls, finput, **opt)

    def __init__(self, *args, **opts):
        
        # The following parameter are updated in the defaultsetup stage.
        
        #parameter for which no warning should be raised if not define
        self.hidden_param = []
        # in which include file the parameer should be written
        self.includepath = collections.defaultdict(list)
        #some parameter have different name in fortran code
        self.fortran_name = {}
        #parameter which are not supported anymore. (no action on the code)
        self.legacy_parameter = {}
        #a list with all the cuts variable and which type object impacted
        # L means charged lepton (l) and neutral lepton (n)
        # d means that it is related to decay chain
        # J means both light jet (j) and heavy jet (b)
        # aj/jl/bj/bl/al are also possible (and stuff like aa/jj/llll/...
        self.cuts_parameter = {}
        # parameter added where legacy requires an older value.
        self.system_default = {}
        
        self.display_block = [] # set some block to be displayed
        self.cut_class = {} 
        self.warned=False


        super(RunCard, self).__init__(*args, **opts)

    def add_param(self, name, value, fortran_name=None, include=True, 
                  hidden=False, legacy=False, cut=False, system=False, sys_default=None, 
                  **opts):
        """ add a parameter to the card. value is the default value and 
        defines the type (int/float/bool/str) of the input.
        fortran_name defines what is the associate name in the f77 code
        include defines if we have to put the value in the include file
        hidden defines if the parameter is expected to be define by the user.
        legacy:Parameter which is not used anymore (raise a warning if not default)
        cut: defines the list of cut parameter to allow to set them all to off.
        sys_default: default used if the parameter is not in the card
        
        options of **opts:
        - allowed: list of valid options. '*' means anything else should be allowed.
                 empty list means anything possible as well. 
        - comment: add comment for writing/help
        - typelist: type of the list if default is empty
        """

        super(RunCard, self).add_param(name, value, system=system,**opts)
        name = name.lower()
        if fortran_name:
            self.fortran_name[name] = fortran_name
        if legacy:
            self.legacy_parameter[name] = value
            include = False
        self.includepath[include].append(name)
        if hidden or system:
            self.hidden_param.append(name)
        if cut:
            self.cuts_parameter[name] = cut
        if sys_default is not None:
            self.system_default[name] = sys_default

        

    def read(self, finput, consistency=True):
        """Read the input file, this can be a path to a file, 
           a file object, a str with the content of the file."""
           
        if isinstance(finput, str):
            if "\n" in finput:
                finput = finput.split('\n')
            elif os.path.isfile(finput):
                finput = open(finput)
            else:
                raise Exception("No such file %s" % finput)
        
        for line in finput:
            line = line.split('#')[0]
            line = line.split('!')[0]
            line = line.rsplit('=',1)
            if len(line) != 2:
                continue
            value, name = line
            name = name.lower().strip()
            if name not in self and ('min' in name or 'max' in name):
                #looks like an entry added by one user -> add it nicely
                self.add_param(name, float(value), hidden=True, cut=True)
            else:
                self.set( name, value, user=True)
        # parameter not set in the run_card can be set to compatiblity value
        if consistency:
                try:
                    self.check_validity()
                except InvalidRunCard as error:
                    if consistency == 'warning':
                        logger.warning(str(error))
                    else:
                        raise

    def valid_line(self, line, tmp):
        template_options = tmp
        default = template_options['default']
        if line.startswith('#IF('):
            cond = line[4:line.find(')')]
            if template_options.get(cond,  default):
                return True
            else:
                return False
        elif line.strip().startswith('%'):
            parameter = line[line.find('(')+1:line.find(')')]
            
            try:
                cond = self.cuts_parameter[parameter]
            except KeyError:
                return True
            
            
            if template_options.get(cond, default) or cond is True:
                return True
            else:
                return False 
        else:
            return True      
                    
                
    def write(self, output_file, template=None, python_template=False,
                    write_hidden=False, template_options=None):
        """Write the run_card in output_file according to template 
           (a path to a valid run_card)"""

        to_write = set(self.user_set) 
        written = set()
        if not template:
            raise Exception
        if not template_options:
            template_options = collections.defaultdict(str)

        # check which optional block to write:
        write_block= []
        for b in self.blocks:
            name = b.name
            # check if the block has to be written
            if name not in self.display_block and \
               not any(f in self.user_set for f in b.fields):
                continue
            write_block.append(b.name)
            
            
        if python_template:
            text = open(template,'r').read()
            text = text.split('\n')             
            # remove if templating
            text = [l if not l.startswith('#IF') else l[l.find(')# ')+2:] 
                    for l in text if self.valid_line(l, template_options)]
            text ='\n'.join(text)
        
        if python_template and not to_write:
            import string
            if self.blocks:
                text = string.Template(text)
                mapping = {}
                for b in self.blocks:
                    if b.name in write_block:
                        mapping[b.name] = b.template_on
                    else:
                        mapping[b.name] = b.template_off
                text = text.substitute(mapping)

            if not self.list_parameter:
                text = text % self
            else:
                data = dict((key.lower(),value) for key, value in self.items())              
                for name in self.list_parameter:
                    if self.list_parameter[name] != str:
                        data[name] = ', '.join(str(v) for v in data[name])
                    else:
                        data[name] = "['%s']" % "', '".join(str(v) for v in data[name])
                text = text % data
        else:                        
            text = ""
            for line in open(template,'r'):                  
                nline = line.split('#')[0]
                nline = nline.split('!')[0]
                comment = line[len(nline):]
                nline = nline.split('=')
                if python_template and nline[0].startswith('$'):
                    block_name = nline[0][1:].strip()
                    this_group = [b for b in self.blocks if b.name == block_name]
                    if not this_group:
                        logger.debug("block %s not defined", block_name)
                        continue
                    else:
                        this_group = this_group[0]
                    if block_name in write_block:
                        text += this_group.template_on % self
                        for name in this_group.fields:
                            written.add(name)
                            if name in to_write:
                                to_write.remove(name)
                    else:
                        text += this_group.template_off % self
                    
                elif len(nline) != 2:
                    text += line
                elif nline[1].strip() in self:
                    name = nline[1].strip().lower()
                    value = self[name]
                    if name in self.list_parameter:
                        if self.list_parameter[name] != str:
                            value = ', '.join([str(v) for v in value])
                        else:
                            value =  "['%s']" % "', '".join(str(v) for v in value)
                    if python_template:
                        text += line % {nline[1].strip():value, name:value}
                        written.add(name)
                    else:
                        if not comment or comment[-1]!='\n':
                            endline = '\n'
                        else:
                            endline = ''
                        text += '  %s\t= %s %s%s' % (value, name, comment, endline)
                        written.add(name)                        

                    if name in to_write:
                        to_write.remove(name)
                else:
                    logger.info('Adding missing parameter %s to current %s (with default value)',
                                 (name, self.filename))
                    written.add(name) 
                    text += line 

            for b in self.blocks:
                if b.name not in write_block:
                    continue
                # check if all attribute of the block have been written already
                if all(f in written for f in b.fields):
                    continue

                to_add = []
                for line in b.template_on.split('\n'):                  
                    nline = line.split('#')[0]
                    nline = nline.split('!')[0]
                    nline = nline.split('=')
                    if len(nline) != 2:
                        to_add.append(line)
                    elif nline[1].strip() in self:
                        name = nline[1].strip().lower()
                        value = self[name]
                        if name in self.list_parameter:
                            value = ', '.join([str(v) for v in value])
                        if name in written:
                            continue #already include before
                        else:
                            to_add.append(line % {nline[1].strip():value, name:value})
                            written.add(name)                        
    
                        if name in to_write:
                            to_write.remove(name)
                    else:
                        raise Exception
                
                if b.template_off in text:
                    text = text.replace(b.template_off, '\n'.join(to_add))
                else:
                    text += '\n'.join(to_add)

        if to_write or write_hidden:
            text+="""#********************************************************************* 
#  Additional hidden parameters
#*********************************************************************
"""            
            if write_hidden:
                #
                # do not write hidden parameter not hidden for this template 
                #
                if python_template:
                    written = written.union(set(re.findall('\%\((\w*)\)s', open(template,'r').read(), re.M)))
                to_write = to_write.union(set(self.hidden_param))
                to_write = to_write.difference(written)

            for key in to_write:
                if key in self.system_only:
                    continue

                comment = self.comments.get(key,'hidden_parameter').replace('\n','\n#')
                text += '  %s\t= %s # %s\n' % (self[key], key, comment)

        if isinstance(output_file, str):
            fsock = open(output_file,'w')
            fsock.write(text)
            fsock.close()
        else:
            output_file.write(text)


    def get_default(self, name, default=None, log_level=None):
        """return self[name] if exist otherwise default. log control if we 
        put a warning or not if we use the default value"""

        lower_name = name.lower()
        if lower_name not in self.user_set:
            if log_level is None:
                if lower_name in self.system_only:
                    log_level = 5
                elif lower_name in self.auto_set:
                    log_level = 5
                elif lower_name in self.hidden_param:
                    log_level = 10
                elif lower_name in self.cuts_parameter:
                    if not MADEVENT and madgraph.ADMIN_DEBUG:
                        log_level = 5
                    else:
                        log_level = 10
                else:
                    log_level = 20
            if not default:
                default = dict.__getitem__(self, name.lower())
 
            logger.log(log_level, '%s missed argument %s. Takes default: %s'
                                   % (self.filename, name, default))
            self[name] = default
            return default
        else:
            return self[name]   

    
    @staticmethod
    def f77_formatting(value, formatv=None):
        """format the variable into fortran. The type is detected by default"""

        if not formatv:
            if isinstance(value, bool):
                formatv = 'bool'
            elif isinstance(value, int):
                formatv = 'int'
            elif isinstance(value, float):
                formatv = 'float'
            elif isinstance(value, str):
                formatv = 'str'
            else:
                logger.debug("unknow format for f77_formatting: %s" , str(value))
                formatv = 'str'
        else:
            assert formatv
            
        if formatv == 'bool':
            if str(value) in ['1','T','.true.','True']:
                return '.true.'
            else:
                return '.false.'
            
        elif formatv == 'int':
            try:
                return str(int(value))
            except ValueError:
                fl = float(value)
                if int(fl) == fl:
                    return str(int(fl))
                else:
                    raise
                
        elif formatv == 'float':
            if isinstance(value, str):
                value = value.replace('d','e')
            return ('%.10e' % float(value)).replace('e','d')
        
        elif formatv == 'str':
            # Check if it is a list
            if value.strip().startswith('[') and value.strip().endswith(']'):
                elements = (value.strip()[1:-1]).split()
                return ['_length = %d'%len(elements)]+\
                       ['(%d) = %s'%(i+1, elem.strip()) for i, elem in \
                                                            enumerate(elements)]
            else:
                return "'%s'" % value
        

    
    def check_validity(self, log_level=30):
        """check that parameter missing in the card are set to the expected value"""

        for name, value in self.system_default.items():
                self.set(name, value, changeifuserset=False)
        

        for name in self.includepath[False]:
            to_bypass = self.hidden_param + list(self.legacy_parameter.keys())
            if name not in to_bypass:
                self.get_default(name, log_level=log_level) 

        for name in self.legacy_parameter:
            if self[name] != self.legacy_parameter[name]:
                logger.warning("The parameter %s is not supported anymore this parameter will be ignored." % name)
               
    default_include_file = 'run_card.inc'

    def update_system_parameter_for_include(self):
        """update hidden system only parameter for the correct writtin in the 
        include"""
        return

    def write_include_file(self, output_dir):
        """Write the various include file in output_dir.
        The entry True of self.includepath will be written in run_card.inc
        The entry False will not be written anywhere"""
        
        # ensure that all parameter are coherent and fix those if needed
        self.check_validity()
        
        #ensusre that system only parameter are correctly set
        self.update_system_parameter_for_include()
        
        for incname in self.includepath:
            if incname is True:
                pathinc = self.default_include_file
            elif incname is False:
                continue
            else:
                pathinc = incname

            fsock = file_writers.FortranWriter(pjoin(output_dir,pathinc))  
            for key in self.includepath[incname]:                
                #define the fortran name
                if key in self.fortran_name:
                    fortran_name = self.fortran_name[key]
                else:
                    fortran_name = key
                    
                #get the value with warning if the user didn't set it
                value = self.get_default(key)
                # Special treatment for strings containing a list of
                # strings. Convert it to a list of strings
                if isinstance(value, list):
                    # in case of a list, add the length of the list as 0th
                    # element in fortran. Only in case of integer or float
                    # list (not for bool nor string)
                    targettype = self.list_parameter[key]                        
                    if targettype is bool:
                        pass
                    elif targettype is int:
                        line = '%s(%s) = %s \n' % (fortran_name, 0, self.f77_formatting(len(value)))
                        fsock.writelines(line)
                    elif targettype is float:
                        line = '%s(%s) = %s \n' % (fortran_name, 0, self.f77_formatting(float(len(value))))
                        fsock.writelines(line)
                    # output the rest of the list in fortran
                    for i,v in enumerate(value):
                        line = '%s(%s) = %s \n' % (fortran_name, i+1, self.f77_formatting(v))
                        fsock.writelines(line)
                elif isinstance(value, dict):
                    for fortran_name, onevalue in value.items():
                        line = '%s = %s \n' % (fortran_name, self.f77_formatting(onevalue))
                        fsock.writelines(line)                       
                else:
                    line = '%s = %s \n' % (fortran_name, self.f77_formatting(value))
                    fsock.writelines(line)
            fsock.close()   

    @staticmethod
    def get_idbmup(lpp):
        """return the particle colliding pdg code"""
        if lpp in (1,2, -1,-2):
            return math.copysign(2212, lpp)
        elif lpp in (3,-3):
            return math.copysign(11, lpp)
        elif lpp == 0:
            #logger.critical("Fail to write correct idbmup in the lhe file. Please correct those by hand")
            return 0
        else:
            return lpp

    def get_banner_init_information(self):
        """return a dictionary with the information needed to write
        the first line of the <init> block of the lhe file."""
        
        output = {}
        output["idbmup1"] = self.get_idbmup(self['lpp1'])
        output["idbmup2"] = self.get_idbmup(self['lpp2'])
        output["ebmup1"] = self["ebeam1"]
        output["ebmup2"] = self["ebeam2"]
        output["pdfgup1"] = 0
        output["pdfgup2"] = 0
        output["pdfsup1"] = self.get_pdf_id(self["pdlabel"])
        output["pdfsup2"] = self.get_pdf_id(self["pdlabel"])
        return output
    
    def get_pdf_id(self, pdf):
        if pdf == "lhapdf":
            lhaid = self["lhaid"]
            if isinstance(lhaid, list):
                return lhaid[0]
            else:
                return lhaid
        else: 
            return {'none': 0, 
                    'cteq6_m':10000,'cteq6_l':10041,'cteq6l1':10042,
                    'nn23lo':246800,'nn23lo1':247000,'nn23nlo':244800
                    }[pdf]    
    
    def get_lhapdf_id(self):
        return self.get_pdf_id(self['pdlabel'])

    def remove_all_cut(self): 
        """remove all the cut"""

        for name in self.cuts_parameter:
            targettype = type(self[name])
            if targettype == bool:
                self[name] = False
            if targettype == dict:
                self[name] = '{}'
            elif 'min' in name:
                self[name] = 0
            elif 'max' in name:
                self[name] = -1
            elif 'eta' in name:
                self[name] = -1
            else:
                self[name] = 0       

class RunCardLO(RunCard):
    """an object to handle in a nice way the run_card information"""
    
    blocks = [
#    HEAVY ION OPTIONAL BLOCK            
        runblock(name='ion_pdf', fields=('nb_neutron1', 'nb_neutron2','nb_proton1','nb_proton2','mass_ion1', 'mass_ion2'),
            template_on=\
"""#*********************************************************************
# Heavy ion PDF / rescaling of PDF                                   *
#*********************************************************************
  %(nb_proton1)s    = nb_proton1 # number of proton for the first beam
  %(nb_neutron1)s    = nb_neutron1 # number of neutron for the first beam
  %(mass_ion1)s = mass_ion1 # mass of the heavy ion (first beam)
# Note that seting differently the two beams only work if you use 
# group_subprocess=False when generating your matrix-element
  %(nb_proton2)s    = nb_proton2 # number of proton for the second beam
  %(nb_neutron2)s    = nb_neutron2 # number of neutron for the second beam
  %(mass_ion2)s = mass_ion2 # mass of the heavy ion (second beam)  
""",
            template_off='# To see heavy ion options: type "update ion_pdf"'),
              
              
#    BEAM POLARIZATION OPTIONAL BLOCK
        runblock(name='beam_pol', fields=('polbeam1','polbeam2'),
            template_on=\
"""#*********************************************************************
# Beam polarization from -100 (left-handed) to 100 (right-handed)    *
#*********************************************************************
     %(polbeam1)s     = polbeam1 ! beam polarization for beam 1
     %(polbeam2)s     = polbeam2 ! beam polarization for beam 2
""",                                               
            template_off='# To see polarised beam options: type "update beam_pol"'),

#    SYSCALC OPTIONAL BLOCK              
        runblock(name='syscalc', fields=('sys_scalefact', 'sys_alpsfact','sys_matchscale','sys_pdf'),
              template_on=\
"""#**************************************
# Parameter below of the systematics study
#  will be used by SysCalc (if installed)
#**************************************
#
%(sys_scalefact)s = sys_scalefact  # factorization/renormalization scale factor
%(sys_alpsfact)s = sys_alpsfact  # \alpha_s emission scale factors
%(sys_matchscale)s = sys_matchscale # variation of merging scale
# PDF sets and number of members (0 or none for all members).
%(sys_pdf)s = sys_pdf # list of pdf sets. (errorset not valid for syscalc)
# MSTW2008nlo68cl.LHgrid 1  = sys_pdf
#
""", 
    template_off= '# Syscalc is deprecated but to see the associate options type\'update syscalc\''),

#    ECUT block (hidden it by default but for e+ e- collider)             
        runblock(name='ecut', fields=('ej','eb','ea','el','ejmax','ebmax','eamax','elmax','e_min_pdg','e_max_pdg'),
              template_on=\
"""#*********************************************************************
# Minimum and maximum E's (in the center of mass frame)              *
#*********************************************************************
  %(ej)s  = ej     ! minimum E for the jets
  %(eb)s  = eb     ! minimum E for the b
  %(ea)s  = ea     ! minimum E for the photons
  %(el)s  = el     ! minimum E for the charged leptons
  %(ejmax)s   = ejmax ! maximum E for the jets
 %(ebmax)s   = ebmax ! maximum E for the b
 %(eamax)s   = eamax ! maximum E for the photons
 %(elmax)s   = elmax ! maximum E for the charged leptons
 %(e_min_pdg)s = e_min_pdg ! E cut for other particles (use pdg code). Applied on particle and anti-particle
 %(e_max_pdg)s = e_max_pdg ! E cut for other particles (syntax e.g. {6: 100, 25: 50})
""", 
    template_off= '#\n# For display option for energy cut in the partonic center of mass frame type \'update ecut\'\n#'),

#    Frame for polarization
    runblock(name='frame', fields=('me_frame'),
              template_on=\
"""#*********************************************************************
# Frame where to evaluate the matrix-element (not the cut!) for polarization   
#*********************************************************************
  %(me_frame)s  = me_frame     ! list of particles to sum-up to define the rest-frame
                               ! in which to evaluate the matrix-element
                               ! [1,2] means the partonic center of mass 
""", 
    template_off= ''),        
#    MERGING BLOCK:  MLM           
        runblock(name='MLM', fields=('ickkw','alpsfact','chcluster','asrwgtflavor','auto_ptj_mjj','xqcut'),
            template_on=\
"""#*********************************************************************
# Matching parameter (MLM only)
#*********************************************************************
 %(ickkw)s = ickkw            ! 0 no matching, 1 MLM
 %(alpsfact)s = alpsfact         ! scale factor for QCD emission vx
 %(chcluster)s = chcluster        ! cluster only according to channel diag
 %(asrwgtflavor)s = asrwgtflavor     ! highest quark flavor for a_s reweight
 %(auto_ptj_mjj)s  = auto_ptj_mjj  ! Automatic setting of ptj and mjj if xqcut >0
                                   ! (turn off for VBF and single top processes)
 %(xqcut)s   = xqcut   ! minimum kt jet measure between partons
""",
            template_off='# To see MLM/CKKW  merging options: type "update MLM" or "update CKKW"'),

#    MERGING BLOCK:  CKKW         
        runblock(name='CKKW', fields=(),
            template_on=\
"""#***********************************************************************
# Turn on either the ktdurham or ptlund cut to activate                *
# CKKW(L) merging with Pythia8 [arXiv:1410.3012, arXiv:1109.4829]      *
#***********************************************************************
 %(ktdurham)s  =  ktdurham
 %(dparameter)s   =  dparameter
 %(ptlund)s  =  ptlund
 %(pdgs_for_merging_cut)s  =  pdgs_for_merging_cut ! PDGs for two cuts above
""",
            template_off=''),    
              
        runblock(name='RUNNING', fields=('fixed_other_scale','muo_ref_fixed','muo_over_ref'),
                             template_on=\
"""#***********************************************************************
# CONTROL The additional running scale (not QCD)                       *
#    Such running is NOT include in systematics computation            *
#***********************************************************************
 %(fixed_other_scale)s = fixed_other_scale ! False means dynamical scale 
 %(muo_ref_fixed)s  =  muo_ref_fixed ! scale to use if fixed scale mode
 %(muo_over_ref)s   =  muo_over_ref  ! ratio to mur if dynamical scale
""",
            template_off=''), 

    ]    
    
    
    def default_setup(self):
        """default value for the run_card.dat"""
        
        self.add_param("run_tag", "tag_1", include=False)
        self.add_param("gridpack", False)
        self.add_param("time_of_flight", -1.0, include=False)
        self.add_param("nevents", 10000)        
        self.add_param("iseed", 0)
        self.add_param("python_seed", -2, include=False, hidden=True, comment="controlling python seed [handling in particular the final unweighting].\n -1 means use default from random module.\n -2 means set to same value as iseed")
        self.add_param("lpp1", 1, fortran_name="lpp(1)", allowed=[-1,1,0,2,3,9, -2,-3,4,-4],
                        comment='first beam energy distribution:\n 0: fixed energy\n 1: PDF from proton\n -1: PDF from anti-proton\n 2:photon from proton, 3:photon from electron, 4: photon from muon, 9: PLUGIN MODE')
        self.add_param("lpp2", 1, fortran_name="lpp(2)", allowed=[-1,1,0,2,3,9,4,-4],
                       comment='first beam energy distribution:\n 0: fixed energy\n 1: PDF from proton\n -1: PDF from anti-proton\n 2:photon from proton, 3:photon from electron, 4: photon from muon, 9: PLUGIN MODE')
        self.add_param("ebeam1", 6500.0, fortran_name="ebeam(1)")
        self.add_param("ebeam2", 6500.0, fortran_name="ebeam(2)")
        self.add_param("polbeam1", 0.0, fortran_name="pb1", hidden=True,
                                              comment="Beam polarization from -100 (left-handed) to 100 (right-handed) --use lpp=0 for this parameter--")
        self.add_param("polbeam2", 0.0, fortran_name="pb2", hidden=True,
                                              comment="Beam polarization from -100 (left-handed) to 100 (right-handed) --use lpp=0 for this parameter--")
        self.add_param('nb_proton1', 1, hidden=True, allowed=[1,0, 82 , '*'],fortran_name="nb_proton(1)",
                       comment='For heavy ion physics nb of proton in the ion (for both beam but if group_subprocess was False)')
        self.add_param('nb_proton2', 1, hidden=True, allowed=[1,0, 82 , '*'],fortran_name="nb_proton(2)",
                       comment='For heavy ion physics nb of proton in the ion (used for beam 2 if group_subprocess was False)')
        self.add_param('nb_neutron1', 0, hidden=True, allowed=[1,0, 126 , '*'],fortran_name="nb_neutron(1)",
                       comment='For heavy ion physics nb of neutron in the ion (for both beam but if group_subprocess was False)')
        self.add_param('nb_neutron2', 0, hidden=True, allowed=[1,0, 126 , '*'],fortran_name="nb_neutron(2)",
                       comment='For heavy ion physics nb of neutron in the ion (of beam 2 if group_subprocess was False )')        
        self.add_param('mass_ion1', -1.0, hidden=True, fortran_name="mass_ion(1)",
                       allowed=[-1,0, 0.938, 207.9766521*0.938, 0.000511, 0.105, '*'],
                       comment='For heavy ion physics mass in GeV of the ion (of beam 1)')
        self.add_param('mass_ion2', -1.0, hidden=True, fortran_name="mass_ion(2)",
                       allowed=[-1,0, 0.938, 207.9766521*0.938, 0.000511, 0.105, '*'],
                       comment='For heavy ion physics mass in GeV of the ion (of beam 2)')
        
        self.add_param("pdlabel", "nn23lo1", allowed=['lhapdf', 'cteq6_m','cteq6_l', 'cteq6l1','nn23lo', 'nn23lo1', 'nn23nlo']), 
        self.add_param("lhaid", 230000, hidden=True)
        self.add_param("fixed_ren_scale", False)
        self.add_param("fixed_fac_scale", False)
        self.add_param("fixed_other_scale", False, hidden=True)
        self.add_param("scale", 91.1880)
        self.add_param("dsqrt_q2fact1", 91.1880, fortran_name="sf1")
        self.add_param("dsqrt_q2fact2", 91.1880, fortran_name="sf2")
        self.add_param("muo_ref_fixed", 91.1880, hidden=True)
        self.add_param("dynamical_scale_choice", -1, comment="\'-1\' is based on CKKW back clustering (following feynman diagram).\n \'1\' is the sum of transverse energy.\n '2' is HT (sum of the transverse mass)\n '3' is HT/2\n '4' is the center of mass energy",
                                                allowed=[-1,0,1,2,3,4])
        self.add_param("muo_over_ref", 1.0, hidden=True, comment='ratio mu_other/mu for dynamical scale')
        
        # Bias module options
        self.add_param("bias_module", 'None', include=False)
        self.add_param('bias_parameters', {'__type__':1.0}, include='BIAS/bias.inc')
                
        #matching
        self.add_param("scalefact", 1.0)
        self.add_param("ickkw", 0, allowed=[0,1], hidden=True,                  comment="\'0\' for standard fixed order computation.\n\'1\' for MLM merging activates alphas and pdf re-weighting according to a kt clustering of the QCD radiation.")
        self.add_param("highestmult", 1, fortran_name="nhmult", hidden=True)
        self.add_param("ktscheme", 1, hidden=True)
        self.add_param("alpsfact", 1.0, hidden=True)
        self.add_param("chcluster", False, hidden=True)
        self.add_param("pdfwgt", True, hidden=True)
        self.add_param("asrwgtflavor", 5, hidden=True,                          comment = 'highest quark flavor for a_s reweighting in MLM')
        self.add_param("clusinfo", True, hidden=True)
        #format output / boost
        self.add_param("lhe_version", 3.0, hidden=True)
        self.add_param("boost_event", "False", hidden=True, include=False,      comment="allow to boost the full event. The boost put at rest the sume of 4-momenta of the particle selected by the filter defined here. example going to the higgs rest frame: lambda p: p.pid==25")
        self.add_param("me_frame", [1,2], hidden=True, include=False, comment="choose lorentz frame where to evaluate matrix-element [for non lorentz invariant matrix-element/polarization]:\n  - 0: partonic center of mass\n - 1: Multi boson frame\n - 2 : (multi) scalar frame\n - 3 : user custom")
        self.add_param('frame_id', 6,  system=True)
        self.add_param("event_norm", "average", allowed=['sum','average', 'unity'],
                        include=False, sys_default='sum', hidden=True)
        #cut
        self.add_param("auto_ptj_mjj", True, hidden=True)
        self.add_param("bwcutoff", 15.0)
        self.add_param("cut_decays", False, cut='d')
        self.add_param("nhel", 0, include=False)
        #pt cut
        self.add_param("ptj", 20.0, cut='j')
        self.add_param("ptb", 0.0, cut='b')
        self.add_param("pta", 10.0, cut='a')
        self.add_param("ptl", 10.0, cut='l')
        self.add_param("misset", 0.0, cut='n')
        self.add_param("ptheavy", 0.0, cut='H',                                comment='this cut apply on particle heavier than 10 GeV')
        self.add_param("ptonium", 1.0, legacy=True)
        self.add_param("ptjmax", -1.0, cut='j')
        self.add_param("ptbmax", -1.0, cut='b')
        self.add_param("ptamax", -1.0, cut='a')
        self.add_param("ptlmax", -1.0, cut='l')
        self.add_param("missetmax", -1.0, cut='n')
        # E cut
        self.add_param("ej", 0.0, cut='j', hidden=True)
        self.add_param("eb", 0.0, cut='b', hidden=True)
        self.add_param("ea", 0.0, cut='a', hidden=True)
        self.add_param("el", 0.0, cut='l', hidden=True)
        self.add_param("ejmax", -1.0, cut='j', hidden=True)
        self.add_param("ebmax", -1.0, cut='b', hidden=True)
        self.add_param("eamax", -1.0, cut='a', hidden=True)
        self.add_param("elmax", -1.0, cut='l', hidden=True)
        # Eta cut
        self.add_param("etaj", 5.0, cut='j')
        self.add_param("etab", -1.0, cut='b')
        self.add_param("etaa", 2.5, cut='a')
        self.add_param("etal", 2.5, cut='l')
        self.add_param("etaonium", 0.6, legacy=True)
        self.add_param("etajmin", 0.0, cut='a')
        self.add_param("etabmin", 0.0, cut='b')
        self.add_param("etaamin", 0.0, cut='a')
        self.add_param("etalmin", 0.0, cut='l')
        # DRJJ
        self.add_param("drjj", 0.4, cut='jj')
        self.add_param("drbb", 0.0, cut='bb')
        self.add_param("drll", 0.4, cut='ll')
        self.add_param("draa", 0.4, cut='aa')
        self.add_param("drbj", 0.0, cut='bj')
        self.add_param("draj", 0.4, cut='aj')
        self.add_param("drjl", 0.4, cut='jl')
        self.add_param("drab", 0.0, cut='ab')
        self.add_param("drbl", 0.0, cut='bl')
        self.add_param("dral", 0.4, cut='al')
        self.add_param("drjjmax", -1.0, cut='jj')
        self.add_param("drbbmax", -1.0, cut='bb')
        self.add_param("drllmax", -1.0, cut='ll')
        self.add_param("draamax", -1.0, cut='aa')
        self.add_param("drbjmax", -1.0, cut='bj')
        self.add_param("drajmax", -1.0, cut='aj')
        self.add_param("drjlmax", -1.0, cut='jl')
        self.add_param("drabmax", -1.0, cut='ab')
        self.add_param("drblmax", -1.0, cut='bl')
        self.add_param("dralmax", -1.0, cut='al')
        # invariant mass
        self.add_param("mmjj", 0.0, cut='jj')
        self.add_param("mmbb", 0.0, cut='bb')
        self.add_param("mmaa", 0.0, cut='aa')
        self.add_param("mmll", 0.0, cut='ll')
        self.add_param("mmjjmax", -1.0, cut='jj')
        self.add_param("mmbbmax", -1.0, cut='bb')                
        self.add_param("mmaamax", -1.0, cut='aa')
        self.add_param("mmllmax", -1.0, cut='ll')
        self.add_param("mmnl", 0.0, cut='LL')
        self.add_param("mmnlmax", -1.0, cut='LL')
        #minimum/max pt for sum of leptons
        self.add_param("ptllmin", 0.0, cut='ll')
        self.add_param("ptllmax", -1.0, cut='ll')
        self.add_param("xptj", 0.0, cut='jj')
        self.add_param("xptb", 0.0, cut='bb')
        self.add_param("xpta", 0.0, cut='aa') 
        self.add_param("xptl", 0.0, cut='ll')
        # ordered pt jet 
        self.add_param("ptj1min", 0.0, cut='jj')
        self.add_param("ptj1max", -1.0, cut='jj')
        self.add_param("ptj2min", 0.0, cut='jj')
        self.add_param("ptj2max", -1.0, cut='jj')
        self.add_param("ptj3min", 0.0, cut='jjj')
        self.add_param("ptj3max", -1.0, cut='jjj')
        self.add_param("ptj4min", 0.0, cut='j'*4)
        self.add_param("ptj4max", -1.0, cut='j'*4)                
        self.add_param("cutuse", 0, cut='jj')
        # ordered pt lepton
        self.add_param("ptl1min", 0.0, cut='l'*2)
        self.add_param("ptl1max", -1.0, cut='l'*2)
        self.add_param("ptl2min", 0.0, cut='l'*2)
        self.add_param("ptl2max", -1.0, cut='l'*2)
        self.add_param("ptl3min", 0.0, cut='l'*3)
        self.add_param("ptl3max", -1.0, cut='l'*3)        
        self.add_param("ptl4min", 0.0, cut='l'*4)
        self.add_param("ptl4max", -1.0, cut='l'*4)
        # Ht sum of jets
        self.add_param("htjmin", 0.0, cut='j'*2)
        self.add_param("htjmax", -1.0, cut='j'*2)
        self.add_param("ihtmin", 0.0, cut='J'*2)
        self.add_param("ihtmax", -1.0, cut='J'*2)
        self.add_param("ht2min", 0.0, cut='J'*3) 
        self.add_param("ht3min", 0.0, cut='J'*3)
        self.add_param("ht4min", 0.0, cut='J'*4)
        self.add_param("ht2max", -1.0, cut='J'*3)
        self.add_param("ht3max", -1.0, cut='J'*3)
        self.add_param("ht4max", -1.0, cut='J'*4)
        # photon isolation
        self.add_param("ptgmin", 0.0, cut='aj')
        self.add_param("r0gamma", 0.4, hidden=True)
        self.add_param("xn", 1.0, hidden=True)
        self.add_param("epsgamma", 1.0, hidden=True) 
        self.add_param("isoem", True, hidden=True)
        self.add_param("xetamin", 0.0, cut='jj')
        self.add_param("deltaeta", 0.0, cut='j'*2)
        self.add_param("ktdurham", -1.0, fortran_name="kt_durham", cut='j')
        self.add_param("dparameter", 0.4, fortran_name="d_parameter", cut='j')
        self.add_param("ptlund", -1.0, fortran_name="pt_lund", cut='j')
        self.add_param("pdgs_for_merging_cut", [21, 1, 2, 3, 4, 5, 6], hidden=True)
        self.add_param("maxjetflavor", 4)
        self.add_param("xqcut", 0.0, cut=True)
        self.add_param("use_syst", True)
        self.add_param('systematics_program', 'systematics', include=False, hidden=True, comment='Choose which program to use for systematics computation: none, systematics, syscalc')
        self.add_param('systematics_arguments', ['--mur=0.5,1,2', '--muf=0.5,1,2', '--pdf=errorset'], include=False, hidden=True, comment='Choose the argment to pass to the systematics command. like --mur=0.25,1,4. Look at the help of the systematics function for more details.')
        
        self.add_param("sys_scalefact", "0.5 1 2", include=False, hidden=True)
        self.add_param("sys_alpsfact", "None", include=False, hidden=True)
        self.add_param("sys_matchscale", "auto", include=False, hidden=True)
        self.add_param("sys_pdf", "errorset", include=False, hidden=True)
        self.add_param("sys_scalecorrelation", -1, include=False, hidden=True)

        #parameter not in the run_card by default
        self.add_param('gridrun', False, hidden=True)
        self.add_param('fixed_couplings', True, hidden=True)
        self.add_param('mc_grouped_subproc', True, hidden=True)
        self.add_param('xmtcentral', 0.0, hidden=True, fortran_name="xmtc")
        self.add_param('d', 1.0, hidden=True)
        self.add_param('gseed', 0, hidden=True, include=False)
        self.add_param('issgridfile', '', hidden=True)
        #job handling of the survey/ refine
        self.add_param('job_strategy', 0, hidden=True, include=False, allowed=[0,1,2], comment='see appendix of 1507.00020 (page 26)')
        self.add_param('hard_survey', 0, hidden=True, include=False, comment='force to have better estimate of the integral at survey for difficult mode like VBF')
        self.add_param("second_refine_treshold", 0.9, hidden=True, include=False, comment="set a treshold to bypass the use of a second refine. if the ratio of cross-section after survey by the one of the first refine is above the treshold, the  second refine will not be done.")
        self.add_param('survey_splitting', -1, hidden=True, include=False, comment="for loop-induced control how many core are used at survey for the computation of a single iteration.")
        self.add_param('survey_nchannel_per_job', 2, hidden=True, include=False, comment="control how many Channel are integrated inside a single job on cluster/multicore")
        self.add_param('refine_evt_by_job', -1, hidden=True, include=False, comment="control the maximal number of events for the first iteration of the refine (larger means less jobs)")
        self.add_param('small_width_treatment', 1e-6, hidden=True, comment="generation where the width is below VALUE times mass will be replace by VALUE times mass for the computation. The cross-section will be corrected assuming NWA. Not used for loop-induced process")
        
        # parameter allowing to define simple cut via the pdg
        # Special syntax are related to those. (can not be edit directly)
        self.add_param('pt_min_pdg',{'__type__':0.}, include=False, cut=True)
        self.add_param('pt_max_pdg',{'__type__':0.}, include=False, cut=True)
        self.add_param('E_min_pdg',{'__type__':0.}, include=False, hidden=True,cut=True)
        self.add_param('E_max_pdg',{'__type__':0.}, include=False, hidden=True,cut=True)
        self.add_param('eta_min_pdg',{'__type__':0.}, include=False,cut=True)
        self.add_param('eta_max_pdg',{'__type__':0.}, include=False,cut=True)
        self.add_param('mxx_min_pdg',{'__type__':0.}, include=False,cut=True)
        self.add_param('mxx_only_part_antipart', {'default':False}, include=False)
        
        self.add_param('pdg_cut',[0],  system=True) # store which PDG are tracked
        self.add_param('ptmin4pdg',[0.], system=True) # store pt min
        self.add_param('ptmax4pdg',[-1.], system=True)
        self.add_param('Emin4pdg',[0.], system=True) # store pt min
        self.add_param('Emax4pdg',[-1.], system=True)  
        self.add_param('etamin4pdg',[0.], system=True) # store pt min
        self.add_param('etamax4pdg',[-1.], system=True)   
        self.add_param('mxxmin4pdg',[-1.], system=True)
        self.add_param('mxxpart_antipart', [False], system=True)
                     
        
             
    def check_validity(self):
        """ """
        
        super(RunCardLO, self).check_validity()
        
        #Make sure that nhel is only either 0 (i.e. no MC over hel) or
        #1 (MC over hel with importance sampling). In particular, it can
        #no longer be > 1.
        if 'nhel' not in self:
            raise InvalidRunCard("Parameter nhel is not defined in the run_card.")
        if self['nhel'] not in [1,0]:
            raise InvalidRunCard("Parameter nhel can only be '0' or '1', "+\
                                                          "not %s." % self['nhel'])
        if int(self['maxjetflavor']) > 6:
            raise InvalidRunCard('maxjetflavor should be lower than 5! (6 is partly supported)')
  
        if len(self['pdgs_for_merging_cut']) > 1000:
            raise InvalidRunCard("The number of elements in "+\
                               "'pdgs_for_merging_cut' should not exceed 1000.")
  
        # some cut need to be deactivated in presence of isolation
        if self['ptgmin'] > 0:
            if self['pta'] > 0:
                logger.warning('pta cut discarded since photon isolation is used')
                self['pta'] = 0.0
            if self['draj'] > 0:
                logger.warning('draj cut discarded since photon isolation is used')
                self['draj'] = 0.0   
        
        # special treatment for gridpack use the gseed instead of the iseed        
        if self['gridrun']:
            self['iseed'] = self['gseed']
        
        #Some parameter need to be fixed when using syscalc
        if self['use_syst']:
            if self['scalefact'] != 1.0:
                logger.warning('Since use_syst=T, We change the value of \'scalefact\' to 1')
                self['scalefact'] = 1.0
     
        # CKKW Treatment
        if self['ickkw'] > 0:
            if self['ickkw'] != 1:
                logger.critical('ickkw >1 is pure alpha and only partly implemented.')
                import madgraph.interface.extended_cmd as basic_cmd
                answer = basic_cmd.smart_input('Do you really want to continue', allow_arg=['y','n'], default='n')
                if answer !='y':
                    raise InvalidRunCard('ickkw>1 is still in alpha')
            if self['use_syst']:
                # some additional parameter need to be fixed for Syscalc + matching
                if self['alpsfact'] != 1.0:
                    logger.warning('Since use_syst=T, We change the value of \'alpsfact\' to 1')
                    self['alpsfact'] =1.0
            if self['maxjetflavor'] == 6:
                raise InvalidRunCard('maxjetflavor at 6 is NOT supported for matching!')
            if self['ickkw'] == 2:
                # add warning if ckkw selected but the associate parameter are empty
                self.get_default('highestmult', log_level=20)                   
                self.get_default('issgridfile', 'issudgrid.dat', log_level=20)
        if self['xqcut'] > 0:
            if self['ickkw'] == 0:
                logger.error('xqcut>0 but ickkw=0. Potentially not fully consistent setup. Be carefull')
                time.sleep(5)
            if self['drjj'] != 0:
                if 'drjj' in self.user_set:
                    logger.warning('Since icckw>0, We change the value of \'drjj\' to 0')
                self['drjj'] = 0
            if self['drjl'] != 0:
                if 'drjl' in self.user_set:
                    logger.warning('Since icckw>0, We change the value of \'drjl\' to 0')
                self['drjl'] = 0    
            if not self['auto_ptj_mjj']:         
                if self['mmjj'] > self['xqcut']:
                    logger.warning('mmjj > xqcut (and auto_ptj_mjj = F). MMJJ set to 0')
                    self['mmjj'] = 0.0 
    
        # check validity of the pdf set
        if self['pdlabel'] == 'lhapdf':
            #add warning if lhaid not define
            self.get_default('lhaid', log_level=20)
            
        # if heavy ion mode use for one beam, forbis lpp!=1
        if self['lpp1'] not in [1,2]:
            if self['nb_proton1'] !=1 or self['nb_neutron1'] !=0:
                raise InvalidRunCard( "Heavy ion mode is only supported for lpp1=1/2")
        if self['lpp2'] not in [1,2]:
            if self['nb_proton2'] !=1 or self['nb_neutron2'] !=0:
                raise InvalidRunCard( "Heavy ion mode is only supported for lpp2=1/2")   

        # check if lpp = 
        for i in [1,2]:
            if abs(self['lpp%s' % i ]) in [3,4] and self['dsqrt_q2fact%s'%i] == 91.188:
                logger.warning("Photon from lepton are using fixed scale value of muf [dsqrt_q2fact%s] as the cut of the EPA. Looks like you kept the default value (Mz). Is this really the cut-off of the EPA that you want to use?" % i)
                time.sleep(5)
        
            if abs(self['lpp%s' % i ]) == 2 and self['dsqrt_q2fact%s'%i] == 91.188:
                logger.warning("Since 2.7.1 Photon from proton are using fixed scale value of muf [dsqrt_q2fact%s] as the cut of the Improved Weizsaecker-Williams formula. Please edit it accordingly." % i)
                time.sleep(5)
                
        # if both lpp1/2 are on PA mode -> force fixed factorization scale
        if abs(self['lpp1']) in [2, 3,4] and abs(self['lpp2']) in [2, 3,4] and not self['fixed_fac_scale']:
            raise InvalidRunCard("Having both beam in elastic photon mode requires fixec_fac_scale to be on True [since this is use as cutoff]")

        # check that ebeam is bigger than the associated mass.
        for i in [1,2]:
            if self['lpp%s' % i ] not in [1,2]:
                continue
            if self['mass_ion%i' % i] == -1:
                if self['ebeam%i' % i] < 0.938:
                    if self['ebeam%i' %i] == 0:
                        logger.warning("At rest proton mode set: Energy beam set to 0.938")
                        self.set('ebeam%i' %i, 0.938)
                    else:
                        raise InvalidRunCard("Energy for beam %i lower than proton mass. Please fix this")    
            elif self['ebeam%i' % i] < self['mass_ion%i' % i]:    
                if self['ebeam%i' %i] == 0:
                    logger.warning("At rest ion mode set: Energy beam set to %s" % self['mass_ion%i' % i])
                    self.set('ebeam%i' %i, self['mass_ion%i' % i])

    def update_system_parameter_for_include(self):
        
        # polarization
        self['frame_id'] = sum(2**(n) for n in self['me_frame'])
        
        # set the pdg_for_cut fortran parameter
        pdg_to_cut = set(list(self['pt_min_pdg'].keys()) +list(self['pt_max_pdg'].keys()) + 
                         list(self['e_min_pdg'].keys()) +list(self['e_max_pdg'].keys()) +
                         list(self['eta_min_pdg'].keys()) +list(self['eta_max_pdg'].keys())+
                         list(self['mxx_min_pdg'].keys()) + list(self['mxx_only_part_antipart'].keys()))
        pdg_to_cut.discard('__type__')
        pdg_to_cut.discard('default')
        if len(pdg_to_cut)>25:
            raise Exception("Maximum 25 different pdgs are allowed for pdg specific cut")
        
        if any(int(pdg)<0 for pdg in pdg_to_cut):
            logger.warning('PDG specific cuts are always applied symmetrically on particle/anti-particle. Always use positve PDG codes')
            raise MadGraph5Error('Some PDG specific cuts are defined with negative pdg code')
        
        
        if any(pdg in pdg_to_cut for pdg in [1,2,3,4,5,21,22,11,13,15]):
            raise Exception("Can not use PDG related cut for light quark/b quark/lepton/gluon/photon")
        
        if pdg_to_cut:
            self['pdg_cut'] = list(pdg_to_cut)
            self['ptmin4pdg'] = []
            self['Emin4pdg'] = []
            self['etamin4pdg'] =[]
            self['ptmax4pdg'] = []
            self['Emax4pdg'] = []
            self['etamax4pdg'] =[]
            self['mxxmin4pdg'] =[]
            self['mxxpart_antipart']  = []
            for pdg in self['pdg_cut']:
                for var in ['pt','e','eta', 'Mxx']:
                    for minmax in ['min', 'max']:
                        if var in ['Mxx'] and minmax =='max':
                            continue
                        new_var = '%s%s4pdg' % (var, minmax)
                        old_var = '%s_%s_pdg' % (var, minmax)
                        default = 0. if minmax=='min' else -1.
                        self[new_var].append(self[old_var][str(pdg)] if str(pdg) in self[old_var] else default)
                #special for mxx_part_antipart
                old_var = 'mxx_only_part_antipart'
                new_var = 'mxxpart_antipart'
                if 'default' in self[old_var]:
                    default = self[old_var]['default']
                    self[new_var].append(self[old_var][str(pdg)] if str(pdg) in self[old_var] else default)
                else:
                    if str(pdg) not in self[old_var]:
                        raise Exception("no default value defined for %s and no value defined for pdg %s" % (old_var, pdg)) 
                    self[new_var].append(self[old_var][str(pdg)])
        else:
            self['pdg_cut'] = [0]
            self['ptmin4pdg'] = [0.]
            self['Emin4pdg'] = [0.]
            self['etamin4pdg'] =[0.]
            self['ptmax4pdg'] = [-1.]
            self['Emax4pdg'] = [-1.]
            self['etamax4pdg'] =[-1.]
            self['mxxmin4pdg'] =[0.] 
            self['mxxpart_antipart'] = [False]
            
                    
           
    def create_default_for_process(self, proc_characteristic, history, proc_def):
        """Rules
          process 1->N all cut set on off.
          loop_induced -> MC over helicity
          e+ e- beam -> lpp:0 ebeam:500
          p p beam -> set maxjetflavor automatically
          more than one multiplicity: ickkw=1 xqcut=30 use_syst=F
         """

        if proc_characteristic['loop_induced']:
            self['nhel'] = 1
        self['pdgs_for_merging_cut'] = proc_characteristic['colored_pdgs']
                    
        if proc_characteristic['ninitial'] == 1:
            #remove all cut
            self.remove_all_cut()
            self['use_syst'] = False
        else:
            # check for beam_id
            # check for beam_id
            beam_id = set()
            beam_id_split = [set(), set()]
            for proc in proc_def:   
                for oneproc in proc:
                    for i,leg in enumerate(oneproc['legs']):
                        if not leg['state']:
                            beam_id_split[i].add(leg['id'])
                            beam_id.add(leg['id'])

            if any(i in beam_id for i in [1,-1,2,-2,3,-3,4,-4,5,-5,21,22]):
                maxjetflavor = max([4]+[abs(i) for i in beam_id if  -7< i < 7])
                self['maxjetflavor'] = maxjetflavor
                self['asrwgtflavor'] = maxjetflavor
            
            if any(i in beam_id for i in [1,-1,2,-2,3,-3,4,-4,5,-5,21,22]):
                # check for e p collision
                if any(id  in beam_id for id in [11,-11,13,-13]):
                    self.display_block.append('beam_pol')
                    if any(id  in beam_id_split[0] for id in [11,-11,13,-13]):
                        self['lpp1'] = 0  
                        self['lpp2'] = 1 
                        self['ebeam1'] = '1k'  
                        self['ebeam2'] = '6500'  
                    else:
                        self['lpp1'] = 1  
                        self['lpp2'] = 0  
                        self['ebeam1'] = '6500'  
                        self['ebeam2'] = '1k'  
            
            elif any(id in beam_id for id in [11,-11,13,-13]):
                self['lpp1'] = 0
                self['lpp2'] = 0
                self['ebeam1'] = 500
                self['ebeam2'] = 500
                self['use_syst'] = False
                if set([ abs(i) for i in beam_id_split[0]]) == set([ abs(i) for i in beam_id_split[1]]):
                    self.display_block.append('ecut')
                self.display_block.append('beam_pol')
            else:
                self['lpp1'] = 0
                self['lpp2'] = 0    
                self['use_syst'] = False   
                self.display_block.append('beam_pol')  
                self.display_block.append('ecut')       
            
            # automatic polarisation of the beam if neutrino beam  
            if any(id  in beam_id for id in [12,-12,14,-14,16,-16]):
                self.display_block.append('beam_pol')
                if any(id  in beam_id_split[0] for id in [12,14,16]):
                    self['lpp1'] = 0   
                    self['ebeam1'] = '1k'  
                    self['polbeam1'] = -100
                    if not all(id  in [12,14,16] for id in beam_id_split[0]):
                        logger.warning('Issue with default beam setup of neutrino in the run_card. Please check it up [polbeam1]. %s')
                elif any(id  in beam_id_split[0] for id in [-12,-14,-16]):
                    self['lpp1'] = 0   
                    self['ebeam1'] = '1k'  
                    self['polbeam1'] = 100
                    if not all(id  in [-12,-14,-16] for id in beam_id_split[0]):
                        logger.warning('Issue with default beam setup of neutrino in the run_card. Please check it up [polbeam1].')                         
                if any(id  in beam_id_split[1] for id in [12,14,16]):
                    self['lpp2'] = 0   
                    self['ebeam2'] = '1k'  
                    self['polbeam2'] = -100
                    if not all(id  in [12,14,16] for id in beam_id_split[1]):
                        logger.warning('Issue with default beam setup of neutrino in the run_card. Please check it up [polbeam2].')
                if any(id  in beam_id_split[1] for id in [-12,-14,-16]):
                    self['lpp2'] = 0   
                    self['ebeam2'] = '1k'  
                    self['polbeam2'] = 100
                    if not all(id  in [-12,-14,-16] for id in beam_id_split[1]):
                        logger.warning('Issue with default beam setup of neutrino in the run_card. Please check it up [polbeam2].')
            
        # Check if need matching
        min_particle = 99
        max_particle = 0
        for proc in proc_def:
            min_particle = min(len(proc[0]['legs']), min_particle)
            max_particle = max(len(proc[0]['legs']), max_particle)
        if min_particle != max_particle:
            #take one of the process with min_particle
            for procmin in proc_def:
                if len(procmin[0]['legs']) != min_particle:
                    continue
                else:
                    idsmin = [l['id'] for l in procmin[0]['legs']]
                    break
            matching = False
            for procmax in proc_def:
                if len(procmax[0]['legs']) != max_particle:
                    continue
                idsmax =  [l['id'] for l in procmax[0]['legs']]
                for i in idsmin:
                    if i not in idsmax:
                        continue
                    else:
                        idsmax.remove(i)
                for j in idsmax:
                    if j not in [1,-1,2,-2,3,-3,4,-4,5,-5,21]:
                        break
                else:
                    # all are jet => matching is ON
                    matching=True
                    break 
            
            if matching:
                self['ickkw'] = 1
                self['xqcut'] = 30
                #self['use_syst'] = False 
                self['drjj'] = 0
                self['drjl'] = 0
                self['sys_alpsfact'] = "0.5 1 2"
                self['systematics_arguments'].append('--alps=0.5,1,2')
                self.display_block.append('MLM')
                self.display_block.append('CKKW')
                
        # For interference module, the systematics are wrong.
        # automatically set use_syst=F and set systematics_program=none
        no_systematics = False
        for proc in proc_def:
            for oneproc in proc:
                if '^2' in oneproc.nice_string():
                    no_systematics = True
                    break
            else:
                continue
            break

        
        if no_systematics:
            self['use_syst'] = False
            self['systematics_program'] = 'none'
        
        # if polarization is used, set the choice of the frame in the run_card
        # But only if polarization is used for massive particles
        for plist in proc_def:
            for proc in plist:
                for l in proc.get('legs') + proc.get('legs_with_decays'):
                    if l.get('polarization'):
                        model = proc.get('model')
                        particle = model.get_particle(l.get('id'))
                        if particle.get('mass').lower() != 'zero':
                            self.display_block.append('frame') 
                            break
                else:
                    continue
                break
            else:
                continue
            break

        if 'MLM' in proc_characteristic['limitations']:
            if self['dynamical_scale_choice'] ==  -1:
                self['dynamical_scale_choice'] = 3
            if self['ickkw']  == 1:
                logger.critical("MLM matching/merging not compatible with the model! You need to use another method to remove the double counting!")
            self['ickkw'] = 0
            
        if 'fix_scale' in proc_characteristic['limitations']:
            self['fixed_ren_scale'] = 1
            self['fixed_fac_scale'] = 1
            if self['ickkw']  == 1:
                logger.critical("MLM matching/merging not compatible with the model! You need to use another method to remove the double counting!")
            self['ickkw'] = 0
            
        # define class of particles present to hide all the cuts associated to 
        # not present class
        cut_class = collections.defaultdict(int)
        for proc in proc_def:
            for oneproc in proc:
                one_proc_cut = collections.defaultdict(int)
                ids = oneproc.get_final_ids_after_decay()
                if oneproc['decay_chains']:
                    cut_class['d']  = 1
                for pdg in ids:
                    if pdg == 22:
                        one_proc_cut['a'] +=1
                    elif abs(pdg) <= self['maxjetflavor']:
                        one_proc_cut['j'] += 1
                        one_proc_cut['J'] += 1
                    elif abs(pdg) <= 5:
                        one_proc_cut['b'] += 1
                        one_proc_cut['J'] += 1
                    elif abs(pdg) in [11,13,15]:
                        one_proc_cut['l'] += 1
                        one_proc_cut['L'] += 1
                    elif abs(pdg) in [12,14,16]:
                        one_proc_cut['n'] += 1
                        one_proc_cut['L'] += 1 
                    elif str(oneproc.get('model').get_particle(pdg)['mass']) != 'ZERO':
                        one_proc_cut['H'] += 1
                        
            for key, nb in one_proc_cut.items():
                cut_class[key] = max(cut_class[key], nb)
            self.cut_class = dict(cut_class)
            self.cut_class[''] = True #avoid empty
            
        # If model has running functionality add the additional parameter
        model = proc_def[0][0].get('model')
        if model['running_elements']:
            self.display_block.append('RUNNING') 
            
                                   
    def write(self, output_file, template=None, python_template=False,
              **opt):
        """Write the run_card in output_file according to template 
           (a path to a valid run_card)"""

        if not template:
            if not MADEVENT:
                template = pjoin(MG5DIR, 'Template', 'LO', 'Cards', 
                                                        'run_card.dat')
                python_template = True
            else:
                template = pjoin(MEDIR, 'Cards', 'run_card_default.dat')
                python_template = False
                

        hid_lines = {'default':True}#collections.defaultdict(itertools.repeat(True).next)
        if isinstance(output_file, str):
            if 'default' in output_file:
                if self.cut_class:
                    hid_lines['default'] = False
                    for key in self.cut_class:
                        nb = self.cut_class[key]
                        for i in range(1,nb+1):
                            hid_lines[key*i] = True
                    for k1,k2 in ['bj', 'bl', 'al', 'jl', 'ab', 'aj']:
                        if self.cut_class.get(k1) and self.cut_class.get(k2):
                            hid_lines[k1+k2] = True

        super(RunCardLO, self).write(output_file, template=template,
                                    python_template=python_template, 
                                    template_options=hid_lines,
                                    **opt)            


class InvalidMadAnalysis5Card(InvalidCmd):
    pass

class MadAnalysis5Card(dict):
    """ A class to store a MadAnalysis5 card. Very basic since it is basically
    free format."""
    
    _MG5aMC_escape_tag = '@MG5aMC'
    
    _default_hadron_inputs = ['*.hepmc', '*.hep', '*.stdhep', '*.lhco','*.root']
    _default_parton_inputs = ['*.lhe']
    _skip_analysis         = False
    
    @classmethod
    def events_can_be_reconstructed(cls, file_path):
        """ Checks from the type of an event file whether it can be reconstructed or not."""
        return not (file_path.endswith('.lhco') or file_path.endswith('.lhco.gz') or \
                          file_path.endswith('.root') or file_path.endswith('.root.gz'))
    
    @classmethod
    def empty_analysis(cls):
        """ A method returning the structure of an empty analysis """
        return {'commands':[],
                'reconstructions':[]}

    @classmethod
    def empty_reconstruction(cls):
        """ A method returning the structure of an empty reconstruction """
        return {'commands':[],
                'reco_output':'lhe'}

    def default_setup(self):
        """define the default value""" 
        self['mode']      = 'parton'
        self['inputs']    = []
        # None is the default stdout level, it will be set automatically by MG5aMC
        self['stdout_lvl'] = None
        # These two dictionaries are formated as follows:
        #     {'analysis_name':
        #          {'reconstructions' : ['associated_reconstructions_name']}
        #          {'commands':['analysis command lines here']}    }
        # with values being of the form of the empty_analysis() attribute
        # of this class and some other property could be added to this dictionary
        # in the future.
        self['analyses']       = {}
        # The recasting structure contains on set of commands and one set of 
        # card lines. 
        self['recasting']      = {'commands':[],'card':[]}
        # Add the default trivial reconstruction to use an lhco input
        # This is just for the structure
        self['reconstruction'] = {'lhco_input':
                                        MadAnalysis5Card.empty_reconstruction(),
                                  'root_input':
                                        MadAnalysis5Card.empty_reconstruction()}
        self['reconstruction']['lhco_input']['reco_output']='lhco'
        self['reconstruction']['root_input']['reco_output']='root'        

        # Specify in which order the analysis/recasting were specified
        self['order'] = []

    def __init__(self, finput=None,mode=None):
        if isinstance(finput, self.__class__):
            dict.__init__(self, finput)
            assert list(finput.__dict__.keys())
            for key in finput.__dict__:
                setattr(self, key, copy.copy(getattr(finput, key)) )
            return
        else:
            dict.__init__(self)
        
        # Initialize it with all the default value
        self.default_setup()
        if not mode is None:
            self['mode']=mode

        # if input is define read that input
        if isinstance(finput, (file, str, StringIO.StringIO)):
            self.read(finput, mode=mode)
    
    def read(self, input, mode=None):
        """ Read an MA5 card"""
        
        if mode not in [None,'parton','hadron']:
            raise MadGraph5Error('A MadAnalysis5Card can be read online the modes'+
                                                         "'parton' or 'hadron'")
        card_mode = mode
        
        if isinstance(input, (file, StringIO.StringIO)):
            input_stream = input
        elif isinstance(input, str):
            if not os.path.isfile(input):
                raise InvalidMadAnalysis5Card("Cannot read the MadAnalysis5 card."+\
                                                    "File '%s' not found."%input)
            if mode is None and 'hadron' in input:
                card_mode = 'hadron'
            input_stream = open(input,'r')
        else:
            raise MadGraph5Error('Incorrect input for the read function of'+\
              ' the MadAnalysis5Card card. Received argument type is: %s'%str(type(input)))

        # Reinstate default values
        self.__init__()
        current_name = 'default'
        current_type = 'analyses'
        for line in input_stream:
            # Skip comments for now
            if line.startswith('#'):
                continue
            if line.endswith('\n'):
                line = line[:-1]
            if line.strip()=='':
                continue
            if line.startswith(self._MG5aMC_escape_tag):
                try:
                    option,value = line[len(self._MG5aMC_escape_tag):].split('=')
                    value = value.strip()
                except ValueError:
                    option = line[len(self._MG5aMC_escape_tag):]
                option = option.strip()
                
                if option=='inputs':
                    self['inputs'].extend([v.strip() for v in value.split(',')])
                
                elif option == 'skip_analysis':
                    self._skip_analysis = True

                elif option=='stdout_lvl':
                    try: # It is likely an int
                        self['stdout_lvl']=int(value)
                    except ValueError:
                        try: # Maybe the user used something like 'logging.INFO'
                            self['stdout_lvl']=eval(value)
                        except:
                            try:
                               self['stdout_lvl']=eval('logging.%s'%value)
                            except:
                                raise InvalidMadAnalysis5Card(
                 "MA5 output level specification '%s' is incorrect."%str(value))
                
                elif option=='analysis_name':
                    current_type = 'analyses'
                    current_name = value
                    if current_name in self[current_type]:
                        raise InvalidMadAnalysis5Card(
               "Analysis '%s' already defined in MadAnalysis5 card"%current_name)
                    else:
                        self[current_type][current_name] = MadAnalysis5Card.empty_analysis()
                
                elif option=='set_reconstructions':
                    try:
                        reconstructions = eval(value)
                        if not isinstance(reconstructions, list):
                            raise
                    except:
                        raise InvalidMadAnalysis5Card("List of reconstructions"+\
                         " '%s' could not be parsed in MadAnalysis5 card."%value)
                    if current_type!='analyses' and current_name not in self[current_type]:
                        raise InvalidMadAnalysis5Card("A list of reconstructions"+\
                                   "can only be defined in the context of an "+\
                                             "analysis in a MadAnalysis5 card.")
                    self[current_type][current_name]['reconstructions']=reconstructions
                    continue
                
                elif option=='reconstruction_name':
                    current_type = 'reconstruction'
                    current_name = value
                    if current_name in self[current_type]:
                        raise InvalidMadAnalysis5Card(
               "Reconstruction '%s' already defined in MadAnalysis5 hadron card"%current_name)
                    else:
                        self[current_type][current_name] = MadAnalysis5Card.empty_reconstruction()

                elif option=='reco_output':
                    if current_type!='reconstruction' or current_name not in \
                                                         self['reconstruction']:
                        raise InvalidMadAnalysis5Card(
               "Option '%s' is only available within the definition of a reconstruction"%option)
                    if not value.lower() in ['lhe','root']:
                        raise InvalidMadAnalysis5Card(
                                  "Option '%s' can only take the values 'lhe' or 'root'"%option)
                    self['reconstruction'][current_name]['reco_output'] = value.lower()
                
                elif option.startswith('recasting'):
                    current_type = 'recasting'
                    try:
                        current_name = option.split('_')[1]
                    except:
                        raise InvalidMadAnalysis5Card('Malformed MA5 recasting option %s.'%option)
                    if len(self['recasting'][current_name])>0:
                        raise InvalidMadAnalysis5Card(
               "Only one recasting can be defined in MadAnalysis5 hadron card")
                
                else:
                    raise InvalidMadAnalysis5Card(
               "Unreckognized MG5aMC instruction in MadAnalysis5 card: '%s'"%option)
                
                if option in ['analysis_name','reconstruction_name'] or \
                                                 option.startswith('recasting'):
                    self['order'].append((current_type,current_name))
                continue

            # Add the default analysis if needed since the user does not need
            # to specify it.
            if current_name == 'default' and current_type == 'analyses' and\
                                          'default' not in self['analyses']:
                    self['analyses']['default'] = MadAnalysis5Card.empty_analysis()
                    self['order'].append(('analyses','default'))

            if current_type in ['recasting']:
                self[current_type][current_name].append(line)
            elif current_type in ['reconstruction']:
                self[current_type][current_name]['commands'].append(line)
            elif current_type in ['analyses']:
                self[current_type][current_name]['commands'].append(line)

        if 'reconstruction' in self['analyses'] or len(self['recasting']['card'])>0:
            if mode=='parton':
                raise InvalidMadAnalysis5Card(
      "A parton MadAnalysis5 card cannot specify a recombination or recasting.")
            card_mode = 'hadron'
        elif mode is None:
            card_mode = 'parton'

        self['mode'] = card_mode
        if self['inputs'] == []:
            if self['mode']=='hadron':
                self['inputs']  = self._default_hadron_inputs
            else:
                self['inputs']  = self._default_parton_inputs
        
        # Make sure at least one reconstruction is specified for each hadron
        # level analysis and that it exists.
        if self['mode']=='hadron':
            for analysis_name, analysis in self['analyses'].items():
                if len(analysis['reconstructions'])==0:
                    raise InvalidMadAnalysis5Card('Hadron-level analysis '+\
                      "'%s' is not specified any reconstruction(s)."%analysis_name)
                if any(reco not in self['reconstruction'] for reco in \
                                                   analysis['reconstructions']):
                    raise InvalidMadAnalysis5Card('A reconstructions specified in'+\
                                 " analysis '%s' is not defined."%analysis_name)
    
    def write(self, output):
        """ Write an MA5 card."""

        if isinstance(output, (file, StringIO.StringIO)):
            output_stream = output
        elif isinstance(output, str):
            output_stream = open(output,'w')
        else:
            raise MadGraph5Error('Incorrect input for the write function of'+\
              ' the MadAnalysis5Card card. Received argument type is: %s'%str(type(output)))
        
        output_lines = []
        if self._skip_analysis:
            output_lines.append('%s skip_analysis'%self._MG5aMC_escape_tag)
        output_lines.append('%s inputs = %s'%(self._MG5aMC_escape_tag,','.join(self['inputs'])))
        if not self['stdout_lvl'] is None:
            output_lines.append('%s stdout_lvl=%s'%(self._MG5aMC_escape_tag,self['stdout_lvl']))
        for definition_type, name in self['order']:
            
            if definition_type=='analyses':
                output_lines.append('%s analysis_name = %s'%(self._MG5aMC_escape_tag,name))
                output_lines.append('%s set_reconstructions = %s'%(self._MG5aMC_escape_tag,
                                str(self['analyses'][name]['reconstructions'])))                
            elif definition_type=='reconstruction':
                output_lines.append('%s reconstruction_name = %s'%(self._MG5aMC_escape_tag,name))
            elif definition_type=='recasting':
                output_lines.append('%s recasting_%s'%(self._MG5aMC_escape_tag,name))

            if definition_type in ['recasting']:
                output_lines.extend(self[definition_type][name])
            elif definition_type in ['reconstruction']:
                output_lines.append('%s reco_output = %s'%(self._MG5aMC_escape_tag,
                                    self[definition_type][name]['reco_output']))                
                output_lines.extend(self[definition_type][name]['commands'])
            elif definition_type in ['analyses']:
                output_lines.extend(self[definition_type][name]['commands'])                
        
        output_stream.write('\n'.join(output_lines))
        
        return
    
    def get_MA5_cmds(self, inputs_arg, submit_folder, run_dir_path=None, 
                                               UFO_model_path=None, run_tag=''):
        """ Returns a list of tuples ('AnalysisTag',['commands']) specifying 
        the commands of the MadAnalysis runs required from this card. 
        At parton-level, the number of such commands is the number of analysis 
        asked for. In the future, the idea is that the entire card can be
        processed in one go from MA5 directly."""
        
        if isinstance(inputs_arg, list):
            inputs = inputs_arg
        elif isinstance(inputs_arg, str):
            inputs = [inputs_arg]
        else:
            raise MadGraph5Error("The function 'get_MA5_cmds' can only take "+\
                            " a string or a list for the argument 'inputs_arg'")
        
        if len(inputs)==0:
            raise MadGraph5Error("The function 'get_MA5_cmds' must have "+\
                                              " at least one input specified'")
        
        if run_dir_path is None:
            run_dir_path = os.path.dirname(inputs_arg)
        
        cmds_list = []
        
        UFO_load = []
        # first import the UFO if provided
        if UFO_model_path:
            UFO_load.append('import %s'%UFO_model_path)
        
        def get_import(input, type=None):
            """ Generates the MA5 import commands for that event file. """
            dataset_name = os.path.basename(input).split('.')[0]
            res = ['import %s as %s'%(input, dataset_name)]
            if not type is None:
                res.append('set %s.type = %s'%(dataset_name, type))
            return res
        
        fifo_status = {'warned_fifo':False,'fifo_used_up':False}
        def warn_fifo(input):
            if not input.endswith('.fifo'):
                return False
            if not fifo_status['fifo_used_up']:
                fifo_status['fifo_used_up'] = True
                return False
            else:
                if not fifo_status['warned_fifo']:
                    logger.warning('Only the first MA5 analysis/reconstructions can be run on a fifo. Subsequent runs will skip fifo inputs.')
                    fifo_status['warned_fifo'] = True
                return True
            
        # Then the event file(s) input(s)
        inputs_load = []
        for input in inputs:
            inputs_load.extend(get_import(input))
        
        submit_command = 'submit %s'%submit_folder+'_%s'
        
        # Keep track of the reconstruction outpus in the MA5 workflow
        # Keys are reconstruction names and values are .lhe.gz reco file paths.
        # We put by default already the lhco/root ones present
        reconstruction_outputs = {
                'lhco_input':[f for f in inputs if 
                                 f.endswith('.lhco') or f.endswith('.lhco.gz')],
                'root_input':[f for f in inputs if 
                                 f.endswith('.root') or f.endswith('.root.gz')]}

        # If a recasting card has to be written out, chose here its path
        recasting_card_path = pjoin(run_dir_path,
       '_'.join([run_tag,os.path.basename(submit_folder),'recasting_card.dat']))

        # Make sure to only run over one analysis over each fifo.
        for definition_type, name in self['order']:
            if definition_type == 'reconstruction':   
                analysis_cmds = list(self['reconstruction'][name]['commands'])
                reco_outputs = []
                for i_input, input in enumerate(inputs):
                    # Skip lhco/root as they must not be reconstructed
                    if not MadAnalysis5Card.events_can_be_reconstructed(input):
                        continue
                    # Make sure the input is not a used up fifo.
                    if warn_fifo(input):
                        continue
                    analysis_cmds.append('import %s as reco_events'%input)
                    if self['reconstruction'][name]['reco_output']=='lhe':
                        reco_outputs.append('%s_%s.lhe.gz'%(os.path.basename(
                               input).replace('_events','').split('.')[0],name))
                        analysis_cmds.append('set main.outputfile=%s'%reco_outputs[-1])
                    elif self['reconstruction'][name]['reco_output']=='root':
                        reco_outputs.append('%s_%s.root'%(os.path.basename(
                               input).replace('_events','').split('.')[0],name))
                        analysis_cmds.append('set main.fastsim.rootfile=%s'%reco_outputs[-1])
                    analysis_cmds.append(
                                 submit_command%('reco_%s_%d'%(name,i_input+1)))
                    analysis_cmds.append('remove reco_events')
                    
                reconstruction_outputs[name]= [pjoin(run_dir_path,rec_out) 
                                                    for rec_out in reco_outputs]
                if len(reco_outputs)>0:
                    cmds_list.append(('_reco_%s'%name,analysis_cmds))

            elif definition_type == 'analyses':
                if self['mode']=='parton':
                    cmds_list.append( (name, UFO_load+inputs_load+
                      self['analyses'][name]['commands']+[submit_command%name]) )
                elif self['mode']=='hadron':
                    # Also run on the already reconstructed root/lhco files if found.
                    for reco in self['analyses'][name]['reconstructions']+\
                                                    ['lhco_input','root_input']:
                        if len(reconstruction_outputs[reco])==0:
                            continue
                        if self['reconstruction'][reco]['reco_output']=='lhe':
                            # For the reconstructed lhe output we must be in parton mode
                            analysis_cmds = ['set main.mode = parton']
                        else:
                            analysis_cmds = []
                        analysis_cmds.extend(sum([get_import(rec_out) for 
                                   rec_out in reconstruction_outputs[reco]],[]))
                        analysis_cmds.extend(self['analyses'][name]['commands'])
                        analysis_cmds.append(submit_command%('%s_%s'%(name,reco)))
                        cmds_list.append( ('%s_%s'%(name,reco),analysis_cmds)  )

            elif definition_type == 'recasting':
                if len(self['recasting']['card'])==0:
                    continue
                if name == 'card':
                    # Create the card here
                    open(recasting_card_path,'w').write('\n'.join(self['recasting']['card']))
                if name == 'commands':
                    recasting_cmds = list(self['recasting']['commands'])
                    # Exclude LHCO files here of course
                    n_inputs = 0
                    for input in inputs:
                        if not MadAnalysis5Card.events_can_be_reconstructed(input):
                            continue
                        # Make sure the input is not a used up fifo.
                        if warn_fifo(input):
                            continue
                        recasting_cmds.extend(get_import(input,'signal'))
                        n_inputs += 1

                    recasting_cmds.append('set main.recast.card_path=%s'%recasting_card_path)
                    recasting_cmds.append(submit_command%'Recasting')
                    if n_inputs>0:
                        cmds_list.append( ('Recasting',recasting_cmds))

        return cmds_list

class RunCardNLO(RunCard):
    """A class object for the run_card for a (aMC@)NLO pocess"""
    
    blocks = [ runblock(name='RUNNING', fields=('fixed_other_scale','muo_ref_fixed','muo_over_ref'),
                             template_on=\
"""#***********************************************************************
# CONTROL The additional running scale (not QCD)                       *
#    Such running is NOT include in systematics computation            *
#***********************************************************************
 %(fixed_other_scale)s = fixed_other_scale ! False means dynamical scale 
 %(muo_ref_fixed)s  =  muo_ref_fixed ! scale to use if fixed scale mode
 %(muo_over_ref)s   =  muo_over_ref  ! ratio to mur if dynamical scale
""",
            template_off=''), 
            
            ]
    
    
    def default_setup(self):
        """define the default value"""
        
        self.add_param('run_tag', 'tag_1', include=False)
        self.add_param('nevents', 10000)
        self.add_param('req_acc', -1.0, include=False)
        self.add_param('nevt_job', -1, include=False)
        self.add_param('event_norm', 'average')
        #FO parameter
        self.add_param('req_acc_fo', 0.01, include=False)        
        self.add_param('npoints_fo_grid', 5000, include=False)
        self.add_param('niters_fo_grid', 4, include=False)
        self.add_param('npoints_fo', 10000, include=False)        
        self.add_param('niters_fo', 6, include=False)
        #seed and collider
        self.add_param('iseed', 0)
        self.add_param('lpp1', 1, fortran_name='lpp(1)')        
        self.add_param('lpp2', 1, fortran_name='lpp(2)')                        
        self.add_param('ebeam1', 6500.0, fortran_name='ebeam(1)')
        self.add_param('ebeam2', 6500.0, fortran_name='ebeam(2)')        
        self.add_param('pdlabel', 'nn23nlo', allowed=['lhapdf', 'cteq6_m','cteq6_d','cteq6_l','cteq6l1', 'nn23lo','nn23lo1','nn23nlo'])                
        self.add_param('lhaid', [244600],fortran_name='lhaPDFid')
        self.add_param('lhapdfsetname', ['internal_use_only'], system=True)
        #shower and scale
        self.add_param('parton_shower', 'HERWIG6', fortran_name='shower_mc')        
        self.add_param('shower_scale_factor',1.0)
        self.add_param('fixed_ren_scale', False)
        self.add_param('fixed_fac_scale', False)
        self.add_param('fixed_other_scale', False, hidden=True)
        self.add_param('mur_ref_fixed', 91.118)                       
        self.add_param('muf1_ref_fixed', -1.0, hidden=True)
        self.add_param('muf_ref_fixed', 91.118)                       
        self.add_param('muf2_ref_fixed', -1.0, hidden=True)
        self.add_param('muo_ref_fixed', 91.118, hidden=True)
        self.add_param("dynamical_scale_choice", [-1],fortran_name='dyn_scale', comment="\'-1\' is based on CKKW back clustering (following feynman diagram).\n \'1\' is the sum of transverse energy.\n '2' is HT (sum of the transverse mass)\n '3' is HT/2")
        self.add_param('fixed_qes_scale', False, hidden=True)
        self.add_param('qes_ref_fixed', -1.0, hidden=True)
        self.add_param('mur_over_ref', 1.0)
        self.add_param('muf_over_ref', 1.0)                       
        self.add_param('muf1_over_ref', -1.0, hidden=True)                       
        self.add_param('muf2_over_ref', -1.0, hidden=True)
        self.add_param('muo_over_ref', 1.0, hidden=True)
        self.add_param('qes_over_ref', -1.0, hidden=True)
        self.add_param('reweight_scale', [True], fortran_name='lscalevar')
        self.add_param('rw_rscale_down', -1.0, hidden=True)        
        self.add_param('rw_rscale_up', -1.0, hidden=True)
        self.add_param('rw_fscale_down', -1.0, hidden=True)                       
        self.add_param('rw_fscale_up', -1.0, hidden=True)
        self.add_param('rw_rscale', [1.0,2.0,0.5], fortran_name='scalevarR')
        self.add_param('rw_fscale', [1.0,2.0,0.5], fortran_name='scalevarF')
        self.add_param('reweight_pdf', [False], fortran_name='lpdfvar')
        self.add_param('pdf_set_min', 244601, hidden=True)
        self.add_param('pdf_set_max', 244700, hidden=True)
        self.add_param('store_rwgt_info', False)
        self.add_param('systematics_program', 'none', include=False, hidden=True, comment='Choose which program to use for systematics computation: none, systematics')
        self.add_param('systematics_arguments', [''], include=False, hidden=True, comment='Choose the argment to pass to the systematics command. like --mur=0.25,1,4. Look at the help of the systematics function for more details.')
             
        #merging
        self.add_param('ickkw', 0, allowed=[-1,0,3,4], comment=" - 0: No merging\n - 3:  FxFx Merging :  http://amcatnlo.cern.ch/FxFx_merging.htm\n - 4: UNLOPS merging (No interface within MG5aMC)\n - -1:  NNLL+NLO jet-veto computation. See arxiv:1412.8408 [hep-ph]")
        self.add_param('bwcutoff', 15.0)
        #cuts        
        self.add_param('jetalgo', 1.0)
        self.add_param('jetradius', 0.7)         
        self.add_param('ptj', 10.0 , cut=True)
        self.add_param('etaj', -1.0, cut=True)        
        self.add_param('ptl', 0.0, cut=True)
        self.add_param('etal', -1.0, cut=True) 
        self.add_param('drll', 0.0, cut=True)
        self.add_param('drll_sf', 0.0, cut=True)        
        self.add_param('mll', 0.0, cut=True)
        self.add_param('mll_sf', 30.0, cut=True) 
        self.add_param('ptgmin', 20.0, cut=True)
        self.add_param('etagamma', -1.0)        
        self.add_param('r0gamma', 0.4)
        self.add_param('xn', 1.0)                         
        self.add_param('epsgamma', 1.0)
        self.add_param('isoem', True)        
        self.add_param('maxjetflavor', 4, hidden=True)
        self.add_param('iappl', 0)   
        self.add_param('lhe_version', 3, hidden=True, include=False)
        
        #internal variable related to FO_analyse_card
        self.add_param('FO_LHE_weight_ratio',1e-3, hidden=True, system=True)
        self.add_param('FO_LHE_postprocessing',['grouping','random'], 
                       hidden=True, system=True, include=False)
    
        # parameter allowing to define simple cut via the pdg
        self.add_param('pt_min_pdg',{'__type__':0.}, include=False,cut=True)
        self.add_param('pt_max_pdg',{'__type__':0.}, include=False,cut=True)
        self.add_param('mxx_min_pdg',{'__type__':0.}, include=False,cut=True)
        self.add_param('mxx_only_part_antipart', {'default':False}, include=False, hidden=True)
        
        #hidden parameter that are transfer to the fortran code
        self.add_param('pdg_cut',[0], hidden=True, system=True) # store which PDG are tracked
        self.add_param('ptmin4pdg',[0.], hidden=True, system=True) # store pt min
        self.add_param('ptmax4pdg',[-1.], hidden=True, system=True)
        self.add_param('mxxmin4pdg',[0.], hidden=True, system=True)
        self.add_param('mxxpart_antipart', [False], hidden=True, system=True)
        
    def check_validity(self):
        """check the validity of the various input"""
        
        super(RunCardNLO, self).check_validity()

        # for lepton-lepton collisions, ignore 'pdlabel' and 'lhaid'
        if abs(self['lpp1'])!=1 or abs(self['lpp2'])!=1:
            if self['lpp1'] == 1 or self['lpp2']==1:
                raise InvalidRunCard('Process like Deep Inelastic scattering not supported at NLO accuracy.')
            
            if self['pdlabel']!='nn23nlo' or self['reweight_pdf']:
                self['pdlabel']='nn23nlo'
                self['reweight_pdf']=[False]
                logger.info('''Lepton-lepton collisions: ignoring PDF related parameters in the run_card.dat (pdlabel, lhaid, reweight_pdf, ...)''')
        
        # For FxFx merging, make sure that the following parameters are set correctly:
        if self['ickkw'] == 3: 
            # 1. Renormalization and factorization (and ellis-sexton scales) are not fixed       
            scales=['fixed_ren_scale','fixed_fac_scale','fixed_QES_scale']
            for scale in scales:
                if self[scale]:
                    logger.warning('''For consistency in the FxFx merging, \'%s\' has been set to false'''
                                % scale,'$MG:BOLD')
                    self[scale]= False
            #and left to default dynamical scale
            if len(self["dynamical_scale_choice"]) > 1 or self["dynamical_scale_choice"][0] != -1:
                self["dynamical_scale_choice"] = [-1]
                self["reweight_scale"]=[self["reweight_scale"][0]]
                logger.warning('''For consistency in the FxFx merging, dynamical_scale_choice has been set to -1 (default)'''
                                ,'$MG:BOLD')
                
            # 2. Use kT algorithm for jets with pseudo-code size R=1.0
            jetparams=['jetradius','jetalgo']
            for jetparam in jetparams:
                if float(self[jetparam]) != 1.0:
                    logger.info('''For consistency in the FxFx merging, \'%s\' has been set to 1.0'''
                                % jetparam ,'$MG:BOLD')
                    self[jetparam] = 1.0
        elif self['ickkw'] == -1 and (self["dynamical_scale_choice"][0] != -1 or
                                      len(self["dynamical_scale_choice"]) > 1):
                self["dynamical_scale_choice"] = [-1]
                self["reweight_scale"]=[self["reweight_scale"][0]]
                logger.warning('''For consistency with the jet veto, the scale which will be used is ptj. dynamical_scale_choice will be set at -1.'''
                                ,'$MG:BOLD')            
                                
        # For interface to APPLGRID, need to use LHAPDF and reweighting to get scale uncertainties
        if self['iappl'] != 0 and self['pdlabel'].lower() != 'lhapdf':
            raise InvalidRunCard('APPLgrid generation only possible with the use of LHAPDF')
        if self['iappl'] != 0 and not self['reweight_scale']:
            raise InvalidRunCard('APPLgrid generation only possible with including' +\
                                      ' the reweighting to get scale dependence')

        # Hidden values check
        if self['qes_ref_fixed'] == -1.0:
            self['qes_ref_fixed']=self['mur_ref_fixed']
        if self['qes_over_ref'] == -1.0:
            self['qes_over_ref']=self['mur_over_ref']
        if self['muf1_over_ref'] != -1.0 and self['muf1_over_ref'] == self['muf2_over_ref']:
            self['muf_over_ref']=self['muf1_over_ref']
        if self['muf1_over_ref'] == -1.0:
            self['muf1_over_ref']=self['muf_over_ref']
        if self['muf2_over_ref'] == -1.0:
            self['muf2_over_ref']=self['muf_over_ref']
        if self['muf1_ref_fixed'] != -1.0 and self['muf1_ref_fixed'] == self['muf2_ref_fixed']:
            self['muf_ref_fixed']=self['muf1_ref_fixed']
        if self['muf1_ref_fixed'] == -1.0:
            self['muf1_ref_fixed']=self['muf_ref_fixed']
        if self['muf2_ref_fixed'] == -1.0:
            self['muf2_ref_fixed']=self['muf_ref_fixed']
        # overwrite rw_rscale and rw_fscale when rw_(r/f)scale_(down/up) are explicitly given in the run_card for backward compatibility.
        if (self['rw_rscale_down'] != -1.0 and ['rw_rscale_down'] not in self['rw_rscale']) or\
           (self['rw_rscale_up'] != -1.0 and ['rw_rscale_up'] not in self['rw_rscale']):
            self['rw_rscale']=[1.0,self['rw_rscale_up'],self['rw_rscale_down']]
        if (self['rw_fscale_down'] != -1.0 and ['rw_fscale_down'] not in self['rw_fscale']) or\
           (self['rw_fscale_up'] != -1.0 and ['rw_fscale_up'] not in self['rw_fscale']):
            self['rw_fscale']=[1.0,self['rw_fscale_up'],self['rw_fscale_down']]
    
        # PDF reweighting check
        if any(self['reweight_pdf']):
            # check that we use lhapdf if reweighting is ON
            if self['pdlabel'] != "lhapdf":
                raise InvalidRunCard('Reweight PDF option requires to use pdf sets associated to lhapdf. Please either change the pdlabel to use LHAPDF or set reweight_pdf to False.')

        # make sure set have reweight_pdf and lhaid of length 1 when not including lhapdf
        if self['pdlabel'] != "lhapdf":
            self['reweight_pdf']=[self['reweight_pdf'][0]]
            self['lhaid']=[self['lhaid'][0]]
            
        # make sure set have reweight_scale and dyn_scale_choice of length 1 when fixed scales:
        if self['fixed_ren_scale'] and self['fixed_fac_scale']:
            self['reweight_scale']=[self['reweight_scale'][0]]
            self['dynamical_scale_choice']=[0]

        # If there is only one reweight_pdf/reweight_scale, but
        # lhaid/dynamical_scale_choice are longer, expand the
        # reweight_pdf/reweight_scale list to have the same length
        if len(self['reweight_pdf']) == 1 and len(self['lhaid']) != 1:
            self['reweight_pdf']=self['reweight_pdf']*len(self['lhaid'])
            logger.warning("Setting 'reweight_pdf' for all 'lhaid' to %s" % self['reweight_pdf'][0])
        if len(self['reweight_scale']) == 1 and len(self['dynamical_scale_choice']) != 1:
            self['reweight_scale']=self['reweight_scale']*len(self['dynamical_scale_choice']) 
            logger.warning("Setting 'reweight_scale' for all 'dynamical_scale_choice' to %s" % self['reweight_pdf'][0])

        # Check that there are no identical elements in lhaid or dynamical_scale_choice
        if len(self['lhaid']) != len(set(self['lhaid'])):
                raise InvalidRunCard("'lhaid' has two or more identical entries. They have to be all different for the code to work correctly.")
        if len(self['dynamical_scale_choice']) != len(set(self['dynamical_scale_choice'])):
                raise InvalidRunCard("'dynamical_scale_choice' has two or more identical entries. They have to be all different for the code to work correctly.")
            
        # Check that lenght of lists are consistent
        if len(self['reweight_pdf']) != len(self['lhaid']):
            raise InvalidRunCard("'reweight_pdf' and 'lhaid' lists should have the same length")
        if len(self['reweight_scale']) != len(self['dynamical_scale_choice']):
            raise InvalidRunCard("'reweight_scale' and 'dynamical_scale_choice' lists should have the same length")
        if len(self['dynamical_scale_choice']) > 10 :
            raise InvalidRunCard("Length of list for 'dynamical_scale_choice' too long: max is 10.")
        if len(self['lhaid']) > 25 :
            raise InvalidRunCard("Length of list for 'lhaid' too long: max is 25.")
        if len(self['rw_rscale']) > 9 :
            raise InvalidRunCard("Length of list for 'rw_rscale' too long: max is 9.")
        if len(self['rw_fscale']) > 9 :
            raise InvalidRunCard("Length of list for 'rw_fscale' too long: max is 9.")
    # make sure that the first element of rw_rscale and rw_fscale is the 1.0
        if 1.0 not in self['rw_rscale']:
            logger.warning("'1.0' has to be part of 'rw_rscale', adding it")
            self['rw_rscale'].insert(0,1.0)
        if 1.0 not in self['rw_fscale']:
            logger.warning("'1.0' has to be part of 'rw_fscale', adding it")
            self['rw_fscale'].insert(0,1.0)
        if self['rw_rscale'][0] != 1.0 and 1.0 in self['rw_rscale']:
            a=self['rw_rscale'].index(1.0)
            self['rw_rscale'][0],self['rw_rscale'][a]=self['rw_rscale'][a],self['rw_rscale'][0]
        if self['rw_fscale'][0] != 1.0 and 1.0 in self['rw_fscale']:
            a=self['rw_fscale'].index(1.0)
            self['rw_fscale'][0],self['rw_fscale'][a]=self['rw_fscale'][a],self['rw_fscale'][0]
    # check that all elements of rw_rscale and rw_fscale are diffent.
        if len(self['rw_rscale']) != len(set(self['rw_rscale'])):
                raise InvalidRunCard("'rw_rscale' has two or more identical entries. They have to be all different for the code to work correctly.")
        if len(self['rw_fscale']) != len(set(self['rw_fscale'])):
                raise InvalidRunCard("'rw_fscale' has two or more identical entries. They have to be all different for the code to work correctly.")


        # check that ebeam is bigger than the proton mass.
        for i in [1,2]:
            if self['lpp%s' % i ] not in [1,2]:
                continue

            if self['ebeam%i' % i] < 0.938:
                if self['ebeam%i' %i] == 0:
                    logger.warning("At rest proton mode set: Energy beam set to 0.938")
                    self.set('ebeam%i' %i, 0.938)
                else:
                    raise InvalidRunCard("Energy for beam %i lower than proton mass. Please fix this")    


    def update_system_parameter_for_include(self):
        
        # set the pdg_for_cut fortran parameter
        pdg_to_cut = set(list(self['pt_min_pdg'].keys()) +list(self['pt_max_pdg'].keys())+
                         list(self['mxx_min_pdg'].keys())+ list(self['mxx_only_part_antipart'].keys()))
        pdg_to_cut.discard('__type__')
        pdg_to_cut.discard('default')
        if len(pdg_to_cut)>25:
            raise Exception("Maximum 25 different PDGs are allowed for PDG specific cut")
        
        if any(int(pdg)<0 for pdg in pdg_to_cut):
            logger.warning('PDG specific cuts are always applied symmetrically on particle/anti-particle. Always use positve PDG codes')
            raise MadGraph5Error('Some PDG specific cuts are defined with negative PDG codes')
        
        
        if any(pdg in pdg_to_cut for pdg in [21,22,11,13,15]+ list(range(self['maxjetflavor']+1))):
            # Note that this will double check in the fortran code
            raise Exception("Can not use PDG related cuts for massless SM particles/leptons")
        if pdg_to_cut:
            self['pdg_cut'] = list(pdg_to_cut)
            self['ptmin4pdg'] = []
            self['ptmax4pdg'] = []
            self['mxxmin4pdg'] = []
            self['mxxpart_antipart']  = []
            for pdg in self['pdg_cut']:
                for var in ['pt','mxx']:
                    for minmax in ['min', 'max']:
                        if var == 'mxx' and minmax == 'max':
                            continue
                        new_var = '%s%s4pdg' % (var, minmax)
                        old_var = '%s_%s_pdg' % (var, minmax)
                        default = 0. if minmax=='min' else -1.
                        self[new_var].append(self[old_var][str(pdg)] if str(pdg) in self[old_var] else default)
                #special for mxx_part_antipart
                old_var = 'mxx_only_part_antipart'
                new_var = 'mxxpart_antipart'
                if 'default' in self[old_var]:
                    default = self[old_var]['default']
                    self[new_var].append(self[old_var][str(pdg)] if str(pdg) in self[old_var] else default)
                else:
                    if str(pdg) not in self[old_var]:
                        raise Exception("no default value defined for %s and no value defined for pdg %s" % (old_var, pdg)) 
                    self[new_var].append(self[old_var][str(pdg)])
        else:
            self['pdg_cut'] = [0]
            self['ptmin4pdg'] = [0.]
            self['ptmax4pdg'] = [-1.]
            self['mxxmin4pdg'] = [0.]
            self['mxxpart_antipart'] = [False]

    def write(self, output_file, template=None, python_template=False, **opt):
        """Write the run_card in output_file according to template 
           (a path to a valid run_card)"""

        if not template:
            if not MADEVENT:
                template = pjoin(MG5DIR, 'Template', 'NLO', 'Cards', 
                                                        'run_card.dat')
                python_template = True
            else:
                template = pjoin(MEDIR, 'Cards', 'run_card_default.dat')
                python_template = False
       
        super(RunCardNLO, self).write(output_file, template=template,
                                    python_template=python_template, **opt)


    def create_default_for_process(self, proc_characteristic, history, proc_def):
        """Rules
          e+ e- beam -> lpp:0 ebeam:500  
          p p beam -> set maxjetflavor automatically
        """

        # check for beam_id
        beam_id = set()
        for proc in proc_def:
            for leg in proc['legs']:
                if not leg['state']:
                    beam_id.add(leg['id'])
        if any(i in beam_id for i in [1,-1,2,-2,3,-3,4,-4,5,-5,21,22]):
            maxjetflavor = max([4]+[abs(i) for i in beam_id if  -7< i < 7])
            self['maxjetflavor'] = maxjetflavor
            pass
        elif any(id in beam_id for id in [11,-11,13,-13]):
            self['lpp1'] = 0
            self['lpp2'] = 0
            self['ebeam1'] = 500
            self['ebeam2'] = 500
        else:
            self['lpp1'] = 0
            self['lpp2'] = 0  
            
        if proc_characteristic['ninitial'] == 1:
            #remove all cut
            self.remove_all_cut()
            
<<<<<<< HEAD
        # If model has running functionality add the additional parameter
        model = proc_def[0].get('model')
        if model['running_elements']:
            self.display_block.append('RUNNING') 
=======
        # Check if need matching
        min_particle = 99
        max_particle = 0
        for proc in proc_def:
            min_particle = min(len(proc['legs']), min_particle)
            max_particle = max(len(proc['legs']), max_particle)
        matching = False
        if min_particle != max_particle:
            #take one of the process with min_particle
            for procmin in proc_def:
                if len(procmin['legs']) != min_particle:
                    continue
                else:
                    idsmin = [l['id'] for l in procmin['legs']]
                    break
            
            for procmax in proc_def:
                if len(procmax['legs']) != max_particle:
                    continue
                idsmax =  [l['id'] for l in procmax['legs']]
                for i in idsmin:
                    if i not in idsmax:
                        continue
                    else:
                        idsmax.remove(i)
                for j in idsmax:
                    if j not in [1,-1,2,-2,3,-3,4,-4,5,-5,21]:
                        break
                else:
                    # all are jet => matching is ON
                    matching=True
                    break 
        
        if matching: 
            self['ickkw'] = 3
            self['fixed_ren_scale'] = False
            self["fixed_fac_scale"] = False
            self["fixed_QES_scale"] = False
            self["jetalgo"] = 1
            self["jetradius"] = 1
            self["parton_shower"] = "PYTHIA8"
            
>>>>>>> b3e5da7f
    
    
    
class MadLoopParam(ConfigFile):
    """ a class for storing/dealing with the file MadLoopParam.dat
    contains a parser to read it, facilities to write a new file,...
    """
    
    _ID_reduction_tool_map = {1:'CutTools',
                             2:'PJFry++',
                             3:'IREGI',
                             4:'Golem95',
                             5:'Samurai',
                             6:'Ninja',
                             7:'COLLIER'}
    
    def default_setup(self):
        """initialize the directory to the default value"""
        
        self.add_param("MLReductionLib", "6|7|1")
        self.add_param("IREGIMODE", 2)
        self.add_param("IREGIRECY", True)
        self.add_param("CTModeRun", -1)
        self.add_param("MLStabThres", 1e-3)
        self.add_param("NRotations_DP", 0)
        self.add_param("NRotations_QP", 0)
        self.add_param("ImprovePSPoint", 2)
        self.add_param("CTLoopLibrary", 2)
        self.add_param("CTStabThres", 1e-2)
        self.add_param("CTModeInit", 1)
        self.add_param("CheckCycle", 3)
        self.add_param("MaxAttempts", 10)
        self.add_param("ZeroThres", 1e-9)
        self.add_param("OSThres", 1.0e-8)
        self.add_param("DoubleCheckHelicityFilter", True)
        self.add_param("WriteOutFilters", True)
        self.add_param("UseLoopFilter", False)
        self.add_param("HelicityFilterLevel", 2)
        self.add_param("LoopInitStartOver", False)
        self.add_param("HelInitStartOver", False)
        self.add_param("UseQPIntegrandForNinja", True)        
        self.add_param("UseQPIntegrandForCutTools", True)
        self.add_param("COLLIERMode", 1)
        self.add_param("COLLIERComputeUVpoles", True)
        self.add_param("COLLIERComputeIRpoles", True)
        self.add_param("COLLIERRequiredAccuracy", 1.0e-8)
        self.add_param("COLLIERCanOutput",False)
        self.add_param("COLLIERGlobalCache",-1)
        self.add_param("COLLIERUseCacheForPoles",False)
        self.add_param("COLLIERUseInternalStabilityTest",True)

    def read(self, finput):
        """Read the input file, this can be a path to a file, 
           a file object, a str with the content of the file."""
           
        if isinstance(finput, str):
            if "\n" in finput:
                finput = finput.split('\n')
            elif os.path.isfile(finput):
                finput = open(finput)
            else:
                raise Exception("No such file %s" % input)
        
        previous_line= ''
        for line in finput:
            if previous_line.startswith('#'):
                name = previous_line[1:].split()[0]
                value = line.strip()
                if len(value) and value[0] not in ['#', '!']:
                    self.__setitem__(name, value, change_userdefine=True)
            previous_line = line
        
    
    def write(self, outputpath, template=None,commentdefault=False):
        
        if not template:
            if not MADEVENT:
                template = pjoin(MG5DIR, 'Template', 'loop_material', 'StandAlone', 
                                                   'Cards', 'MadLoopParams.dat')
            else:
                template = pjoin(MEDIR, 'Cards', 'MadLoopParams_default.dat')
        fsock = open(template, 'r')
        template = fsock.readlines()
        fsock.close()
        
        if isinstance(outputpath, str):
            output = open(outputpath, 'w')
        else:
            output = outputpath

        def f77format(value):
            if isinstance(value, bool):
                if value:
                    return '.true.'
                else:
                    return '.false.'
            elif isinstance(value, int):
                return value
            elif isinstance(value, float):
                tmp ='%e' % value
                return tmp.replace('e','d')
            elif isinstance(value, str):
                return value
            else:
                raise Exception("Can not format input %s" % type(value))
            
        name = ''
        done = set()
        for line in template:
            if name:
                done.add(name)
                if commentdefault and name.lower() not in self.user_set :
                    output.write('!%s\n' % f77format(self[name]))
                else:
                    output.write('%s\n' % f77format(self[name]))
                name=''
                continue
            elif line.startswith('#'):
                name = line[1:].split()[0]
            output.write(line)
        
    
            
        
        
        
        
    <|MERGE_RESOLUTION|>--- conflicted
+++ resolved
@@ -2919,15 +2919,15 @@
 """,
             template_off=''),    
               
-        runblock(name='RUNNING', fields=('fixed_other_scale','muo_ref_fixed','muo_over_ref'),
+        runblock(name='RUNNING', fields=('fixed_other_scale','mue_ref_fixed','mue_over_ref'),
                              template_on=\
 """#***********************************************************************
-# CONTROL The additional running scale (not QCD)                       *
+# CONTROL The extra running scale (not QCD)                       *
 #    Such running is NOT include in systematics computation            *
 #***********************************************************************
- %(fixed_other_scale)s = fixed_other_scale ! False means dynamical scale 
- %(muo_ref_fixed)s  =  muo_ref_fixed ! scale to use if fixed scale mode
- %(muo_over_ref)s   =  muo_over_ref  ! ratio to mur if dynamical scale
+ %(fixed_extra_scale)s = fixed_extra_scale ! False means dynamical scale 
+ %(mue_ref_fixed)s  =  mue_ref_fixed ! scale to use if fixed scale mode
+ %(mue_over_ref)s   =  mue_over_ref  ! ratio to mur if dynamical scale
 """,
             template_off=''), 
 
@@ -2972,14 +2972,14 @@
         self.add_param("lhaid", 230000, hidden=True)
         self.add_param("fixed_ren_scale", False)
         self.add_param("fixed_fac_scale", False)
-        self.add_param("fixed_other_scale", False, hidden=True)
+        self.add_param("fixed_extra_scale", False, hidden=True)
         self.add_param("scale", 91.1880)
         self.add_param("dsqrt_q2fact1", 91.1880, fortran_name="sf1")
         self.add_param("dsqrt_q2fact2", 91.1880, fortran_name="sf2")
-        self.add_param("muo_ref_fixed", 91.1880, hidden=True)
+        self.add_param("mue_ref_fixed", 91.1880, hidden=True)
         self.add_param("dynamical_scale_choice", -1, comment="\'-1\' is based on CKKW back clustering (following feynman diagram).\n \'1\' is the sum of transverse energy.\n '2' is HT (sum of the transverse mass)\n '3' is HT/2\n '4' is the center of mass energy",
                                                 allowed=[-1,0,1,2,3,4])
-        self.add_param("muo_over_ref", 1.0, hidden=True, comment='ratio mu_other/mu for dynamical scale')
+        self.add_param("mue_over_ref", 1.0, hidden=True, comment='ratio mu_other/mu for dynamical scale')
         
         # Bias module options
         self.add_param("bias_module", 'None', include=False)
@@ -4411,12 +4411,11 @@
             #remove all cut
             self.remove_all_cut()
             
-<<<<<<< HEAD
         # If model has running functionality add the additional parameter
         model = proc_def[0].get('model')
         if model['running_elements']:
             self.display_block.append('RUNNING') 
-=======
+
         # Check if need matching
         min_particle = 99
         max_particle = 0
@@ -4459,8 +4458,6 @@
             self["jetradius"] = 1
             self["parton_shower"] = "PYTHIA8"
             
->>>>>>> b3e5da7f
-    
     
     
 class MadLoopParam(ConfigFile):

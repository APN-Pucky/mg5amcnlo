################################################################################
#
# Copyright (c) 2011 The MadGraph5_aMC@NLO Development team and Contributors
#
# This file is a part of the MadGraph5_aMC@NLO project, an application which 
# automatically generates Feynman diagrams and matrix elements for arbitrary
# high-energy processes in the Standard Model and beyond.
#
# It is subject to the MadGraph5_aMC@NLO license which should accompany this 
# distribution.
#
# For more information, visit madgraph.phys.ucl.ac.be and amcatnlo.web.cern.ch
#
################################################################################

from __future__ import division
import collections
import copy
import logging
import numbers
import os
import sys
import re
import math
import StringIO

pjoin = os.path.join

try:
    import madgraph
except ImportError:
    MADEVENT = True
    from internal import MadGraph5Error, InvalidCmd
    import internal.file_writers as file_writers
    import internal.files as files
    import internal.check_param_card as param_card_reader
    import internal.misc as misc
    MEDIR = os.path.split(os.path.dirname(os.path.realpath( __file__ )))[0]
    MEDIR = os.path.split(MEDIR)[0]
else:
    MADEVENT = False
    import madgraph.various.misc as misc
    import madgraph.iolibs.file_writers as file_writers
    import madgraph.iolibs.files as files 
    import models.check_param_card as param_card_reader
    from madgraph import MG5DIR, MadGraph5Error, InvalidCmd


logger = logging.getLogger('madevent.cards')

# A placeholder class to store unknown parameters with undecided format
class UnknownType(str):
    pass

#dict
class Banner(dict):
    """ """

    ordered_items = ['mgversion', 'mg5proccard', 'mgproccard', 'mgruncard',
                     'slha','initrwgt','mggenerationinfo', 'mgpythiacard', 'mgpgscard',
                     'mgdelphescard', 'mgdelphestrigger','mgshowercard',
                     'ma5card_parton','ma5card_hadron','run_settings']

    capitalized_items = {
            'mgversion': 'MGVersion',
            'mg5proccard': 'MG5ProcCard',
            'mgproccard': 'MGProcCard',
            'mgruncard': 'MGRunCard',
            'ma5card_parton' : 'MA5Card_parton',
            'ma5card_hadron' : 'MA5Card_hadron',            
            'mggenerationinfo': 'MGGenerationInfo',
            'mgpythiacard': 'MGPythiaCard',
            'mgpgscard': 'MGPGSCard',
            'mgdelphescard': 'MGDelphesCard',
            'mgdelphestrigger': 'MGDelphesTrigger',
            'mgshowercard': 'MGShowerCard' }
    
    forbid_cdata = ['initrwgt']
    
    def __init__(self, banner_path=None):
        """ """

        if isinstance(banner_path, Banner):
            dict.__init__(self, banner_path)
            self.lhe_version = banner_path.lhe_version
            return     
        else:
            dict.__init__(self)
        
        #Look at the version
        if MADEVENT:
            self['mgversion'] = '#%s\n' % open(pjoin(MEDIR, 'MGMEVersion.txt')).read()
        else:
            info = misc.get_pkg_info()
            self['mgversion'] = info['version']+'\n'
        
        self.lhe_version = None

   
        if banner_path:
            self.read_banner(banner_path)

    ############################################################################
    #  READ BANNER
    ############################################################################
    pat_begin=re.compile('<(?P<name>\w*)>')
    pat_end=re.compile('</(?P<name>\w*)>')

    tag_to_file={'slha':'param_card.dat',
      'mgruncard':'run_card.dat',
      'mgpythiacard':'pythia_card.dat',
      'mgpgscard' : 'pgs_card.dat',
      'mgdelphescard':'delphes_card.dat',      
      'mgdelphestrigger':'delphes_trigger.dat',
      'mg5proccard':'proc_card_mg5.dat',
      'mgproccard': 'proc_card.dat',
      'init': '',
      'mggenerationinfo':'',
      'scalesfunctionalform':'',
      'montecarlomasses':'',
      'initrwgt':'',
      'madspin':'madspin_card.dat',
      'mgshowercard':'shower_card.dat',
      'pythia8':'pythia8_card.dat',
      'ma5card_parton':'madanalysis5_parton_card.dat',
      'ma5card_hadron':'madanalysis5_hadron_card.dat',      
      'run_settings':''
      }
    
    def read_banner(self, input_path):
        """read a banner"""

        if isinstance(input_path, str):
            if input_path.find('\n') ==-1:
                input_path = open(input_path)
            else:
                def split_iter(string):
                    return (x.groups(0)[0] for x in re.finditer(r"([^\n]*\n)", string, re.DOTALL))
                input_path = split_iter(input_path)
                
        text = ''
        store = False
        for line in input_path:
            if self.pat_begin.search(line):
                if self.pat_begin.search(line).group('name').lower() in self.tag_to_file:
                    tag = self.pat_begin.search(line).group('name').lower()
                    store = True
                    continue
            if store and self.pat_end.search(line):
                if tag == self.pat_end.search(line).group('name').lower():
                    self[tag] = text
                    text = ''
                    store = False
            if store and not line.startswith(('<![CDATA[',']]>')):
                if line.endswith('\n'):
                    text += line
                else:
                    text += '%s%s' % (line, '\n')
                
            #reaching end of the banner in a event file avoid to read full file 
            if "</init>" in line:
                break
            elif "<event>" in line:
                break
    
    def __getattribute__(self, attr):
        """allow auto-build for the run_card/param_card/... """
        try:
            return super(Banner, self).__getattribute__(attr)
        except:
            if attr not in ['run_card', 'param_card', 'slha', 'mgruncard', 'mg5proccard', 'mgshowercard', 'foanalyse']:
                raise
            return self.charge_card(attr)


    
    def change_lhe_version(self, version):
        """change the lhe version associate to the banner"""
    
        version = float(version)
        if version < 3:
            version = 1
        elif version > 3:
            raise Exception, "Not Supported version"
        self.lhe_version = version
    
    def get_cross(self, witherror=False):
        """return the cross-section of the file"""

        if "init" not in self:
            misc.sprint(self.keys())
            raise Exception
        
        text = self["init"].split('\n')
        cross = 0
        error = 0
        for line in text:
            s = line.split()
            if len(s)==4:
                cross += float(s[0])
                if witherror:
                    error += float(s[1])**2
        if not witherror:
            return cross
        else:
            return cross, math.sqrt(error)
        

    def scale_init_cross(self, ratio):
        """modify the init information with the associate scale"""

        assert "init" in self
        
        all_lines = self["init"].split('\n')
        new_data = []
        new_data.append(all_lines[0])
        for i in range(1, len(all_lines)):
            line = all_lines[i]
            split = line.split()
            if len(split) == 4:
                xsec, xerr, xmax, pid = split 
            else:
                new_data += all_lines[i:]
                break
            pid = int(pid)
            
            line = "   %+13.7e %+13.7e %+13.7e %i" % \
                (ratio*float(xsec), ratio* float(xerr), ratio*float(xmax), pid)
            new_data.append(line)
        self['init'] = '\n'.join(new_data)
    
    def get_pdg_beam(self):
        """return the pdg of each beam"""
        
        assert "init" in self
        
        all_lines = self["init"].split('\n')
        pdg1,pdg2,_ = all_lines[0].split(None, 2)
        return int(pdg1), int(pdg2)
    
    def load_basic(self, medir):
        """ Load the proc_card /param_card and run_card """
        
        self.add(pjoin(medir,'Cards', 'param_card.dat'))
        self.add(pjoin(medir,'Cards', 'run_card.dat'))
        if os.path.exists(pjoin(medir, 'SubProcesses', 'procdef_mg5.dat')):
            self.add(pjoin(medir,'SubProcesses', 'procdef_mg5.dat'))
            self.add(pjoin(medir,'Cards', 'proc_card_mg5.dat'))
        else:
            self.add(pjoin(medir,'Cards', 'proc_card.dat'))
        
    def change_seed(self, seed):
        """Change the seed value in the banner"""
        #      0       = iseed
        p = re.compile(r'''^\s*\d+\s*=\s*iseed''', re.M)
        new_seed_str = " %s = iseed" % seed
        self['mgruncard'] = p.sub(new_seed_str, self['mgruncard'])
    
    def add_generation_info(self, cross, nb_event):
        """add info on MGGeneration"""
        
        text = """
#  Number of Events        :       %s
#  Integrated weight (pb)  :       %s
""" % (nb_event, cross)
        self['MGGenerationInfo'] = text
    
    ############################################################################
    #  SPLIT BANNER
    ############################################################################
    def split(self, me_dir, proc_card=True):
        """write the banner in the Cards directory.
        proc_card argument is present to avoid the overwrite of proc_card 
        information"""

        for tag, text in self.items():
            if tag == 'mgversion':
                continue
            if not proc_card and tag in ['mg5proccard','mgproccard']:
                continue
            if not self.tag_to_file[tag]:
                continue
            ff = open(pjoin(me_dir, 'Cards', self.tag_to_file[tag]), 'w')
            ff.write(text)
            ff.close()


    ############################################################################
    #  WRITE BANNER
    ############################################################################
    def check_pid(self, pid2label):
        """special routine removing width/mass of particles not present in the model
        This is usefull in case of loop model card, when we want to use the non
        loop model."""
        
        if not hasattr(self, 'param_card'):
            self.charge_card('slha')
            
        for tag in ['mass', 'decay']:
            block = self.param_card.get(tag)
            for data in block:
                pid = data.lhacode[0]
                if pid not in pid2label.keys(): 
                    block.remove((pid,))

    def get_lha_strategy(self):
        """get the lha_strategy: how the weight have to be handle by the shower"""
        
        if not self["init"]:
            raise Exception, "No init block define"
        
        data = self["init"].split('\n')[0].split()
        if len(data) != 10:
            misc.sprint(len(data), self['init'])
            raise Exception, "init block has a wrong format"
        return int(float(data[-2]))
        
    def set_lha_strategy(self, value):
        """set the lha_strategy: how the weight have to be handle by the shower"""
        
        if not (-4 <= int(value) <= 4):
            raise Exception, "wrong value for lha_strategy", value
        if not self["init"]:
            raise Exception, "No init block define"
        
        all_lines = self["init"].split('\n')
        data = all_lines[0].split()
        if len(data) != 10:
            misc.sprint(len(data), self['init'])
            raise Exception, "init block has a wrong format"
        data[-2] = '%s' % value
        all_lines[0] = ' '.join(data)
        self['init'] = '\n'.join(all_lines)


    def modify_init_cross(self, cross):
        """modify the init information with the associate cross-section"""
        assert isinstance(cross, dict)
#        assert "all" in cross
        assert "init" in self
        
        all_lines = self["init"].split('\n')
        new_data = []
        new_data.append(all_lines[0])
        for i in range(1, len(all_lines)):
            line = all_lines[i]
            split = line.split()
            if len(split) == 4:
                xsec, xerr, xmax, pid = split 
            else:
                new_data += all_lines[i:]
                break
            if int(pid) not in cross:
                raise Exception
            pid = int(pid)
            ratio = cross[pid]/float(xsec)
            line = "   %+13.7e %+13.7e %+13.7e %i" % \
                (float(cross[pid]), ratio* float(xerr), ratio*float(xmax), pid)
            new_data.append(line)
        self['init'] = '\n'.join(new_data)
                
    ############################################################################
    #  WRITE BANNER
    ############################################################################
    def write(self, output_path, close_tag=True, exclude=[]):
        """write the banner"""
        
        if isinstance(output_path, str):
            ff = open(output_path, 'w')
        else:
            ff = output_path
            
        if MADEVENT:
            header = open(pjoin(MEDIR, 'Source', 'banner_header.txt')).read()
        else:
            header = open(pjoin(MG5DIR,'Template', 'LO', 'Source', 'banner_header.txt')).read()
            
        if not self.lhe_version:
            self.lhe_version = self.get('run_card', 'lhe_version', default=1.0)
            if float(self.lhe_version) < 3:
                self.lhe_version = 1.0
        
        ff.write(header % { 'version':float(self.lhe_version)})


        for tag in [t for t in self.ordered_items if t in self.keys()]+ \
            [t for t in self.keys() if t not in self.ordered_items]:
            if tag in ['init'] or tag in exclude: 
                continue
            capitalized_tag = self.capitalized_items[tag] if tag in self.capitalized_items else tag
            start_data, stop_data = '', ''
            if capitalized_tag not in self.forbid_cdata and \
                                          ('<' in self[tag] or '@' in self[tag]):
                start_data = '\n<![CDATA['
                stop_data = ']]>\n'
            ff.write('<%(tag)s>%(start_data)s\n%(text)s\n%(stop_data)s</%(tag)s>\n' % \
                     {'tag':capitalized_tag, 'text':self[tag].strip(),
                      'start_data': start_data, 'stop_data':stop_data})
        
        
        if not '/header' in exclude:
            ff.write('</header>\n')    

        if 'init' in self and not 'init' in exclude:
            text = self['init']
            ff.write('<%(tag)s>\n%(text)s\n</%(tag)s>\n' % \
                     {'tag':'init', 'text':text.strip()})  
        if close_tag:          
            ff.write('</LesHouchesEvents>\n')
        return ff
        
        
    ############################################################################
    # BANNER
    ############################################################################
    def add(self, path, tag=None):
        """Add the content of the file to the banner"""
        
        if not tag:
            card_name = os.path.basename(path)
            if 'param_card' in card_name:
                tag = 'slha'
            elif 'run_card' in card_name:
                tag = 'MGRunCard'
            elif 'pythia_card' in card_name:
                tag = 'MGPythiaCard'
            elif 'pythia8_card' in card_name or 'pythia8.cmd' in card_name:
                tag = 'MGPythiaCard'
            elif 'pgs_card' in card_name:
                tag = 'MGPGSCard'
            elif 'delphes_card' in card_name:
                tag = 'MGDelphesCard'
            elif 'delphes_trigger' in card_name:
                tag = 'MGDelphesTrigger'
            elif 'proc_card_mg5' in card_name:
                tag = 'MG5ProcCard'
            elif 'proc_card' in card_name:
                tag = 'MGProcCard'
            elif 'procdef_mg5' in card_name:
                tag = 'MGProcCard'
            elif 'shower_card' in card_name:
                tag = 'MGShowerCard'
            elif 'madspin_card' in card_name:
                tag = 'madspin'
            elif 'FO_analyse_card' in card_name:
                tag = 'foanalyse'
            elif 'reweight_card' in card_name:
                tag='reweight_card'
            elif 'madanalysis5_parton_card' in card_name:
                tag='MA5Card_parton'
            elif 'madanalysis5_hadron_card' in card_name:
                tag='MA5Card_hadron'
            else:
                raise Exception, 'Impossible to know the type of the card'

            self.add_text(tag.lower(), open(path).read())

    def add_text(self, tag, text):
        """Add the content of the file to the banner"""

        if tag == 'param_card':
            tag = 'slha'
        elif tag == 'run_card':
            tag = 'mgruncard' 
        elif tag == 'proc_card':
            tag = 'mg5proccard' 
        elif tag == 'shower_card':
            tag = 'mgshowercard'
        elif tag == 'FO_analyse_card':
            tag = 'foanalyse'
        
        self[tag.lower()] = text
    
    
    def charge_card(self, tag):
        """Build the python object associated to the card"""
        
        if tag == 'param_card':
            tag = 'slha'
        elif tag == 'run_card':
            tag = 'mgruncard' 
        elif tag == 'proc_card':
            tag = 'mg5proccard' 
        elif tag == 'shower_card':
            tag = 'mgshowercard'
        elif tag == 'FO_analyse_card':
            tag = 'foanalyse'

        assert tag in ['slha', 'mgruncard', 'mg5proccard', 'mgshowercard', 'foanalyse'], 'invalid card %s' % tag
        
        if tag == 'slha':
            param_card = self[tag].split('\n')
            self.param_card = param_card_reader.ParamCard(param_card)
            return self.param_card
        elif tag == 'mgruncard':
            self.run_card = RunCard(self[tag])
            return self.run_card
        elif tag == 'mg5proccard':
            proc_card = self[tag].split('\n')
            self.proc_card = ProcCard(proc_card)
            return self.proc_card
        elif tag =='mgshowercard':
            shower_content = self[tag] 
            if MADEVENT:
                import internal.shower_card as shower_card
            else:
                import madgraph.various.shower_card as shower_card
            self.shower_card = shower_card.ShowerCard(shower_content, True)
            # set testing to false (testing = true allow to init using 
            #  the card content instead of the card path"
            self.shower_card.testing = False
            return self.shower_card
        elif tag =='foanalyse':
            analyse_content = self[tag] 
            if MADEVENT:
                import internal.FO_analyse_card as FO_analyse_card
            else:
                import madgraph.various.FO_analyse_card as FO_analyse_card
            # set testing to false (testing = true allow to init using 
            #  the card content instead of the card path"
            self.FOanalyse_card = FO_analyse_card.FOAnalyseCard(analyse_content, True)
            self.FOanalyse_card.testing = False
            return self.FOanalyse_card
        

    def get_detail(self, tag, *arg, **opt):
        """return a specific """
                
        if tag in ['param_card', 'param']:
            tag = 'slha'
            attr_tag = 'param_card'
        elif tag in ['run_card', 'run']:
            tag = 'mgruncard' 
            attr_tag = 'run_card'
        elif tag == 'proc_card':
            tag = 'mg5proccard' 
            attr_tag = 'proc_card'
        elif tag == 'model':
            tag = 'mg5proccard' 
            attr_tag = 'proc_card'
            arg = ('model',)
        elif tag == 'generate':
            tag = 'mg5proccard' 
            attr_tag = 'proc_card'
            arg = ('generate',)
        elif tag == 'shower_card':
            tag = 'mgshowercard'
            attr_tag = 'shower_card'
        assert tag in ['slha', 'mgruncard', 'mg5proccard', 'shower_card'], '%s not recognized' % tag
        
        if not hasattr(self, attr_tag):
            self.charge_card(attr_tag) 

        card = getattr(self, attr_tag)
        if len(arg) == 0:
            return card
        elif len(arg) == 1:
            if tag == 'mg5proccard':
                try:
                    return card.get(arg[0])
                except KeyError, error:
                    if 'default' in opt:
                        return opt['default']
                    else:
                        raise
            try:
                return card[arg[0]]
            except KeyError:
                if 'default' in opt:
                    return opt['default']
                else:
                    raise                
        elif len(arg) == 2 and tag == 'slha':
            try:
                return card[arg[0]].get(arg[1:])
            except KeyError:
                if 'default' in opt:
                    return opt['default']
                else:
                    raise  
        elif len(arg) == 0:
            return card
        else:
            raise Exception, "Unknow command"
    
    #convenient alias
    get = get_detail
    
    def set(self, card, *args):
        """modify one of the cards"""

        if tag == 'param_card':
            tag = 'slha'
            attr_tag = 'param_card'
        elif tag == 'run_card':
            tag = 'mgruncard' 
            attr_tag = 'run_card'
        elif tag == 'proc_card':
            tag = 'mg5proccard' 
            attr_tag = 'proc_card'
        elif tag == 'model':
            tag = 'mg5proccard' 
            attr_tag = 'proc_card'
            arg = ('model',)
        elif tag == 'generate':
            tag = 'mg5proccard' 
            attr_tag = 'proc_card'
            arg = ('generate',)
        elif tag == 'shower_card':
            tag = 'mgshowercard'
            attr_tag = 'shower_card'
        assert tag in ['slha', 'mgruncard', 'mg5proccard', 'shower_card'], 'not recognized'
        
        if not hasattr(self, attr_tag):
            self.charge_card(attr_tag) 
            
        card = getattr(self, attr_tag)
        if len(args) ==2:
            if tag == 'mg5proccard':
                card.info[args[0]] = args[-1]
            else:
                card[args[0]] = args[1]
        else:
            card[args[:-1]] = args[-1]
        
    
    @misc.multiple_try()
    def add_to_file(self, path, seed=None, out=None):
        """Add the banner to a file and change the associate seed in the banner"""

        if seed is not None:
            self.set("run_card", "iseed", seed)
        
        if not out:
            path_out = "%s.tmp" % path
        else:
            path_out = out
        
        ff = self.write(path_out, close_tag=False,
                        exclude=['MGGenerationInfo', '/header', 'init'])
        ff.write("## END BANNER##\n")
        if self.lhe_version >= 3:
        #add the original content
            [ff.write(line) if not line.startswith("<generator name='MadGraph5_aMC@NLO'")
                        else ff.write("<generator name='MadGraph5_aMC@NLO' version='%s'>" % self['mgversion'][:-1])
                        for line in open(path)]
        else:
            [ff.write(line) for line in open(path)]
        ff.write("</LesHouchesEvents>\n")
        ff.close()
        if out:
            os.remove(path)
        else:
            files.mv(path_out, path)


        
def split_banner(banner_path, me_dir, proc_card=True):
    """a simple way to split a banner"""
    
    banner = Banner(banner_path)
    banner.split(me_dir, proc_card)
    
def recover_banner(results_object, level, run=None, tag=None):
    """as input we receive a gen_crossxhtml.AllResults object.
       This define the current banner and load it
    """
    
    if not run:
        try: 
            _run = results_object.current['run_name']   
            _tag = results_object.current['tag'] 
        except Exception:
            return Banner()
    else:
        _run = run
    if not tag:
        try:    
            _tag = results_object[run].tags[-1] 
        except Exception,error:
            return Banner()      
    else:
        _tag = tag
                                          
    path = results_object.path
    banner_path = pjoin(path,'Events',run,'%s_%s_banner.txt' % (run, tag))
    
    if not os.path.exists(banner_path):
        if level != "parton" and tag != _tag:
            return recover_banner(results_object, level, _run, results_object[_run].tags[0])
        elif level == 'parton':
            paths = [pjoin(path,'Events',run, 'unweighted_events.lhe.gz'),
                     pjoin(path,'Events',run, 'unweighted_events.lhe'),
                     pjoin(path,'Events',run, 'events.lhe.gz'),
                     pjoin(path,'Events',run, 'events.lhe')]
            for p in paths:
                if os.path.exists(p):
                    if MADEVENT:
                        import internal.lhe_parser as lhe_parser
                    else:
                        import madgraph.various.lhe_parser as lhe_parser
                    lhe = lhe_parser.EventFile(p)
                    return Banner(lhe.banner)

        # security if the banner was remove (or program canceled before created it)
        return Banner()  
    banner = Banner(banner_path)
    
    
    
    if level == 'pythia':
        if 'mgpythiacard' in banner:
            del banner['mgpythiacard']
    if level in ['pythia','pgs','delphes']:
        for tag in ['mgpgscard', 'mgdelphescard', 'mgdelphestrigger']:
            if tag in banner:
                del banner[tag]
    return banner
    
class InvalidRunCard(InvalidCmd):
    pass

class ProcCard(list):
    """Basic Proccard object"""
    
    history_header = \
        '#************************************************************\n' + \
        '#*                     MadGraph5_aMC@NLO                    *\n' + \
        '#*                                                          *\n' + \
        "#*                *                       *                 *\n" + \
        "#*                  *        * *        *                   *\n" + \
        "#*                    * * * * 5 * * * *                     *\n" + \
        "#*                  *        * *        *                   *\n" + \
        "#*                *                       *                 *\n" + \
        "#*                                                          *\n" + \
        "#*                                                          *\n" + \
        "%(info_line)s" +\
        "#*                                                          *\n" + \
        "#*    The MadGraph5_aMC@NLO Development Team - Find us at   *\n" + \
        "#*    https://server06.fynu.ucl.ac.be/projects/madgraph     *\n" + \
        '#*                                                          *\n' + \
        '#************************************************************\n' + \
        '#*                                                          *\n' + \
        '#*               Command File for MadGraph5_aMC@NLO         *\n' + \
        '#*                                                          *\n' + \
        '#*     run as ./bin/mg5_aMC  filename                       *\n' + \
        '#*                                                          *\n' + \
        '#************************************************************\n'
    
    
    
    
    def __init__(self, init=None):
        """ initialize a basic proc_card"""
        self.info = {'model': 'sm', 'generate':None,
                     'full_model_line':'import model sm'}
        list.__init__(self)
        if init:
            self.read(init)

            
    def read(self, init):
        """read the proc_card and save the information"""
        
        if isinstance(init, str): #path to file
            init = file(init, 'r')
        
        store_line = ''
        for line in init:
            line = line.rstrip()
            if line.endswith('\\'):
                store_line += line[:-1]
            else:
                tmp = store_line + line
                self.append(tmp.strip())
                store_line = ""
        if store_line:
            raise Exception, "WRONG CARD FORMAT"
        
        
    def move_to_last(self, cmd):
        """move an element to the last history."""
        for line in self[:]:
            if line.startswith(cmd):
                self.remove(line)
                list.append(self, line)
    
    def append(self, line):
        """"add a line in the proc_card perform automatically cleaning"""
        
        line = line.strip()
        cmds = line.split()
        if len(cmds) == 0:
            return
        
        list.append(self, line)
        
        # command type:
        cmd = cmds[0]
        
        if cmd == 'output':
            # Remove previous outputs from history
            self.clean(allow_for_removal = ['output'], keep_switch=True,
                           remove_bef_last='output')
        elif cmd == 'generate':
            # Remove previous generations from history
            self.clean(remove_bef_last='generate', keep_switch=True,
                     allow_for_removal= ['generate', 'add process', 'output'])
            self.info['generate'] = ' '.join(cmds[1:])
        elif cmd == 'add' and cmds[1] == 'process' and not self.info['generate']:
            self.info['generate'] = ' '.join(cmds[2:])
        elif cmd == 'import':
            if len(cmds) < 2:
                return
            if cmds[1].startswith('model'):
                self.info['full_model_line'] = line
                self.clean(remove_bef_last='import', keep_switch=True,
                        allow_for_removal=['generate', 'add process', 'add model', 'output'])
                if cmds[1] == 'model':
                    self.info['model'] = cmds[2]
                else:
                    self.info['model'] = None # not UFO model
            elif cmds[1] == 'proc_v4':
                #full cleaning
                self[:] = []
                

    def clean(self, to_keep=['set','add','load'],
                            remove_bef_last=None,
                            to_remove=['open','display','launch', 'check','history'],
                            allow_for_removal=None,
                            keep_switch=False):
        """Remove command in arguments from history.
        All command before the last occurrence of  'remove_bef_last'
        (including it) will be removed (but if another options tells the opposite).                
        'to_keep' is a set of line to always keep.
        'to_remove' is a set of line to always remove (don't care about remove_bef_ 
        status but keep_switch acts.).
        if 'allow_for_removal' is define only the command in that list can be 
        remove of the history for older command that remove_bef_lb1. all parameter
        present in to_remove are always remove even if they are not part of this 
        list.
        keep_switch force to keep the statement remove_bef_??? which changes starts
        the removal mode.
        """

        #check consistency
        if __debug__ and allow_for_removal:
            for arg in to_keep:
                assert arg not in allow_for_removal
            
    
        nline = -1
        removal = False
        #looping backward
        while nline > -len(self):
            switch  = False # set in True when removal pass in True

            #check if we need to pass in removal mode
            if not removal and remove_bef_last:
                    if self[nline].startswith(remove_bef_last):
                        removal = True
                        switch = True  

            # if this is the switch and is protected pass to the next element
            if switch and keep_switch:
                nline -= 1
                continue

            # remove command in to_remove (whatever the status of removal)
            if any([self[nline].startswith(arg) for arg in to_remove]):
                self.pop(nline)
                continue
            
            # Only if removal mode is active!
            if removal:
                if allow_for_removal:
                    # Only a subset of command can be removed
                    if any([self[nline].startswith(arg) 
                                                 for arg in allow_for_removal]):
                        self.pop(nline)
                        continue
                elif not any([self[nline].startswith(arg) for arg in to_keep]):
                    # All command have to be remove but protected
                    self.pop(nline)
                    continue
            
            # update the counter to pass to the next element
            nline -= 1
        
    def get(self, tag, default=None):
        if isinstance(tag, int):
            list.__getattr__(self, tag)
        elif tag == 'info' or tag == "__setstate__":
            return default #for pickle
        elif tag == "multiparticles":
            out = []
            for line in self:
                if line.startswith('define'):
                    name, content = line[7:].split('=',1)
                    out.append((name, content))
            return out 
        else:
            return self.info[tag]
            
    def write(self, path):
        """write the proc_card to a given path"""
        
        fsock = open(path, 'w')
        fsock.write(self.history_header)
        for line in self:
            while len(line) > 70:
                sub, line = line[:70]+"\\" , line[70:] 
                fsock.write(sub+"\n")
            else:
                fsock.write(line+"\n")
 
class InvalidCardEdition(InvalidCmd): pass 
 
class ConfigFile(dict):
    """ a class for storing/dealing with input file.
    """     

    def __init__(self, finput=None, **opt):
        """initialize a new instance. input can be an instance of MadLoopParam,
        a file, a path to a file, or simply Nothing"""                
        
        if isinstance(finput, self.__class__):
            dict.__init__(self, finput)
            assert finput.__dict__.keys()
            for key in finput.__dict__:
                setattr(self, key, copy.copy(getattr(finput, key)) )
            return
        else:
            dict.__init__(self)
        
        # Initialize it with all the default value
        self.user_set = set()
        self.auto_set = set()
        self.system_only = set()
        self.lower_to_case = {}
        self.list_parameter = {} #key -> type of list (int/float/bool/str/...
        self.dict_parameter = {}
        self.comments = {} # comment associated to parameters. can be display via help message
        # store the valid options for a given parameter.
        self.allowed_value = {}
        
        self.default_setup()
        

        # if input is define read that input
        if isinstance(finput, (file, str, StringIO.StringIO)):
            self.read(finput, **opt)

    def default_setup(self):
        pass

    def __copy__(self):
        return self.__class__(self)

    def __add__(self, other):
        """define the sum"""
        assert isinstance(other, dict)
        base = self.__class__(self)
        #base = copy.copy(self)
        base.update((key.lower(),value) for key, value in other.items())
        return base

    def __radd__(self, other):
        """define the sum"""
        new = copy.copy(other)
        new.update((key, value) for key, value in self.items())
        return new
    
    def __contains__(self, key):
        return dict.__contains__(self, key.lower())

    def __iter__(self):
        iter = super(ConfigFile, self).__iter__()
        return (self.lower_to_case[name] for name in iter)
    
    def keys(self):
        return [name for name in self]
    
    def items(self):
        return [(name,self[name]) for name in self]
        
    @staticmethod
    def warn(text, level, raiseerror=False):
        """convenient proxy to raiseerror/print warning"""

        if raiseerror is True:
            raise InvalidCardEdition(text)
        elif raiseerror:
            raise raiseerror(text)

        if isinstance(level,str):
            log = getattr(logger, level.lower())
        elif isinstance(level, int):
            log = lambda t: logger.log(level, t)
        elif level:
            log = level
        
        return log(text)

    
    def __setitem__(self, name, value, change_userdefine=False,raiseerror=False):
        """set the attribute and set correctly the type if the value is a string.
           change_userdefine on True if we have to add the parameter in user_set
        """
                        
        if  not len(self):
            #Should never happen but when deepcopy/pickle
            self.__init__()
        
        
        name = name.strip()
        lower_name = name.lower() 

        # 0. check if this parameter is a system only one
        if change_userdefine and lower_name in self.system_only:
            text='%s is a private entry which can not be modify by the user. Keep value at %s' % (name,self[name])
            self.warn(text, 'critical', raiseerror)
            return
        
        #1. check if the parameter is set to auto -> pass it to special
        if lower_name in self:
            targettype = type(dict.__getitem__(self, lower_name))
            if targettype != str and isinstance(value, str) and value.lower() == 'auto':
                self.auto_set.add(lower_name)
                if lower_name in self.user_set:
                    self.user_set.remove(lower_name)
                #keep old value.
                return 
            elif lower_name in self.auto_set:
                self.auto_set.remove(lower_name)
            
        # 2. Find the type of the attribute that we want
        if lower_name in self.list_parameter:
            targettype = self.list_parameter[lower_name] 
            if isinstance(value, str):
                # split for each comma/space
                value = value.strip()
                if value.startswith('[') and value.endswith(']'):
                    value = value[1:-1]
                #do not perform split within a " or ' block  
                data = re.split(r"((?<![\\])['\"])((?:.(?!(?<![\\])\1))*.?)\1", str(value))
                new_value = []
                i = 0
                while len(data) > i:
                    current = filter(None, re.split(r'(?:(?<!\\)\s)|,', data[i]))
                    i+=1
                    if len(data) > i+1:
                        if current:
                            current[-1] += '{0}{1}{0}'.format(data[i], data[i+1])
                        else:
                            current = ['{0}{1}{0}'.format(data[i], data[i+1])]
                        i+=2
                    new_value += current
 
                            
                           
                value = new_value                           
                
            elif not hasattr(value, '__iter__'):
                value = [value]
            elif isinstance(value, dict):
                text = "not being able to handle dictionary in card entry"
                return self.warn(text, 'critical', raiseerror)

            #format each entry    
            values =[self.format_variable(v, targettype, name=name) 
                                                                 for v in value]
            
            # ensure that each entry are in the allowed list
            if lower_name in self.allowed_value and '*' not in self.allowed_value[lower_name]:
                new_values = []
                dropped = []
                for val in values:
                    allowed = self.allowed_value[lower_name]
            
                    if val in allowed:
                        new_values.append(val)
                        continue
                    elif isinstance(val, str):
                        val = val.lower()
                        allowed = allowed.lower()
                        if value in allowed:
                            i = allowed.index(value)
                            new_values.append(self.allowed_value[i])
                            continue
                    # no continue -> bad input
                    dropped.append(val)
                    
                if not new_values:

                    text= "value '%s' for entry '%s' is not valid.  Preserving previous value: '%s'.\n" \
                               % (value, name, self[lower_name])
                    text += "allowed values are any list composed of the following entry: %s" % ', '.join([str(i) for i in self.allowed_value[lower_name]])
                    return self.warn(text, 'warning', raiseerror)                    
                elif dropped:               
                    text = "some value for entry '%s' are not valid. Invalid item are: '%s'.\n" \
                               % (value, name, dropped)
                    text += "value will be set to %s" % new_values
                    text += "allowed items in the list are: %s" % ', '.join([str(i) for i in self.allowed_value[lower_name]])        
                    self.warn(text, 'warning')

                values = new_values

            # make the assignment
            dict.__setitem__(self, lower_name, values) 
            if change_userdefine:
                self.user_set.add(lower_name)
            return  
        elif lower_name in self.dict_parameter:
            targettype = self.dict_parameter[lower_name] 
            full_reset = True #check if we just update the current dict or not
            
            if isinstance(value, str):
                value = value.strip()
                # allowed entry:
                #   name : value   => just add the entry
                #   name , value   => just add the entry
                #   name  value    => just add the entry
                #   {name1:value1, name2:value2}   => full reset
                
                # split for each comma/space
                if value.startswith('{') and value.endswith('}'):
                    new_value = {}
                    for pair in value[1:-1].split(','):
                        if not pair.strip():
                            break
                        x, y = pair.split(':')
                        x, y = x.strip(), y.strip()
                        if x.startswith(('"',"'")) and x.endswith(x[0]):
                            x = x[1:-1] 
                        new_value[x] = y
                    value = new_value
                elif ',' in value:
                    x,y = value.split(',')
                    value = {x.strip():y.strip()}
                    full_reset = False
                    
                elif ':' in value:
                    x,y = value.split(':')
                    value = {x.strip():y.strip()}
                    full_reset = False       
                else:
                    x,y = value.split()
                    value = {x:y}
                    full_reset = False 
            
            if isinstance(value, dict):
                for key in value:
                    value[key] = self.format_variable(value[key], targettype, name=name)
                if full_reset:
                    dict.__setitem__(self, lower_name, value)
                else:
                    dict.__getitem__(self, lower_name).update(value)
            else:
                raise Exception, '%s should be of dict type'% lower_name
            if change_userdefine:
                self.user_set.add(lower_name)
            return
        elif name in self:            
            targettype = type(self[name])
        else:
            logger.debug('Trying to add argument %s in %s. ' % (name, self.__class__.__name__) +\
              'This argument is not defined by default. Please consider adding it.')
            suggestions = [k for k in self.keys() if k.startswith(name[0].lower())]
            if len(suggestions)>0:
                logger.debug("Did you mean one of the following: %s"%suggestions)
            self.add_param(lower_name, self.format_variable(UnknownType(value), 
                                                             UnknownType, name))
            self.lower_to_case[lower_name] = name
            if change_userdefine:
                self.user_set.add(lower_name)
            return
    
        value = self.format_variable(value, targettype, name=name)
        #check that the value is allowed:
        if lower_name in self.allowed_value and '*' not in self.allowed_value[lower_name]:
            valid = False
            allowed = self.allowed_value[lower_name]
            
            # check if the current value is allowed or not (set valid to True)
            if value in allowed:
                valid=True     
            elif isinstance(value, str):
                value = value.lower()
                allowed = [v.lower() for v in allowed]
                if value in allowed:
                    i = allowed.index(value)
                    value = self.allowed_value[lower_name][i]
                    valid=True
                    
            if not valid:
                # act if not valid:
                text = "value '%s' for entry '%s' is not valid.  Preserving previous value: '%s'.\n" \
                               % (value, name, self[lower_name])
                text += "allowed values are %s\n" % ', '.join([str(i) for i in self.allowed_value[lower_name]])
                if lower_name in self.comments:
                    text += 'type "help %s" for more information' % name
                return self.warn(text, 'warning', raiseerror)

        dict.__setitem__(self, lower_name, value)
        if change_userdefine:
            self.user_set.add(lower_name)


    def add_param(self, name, value, system=False, comment=False, typelist=None,
                  allowed=[]):
        """add a default parameter to the class"""

        lower_name = name.lower()
        if __debug__:
            if lower_name in self:
                raise Exception("Duplicate case for %s in %s" % (name,self.__class__))
            
        dict.__setitem__(self, lower_name, value)
        self.lower_to_case[lower_name] = name
        if isinstance(value, list):
            if len(value):
                targettype = type(value[0])
            else:
                targettype=typelist
                assert typelist
            if any([targettype != type(v) for v in value]):
                raise Exception, "All entry should have the same type"
            self.list_parameter[lower_name] = targettype
        elif isinstance(value, dict):
            allvalues = value.values()
            if any([type(allvalues[0]) != type(v) for v in allvalues]):
                raise Exception, "All entry should have the same type"   
            self.dict_parameter[lower_name] = type(allvalues[0])  
            if '__type__' in value:
                del value['__type__']
                dict.__setitem__(self, lower_name, value)
        
        if allowed and allowed != ['*']:
            self.allowed_value[lower_name] = allowed
            assert value in allowed or '*' in allowed
        #elif isinstance(value, bool) and allowed != ['*']:
        #    self.allowed_value[name] = [True, False]
                   
        if system:
            self.system_only.add(lower_name)
        if comment:
            self.comments[lower_name] = comment

    def do_help(self, name):
        """return a minimal help for the parameter"""
        
        out = "## Information on parameter %s from class %s\n" % (name, self.__class__.__name__)
        if name.lower() in self:
            out += "## current value: %s (parameter should be of type %s)\n" % (self[name], type(self[name]))
            if name.lower() in self.comments:
                out += '## %s\n' % self.comments[name.lower()].replace('\n', '\n## ')
        else:
            out += "## Unknown for this class\n"
        if name.lower() in self.user_set:
            out += "## This value is considered as been set by the user\n" 
        else:
            out += "## This value is considered as been set by the system\n"
        if name.lower() in self.allowed_value:
            if '*' not in self.allowed_value[name.lower()]:
                out += "Allowed value are: %s\n" % ','.join([str(p) for p in self.allowed_value[name.lower()]])
            else:
                out += "Suggested value are : %s\n " % ','.join([str(p) for p in self.allowed_value[name.lower()] if p!='*'])
        
        logger.info(out)
        return out

    @staticmethod
    def format_variable(value, targettype, name="unknown"):
        """assign the value to the attribute for the given format"""
        
        if not isinstance(value, str):
            # just have to check that we have the correct format
            if isinstance(value, targettype):
                pass # assignement at the end
            elif isinstance(value, numbers.Number) and issubclass(targettype, numbers.Number):
                try:
                    new_value = targettype(value)
                except TypeError:
                    if value.imag/value.real<1e-12:
                        new_value = targettype(value.real)
                    else:
                        raise
                if new_value == value:
                    value = new_value
                else:
                    raise InvalidCmd, "Wrong input type for %s found %s and expecting %s for value %s" %\
                        (name, type(value), targettype, value)
            else:
                raise InvalidCmd, "Wrong input type for %s found %s and expecting %s for value %s" %\
                        (name, type(value), targettype, value)                
        else:
            # We have a string we have to format the attribute from the string
            if targettype == UnknownType:
                # No formatting
                pass
            elif targettype == bool:
                value = value.strip()
                if value.lower() in ['0', '.false.', 'f', 'false', 'off']:
                    value = False
                elif value.lower() in ['1', '.true.', 't', 'true', 'on']:
                    value = True
                else:
                    raise InvalidCmd, "%s can not be mapped to True/False for %s" % (repr(value),name)
            elif targettype == str:
                value = value.strip()
                if value.startswith('\'') and value.endswith('\''):
                    value = value[1:-1]
                elif value.startswith('"') and value.endswith('"'):
                    value = value[1:-1]
            elif targettype == int:
                if value.isdigit():
                    value = int(value)
                elif value[1:].isdigit() and value[0] == '-':
                    value = int(value)
                elif value.endswith(('k', 'M')) and value[:-1].isdigit():
                    convert = {'k':1000, 'M':1000000}
                    value =int(value[:-1]) * convert[value[-1]] 
                else:
                    try:
                        value = float(value.replace('d','e'))
                    except ValueError:
                        raise InvalidCmd, "%s can not be mapped to an integer" % value                    
                    try:
                        new_value = int(value)
                    except ValueError:
                        raise InvalidCmd, "%s can not be mapped to an integer" % value
                    else:
                        if value == new_value:
                            value = new_value
                        else:
                            raise InvalidCmd, "incorect input: %s need an integer for %s" % (value,name)
            elif targettype == float:
                value = value.replace('d','e') # pass from Fortran formatting
                try:
                    value = float(value)
                except ValueError:
                    try:
                        split = re.split('(\*|/)',value)
                        v = float(split[0])
                        for i in range((len(split)//2)):
                            if split[2*i+1] == '*':
                                v *=  float(split[2*i+2])
                            else:
                                v /=  float(split[2*i+2])
                    except:
                        v=0
                        raise InvalidCmd, "%s can not be mapped to a float" % value
                    finally:
                        value = v
            else:
                raise InvalidCmd, "type %s is not handle by the card" % targettype
            
        return value
            
 

    def __getitem__(self, name):
        
        lower_name = name.lower()
        if __debug__:
            if lower_name not in self:
                if lower_name in [key.lower() for key in self] :
                    raise Exception, "Some key are not lower case %s. Invalid use of the class!"\
                                     % [key for key in self if key.lower() != key]
        
        if lower_name in self.auto_set:
            return 'auto'

        return dict.__getitem__(self, name.lower())

    
    def set(self, name, value, changeifuserset=True, user=False, raiseerror=False):
        """convenient way to change attribute.
        changeifuserset=False means that the value is NOT change is the value is not on default.
        user=True, means that the value will be marked as modified by the user 
        (potentially preventing future change to the value) 
        """

        # changeifuserset=False -> we need to check if the user force a value.
        if not changeifuserset:
            if name.lower() in self.user_set:
                #value modified by the user -> do nothing
                return
            
        self.__setitem__(name, value, change_userdefine=user, raiseerror=raiseerror) 
 


class ProcCharacteristic(ConfigFile):
    """A class to handle information which are passed from MadGraph to the madevent
       interface.""" 
     
    def default_setup(self):
        """initialize the directory to the default value"""
        
        self.add_param('loop_induced', False)
        self.add_param('has_isr', False)
        self.add_param('has_fsr', False)
        self.add_param('nb_channel', 0)
        self.add_param('nexternal', 0)
        self.add_param('ninitial', 0)
        self.add_param('grouped_matrix', True)
        self.add_param('has_loops', False)
        self.add_param('bias_module','None')
        self.add_param('max_n_matched_jets', 0)
        self.add_param('colored_pdgs', [1,2,3,4,5])
        self.add_param('complex_mass_scheme', False)
        self.add_param('pdg_initial1', [0])
        self.add_param('pdg_initial2', [0])        

    def read(self, finput):
        """Read the input file, this can be a path to a file, 
           a file object, a str with the content of the file."""
           
        if isinstance(finput, str):
            if "\n" in finput:
                finput = finput.split('\n')
            elif os.path.isfile(finput):
                finput = open(finput)
            else:
                raise Exception, "No such file %s" % finput
            
        for line in finput:
            if '#' in line:
                line = line.split('#',1)[0]
            if not line:
                continue
            
            if '=' in line:
                key, value = line.split('=',1)
                self[key.strip()] = value
         
    def write(self, outputpath):
        """write the file"""

        template ="#    Information about the process      #\n"
        template +="#########################################\n"
        
        fsock = open(outputpath, 'w')
        fsock.write(template)
        
        for key, value in self.items():
            fsock.write(" %s = %s \n" % (key, value))
        
        fsock.close()   
 



class GridpackCard(ConfigFile):
    """an object for the GridpackCard"""
    
    def default_setup(self):
        """default value for the GridpackCard"""
    
        self.add_param("GridRun", True)
        self.add_param("gevents", 2500)
        self.add_param("gseed", 1)
        self.add_param("ngran", -1)  
 
    def read(self, finput):
        """Read the input file, this can be a path to a file, 
           a file object, a str with the content of the file."""
           
        if isinstance(finput, str):
            if "\n" in finput:
                finput = finput.split('\n')
            elif os.path.isfile(finput):
                finput = open(finput)
            else:
                raise Exception, "No such file %s" % finput
        
        for line in finput:
            line = line.split('#')[0]
            line = line.split('!')[0]
            line = line.split('=',1)
            if len(line) != 2:
                continue
            self[line[1].strip()] = line[0].replace('\'','').strip()

    def write(self, output_file, template=None):
        """Write the run_card in output_file according to template 
           (a path to a valid run_card)"""

        if not template:
            if not MADEVENT:
                template = pjoin(MG5DIR, 'Template', 'LO', 'Cards', 
                                                        'grid_card_default.dat')
            else:
                template = pjoin(MEDIR, 'Cards', 'grid_card_default.dat')

                
        text = ""
        for line in file(template,'r'):                  
            nline = line.split('#')[0]
            nline = nline.split('!')[0]
            comment = line[len(nline):]
            nline = nline.split('=')
            if len(nline) != 2:
                text += line
            elif nline[1].strip() in self:
                text += '  %s\t= %s %s' % (self[nline[1].strip()],nline[1], comment)        
            else:
                logger.info('Adding missing parameter %s to current run_card (with default value)' % nline[1].strip())
                text += line 
        
        if isinstance(output_file, str):
            fsock =  open(output_file,'w')
        else:
            fsock = output_file
            
        fsock.write(text)
        fsock.close()
        
class PY8Card(ConfigFile):
    """ Implements the Pythia8 card."""

    def add_default_subruns(self, type):
        """ Placeholder function to allow overwriting in the PY8SubRun daughter.
        The initialization of the self.subruns attribute should of course not
        be performed in PY8SubRun."""
        if type == 'parameters':
            if "LHEFInputs:nSubruns" not in self:
                self.add_param("LHEFInputs:nSubruns", 1,
                hidden='ALWAYS_WRITTEN',
                comment="""
    ====================
    Subrun definitions
    ====================
    """)
        if type == 'attributes':
            if not(hasattr(self,'subruns')):
                first_subrun = PY8SubRun(subrun_id=0)
                self.subruns = dict([(first_subrun['Main:subrun'],first_subrun)])

    def default_setup(self):
        """ Sets up the list of available PY8 parameters."""
        
        # Visible parameters
        # ==================
        self.add_param("Main:numberOfEvents", -1)
        # for MLM merging
        # -1.0 means that it will be set automatically by MadGraph5_aMC@NLO
        self.add_param("JetMatching:qCut", -1.0, always_write_to_card=False)
        self.add_param("JetMatching:doShowerKt",False,always_write_to_card=False)
        # -1 means that it is automatically set.
        self.add_param("JetMatching:nJetMax", -1, always_write_to_card=False) 
        # for CKKWL merging
        self.add_param("Merging:TMS", -1.0, always_write_to_card=False)
        self.add_param("Merging:Process", '<set_by_user>', always_write_to_card=False)
        # -1 means that it is automatically set.   
        self.add_param("Merging:nJetMax", -1, always_write_to_card=False)
        # for both merging, chose whether to also consider different merging
        # scale values for the extra weights related to scale and PDF variations.
        self.add_param("SysCalc:fullCutVariation", False)
        # Select the HepMC output. The user can prepend 'fifo:<optional_fifo_path>'
        # to indicate that he wants to pipe the output. Or /dev/null to turn the
        # output off.
        self.add_param("HEPMCoutput:file", 'auto')

        # Hidden parameters always written out
        # ====================================
        self.add_param("Beams:frameType", 4,
            hidden=True,
            comment='Tell Pythia8 that an LHEF input is used.')
        self.add_param("HEPMCoutput:scaling", 1.0e9,
            hidden=True,
            comment='1.0 corresponds to HEPMC weight given in [mb]. We choose here the [pb] normalization.')
        self.add_param("Check:epTolErr", 1e-2,
            hidden=True,
            comment='Be more forgiving with momentum mismatches.')
        # By default it is important to disable any cut on the rapidity of the showered jets
        # during MLML merging and by default it is set to 2.5
        self.add_param("JetMatching:etaJetMax", 1000.0, hidden=True, always_write_to_card=True)

        # Hidden parameters written out only if user_set or system_set
        # ============================================================
        self.add_param("PDF:pSet", 'LHAPDF5:CT10.LHgrid', hidden=True, always_write_to_card=False,
            comment='Reminder: Parameter below is shower tune dependent.')
        self.add_param("SpaceShower:alphaSvalue", 0.118, hidden=True, always_write_to_card=False,
            comment='Reminder: Parameter below is shower tune dependent.')
        self.add_param("TimeShower:alphaSvalue", 0.118, hidden=True, always_write_to_card=False,
            comment='Reminder: Parameter below is shower tune dependent.')
        self.add_param("hadronlevel:all", True, hidden=True, always_write_to_card=False,
            comment='This allows to turn on/off hadronization alltogether.')
        self.add_param("partonlevel:mpi", True, hidden=True, always_write_to_card=False,
            comment='This allows to turn on/off MPI alltogether.')
        self.add_param("Beams:setProductionScalesFromLHEF", False, hidden=True, 
            always_write_to_card=False,
            comment='This parameter is automatically set to True by MG5aMC when doing MLM merging with PY8.')
        
        # for MLM merging
        self.add_param("JetMatching:merge", False, hidden=True, always_write_to_card=False,
          comment='Specifiy if we are merging sample of different multiplicity.')
        self.add_param("SysCalc:qCutList", [10.0,20.0], hidden=True, always_write_to_card=False)
        self['SysCalc:qCutList'] = 'auto'
        self.add_param("SysCalc:qWeed",-1.0,hidden=True, always_write_to_card=False,
          comment='Value of the merging scale below which one does not even write the HepMC event.')
        self.add_param("JetMatching:doVeto", False, hidden=True, always_write_to_card=False,
          comment='Do veto externally (e.g. in SysCalc).')
        self.add_param("JetMatching:scheme", 1, hidden=True, always_write_to_card=False) 
        self.add_param("JetMatching:setMad", False, hidden=True, always_write_to_card=False,
              comment='Specify one must read inputs from the MadGraph banner.') 
        self.add_param("JetMatching:coneRadius", 1.0, hidden=True, always_write_to_card=False)
        self.add_param("JetMatching:nQmatch",4,hidden=True, always_write_to_card=False)
        # for CKKWL merging (common with UMEPS, UNLOPS)
        self.add_param("TimeShower:pTmaxMatch", 2, hidden=True, always_write_to_card=False)
        self.add_param("SpaceShower:pTmaxMatch", 1, hidden=True, always_write_to_card=False)
        self.add_param("SysCalc:tmsList", [10.0,20.0], hidden=True, always_write_to_card=False)
        self['SysCalc:tmsList'] = 'auto'
        self.add_param("Merging:muFac", 91.188, hidden=True, always_write_to_card=False,
                        comment='Set factorisation scales of the 2->2 process.')
        self.add_param("Merging:applyVeto", False, hidden=True, always_write_to_card=False,
          comment='Do veto externally (e.g. in SysCalc).')
        self.add_param("Merging:includeWeightInXsection", True, hidden=True, always_write_to_card=False,
          comment='If turned off, then the option belows forces PY8 to keep the original weight.')                       
        self.add_param("Merging:muRen", 91.188, hidden=True, always_write_to_card=False,
                      comment='Set renormalization scales of the 2->2 process.')
        self.add_param("Merging:muFacInME", 91.188, hidden=True, always_write_to_card=False,
                 comment='Set factorisation scales of the 2->2 Matrix Element.')
        self.add_param("Merging:muRenInME", 91.188, hidden=True, always_write_to_card=False,
               comment='Set renormalization scales of the 2->2 Matrix Element.')
        self.add_param("SpaceShower:rapidityOrder", False, hidden=True, always_write_to_card=False)
        self.add_param("Merging:nQuarksMerge",4,hidden=True, always_write_to_card=False)
        # To be added in subruns for CKKWL
        self.add_param("Merging:mayRemoveDecayProducts", False, hidden=True, always_write_to_card=False)
        self.add_param("Merging:doKTMerging", False, hidden=True, always_write_to_card=False)
        self.add_param("Merging:Dparameter", 0.4, hidden=True, always_write_to_card=False)        
        self.add_param("Merging:doPTLundMerging", False, hidden=True, always_write_to_card=False)

        # Special Pythia8 paremeters useful to simplify the shower.
        self.add_param("BeamRemnants:primordialKT", True, hidden=True, always_write_to_card=False, comment="see http://home.thep.lu.se/~torbjorn/pythia82html/BeamRemnants.html")
        self.add_param("PartonLevel:Remnants", True, hidden=True, always_write_to_card=False, comment="Master switch for addition of beam remnants. Cannot be used to generate complete events")
        self.add_param("Check:event", True, hidden=True, always_write_to_card=False, comment="check physical sanity of the events")
        self.add_param("TimeShower:QEDshowerByQ", True, hidden=True, always_write_to_card=False, comment="Allow quarks to radiate photons for FSR, i.e. branchings q -> q gamma")
        self.add_param("TimeShower:QEDshowerByL", True, hidden=True, always_write_to_card=False, comment="Allow leptons to radiate photons for FSR, i.e. branchings l -> l gamma")
        self.add_param("SpaceShower:QEDshowerByQ", True, hidden=True, always_write_to_card=False, comment="Allow quarks to radiate photons for ISR, i.e. branchings q -> q gamma")
        self.add_param("SpaceShower:QEDshowerByL", True, hidden=True, always_write_to_card=False, comment="Allow leptons to radiate photonsfor ISR, i.e. branchings l -> l gamma")
        self.add_param("PartonLevel:FSRinResonances", True, hidden=True, always_write_to_card=False, comment="Do not allow shower to run from decay product of unstable particle")
        self.add_param("ProcessLevel:resonanceDecays", True, hidden=True, always_write_to_card=False, comment="Do not allow unstable particle to decay.")

        # Add parameters controlling the subruns execution flow.
        # These parameters should not be part of PY8SubRun daughter.
        self.add_default_subruns('parameters')
             
    def __init__(self, *args, **opts):
        # Parameters which are not printed in the card unless they are 
        # 'user_set' or 'system_set' or part of the 
        #  self.hidden_params_to_always_print set.
        self.hidden_param = []
        self.hidden_params_to_always_write = set()
        self.visible_params_to_always_write = set()
        # List of parameters that should never be written out given the current context.
        self.params_to_never_write = set()
        
        # Parameters which have been set by the system (i.e. MG5 itself during
        # the regular course of the shower interface)
        self.system_set = set()
        
        # Add attributes controlling the subruns execution flow.
        # These attributes should not be part of PY8SubRun daughter.
        self.add_default_subruns('attributes')
        
        # Parameters which have been set by the 
        super(PY8Card, self).__init__(*args, **opts)

    def add_param(self, name, value, hidden=False, always_write_to_card=True, 
                                                                  comment=None):
        """ add a parameter to the card. value is the default value and 
        defines the type (int/float/bool/str) of the input.
        The option 'hidden' decides whether the parameter should be visible to the user.
        The option 'always_write_to_card' decides whether it should
        always be printed or only when it is system_set or user_set.
        The option 'comment' can be used to specify a comment to write above
        hidden parameters.
        """
        super(PY8Card, self).add_param(name, value, comment=comment)
        name = name.lower()
        if hidden:
            self.hidden_param.append(name)
            if always_write_to_card:
                self.hidden_params_to_always_write.add(name)
        else:
            if always_write_to_card:
                self.visible_params_to_always_write.add(name)                
        if not comment is None:
            if not isinstance(comment, str):
                raise MadGraph5Error("Option 'comment' must be a string, not"+\
                                                          " '%s'."%str(comment))

    def add_subrun(self, py8_subrun):
        """Add a subrun to this PY8 Card."""
        assert(isinstance(py8_subrun,PY8SubRun))
        if py8_subrun['Main:subrun']==-1:
            raise MadGraph5Error, "Make sure to correctly set the subrun ID"+\
                            " 'Main:subrun' *before* adding it to the PY8 Card."
        if py8_subrun['Main:subrun'] in self.subruns:
            raise MadGraph5Error, "A subrun with ID '%s'"%py8_subrun['Main:subrun']+\
                " is already present in this PY8 card. Remove it first, or "+\
                                                          " access it directly."
        self.subruns[py8_subrun['Main:subrun']] = py8_subrun
        if not 'LHEFInputs:nSubruns' in self.user_set:
            self['LHEFInputs:nSubruns'] = max(self.subruns.keys())
        
    def userSet(self, name, value, **opts):
        """Set an attribute of this card, following a user_request"""
        self.__setitem__(name, value, change_userdefine=True, **opts)
        if name.lower() in self.system_set:
            self.system_set.remove(name.lower())

    def vetoParamWriteOut(self, name):
        """ Forbid the writeout of a specific parameter of this card when the 
        "write" function will be invoked."""
        self.params_to_never_write.add(name.lower())
    
    def systemSet(self, name, value, **opts):
        """Set an attribute of this card, independently of a specific user
        request and only if not already user_set."""
        try:
            force = opts.pop('force')
        except KeyError:
            force = False
        if force or name.lower() not in self.user_set:
            self.__setitem__(name, value, change_userdefine=False, **opts)
            self.system_set.add(name.lower())
    
    def MadGraphSet(self, name, value, **opts):
        """ Sets a card attribute, but only if it is absent or not already
        user_set."""
        try:
            force = opts.pop('force')
        except KeyError:
            force = False
        if name.lower() not in self or (force or name.lower() not in self.user_set):
            self.__setitem__(name, value, change_userdefine=False, **opts)
            self.system_set.add(name.lower())            
    
    def defaultSet(self, name, value, **opts):
            self.__setitem__(name, value, change_userdefine=False, **opts)
        
    @staticmethod
    def pythia8_formatting(value, formatv=None):
        """format the variable into pythia8 card convention.
        The type is detected by default"""
        if not formatv:
            if isinstance(value,UnknownType):
                formatv = 'unknown'                
            elif isinstance(value, bool):
                formatv = 'bool'
            elif isinstance(value, int):
                formatv = 'int'
            elif isinstance(value, float):
                formatv = 'float'
            elif isinstance(value, str):
                formatv = 'str'
            elif isinstance(value, list):
                formatv = 'list'
            else:
                logger.debug("unknow format for pythia8_formatting: %s" , value)
                formatv = 'str'
        else:
            assert formatv
            
        if formatv == 'unknown':
            # No formatting then
            return str(value)
        if formatv == 'bool':
            if str(value) in ['1','T','.true.','True','on']:
                return 'on'
            else:
                return 'off'
        elif formatv == 'int':
            try:
                return str(int(value))
            except ValueError:
                fl = float(value)
                if int(fl) == fl:
                    return str(int(fl))
                else:
                    raise
        elif formatv == 'float':
            return '%.10e' % float(value)
        elif formatv == 'shortfloat':
            return '%.3f' % float(value)        
        elif formatv == 'str':
            return "%s" % value
        elif formatv == 'list':
            if len(value) and isinstance(value[0],float):
                return ','.join([PY8Card.pythia8_formatting(arg, 'shortfloat') for arg in value])
            else:
                return ','.join([PY8Card.pythia8_formatting(arg) for arg in value])
            

    def write(self, output_file, template, read_subrun=False, 
                    print_only_visible=False, direct_pythia_input=False, add_missing=True):
        """ Write the card to output_file using a specific template.
        > 'print_only_visible' specifies whether or not the hidden parameters
            should be written out if they are in the hidden_params_to_always_write
            list and system_set.
        > If 'direct_pythia_input' is true, then visible parameters which are not
          in the self.visible_params_to_always_write list and are not user_set
          or system_set are commented.
        > If 'add_missing' is False then parameters that should be written_out but are absent
        from the template will not be written out."""

        # First list the visible parameters
        visible_param = [p for p in self if p.lower() not in self.hidden_param
                                                  or p.lower() in self.user_set]
        # Filter against list of parameters vetoed for write-out
        visible_param = [p for p in visible_param if p.lower() not in self.params_to_never_write]
        
        # Now the hidden param which must be written out
        if print_only_visible:
            hidden_output_param = []
        else:
            hidden_output_param = [p for p in self if p.lower() in self.hidden_param and
              not p.lower() in self.user_set and
              (p.lower() in self.hidden_params_to_always_write or 
                                                  p.lower() in self.system_set)]
        # Filter against list of parameters vetoed for write-out
        hidden_output_param = [p for p in hidden_output_param if p not in self.params_to_never_write]
        
        if print_only_visible:
            subruns = []
        else:
            if not read_subrun:
                subruns = sorted(self.subruns.keys())
        
        # Store the subruns to write in a dictionary, with its ID in key
        # and the corresponding stringstream in value
        subruns_to_write = {}
        
        # Sort these parameters nicely so as to put together parameters
        # belonging to the same group (i.e. prefix before the ':' in their name).
        def group_params(params):
            if len(params)==0:
                return []
            groups = {}
            for p in params:
                try:
                    groups[':'.join(p.split(':')[:-1])].append(p)
                except KeyError:
                    groups[':'.join(p.split(':')[:-1])] = [p,]
            res =  sum(groups.values(),[])
            # Make sure 'Main:subrun' appears first
            if 'Main:subrun' in res:
                res.insert(0,res.pop(res.index('Main:subrun')))
            # Make sure 'LHEFInputs:nSubruns' appears last
            if 'LHEFInputs:nSubruns' in res:
                res.append(res.pop(res.index('LHEFInputs:nSubruns')))
            return res

        visible_param       = group_params(visible_param)
        hidden_output_param = group_params(hidden_output_param)

        # First dump in a temporary_output (might need to have a second pass
        # at the very end to update 'LHEFInputs:nSubruns')
        output = StringIO.StringIO()
            
        # Setup template from which to read
        if isinstance(template, str):
            if os.path.isfile(template):
                tmpl = open(template, 'r')
            elif '\n' in template:
                tmpl = StringIO.StringIO(template)
            else:
                raise Exception, "File input '%s' not found." % file_input     
        elif template is None:
            # Then use a dummy empty StringIO, hence skipping the reading
            tmpl = StringIO.StringIO()
        elif isinstance(template, (StringIO.StringIO, file)):
            tmpl = template
        else:
            raise MadGraph5Error("Incorrect type for argument 'template': %s"%
                                                    template.__class__.__name__)

        # Read the template
        last_pos = tmpl.tell()
        line     = tmpl.readline()
        started_subrun_reading = False
        while line!='':
            # Skip comments
            if line.strip().startswith('!') or \
               line.strip().startswith('\n') or\
               line.strip() == '':
                output.write(line)
                # Proceed to next line
                last_pos = tmpl.tell()
                line     = tmpl.readline()
                continue
            # Read parameter
            try:
                param_entry, value_entry = line.split('=')
                param = param_entry.strip()
                value = value_entry.strip()
            except ValueError:
                line = line.replace('\n','')
                raise MadGraph5Error, "Could not read line '%s' of Pythia8 card."%\
                                                                            line
            # Read a subrun if detected:
            if param=='Main:subrun':
                if read_subrun:
                    if not started_subrun_reading:
                        # Record that the subrun reading has started and proceed
                        started_subrun_reading = True
                    else:
                        # We encountered the next subrun. rewind last line and exit
                        tmpl.seek(last_pos)
                        break
                else:
                    # Start the reading of this subrun
                    tmpl.seek(last_pos)
                    subruns_to_write[int(value)] = StringIO.StringIO()
                    if int(value) in subruns:
                        self.subruns[int(value)].write(subruns_to_write[int(value)],
                                                      tmpl,read_subrun=True)
                        # Remove this subrun ID from the list
                        subruns.pop(subruns.index(int(value)))
                    else:
                        # Unknow subrun, create a dummy one
                        DummySubrun=PY8SubRun()
                        # Remove all of its variables (so that nothing is overwritten)
                        DummySubrun.clear()
                        DummySubrun.write(subruns_to_write[int(value)],
                                tmpl, read_subrun=True, 
                                print_only_visible=print_only_visible, 
                                direct_pythia_input=direct_pythia_input)

                        logger.info('Adding new unknown subrun with ID %d.'%
                                                                     int(value))
                    # Proceed to next line
                    last_pos = tmpl.tell()
                    line     = tmpl.readline()
                    continue
            
            # Change parameters which must be output
            if param in visible_param:
                new_value = PY8Card.pythia8_formatting(self[param])
                visible_param.pop(visible_param.index(param))
            elif param in hidden_output_param:
                new_value = PY8Card.pythia8_formatting(self[param])
                hidden_output_param.pop(hidden_output_param.index(param))
            else:
                # Just copy parameters which don't need to be specified
                if param.lower() not in self.params_to_never_write:
                    output.write(line)
                else:
                    output.write('! The following parameter was forced to be commented out by MG5aMC.\n')
                    output.write('! %s'%line)
                # Proceed to next line
                last_pos = tmpl.tell()
                line     = tmpl.readline()
                continue
            
            # Substitute the value. 
            # If it is directly the pytia input, then don't write the param if it
            # is not in the list of visible_params_to_always_write and was 
            # not user_set or system_set
            if ((not direct_pythia_input) or
                  (param.lower() in self.visible_params_to_always_write) or
                  (param.lower() in self.user_set) or
                  (param.lower() in self.system_set)):
                template = '%s=%s'
            else:
                # These are parameters that the user can edit in AskEditCards
                # but if neither the user nor the system edited them,
                # then they shouldn't be passed to Pythia
                template = '!%s=%s'

            output.write(template%(param_entry,
                                  value_entry.replace(value,new_value)))
        
            # Proceed to next line
            last_pos = tmpl.tell()
            line     = tmpl.readline()
        
        # If add_missing is False, make sure to empty the list of remaining parameters
        if not add_missing:
            visible_param = []
            hidden_output_param = []
        
        # Now output the missing parameters. Warn about visible ones.
        if len(visible_param)>0 and not template is None:
            output.write(
"""!
! Additional general parameters%s.
!
"""%(' for subrun %d'%self['Main:subrun'] if 'Main:subrun' in self else ''))
        for param in visible_param:
            value = PY8Card.pythia8_formatting(self[param])
            output.write('%s=%s\n'%(param,value))
            if template is None:
                if param=='Main:subrun':
                    output.write(
"""!
!  Definition of subrun %d
!
"""%self['Main:subrun'])
            elif param.lower() not in self.hidden_param:
                logger.debug('Adding parameter %s (missing in the template) to current '+\
                                    'pythia8 card (with value %s)',param, value)

        if len(hidden_output_param)>0 and not template is None:
            output.write(
"""!
! Additional technical parameters%s set by MG5_aMC.
!
"""%(' for subrun %d'%self['Main:subrun'] if 'Main:subrun' in self else ''))
        for param in hidden_output_param:
            if param.lower() in self.comments:
                comment = '\n'.join('! %s'%c for c in 
                          self.comments[param.lower()].split('\n'))
                output.write(comment+'\n')
            output.write('%s=%s\n'%(param,PY8Card.pythia8_formatting(self[param])))
        
        # Don't close the file if we were reading a subrun, but simply write 
        # output and return now
        if read_subrun:
            output_file.write(output.getvalue())
            return

        # Now add subruns not present in the template
        for subrunID in subruns:
            new_subrun = StringIO.StringIO()
            self.subruns[subrunID].write(new_subrun,None,read_subrun=True)
            subruns_to_write[subrunID] = new_subrun

        # Add all subruns to the output, in the right order
        for subrunID in sorted(subruns_to_write):
            output.write(subruns_to_write[subrunID].getvalue())

        # If 'LHEFInputs:nSubruns' is not user_set, then make sure it is
        # updated at least larger or equal to the maximum SubRunID
        if 'LHEFInputs:nSubruns'.lower() not in self.user_set and \
             len(subruns_to_write)>0 and 'LHEFInputs:nSubruns' in self\
             and self['LHEFInputs:nSubruns']<max(subruns_to_write.keys()):
            logger.info("Updating PY8 parameter 'LHEFInputs:nSubruns' to "+
          "%d so as to cover all defined subruns."%max(subruns_to_write.keys()))
            self['LHEFInputs:nSubruns'] = max(subruns_to_write.keys())
            output = StringIO.StringIO()
            self.write(output,template,print_only_visible=print_only_visible)

        # Write output
        if isinstance(output_file, str):
            out = open(output_file,'w')
            out.write(output.getvalue())
            out.close()
        else:
            output_file.write(output.getvalue())
        
    def read(self, file_input, read_subrun=False, setter='default'):
        """Read the input file, this can be a path to a file, 
           a file object, a str with the content of the file.
           The setter option choses the authority that sets potential 
           modified/new parameters. It can be either: 
             'default' or 'user' or 'system'"""
        if isinstance(file_input, str):
            if "\n" in file_input:
                finput = StringIO.StringIO(file_input)
            elif os.path.isfile(file_input):
                finput = open(file_input)
            else:
                raise Exception, "File input '%s' not found." % file_input
        elif isinstance(file_input, (StringIO.StringIO, file)):
            finput = file_input
        else:
            raise MadGraph5Error("Incorrect type for argument 'file_input': %s"%
                                                    file_input.__class__.__name__)

        # Read the template
        last_pos = finput.tell()
        line     = finput.readline()
        started_subrun_reading = False
        while line!='':
            # Skip comments
            if line.strip().startswith('!') or line.strip()=='':
                # proceed to next line
                last_pos = finput.tell()
                line     = finput.readline()
                continue
            # Read parameter
            try:
                param, value = line.split('=',1)
                param = param.strip()
                value = value.strip()
            except ValueError:
                line = line.replace('\n','')
                raise MadGraph5Error, "Could not read line '%s' of Pythia8 card."%\
                                                                          line
            if '!' in value:
                value,_ = value.split('!',1)                                                             
                                                                          
            # Read a subrun if detected:
            if param=='Main:subrun':
                if read_subrun:
                    if not started_subrun_reading:
                        # Record that the subrun reading has started and proceed
                        started_subrun_reading = True
                    else:
                        # We encountered the next subrun. rewind last line and exit
                        finput.seek(last_pos)
                        return
                else:
                    # Start the reading of this subrun
                    finput.seek(last_pos)
                    if int(value) in self.subruns:
                        self.subruns[int(value)].read(finput,read_subrun=True,
                                                                  setter=setter)
                    else:
                        # Unknow subrun, create a dummy one
                        NewSubrun=PY8SubRun()
                        NewSubrun.read(finput,read_subrun=True, setter=setter)
                        self.add_subrun(NewSubrun)

                    # proceed to next line
                    last_pos = finput.tell()
                    line     = finput.readline()
                    continue
            
            # Read parameter. The case of a parameter not defined in the card is
            # handled directly in ConfigFile.

            # Use the appropriate authority to set the new/changed variable
            if setter == 'user':
                self.userSet(param,value)
            elif setter == 'system':
                self.systemSet(param,value)
            else:
                self.defaultSet(param,value)

            # proceed to next line
            last_pos = finput.tell()
            line     = finput.readline()

class PY8SubRun(PY8Card):
    """ Class to characterize a specific PY8 card subrun section. """

    def add_default_subruns(self, type):
        """ Overloading of the homonym function called in the __init__ of PY8Card.
        The initialization of the self.subruns attribute should of course not
        be performed in PY8SubRun."""
        pass

    def __init__(self, *args, **opts):
        """ Initialize a subrun """
        
        # Force user to set it manually.
        subrunID = -1
        if 'subrun_id' in opts:
            subrunID = opts.pop('subrun_id')

        super(PY8SubRun, self).__init__(*args, **opts)
        self['Main:subrun']=subrunID

    def default_setup(self):
        """Sets up the list of available PY8SubRun parameters."""
        
        # Add all default PY8Card parameters
        super(PY8SubRun, self).default_setup()
        # Make sure they are all hidden
        self.hidden_param = [k.lower() for k in self.keys()]
        self.hidden_params_to_always_write = set()
        self.visible_params_to_always_write = set()

        # Now add Main:subrun and Beams:LHEF. They are not hidden.
        self.add_param("Main:subrun", -1)
        self.add_param("Beams:LHEF", "events.lhe.gz")



runblock = collections.namedtuple('block', ('name', 'fields', 'template_on', 'template_off'))
class RunCard(ConfigFile):

    filename = 'run_card'
    blocks = [] 
                                   
    def __new__(cls, finput=None, **opt):
        if cls is RunCard:
            if not finput:
                target_class = RunCardLO
            elif isinstance(finput, cls):
                target_class = finput.__class__
            elif isinstance(finput, str):
                if '\n' not in finput:
                    finput = open(finput).read()
                if 'req_acc_FO' in finput:
                    target_class = RunCardNLO
                else:
                    target_class = RunCardLO
            else:
                return None
            return super(RunCard, cls).__new__(target_class, finput, **opt)
        else:
            return super(RunCard, cls).__new__(cls, finput, **opt)

    def __init__(self, *args, **opts):
        
        # The following parameter are updated in the defaultsetup stage.
        
        #parameter for which no warning should be raised if not define
        self.hidden_param = []
        # in which include file the parameer should be written
        self.includepath = collections.defaultdict(list)
        #some parameter have different name in fortran code
        self.fortran_name = {}
        #parameter which are not supported anymore. (no action on the code)
        self.legacy_parameter = {}
        #a list with all the cuts variable
        self.cuts_parameter = []
        # parameter added where legacy requires an older value.
        self.system_default = {}
        
        self.display_block = [] # set some block to be displayed
        self.warned=False


        super(RunCard, self).__init__(*args, **opts)

    def add_param(self, name, value, fortran_name=None, include=True, 
                  hidden=False, legacy=False, cut=False, system=False, sys_default=None, 
                  **opts):
        """ add a parameter to the card. value is the default value and 
        defines the type (int/float/bool/str) of the input.
        fortran_name defines what is the associate name in the f77 code
        include defines if we have to put the value in the include file
        hidden defines if the parameter is expected to be define by the user.
        legacy:Parameter which is not used anymore (raise a warning if not default)
        cut: defines the list of cut parameter to allow to set them all to off.
        sys_default: default used if the parameter is not in the card
        
        options of **opts:
        - allowed: list of valid options. '*' means anything else should be allowed.
                 empty list means anything possible as well. 
        - comment: add comment for writing/help
        - typelist: type of the list if default is empty
        """

        super(RunCard, self).add_param(name, value, system=system,**opts)
        name = name.lower()
        if fortran_name:
            self.fortran_name[name] = fortran_name
        if legacy:
            self.legacy_parameter[name] = value
            include = False
        self.includepath[include].append(name)
        if hidden or system:
            self.hidden_param.append(name)
        if cut:
            self.cuts_parameter.append(name)
        if sys_default is not None:
            self.system_default[name] = sys_default

        

    def read(self, finput, consistency=True):
        """Read the input file, this can be a path to a file, 
           a file object, a str with the content of the file."""
           
        if isinstance(finput, str):
            if "\n" in finput:
                finput = finput.split('\n')
            elif os.path.isfile(finput):
                finput = open(finput)
            else:
                raise Exception, "No such file %s" % finput
        
        for line in finput:
            line = line.split('#')[0]
            line = line.split('!')[0]
            line = line.rsplit('=',1)
            if len(line) != 2:
                continue
            value, name = line
            name = name.lower().strip()
            if name not in self and ('min' in name or 'max' in name):
                #looks like an entry added by one user -> add it nicely
                self.add_param(name, float(value), hidden=True, cut=True)
            else:
                self.set( name, value, user=True)
        # parameter not set in the run_card can be set to compatiblity value
        if consistency:
                try:
                    self.check_validity()
                except InvalidRunCard, error:
                    if consistency == 'warning':
                        logger.warning(str(error))
                    else:
                        raise
                    
                
    def write(self, output_file, template=None, python_template=False,
                    write_hidden=False):
        """Write the run_card in output_file according to template 
           (a path to a valid run_card)"""

        to_write = set(self.user_set) 
        written = set()
        if not template:
            raise Exception

        # check which optional block to write:
        write_block= []
        for b in self.blocks:
            name = b.name
            # check if the block has to be written
            if name not in self.display_block and \
               not any(f in self.user_set for f in b.fields):
                continue
            write_block.append(b.name)
        
        if python_template and not to_write:
            import string
            text = file(template,'r').read() 
            if self.blocks:
                text = string.Template(text)
                mapping = {}
                for b in self.blocks:
                    if b.name in write_block:
                        mapping[b.name] = b.template_on
                    else:
                        mapping[b.name] = b.template_off
                text = text.substitute(mapping)

            if not self.list_parameter:
                text = text % self
            else:
                data = dict(self)
                for name in self.list_parameter:
                    data[name] = ', '.join(str(v) for v in data[name])
                text = text % data
        else:                        
            text = ""
            for line in file(template,'r'):                  
                nline = line.split('#')[0]
                nline = nline.split('!')[0]
                comment = line[len(nline):]
                nline = nline.split('=')
                if python_template and nline[0].startswith('$'):
                    block_name = nline[0][1:]
                    this_group = [b for b in self.blocks if b.name == block_name]
                    if not this_group:
                        logger.debug("block %s not defined", block_name)
                        continue
                    else:
                        this_group = this_group[0]
                    if block_name in write_block:
                        text += this_group.on_template % self
                        for name in this_group.fields:
                            written.add(f)
                            if name in to_write:
                                to_write.remove(name)
                    else:
                        text += this_group.off_template % self
                    
                elif len(nline) != 2:
                    text += line
                elif nline[1].strip() in self:
                    name = nline[1].strip().lower()
                    value = self[name]
                    if name in self.list_parameter:
                        value = ', '.join([str(v) for v in value])
                    if python_template:
                        text += line % {nline[1].strip():value, name:value}
                        written.add(name)
                    else:
                        if not comment or comment[-1]!='\n':
                            endline = '\n'
                        else:
                            endline = ''
                        text += '  %s\t= %s %s%s' % (value, name, comment, endline)
                        written.add(name)                        

                    if name in to_write:
                        to_write.remove(name)
                else:
                    logger.info('Adding missing parameter %s to current %s (with default value)',
                                 (name, self.filename))
                    written.add(name) 
                    text += line 

            for b in self.blocks:
                if b.name not in write_block:
                    continue
                # check if all attribute of the block have been written already
                if all(f in written for f in b.fields):
                    continue

                to_add = []
                for line in b.template_on.split('\n'):                  
                    nline = line.split('#')[0]
                    nline = nline.split('!')[0]
                    nline = nline.split('=')
                    if len(nline) != 2:
                        to_add.append(line)
                    elif nline[1].strip() in self:
                        name = nline[1].strip().lower()
                        value = self[name]
                        if name in self.list_parameter:
                            value = ', '.join([str(v) for v in value])
                        if name in written:
                            continue #already include before
                        else:
                            to_add.append(line % {nline[1].strip():value, name:value})
                            written.add(name)                        
    
                        if name in to_write:
                            to_write.remove(name)
                    else:
                        raise Exception
                
                if b.template_off in text:
                    text = text.replace(b.template_off, '\n'.join(to_add))
                else:
                    text += '\n'.join(to_add)

        if to_write or write_hidden:
            text+="""#********************************************************************* 
#  Additional hidden parameters
#*********************************************************************
"""            
            if write_hidden:
                #
                # do not write hidden parameter not hidden for this template 
                #
                if python_template:
                    written = written.union(set(re.findall('\%\((\w*)\)s', file(template,'r').read(), re.M)))
                to_write = to_write.union(set(self.hidden_param))
                to_write = to_write.difference(written)

            for key in to_write:
                if key in self.system_only:
                    continue

                comment = self.comments.get(key,'hidden_parameter').replace('\n','\n#')
                text += '  %s\t= %s # %s\n' % (self[key], key, comment)

        if isinstance(output_file, str):
            fsock = open(output_file,'w')
            fsock.write(text)
            fsock.close()
        else:
            output_file.write(text)


    def get_default(self, name, default=None, log_level=None):
        """return self[name] if exist otherwise default. log control if we 
        put a warning or not if we use the default value"""

        lower_name = name.lower()
        if lower_name not in self.user_set:
            if log_level is None:
                if lower_name in self.system_only:
                    log_level = 5
                elif lower_name in self.auto_set:
                    log_level = 5
                elif lower_name in self.hidden_param:
                    log_level = 10
                else:
                    log_level = 20
            if not default:
                default = dict.__getitem__(self, name.lower())
 
            logger.log(log_level, '%s missed argument %s. Takes default: %s'
                                   % (self.filename, name, default))
            self[name] = default
            return default
        else:
            return self[name]   

    
    @staticmethod
    def f77_formatting(value, formatv=None):
        """format the variable into fortran. The type is detected by default"""

        if not formatv:
            if isinstance(value, bool):
                formatv = 'bool'
            elif isinstance(value, int):
                formatv = 'int'
            elif isinstance(value, float):
                formatv = 'float'
            elif isinstance(value, str):
                formatv = 'str'
            else:
                logger.debug("unknow format for f77_formatting: %s" , str(value))
                formatv = 'str'
        else:
            assert formatv
            
        if formatv == 'bool':
            if str(value) in ['1','T','.true.','True']:
                return '.true.'
            else:
                return '.false.'
            
        elif formatv == 'int':
            try:
                return str(int(value))
            except ValueError:
                fl = float(value)
                if int(fl) == fl:
                    return str(int(fl))
                else:
                    raise
                
        elif formatv == 'float':
            if isinstance(value, str):
                value = value.replace('d','e')
            return ('%.10e' % float(value)).replace('e','d')
        
        elif formatv == 'str':
            # Check if it is a list
            if value.strip().startswith('[') and value.strip().endswith(']'):
                elements = (value.strip()[1:-1]).split()
                return ['_length = %d'%len(elements)]+\
                       ['(%d) = %s'%(i+1, elem.strip()) for i, elem in \
                                                            enumerate(elements)]
            else:
                return "'%s'" % value
        

    
    def check_validity(self, log_level=30):
        """check that parameter missing in the card are set to the expected value"""

        for name, value in self.system_default.items():
                self.set(name, value, changeifuserset=False)
        

        for name in self.includepath[False]:
            to_bypass = self.hidden_param + self.legacy_parameter.keys()
            if name not in to_bypass:
                self.get_default(name, log_level=log_level) 

        for name in self.legacy_parameter:
            if self[name] != self.legacy_parameter[name]:
                logger.warning("The parameter %s is not supported anymore this parameter will be ignored." % name)
               
    default_include_file = 'run_card.inc'

    def update_system_parameter_for_include(self):
        """update hidden system only parameter for the correct writtin in the 
        include"""
        return

    def write_include_file(self, output_dir):
        """Write the various include file in output_dir.
        The entry True of self.includepath will be written in run_card.inc
        The entry False will not be written anywhere"""
        
        # ensure that all parameter are coherent and fix those if needed
        self.check_validity()
        
        #ensusre that system only parameter are correctly set
        self.update_system_parameter_for_include()
        
        for incname in self.includepath:
            if incname is True:
                pathinc = self.default_include_file
            elif incname is False:
                continue
            else:
                pathinc = incname
                
            fsock = file_writers.FortranWriter(pjoin(output_dir,pathinc))  
            for key in self.includepath[incname]:                
                #define the fortran name
                if key in self.fortran_name:
                    fortran_name = self.fortran_name[key]
                else:
                    fortran_name = key
                    
                #get the value with warning if the user didn't set it
                value = self.get_default(key)
                # Special treatment for strings containing a list of
                # strings. Convert it to a list of strings
                if isinstance(value, list):
                    # in case of a list, add the length of the list as 0th
                    # element in fortran. Only in case of integer or float
                    # list (not for bool nor string)
                    targettype = self.list_parameter[key]                        
                    if targettype is bool:
                        pass
                    elif targettype is int:
                        line = '%s(%s) = %s \n' % (fortran_name, 0, self.f77_formatting(len(value)))
                        fsock.writelines(line)
                    elif targettype is float:
                        line = '%s(%s) = %s \n' % (fortran_name, 0, self.f77_formatting(float(len(value))))
                        fsock.writelines(line)
                    # output the rest of the list in fortran
                    for i,v in enumerate(value):
                        line = '%s(%s) = %s \n' % (fortran_name, i+1, self.f77_formatting(v))
                        fsock.writelines(line)
                elif isinstance(value, dict):
                    for fortran_name, onevalue in value.items():
                        line = '%s = %s \n' % (fortran_name, self.f77_formatting(onevalue))
                        fsock.writelines(line)                       
                else:
                    line = '%s = %s \n' % (fortran_name, self.f77_formatting(value))
                    fsock.writelines(line)
            fsock.close()   

    @staticmethod
    def get_idbmup(lpp):
        """return the particle colliding pdg code"""
        if lpp in (1,2, -1,-2):
            return math.copysign(2212, lpp)
        elif lpp in (3,-3):
            return math.copysign(11, lpp)
        elif lpp == 0:
            #logger.critical("Fail to write correct idbmup in the lhe file. Please correct those by hand")
            return 0
        else:
            return lpp

    def get_banner_init_information(self):
        """return a dictionary with the information needed to write
        the first line of the <init> block of the lhe file."""
        
        output = {}
        output["idbmup1"] = self.get_idbmup(self['lpp1'])
        output["idbmup2"] = self.get_idbmup(self['lpp2'])
        output["ebmup1"] = self["ebeam1"]
        output["ebmup2"] = self["ebeam2"]
        output["pdfgup1"] = 0
        output["pdfgup2"] = 0
        output["pdfsup1"] = self.get_pdf_id(self["pdlabel"])
        output["pdfsup2"] = self.get_pdf_id(self["pdlabel"])
        return output
    
    def get_pdf_id(self, pdf):
        if pdf == "lhapdf":
            lhaid = self["lhaid"]
            if isinstance(lhaid, list):
                return lhaid[0]
            else:
                return lhaid
        else: 
            return {'none': 0, #'mrs02nl':20250, 'mrs02nn':20270, 
                    #'cteq4_m': 19150,
                    #'cteq4_l':19170, 'cteq4_d':19160, 'cteq5_m':19050, 
                    #'cteq5_d':19060,'cteq5_l':19070,'cteq5m1':19051,
                    'cteq6_m':10000,'cteq6_l':10041,'cteq6l1':10042,
                    'nn23lo':246800,'nn23lo1':247000,'nn23nlo':244800
                    }[pdf]    
    
    def get_lhapdf_id(self):
        return self.get_pdf_id(self['pdlabel'])

    def remove_all_cut(self): 
        """remove all the cut"""

        for name in self.cuts_parameter:
            targettype = type(self[name])
            if targettype == bool:
                self[name] = False
            elif 'min' in name:
                self[name] = 0
            elif 'max' in name:
                self[name] = -1
            elif 'eta' in name:
                self[name] = -1
            else:
                self[name] = 0       

class RunCardLO(RunCard):
    """an object to handle in a nice way the run_card information"""
    
    blocks = [
#    HEAVY ION OPTIONAL BLOCK            
        runblock(name='ion_pdf', fields=('nb_neutron1', 'nb_neutron2','nb_proton1','nb_proton2','mass_ion1', 'mass_ion2'),
            template_on=\
"""#*********************************************************************
# Heavy ion PDF / rescaling of PDF                                   *
#*********************************************************************
  %(nb_proton1)s    = nb_proton1 # number of proton for the first beam
  %(nb_neutron1)s    = nb_neutron1 # number of neutron for the first beam
  %(mass_ion1)s = mass_ion1 # mass of the heavy ion (first beam)
# Note that seting differently the two beams only work if you use 
# group_subprocess=False when generating your matrix-element
  %(nb_proton2)s    = nb_proton2 # number of proton for the second beam
  %(nb_neutron2)s    = nb_neutron2 # number of neutron for the second beam
  %(mass_ion2)s = mass_ion2 # mass of the heavy ion (second beam)  
""",
            template_off='# To see heavy ion options: type "update ion_pdf"'),
#    BEAM POLARIZATION OPTIONAL BLOCK
        runblock(name='beam_pol', fields=('polbeam1','polbeam2'),
            template_on=\
"""#*********************************************************************
# Beam polarization from -100 (left-handed) to 100 (right-handed)    *
#*********************************************************************
     %(polbeam1)s     = polbeam1 ! beam polarization for beam 1
     %(polbeam2)s     = polbeam2 ! beam polarization for beam 2
""",                                               
            template_off='# To see polarised beam options: type "update beam_pol"')
    ]
    
    
    
    def default_setup(self):
        """default value for the run_card.dat"""
        
        self.add_param("run_tag", "tag_1", include=False)
        self.add_param("gridpack", False)
        self.add_param("time_of_flight", -1.0, include=False)
        self.add_param("nevents", 10000)        
        self.add_param("iseed", 0)
        self.add_param("lpp1", 1, fortran_name="lpp(1)", allowed=[-1,1,0,2,3,9, -2,-3],
                        comment='first beam energy distribution:\n 0: fixed energy\n 1: PDF from proton\n -1: PDF from anti-proton\n 2:photon from proton, 3:photon from electron, 9: PLUGIN MODE')
        self.add_param("lpp2", 1, fortran_name="lpp(2)", allowed=[-1,1,0,2,3,9],
                       comment='first beam energy distribution:\n 0: fixed energy\n 1: PDF from proton\n -1: PDF from anti-proton\n 2:photon from proton, 3:photon from electron, 9: PLUGIN MODE')
        self.add_param("ebeam1", 6500.0, fortran_name="ebeam(1)")
        self.add_param("ebeam2", 6500.0, fortran_name="ebeam(2)")
        self.add_param("polbeam1", 0.0, fortran_name="pb1", hidden=True,
                                              comment="Beam polarization from -100 (left-handed) to 100 (right-handed) --use lpp=0 for this parameter--")
        self.add_param("polbeam2", 0.0, fortran_name="pb2", hidden=True,
                                              comment="Beam polarization from -100 (left-handed) to 100 (right-handed) --use lpp=0 for this parameter--")
        self.add_param('nb_proton1', 1, hidden=True, allowed=[1,0, 82 , '*'],fortran_name="nb_proton(1)",
                       comment='For heavy ion physics nb of proton in the ion (for both beam but if group_subprocess was False)')
        self.add_param('nb_proton2', 1, hidden=True, allowed=[1,0, 82 , '*'],fortran_name="nb_proton(2)",
                       comment='For heavy ion physics nb of proton in the ion (used for beam 2 if group_subprocess was False)')
        self.add_param('nb_neutron1', 0, hidden=True, allowed=[1,0, 126 , '*'],fortran_name="nb_neutron(1)",
                       comment='For heavy ion physics nb of neutron in the ion (for both beam but if group_subprocess was False)')
        self.add_param('nb_neutron2', 0, hidden=True, allowed=[1,0, 126 , '*'],fortran_name="nb_neutron(2)",
                       comment='For heavy ion physics nb of neutron in the ion (of beam 2 if group_subprocess was False )')        
        self.add_param('mass_ion1', -1.0, hidden=True, fortran_name="mass_ion(1)",
                       allowed=[-1,0, 0.938, 207.9766521*0.938, 0.000511, 0.105, '*'],
                       comment='For heavy ion physics mass in GeV of the ion (of beam 1)')
        self.add_param('mass_ion2', -1.0, hidden=True, fortran_name="mass_ion(2)",
                       allowed=[-1,0, 0.938, 207.9766521*0.938, 0.000511, 0.105, '*'],
                       comment='For heavy ion physics mass in GeV of the ion (of beam 2)')
        
        self.add_param("pdlabel", "nn23lo1")
        self.add_param("lhaid", 230000, hidden=True)
        self.add_param("fixed_ren_scale", False)
        self.add_param("fixed_fac_scale", False)
        self.add_param("scale", 91.1880)
        self.add_param("dsqrt_q2fact1", 91.1880, fortran_name="sf1")
        self.add_param("dsqrt_q2fact2", 91.1880, fortran_name="sf2")
        self.add_param("dynamical_scale_choice", -1, comment="\'-1\' is based on CKKW back clustering (following feynman diagram).\n \'1\' is the sum of transverse energy.\n '2' is HT (sum of the transverse mass)\n '3' is HT/2\n '4' is the center of mass energy",
                                                allowed=[-1,0,1,2,3,4])
        
        # Bias module options
        self.add_param("bias_module", 'None', include=False)
        self.add_param('bias_parameters', {'__type__':1.0}, include='BIAS/bias.inc')
                
        #matching
        self.add_param("scalefact", 1.0)
        self.add_param("ickkw", 0, allowed=[0,1],                               comment="\'0\' for standard fixed order computation.\n\'1\' for MLM merging activates alphas and pdf re-weighting according to a kt clustering of the QCD radiation.")
        self.add_param("highestmult", 1, fortran_name="nhmult", hidden=True)
        self.add_param("ktscheme", 1, hidden=True)
        self.add_param("alpsfact", 1.0)
        self.add_param("chcluster", False, hidden=True)
        self.add_param("pdfwgt", True, hidden=True)
        self.add_param("asrwgtflavor", 5,                                       comment = 'highest quark flavor for a_s reweighting in MLM')
        self.add_param("clusinfo", True)
        self.add_param("lhe_version", 3.0)
        self.add_param("event_norm", "average", allowed=['sum','average', 'unity'],
                        include=False, sys_default='sum')
        #cut
        self.add_param("auto_ptj_mjj", False)
        self.add_param("bwcutoff", 15.0)
        self.add_param("cut_decays", False)
        self.add_param("nhel", 0, include=False)
        #pt cut
        self.add_param("ptj", 20.0, cut=True)
        self.add_param("ptb", 0.0, cut=True)
        self.add_param("pta", 10.0, cut=True)
        self.add_param("ptl", 10.0, cut=True)
        self.add_param("misset", 0.0, cut=True)
        self.add_param("ptheavy", 0.0, cut=True,                                comment='this cut apply on particle heavier than 10 GeV')
        self.add_param("ptonium", 1.0, legacy=True)
        self.add_param("ptjmax", -1.0, cut=True)
        self.add_param("ptbmax", -1.0, cut=True)
        self.add_param("ptamax", -1.0, cut=True)
        self.add_param("ptlmax", -1.0, cut=True)
        self.add_param("missetmax", -1.0, cut=True)
        # E cut
        self.add_param("ej", 0.0, cut=True)
        self.add_param("eb", 0.0, cut=True)
        self.add_param("ea", 0.0, cut=True)
        self.add_param("el", 0.0, cut=True)
        self.add_param("ejmax", -1.0, cut=True)
        self.add_param("ebmax", -1.0, cut=True)
        self.add_param("eamax", -1.0, cut=True)
        self.add_param("elmax", -1.0, cut=True)
        # Eta cut
        self.add_param("etaj", 5.0, cut=True)
        self.add_param("etab", -1.0, cut=True)
        self.add_param("etaa", 2.5, cut=True)
        self.add_param("etal", 2.5, cut=True)
        self.add_param("etaonium", 0.6, legacy=True)
        self.add_param("etajmin", 0.0, cut=True)
        self.add_param("etabmin", 0.0, cut=True)
        self.add_param("etaamin", 0.0, cut=True)
        self.add_param("etalmin", 0.0, cut=True)
        # DRJJ
        self.add_param("drjj", 0.4, cut=True)
        self.add_param("drbb", 0.0, cut=True)
        self.add_param("drll", 0.4, cut=True)
        self.add_param("draa", 0.4, cut=True)
        self.add_param("drbj", 0.0, cut=True)
        self.add_param("draj", 0.4, cut=True)
        self.add_param("drjl", 0.4, cut=True)
        self.add_param("drab", 0.0, cut=True)
        self.add_param("drbl", 0.0, cut=True)
        self.add_param("dral", 0.4, cut=True)
        self.add_param("drjjmax", -1.0, cut=True)
        self.add_param("drbbmax", -1.0, cut=True)
        self.add_param("drllmax", -1.0, cut=True)
        self.add_param("draamax", -1.0, cut=True)
        self.add_param("drbjmax", -1.0, cut=True)
        self.add_param("drajmax", -1.0, cut=True)
        self.add_param("drjlmax", -1.0, cut=True)
        self.add_param("drabmax", -1.0, cut=True)
        self.add_param("drblmax", -1.0, cut=True)
        self.add_param("dralmax", -1.0, cut=True)
        # invariant mass
        self.add_param("mmjj", 0.0, cut=True)
        self.add_param("mmbb", 0.0, cut=True)
        self.add_param("mmaa", 0.0, cut=True)
        self.add_param("mmll", 0.0, cut=True)
        self.add_param("mmjjmax", -1.0, cut=True)
        self.add_param("mmbbmax", -1.0, cut=True)                
        self.add_param("mmaamax", -1.0, cut=True)
        self.add_param("mmllmax", -1.0, cut=True)
        self.add_param("mmnl", 0.0, cut=True)
        self.add_param("mmnlmax", -1.0, cut=True)
        #minimum/max pt for sum of leptons
        self.add_param("ptllmin", 0.0, cut=True)
        self.add_param("ptllmax", -1.0, cut=True)
        self.add_param("xptj", 0.0, cut=True)
        self.add_param("xptb", 0.0, cut=True)
        self.add_param("xpta", 0.0, cut=True) 
        self.add_param("xptl", 0.0, cut=True)
        # ordered pt jet 
        self.add_param("ptj1min", 0.0, cut=True)
        self.add_param("ptj1max", -1.0, cut=True)
        self.add_param("ptj2min", 0.0, cut=True)
        self.add_param("ptj2max", -1.0, cut=True)
        self.add_param("ptj3min", 0.0, cut=True)
        self.add_param("ptj3max", -1.0, cut=True)
        self.add_param("ptj4min", 0.0, cut=True)
        self.add_param("ptj4max", -1.0, cut=True)                
        self.add_param("cutuse", 0, cut=True)
        # ordered pt lepton
        self.add_param("ptl1min", 0.0, cut=True)
        self.add_param("ptl1max", -1.0, cut=True)
        self.add_param("ptl2min", 0.0, cut=True)
        self.add_param("ptl2max", -1.0, cut=True)
        self.add_param("ptl3min", 0.0, cut=True)
        self.add_param("ptl3max", -1.0, cut=True)        
        self.add_param("ptl4min", 0.0, cut=True)
        self.add_param("ptl4max", -1.0, cut=True)
        # Ht sum of jets
        self.add_param("htjmin", 0.0, cut=True)
        self.add_param("htjmax", -1.0, cut=True)
        self.add_param("ihtmin", 0.0, cut=True)
        self.add_param("ihtmax", -1.0, cut=True)
        self.add_param("ht2min", 0.0, cut=True) 
        self.add_param("ht3min", 0.0, cut=True)
        self.add_param("ht4min", 0.0, cut=True)
        self.add_param("ht2max", -1.0, cut=True)
        self.add_param("ht3max", -1.0, cut=True)
        self.add_param("ht4max", -1.0, cut=True)
        # photon isolation
        self.add_param("ptgmin", 0.0, cut=True)
        self.add_param("r0gamma", 0.4)
        self.add_param("xn", 1.0)
        self.add_param("epsgamma", 1.0) 
        self.add_param("isoem", True)
        self.add_param("xetamin", 0.0, cut=True)
        self.add_param("deltaeta", 0.0, cut=True)
        self.add_param("ktdurham", -1.0, fortran_name="kt_durham", cut=True)
        self.add_param("dparameter", 0.4, fortran_name="d_parameter", cut=True)
        self.add_param("ptlund", -1.0, fortran_name="pt_lund", cut=True)
        self.add_param("pdgs_for_merging_cut", [21, 1, 2, 3, 4, 5, 6])
        self.add_param("maxjetflavor", 4)
        self.add_param("xqcut", 0.0, cut=True)
        self.add_param("use_syst", True)
        self.add_param('systematics_program', 'auto', include=False, hidden=True, comment='Choose which program to use for systematics computation: none, systematics, syscalc')
        self.add_param('systematics_arguments', [''], include=False, hidden=True, comment='Choose the argment to pass to the systematics command. like --mur=0.25,1,4. Look at the help of the systematics function for more details.')
        
        self.add_param("sys_scalefact", "0.5 1 2", include=False)
        self.add_param("sys_alpsfact", "None", include=False)
        self.add_param("sys_matchscale", "auto", include=False)
        self.add_param("sys_pdf", "NNPDF23_lo_as_0130_qed", include=False)
        self.add_param("sys_scalecorrelation", -1, include=False, hidden=True)

        #parameter not in the run_card by default
        self.add_param('gridrun', False, hidden=True)
        self.add_param('fixed_couplings', True, hidden=True)
        self.add_param('mc_grouped_subproc', True, hidden=True)
        self.add_param('xmtcentral', 0.0, hidden=True, fortran_name="xmtc")
        self.add_param('d', 1.0, hidden=True)
        self.add_param('gseed', 0, hidden=True, include=False)
        self.add_param('issgridfile', '', hidden=True)
        #job handling of the survey/ refine
        self.add_param('job_strategy', 0, hidden=True, include=False, allowed=[0,1,2], comment='see appendix of 1507.00020 (page 26)')
        self.add_param('survey_splitting', -1, hidden=True, include=False, comment="for loop-induced control how many core are used at survey for the computation of a single iteration.")
        self.add_param('survey_nchannel_per_job', 2, hidden=True, include=False, comment="control how many Channel are integrated inside a single job on cluster/multicore")
        self.add_param('refine_evt_by_job', -1, hidden=True, include=False, comment="control the maximal number of events for the first iteration of the refine (larger means less jobs)")
        
        # parameter allowing to define simple cut via the pdg
        # Special syntax are related to those. (can not be edit directly)
        self.add_param('pt_min_pdg',{'__type__':0.}, include=False)
        self.add_param('pt_max_pdg',{'__type__':0.}, include=False)
        self.add_param('E_min_pdg',{'__type__':0.}, include=False)
        self.add_param('E_max_pdg',{'__type__':0.}, include=False)
        self.add_param('eta_min_pdg',{'__type__':0.}, include=False)
        self.add_param('eta_max_pdg',{'__type__':0.}, include=False)
        self.add_param('mxx_min_pdg',{'__type__':0.}, include=False)
        self.add_param('mxx_only_part_antipart', {'default':False}, include=False)
        
        self.add_param('pdg_cut',[0],  system=True) # store which PDG are tracked
        self.add_param('ptmin4pdg',[0.], system=True) # store pt min
        self.add_param('ptmax4pdg',[-1.], system=True)
        self.add_param('Emin4pdg',[0.], system=True) # store pt min
        self.add_param('Emax4pdg',[-1.], system=True)  
        self.add_param('etamin4pdg',[0.], system=True) # store pt min
        self.add_param('etamax4pdg',[-1.], system=True)   
        self.add_param('mxxmin4pdg',[-1.], system=True)
        self.add_param('mxxpart_antipart', [False], system=True)
            
             
    def check_validity(self):
        """ """
        
        super(RunCardLO, self).check_validity()
        
        #Make sure that nhel is only either 0 (i.e. no MC over hel) or
        #1 (MC over hel with importance sampling). In particular, it can
        #no longer be > 1.
        if 'nhel' not in self.user_set:
            raise InvalidRunCard, "Parameter nhel is not defined in the run_card."
        if self['nhel'] not in [1,0]:
            raise InvalidRunCard, "Parameter nhel can only be '0' or '1', "+\
                                                          "not %s." % self['nhel']
        if int(self['maxjetflavor']) > 6:
            raise InvalidRunCard, 'maxjetflavor should be lower than 5! (6 is partly supported)'
  
        if len(self['pdgs_for_merging_cut']) > 1000:
            raise InvalidRunCard, "The number of elements in "+\
                               "'pdgs_for_merging_cut' should not exceed 1000."
  
        # some cut need to be deactivated in presence of isolation
        if self['ptgmin'] > 0:
            if self['pta'] > 0:
                logger.warning('pta cut discarded since photon isolation is used')
                self['pta'] = 0.0
            if self['draj'] > 0:
                logger.warning('draj cut discarded since photon isolation is used')
                self['draj'] = 0.0   
        
        # special treatment for gridpack use the gseed instead of the iseed        
        if self['gridrun']:
            self['iseed'] = self['gseed']
        
        #Some parameter need to be fixed when using syscalc
        if self['use_syst']:
            if self['scalefact'] != 1.0:
                logger.warning('Since use_syst=T, We change the value of \'scalefact\' to 1')
                self['scalefact'] = 1.0
     
        # CKKW Treatment
        if self['ickkw'] > 0:
            if self['ickkw'] != 1:
                logger.critical('ickkw >1 is pure alpha and only partly implemented.')
                import madgraph.interface.extended_cmd as basic_cmd
                answer = basic_cmd.smart_input('Do you really want to continue', allow_arg=['y','n'], default='n')
                if answer !='y':
                    raise InvalidRunCard, 'ickkw>1 is still in alpha'
            if self['use_syst']:
                # some additional parameter need to be fixed for Syscalc + matching
                if self['alpsfact'] != 1.0:
                    logger.warning('Since use_syst=T, We change the value of \'alpsfact\' to 1')
                    self['alpsfact'] =1.0
            if self['maxjetflavor'] == 6:
                raise InvalidRunCard, 'maxjetflavor at 6 is NOT supported for matching!'
            if self['ickkw'] == 2:
                # add warning if ckkw selected but the associate parameter are empty
                self.get_default('highestmult', log_level=20)                   
                self.get_default('issgridfile', 'issudgrid.dat', log_level=20)
        if self['xqcut'] > 0:
            if self['ickkw'] == 0:
                logger.error('xqcut>0 but ickkw=0. Potentially not fully consistent setup. Be carefull')
                import time
                time.sleep(5)
            if self['drjj'] != 0:
                logger.warning('Since icckw>0, We change the value of \'drjj\' to 0')
                self['drjj'] = 0
            if self['drjl'] != 0:
                logger.warning('Since icckw>0, We change the value of \'drjl\' to 0')
                self['drjl'] = 0    
            if not self['auto_ptj_mjj']:         
                if self['mmjj'] > self['xqcut']:
                    logger.warning('mmjj > xqcut (and auto_ptj_mjj = F). MMJJ set to 0')
                    self['mmjj'] = 0.0 


    
        # check validity of the pdf set
<<<<<<< HEAD
        possible_set = ['lhapdf','mrs02nl','mrs02nn', 'mrs0119','mrs0117','mrs0121','mrs01_j', 'mrs99_1','mrs99_2','mrs99_3','mrs99_4','mrs99_5','mrs99_6', 'mrs99_7','mrs99_8','mrs99_9','mrs9910','mrs9911','mrs9912', 'mrs98z1','mrs98z2','mrs98z3','mrs98z4','mrs98z5','mrs98ht', 'mrs98l1','mrs98l2','mrs98l3','mrs98l4','mrs98l5', 'cteq3_m','cteq3_l','cteq3_d', 'cteq4_m','cteq4_d','cteq4_l','cteq4a1','cteq4a2', 'cteq4a3','cteq4a4','cteq4a5','cteq4hj','cteq4lq', 'cteq5_m','cteq5_d','cteq5_l','cteq5hj','cteq5hq', 'cteq5f3','cteq5f4','cteq5m1','ctq5hq1','cteq5l1', 'cteq6_m','cteq6_d','cteq6_l','cteq6l1','ct14q00','ct14q07','ct14q14','ct14q21', 'nn23lo','nn23lo1','nn23nlo']
=======
        possible_set = ['lhapdf', #'mrs02nl','mrs02nn',
        #'cteq4_m', 'cteq4_l','cteq4_d',
        #'cteq5_m','cteq5_d','cteq5_l','cteq5m1',
        'cteq6_m','cteq6_l', 'cteq6l1',
        'nn23lo', 'nn23lo1', 'nn23nlo']
                        
    
>>>>>>> b71899fc
        if self['pdlabel'] not in possible_set:
            raise InvalidRunCard, 'Invalid PDF set (argument of pdlabel): %s. Possible choice are:\n %s' % (self['pdlabel'], ', '.join(possible_set))
        if self['pdlabel'] == 'lhapdf':
            #add warning if lhaid not define
            self.get_default('lhaid', log_level=20)
   
    def update_system_parameter_for_include(self):
        
        # set the pdg_for_cut fortran parameter
        pdg_to_cut = set(self['pt_min_pdg'].keys() +self['pt_max_pdg'].keys() + 
                         self['e_min_pdg'].keys() +self['e_max_pdg'].keys() +
                         self['eta_min_pdg'].keys() +self['eta_max_pdg'].keys()+
                         self['mxx_min_pdg'].keys() + self['mxx_only_part_antipart'].keys())
        pdg_to_cut.discard('__type__')
        pdg_to_cut.discard('default')
        if len(pdg_to_cut)>25:
            raise Exception, "Maximum 25 different pdgs are allowed for pdg specific cut"
        
        if any(int(pdg)<0 for pdg in pdg_to_cut):
            logger.warning('PDG specific cuts are always applied symmetrically on particle/anti-particle. Always use positve PDG codes')
            raise MadGraph5Error, 'Some PDG specific cuts are defined with negative pdg code'
        
        
        if any(pdg in pdg_to_cut for pdg in [1,2,3,4,5,21,22,11,13,15]):
            raise Exception, "Can not use PDG related cut for light quark/b quark/lepton/gluon/photon"
        
        if pdg_to_cut:
            self['pdg_cut'] = list(pdg_to_cut)
            self['ptmin4pdg'] = []
            self['Emin4pdg'] = []
            self['etamin4pdg'] =[]
            self['ptmax4pdg'] = []
            self['Emax4pdg'] = []
            self['etamax4pdg'] =[]
            self['mxxmin4pdg'] =[]
            self['mxxpart_antipart']  = []
            for pdg in self['pdg_cut']:
                for var in ['pt','e','eta', 'Mxx']:
                    for minmax in ['min', 'max']:
                        if var in ['Mxx'] and minmax =='max':
                            continue
                        new_var = '%s%s4pdg' % (var, minmax)
                        old_var = '%s_%s_pdg' % (var, minmax)
                        default = 0. if minmax=='min' else -1.
                        self[new_var].append(self[old_var][str(pdg)] if str(pdg) in self[old_var] else default)
                #special for mxx_part_antipart
                old_var = 'mxx_only_part_antipart'
                new_var = 'mxxpart_antipart'
                if 'default' in self[old_var]:
                    default = self[old_var]['default']
                    self[new_var].append(self[old_var][str(pdg)] if str(pdg) in self[old_var] else default)
                else:
                    if str(pdg) not in self[old_var]:
                        raise Exception("no default value defined for %s and no value defined for pdg %s" % (old_var, pdg)) 
                    self[new_var].append(self[old_var][str(pdg)])
        else:
            self['pdg_cut'] = [0]
            self['ptmin4pdg'] = [0.]
            self['Emin4pdg'] = [0.]
            self['etamin4pdg'] =[0.]
            self['ptmax4pdg'] = [-1.]
            self['Emax4pdg'] = [-1.]
            self['etamax4pdg'] =[-1.]
            self['mxxmin4pdg'] =[0.] 
            self['mxxpart_antipart'] = [False]
            
                    
           
    def create_default_for_process(self, proc_characteristic, history, proc_def):
        """Rules
          process 1->N all cut set on off.
          loop_induced -> MC over helicity
          e+ e- beam -> lpp:0 ebeam:500
          p p beam -> set maxjetflavor automatically
          more than one multiplicity: ickkw=1 xqcut=30 use_syst=F
         """

        if proc_characteristic['loop_induced']:
            self['nhel'] = 1
        self['pdgs_for_merging_cut'] = proc_characteristic['colored_pdgs']
                    
        if proc_characteristic['ninitial'] == 1:
            #remove all cut
            self.remove_all_cut()
            self['use_syst'] = False
        else:
            # check for beam_id
            beam_id = set()
            for proc in proc_def:
                for oneproc in proc:
                    for leg in oneproc['legs']:
                        if not leg['state']:
                            beam_id.add(leg['id'])
            if any(i in beam_id for i in [1,-1,2,-2,3,-3,4,-4,5,-5,21,22]):
                maxjetflavor = max([4]+[abs(i) for i in beam_id if  -7< i < 7])
                self['maxjetflavor'] = maxjetflavor
                self['asrwgtflavor'] = maxjetflavor
                pass
            elif 11 in beam_id or -11 in beam_id:
                self['lpp1'] = 0
                self['lpp2'] = 0
                self['ebeam1'] = 500
                self['ebeam2'] = 500
                self['use_syst'] = False
            else:
                self['lpp1'] = 0
                self['lpp2'] = 0    
                self['use_syst'] = False            
                
        # Check if need matching
        min_particle = 99
        max_particle = 0
        for proc in proc_def:
            min_particle = min(len(proc[0]['legs']), min_particle)
            max_particle = max(len(proc[0]['legs']), max_particle)
        if min_particle != max_particle:
            #take one of the process with min_particle
            for procmin in proc_def:
                if len(procmin[0]['legs']) != min_particle:
                    continue
                else:
                    idsmin = [l['id'] for l in procmin[0]['legs']]
                    break
            matching = False
            for procmax in proc_def:
                if len(procmax[0]['legs']) != max_particle:
                    continue
                idsmax =  [l['id'] for l in procmax[0]['legs']]
                for i in idsmin:
                    if i not in idsmax:
                        continue
                    else:
                        idsmax.remove(i)
                for j in idsmax:
                    if j not in [1,-1,2,-2,3,-3,4,-4,5,-5,21]:
                        break
                else:
                    # all are jet => matching is ON
                    matching=True
                    break 
            
            if matching:
                self['ickkw'] = 1
                self['xqcut'] = 30
                #self['use_syst'] = False 
                self['drjj'] = 0
                self['drjl'] = 0
                self['sys_alpsfact'] = "0.5 1 2"
                
        # For interference module, the systematics are wrong.
        # automatically set use_syst=F and set systematics_program=none
        no_systematics = False
        for proc in proc_def:
            for oneproc in proc:
                if '^2' in oneproc.nice_string():
                    no_systematics = True
                    break
            else:
                continue
            break
        if no_systematics:
            self['use_syst'] = False
            self['systematics_program'] = 'none'
            
    def write(self, output_file, template=None, python_template=False,
              **opt):
        """Write the run_card in output_file according to template 
           (a path to a valid run_card)"""

        if not template:
            if not MADEVENT:
                template = pjoin(MG5DIR, 'Template', 'LO', 'Cards', 
                                                        'run_card.dat')
                python_template = True
            else:
                template = pjoin(MEDIR, 'Cards', 'run_card_default.dat')
                python_template = False
       
        super(RunCardLO, self).write(output_file, template=template,
                                    python_template=python_template, **opt)            


class InvalidMadAnalysis5Card(InvalidCmd):
    pass

class MadAnalysis5Card(dict):
    """ A class to store a MadAnalysis5 card. Very basic since it is basically
    free format."""
    
    _MG5aMC_escape_tag = '@MG5aMC'
    
    _default_hadron_inputs = ['*.hepmc', '*.hep', '*.stdhep', '*.lhco','*.root']
    _default_parton_inputs = ['*.lhe']
    _skip_analysis         = False
    
    @classmethod
    def events_can_be_reconstructed(cls, file_path):
        """ Checks from the type of an event file whether it can be reconstructed or not."""
        return not (file_path.endswith('.lhco') or file_path.endswith('.lhco.gz') or \
                          file_path.endswith('.root') or file_path.endswith('.root.gz'))
    
    @classmethod
    def empty_analysis(cls):
        """ A method returning the structure of an empty analysis """
        return {'commands':[],
                'reconstructions':[]}

    @classmethod
    def empty_reconstruction(cls):
        """ A method returning the structure of an empty reconstruction """
        return {'commands':[],
                'reco_output':'lhe'}

    def default_setup(self):
        """define the default value""" 
        self['mode']      = 'parton'
        self['inputs']    = []
        # None is the default stdout level, it will be set automatically by MG5aMC
        self['stdout_lvl'] = None
        # These two dictionaries are formated as follows:
        #     {'analysis_name':
        #          {'reconstructions' : ['associated_reconstructions_name']}
        #          {'commands':['analysis command lines here']}    }
        # with values being of the form of the empty_analysis() attribute
        # of this class and some other property could be added to this dictionary
        # in the future.
        self['analyses']       = {}
        # The recasting structure contains on set of commands and one set of 
        # card lines. 
        self['recasting']      = {'commands':[],'card':[]}
        # Add the default trivial reconstruction to use an lhco input
        # This is just for the structure
        self['reconstruction'] = {'lhco_input':
                                        MadAnalysis5Card.empty_reconstruction(),
                                  'root_input':
                                        MadAnalysis5Card.empty_reconstruction()}
        self['reconstruction']['lhco_input']['reco_output']='lhco'
        self['reconstruction']['root_input']['reco_output']='root'        

        # Specify in which order the analysis/recasting were specified
        self['order'] = []

    def __init__(self, finput=None,mode=None):
        if isinstance(finput, self.__class__):
            dict.__init__(self, finput)
            assert finput.__dict__.keys()
            for key in finput.__dict__:
                setattr(self, key, copy.copy(getattr(finput, key)) )
            return
        else:
            dict.__init__(self)
        
        # Initialize it with all the default value
        self.default_setup()
        if not mode is None:
            self['mode']=mode

        # if input is define read that input
        if isinstance(finput, (file, str, StringIO.StringIO)):
            self.read(finput, mode=mode)
    
    def read(self, input, mode=None):
        """ Read an MA5 card"""
        
        if mode not in [None,'parton','hadron']:
            raise MadGraph5Error('A MadAnalysis5Card can be read online the modes'+
                                                         "'parton' or 'hadron'")
        card_mode = mode
        
        if isinstance(input, (file, StringIO.StringIO)):
            input_stream = input
        elif isinstance(input, str):
            if not os.path.isfile(input):
                raise InvalidMadAnalysis5Card("Cannot read the MadAnalysis5 card."+\
                                                    "File '%s' not found."%input)
            if mode is None and 'hadron' in input:
                card_mode = 'hadron'
            input_stream = open(input,'r')
        else:
            raise MadGraph5Error('Incorrect input for the read function of'+\
              ' the MadAnalysis5Card card. Received argument type is: %s'%str(type(input)))

        # Reinstate default values
        self.__init__()
        current_name = 'default'
        current_type = 'analyses'
        for line in input_stream:
            # Skip comments for now
            if line.startswith('#'):
                continue
            if line.endswith('\n'):
                line = line[:-1]
            if line.strip()=='':
                continue
            if line.startswith(self._MG5aMC_escape_tag):
                try:
                    option,value = line[len(self._MG5aMC_escape_tag):].split('=')
                    value = value.strip()
                except ValueError:
                    option = line[len(self._MG5aMC_escape_tag):]
                option = option.strip()
                
                if option=='inputs':
                    self['inputs'].extend([v.strip() for v in value.split(',')])
                
                elif option == 'skip_analysis':
                    self._skip_analysis = True

                elif option=='stdout_lvl':
                    try: # It is likely an int
                        self['stdout_lvl']=int(value)
                    except ValueError:
                        try: # Maybe the user used something like 'logging.INFO'
                            self['stdout_lvl']=eval(value)
                        except:
                            try:
                               self['stdout_lvl']=eval('logging.%s'%value)
                            except:
                                raise InvalidMadAnalysis5Card(
                 "MA5 output level specification '%s' is incorrect."%str(value))
                
                elif option=='analysis_name':
                    current_type = 'analyses'
                    current_name = value
                    if current_name in self[current_type]:
                        raise InvalidMadAnalysis5Card(
               "Analysis '%s' already defined in MadAnalysis5 card"%current_name)
                    else:
                        self[current_type][current_name] = MadAnalysis5Card.empty_analysis()
                
                elif option=='set_reconstructions':
                    try:
                        reconstructions = eval(value)
                        if not isinstance(reconstructions, list):
                            raise
                    except:
                        raise InvalidMadAnalysis5Card("List of reconstructions"+\
                         " '%s' could not be parsed in MadAnalysis5 card."%value)
                    if current_type!='analyses' and current_name not in self[current_type]:
                        raise InvalidMadAnalysis5Card("A list of reconstructions"+\
                                   "can only be defined in the context of an "+\
                                             "analysis in a MadAnalysis5 card.")
                    self[current_type][current_name]['reconstructions']=reconstructions
                    continue
                
                elif option=='reconstruction_name':
                    current_type = 'reconstruction'
                    current_name = value
                    if current_name in self[current_type]:
                        raise InvalidMadAnalysis5Card(
               "Reconstruction '%s' already defined in MadAnalysis5 hadron card"%current_name)
                    else:
                        self[current_type][current_name] = MadAnalysis5Card.empty_reconstruction()

                elif option=='reco_output':
                    if current_type!='reconstruction' or current_name not in \
                                                         self['reconstruction']:
                        raise InvalidMadAnalysis5Card(
               "Option '%s' is only available within the definition of a reconstruction"%option)
                    if not value.lower() in ['lhe','root']:
                        raise InvalidMadAnalysis5Card(
                                  "Option '%s' can only take the values 'lhe' or 'root'"%option)
                    self['reconstruction'][current_name]['reco_output'] = value.lower()
                
                elif option.startswith('recasting'):
                    current_type = 'recasting'
                    try:
                        current_name = option.split('_')[1]
                    except:
                        raise InvalidMadAnalysis5Card('Malformed MA5 recasting option %s.'%option)
                    if len(self['recasting'][current_name])>0:
                        raise InvalidMadAnalysis5Card(
               "Only one recasting can be defined in MadAnalysis5 hadron card")
                
                else:
                    raise InvalidMadAnalysis5Card(
               "Unreckognized MG5aMC instruction in MadAnalysis5 card: '%s'"%option)
                
                if option in ['analysis_name','reconstruction_name'] or \
                                                 option.startswith('recasting'):
                    self['order'].append((current_type,current_name))
                continue

            # Add the default analysis if needed since the user does not need
            # to specify it.
            if current_name == 'default' and current_type == 'analyses' and\
                                          'default' not in self['analyses']:
                    self['analyses']['default'] = MadAnalysis5Card.empty_analysis()
                    self['order'].append(('analyses','default'))

            if current_type in ['recasting']:
                self[current_type][current_name].append(line)
            elif current_type in ['reconstruction']:
                self[current_type][current_name]['commands'].append(line)
            elif current_type in ['analyses']:
                self[current_type][current_name]['commands'].append(line)

        if 'reconstruction' in self['analyses'] or len(self['recasting']['card'])>0:
            if mode=='parton':
                raise InvalidMadAnalysis5Card(
      "A parton MadAnalysis5 card cannot specify a recombination or recasting.")
            card_mode = 'hadron'
        elif mode is None:
            card_mode = 'parton'

        self['mode'] = card_mode
        if self['inputs'] == []:
            if self['mode']=='hadron':
                self['inputs']  = self._default_hadron_inputs
            else:
                self['inputs']  = self._default_parton_inputs
        
        # Make sure at least one reconstruction is specified for each hadron
        # level analysis and that it exists.
        if self['mode']=='hadron':
            for analysis_name, analysis in self['analyses'].items():
                if len(analysis['reconstructions'])==0:
                    raise InvalidMadAnalysis5Card('Hadron-level analysis '+\
                      "'%s' is not specified any reconstruction(s)."%analysis_name)
                if any(reco not in self['reconstruction'] for reco in \
                                                   analysis['reconstructions']):
                    raise InvalidMadAnalysis5Card('A reconstructions specified in'+\
                                 " analysis '%s' is not defined."%analysis_name)
    
    def write(self, output):
        """ Write an MA5 card."""

        if isinstance(output, (file, StringIO.StringIO)):
            output_stream = output
        elif isinstance(output, str):
            output_stream = open(output,'w')
        else:
            raise MadGraph5Error('Incorrect input for the write function of'+\
              ' the MadAnalysis5Card card. Received argument type is: %s'%str(type(output)))
        
        output_lines = []
        if self._skip_analysis:
            output_lines.append('%s skip_analysis'%self._MG5aMC_escape_tag)
        output_lines.append('%s inputs = %s'%(self._MG5aMC_escape_tag,','.join(self['inputs'])))
        if not self['stdout_lvl'] is None:
            output_lines.append('%s stdout_lvl=%s'%(self._MG5aMC_escape_tag,self['stdout_lvl']))
        for definition_type, name in self['order']:
            
            if definition_type=='analyses':
                output_lines.append('%s analysis_name = %s'%(self._MG5aMC_escape_tag,name))
                output_lines.append('%s set_reconstructions = %s'%(self._MG5aMC_escape_tag,
                                str(self['analyses'][name]['reconstructions'])))                
            elif definition_type=='reconstruction':
                output_lines.append('%s reconstruction_name = %s'%(self._MG5aMC_escape_tag,name))
            elif definition_type=='recasting':
                output_lines.append('%s recasting_%s'%(self._MG5aMC_escape_tag,name))

            if definition_type in ['recasting']:
                output_lines.extend(self[definition_type][name])
            elif definition_type in ['reconstruction']:
                output_lines.append('%s reco_output = %s'%(self._MG5aMC_escape_tag,
                                    self[definition_type][name]['reco_output']))                
                output_lines.extend(self[definition_type][name]['commands'])
            elif definition_type in ['analyses']:
                output_lines.extend(self[definition_type][name]['commands'])                
        
        output_stream.write('\n'.join(output_lines))
        
        return
    
    def get_MA5_cmds(self, inputs_arg, submit_folder, run_dir_path=None, 
                                               UFO_model_path=None, run_tag=''):
        """ Returns a list of tuples ('AnalysisTag',['commands']) specifying 
        the commands of the MadAnalysis runs required from this card. 
        At parton-level, the number of such commands is the number of analysis 
        asked for. In the future, the idea is that the entire card can be
        processed in one go from MA5 directly."""
        
        if isinstance(inputs_arg, list):
            inputs = inputs_arg
        elif isinstance(inputs_arg, str):
            inputs = [inputs_arg]
        else:
            raise MadGraph5Error("The function 'get_MA5_cmds' can only take "+\
                            " a string or a list for the argument 'inputs_arg'")
        
        if len(inputs)==0:
            raise MadGraph5Error("The function 'get_MA5_cmds' must have "+\
                                              " at least one input specified'")
        
        if run_dir_path is None:
            run_dir_path = os.path.dirname(inputs_arg)
        
        cmds_list = []
        
        UFO_load = []
        # first import the UFO if provided
        if UFO_model_path:
            UFO_load.append('import %s'%UFO_model_path)
        
        def get_import(input, type=None):
            """ Generates the MA5 import commands for that event file. """
            dataset_name = os.path.basename(input).split('.')[0]
            res = ['import %s as %s'%(input, dataset_name)]
            if not type is None:
                res.append('set %s.type = %s'%(dataset_name, type))
            return res
        
        fifo_status = {'warned_fifo':False,'fifo_used_up':False}
        def warn_fifo(input):
            if not input.endswith('.fifo'):
                return False
            if not fifo_status['fifo_used_up']:
                fifo_status['fifo_used_up'] = True
                return False
            else:
                if not fifo_status['warned_fifo']:
                    logger.warning('Only the first MA5 analysis/reconstructions can be run on a fifo. Subsequent runs will skip fifo inputs.')
                    fifo_status['warned_fifo'] = True
                return True
            
        # Then the event file(s) input(s)
        inputs_load = []
        for input in inputs:
            inputs_load.extend(get_import(input))
        
        submit_command = 'submit %s'%submit_folder+'_%s'
        
        # Keep track of the reconstruction outpus in the MA5 workflow
        # Keys are reconstruction names and values are .lhe.gz reco file paths.
        # We put by default already the lhco/root ones present
        reconstruction_outputs = {
                'lhco_input':[f for f in inputs if 
                                 f.endswith('.lhco') or f.endswith('.lhco.gz')],
                'root_input':[f for f in inputs if 
                                 f.endswith('.root') or f.endswith('.root.gz')]}

        # If a recasting card has to be written out, chose here its path
        recasting_card_path = pjoin(run_dir_path,
       '_'.join([run_tag,os.path.basename(submit_folder),'recasting_card.dat']))

        # Make sure to only run over one analysis over each fifo.
        for definition_type, name in self['order']:
            if definition_type == 'reconstruction':   
                analysis_cmds = list(self['reconstruction'][name]['commands'])
                reco_outputs = []
                for i_input, input in enumerate(inputs):
                    # Skip lhco/root as they must not be reconstructed
                    if not MadAnalysis5Card.events_can_be_reconstructed(input):
                        continue
                    # Make sure the input is not a used up fifo.
                    if warn_fifo(input):
                        continue
                    analysis_cmds.append('import %s as reco_events'%input)
                    if self['reconstruction'][name]['reco_output']=='lhe':
                        reco_outputs.append('%s_%s.lhe.gz'%(os.path.basename(
                               input).replace('_events','').split('.')[0],name))
                        analysis_cmds.append('set main.outputfile=%s'%reco_outputs[-1])
                    elif self['reconstruction'][name]['reco_output']=='root':
                        reco_outputs.append('%s_%s.root'%(os.path.basename(
                               input).replace('_events','').split('.')[0],name))
                        analysis_cmds.append('set main.fastsim.rootfile=%s'%reco_outputs[-1])
                    analysis_cmds.append(
                                 submit_command%('reco_%s_%d'%(name,i_input+1)))
                    analysis_cmds.append('remove reco_events')
                    
                reconstruction_outputs[name]= [pjoin(run_dir_path,rec_out) 
                                                    for rec_out in reco_outputs]
                if len(reco_outputs)>0:
                    cmds_list.append(('_reco_%s'%name,analysis_cmds))

            elif definition_type == 'analyses':
                if self['mode']=='parton':
                    cmds_list.append( (name, UFO_load+inputs_load+
                      self['analyses'][name]['commands']+[submit_command%name]) )
                elif self['mode']=='hadron':
                    # Also run on the already reconstructed root/lhco files if found.
                    for reco in self['analyses'][name]['reconstructions']+\
                                                    ['lhco_input','root_input']:
                        if len(reconstruction_outputs[reco])==0:
                            continue
                        if self['reconstruction'][reco]['reco_output']=='lhe':
                            # For the reconstructed lhe output we must be in parton mode
                            analysis_cmds = ['set main.mode = parton']
                        else:
                            analysis_cmds = []
                        analysis_cmds.extend(sum([get_import(rec_out) for 
                                   rec_out in reconstruction_outputs[reco]],[]))
                        analysis_cmds.extend(self['analyses'][name]['commands'])
                        analysis_cmds.append(submit_command%('%s_%s'%(name,reco)))
                        cmds_list.append( ('%s_%s'%(name,reco),analysis_cmds)  )

            elif definition_type == 'recasting':
                if len(self['recasting']['card'])==0:
                    continue
                if name == 'card':
                    # Create the card here
                    open(recasting_card_path,'w').write('\n'.join(self['recasting']['card']))
                if name == 'commands':
                    recasting_cmds = list(self['recasting']['commands'])
                    # Exclude LHCO files here of course
                    n_inputs = 0
                    for input in inputs:
                        if not MadAnalysis5Card.events_can_be_reconstructed(input):
                            continue
                        # Make sure the input is not a used up fifo.
                        if warn_fifo(input):
                            continue
                        recasting_cmds.extend(get_import(input,'signal'))
                        n_inputs += 1

                    recasting_cmds.append('set main.recast.card_path=%s'%recasting_card_path)
                    recasting_cmds.append(submit_command%'Recasting')
                    if n_inputs>0:
                        cmds_list.append( ('Recasting',recasting_cmds))

        return cmds_list

class RunCardNLO(RunCard):
    """A class object for the run_card for a (aMC@)NLO pocess"""
    
    def default_setup(self):
        """define the default value"""
        
        self.add_param('run_tag', 'tag_1', include=False)
        self.add_param('nevents', 10000)
        self.add_param('req_acc', -1.0, include=False)
        self.add_param('nevt_job', -1, include=False)
        self.add_param('event_norm', 'average')
        #FO parameter
        self.add_param('req_acc_fo', 0.01, include=False)        
        self.add_param('npoints_fo_grid', 5000, include=False)
        self.add_param('niters_fo_grid', 4, include=False)
        self.add_param('npoints_fo', 10000, include=False)        
        self.add_param('niters_fo', 6, include=False)
        #seed and collider
        self.add_param('iseed', 0)
        self.add_param('lpp1', 1, fortran_name='lpp(1)')        
        self.add_param('lpp2', 1, fortran_name='lpp(2)')                        
        self.add_param('ebeam1', 6500.0, fortran_name='ebeam(1)')
        self.add_param('ebeam2', 6500.0, fortran_name='ebeam(2)')        
        self.add_param('pdlabel', 'nn23nlo')                
        self.add_param('lhaid', [244600],fortran_name='lhaPDFid')
        self.add_param('lhapdfsetname', ['internal_use_only'], system=True)
        #shower and scale
        self.add_param('parton_shower', 'HERWIG6', fortran_name='shower_mc')        
        self.add_param('shower_scale_factor',1.0)
        self.add_param('fixed_ren_scale', False)
        self.add_param('fixed_fac_scale', False)
        self.add_param('mur_ref_fixed', 91.118)                       
        self.add_param('muf1_ref_fixed', -1.0, hidden=True)
        self.add_param('muf_ref_fixed', 91.118)                       
        self.add_param('muf2_ref_fixed', -1.0, hidden=True)
        self.add_param("dynamical_scale_choice", [-1],fortran_name='dyn_scale', comment="\'-1\' is based on CKKW back clustering (following feynman diagram).\n \'1\' is the sum of transverse energy.\n '2' is HT (sum of the transverse mass)\n '3' is HT/2")
        self.add_param('fixed_qes_scale', False, hidden=True)
        self.add_param('qes_ref_fixed', -1.0, hidden=True)
        self.add_param('mur_over_ref', 1.0)
        self.add_param('muf_over_ref', 1.0)                       
        self.add_param('muf1_over_ref', -1.0, hidden=True)                       
        self.add_param('muf2_over_ref', -1.0, hidden=True)
        self.add_param('qes_over_ref', -1.0, hidden=True)
        self.add_param('reweight_scale', [True], fortran_name='lscalevar')
        self.add_param('rw_rscale_down', -1.0, hidden=True)        
        self.add_param('rw_rscale_up', -1.0, hidden=True)
        self.add_param('rw_fscale_down', -1.0, hidden=True)                       
        self.add_param('rw_fscale_up', -1.0, hidden=True)
        self.add_param('rw_rscale', [1.0,2.0,0.5], fortran_name='scalevarR')
        self.add_param('rw_fscale', [1.0,2.0,0.5], fortran_name='scalevarF')
        self.add_param('reweight_pdf', [False], fortran_name='lpdfvar')
        self.add_param('pdf_set_min', 244601, hidden=True)
        self.add_param('pdf_set_max', 244700, hidden=True)
        self.add_param('store_rwgt_info', False)
        self.add_param('systematics_program', 'none', include=False, hidden=True, comment='Choose which program to use for systematics computation: none, systematics')
        self.add_param('systematics_arguments', [''], include=False, hidden=True, comment='Choose the argment to pass to the systematics command. like --mur=0.25,1,4. Look at the help of the systematics function for more details.')
             
        #merging
        self.add_param('ickkw', 0)
        self.add_param('bwcutoff', 15.0)
        #cuts        
        self.add_param('jetalgo', 1.0)
        self.add_param('jetradius', 0.7)         
        self.add_param('ptj', 10.0 , cut=True)
        self.add_param('etaj', -1.0, cut=True)        
        self.add_param('gamma_is_j', True)        
        self.add_param('ptl', 0.0, cut=True)
        self.add_param('etal', -1.0, cut=True) 
        self.add_param('drll', 0.0, cut=True)
        self.add_param('drll_sf', 0.0, cut=True)        
        self.add_param('mll', 0.0, cut=True)
        self.add_param('mll_sf', 30.0, cut=True) 
        self.add_param('rphreco', 0.1) 
        self.add_param('etaphreco', -1.0) 
        self.add_param('lepphreco', True) 
        self.add_param('quarkphreco', True) 
        self.add_param('ptgmin', 20.0, cut=True)
        self.add_param('etagamma', -1.0)        
        self.add_param('r0gamma', 0.4)
        self.add_param('xn', 1.0)                         
        self.add_param('epsgamma', 1.0)
        self.add_param('isoem', True)        
        self.add_param('maxjetflavor', 4, hidden=True)
        self.add_param('iappl', 0)   
        self.add_param('lhe_version', 3, hidden=True, include=False)
        
        #internal variable related to FO_analyse_card
        self.add_param('FO_LHE_weight_ratio',1e-3, hidden=True, system=True)
        self.add_param('FO_LHE_postprocessing',['grouping','random'], 
                       hidden=True, system=True, include=False)
    
        # parameter allowing to define simple cut via the pdg
        self.add_param('g',{'__type__':0.}, include=False)
        self.add_param('pt_min_pdg',{'__type__':0.}, include=False)
        self.add_param('pt_max_pdg',{'__type__':0.}, include=False)
        self.add_param('mxx_min_pdg',{'__type__':0.}, include=False)
        self.add_param('mxx_only_part_antipart', {'default':False}, include=False, hidden=True)
        
        #hidden parameter that are transfer to the fortran code
        self.add_param('pdg_cut',[0], hidden=True, system=True) # store which PDG are tracked
        self.add_param('ptmin4pdg',[0.], hidden=True, system=True) # store pt min
        self.add_param('ptmax4pdg',[-1.], hidden=True, system=True)
        self.add_param('mxxmin4pdg',[0.], hidden=True, system=True)
        self.add_param('mxxpart_antipart', [False], hidden=True, system=True)
        
    def check_validity(self):
        """check the validity of the various input"""
        
        super(RunCardNLO, self).check_validity()

        # for lepton-lepton collisions, ignore 'pdlabel' and 'lhaid'
        if self['lpp1']==0 and self['lpp2']==0:
            if self['pdlabel']!='nn23nlo' or self['reweight_pdf']:
                self['pdlabel']='nn23nlo'
                self['reweight_pdf']=[False]
                logger.info('''Lepton-lepton collisions: ignoring PDF related parameters in the run_card.dat (pdlabel, lhaid, reweight_pdf, ...)''')
        
        # For FxFx merging, make sure that the following parameters are set correctly:
        if self['ickkw'] == 3: 
            # 1. Renormalization and factorization (and ellis-sexton scales) are not fixed       
            scales=['fixed_ren_scale','fixed_fac_scale','fixed_QES_scale']
            for scale in scales:
                if self[scale]:
                    logger.warning('''For consistency in the FxFx merging, \'%s\' has been set to false'''
                                % scale,'$MG:BOLD')
                    self[scale]= False
            #and left to default dynamical scale
            if len(self["dynamical_scale_choice"]) > 1 or self["dynamical_scale_choice"][0] != -1:
                self["dynamical_scale_choice"] = [-1]
                self["reweight_scale"]=[self["reweight_scale"][0]]
                logger.warning('''For consistency in the FxFx merging, dynamical_scale_choice has been set to -1 (default)'''
                                ,'$MG:BOLD')
                
            # 2. Use kT algorithm for jets with pseudo-code size R=1.0
            jetparams=['jetradius','jetalgo']
            for jetparam in jetparams:
                if float(self[jetparam]) != 1.0:
                    logger.info('''For consistency in the FxFx merging, \'%s\' has been set to 1.0'''
                                % jetparam ,'$MG:BOLD')
                    self[jetparam] = 1.0
        elif self['ickkw'] == -1 and (self["dynamical_scale_choice"][0] != -1 or
                                      len(self["dynamical_scale_choice"]) > 1):
                self["dynamical_scale_choice"] = [-1]
                self["reweight_scale"]=[self["reweight_scale"][0]]
                logger.warning('''For consistency with the jet veto, the scale which will be used is ptj. dynamical_scale_choice will be set at -1.'''
                                ,'$MG:BOLD')            
                                
        # For interface to APPLGRID, need to use LHAPDF and reweighting to get scale uncertainties
        if self['iappl'] != 0 and self['pdlabel'].lower() != 'lhapdf':
            raise InvalidRunCard('APPLgrid generation only possible with the use of LHAPDF')
        if self['iappl'] != 0 and not self['reweight_scale']:
            raise InvalidRunCard('APPLgrid generation only possible with including' +\
                                      ' the reweighting to get scale dependence')

        # check that the pdf is set correctly
<<<<<<< HEAD
        possible_set = ['lhapdf','mrs02nl','mrs02nn', 'mrs0119','mrs0117','mrs0121','mrs01_j', 'mrs99_1','mrs99_2','mrs99_3','mrs99_4','mrs99_5','mrs99_6', 'mrs99_7','mrs99_8','mrs99_9','mrs9910','mrs9911','mrs9912', 'mrs98z1','mrs98z2','mrs98z3','mrs98z4','mrs98z5','mrs98ht', 'mrs98l1','mrs98l2','mrs98l3','mrs98l4','mrs98l5', 'cteq3_m','cteq3_l','cteq3_d', 'cteq4_m','cteq4_d','cteq4_l','cteq4a1','cteq4a2', 'cteq4a3','cteq4a4','cteq4a5','cteq4hj','cteq4lq', 'cteq5_m','cteq5_d','cteq5_l','cteq5hj','cteq5hq', 'cteq5f3','cteq5f4','cteq5m1','ctq5hq1','cteq5l1', 'cteq6_m','cteq6_d','cteq6_l','cteq6l1','ct14q00','ct14q07','ct14q14','ct14q21', 'nn23lo','nn23lo1','nn23nlo']
=======
        possible_set = ['lhapdf', 'cteq6_m','cteq6_d','cteq6_l','cteq6l1', 'nn23lo','nn23lo1','nn23nlo']
>>>>>>> b71899fc
        if self['pdlabel'] not in possible_set:
            raise InvalidRunCard, 'Invalid PDF set (argument of pdlabel) possible choice are:\n %s' % ','.join(possible_set)

        # Hidden values check
        if self['qes_ref_fixed'] == -1.0:
            self['qes_ref_fixed']=self['mur_ref_fixed']
        if self['qes_over_ref'] == -1.0:
            self['qes_over_ref']=self['mur_over_ref']
        if self['muf1_over_ref'] != -1.0 and self['muf1_over_ref'] == self['muf2_over_ref']:
            self['muf_over_ref']=self['muf1_over_ref']
        if self['muf1_over_ref'] == -1.0:
            self['muf1_over_ref']=self['muf_over_ref']
        if self['muf2_over_ref'] == -1.0:
            self['muf2_over_ref']=self['muf_over_ref']
        if self['muf1_ref_fixed'] != -1.0 and self['muf1_ref_fixed'] == self['muf2_ref_fixed']:
            self['muf_ref_fixed']=self['muf1_ref_fixed']
        if self['muf1_ref_fixed'] == -1.0:
            self['muf1_ref_fixed']=self['muf_ref_fixed']
        if self['muf2_ref_fixed'] == -1.0:
            self['muf2_ref_fixed']=self['muf_ref_fixed']
        # overwrite rw_rscale and rw_fscale when rw_(r/f)scale_(down/up) are explicitly given in the run_card for backward compatibility.
        if (self['rw_rscale_down'] != -1.0 and ['rw_rscale_down'] not in self['rw_rscale']) or\
           (self['rw_rscale_up'] != -1.0 and ['rw_rscale_up'] not in self['rw_rscale']):
            self['rw_rscale']=[1.0,self['rw_rscale_up'],self['rw_rscale_down']]
        if (self['rw_fscale_down'] != -1.0 and ['rw_fscale_down'] not in self['rw_fscale']) or\
           (self['rw_fscale_up'] != -1.0 and ['rw_fscale_up'] not in self['rw_fscale']):
            self['rw_fscale']=[1.0,self['rw_fscale_up'],self['rw_fscale_down']]
    
        # PDF reweighting check
        if any(self['reweight_pdf']):
            # check that we use lhapdf if reweighting is ON
            if self['pdlabel'] != "lhapdf":
                raise InvalidRunCard, 'Reweight PDF option requires to use pdf sets associated to lhapdf. Please either change the pdlabel to use LHAPDF or set reweight_pdf to False.'

        # make sure set have reweight_pdf and lhaid of length 1 when not including lhapdf
        if self['pdlabel'] != "lhapdf":
            self['reweight_pdf']=[self['reweight_pdf'][0]]
            self['lhaid']=[self['lhaid'][0]]
            
        # make sure set have reweight_scale and dyn_scale_choice of length 1 when fixed scales:
        if self['fixed_ren_scale'] and self['fixed_fac_scale']:
            self['reweight_scale']=[self['reweight_scale'][0]]
            self['dynamical_scale_choice']=[0]

        # If there is only one reweight_pdf/reweight_scale, but
        # lhaid/dynamical_scale_choice are longer, expand the
        # reweight_pdf/reweight_scale list to have the same length
        if len(self['reweight_pdf']) == 1 and len(self['lhaid']) != 1:
            self['reweight_pdf']=self['reweight_pdf']*len(self['lhaid'])
            logger.warning("Setting 'reweight_pdf' for all 'lhaid' to %s" % self['reweight_pdf'][0])
        if len(self['reweight_scale']) == 1 and len(self['dynamical_scale_choice']) != 1:
            self['reweight_scale']=self['reweight_scale']*len(self['dynamical_scale_choice']) 
            logger.warning("Setting 'reweight_scale' for all 'dynamical_scale_choice' to %s" % self['reweight_pdf'][0])

        # Check that there are no identical elements in lhaid or dynamical_scale_choice
        if len(self['lhaid']) != len(set(self['lhaid'])):
                raise InvalidRunCard, "'lhaid' has two or more identical entries. They have to be all different for the code to work correctly."
        if len(self['dynamical_scale_choice']) != len(set(self['dynamical_scale_choice'])):
                raise InvalidRunCard, "'dynamical_scale_choice' has two or more identical entries. They have to be all different for the code to work correctly."
            
        # Check that lenght of lists are consistent
        if len(self['reweight_pdf']) != len(self['lhaid']):
            raise InvalidRunCard, "'reweight_pdf' and 'lhaid' lists should have the same length"
        if len(self['reweight_scale']) != len(self['dynamical_scale_choice']):
            raise InvalidRunCard, "'reweight_scale' and 'dynamical_scale_choice' lists should have the same length"
        if len(self['dynamical_scale_choice']) > 10 :
            raise InvalidRunCard, "Length of list for 'dynamical_scale_choice' too long: max is 10."
        if len(self['lhaid']) > 25 :
            raise InvalidRunCard, "Length of list for 'lhaid' too long: max is 25."
        if len(self['rw_rscale']) > 9 :
            raise InvalidRunCard, "Length of list for 'rw_rscale' too long: max is 9."
        if len(self['rw_fscale']) > 9 :
            raise InvalidRunCard, "Length of list for 'rw_fscale' too long: max is 9."
    # make sure that the first element of rw_rscale and rw_fscale is the 1.0
        if 1.0 not in self['rw_rscale']:
            logger.warning("'1.0' has to be part of 'rw_rscale', adding it")
            self['rw_rscale'].insert(0,1.0)
        if 1.0 not in self['rw_fscale']:
            logger.warning("'1.0' has to be part of 'rw_fscale', adding it")
            self['rw_fscale'].insert(0,1.0)
        if self['rw_rscale'][0] != 1.0 and 1.0 in self['rw_rscale']:
            a=self['rw_rscale'].index(1.0)
            self['rw_rscale'][0],self['rw_rscale'][a]=self['rw_rscale'][a],self['rw_rscale'][0]
        if self['rw_fscale'][0] != 1.0 and 1.0 in self['rw_fscale']:
            a=self['rw_fscale'].index(1.0)
            self['rw_fscale'][0],self['rw_fscale'][a]=self['rw_fscale'][a],self['rw_fscale'][0]
    # check that all elements of rw_rscale and rw_fscale are diffent.
        if len(self['rw_rscale']) != len(set(self['rw_rscale'])):
                raise InvalidRunCard, "'rw_rscale' has two or more identical entries. They have to be all different for the code to work correctly."
        if len(self['rw_fscale']) != len(set(self['rw_fscale'])):
                raise InvalidRunCard, "'rw_fscale' has two or more identical entries. They have to be all different for the code to work correctly."


    def update_system_parameter_for_include(self):
        
        # set the pdg_for_cut fortran parameter
        pdg_to_cut = set(self['pt_min_pdg'].keys() +self['pt_max_pdg'].keys()+
                         self['mxx_min_pdg'].keys()+ self['mxx_only_part_antipart'].keys())
        pdg_to_cut.discard('__type__')
        pdg_to_cut.discard('default')
        if len(pdg_to_cut)>25:
            raise Exception, "Maximum 25 different PDGs are allowed for PDG specific cut"
        
        if any(int(pdg)<0 for pdg in pdg_to_cut):
            logger.warning('PDG specific cuts are always applied symmetrically on particle/anti-particle. Always use positve PDG codes')
            raise MadGraph5Error, 'Some PDG specific cuts are defined with negative PDG codes'
        
        
        if any(pdg in pdg_to_cut for pdg in [21,22,11,13,15]+ range(self['maxjetflavor']+1)):
            # Note that this will double check in the fortran code
            raise Exception, "Can not use PDG related cuts for massless SM particles/leptons"
        if pdg_to_cut:
            self['pdg_cut'] = list(pdg_to_cut)
            self['ptmin4pdg'] = []
            self['ptmax4pdg'] = []
            self['mxxmin4pdg'] = []
            self['mxxpart_antipart']  = []
            for pdg in self['pdg_cut']:
                for var in ['pt','mxx']:
                    for minmax in ['min', 'max']:
                        if var == 'mxx' and minmax == 'max':
                            continue
                        new_var = '%s%s4pdg' % (var, minmax)
                        old_var = '%s_%s_pdg' % (var, minmax)
                        default = 0. if minmax=='min' else -1.
                        self[new_var].append(self[old_var][str(pdg)] if str(pdg) in self[old_var] else default)
                #special for mxx_part_antipart
                old_var = 'mxx_only_part_antipart'
                new_var = 'mxxpart_antipart'
                if 'default' in self[old_var]:
                    default = self[old_var]['default']
                    self[new_var].append(self[old_var][str(pdg)] if str(pdg) in self[old_var] else default)
                else:
                    if str(pdg) not in self[old_var]:
                        raise Exception("no default value defined for %s and no value defined for pdg %s" % (old_var, pdg)) 
                    self[new_var].append(self[old_var][str(pdg)])
        else:
            self['pdg_cut'] = [0]
            self['ptmin4pdg'] = [0.]
            self['ptmax4pdg'] = [-1.]
            self['mxxmin4pdg'] = [0.]
            self['mxxpart_antipart'] = [False]

    def write(self, output_file, template=None, python_template=False, **opt):
        """Write the run_card in output_file according to template 
           (a path to a valid run_card)"""

        if not template:
            if not MADEVENT:
                template = pjoin(MG5DIR, 'Template', 'NLO', 'Cards', 
                                                        'run_card.dat')
                python_template = True
            else:
                template = pjoin(MEDIR, 'Cards', 'run_card_default.dat')
                python_template = False
       
        super(RunCardNLO, self).write(output_file, template=template,
                                    python_template=python_template, **opt)


    def create_default_for_process(self, proc_characteristic, history, proc_def):
        """Rules
          e+ e- beam -> lpp:0 ebeam:500  
          p p beam -> set maxjetflavor automatically
        """

        # check for beam_id
        beam_id = set()
        for proc in proc_def:
            for leg in proc['legs']:
                if not leg['state']:
                    beam_id.add(leg['id'])
        if any(i in beam_id for i in [1,-1,2,-2,3,-3,4,-4,5,-5,21,22]):
            maxjetflavor = max([4]+[abs(i) for i in beam_id if  -7< i < 7])
            self['maxjetflavor'] = maxjetflavor
            pass
        elif 11 in beam_id or -11 in beam_id:
            self['lpp1'] = 0
            self['lpp2'] = 0
            self['ebeam1'] = 500
            self['ebeam2'] = 500
        else:
            self['lpp1'] = 0
            self['lpp2'] = 0  
            
        if proc_characteristic['ninitial'] == 1:
            #remove all cut
            self.remove_all_cut()
    
    
    
class MadLoopParam(ConfigFile):
    """ a class for storing/dealing with the file MadLoopParam.dat
    contains a parser to read it, facilities to write a new file,...
    """
    
    _ID_reduction_tool_map = {1:'CutTools',
                             2:'PJFry++',
                             3:'IREGI',
                             4:'Golem95',
                             5:'Samurai',
                             6:'Ninja',
                             7:'COLLIER'}
    
    def default_setup(self):
        """initialize the directory to the default value"""
        
        self.add_param("MLReductionLib", "6|7|1")
        self.add_param("IREGIMODE", 2)
        self.add_param("IREGIRECY", True)
        self.add_param("CTModeRun", -1)
        self.add_param("MLStabThres", 1e-3)
        self.add_param("NRotations_DP", 0)
        self.add_param("NRotations_QP", 0)
        self.add_param("ImprovePSPoint", 2)
        self.add_param("CTLoopLibrary", 2)
        self.add_param("CTStabThres", 1e-2)
        self.add_param("CTModeInit", 1)
        self.add_param("CheckCycle", 3)
        self.add_param("MaxAttempts", 10)
        self.add_param("ZeroThres", 1e-9)
        self.add_param("OSThres", 1.0e-8)
        self.add_param("DoubleCheckHelicityFilter", True)
        self.add_param("WriteOutFilters", True)
        self.add_param("UseLoopFilter", False)
        self.add_param("HelicityFilterLevel", 2)
        self.add_param("LoopInitStartOver", False)
        self.add_param("HelInitStartOver", False)
        self.add_param("UseQPIntegrandForNinja", True)        
        self.add_param("UseQPIntegrandForCutTools", True)
        self.add_param("COLLIERMode", 1)
        self.add_param("COLLIERComputeUVpoles", True)
        self.add_param("COLLIERComputeIRpoles", True)
        self.add_param("COLLIERRequiredAccuracy", 1.0e-8)
        self.add_param("COLLIERCanOutput",False)
        self.add_param("COLLIERGlobalCache",-1)
        self.add_param("COLLIERUseCacheForPoles",False)
        self.add_param("COLLIERUseInternalStabilityTest",True)

    def read(self, finput):
        """Read the input file, this can be a path to a file, 
           a file object, a str with the content of the file."""
           
        if isinstance(finput, str):
            if "\n" in finput:
                finput = finput.split('\n')
            elif os.path.isfile(finput):
                finput = open(finput)
            else:
                raise Exception, "No such file %s" % input
        
        previous_line= ''
        for line in finput:
            if previous_line.startswith('#'):
                name = previous_line[1:].split()[0]
                value = line.strip()
                if len(value) and value[0] not in ['#', '!']:
                    self.__setitem__(name, value, change_userdefine=True)
            previous_line = line
        
    
    def write(self, outputpath, template=None,commentdefault=False):
        
        if not template:
            if not MADEVENT:
                template = pjoin(MG5DIR, 'Template', 'loop_material', 'StandAlone', 
                                                   'Cards', 'MadLoopParams.dat')
            else:
                template = pjoin(MEDIR, 'Cards', 'MadLoopParams_default.dat')
        fsock = open(template, 'r')
        template = fsock.readlines()
        fsock.close()
        
        if isinstance(outputpath, str):
            output = open(outputpath, 'w')
        else:
            output = outputpath

        def f77format(value):
            if isinstance(value, bool):
                if value:
                    return '.true.'
                else:
                    return '.false.'
            elif isinstance(value, int):
                return value
            elif isinstance(value, float):
                tmp ='%e' % value
                return tmp.replace('e','d')
            elif isinstance(value, str):
                return value
            else:
                raise Exception, "Can not format input %s" % type(value)
            
        name = ''
        done = set()
        for line in template:
            if name:
                done.add(name)
                if commentdefault and name.lower() not in self.user_set :
                    output.write('!%s\n' % f77format(self[name]))
                else:
                    output.write('%s\n' % f77format(self[name]))
                name=''
                continue
            elif line.startswith('#'):
                name = line[1:].split()[0]
            output.write(line)
        
    
            
        
        
        
        
    <|MERGE_RESOLUTION|>--- conflicted
+++ resolved
@@ -3004,20 +3004,12 @@
                     logger.warning('mmjj > xqcut (and auto_ptj_mjj = F). MMJJ set to 0')
                     self['mmjj'] = 0.0 
 
-
-    
         # check validity of the pdf set
-<<<<<<< HEAD
-        possible_set = ['lhapdf','mrs02nl','mrs02nn', 'mrs0119','mrs0117','mrs0121','mrs01_j', 'mrs99_1','mrs99_2','mrs99_3','mrs99_4','mrs99_5','mrs99_6', 'mrs99_7','mrs99_8','mrs99_9','mrs9910','mrs9911','mrs9912', 'mrs98z1','mrs98z2','mrs98z3','mrs98z4','mrs98z5','mrs98ht', 'mrs98l1','mrs98l2','mrs98l3','mrs98l4','mrs98l5', 'cteq3_m','cteq3_l','cteq3_d', 'cteq4_m','cteq4_d','cteq4_l','cteq4a1','cteq4a2', 'cteq4a3','cteq4a4','cteq4a5','cteq4hj','cteq4lq', 'cteq5_m','cteq5_d','cteq5_l','cteq5hj','cteq5hq', 'cteq5f3','cteq5f4','cteq5m1','ctq5hq1','cteq5l1', 'cteq6_m','cteq6_d','cteq6_l','cteq6l1','ct14q00','ct14q07','ct14q14','ct14q21', 'nn23lo','nn23lo1','nn23nlo']
-=======
-        possible_set = ['lhapdf', #'mrs02nl','mrs02nn',
-        #'cteq4_m', 'cteq4_l','cteq4_d',
-        #'cteq5_m','cteq5_d','cteq5_l','cteq5m1',
+        possible_set = ['lhapdf',
         'cteq6_m','cteq6_l', 'cteq6l1',
-        'nn23lo', 'nn23lo1', 'nn23nlo']
+        'nn23lo', 'nn23lo1', 'nn23nlo',
+        'ct14q00','ct14q07','ct14q14','ct14q21']
                         
-    
->>>>>>> b71899fc
         if self['pdlabel'] not in possible_set:
             raise InvalidRunCard, 'Invalid PDF set (argument of pdlabel): %s. Possible choice are:\n %s' % (self['pdlabel'], ', '.join(possible_set))
         if self['pdlabel'] == 'lhapdf':
@@ -3786,11 +3778,7 @@
                                       ' the reweighting to get scale dependence')
 
         # check that the pdf is set correctly
-<<<<<<< HEAD
-        possible_set = ['lhapdf','mrs02nl','mrs02nn', 'mrs0119','mrs0117','mrs0121','mrs01_j', 'mrs99_1','mrs99_2','mrs99_3','mrs99_4','mrs99_5','mrs99_6', 'mrs99_7','mrs99_8','mrs99_9','mrs9910','mrs9911','mrs9912', 'mrs98z1','mrs98z2','mrs98z3','mrs98z4','mrs98z5','mrs98ht', 'mrs98l1','mrs98l2','mrs98l3','mrs98l4','mrs98l5', 'cteq3_m','cteq3_l','cteq3_d', 'cteq4_m','cteq4_d','cteq4_l','cteq4a1','cteq4a2', 'cteq4a3','cteq4a4','cteq4a5','cteq4hj','cteq4lq', 'cteq5_m','cteq5_d','cteq5_l','cteq5hj','cteq5hq', 'cteq5f3','cteq5f4','cteq5m1','ctq5hq1','cteq5l1', 'cteq6_m','cteq6_d','cteq6_l','cteq6l1','ct14q00','ct14q07','ct14q14','ct14q21', 'nn23lo','nn23lo1','nn23nlo']
-=======
-        possible_set = ['lhapdf', 'cteq6_m','cteq6_d','cteq6_l','cteq6l1', 'nn23lo','nn23lo1','nn23nlo']
->>>>>>> b71899fc
+        possible_set = ['lhapdf', 'cteq6_m','cteq6_d','cteq6_l','cteq6l1', 'nn23lo','nn23lo1','nn23nlo', 'ct14q00','ct14q07','ct14q14','ct14q21']
         if self['pdlabel'] not in possible_set:
             raise InvalidRunCard, 'Invalid PDF set (argument of pdlabel) possible choice are:\n %s' % ','.join(possible_set)
 

################################################################################
# Copyright (c) 2009 The MadGraph5_aMC@NLO Development team and Contributors             
#
# This file is a part of the MadGraph5_aMC@NLO project, an application which           
# automatically generates Feynman diagrams and matrix elements for arbitrary    
# high-energy processes in the Standard Model and beyond.                       
#
# It is subject to the MadGraph5_aMC@NLO license which should accompany this             
# distribution.                                                                 
#                                                                               
# For more information, visit madgraph.phys.ucl.ac.be and amcatnlo.web.cern.ch            
#                                                                               
################################################################################
import subprocess
import logging
import os
import time
import re
import glob
import inspect

logger = logging.getLogger('madgraph.cluster') 

try:
    from madgraph import MadGraph5Error
    import madgraph.various.misc as misc
except Exception, error:
    if __debug__:
        print  str(error)
    from internal import MadGraph5Error
    import internal.misc as misc

pjoin = os.path.join
   
class ClusterManagmentError(MadGraph5Error):
    pass

class NotImplemented(MadGraph5Error):
    pass


multiple_try = misc.multiple_try
pjoin = os.path.join


def check_interupt(error=KeyboardInterrupt):

    def deco_interupt(f):
        def deco_f_interupt(self, *args, **opt):
            try:
                return f(self, *args, **opt)
            except error:
                try:
                    self.remove(*args, **opt)
                except Exception:
                    pass
                raise error
        return deco_f_interupt
    return deco_interupt

def store_input(arg=''):

    def deco_store(f):
        def deco_f_store(self, prog, argument=[], cwd=None, stdout=None, stderr=None, log=None,
                input_files=[], output_files=[], required_output=[], nb_submit=0):
            frame = inspect.currentframe()
            args, _, _, values = inspect.getargvalues(frame)
            args = dict([(i, values[i]) for i in args if i != 'self'])
            id = f(self, **args)
            if self.nb_retry > 0:
                self.retry_args[id] = args
            return id
        return deco_f_store
    return deco_store


class Cluster(object):
    """Basic Class for all cluster type submission"""
    name = 'mother class'

    def __init__(self,*args, **opts):
        """Init the cluster"""

        self.submitted = 0
        self.submitted_ids = []
        self.finish = 0
        
        self.cluster_queue = opts['cluster_queue']
        self.temp_dir = opts['cluster_temp_path']
        self.options = {'cluster_status_update': (600, 30)}
<<<<<<< HEAD
        for key,value in opts.items():
            self.options[key] = value
        

    def submit(self, prog, argument=[], cwd=None, stdout=None, stderr=None, log=None):
        """how to make one submission. return status id on the cluster."""
        raise NotImplemented, 'no implementation of how to submit a job to cluster \'%s\'' % self.name
=======
        self.nb_retry = opts['cluster_nb_retry'] if 'cluster_nb_retry' else 0
        self.cluster_retry_wait = opts['cluster_retry_wait'] if 'cluster_retry_wait' in opts else 300
        self.options = dict(opts)
        self.retry_args = {}
    

    def submit(self, prog, argument=[], cwd=None, stdout=None, stderr=None, 
               log=None, required_output=[], nb_submit=0):
        """How to make one submission. Return status id on the cluster."""
        raise NotImplemented, 'No implementation of how to submit a job to cluster \'%s\'' % self.name
>>>>>>> b40548f1

    @store_input()
    def submit2(self, prog, argument=[], cwd=None, stdout=None, stderr=None, 
                log=None, input_files=[], output_files=[], required_output=[],nb_submit=0):
        """How to make one submission. Return status id on the cluster.
        NO SHARE DISK"""

        if cwd is None:
            cwd = os.getcwd()
        if not os.path.exists(prog):
            prog = os.path.join(cwd, prog)
        
        if not hasattr(self, 'temp_dir') or not self.temp_dir or \
            (input_files == [] == output_files):
            return self.submit(prog, argument, cwd, stdout, stderr, log, 
                               required_output=required_output, nb_submit=nb_submit)
            
        if not input_files and not output_files:
            # not input/output so not using submit2
            return self.submit(prog, argument, cwd, stdout, stderr, log, 
                               required_output=required_output, nb_submit=nb_submit)

        if cwd is None:
            cwd = os.getcwd()
        if not os.path.exists(prog):
            prog = os.path.join(cwd, prog)
        temp_file_name = "sub." + os.path.basename(prog) + '.'.join(argument)

        text = """#!/bin/bash
        MYTMP=%(tmpdir)s/run$%(job_id)s
        MYPWD=%(cwd)s
        mkdir -p $MYTMP
        cd $MYPWD
        input_files=( %(input_files)s )
        for i in ${input_files[@]}
        do
            cp -R -L $i $MYTMP
        done
        cd $MYTMP
        bash ./%(script)s %(arguments)s
        output_files=( %(output_files)s )
        for i in ${output_files[@]}
        do
            cp -r $MYTMP/$i $MYPWD
        done
        rm -rf $MYTMP
        """
        
        dico = {'tmpdir' : self.temp_dir, 'script': os.path.basename(prog),
                'cwd': cwd, 'job_id': self.job_id,
                'input_files': ' '.join(input_files + [prog]),
                'output_files': ' '.join(output_files),
                'arguments': ' '.join(argument)}
        
        # writing a new script for the submission
        new_prog = pjoin(cwd, temp_file_name)
        open(new_prog, 'w').write(text % dico)
        misc.Popen(['chmod','+x',new_prog],cwd=cwd)
        
        return self.submit(new_prog, argument, cwd, stdout, stderr, log, 
                               required_output=required_output, nb_submit=nb_submit)
        

    def control(self, me_dir=None):
        """Check the status of job associated to directory me_dir. return (idle, run, finish, fail)"""
        if not self.submitted_ids:
            raise NotImplemented, 'No implementation of how to control the job status to cluster \'%s\'' % self.name
        idle, run, fail = 0, 0, 0
        for pid in self.submitted_ids[:]:
            status = self.control_one_job(id)
            if status == 'I':
                idle += 1
            elif status == 'R':
                run += 1
            elif status == 'F':
                self.finish +=1
                self.submitted_ids.remove(pid)
            else:
                fail += 1

        return idle, run, self.finish, fail

    def control_one_job(self, pid):
        """ control the status of a single job with it's cluster id """
        raise NotImplemented, 'No implementation of how to control the job status to cluster \'%s\'' % self.name

    @check_interupt()
    def wait(self, me_dir, fct, minimal_job=0):
        """Wait that all job are finish.
        if minimal_job set, then return if idle + run is lower than that number"""
        
        nb_iter = 0
        change_at = 5 # number of iteration from which we wait longer between update.
        while 1: 
            nb_iter += 1
            idle, run, finish, fail = self.control(me_dir)
            if fail:
                raise ClusterManagmentError('Some Jobs are in a Hold/... state. Please try to investigate or contact the IT team')
            if idle + run == 0:
                #time.sleep(20) #security to ensure that the file are really written on the disk
                logger.info('All jobs finished')
                break
            if idle + run < minimal_job:
                return
            fct(idle, run, finish)
            if idle < run or nb_iter < change_at:
                time.sleep(self.options['cluster_status_update'][1])
            elif nb_iter == change_at:
                logger.info('''Start to wait %ss between checking status.
Note that you can change this time in the configuration file.
Press ctrl-C to force the update.''' % self.options['cluster_status_update'][0])
                try:
                    time.sleep(self.options['cluster_status_update'][0])
                except KeyboardInterrupt:
                    logger.info('start to update the status')
                    nb_iter = min(0, change_at -2)
            else:
                try:
                    time.sleep(self.options['cluster_status_update'][0])
                except KeyboardInterrupt:
                    logger.info('start to update the status')
                    nb_iter = min(0, change_at -2)
                    
                    
        self.submitted = 0
        self.submitted_ids = []
        
    def check_termination(self, job_id):
        """Check the termination of the jobs with job_id and relaunch it if needed."""
        

        if job_id not in self.retry_args:
            return True

        args = self.retry_args[job_id]
        if 'time_check' in args:
            time_check = args['time_check']
        else:
            time_check = 0

        for path in args['required_output']:
            if args['cwd']:
                path = pjoin(args['cwd'], path)
            if not os.path.exists(path):
                break
        else:
            # all requested output are present
            if time_check > 0:
                logger.info('Job %s Finally found the missing output.' % (job_id))
            del self.retry_args[job_id]
            self.submitted_ids.remove(job_id)
            return 'done'
        
        if time_check == 0:
            logger.debug('''Job %s: missing output:%s''' % (job_id,path))
            args['time_check'] = time.time()
            return 'wait'
        elif self.cluster_retry_wait > time.time() - time_check:    
            return 'wait'

        #jobs failed to be completed even after waiting time!!
        if self.nb_retry < 0:
            logger.critical('''Fail to run correctly job %s.
            with option: %s
            file missing: %s''' % (job_id, args, path))
            raw_input('press enter to continue.')
        elif self.nb_retry == 0:
            logger.critical('''Fail to run correctly job %s.
            with option: %s
            file missing: %s.
            Stopping all runs.''' % (job_id, args, path))
            #self.remove()
        elif args['nb_submit'] >= self.nb_retry:
            logger.critical('''Fail to run correctly job %s.
            with option: %s
            file missing: %s
            Fails %s times
            No resubmition. ''' % (job_id, args, path, args['nb_submit']))
            #self.remove()
        else:
            args['nb_submit'] += 1            
            logger.warning('resubmit job (for the %s times)' % args['nb_submit'])
            del self.retry_args[job_id]
            self.submitted_ids.remove(job_id)
            if 'time_check' in args: 
                del args['time_check']
            self.submit2(**args)
            return 'resubmit'
        return 'done'
            
            
            
    @check_interupt()
    def launch_and_wait(self, prog, argument=[], cwd=None, stdout=None, 
                        stderr=None, log=None, required_output=[], nb_submit=0,
                        input_files=[], output_files=[]):
        """launch one job on the cluster and wait for it"""
        
        special_output = False # tag for concatenate the error with the output.
        if stderr == -2 and stdout: 
            #We are suppose to send the output to stdout
            special_output = True
            stderr = stdout + '.err'

        id = self.submit2(prog, argument, cwd, stdout, stderr, log,
                          required_output=required_output, input_files=input_files,
                          output_files=output_files)
        
        frame = inspect.currentframe()
        args, _, _, values = inspect.getargvalues(frame)
        args = dict([(i, values[i]) for i in args if i != 'self'])        
        self.retry_args[id] = args
        
        nb_wait=0
        while 1: 
            nb_wait+=1
            status = self.control_one_job(id)
            if not status in ['R','I']:
                status = self.check_termination(id)
                if status in ['wait']:
                    time.sleep(30)
                    continue
                elif status in ['resubmit']:
                    id = self.submitted_ids[0]
                    time.sleep(30)
                    continue
                #really stop!
                time.sleep(30) #security to ensure that the file are really written on the disk
                break
            time.sleep(self.options['cluster_status_update'][1])
        
        if required_output:
            status = self.check_termination(id)
            if status == 'wait':
                run += 1
            elif status == 'resubmit':
                idle += 1
        
        
        if special_output:
            # combine the stdout and the stderr
            #wait up to 50 s to see if those files exists
            for i in range(5):
                if os.path.exists(stdout):
                    if not os.path.exists(stderr):
                        time.sleep(5)
                    if os.path.exists(stderr):
                        err_text = open(stderr).read()
                        if not err_text:
                            return
                        logger.warning(err_text)                        
                        text = open(stdout).read()
                        open(stdout,'w').write(text + err_text)
                    else:
                        return
                time.sleep(10)
                        
    def remove(self, *args, **opts):
        """ """
        logger.warning("""This cluster didn't support job removal, 
    the jobs are still running on the cluster.""")

class MultiCore(Cluster):
    """ class for dealing with the submission in multiple node"""
    
    job_id = '$'
    
    def __init__(self, *args, **opt):
        """Init the cluster"""
        import thread
        super(MultiCore, self).__init__(self, *args, **opt)
        
        
        self.submitted = 0
        self.finish = 0
        self.nb_core = opt['nb_core']
        self.update_fct = None

        # initialize the thread controler
        self.need_waiting = False
        self.nb_used = 0
        self.lock = thread.allocate_lock()
        self.done = 0 
        self.waiting_submission = []
        self.pids = []
        self.fail_msg = None
        
    def launch_and_wait(self, prog, argument=[], cwd=None, stdout=None, 
                                stderr=None, log=None, **opts):
        """launch one job and wait for it"""    
        if isinstance(stdout, str):
            stdout = open(stdout, 'w')
        if isinstance(stderr, str):
            stdout = open(stderr, 'w')        
        return misc.call([prog] + argument, stdout=stdout, stderr=stderr, cwd=cwd) 
    
    
    def submit(self, prog, argument=[], cwd=None, stdout=None, stderr=None,
               log=None, required_output=[], nb_submit=0):
        """submit a job on multicore machine"""
        
        self.submitted +=1
        if cwd is None:
            cwd = os.getcwd()
        if not os.path.exists(prog) and not misc.which(prog):
            prog = os.path.join(cwd, prog)
        
        import thread
        if self.waiting_submission or self.nb_used == self.nb_core:
            self.waiting_submission.append((prog, argument,cwd, stdout))
            # check that none submission is already finished
            while self.nb_used <  self.nb_core and self.waiting_submission:
                arg = self.waiting_submission.pop(0)
                self.nb_used += 1 # udpate the number of running thread
                thread.start_new_thread(self.launch, arg)              
        elif self.nb_used <  self.nb_core -1:
            self.nb_used += 1 # upate the number of running thread
            thread.start_new_thread(self.launch, (prog, argument, cwd, stdout))
        elif self.nb_used ==  self.nb_core -1:
            self.nb_used += 1 # upate the number of running thread            
            thread.start_new_thread(self.launch, (prog, argument, cwd, stdout))
        
        
    def launch(self, exe, argument, cwd, stdout):
        """ way to launch for multicore."""
        import thread
        def end(self, pid):
            self.nb_used -= 1
            self.done += 1
            try:
                self.pids.remove(pid)
            except:
                pass
            
        fail_msg = None
        try:  
            if os.path.exists(exe) and not exe.startswith('/'):
                exe = './' + exe
            proc = misc.Popen([exe] + argument, cwd=cwd, stdout=stdout, 
                                                           stderr=subprocess.STDOUT)
            pid = proc.pid
            self.pids.append(pid)
            proc.wait()
            if proc.returncode not in [0, 143, -15]:
                fail_msg = 'program %s launch ends with non zero status: %s. Stop all computation' % \
                        (' '.join([exe]+argument), proc.returncode)
                #self.fail_msg = fail_msg
                logger.warning(fail_msg)
                try:
                    log = open(glob.glob(pjoin(cwd,'*','log.txt'))[0]).read()
                    logger.warning('Last 15 lines of logfile %s:\n%s\n' % \
                            (pjoin(cwd,'*','log.txt'), '\n'.join(log.split('\n')[-15:-1]) + '\n'))
                except IOError, AttributeError:
                    logger.warning('Please look for possible logfiles in %s' % cwd)
                    pass
                self.remove(fail_msg)
            
            # release the lock for allowing to launch the next job
            security = 0       
            # check that the status is locked to avoid coincidence unlock
            while 1:
                while not self.lock.locked():
                    if not self.need_waiting:
                        # Main is not yet locked
                        end(self, pid)
                        return
                    elif security > 60:
                        end(self, pid)
                        return 
                    security += 1
                    time.sleep(1)
                try:
                    self.lock.release()
                except thread.error:
                    continue
                break
            end(self, pid)


        except Exception, error:
            #logger.critical('one core fails with %s' % error)
            self.remove()
            raise

            
          

    def wait(self, me_dir, update_status):
        """Wait that all thread finish
        self.nb_used and self.done are update via each jobs (thread and local)
        self.submitted is the nb of times that submitted has been call (local)
        remaining is the nb of job that we still have to wait. (local)
        self.pids is the list of the BASH pid of the submitted jobs. (thread)
        
        WARNING: In principle all those value are coherent but since some are
        modified in various thread, those data can be corrupted. (not the local 
        one). Nb_used in particular shouldn't be trusted too much.
        This code check in different ways that all jobs have finished.

        In principle, the statement related to  '#security #X' are not used.
        In practise they are times to times.
        """
        
        import thread

        remaining = self.submitted - self.done

        while self.nb_used < self.nb_core:
            if self.waiting_submission:
                arg = self.waiting_submission.pop(0)
                thread.start_new_thread(self.launch, arg)
                self.nb_used += 1 # update the number of running thread
            else:
                break
                    
        try:            
            self.need_waiting = True
            self.lock.acquire()
            no_in_queue = 0
            secure_mode = False # forbid final acauire if in securemode
            while self.waiting_submission or self.nb_used:
                if self.fail_msg:
                    msg,  self.fail_msg = self.fail_msg, None
                    self.remove()
                    raise Exception, msg
                if update_status:
                    update_status(len(self.waiting_submission), self.nb_used, self.done)
                # security#1 that all job expected to be launched since 
                # we enter in this function are indeed launched.
                if len(self.waiting_submission) == 0 == remaining :
                    self.done = self.submitted
                    break
                
                # security #2: nb_used >0 but nothing remains as BASH PID
                if len(self.waiting_submission) == 0 and len(self.pids) == 0:
                    if self.submitted == self.done:
                        break
                    logger.debug('Found too many jobs. Recovering')
                    no_in_queue += 1
                    time.sleep(min(180, 5 * no_in_queue))
                    if no_in_queue > 3:
                        logger.debug('Still too many jobs. Continue')
                        break
                    continue
                
                # security #3: if nb_used not reliable pass in secure mode
                if not secure_mode and len(self.waiting_submission) != 0:
                    if self.nb_used != self.nb_core:
                        if self.nb_used != len(self.pids):
                            secure_mode = True
                # security #4: nb_used not reliable use secure mode to finish the run
                if secure_mode and not self.waiting_submission:
                    self.need_waiting = False
                    if self.lock.locked():
                        self.lock.release()
                    break
                
                # Wait for core to finish               
                self.lock.acquire()
                remaining -=1    # update remaining job
                #submit next one
                if self.waiting_submission:
                    arg = self.waiting_submission.pop(0)
                    thread.start_new_thread(self.launch, arg)
                    self.nb_used += 1 # update the number of running thread

            if self.fail_msg:
                msg,  self.fail_msg = self.fail_msg, None
                self.remove()
                raise Exception, msg            
            # security #5: checked that self.nb_used is not lower than expected
            #This is the most current problem.
            no_in_queue = 0
            while self.submitted > self.done:
                if self.fail_msg:
                    msg,  self.fail_msg = self.fail_msg, None
                    self.remove()
                    raise Exception, msg
                if no_in_queue == 0:
                    logger.debug('Some jobs have been lost. Try to recover')
                #something bad happens
                if not len(self.pids):
                    # The job is not running 
                    logger.critical('Some jobs have been lost in the multicore treatment.')
                    logger.critical('The results might be incomplete. (Trying to continue anyway)')
                    break
                elif update_status:
                    update_status(len(self.waiting_submission), len(self.pids) ,
                                                                      self.done)
                # waiting that those jobs ends.
                if not secure_mode:
                    self.lock.acquire()
                else:
                    no_in_queue += 1
                    try:
                        time.sleep(min(180,5*no_in_queue))
                        if no_in_queue > 5 * 3600.0 / 162:
                            break
                    except KeyboardInterrupt:
                        logger.warning('CTRL-C assumes that all jobs are done. Continue the code')
                        self.pids = [] # avoid security 6
                        break
                    
            # security #6. check that queue is empty. don't
            no_in_queue = 0
            while len(self.pids):
                if self.fail_msg:
                    msg,  self.fail_msg = self.fail_msg, None
                    self.remove()
                    raise Exception, msg
                self.need_waiting = False
                if self.lock.locked():
                        self.lock.release()
                secure_mode = True
                if no_in_queue == 0 : 
                    logger.warning('Some jobs have been lost. Try to recover.')
                    logger.warning('Hitting ctrl-c will consider that all jobs are done and continue the code.')
                try:
                    #something very bad happens
                    if update_status:
                        update_status(len(self.waiting_submission), len(self.pids) ,
                                                                      self.done)
                    time.sleep(min(5*no_in_queue, 180))
                    no_in_queue += 1
                    if no_in_queue > 5 * 3600.0 / 162:
                            break
                except KeyboardInterrupt:
                    break
                
            # print a last time the status (forcing 0 for the running)  
            if update_status:
                self.next_update = 0
                update_status(len(self.waiting_submission), 0, self.done)             
            
            # reset variable for next submission
            self.need_waiting = False
            security = 0 
            while not self.lock.locked() and security < 10:
                # check that the status is locked to avoid coincidence unlock
                if secure_mode:
                    security = 10
                security +=1
                time.sleep(1)
            if security < 10:
                self.lock.release()
            self.done = 0
            self.nb_used = 0
            self.submitted = 0
            self.pids = []
            
        except KeyboardInterrupt:
            self.remove()
            raise
        if self.fail_msg:
            msg,  self.fail_msg = self.fail_msg, None
            self.remove()
            raise Exception, msg 
        
            
    def remove(self, error=None):
        """Ensure that all thread are killed"""
        logger.info('remove job currently running')
        self.waiting_submission = []
        if error:
            self.fail_msg = error
        for pid in list(self.pids):
            out = os.system('CPIDS=$(pgrep -P %(pid)s); kill -15 $CPIDS > /dev/null 2>&1' \
                            % {'pid':pid} )
            out = os.system('kill -15 %(pid)s > /dev/null 2>&1' % {'pid':pid} )            
            if out == 0:
                try:
                    self.pids.remove(pid)
                except:
                    pass
            #out = os.system('kill -9 %s &> /dev/null' % pid)

        time.sleep(1) # waiting if some were submitting at the time of ctrl-c
        for pid in list(self.pids):
            out = os.system('CPIDS=$(pgrep -P %s); kill -15 $CPIDS > /dev/null 2>&1' % pid )
            out = os.system('kill -15 %(pid)s > /dev/null 2>&1' % {'pid':pid} ) 
            if out == 0:
                try:
                    self.pids.remove(pid)
                except:
                    pass
                    
class CondorCluster(Cluster):
    """Basic class for dealing with cluster submission"""
    
    name = 'condor'
    job_id = 'CONDOR_ID'



    @multiple_try()
    def submit(self, prog, argument=[], cwd=None, stdout=None, stderr=None, log=None,
               required_output=[], nb_submit=0):
        """Submit a job prog to a Condor cluster"""
        
        text = """Executable = %(prog)s
                  output = %(stdout)s
                  error = %(stderr)s
                  log = %(log)s
                  %(argument)s
                  environment = CONDOR_ID=$(Cluster).$(Process)
                  Universe = vanilla
                  notification = Error
                  Initialdir = %(cwd)s
                  %(requirement)s
                  getenv=True
                  queue 1
               """
        
        if self.cluster_queue not in ['None', None]:
            requirement = 'Requirements = %s=?=True' % self.cluster_queue
        else:
            requirement = ''

        if cwd is None:
            cwd = os.getcwd()
        if stdout is None:
            stdout = '/dev/null'
        if stderr is None:
            stderr = '/dev/null'
        if log is None:
            log = '/dev/null'
        if not os.path.exists(prog):
            prog = os.path.join(cwd, prog)
        if argument:
            argument = 'Arguments = %s' % ' '.join(argument)
        else:
            argument = ''
        

        dico = {'prog': prog, 'cwd': cwd, 'stdout': stdout, 
                'stderr': stderr,'log': log,'argument': argument,
                'requirement': requirement}

        open('submit_condor','w').write(text % dico)
        a = misc.Popen(['condor_submit','submit_condor'], stdout=subprocess.PIPE)
        output = a.stdout.read()
        #Submitting job(s).
        #Logging submit event(s).
        #1 job(s) submitted to cluster 2253622.
        pat = re.compile("submitted to cluster (\d*)",re.MULTILINE)
        try:
            id = pat.search(output).groups()[0]
        except:
            raise ClusterManagmentError, 'fail to submit to the cluster: \n%s' \
                                                                        % output 
        self.submitted += 1
        self.submitted_ids.append(id)
        return id

    @store_input()
    @multiple_try()
    def submit2(self, prog, argument=[], cwd=None, stdout=None, stderr=None, 
                log=None, input_files=[], output_files=[], required_output=[], 
                nb_submit=0):
        """Submit the job on the cluster NO SHARE DISK
           input/output file should be give relative to cwd
        """
        
        if (input_files == [] == output_files):
            return self.submit(prog, argument, cwd, stdout, stderr, log, 
                               required_output=required_output, nb_submit=nb_submit)
        
        text = """Executable = %(prog)s
                  output = %(stdout)s
                  error = %(stderr)s
                  log = %(log)s
                  %(argument)s
                  should_transfer_files = YES
                  when_to_transfer_output = ON_EXIT
                  transfer_input_files = %(input_files)s
                  %(output_files)s
                  Universe = vanilla
                  notification = Error
                  Initialdir = %(cwd)s
                  %(requirement)s
                  getenv=True
                  queue 1
               """
        
        if self.cluster_queue not in ['None', None]:
            requirement = 'Requirements = %s=?=True' % self.cluster_queue
        else:
            requirement = ''

        if cwd is None:
            cwd = os.getcwd()
        if stdout is None:
            stdout = '/dev/null'
        if stderr is None:
            stderr = '/dev/null'
        if log is None:
            log = '/dev/null'
        if not os.path.exists(prog):
            prog = os.path.join(cwd, prog)
        if argument:
            argument = 'Arguments = %s' % ' '.join(argument)
        else:
            argument = ''
        # input/output file treatment
        if input_files:
            input_files = ','.join(input_files)
        else: 
            input_files = ''
        if output_files:
            output_files = 'transfer_output_files = %s' % ','.join(output_files)
        else:
            output_files = ''
        
        

        dico = {'prog': prog, 'cwd': cwd, 'stdout': stdout, 
                'stderr': stderr,'log': log,'argument': argument,
                'requirement': requirement, 'input_files':input_files, 
                'output_files':output_files}

        open('submit_condor','w').write(text % dico)
        a = subprocess.Popen(['condor_submit','submit_condor'], stdout=subprocess.PIPE)
        output = a.stdout.read()
        #Submitting job(s).
        #Logging submit event(s).
        #1 job(s) submitted to cluster 2253622.
        pat = re.compile("submitted to cluster (\d*)",re.MULTILINE)
        try:
            id = pat.search(output).groups()[0]
        except:
            raise ClusterManagmentError, 'fail to submit to the cluster: \n%s' \
                                                                        % output 
        self.submitted += 1
        self.submitted_ids.append(id)
        return id




    
    @multiple_try(nb_try=10, sleep=10)
    def control_one_job(self, id):
        """ control the status of a single job with it's cluster id """
        cmd = 'condor_q '+str(id)+" -format \'%-2s \\n\' \'ifThenElse(JobStatus==0,\"U\",ifThenElse(JobStatus==1,\"I\",ifThenElse(JobStatus==2,\"R\",ifThenElse(JobStatus==3,\"X\",ifThenElse(JobStatus==4,\"C\",ifThenElse(JobStatus==5,\"H\",ifThenElse(JobStatus==6,\"E\",string(JobStatus))))))))\'"
        status = misc.Popen([cmd], shell=True, stdout=subprocess.PIPE, 
                                                         stderr=subprocess.PIPE)
        
        error = status.stderr.read()
        if status.returncode or error:
            raise ClusterManagmentError, 'condor_q returns error: %s' % error

        return status.stdout.readline().strip()
    
    @check_interupt()
    @multiple_try(nb_try=10, sleep=10)
    def control(self, me_dir):
        """ control the status of a single job with it's cluster id """
        
        if not self.submitted_ids:
            return 0, 0, 0, 0
        
        packet = 15000
        idle, run, fail = 0, 0, 0
        ongoing = []
        for i in range(1+(len(self.submitted_ids)-1)//packet):
            start = i * packet
            stop = (i+1) * packet
            cmd = "condor_q " + ' '.join(self.submitted_ids[start:stop]) + \
            " -format \'%-2s\  ' \'ClusterId\' " + \
            " -format \'%-2s \\n\' \'ifThenElse(JobStatus==0,\"U\",ifThenElse(JobStatus==1,\"I\",ifThenElse(JobStatus==2,\"R\",ifThenElse(JobStatus==3,\"X\",ifThenElse(JobStatus==4,\"C\",ifThenElse(JobStatus==5,\"H\",ifThenElse(JobStatus==6,\"E\",string(JobStatus))))))))\'"
            
            status = misc.Popen([cmd], shell=True, stdout=subprocess.PIPE, 
                                                             stderr=subprocess.PIPE)
            error = status.stderr.read()
            if status.returncode or error:
                raise ClusterManagmentError, 'condor_q returns error: %s' % error
                
            for line in status.stdout:
                id, status = line.strip().split()
                ongoing.append(int(id))
                if status in ['I','U']:
                    idle += 1
                elif status == 'R':
                    run += 1
                elif status != 'C':
                    fail += 1

        for id in list(self.submitted_ids):
            if int(id) not in ongoing:
                status = self.check_termination(id)
                if status == 'wait':
                    run += 1
                elif status == 'resubmit':
                    idle += 1

        return idle, run, self.submitted - (idle+run+fail), fail
    
    @multiple_try()
    def remove(self, *args, **opts):
        """Clean the jobson the cluster"""
        
        if not self.submitted_ids:
            return
        cmd = "condor_rm %s" % ' '.join(self.submitted_ids)
        
        status = misc.Popen([cmd], shell=True, stdout=open(os.devnull,'w'))
        
class PBSCluster(Cluster):
    """Basic class for dealing with cluster submission"""
    
    name = 'pbs'
    job_id = 'PBS_JOBID'
    idle_tag = ['Q']
    running_tag = ['T','E','R']
    complete_tag = ['C']
    
    maximum_submited_jobs = 2500

    @multiple_try()
    def submit(self, prog, argument=[], cwd=None, stdout=None, stderr=None, log=None,
               required_output=[], nb_submit=0):
        """Submit a job prog to a PBS cluster"""
        
        
        me_dir = os.path.realpath(os.path.join(cwd,prog)).rsplit('/SubProcesses',1)[0]
        me_dir = misc.digest(me_dir)[-14:]
        if not me_dir[0].isalpha():
            me_dir = 'a' + me_dir[1:]

        if len(self.submitted_ids) > self.maximum_submited_jobs:
            fct = lambda idle, run, finish: logger.info('Waiting for free slot: %s %s %s' % (idle, run, finish))
            self.wait(me_dir, fct, self.maximum_submited_jobs)

        
        text = ""
        if cwd is None:
            cwd = os.getcwd()
        else: 
            text = " cd %s;" % cwd
        if stdout is None:
            stdout = '/dev/null'
        if stderr is None:
            stderr = '/dev/null'
        elif stderr == -2: # -2 is subprocess.STDOUT
            stderr = stdout
        if log is None:
            log = '/dev/null'
        
        if not os.path.isabs(prog):
            text += "./%s" % prog
        else:
            text+= prog
        
        if argument:
            text += ' ' + ' '.join(argument)

        command = ['qsub','-o', stdout,
                   '-N', me_dir, 
                   '-e', stderr,
                   '-V']

        if self.cluster_queue and self.cluster_queue != 'None':
            command.extend(['-q', self.cluster_queue])

        a = misc.Popen(command, stdout=subprocess.PIPE, 
                                      stderr=subprocess.STDOUT,
                                      stdin=subprocess.PIPE, cwd=cwd)
            
        output = a.communicate(text)[0]
        id = output.split('.')[0]
        if not id.isdigit() or a.returncode !=0:
            raise ClusterManagmentError, 'fail to submit to the cluster: \n%s' \
                                                                        % output
            
        self.submitted += 1
        self.submitted_ids.append(id)
        return id

    @multiple_try()
    def control_one_job(self, id):
        """ control the status of a single job with it's cluster id """
        cmd = 'qstat '+str(id)
        status = misc.Popen([cmd], shell=True, stdout=subprocess.PIPE,
                                  stderr=open(os.devnull,'w'))
        
        for line in status.stdout:
            line = line.strip()
            if 'cannot connect to server' in line or 'cannot read reply' in line:
                raise ClusterManagmentError, 'server disconnected'
            if 'Unknown' in line:
                return 'F'
            elif line.startswith(str(id)):
                status = line.split()[4]
        if status.returncode != 0:
            raise ClusterManagmentError, 'server fails in someway (errorcode %s)' % status.returncode
        if status in self.idle_tag:
            return 'I' 
        elif status in self.running_tag:                
            return 'R' 
        return 'F'
        
    
    @multiple_try()    
    def control(self, me_dir):
        """ control the status of a single job with it's cluster id """
        cmd = "qstat"
        status = misc.Popen([cmd], stdout=subprocess.PIPE)

        if me_dir.endswith('/'):
            me_dir = me_dir[:-1]    
        me_dir = misc.digest(me_dir)[-14:]
        if not me_dir[0].isalpha():
            me_dir = 'a' + me_dir[1:]
        ongoing = []

        idle, run, fail = 0, 0, 0
        for line in status.stdout:
            if 'cannot connect to server' in line or 'cannot read reply' in line:
                raise ClusterManagmentError, 'server disconnected'
            if me_dir in line:
                ongoing.append(line.split()[0].split('.')[0])
                status = line.split()[4]
                if status in self.idle_tag:
                    idle += 1
                elif status in self.running_tag:
                    run += 1
                elif status in self.complete_tag:
                    if not self.check_termination(line.split()[0].split('.')[0]):
                        idle += 1
                else:
                    fail += 1

        if status.returncode != 0:
            raise ClusterManagmentError, 'server fails in someway (errorcode %s)' % status.returncode


            
        for id in list(self.submitted_ids):
            if id not in ongoing:
                status = self.check_termination(id)
                if status == 'wait':
                    run += 1
                elif status == 'resubmit':
                    idle += 1

        return idle, run, self.submitted - (idle+run+fail), fail

    @multiple_try()
    def remove(self, *args, **opts):
        """Clean the jobs on the cluster"""
        
        if not self.submitted_ids:
            return
        cmd = "qdel %s" % ' '.join(self.submitted_ids)
        status = misc.Popen([cmd], shell=True, stdout=open(os.devnull,'w'))


class SGECluster(Cluster):
    """Basic class for dealing with cluster submission"""
    # Class written by Arian Abrahantes.

    name = 'sge'
    job_id = 'JOB_ID'
    idle_tag = ['qw', 'hqw','hRqw','w']
    running_tag = ['r','t','Rr','Rt']

    def def_get_path(self,location):
        """replace string for path issues"""
        location = os.path.realpath(location)
        homePath = os.getenv("HOME")
        if homePath:
            location = location.replace(homePath,'$HOME')
        return location

    @multiple_try()
    def submit(self, prog, argument=[], cwd=None, stdout=None, stderr=None, log=None,
               required_output=[], nb_submit=0):
        """Submit a job prog to an SGE cluster"""

        me_dir = os.path.realpath(os.path.join(cwd,prog)).rsplit('/SubProcesses',1)[0]
        me_dir = misc.digest(me_dir)[-10:]
        if not me_dir[0].isalpha():
            me_dir = 'a' + me_dir[1:]

        if cwd is None:
            #cwd = os.getcwd()
            cwd = self.def_get_path(os.getcwd())
        cwd1 = self.def_get_path(cwd)
        text = " cd %s;" % cwd1
        if stdout is None:
            stdout = '/dev/null'
        else:
            stdout = self.def_get_path(stdout)
        if stderr is None:
            stderr = '/dev/null'
        elif stderr == -2: # -2 is subprocess.STDOUT
            stderr = stdout
        else:
            stderr = self.def_get_path(stderr)
            
        if log is None:
            log = '/dev/null'
        else:
            log = self.def_get_path(log)

        text += prog
        if argument:
            text += ' ' + ' '.join(argument)

        #if anything slips through argument
        #print "!=== inteded change ",text.replace('/srv/nfs','')
        #text = text.replace('/srv/nfs','')
        homePath = os.getenv("HOME")
        if homePath:
            text = text.replace(homePath,'$HOME')

        logger.debug("!=== input  %s" % text)
        logger.debug("!=== output %s" %  stdout)
        logger.debug("!=== error  %s" % stderr)
        logger.debug("!=== logs   %s" % log)

        command = ['qsub','-o', stdout,
                   '-N', me_dir, 
                   '-e', stderr,
                   '-V']

        if self.cluster_queue and self.cluster_queue != 'None':
            command.extend(['-q', self.cluster_queue])

        a = misc.Popen(command, stdout=subprocess.PIPE,
                             stderr=subprocess.STDOUT,
                             stdin=subprocess.PIPE, cwd=cwd)

        output = a.communicate(text)[0]
        id = output.split(' ')[2]
        if not id.isdigit():
            raise ClusterManagmentError, 'fail to submit to the cluster: \n%s' \
                                                                        % output 
        self.submitted += 1
        self.submitted_ids.append(id)
        logger.debug(output)

        return id

    @multiple_try()
    def control_one_job(self, id):
        """ control the status of a single job with it's cluster id """
        #cmd = 'qstat '+str(id)
        cmd = 'qstat '
        status = misc.Popen([cmd], shell=True, stdout=subprocess.PIPE)
        for line in status.stdout:
            #print "!==",line
            #line = line.strip()
            #if 'Unknown' in line:
            #    return 'F'
            #elif line.startswith(str(id)):
            #    status = line.split()[4]
            if str(id) in line:
                status = line.split()[4]
                #print "!=status", status
        if status in self.idle_tag:
            return 'I' 
        elif status in self.running_tag:                
            return 'R' 
        return 'F'

    @multiple_try()
    def control(self, me_dir):
        """ control the status of a single job with it's cluster id """
        cmd = "qstat "
        status = misc.Popen([cmd], shell=True, stdout=subprocess.PIPE)

        if me_dir.endswith('/'):
           me_dir = me_dir[:-1]    
        me_dir = misc.digest(me_dir)[-10:]
        if not me_dir[0].isalpha():
            me_dir = 'a' + me_dir[1:]

        idle, run, fail = 0, 0, 0
        for line in status.stdout:
            if me_dir in line:
                status = line.split()[4]
                if status in self.idle_tag:
                    idle += 1
                elif status in self.running_tag:
                    run += 1
                else:
                    logger.debug(line)
                    fail += 1

        return idle, run, self.submitted - (idle+run+fail), fail

    
    
    @multiple_try()
    def remove(self, *args, **opts):
        """Clean the jobs on the cluster"""
        
        if not self.submitted_ids:
            return
        cmd = "qdel %s" % ' '.join(self.submitted_ids)
        status = misc.Popen([cmd], shell=True, stdout=open(os.devnull,'w'))


class LSFCluster(Cluster):
    """Basic class for dealing with cluster submission"""
    
    name = 'lsf'
    job_id = 'LSB_JOBID'

    @multiple_try()
    def submit(self, prog, argument=[], cwd=None, stdout=None, stderr=None, log=None,
               required_output=[], nb_submit=0):
        """Submit the job prog to an LSF cluster"""
        
        me_dir = os.path.realpath(os.path.join(cwd,prog)).rsplit('/SubProcesses',1)[0]
        me_dir = misc.digest(me_dir)[-14:]
        if not me_dir[0].isalpha():
            me_dir = 'a' + me_dir[1:]
        
        text = ""
        command = ['bsub', '-J', me_dir]
        if cwd is None:
            cwd = os.getcwd()
        else: 
            text = " cd %s;" % cwd
        if stdout and isinstance(stdout, str):
            command.extend(['-o', stdout])
        if stderr and isinstance(stdout, str):
            command.extend(['-e', stderr])
        elif stderr == -2: # -2 is subprocess.STDOUT
            pass
        if log is None:
            log = '/dev/null'
        
        text += prog
        if argument:
            text += ' ' + ' '.join(argument)
        
        if self.cluster_queue and self.cluster_queue != 'None':
            command.extend(['-q', self.cluster_queue])

        a = misc.Popen(command, stdout=subprocess.PIPE, 
                                      stderr=subprocess.STDOUT,
                                      stdin=subprocess.PIPE, cwd=cwd)
            
        output = a.communicate(text)[0]
        #Job <nnnn> is submitted to default queue <normal>.
        try:
            id = output.split('>',1)[0].split('<')[1]
        except:
            raise ClusterManagmentError, 'fail to submit to the cluster: \n%s' \
                                                                        % output 
        if not id.isdigit():
            raise ClusterManagmentError, 'fail to submit to the cluster: \n%s' \
                                                                        % output 
        self.submitted += 1
        self.submitted_ids.append(id)
        return id        
        
        
    @multiple_try()
    def control_one_job(self, id):
        """ control the status of a single job with it's cluster id """
        
        cmd = 'bjobs '+str(id)
        status = misc.Popen([cmd], shell=True, stdout=subprocess.PIPE)
        
        for line in status.stdout:
            line = line.strip().upper()
            if 'JOBID' in line:
                continue
            elif str(id) not in line:
                continue
            status = line.split()[2]
            if status == 'RUN':
                return 'R'
            elif status == 'PEND':
                return 'I'
            elif status == 'DONE':
                return 'F'
            else:
                return 'H'
            return 'F'

    @multiple_try()   
    def control(self, me_dir):
        """ control the status of a single job with it's cluster id """
        
        if not self.submitted_ids:
            return 0, 0, 0, 0
        
        cmd = "bjobs " + ' '.join(self.submitted_ids) 
        status = misc.Popen([cmd], shell=True, stdout=subprocess.PIPE)

        idle, run, fail = 0, 0, 0
        for line in status.stdout:
            line = line.strip()
            if 'JOBID' in line:
                continue
            splitline = line.split()
            id = splitline[0]
            if id not in self.submitted_ids:
                continue
            status = splitline[2]
            if status == 'RUN':
                run += 1
            elif status == 'PEND':
                idle += 1
            elif status == 'DONE':
                status = self.check_termination(id)
                if status == 'wait':
                    run += 1
                elif status == 'resubmit':
                    idle += 1
            else:
                fail += 1

        return idle, run, self.submitted - (idle+run+fail), fail

    @multiple_try()
    def remove(self, *args,**opts):
        """Clean the jobs on the cluster"""
        
        if not self.submitted_ids:
            return
        cmd = "bkill %s" % ' '.join(self.submitted_ids)
        status = misc.Popen([cmd], shell=True, stdout=open(os.devnull,'w'))

class GECluster(Cluster):
    """Class for dealing with cluster submission on a GE cluster"""
    
    name = 'ge'
    job_id = 'JOB_ID'
    idle_tag = ['qw']
    running_tag = ['r']

    @multiple_try()
    def submit(self, prog, argument=[], cwd=None, stdout=None, stderr=None, log=None,
               required_output=[], nb_submit=0):
        """Submit a job prog to a GE cluster"""
        
        text = ""
        if cwd is None:
            cwd = os.getcwd()
        else: 
            text = " cd %s; bash " % cwd
        if stdout is None:
            stdout = os.path.join(cwd, "log.%s" % prog.split('/')[-1])
        if stderr is None:
            stderr = os.path.join(cwd, "err.%s" % prog.split('/')[-1])
        elif stderr == -2: # -2 is subprocess.STDOUT
            stderr = stdout
        if log is None:
            log = '/dev/null'

        text += prog
        if argument:
            text += ' ' + ' '.join(argument)
        text += '\n'
        tmp_submit = os.path.join(cwd, 'tmp_submit')
        open(tmp_submit,'w').write(text)

        a = misc.Popen(['qsub','-o', stdout,
                                     '-e', stderr,
                                     tmp_submit],
                                     stdout=subprocess.PIPE, 
                                     stderr=subprocess.STDOUT,
                                     stdin=subprocess.PIPE, cwd=cwd)

        output = a.communicate()[0]
        #Your job 874511 ("test.sh") has been submitted
        pat = re.compile("Your job (\d*) \(",re.MULTILINE)
        try:
            id = pat.search(output).groups()[0]
        except:
            raise ClusterManagmentError, 'fail to submit to the cluster: \n%s' \
                                                                        % output 
        self.submitted += 1
        self.submitted_ids.append(id)
        return id

    @multiple_try()
    def control_one_job(self, id):
        """ control the status of a single job with it's cluster id """
        cmd = 'qstat | grep '+str(id)
        status = misc.Popen([cmd], shell=True, stdout=subprocess.PIPE)
        if not status:
            return 'F'
        #874516 0.00000 test.sh    alwall       qw    03/04/2012 22:30:35                                    1
        pat = re.compile("^(\d+)\s+[\d\.]+\s+[\w\d\.]+\s+[\w\d\.]+\s+(\w+)\s")
        stat = ''
        for line in status.stdout.read().split('\n'):
            if not line:
                continue
            line = line.strip()
            try:
                groups = pat.search(line).groups()
            except:
                raise ClusterManagmentError, 'bad syntax for stat: \n\"%s\"' % line
            if groups[0] != id: continue
            stat = groups[1]
        if not stat:
            return 'F'
        if stat in self.idle_tag:
            return 'I' 
        if stat in self.running_tag:                
            return 'R' 
        
    @multiple_try()
    def control(self, me_dir=None):
        """Check the status of job associated to directory me_dir. return (idle, run, finish, fail)"""
        if not self.submitted_ids:
            return 0, 0, 0, 0
        idle, run, fail = 0, 0, 0
        ongoing = []
        for statusflag in ['p', 'r', 'sh']:
            cmd = 'qstat -s %s' % statusflag
            status = misc.Popen([cmd], shell=True, stdout=subprocess.PIPE)
            #874516 0.00000 test.sh    alwall       qw    03/04/2012 22:30:35                                    1
            pat = re.compile("^(\d+)")
            for line in status.stdout.read().split('\n'):
                line = line.strip()
                try:
                    id = pat.search(line).groups()[0]
                except Exception:
                    pass
                else:
                    if id not in self.submitted_ids:
                        continue
                    ongoing.append(id)
                    if statusflag == 'p':
                        idle += 1
                    if statusflag == 'r':
                        run += 1
                    if statusflag == 'sh':
                        fail += 1
        for id in list(self.submitted_ids):
            if id not in ongoing:
                self.check_termination(id)
        #self.submitted_ids = ongoing

        return idle, run, self.submitted - idle - run - fail, fail

    @multiple_try()
    def remove(self, *args, **opts):
        """Clean the jobs on the cluster"""
        
        if not self.submitted_ids:
            return
        cmd = "qdel %s" % ' '.join(self.submitted_ids)
        status = misc.Popen([cmd], shell=True, stdout=open(os.devnull,'w'))

def asyncrone_launch(exe, cwd=None, stdout=None, argument = [], **opt):
    """start a computation and not wait for it to finish.
       this fonction returns a lock which is locked as long as the job is 
       running."""

    mc = MultiCore(1)
    mc.submit(exe, argument, cwd, stdout, **opt)
    mc.need_waiting = True
    mc.lock.acquire()
    return mc.lock


class SLURMCluster(Cluster):
    """Basic class for dealing with cluster submission"""

    name = 'slurm'
    job_id = 'SLURM_JOBID'
    idle_tag = ['Q','PD','S','CF']
    running_tag = ['R']
    complete_tag = ['C']

    @multiple_try()
    def submit(self, prog, argument=[], cwd=None, stdout=None, stderr=None, log=None,
               required_output=[], nb_submit=0):
        """Submit a job prog to a SLURM cluster"""
        
        me_dir = os.path.realpath(os.path.join(cwd,prog)).rsplit('/SubProcesses',1)[0]
        me_dir = misc.digest(me_dir)[-8:]

        if not me_dir[0].isalpha():
            me_dir = 'a' + me_dir[1:]
        
        if cwd is None:
            cwd = os.getcwd()
        if stdout is None:
            stdout = '/dev/null'
        if stderr is None:
            stderr = '/dev/null'
        elif stderr == -2: # -2 is subprocess.STDOUT
            stderr = stdout
        if log is None:
            log = '/dev/null'
        
        command = ['sbatch','-o', stdout,
                   '-J', me_dir, 
                   '-e', stderr, prog] + argument
                   
        a = misc.Popen(command, stdout=subprocess.PIPE, 
                                      stderr=subprocess.STDOUT,
                                      stdin=subprocess.PIPE, cwd=cwd)

        output = a.communicate()
        output_arr = output[0].split(' ')
        id = output_arr[3].rstrip()

        if not id.isdigit():
            raise ClusterManagmentError, 'fail to submit to the cluster: \n%s' \

        self.submitted += 1
        self.submitted_ids.append(id)
        return id

    @multiple_try()
    def control_one_job(self, id):
        """ control the status of a single job with it's cluster id """
        cmd = 'squeue j'+str(id)
        status = misc.Popen([cmd], shell=True, stdout=subprocess.PIPE,
                                  stderr=open(os.devnull,'w'))
        
        for line in status.stdout:
            line = line.strip()
            if 'Invalid' in line:
                return 'F'
            elif line.startswith(str(id)):
                status = line.split()[4]
        if status in self.idle_tag:
            return 'I' 
        elif status in self.running_tag:                
            return 'R' 
        return 'F'
        
    @multiple_try()    
    def control(self, me_dir):
        """ control the status of a single job with it's cluster id """
        cmd = "squeue"
        status = misc.Popen([cmd], stdout=subprocess.PIPE)

        if me_dir.endswith('/'):
           me_dir = me_dir[:-1]   
        me_dir = misc.digest(me_dir)[-8:]
        if not me_dir[0].isalpha():
                  me_dir = 'a' + me_dir[1:]

        idle, run, fail = 0, 0, 0
        ongoing=[]
        for line in status.stdout:
            if me_dir in line:
                id, _, _,_ , status,_ = line.split(None,5)
                ongoing.append(id)
                if status in self.idle_tag:
                    idle += 1
                elif status in self.running_tag:
                    run += 1
                elif status in self.complete_tag:
                    status = self.check_termination(id)
                    if status == 'wait':
                        run += 1
                    elif status == 'resubmit':
                        idle += 1                    
                else:
                    fail += 1
        
        #control other finished job
        for id in list(self.submitted_ids):
            if id not in ongoing:
                status = self.check_termination(id)
                if status == 'wait':
                    run += 1
                elif status == 'resubmit':
                    idle += 1
                    
        
        return idle, run, self.submitted - (idle+run+fail), fail

    @multiple_try()
    def remove(self, *args, **opts):
        """Clean the jobs on the cluster"""
        
        if not self.submitted_ids:
            return
        cmd = "scancel %s" % ' '.join(self.submitted_ids)
        status = misc.Popen([cmd], shell=True, stdout=open(os.devnull,'w'))


from_name = {'condor':CondorCluster, 'pbs': PBSCluster, 'sge': SGECluster, 
             'lsf': LSFCluster, 'ge':GECluster, 'slurm': SLURMCluster}

<|MERGE_RESOLUTION|>--- conflicted
+++ resolved
@@ -88,26 +88,19 @@
         self.cluster_queue = opts['cluster_queue']
         self.temp_dir = opts['cluster_temp_path']
         self.options = {'cluster_status_update': (600, 30)}
-<<<<<<< HEAD
         for key,value in opts.items():
             self.options[key] = value
-        
-
-    def submit(self, prog, argument=[], cwd=None, stdout=None, stderr=None, log=None):
-        """how to make one submission. return status id on the cluster."""
-        raise NotImplemented, 'no implementation of how to submit a job to cluster \'%s\'' % self.name
-=======
         self.nb_retry = opts['cluster_nb_retry'] if 'cluster_nb_retry' else 0
         self.cluster_retry_wait = opts['cluster_retry_wait'] if 'cluster_retry_wait' in opts else 300
         self.options = dict(opts)
         self.retry_args = {}
-    
+        
+
 
     def submit(self, prog, argument=[], cwd=None, stdout=None, stderr=None, 
                log=None, required_output=[], nb_submit=0):
         """How to make one submission. Return status id on the cluster."""
         raise NotImplemented, 'No implementation of how to submit a job to cluster \'%s\'' % self.name
->>>>>>> b40548f1
 
     @store_input()
     def submit2(self, prog, argument=[], cwd=None, stdout=None, stderr=None, 

--- conflicted
+++ resolved
@@ -1696,18 +1696,13 @@
         id = output_arr[3].rstrip()
 
         if not id.isdigit():
-<<<<<<< HEAD
-            raise ClusterManagmentError('fail to submit to the cluster: \n%s' \
-                    % (output[0] + '\n' + output[1]))
-=======
             id = re.findall('Submitted batch job ([\d\.]+)', output[0])
             
             if not id or len(id)>1:
-                raise ClusterManagmentError, 'fail to submit to the cluster: \n%s' \
-                    % ('stdout: %s\nstderr %s' %(output[0],output[1]))
+                raise ClusterManagmentError( 'fail to submit to the cluster: \n%s' \
+                    % ('stdout: %s\nstderr %s' %(output[0],output[1])))
             id = id[0]
 
->>>>>>> c92286e2
 
         self.submitted += 1
         self.submitted_ids.append(id)

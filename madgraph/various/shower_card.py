################################################################################
#
# Copyright (c) 2011 The MadGraph5_aMC@NLO Development team and Contributors
#
# This file is a part of the MadGraph5_aMC@NLO project, an application which 
# automatically generates Feynman diagrams and matrix elements for arbitrary
# high-energy processes in the Standard Model and beyond.
#
# It is subject to the MadGraph5_aMC@NLO license which should accompany this 
# distribution.
#
# For more information, visit madgraph.phys.ucl.ac.be and amcatnlo.web.cern.ch
#
################################################################################
"""A File for splitting"""

import sys
import re
import os

pjoin = os.path.join

class ShowerCardError(Exception):
    pass

class ShowerCard(dict):
    """ """
    true = ['.true.', 't', 'true', '1']
    false = ['.false.', 'f', 'false', '0']
    logical_vars = ['ue_enabled', 'hadronize', 'b_stable', 'pi_stable', 'wp_stable', 
                    'wm_stable', 'z_stable', 'h_stable', 'tap_stable', 'tam_stable', 
                    'mup_stable', 'mum_stable', 'is_4lep', 'is_bbar', 'combine_td']
    string_vars = ['extralibs', 'extrapaths', 'includepaths', 'analyse']
    for i in range(1,100):
        dmstring='dm_'+str(i)
        string_vars.append(dmstring)
<<<<<<< HEAD
    int_vars = ['nsplit_jobs', 'maxprint', 'nevts_shower', 'pdfcode', 'rnd_seed', 'rnd_seed2']
    float_vars = ['maxerrs', 'lambda_5', 'b_mass']
=======
    int_vars = ['nsplit_jobs', 'maxprint', 'nevents', 'pdfcode', 'rnd_seed', 'rnd_seed2', 'njmax']
    float_vars = ['maxerrs', 'lambda_5', 'b_mass', 'qcut']
>>>>>>> a79a2f8e

    # names_dict has the following structure:
    # var : {PYTHIA6: varpy6, HERWIG6: varhw6, HERWIGPP: varhwpp, PYTHIA8: varpy8}
    # where varpy, varhw6 and varhwpp are mc_dependent names
    # if a mc is not there, that variable is not supposed to be
    # used / written for thar mc
    names_dict = {\
            'ue_enabled' : {'HERWIG6':'lhsoft', 'PYTHIA6': 'mstp_81', 'HERWIGPP': 'ue_hwpp', 'PYTHIA8': 'ue_py8'},
            'pdfcode' : {'HERWIG6':'pdfcode', 'PYTHIA6': 'pdfcode', 'HERWIGPP': 'pdfcode', 'PYTHIA8': 'pdfcode'},
            'nevts_shower' : {'HERWIG6':'nevts_shower', 'PYTHIA6': 'nevts_shower', 'HERWIGPP': 'nevts_shower', 'PYTHIA8': 'nevts_shower'},
            'hadronize' : {'PYTHIA6': 'mstp_111', 'HERWIGPP': 'hadronize_hwpp', 'PYTHIA8': 'hadronize_py8'},
            'b_stable' : {'HERWIG6':'b_stable_hw', 'PYTHIA6': 'b_stable_py', 'HERWIGPP': 'b_stable_hwpp', 'PYTHIA8': 'b_stable_py8'},
            'pi_stable' : {'HERWIG6':'pi_stable_hw', 'PYTHIA6': 'pi_stable_py', 'HERWIGPP': 'pi_stable_hwpp', 'PYTHIA8': 'pi_stable_py8'},
            'wp_stable' : {'HERWIG6':'wp_stable_hw', 'PYTHIA6': 'wp_stable_py', 'HERWIGPP': 'wp_stable_hwpp', 'PYTHIA8': 'wp_stable_py8'},
            'wm_stable' : {'HERWIG6':'wm_stable_hw', 'PYTHIA6': 'wm_stable_py', 'HERWIGPP': 'wm_stable_hwpp', 'PYTHIA8': 'wm_stable_py8'},
            'z_stable' : {'HERWIG6':'z_stable_hw', 'PYTHIA6': 'z_stable_py', 'HERWIGPP': 'z_stable_hwpp', 'PYTHIA8': 'z_stable_py8'},
            'h_stable' : {'HERWIG6':'h_stable_hw', 'PYTHIA6': 'h_stable_py', 'HERWIGPP': 'h_stable_hwpp', 'PYTHIA8': 'h_stable_py8'},
            'tap_stable' : {'HERWIG6':'taup_stable_hw', 'PYTHIA6': 'taup_stable_py', 'HERWIGPP': 'taup_stable_hwpp', 'PYTHIA8': 'taup_stable_py8'},
            'tam_stable' : {'HERWIG6':'taum_stable_hw', 'PYTHIA6': 'taum_stable_py', 'HERWIGPP': 'taum_stable_hwpp', 'PYTHIA8': 'taum_stable_py8'},
            'mup_stable' : {'HERWIG6':'mup_stable_hw', 'PYTHIA6': 'mup_stable_py', 'HERWIGPP': 'mup_stable_hwpp', 'PYTHIA8': 'mup_stable_py8'},
            'mum_stable' : {'HERWIG6':'mum_stable_hw', 'PYTHIA6': 'mum_stable_py', 'HERWIGPP': 'mum_stable_hwpp', 'PYTHIA8': 'mum_stable_py8'},
            'is_4lep' : {'PYTHIA6':'is_4l_py'},
            'is_bbar' : {'HERWIG6':'is_bb_hw'},
            'maxprint' : {'HERWIG6':'maxpr_hw', 'PYTHIA6': 'maxpr_py', 'HERWIGPP': 'maxpr_hwpp', 'PYTHIA8': 'maxpr_py8'},
            'rnd_seed' : {'HERWIG6':'rndevseed1_hw', 'PYTHIA6': 'rndevseed_py', 'HERWIGPP': 'rndevseed_hwpp', 'PYTHIA8': 'rndevseed_py8'},
            'rnd_seed2' : {'HERWIG6':'rndevseed2_hw'},
            'maxerrs' : {'HERWIG6':'err_fr_hw', 'PYTHIA6': 'err_fr_py', 'HERWIGPP': 'err_fr_hwpp', 'PYTHIA8': 'err_fr_py8'},
            'lambda_5' : {'HERWIG6':'lambdaherw', 'PYTHIA6': 'lambdapyth', 'HERWIGPP': 'lambdaherw', 'PYTHIA8': 'lambdapyth'},
            'b_mass' : {'HERWIG6':'b_mass', 'PYTHIA6': 'b_mass', 'HERWIGPP': 'b_mass', 'PYTHIA8': 'b_mass'},
            'analyse' : {'HERWIG6':'hwuti', 'PYTHIA6':'pyuti', 'HERWIGPP':'hwpputi', 'PYTHIA8':'py8uti'},
            'qcut' : {'PYTHIA8':'qcut'},
            'njmax' : {'PYTHIA8':'njmax'}}
    
    stdhep_dict = {'HERWIG6':'mcatnlo_hwan_stdhep.o', 'PYTHIA6':'mcatnlo_pyan_stdhep.o'}
    
    def __init__(self, card=None, testing=False):
        """ if testing, card is the content"""
        self.testing = testing
        dict.__init__(self)
        self.keylist = self.keys()
            
        if card:
            self.read_card(card)

    
    def read_card(self, card_path):
        """read the shower_card, if testing card_path is the content"""
        if not self.testing:
            content = open(card_path).read()
        else:
            content = card_path
        lines = [l for l in content.split('\n') \
                    if '=' in l and not l.startswith('#')] 
        for l in lines:
            args =  l.split('#')[0].split('=')
            key = args[0].strip().lower()
            value = args[1].strip()
            #key
            if key in self.logical_vars:
                if value.lower() in self.true:
                    self[key] = True
                elif value.lower() in self.false:
                    self[key] = False
                else:
                    raise ShowerCardError('%s is not a valid value for %s' % \
                            (value, key))
            elif key in self.string_vars:
                if value.lower() == 'none':
                    self[key] = ''
                else:
                    self[key] = value
            elif key in self.int_vars:
                try:
                    self[key] = int(value)
                except ValueError:
                    raise ShowerCardError('%s is not a valid value for %s. An integer number is expected' % \
                            (key, value))
            elif key in self.float_vars:
                try:
                    self[key] = float(value)
                except ValueError:
                    raise ShowerCardError('%s is not a valid value for %s. A floating point number is expected' % \
                            (key, value))
            else:
                raise ShowerCardError('Unknown entry: %s = %s' % (key, value))
            self.keylist.append(key)



    def write_card(self, shower, card_path):
        """write the shower_card for shower in card_path.
        if self.testing, card_path takes the value of the string"""

        shower = shower.upper()
        if shower.startswith('PYTHIA6'):
            self.shower = 'PYTHIA6'
        else:
            self.shower = shower
        lines = []
        bool_dict = {True: '.true.', False: '.false.'}
        bool_dict_num = {True: '1', False: '0'}
        for key in self.keylist:
            value = self[key]
            if key in self.logical_vars:
                # deal with special case for pythia:
                if key in ['ue_enabled', 'hadronize'] and self.shower == 'PYTHIA6':
                    value = bool_dict_num[value]
                else:
                    value = bool_dict[value]
            elif key in self.string_vars:
                # deal in a special way with analyse
                if key == 'analyse':
                    if value is None or not value:
                        try:
                            value = self.stdhep_dict[self.shower]
                        except KeyError:
                            pass
                    try:
                        line = '%s="%s"' % (self.names_dict[key][self.shower].upper(), value)
                        lines.append(line)
                        continue
                    except KeyError:
                        continue
                if value is None or not value:
                    value = ''
                else:
                    value = '"%s"' % value

                line = '%s=%s' % (key.upper(), value)
                lines.append(line)
                continue
            elif key in self.int_vars:
                value = '%d' % value
            elif key in self.float_vars:
                value = '%4.3f' % value
            else:
                raise ShowerCardError('Unknown key: %s = %s' % (key, value))
            try:
                line = '%s=%s' % (self.names_dict[key][self.shower].upper(), value.upper())
                lines.append(line)
            except KeyError:
                pass

        if self.testing:
            return ('\n'.join(lines) + '\n')
        else:
            open(card_path, 'w').write(('\n'.join(lines) + '\n'))
<|MERGE_RESOLUTION|>--- conflicted
+++ resolved
@@ -34,13 +34,8 @@
     for i in range(1,100):
         dmstring='dm_'+str(i)
         string_vars.append(dmstring)
-<<<<<<< HEAD
-    int_vars = ['nsplit_jobs', 'maxprint', 'nevts_shower', 'pdfcode', 'rnd_seed', 'rnd_seed2']
-    float_vars = ['maxerrs', 'lambda_5', 'b_mass']
-=======
     int_vars = ['nsplit_jobs', 'maxprint', 'nevents', 'pdfcode', 'rnd_seed', 'rnd_seed2', 'njmax']
     float_vars = ['maxerrs', 'lambda_5', 'b_mass', 'qcut']
->>>>>>> a79a2f8e
 
     # names_dict has the following structure:
     # var : {PYTHIA6: varpy6, HERWIG6: varhw6, HERWIGPP: varhwpp, PYTHIA8: varpy8}

################################################################################
#
# Copyright (c) 2009 The MadGraph5_aMC@NLO Development team and Contributors
#
# This file is a part of the MadGraph5_aMC@NLO project, an application which 
# automatically generates Feynman diagrams and matrix elements for arbitrary
# high-energy processes in the Standard Model and beyond.
#
# It is subject to the MadGraph5_aMC@NLO license which should accompany this 
# distribution.
#
# For more information, visit madgraph.phys.ucl.ac.be and amcatnlo.web.cern.ch
#
################################################################################
"""Several different checks for processes (and hence models):
permutation tests, gauge invariance tests, lorentz invariance
tests. Also class for evaluation of Python matrix elements,
MatrixElementEvaluator."""

from __future__ import division

import array
import copy
import fractions
import itertools
import logging
import math
import os
import sys
import re
import shutil
import random
import glob
import re
import subprocess
import time
import datetime
import errno
import pickle
# If psutil becomes standard, the RAM check can be performed with it instead
#import psutil

import aloha
import aloha.aloha_writers as aloha_writers
import aloha.create_aloha as create_aloha

import madgraph.iolibs.export_python as export_python
import madgraph.iolibs.helas_call_writers as helas_call_writers
import models.import_ufo as import_ufo
import madgraph.iolibs.save_load_object as save_load_object
import madgraph.iolibs.file_writers as writers

import madgraph.core.base_objects as base_objects
import madgraph.core.color_algebra as color
import madgraph.core.color_amp as color_amp
import madgraph.core.helas_objects as helas_objects
import madgraph.core.diagram_generation as diagram_generation

import madgraph.various.rambo as rambo
import madgraph.various.misc as misc
import madgraph.various.progressbar as pbar
import madgraph.various.banner as bannermod
import madgraph.various.progressbar as pbar

import madgraph.loop.loop_diagram_generation as loop_diagram_generation
import madgraph.loop.loop_helas_objects as loop_helas_objects
import madgraph.loop.loop_base_objects as loop_base_objects
import models.check_param_card as check_param_card

from madgraph.interface.madevent_interface import MadLoopInitializer
from madgraph.interface.common_run_interface import AskforEditCard
from madgraph import MG5DIR, InvalidCmd, MadGraph5Error

from madgraph.iolibs.files import cp

import StringIO
import models.model_reader as model_reader
import aloha.template_files.wavefunctions as wavefunctions
from aloha.template_files.wavefunctions import \
     ixxxxx, oxxxxx, vxxxxx, sxxxxx, txxxxx, irxxxx, orxxxx

ADDED_GLOBAL = []

temp_dir_prefix = "TMP_CHECK"

pjoin = os.path.join

def clean_added_globals(to_clean):
    for value in list(to_clean):
        del globals()[value]
        to_clean.remove(value)

#===============================================================================
# Fake interface to be instancied when using process_checks from tests instead.
#===============================================================================
class FakeInterface(object):
    """ Just an 'option container' to mimick the interface which is passed to the
    tests. We put in only what is now used from interface by the test:
    cmd.options['fortran_compiler']
    cmd.options['complex_mass_scheme']
    cmd._mgme_dir"""
    def __init__(self, mgme_dir = "", complex_mass_scheme = False,
                 fortran_compiler = 'gfortran' ):
        self._mgme_dir = mgme_dir
        self.options = {}
        self.options['complex_mass_scheme']=complex_mass_scheme
        self.options['fortran_compiler']=fortran_compiler

#===============================================================================
# Logger for process_checks
#===============================================================================

logger = logging.getLogger('madgraph.various.process_checks')


# Helper function to boost momentum
def boost_momenta(p, boost_direction=1, beta=0.5):
    """boost the set momenta in the 'boost direction' by the 'beta' 
       factor"""
       
    boost_p = []    
    gamma = 1/ math.sqrt(1 - beta**2)
    for imp in p:
        bosst_p = imp[boost_direction]
        E, px, py, pz = imp
        boost_imp = []
        # Energy:
        boost_imp.append(gamma * E - gamma * beta * bosst_p)
        # PX
        if boost_direction == 1:
            boost_imp.append(-gamma * beta * E + gamma * px)
        else: 
            boost_imp.append(px)
        # PY
        if boost_direction == 2:
            boost_imp.append(-gamma * beta * E + gamma * py)
        else: 
            boost_imp.append(py)    
        # PZ
        if boost_direction == 3:
            boost_imp.append(-gamma * beta * E + gamma * pz)
        else: 
            boost_imp.append(pz) 
        #Add the momenta to the list
        boost_p.append(boost_imp)                   
            
    return boost_p

#===============================================================================
# Helper class MatrixElementEvaluator
#===============================================================================
class MatrixElementEvaluator(object):
    """Class taking care of matrix element evaluation, storing
    relevant quantities for speedup."""

    def __init__(self, model , param_card = None,
                    auth_skipping = False, reuse = True, cmd = FakeInterface()):
        """Initialize object with stored_quantities, helas_writer,
        model, etc.
        auth_skipping = True means that any identical matrix element will be
                        evaluated only once
        reuse = True means that the matrix element corresponding to a
                given process can be reused (turn off if you are using
                different models for the same process)"""
 
        self.cmd = cmd
 
        # Writer for the Python matrix elements
        self.helas_writer = helas_call_writers.PythonUFOHelasCallWriter(model)
    
        # Read a param_card and calculate couplings
        self.full_model = model_reader.ModelReader(model)
        try:
            self.full_model.set_parameters_and_couplings(param_card)
        except MadGraph5Error:
            if isinstance(param_card, (str,file)):
                raise
            logger.warning('param_card present in the event file not compatible.'+
                                                ' We will use the default one.')
            self.full_model.set_parameters_and_couplings()
            
        self.auth_skipping = auth_skipping
        self.reuse = reuse
        self.cmass_scheme = cmd.options['complex_mass_scheme']
        self.store_aloha = []
        self.stored_quantities = {}
        
    #===============================================================================
    # Helper function evaluate_matrix_element
    #===============================================================================
    def evaluate_matrix_element(self, matrix_element, p=None, full_model=None, 
                                gauge_check=False, auth_skipping=None, output='m2',
                                options=None):
        """Calculate the matrix element and evaluate it for a phase space point
           output is either m2, amp, jamp
        """

        if full_model:
            self.full_model = full_model
        process = matrix_element.get('processes')[0]
        model = process.get('model')

        if "matrix_elements" not in self.stored_quantities:
            self.stored_quantities['matrix_elements'] = []
            matrix_methods = {}

        if self.reuse and "Matrix_%s" % process.shell_string() in globals() and p:
            # Evaluate the matrix element for the momenta p
            matrix = eval("Matrix_%s()" % process.shell_string())
            me_value = matrix.smatrix(p, self.full_model)
            if output == "m2":
                return matrix.smatrix(p, self.full_model), matrix.amp2
            else:
                m2 = matrix.smatrix(p, self.full_model)
            return {'m2': m2, output:getattr(matrix, output)}
        if (auth_skipping or self.auth_skipping) and matrix_element in \
               self.stored_quantities['matrix_elements']:
            # Exactly the same matrix element has been tested
            logger.info("Skipping %s, " % process.nice_string() + \
                        "identical matrix element already tested" \
                        )
            return None

        self.stored_quantities['matrix_elements'].append(matrix_element)

        # Create an empty color basis, and the list of raw
        # colorize objects (before simplification) associated
        # with amplitude
        if "list_colorize" not in self.stored_quantities:
            self.stored_quantities["list_colorize"] = []
        if "list_color_basis" not in self.stored_quantities:
            self.stored_quantities["list_color_basis"] = []
        if "list_color_matrices" not in self.stored_quantities:
            self.stored_quantities["list_color_matrices"] = []        

        col_basis = color_amp.ColorBasis()
        new_amp = matrix_element.get_base_amplitude()
        matrix_element.set('base_amplitude', new_amp)
        colorize_obj = col_basis.create_color_dict_list(new_amp)

        try:
            # If the color configuration of the ME has
            # already been considered before, recycle
            # the information
            col_index = self.stored_quantities["list_colorize"].index(colorize_obj)
        except ValueError:
            # If not, create color basis and color
            # matrix accordingly
            self.stored_quantities['list_colorize'].append(colorize_obj)
            col_basis.build()
            self.stored_quantities['list_color_basis'].append(col_basis)
            col_matrix = color_amp.ColorMatrix(col_basis)
            self.stored_quantities['list_color_matrices'].append(col_matrix)
            col_index = -1

        # Set the color for the matrix element
        matrix_element.set('color_basis',
                           self.stored_quantities['list_color_basis'][col_index])
        matrix_element.set('color_matrix',
                           self.stored_quantities['list_color_matrices'][col_index])

        # Create the needed aloha routines
        if "used_lorentz" not in self.stored_quantities:
            self.stored_quantities["used_lorentz"] = []

        me_used_lorentz = set(matrix_element.get_used_lorentz())
        me_used_lorentz = [lorentz for lorentz in me_used_lorentz \
                               if lorentz not in self.store_aloha]

        aloha_model = create_aloha.AbstractALOHAModel(model.get('name'))
        aloha_model.add_Lorentz_object(model.get('lorentz'))
        aloha_model.compute_subset(me_used_lorentz)

        # Write out the routines in Python
        aloha_routines = []
        for routine in aloha_model.values():
            aloha_routines.append(routine.write(output_dir = None, 
                                                mode='mg5',
                                                language = 'Python'))
        for routine in aloha_model.external_routines:
            aloha_routines.append(
                     open(aloha_model.locate_external(routine, 'Python')).read())

        # Define the routines to be available globally
        previous_globals = list(globals().keys())
        for routine in aloha_routines:
            exec(routine, globals())
        for key in globals().keys():
            if key not in previous_globals:
                ADDED_GLOBAL.append(key)

        # Add the defined Aloha routines to used_lorentz
        self.store_aloha.extend(me_used_lorentz)
        # Export the matrix element to Python calls
        exporter = export_python.ProcessExporterPython(matrix_element,
                                                       self.helas_writer)
        try:
            matrix_methods = exporter.get_python_matrix_methods(\
                gauge_check=gauge_check)
#            print "I got matrix_methods=",str(matrix_methods.items()[0][1])
        except helas_call_writers.HelasWriterError, error:
            logger.info(error)
            return None
        # If one wants to output the python code generated for the computation
        # of these matrix elements, it is possible to run the following cmd
#       open('output_path','w').write(matrix_methods[process.shell_string()])
        if self.reuse:
            # Define the routines (globally)
            exec(matrix_methods[process.shell_string()], globals())	    
            ADDED_GLOBAL.append('Matrix_%s'  % process.shell_string())
        else:
            # Define the routines (locally is enough)
            exec(matrix_methods[process.shell_string()])
        # Generate phase space point to use
        if not p:
            p, w_rambo = self.get_momenta(process, options)
        # Evaluate the matrix element for the momenta p
        exec("data = Matrix_%s()" % process.shell_string())
        if output == "m2":
            return data.smatrix(p, self.full_model), data.amp2
        else:
            m2 = data.smatrix(p,self.full_model)
            return {'m2': m2, output:getattr(data, output)}
    
    @staticmethod
    def pass_isolation_cuts(pmoms, ptcut=50.0, drcut=0.5):
        """ Check whether the specified kinematic point passes isolation cuts
        """

        def Pt(pmom):
            """ Computes the pt of a 4-momentum"""
            return math.sqrt(pmom[1]**2+pmom[2]**2)

        def DeltaR(p1,p2):
            """ Computes the DeltaR between two 4-momenta"""
            # First compute pseudo-rapidities
            p1_vec=math.sqrt(p1[1]**2+p1[2]**2+p1[3]**2)
            p2_vec=math.sqrt(p2[1]**2+p2[2]**2+p2[3]**2)    
            eta1=0.5*math.log((p1_vec+p1[3])/(p1_vec-p1[3]))
            eta2=0.5*math.log((p2_vec+p2[3])/(p2_vec-p2[3]))
            # Then azimutal angle phi
            phi1=math.atan2(p1[2],p1[1])
            phi2=math.atan2(p2[2],p2[1])
            dphi=abs(phi2-phi1)
            # Take the wraparound factor into account
            dphi=abs(abs(dphi-math.pi)-math.pi)
            # Now return deltaR
            return math.sqrt(dphi**2+(eta2-eta1)**2)

        for i, pmom in enumerate(pmoms[2:]):
            # Pt > 50 GeV
            if Pt(pmom)<ptcut:
                return False
            # Delta_R ij > 0.5
            for pmom2 in pmoms[3+i:]:
                if DeltaR(pmom,pmom2)<drcut:
                    return False
        return True
    
    #===============================================================================
    # Helper function get_momenta
    #===============================================================================
    def get_momenta(self, process, options=None, special_mass=None):
        """Get a point in phase space for the external states in the given
        process, with the CM energy given. The incoming particles are
        assumed to be oriented along the z axis, with particle 1 along the
        positive z axis.
        For the CMS check, one must be able to chose the mass of the special
        resonance particle with id = -1, and the special_mass option allows
        to specify it."""

        if not options:
            energy=1000
            events=None
        else:
            energy = options['energy']
            events = options['events']
            to_skip = 0
            
        if not (isinstance(process, base_objects.Process) and \
                isinstance(energy, (float,int))):
            raise rambo.RAMBOError, "Not correct type for arguments to get_momenta"


        sorted_legs = sorted(process.get('legs'), lambda l1, l2:\
                                            l1.get('number') - l2.get('number'))

        # If an events file is given use it for getting the momentum
        if events:
            ids = [l.get('id') for l in sorted_legs]
            import MadSpin.decay as madspin
            if not hasattr(self, 'event_file'):
                fsock = open(events)
                self.event_file = madspin.Event(fsock)

            skip = 0
            while self.event_file.get_next_event() != 'no_event':
                event = self.event_file.particle
                #check if the event is compatible
                event_ids = [p['pid'] for p in event.values()]
                if event_ids == ids:
                    skip += 1
                    if skip > to_skip:
                        break
            else:
                raise MadGraph5Error, 'No compatible events for %s' % ids
            p = []
            for part in event.values():
                m = part['momentum']
                p.append([m.E, m.px, m.py, m.pz])
            return p, 1

        nincoming = len([leg for leg in sorted_legs if leg.get('state') == False])
        nfinal = len(sorted_legs) - nincoming

        # Find masses of particles
        mass = []
        for l in sorted_legs:
            if l.get('id') != 0:
                mass_string = self.full_model.get_particle(l.get('id')).get('mass')        
                mass.append(self.full_model.get('parameter_dict')[mass_string].real)
            else:
                if isinstance(special_mass, float):
                    mass.append(special_mass)
                else:
                    raise Exception, "A 'special_mass' option must be specified"+\
                 " in get_momenta when a leg with id=-10 is present (for CMS check)"
        #mass = [math.sqrt(m.real) for m in mass]



        # Make sure energy is large enough for incoming and outgoing particles,
#        # Keep the special_mass case separate to be sure that nothing interferes
#        # with the regular usage of get_momenta.
#        if not (any(l.get('id')==0 for l in sorted_legs) and \
#                                               isinstance(special_mass, float)):
        energy = max(energy, sum(mass[:nincoming])*1.2,sum(mass[nincoming:])*1.2)
#        else:
#            incoming_mass = sum([mass[i] for i, leg in enumerate(sorted_legs) \
#                             if leg.get('state') == False and leg.get('id')!=0])
#            outcoming_mass = sum([mass[i] for i, leg in enumerate(sorted_legs) \
#                             if leg.get('state') == True and leg.get('id')!=0])
#            energy = max(energy, incoming_mass*1.2, outcoming_mass*1.2)

        if nfinal == 1:
            p = []
            energy = mass[-1]
            p.append([energy/2,0,0,energy/2])
            p.append([energy/2,0,0,-energy/2])
            p.append([mass[-1],0,0,0])
            return p, 1.0

        e2 = energy**2
        m1 = mass[0]
        p = []

        masses = rambo.FortranList(nfinal)
        for i in range(nfinal):
            masses[i+1] = mass[nincoming + i]

        if nincoming == 1:
            # Momenta for the incoming particle
            p.append([abs(m1), 0., 0., 0.])
            p_rambo, w_rambo = rambo.RAMBO(nfinal, abs(m1), masses)
            # Reorder momenta from px,py,pz,E to E,px,py,pz scheme
            for i in range(1, nfinal+1):
                momi = [p_rambo[(4,i)], p_rambo[(1,i)],
                        p_rambo[(2,i)], p_rambo[(3,i)]]
                p.append(momi)

            return p, w_rambo

        if nincoming != 2:
            raise rambo.RAMBOError('Need 1 or 2 incoming particles')

        if nfinal == 1:
            energy = masses[1]
            if masses[1] == 0.0:
                raise rambo.RAMBOError('The kinematic 2 > 1 with the final'+\
                                          ' state particle massless is invalid')

        e2 = energy**2
        m2 = mass[1]

        mom = math.sqrt((e2**2 - 2*e2*m1**2 + m1**4 - 2*e2*m2**2 - \
                  2*m1**2*m2**2 + m2**4) / (4*e2))
        e1 = math.sqrt(mom**2+m1**2)
        e2 = math.sqrt(mom**2+m2**2)
        # Set momenta for incoming particles
        p.append([e1, 0., 0., mom])
        p.append([e2, 0., 0., -mom])

        if nfinal == 1:
            p.append([energy, 0., 0., 0.])
            return p, 1.

        p_rambo, w_rambo = rambo.RAMBO(nfinal, energy, masses)

        # Reorder momenta from px,py,pz,E to E,px,py,pz scheme
        for i in range(1, nfinal+1):
            momi = [p_rambo[(4,i)], p_rambo[(1,i)],
                    p_rambo[(2,i)], p_rambo[(3,i)]]
            p.append(momi)

        return p, w_rambo

#===============================================================================
# Helper class LoopMatrixElementEvaluator
#===============================================================================

class LoopMatrixElementEvaluator(MatrixElementEvaluator):
    """Class taking care of matrix element evaluation for loop processes."""

    def __init__(self,cuttools_dir=None, output_path=None, tir_dir={}, 
                                            cmd=FakeInterface(),*args,**kwargs):
        """Allow for initializing the MG5 root where the temporary fortran
        output for checks is placed."""
        
        super(LoopMatrixElementEvaluator,self).__init__(*args,cmd=cmd,**kwargs)

        self.mg_root=self.cmd._mgme_dir
        # If no specific output path is specified, then write in MG5 root directory
        if output_path is None:
            self.output_path = self.cmd._mgme_dir
        else:
            self.output_path = output_path
            
        self.cuttools_dir=cuttools_dir
        self.tir_dir=tir_dir
        self.loop_optimized_output = cmd.options['loop_optimized_output']
        # Set proliferate to true if you want to keep the produced directories
        # and eventually reuse them if possible
        self.proliferate=True
        
    #===============================================================================
    # Helper function evaluate_matrix_element for loops
    #===============================================================================
    def evaluate_matrix_element(self, matrix_element, p=None, options=None,
                             gauge_check=False, auth_skipping=None, output='m2', 
                                                  PS_name = None, MLOptions={}):
        """Calculate the matrix element and evaluate it for a phase space point
           Output can only be 'm2. The 'jamp' and 'amp' returned values are just
           empty lists at this point.
           If PS_name is not none the written out PS.input will be saved in 
           the file PS.input_<PS_name> as well."""

        process = matrix_element.get('processes')[0]
        model = process.get('model')
        
        if options and 'split_orders' in options.keys():
            split_orders = options['split_orders']
        else:
            split_orders = -1
        
        if "loop_matrix_elements" not in self.stored_quantities:
            self.stored_quantities['loop_matrix_elements'] = []

        if (auth_skipping or self.auth_skipping) and matrix_element in \
                [el[0] for el in self.stored_quantities['loop_matrix_elements']]:
            # Exactly the same matrix element has been tested
            logger.info("Skipping %s, " % process.nice_string() + \
                        "identical matrix element already tested" )
            return None

        # Generate phase space point to use
        if not p:
            p, w_rambo = self.get_momenta(process, options=options)
        
        if matrix_element in [el[0] for el in \
                                self.stored_quantities['loop_matrix_elements']]:  
            export_dir=self.stored_quantities['loop_matrix_elements'][\
                [el[0] for el in self.stored_quantities['loop_matrix_elements']\
                 ].index(matrix_element)][1]
            logger.debug("Reusing generated output %s"%str(export_dir))
        else:        
            export_dir=pjoin(self.output_path,temp_dir_prefix)
            if os.path.isdir(export_dir):
                if not self.proliferate:
                    raise InvalidCmd("The directory %s already exist. Please remove it."%str(export_dir))
                else:
                    id=1
                    while os.path.isdir(pjoin(self.output_path,\
                                        '%s_%i'%(temp_dir_prefix,id))):
                        id+=1
                    export_dir=pjoin(self.output_path,'%s_%i'%(temp_dir_prefix,id))
            
            if self.proliferate:
                self.stored_quantities['loop_matrix_elements'].append(\
                                                    (matrix_element,export_dir))

            # I do the import here because there is some cyclic import of export_v4
            # otherwise
            import madgraph.loop.loop_exporters as loop_exporters
            if self.loop_optimized_output:
                exporter_class=loop_exporters.LoopProcessOptimizedExporterFortranSA
            else:
                exporter_class=loop_exporters.LoopProcessExporterFortranSA
            
            MLoptions = {'clean': True, 
                       'complex_mass': self.cmass_scheme,
                       'export_format':'madloop', 
                       'mp':True,
                       'SubProc_prefix':'P',
                       'compute_color_flows': not process.get('has_born'),
              'loop_dir': pjoin(self.mg_root,'Template','loop_material'),
                       'cuttools_dir': self.cuttools_dir,
                       'fortran_compiler': self.cmd.options['fortran_compiler'],
                       'output_dependencies': self.cmd.options['output_dependencies']}

            MLoptions.update(self.tir_dir)
            
            FortranExporter = exporter_class(export_dir, MLoptions)
            FortranModel = helas_call_writers.FortranUFOHelasCallWriter(model)
<<<<<<< HEAD
            FortranExporter.copy_template(model)
            FortranExporter.generate_subprocess_directory(matrix_element, FortranModel)
=======
            FortranExporter.copy_v4template(modelname=model.get('name'))
            FortranExporter.generate_subprocess_directory_v4(matrix_element, FortranModel, 1)
            FortranExporter.write_global_specs(matrix_element)
>>>>>>> a421e41d
            wanted_lorentz = list(set(matrix_element.get_used_lorentz()))
            wanted_couplings = list(set([c for l in matrix_element.get_used_couplings() \
                                                                    for c in l]))
            FortranExporter.convert_model(model,wanted_lorentz,wanted_couplings)
            FortranExporter.finalize(None,"",self.cmd.options, ['nojpeg'])

        MadLoopInitializer.fix_PSPoint_in_check(pjoin(export_dir,'SubProcesses'),
                                                      split_orders=split_orders)

        self.fix_MadLoopParamCard(pjoin(export_dir,'Cards'),
           mp = gauge_check and self.loop_optimized_output, MLOptions=MLOptions)
        
        if gauge_check:
            file_path, orig_file_content, new_file_content = \
              self.setup_ward_check(pjoin(export_dir,'SubProcesses'), 
                                       ['helas_calls_ampb_1.f','loop_matrix.f'])
            file = open(file_path,'w')
            file.write(new_file_content)
            file.close()
            if self.loop_optimized_output:
                mp_file_path, mp_orig_file_content, mp_new_file_content = \
                  self.setup_ward_check(pjoin(export_dir,'SubProcesses'), 
                  ['mp_helas_calls_ampb_1.f','mp_compute_loop_coefs.f'],mp=True)
                mp_file = open(mp_file_path,'w')
                mp_file.write(mp_new_file_content)
                mp_file.close()
    
        # Evaluate the matrix element for the momenta p
        finite_m2 = self.get_me_value(process.shell_string_v4(), 0,\
                          export_dir, p, PS_name = PS_name, verbose=False)[0][0]

        # Restore the original loop_matrix.f code so that it could be reused
        if gauge_check:
            file = open(file_path,'w')
            file.write(orig_file_content)
            file.close()
            if self.loop_optimized_output:
                mp_file = open(mp_file_path,'w')
                mp_file.write(mp_orig_file_content)
                mp_file.close()
        
        # Now erase the output directory
        if not self.proliferate:
            shutil.rmtree(export_dir)
        
        if output == "m2": 
            # We do not provide details (i.e. amps and Jamps) of the computed 
            # amplitudes, hence the []
            return finite_m2, []
        else:
            return {'m2': finite_m2, output:[]}

    def fix_MadLoopParamCard(self,dir_name, mp=False, loop_filter=False,
                                 DoubleCheckHelicityFilter=False, MLOptions={}):
        """ Set parameters in MadLoopParams.dat suited for these checks.MP
            stands for multiple precision and can either be a bool or an integer
            to specify the mode."""

        # Instanciate a MadLoopParam card
        file = open(pjoin(dir_name,'MadLoopParams.dat'), 'r')
        MLCard = bannermod.MadLoopParam(file)

        if isinstance(mp,bool):
            mode = 4 if mp else 1
        else:
            mode = mp

        for key, value in MLOptions.items():
            if key == "MLReductionLib":
                if isinstance(value, int):
                    ml_reds = str(value)
                if isinstance(value,list):
                    if len(value)==0:
                        ml_reds = '1'
                    else:
                        ml_reds="|".join([str(vl) for vl in value])
                elif isinstance(value, str):
                    ml_reds = value
                elif isinstance(value, int):
                    ml_reds = str(value)
                else:
                    raise MadGraph5Error, 'The argument %s '%str(value)+\
                      ' in fix_MadLoopParamCard must be a string, integer'+\
                      ' or a list.'
                MLCard.set("MLReductionLib",ml_reds)      
            elif key == 'ImprovePS':
                MLCard.set('ImprovePSPoint',2 if value else -1)
            elif key == 'ForceMP':
                mode = 4
            elif key in MLCard:
                MLCard.set(key,value)
            else:
                raise Exception, 'The MadLoop options %s specified in function'%key+\
                  ' fix_MadLoopParamCard does not correspond to an option defined'+\
                  ' MadLoop nor is it specially handled in this function.'
        if not mode is None:
            MLCard.set('CTModeRun',mode)
            MLCard.set('CTModeInit',mode)
        MLCard.set('UseLoopFilter',loop_filter)
        MLCard.set('DoubleCheckHelicityFilter',DoubleCheckHelicityFilter)
        
        MLCard.write(pjoin(dir_name,os.pardir,'SubProcesses','MadLoopParams.dat'))

    @classmethod
    def get_me_value(cls, proc, proc_id, working_dir, PSpoint=[], PS_name = None,
                          verbose=True, format='tuple', skip_compilation=False):
        """Compile and run ./check, then parse the output and return the result
        for process with id = proc_id and PSpoint if specified.
        If PS_name is not none the written out PS.input will be saved in 
        the file PS.input_<PS_name> as well"""  
        if verbose:
            sys.stdout.write('.')
            sys.stdout.flush()
         
        shell_name = None
        directories = misc.glob('P%i_*' % proc_id, pjoin(working_dir, 'SubProcesses'))
        if directories and os.path.isdir(directories[0]):
            shell_name = os.path.basename(directories[0])

        # If directory doesn't exist, skip and return 0
        if not shell_name:
            logging.info("Directory hasn't been created for process %s" %proc)
            return ((0.0, 0.0, 0.0, 0.0, 0), [])

        if verbose: logging.debug("Working on process %s in dir %s" % (proc, shell_name))
        
        dir_name = pjoin(working_dir, 'SubProcesses', shell_name)
        if not skip_compilation:
            # Make sure to recreate the executable and modified sources
            if os.path.isfile(pjoin(dir_name,'check')):
                os.remove(pjoin(dir_name,'check'))
                try:
                    os.remove(pjoin(dir_name,'check_sa.o'))
                    os.remove(pjoin(dir_name,'loop_matrix.o'))
                except OSError:
                    pass
            # Now run make
            devnull = open(os.devnull, 'w')
            retcode = subprocess.call(['make','check'],
                                       cwd=dir_name, stdout=devnull, stderr=devnull)
            devnull.close()
                         
            if retcode != 0:
                logging.info("Error while executing make in %s" % shell_name)
                return ((0.0, 0.0, 0.0, 0.0, 0), [])

        # If a PS point is specified, write out the corresponding PS.input
        if PSpoint:
            misc.write_PS_input(pjoin(dir_name, 'PS.input'),PSpoint)
            # Also save the PS point used in PS.input_<PS_name> if the user
            # wanted so. It is used for the lorentz check. 
            if not PS_name is None:
                misc.write_PS_input(pjoin(dir_name, \
                                                 'PS.input_%s'%PS_name),PSpoint)        
        # Run ./check
        try:
            output = subprocess.Popen('./check',
                        cwd=dir_name,
                        stdout=subprocess.PIPE, stderr=subprocess.STDOUT).stdout
            output.read()
            output.close()
            if os.path.exists(pjoin(dir_name,'result.dat')):
                return cls.parse_check_output(file(pjoin(dir_name,\
                                                   'result.dat')),format=format)  
            else:
                logging.warning("Error while looking for file %s"%str(os.path\
                                           .join(dir_name,'result.dat')))
                return ((0.0, 0.0, 0.0, 0.0, 0), [])
        except IOError:
            logging.warning("Error while executing ./check in %s" % shell_name)
            return ((0.0, 0.0, 0.0, 0.0, 0), [])

    @classmethod
    def parse_check_output(cls,output,format='tuple'):
        """Parse the output string and return a pair where first four values are 
        the finite, born, single and double pole of the ME and the fourth is the
        GeV exponent and the second value is a list of 4 momenta for all particles 
        involved. Return the answer in two possible formats, 'tuple' or 'dict'."""

        res_dict = {'res_p':[],
                    'born':0.0,
                    'finite':0.0,
                    '1eps':0.0,
                    '2eps':0.0,
                    'gev_pow':0,
                    'export_format':'Default',
                    'accuracy':0.0,
                    'return_code':0,
                    'Split_Orders_Names':[],
                    'Loop_SO_Results':[],
                    'Born_SO_Results':[],
                    'Born_kept':[],
                    'Loop_kept':[]
                    }
        res_p = []
        
        # output is supposed to be a file, if it is its content directly then
        # I change it to be the list of line.
        if isinstance(output,file) or isinstance(output,list):
            text=output
        elif isinstance(output,str):
            text=output.split('\n')
        else:
            raise MadGraph5Error, 'Type for argument output not supported in'+\
                                                          ' parse_check_output.'
        for line in text:
            splitline=line.split()
            if len(splitline)==0:
                continue
            elif splitline[0]=='PS':
                res_p.append([float(s) for s in splitline[1:]])
            elif splitline[0]=='ASO2PI':
                res_dict['alphaS_over_2pi']=float(splitline[1])
            elif splitline[0]=='BORN':
                res_dict['born']=float(splitline[1])
            elif splitline[0]=='FIN':
                res_dict['finite']=float(splitline[1])
            elif splitline[0]=='1EPS':
                res_dict['1eps']=float(splitline[1])
            elif splitline[0]=='2EPS':
                res_dict['2eps']=float(splitline[1])
            elif splitline[0]=='EXP':
                res_dict['gev_pow']=int(splitline[1])
            elif splitline[0]=='Export_Format':
                res_dict['export_format']=splitline[1]
            elif splitline[0]=='ACC':
                res_dict['accuracy']=float(splitline[1])
            elif splitline[0]=='RETCODE':
                res_dict['return_code']=int(splitline[1])
            elif splitline[0]=='Split_Orders_Names':
                res_dict['Split_Orders_Names']=splitline[1:]
            elif splitline[0] in ['Born_kept', 'Loop_kept']:
                res_dict[splitline[0]] = [kept=='T' for kept in splitline[1:]]
            elif splitline[0] in ['Loop_SO_Results', 'Born_SO_Results']:
                # The value for this key of this dictionary is a list of elements
                # with format ([],{}) where the first list specifies the split
                # orders to which the dictionary in the second position corresponds 
                # to.
                res_dict[splitline[0]].append(\
                                         ([int(el) for el in splitline[1:]],{}))
            elif splitline[0]=='SO_Loop':
                res_dict['Loop_SO_Results'][-1][1][splitline[1]]=\
                                                             float(splitline[2])
            elif splitline[0]=='SO_Born':
                res_dict['Born_SO_Results'][-1][1][splitline[1]]=\
                                                             float(splitline[2])
        
        res_dict['res_p'] = res_p

        if format=='tuple':
            return ((res_dict['finite'],res_dict['born'],res_dict['1eps'],
                       res_dict['2eps'],res_dict['gev_pow']), res_dict['res_p'])
        else:
            return res_dict
    
    @staticmethod
    def apply_log_tweak(proc_path, mode):
        """ Changes the file model_functions.f in the SOURCE of the process output
        so as to change how logarithms are analytically continued and see how
        it impacts the CMS check."""
        valid_modes = ['default','recompile']
        if not (mode in valid_modes or (isinstance(mode, list) and
                len(mode)==2 and all(m in ['logp','logm','log'] for m in mode))):
            raise MadGraph5Error("Mode '%s' not reckonized"%mode+
                                                " in function apply_log_tweak.")
        
        model_path = pjoin(proc_path,'Source','MODEL')
        directories = misc.glob('P0_*', pjoin(proc_path,'SubProcesses'))
        if directories and os.path.isdir(directories[0]):
            exe_path = directories[0]
        else:
            raise MadGraph5Error, 'Could not find a process executable '+\
                                                      'directory in %s'%proc_dir
        bu_path = pjoin(model_path, 'model_functions.f__backUp__')
        
        if mode=='default':
            # Restore the default source file model_function.f
            if not os.path.isfile(bu_path):
                raise MadGraph5Error, 'Back up file %s could not be found.'%bu_path
            shutil.move(bu_path, pjoin(model_path, 'model_functions.f'))
            return

        if mode=='recompile':
            try:
                os.remove(pjoin(model_path,'model_functions.o'))
                os.remove(pjoin(proc_path,'lib','libmodel.a'))
            except:
                pass    
            misc.compile(cwd=model_path)
            # Remove the executable to insure proper recompilation
            try:
                os.remove(pjoin(exe_path,'check'))
            except:
                pass
            misc.compile(arg=['check'], cwd=exe_path)
            return
        
        if mode[0]==mode[1]:
            return
        
        # Now change the logs
        mp_prefix = 'MP_'
        target_line = 'FUNCTION %%sREG%s(ARG)'%mode[0].lower()

        # Make sure to create a backup
        if not os.path.isfile(bu_path):
            shutil.copy(pjoin(model_path, 'model_functions.f'), bu_path)            
        model_functions = open(pjoin(model_path,'model_functions.f'),'r')
        
        new_model_functions = []
        has_replaced        = False
        just_replaced       = False
        find_one_replacement= False
        mp_mode             = None
        suffix = {'log':'','logp':r'\s*\+\s*TWOPII','logm':r'\s*\-\s*TWOPII'}
        replace_regex=r'^\s*%%sREG%s\s*=\s*LOG\(ARG\)%s'%(mode[0],suffix[mode[0]])
        for line in model_functions:
            # Make sure to skip split lines after the replacement
            if just_replaced:
                if not re.match(r'\s{6}', line):
                    continue
                else:
                    just_replaced = False
            if mp_mode is None:
                # We are looking for the start of the function
                new_model_functions.append(line)
                if (target_line%mp_prefix).lower() in line.lower():
                    mp_mode       = mp_prefix
                elif (target_line%'').lower() in line.lower():
                    mp_mode       = ''
            else:
                # Now apply the substitution
                if not has_replaced and re.match(replace_regex%mp_mode,line,
                                                                 re.IGNORECASE):
                    # Apply the replacement
                    if mode[0]=='log':
                        if mp_mode=='':
                            new_line =\
"""      if(dble(arg).lt.0.0d0.and.dimag(arg).gt.0.0d0)then
        reg%s=log(arg) %s TWOPII
      else
        reg%s=log(arg)
      endif\n"""%(mode[0],'+' if mode[1]=='logp' else '-',mode[0])
                        else:
                            new_line =\
"""      if(real(arg,kind=16).lt.0.0e0_16.and.imagpart(arg).lt.0.0e0_16)then
        mp_reg%s=log(arg) %s TWOPII
      else
        mp_reg%s=log(arg)
      endif\n"""%(mode[0],'+' if mode[1]=='logp' else '-',mode[0])
                    else:
                        new_line = ' '*6+"%sreg%s=log(arg) %s\n"%(mp_mode,mode[0],
      ('' if mode[1]=='log' else ('+TWOPII' if mode[1]=='logp' else '-TWOPII')))
                    new_model_functions.append(new_line)
                    just_replaced = True
                    has_replaced  = True
                    find_one_replacement = True
                else:
                    new_model_functions.append(line)
                    if re.match(r'^\s*END\s*$',line,re.IGNORECASE):
                        mp_mode      = None
                        has_replaced = False
        
        if not find_one_replacement:
            logger.warning('No replacement was found/performed for token '+
                                                  "'%s->%s'."%(mode[0],mode[1]))
        else:
            open(pjoin(model_path,'model_functions.f'),'w').\
                                             write(''.join(new_model_functions))
        return          
                
    def setup_ward_check(self, working_dir, file_names, mp = False):
        """ Modify loop_matrix.f so to have one external massless gauge boson
        polarization vector turned into its momentum. It is not a pretty and 
        flexible solution but it works for this particular case."""
        
        shell_name = None
        directories = misc.glob('P0_*', working_dir)
        if directories and os.path.isdir(directories[0]):
            shell_name = os.path.basename(directories[0])
        
        dir_name = pjoin(working_dir, shell_name)
        
        # Look, in order, for all the possible file names provided.
        ind=0
        while ind<len(file_names) and not os.path.isfile(pjoin(dir_name,
                                                              file_names[ind])):
            ind += 1
        if ind==len(file_names):
            raise Exception, "No helas calls output file found."
        
        helas_file_name=pjoin(dir_name,file_names[ind])
        file = open(pjoin(dir_name,helas_file_name), 'r')
        
        helas_calls_out=""
        original_file=""
        gaugeVectorRegExp=re.compile(\
         r"CALL (MP\_)?VXXXXX\(P\(0,(?P<p_id>\d+)\),((D)?CMPLX\()?ZERO((,KIND\=16)?\))?,"+
         r"NHEL\(\d+\),[\+\-]1\*IC\(\d+\),W\(1,(?P<wf_id>\d+(,H)?)\)\)")
        foundGauge=False
        # Now we modify the first massless gauge vector wavefunction
        for line in file:
            helas_calls_out+=line
            original_file+=line
            if line.find("INCLUDE 'coupl.inc'") != -1 or \
                             line.find("INCLUDE 'mp_coupl_same_name.inc'") !=-1:
                helas_calls_out+="      INTEGER WARDINT\n"
            if not foundGauge:
                res=gaugeVectorRegExp.search(line)
                if res!=None:
                    foundGauge=True
                    helas_calls_out+="      DO WARDINT=1,4\n"
                    helas_calls_out+="        W(WARDINT+4,"+res.group('wf_id')+")="
                    if not mp:
                        helas_calls_out+=\
                            "DCMPLX(P(WARDINT-1,"+res.group('p_id')+"),0.0D0)\n"
                    else:
                        helas_calls_out+="CMPLX(P(WARDINT-1,"+\
                                       res.group('p_id')+"),0.0E0_16,KIND=16)\n"
                    helas_calls_out+="      ENDDO\n"
        file.close()
        
        return pjoin(dir_name,helas_file_name), original_file, helas_calls_out

#===============================================================================
# Helper class LoopMatrixElementEvaluator
#===============================================================================
class LoopMatrixElementTimer(LoopMatrixElementEvaluator):
    """Class taking care of matrix element evaluation and running timing for 
       loop processes."""

    def __init__(self, *args, **kwargs):
        """ Same as the mother for now """
        LoopMatrixElementEvaluator.__init__(self,*args, **kwargs)
    
    @classmethod
    def get_MadLoop_Params(cls,MLCardPath):
        """ Return a dictionary of the parameter of the MadLoopParamCard.
        The key is the name of the parameter and the value is the corresponding
        string read from the card."""
        
        return bannermod.MadLoopParam(MLCardPath)


    @classmethod
    def set_MadLoop_Params(cls,MLCardPath,params):
        """ Set the parameters in MadLoopParamCard to the values specified in
        the dictionary params.
        The key is the name of the parameter and the value is the corresponding
        string to write in the card."""
        
        MLcard = bannermod.MadLoopParam(MLCardPath)
        for key,value in params.items():
            MLcard.set(key, value, ifnotdefault=False)

        MLcard.write(MLCardPath, commentdefault=True)

    def skip_loop_evaluation_setup(self, dir_name, skip=True):
        """ Edit loop_matrix.f in order to skip the loop evaluation phase.
        Notice this only affects the double precision evaluation which is
        normally fine as we do not make the timing check on mp."""

        file = open(pjoin(dir_name,'loop_matrix.f'), 'r')
        loop_matrix = file.read()
        file.close()
        
        file = open(pjoin(dir_name,'loop_matrix.f'), 'w')
        loop_matrix = re.sub(r"SKIPLOOPEVAL=\S+\)","SKIPLOOPEVAL=%s)"%('.TRUE.' 
                                           if skip else '.FALSE.'), loop_matrix)
        file.write(loop_matrix)
        file.close()

    def boot_time_setup(self, dir_name, bootandstop=True):
        """ Edit loop_matrix.f in order to set the flag which stops the
        execution after booting the program (i.e. reading the color data)."""

        file = open(pjoin(dir_name,'loop_matrix.f'), 'r')
        loop_matrix = file.read()
        file.close()
        
        file = open(pjoin(dir_name,'loop_matrix.f'), 'w')        
        loop_matrix = re.sub(r"BOOTANDSTOP=\S+\)","BOOTANDSTOP=%s)"%('.TRUE.' 
                                    if bootandstop else '.FALSE.'), loop_matrix)
        file.write(loop_matrix)
        file.close()

    def setup_process(self, matrix_element, export_dir, reusing = False,
                                      param_card = None, MLOptions={},clean=True):
        """ Output the matrix_element in argument and perform the initialization
        while providing some details about the output in the dictionary returned. 
        Returns None if anything fails"""
                
        infos={'Process_output': None,
               'HELAS_MODEL_compilation' : None,
               'dir_path' : None,
               'Initialization' : None,
               'Process_compilation' : None}

        if not reusing and clean:
            if os.path.isdir(export_dir):
                clean_up(self.output_path)
                if os.path.isdir(export_dir):
                    raise InvalidCmd(\
                            "The directory %s already exist. Please remove it."\
                                                            %str(export_dir))
        else:
            if not os.path.isdir(export_dir):
                raise InvalidCmd(\
                    "Could not find the directory %s to reuse."%str(export_dir))                           
        

        if not reusing and clean:
            model = matrix_element['processes'][0].get('model')
            # I do the import here because there is some cyclic import of export_v4
            # otherwise
            import madgraph.loop.loop_exporters as loop_exporters
            if self.loop_optimized_output:
                exporter_class=loop_exporters.LoopProcessOptimizedExporterFortranSA
            else:
                exporter_class=loop_exporters.LoopProcessExporterFortranSA
    
            MLoptions = {'clean': True, 
                       'complex_mass': self.cmass_scheme,
                       'export_format':'madloop', 
                       'mp':True,
                       'SubProc_prefix':'P',
        'compute_color_flows':not matrix_element['processes'][0].get('has_born'),
          'loop_dir': pjoin(self.mg_root,'Template','loop_material'),
                       'cuttools_dir': self.cuttools_dir,
                       'fortran_compiler':self.cmd.options['fortran_compiler'],
                       'output_dependencies':self.cmd.options['output_dependencies']}
    
            MLoptions.update(self.tir_dir)

            start=time.time()
            FortranExporter = exporter_class(export_dir, MLoptions)
            FortranModel = helas_call_writers.FortranUFOHelasCallWriter(model)
<<<<<<< HEAD
            FortranExporter.copy_template(model)
            FortranExporter.generate_subprocess_directory(matrix_element, FortranModel)
=======
            FortranExporter.copy_v4template(modelname=model.get('name'))
            FortranExporter.generate_subprocess_directory_v4(matrix_element, FortranModel, 1)
            FortranExporter.write_global_specs(matrix_element)
>>>>>>> a421e41d
            wanted_lorentz = list(set(matrix_element.get_used_lorentz()))
            wanted_couplings = list(set([c for l in matrix_element.get_used_couplings() \
                                                                for c in l]))
            FortranExporter.convert_model(self.full_model,wanted_lorentz,wanted_couplings)
            infos['Process_output'] = time.time()-start
            start=time.time()
            FortranExporter.finalize(None,"",self.cmd.options, ['nojpeg'])
            infos['HELAS_MODEL_compilation'] = time.time()-start
        
        # Copy the parameter card if provided
        if param_card != None:
            if isinstance(param_card, str):
                cp(pjoin(param_card),\
                              pjoin(export_dir,'Cards','param_card.dat'))
            else:
                param_card.write(pjoin(export_dir,'Cards','param_card.dat'))
                
        # First Initialize filters (in later versions where this will hopefully
        # be done at generation time, then it will be able to skip it)
        MadLoopInitializer.fix_PSPoint_in_check(
                 pjoin(export_dir,'SubProcesses'), read_ps = False, npoints = 4)

        self.fix_MadLoopParamCard(pjoin(export_dir,'Cards'),
                            mp = False, loop_filter = True,MLOptions=MLOptions)
        
        shell_name = None
        directories = misc.glob('P0_*', pjoin(export_dir, 'SubProcesses'))
        if directories and os.path.isdir(directories[0]):
            shell_name = os.path.basename(directories[0])
        dir_name = pjoin(export_dir, 'SubProcesses', shell_name)
        infos['dir_path']=dir_name

        # Do not refresh the filter automatically as this is very often a waste
        # of time
        if not MadLoopInitializer.need_MadLoopInit(
                                                export_dir, subproc_prefix='P'):
            return infos

        attempts = [3,15]
        # remove check and check_sa.o for running initialization again
        try:
            os.remove(pjoin(dir_name,'check'))
            os.remove(pjoin(dir_name,'check_sa.o'))
        except OSError:
            pass

        nPS_necessary = MadLoopInitializer.run_initialization(dir_name,
                                pjoin(export_dir,'SubProcesses'),infos,\
                                req_files = ['HelFilter.dat','LoopFilter.dat'],
                                attempts = attempts)
        if attempts is None:
            logger.error("Could not compile the process %s,"%shell_name+\
                              " try to generate it via the 'generate' command.")
            return None
        if nPS_necessary is None:
            logger.error("Could not initialize the process %s"%shell_name+\
                                            " with %s PS points."%max(attempts))
            return None
        elif nPS_necessary > min(attempts):
            logger.warning("Could not initialize the process %s"%shell_name+\
              " with %d PS points. It needed %d."%(min(attempts),nPS_necessary))

        return infos

    def time_matrix_element(self, matrix_element, reusing = False,
                       param_card = None, keep_folder = False, options=None,
                       MLOptions = {}):
        """ Output the matrix_element in argument and give detail information
        about the timing for its output and running"""

        # If True, then force three PS points only and skip the test on
        # unpolarized PS point 
        make_it_quick=False

        if options and 'split_orders' in options.keys():
            split_orders = options['split_orders']
        else:
            split_orders = -1

        assert ((not reusing and isinstance(matrix_element, \
                 helas_objects.HelasMatrixElement)) or (reusing and 
                              isinstance(matrix_element, base_objects.Process)))
        if not reusing:
            proc_name = matrix_element['processes'][0].shell_string()[2:]
        else:
            proc_name = matrix_element.shell_string()[2:]
        
        export_dir=pjoin(self.output_path,('SAVED' if keep_folder else '')+\
                                                temp_dir_prefix+"_%s"%proc_name)

        res_timings = self.setup_process(matrix_element,export_dir, \
            reusing, param_card,MLOptions = MLOptions,clean=True)
        
        if res_timings == None:
            return None
        dir_name=res_timings['dir_path']

        def check_disk_usage(path):
            return subprocess.Popen("du -shc -L "+str(path), \
                stdout=subprocess.PIPE, shell=True).communicate()[0].split()[-2]
            # The above is compatible with python 2.6, not the neater version below
            #return subprocess.check_output(["du -shc %s"%path],shell=True).\
            #                                                         split()[-2]

        res_timings['du_source']=check_disk_usage(pjoin(\
                                                 export_dir,'Source','*','*.f'))
        res_timings['du_process']=check_disk_usage(pjoin(dir_name,'*.f'))
        res_timings['du_color']=check_disk_usage(pjoin(dir_name,
                                                  'MadLoop5_resources','*.dat'))
        res_timings['du_exe']=check_disk_usage(pjoin(dir_name,'check'))

        if not res_timings['Initialization']==None:
            time_per_ps_estimate = (res_timings['Initialization']/4.0)/2.0
        elif make_it_quick:
            time_per_ps_estimate = -1.0            
        else:
            # We cannot estimate from the initialization, so we run just a 3
            # PS point run to evaluate it.
            MadLoopInitializer.fix_PSPoint_in_check(pjoin(export_dir,'SubProcesses'),
                                  read_ps = False, npoints = 3, hel_config = -1, 
                                                      split_orders=split_orders)
            compile_time, run_time, ram_usage = MadLoopInitializer.make_and_run(dir_name)
            time_per_ps_estimate = run_time/3.0
        
        self.boot_time_setup(dir_name,bootandstop=True)
        compile_time, run_time, ram_usage = MadLoopInitializer.make_and_run(dir_name)
        res_timings['Booting_time'] = run_time
        self.boot_time_setup(dir_name,bootandstop=False)

        # Detect one contributing helicity
        contributing_hel=0
        n_contrib_hel=0
        proc_prefix_file = open(pjoin(dir_name,'proc_prefix.txt'),'r')
        proc_prefix = proc_prefix_file.read()
        proc_prefix_file.close()
        helicities = file(pjoin(dir_name,'MadLoop5_resources',
                                  '%sHelFilter.dat'%proc_prefix)).read().split()
        for i, hel in enumerate(helicities):
            if (self.loop_optimized_output and int(hel)>-10000) or hel=='T':
                if contributing_hel==0:
                    contributing_hel=i+1
                n_contrib_hel += 1
                    
        if contributing_hel==0:
            logger.error("Could not find a contributing helicity "+\
                                     "configuration for process %s."%proc_name)
            return None
        
        res_timings['n_contrib_hel']=n_contrib_hel
        res_timings['n_tot_hel']=len(helicities)
        
        # We aim at a 30 sec run
        if not make_it_quick:
            target_pspoints_number = max(int(30.0/time_per_ps_estimate)+1,50)
        else:
            target_pspoints_number = 10
        
        logger.info("Checking timing for process %s "%proc_name+\
                                    "with %d PS points."%target_pspoints_number)
        
        MadLoopInitializer.fix_PSPoint_in_check(pjoin(export_dir,'SubProcesses'),
                          read_ps = False, npoints = target_pspoints_number*2, \
                       hel_config = contributing_hel, split_orders=split_orders)
        compile_time, run_time, ram_usage = MadLoopInitializer.make_and_run(dir_name)
        
        if compile_time == None: return None
        
        res_timings['run_polarized_total']=\
               (run_time-res_timings['Booting_time'])/(target_pspoints_number*2)

        if make_it_quick:
            res_timings['run_unpolarized_total'] = 1.0
            res_timings['ram_usage'] = 0.0
        else:
            MadLoopInitializer.fix_PSPoint_in_check(pjoin(export_dir,'SubProcesses'),
                 read_ps = False, npoints = target_pspoints_number, hel_config = -1,
                                                          split_orders=split_orders)
            compile_time, run_time, ram_usage = MadLoopInitializer.make_and_run(dir_name, 
                                                                      checkRam=True)

            if compile_time == None: return None
            res_timings['run_unpolarized_total']=\
                       (run_time-res_timings['Booting_time'])/target_pspoints_number
            res_timings['ram_usage'] = ram_usage       
        
        if not self.loop_optimized_output:
            return res_timings
        
        # For the loop optimized output, we also check the time spent in
        # computing the coefficients of the loop numerator polynomials.
        
        # So we modify loop_matrix.f in order to skip the loop evaluation phase.
        self.skip_loop_evaluation_setup(dir_name,skip=True)

        if make_it_quick:
            res_timings['run_unpolarized_coefs'] = 1.0
        else:
            MadLoopInitializer.fix_PSPoint_in_check(pjoin(export_dir,'SubProcesses'),
                 read_ps = False, npoints = target_pspoints_number, hel_config = -1,
                                                          split_orders=split_orders)
            compile_time, run_time, ram_usage = MadLoopInitializer.make_and_run(dir_name)
            if compile_time == None: return None
            res_timings['run_unpolarized_coefs']=\
                       (run_time-res_timings['Booting_time'])/target_pspoints_number
        
        MadLoopInitializer.fix_PSPoint_in_check(pjoin(export_dir,'SubProcesses'),
                          read_ps = False, npoints = target_pspoints_number*2, \
                       hel_config = contributing_hel, split_orders=split_orders)
        compile_time, run_time, ram_usage = MadLoopInitializer.make_and_run(dir_name)
        if compile_time == None: return None
        res_timings['run_polarized_coefs']=\
               (run_time-res_timings['Booting_time'])/(target_pspoints_number*2)    

        # Restitute the original file.
        self.skip_loop_evaluation_setup(dir_name,skip=False)
        
        return res_timings

#===============================================================================
# Global helper function run_multiprocs
#===============================================================================

    def check_matrix_element_stability(self, matrix_element,options=None,
                          infos_IN = None, param_card = None, keep_folder = False,
                          MLOptions = {}):
        """ Output the matrix_element in argument, run in for nPoints and return
        a dictionary containing the stability information on each of these points.
        If infos are provided, then the matrix element output is skipped and 
        reused from a previous run and the content of infos.
        """
        
        if not options:
            reusing = False
            nPoints = 100
            split_orders = -1
        else:
            reusing = options['reuse']
            nPoints = options['npoints']
            split_orders = options['split_orders']
        
        assert ((not reusing and isinstance(matrix_element, \
                 helas_objects.HelasMatrixElement)) or (reusing and 
                              isinstance(matrix_element, base_objects.Process)))            

        # Helper functions
        def format_PS_point(ps, rotation=0):
            """ Write out the specified PS point to the file dir_path/PS.input
            while rotating it if rotation!=0. We consider only rotations of 90
            but one could think of having rotation of arbitrary angle too.
            The first two possibilities, 1 and 2 are a rotation and boost 
            along the z-axis so that improve_ps can still work.
            rotation=0  => No rotation
            rotation=1  => Z-axis pi/2 rotation
            rotation=2  => Z-axis pi/4 rotation
            rotation=3  => Z-axis boost            
            rotation=4 => (x'=z,y'=-x,z'=-y)
            rotation=5 => (x'=-z,y'=y,z'=x)"""
            if rotation==0:
                p_out=copy.copy(ps)
            elif rotation==1:
                p_out = [[pm[0],-pm[2],pm[1],pm[3]] for pm in ps]
            elif rotation==2:
                sq2 = math.sqrt(2.0)
                p_out = [[pm[0],(pm[1]-pm[2])/sq2,(pm[1]+pm[2])/sq2,pm[3]] for pm in ps]
            elif rotation==3:
                p_out = boost_momenta(ps, 3)     
            # From this point the transformations will prevent the
            # improve_ps script of MadLoop to work.      
            elif rotation==4:
                p_out=[[pm[0],pm[3],-pm[1],-pm[2]] for pm in ps]
            elif rotation==5:
                p_out=[[pm[0],-pm[3],pm[2],pm[1]] for pm in ps]
            else:
                raise MadGraph5Error("Rotation id %i not implemented"%rotation)
            
            return '\n'.join([' '.join(['%.16E'%pi for pi in p]) for p in p_out])
            
        def pick_PS_point(proc, options):
            """ Randomly generate a PS point and make sure it is eligible. Then
            return it. Users can edit the cuts here if they want."""

            p, w_rambo = self.get_momenta(proc, options)
            if options['events']:
                return p
            # For 2>1 process, we don't check the cuts of course
            while (not MatrixElementEvaluator.pass_isolation_cuts(p) and  len(p)>3):
                p, w_rambo = self.get_momenta(proc, options)
             
            # For a 2>1 process, it would always be the same PS point,
            # so here we bring in so boost along the z-axis, just for the sake
            # of it.
            if len(p)==3:
                p = boost_momenta(p,3,random.uniform(0.0,0.99))
            return p
        
        # Start loop on loop libraries        
        # Accuracy threshold of double precision evaluations above which the
        # PS points is also evaluated in quadruple precision
        accuracy_threshold=1.0e-1
        
        # Number of lorentz transformations to consider for the stability test
        # (along with the loop direction test which is performed by default)
        num_rotations = 1
        
        if "MLReductionLib" not in MLOptions:
            tools=[1]
        else:
            tools=MLOptions["MLReductionLib"]
            tools=list(set(tools)) # remove the duplication ones
            
        # not self-contained tir libraries
        tool_var={'pjfry':2,'golem':4,'samurai':5,'ninja':6,'collier':7}
        for tool in ['pjfry','golem','samurai','ninja','collier']:
            tool_dir='%s_dir'%tool
            if not tool_dir in self.tir_dir:
                continue
            tool_libpath=self.tir_dir[tool_dir]
            tool_libname="lib%s.a"%tool
            if (not isinstance(tool_libpath,str)) or (not os.path.exists(tool_libpath)) \
                or (not os.path.isfile(pjoin(tool_libpath,tool_libname))):
                if tool_var[tool] in tools:
                    tools.remove(tool_var[tool])
        if not tools:
            return None
        
        # Normally, this should work for loop-induced processes as well
        if not reusing:
            process = matrix_element['processes'][0]
        else:
            process = matrix_element
        proc_name = process.shell_string()[2:]
        export_dir=pjoin(self.mg_root,("SAVED" if keep_folder else "")+\
                                                temp_dir_prefix+"_%s"%proc_name)
        
        tools_name=bannermod.MadLoopParam._ID_reduction_tool_map
        
        return_dict={}
        return_dict['Stability']={}
        infos_save={'Process_output': None,
               'HELAS_MODEL_compilation' : None,
               'dir_path' : None,
               'Initialization' : None,
               'Process_compilation' : None} 
       
        for tool in tools:
            tool_name=tools_name[tool]
            # Each evaluations is performed in different ways to assess its stability.
            # There are two dictionaries, one for the double precision evaluation
            # and the second one for quadruple precision (if it was needed).
            # The keys are the name of the evaluation method and the value is the 
            # float returned.
            DP_stability = []
            QP_stability = []
            # The unstable point encountered are stored in this list
            Unstable_PS_points = []
            # The exceptional PS points are those which stay unstable in quad prec.
            Exceptional_PS_points = []
        
            MLoptions=MLOptions
            MLoptions["MLReductionLib"]=tool
            clean = (tool==tools[0]) and not nPoints==0
            if infos_IN==None or (tool_name not in infos_IN):
                infos=infos_IN
            else:
                infos=infos_IN[tool_name]

            if not infos:
                infos = self.setup_process(matrix_element,export_dir, \
                                            reusing, param_card,MLoptions,clean)
                if not infos:
                    return None
            
            if clean:
                infos_save['Process_output']=infos['Process_output']
                infos_save['HELAS_MODEL_compilation']=infos['HELAS_MODEL_compilation']
                infos_save['dir_path']=infos['dir_path']
                infos_save['Process_compilation']=infos['Process_compilation']
            else:
                if not infos['Process_output']:
                    infos['Process_output']=infos_save['Process_output']
                if not infos['HELAS_MODEL_compilation']:
                    infos['HELAS_MODEL_compilation']=infos_save['HELAS_MODEL_compilation']
                if not infos['dir_path']:
                    infos['dir_path']=infos_save['dir_path']
                if not infos['Process_compilation']:
                    infos['Process_compilation']=infos_save['Process_compilation']
                    
            dir_path=infos['dir_path']

            # Reuse old stability runs if present
            savefile='SavedStabilityRun_%s%%s.pkl'%tools_name[tool]
            data_i = 0
            
            if reusing:
                # Possibly add additional data than the main one in 0
                data_i=0
                while os.path.isfile(pjoin(dir_path,savefile%('_%d'%data_i))):
                    pickle_path = pjoin(dir_path,savefile%('_%d'%data_i))
                    saved_run = save_load_object.load_from_file(pickle_path)
                    if data_i>0:
                        logger.info("Loading additional data stored in %s."%
                                                               str(pickle_path))
                        logger.info("Loaded data moved to %s."%str(pjoin(
                                   dir_path,'LOADED_'+savefile%('_%d'%data_i))))
                        shutil.move(pickle_path,
                               pjoin(dir_path,'LOADED_'+savefile%('%d'%data_i)))
                    DP_stability.extend(saved_run['DP_stability'])
                    QP_stability.extend(saved_run['QP_stability'])
                    Unstable_PS_points.extend(saved_run['Unstable_PS_points'])
                    Exceptional_PS_points.extend(saved_run['Exceptional_PS_points'])
                    data_i += 1
                                        
            return_dict['Stability'][tool_name] = {'DP_stability':DP_stability,
                              'QP_stability':QP_stability,
                              'Unstable_PS_points':Unstable_PS_points,
                              'Exceptional_PS_points':Exceptional_PS_points}

            if nPoints==0:
                if len(return_dict['Stability'][tool_name]['DP_stability'])!=0:
                    # In case some data was combined, overwrite the pickle
                    if data_i>1:
                        save_load_object.save_to_file(pjoin(dir_path,
                             savefile%'_0'),return_dict['Stability'][tool_name])
                    continue
                else:
                    logger.info("ERROR: Not reusing a directory or any pickled"+
                                " result for tool %s and the number"%tool_name+\
                                             " of point for the check is zero.")
                    return None

            logger.info("Checking stability of process %s "%proc_name+\
                "with %d PS points by %s."%(nPoints,tool_name))
            if infos['Initialization'] != None:
                time_per_ps_estimate = (infos['Initialization']/4.0)/2.0
                sec_needed = int(time_per_ps_estimate*nPoints*4)
            else:
                sec_needed = 0
            
            progress_bar = None
            time_info = False
            if sec_needed>5:
                time_info = True
                logger.info("This check should take about "+\
                            "%s to run. Started on %s."%(\
                            str(datetime.timedelta(seconds=sec_needed)),\
                            datetime.datetime.now().strftime("%d-%m-%Y %H:%M")))
            if logger.getEffectiveLevel()<logging.WARNING and \
                              (sec_needed>5 or infos['Initialization'] == None):
                widgets = ['Stability check:', pbar.Percentage(), ' ', 
                                            pbar.Bar(),' ', pbar.ETA(), ' ']
                progress_bar = pbar.ProgressBar(widgets=widgets, maxval=nPoints, 
                                                              fd=sys.stdout)
            MadLoopInitializer.fix_PSPoint_in_check(pjoin(export_dir,'SubProcesses'),
            read_ps = True, npoints = 1, hel_config = -1, split_orders=split_orders)
            # Recompile (Notice that the recompilation is only necessary once) for
            # the change above to take effect.
            # Make sure to recreate the executable and modified sources
            try:
                os.remove(pjoin(dir_path,'check'))
                os.remove(pjoin(dir_path,'check_sa.o'))
            except OSError:
                pass
            # Now run make
            devnull = open(os.devnull, 'w')
            retcode = subprocess.call(['make','check'],
                                   cwd=dir_path, stdout=devnull, stderr=devnull)
            devnull.close()    
            if retcode != 0:
                logging.info("Error while executing make in %s" % dir_path)
                return None
                

            # First create the stability check fortran driver executable if not 
            # already present.
            if not os.path.isfile(pjoin(dir_path,'StabilityCheckDriver.f')):
                # Use the presence of the file born_matrix.f to check if this output
                # is a loop_induced one or not.
                if os.path.isfile(pjoin(dir_path,'born_matrix.f')):
                    checkerName = 'StabilityCheckDriver.f'
                else:
                    checkerName = 'StabilityCheckDriver_loop_induced.f'

                with open(pjoin(self.mg_root,'Template','loop_material','Checks',
                                                checkerName),'r') as checkerFile:
                    with open(pjoin(dir_path,'proc_prefix.txt')) as proc_prefix:
                        checkerToWrite = checkerFile.read()%{'proc_prefix':
                                                                 proc_prefix.read()}
                checkerFile = open(pjoin(dir_path,'StabilityCheckDriver.f'),'w')
                checkerFile.write(checkerToWrite)
                checkerFile.close()                
                #cp(pjoin(self.mg_root,'Template','loop_material','Checks',\
                #    checkerName),pjoin(dir_path,'StabilityCheckDriver.f'))
        
            # Make sure to recompile the possibly modified files (time stamps can be
            # off).
            if os.path.isfile(pjoin(dir_path,'StabilityCheckDriver')):
                os.remove(pjoin(dir_path,'StabilityCheckDriver'))
            if os.path.isfile(pjoin(dir_path,'loop_matrix.o')):
                os.remove(pjoin(dir_path,'loop_matrix.o'))
            misc.compile(arg=['StabilityCheckDriver'], cwd=dir_path, \
                                              mode='fortran', job_specs = False)

            # Now for 2>1 processes, because the HelFilter was setup in for always
            # identical PS points with vec(p_1)=-vec(p_2), it is best not to remove
            # the helicityFilter double check
            if len(process['legs'])==3:
              self.fix_MadLoopParamCard(dir_path, mp=False,
                              loop_filter=False, DoubleCheckHelicityFilter=True)

            StabChecker = subprocess.Popen([pjoin(dir_path,'StabilityCheckDriver')], 
                        stdin=subprocess.PIPE, stdout=subprocess.PIPE, stderr=subprocess.PIPE, 
                                                                   cwd=dir_path)
            start_index = len(DP_stability)
            if progress_bar!=None:
                    progress_bar.start()

            # Flag to know if the run was interrupted or not
            interrupted = False
            # Flag to know wheter the run for one specific PS point got an IOError
            # and must be retried
            retry = 0
            # We do not use a for loop because we want to manipulate the updater.
            i=start_index
            if options and 'events' in options and options['events']:
                # it is necessary to reuse the events from lhe file
                import MadSpin.decay as madspin
                fsock = open(options['events'])
                self.event_file = madspin.Event(fsock)
            while i<(start_index+nPoints):
                # To be added to the returned statistics  
                qp_dict={}
                dp_dict={}
                UPS = None
                EPS = None
                # Pick an eligible PS point with rambo, if not already done
                if retry==0:
                    p = pick_PS_point(process, options)
#               print "I use P_%i="%i,p
                try:
                    if progress_bar!=None:
                        progress_bar.update(i+1-start_index)
                    # Write it in the input file
                    PSPoint = format_PS_point(p,0)
                    dp_res=[]
                    dp_res.append(self.get_me_value(StabChecker,PSPoint,1,
                                                     split_orders=split_orders))
                    dp_dict['CTModeA']=dp_res[-1]
                    dp_res.append(self.get_me_value(StabChecker,PSPoint,2,
                                                     split_orders=split_orders))
                    dp_dict['CTModeB']=dp_res[-1]
                    for rotation in range(1,num_rotations+1):
                        PSPoint = format_PS_point(p,rotation)
                        dp_res.append(self.get_me_value(StabChecker,PSPoint,1,
                                                     split_orders=split_orders))
                        dp_dict['Rotation%i'%rotation]=dp_res[-1]
                        # Make sure all results make sense
                    if any([not res for res in dp_res]):
                        return None
                    dp_accuracy =((max(dp_res)-min(dp_res))/
                                                   abs(sum(dp_res)/len(dp_res)))
                    dp_dict['Accuracy'] = dp_accuracy
                    if dp_accuracy>accuracy_threshold:
                        if tool in [1,6]:
                            # Only CutTools or Ninja can use QP
                            UPS = [i,p]
                            qp_res=[]
                            PSPoint = format_PS_point(p,0)
                            qp_res.append(self.get_me_value(StabChecker,PSPoint,4,
                                                         split_orders=split_orders))
                            qp_dict['CTModeA']=qp_res[-1]
                            qp_res.append(self.get_me_value(StabChecker,PSPoint,5,
                                                         split_orders=split_orders))
                            qp_dict['CTModeB']=qp_res[-1]
                            for rotation in range(1,num_rotations+1):
                                PSPoint = format_PS_point(p,rotation)
                                qp_res.append(self.get_me_value(StabChecker,PSPoint,4,
                                                         split_orders=split_orders))
                                qp_dict['Rotation%i'%rotation]=qp_res[-1]
                            # Make sure all results make sense
                            if any([not res for res in qp_res]):
                                return None
                        
                            qp_accuracy = ((max(qp_res)-min(qp_res))/
                                                   abs(sum(qp_res)/len(qp_res)))
                            qp_dict['Accuracy']=qp_accuracy
                            if qp_accuracy>accuracy_threshold:
                                EPS = [i,p]
                        else:
                            # Simply consider the point as a UPS when not using
                            # CutTools
                            UPS = [i,p]

                except KeyboardInterrupt:
                    interrupted = True
                    break
                except IOError, e:
                    if e.errno == errno.EINTR:
                        if retry==100:
                            logger.error("Failed hundred times consecutively because"+
                                               " of system call interruptions.")
                            raise
                        else:
                            logger.debug("Recovered from a system call interruption."+\
                                        "PSpoint #%i, Attempt #%i."%(i,retry+1))
                            # Sleep for half a second. Safety measure.
                            time.sleep(0.5)                        
                        # We will retry this PS point
                        retry = retry+1
                        # Make sure the MadLoop process is properly killed
                        try:
                            StabChecker.kill()
                        except Exception: 
                            pass
                        StabChecker = subprocess.Popen(\
                               [pjoin(dir_path,'StabilityCheckDriver')], 
                               stdin=subprocess.PIPE, stdout=subprocess.PIPE, 
                                           stderr=subprocess.PIPE, cwd=dir_path)
                        continue
                    else:
                        raise
                
                # Successfully processed a PS point so,
                #  > reset retry
                retry = 0
                #  > Update the while loop counter variable
                i=i+1
            
                # Update the returned statistics
                DP_stability.append(dp_dict)
                QP_stability.append(qp_dict)
                if not EPS is None:
                    Exceptional_PS_points.append(EPS)
                if not UPS is None:
                    Unstable_PS_points.append(UPS)

            if progress_bar!=None:
                progress_bar.finish()
            if time_info:
                logger.info('Finished check on %s.'%datetime.datetime.now().strftime(\
                                                              "%d-%m-%Y %H:%M"))

            # Close the StabChecker process.
            if not interrupted:
                StabChecker.stdin.write('y\n')
            else:
                StabChecker.kill()
        
            #return_dict = {'DP_stability':DP_stability,
            #           'QP_stability':QP_stability,
            #           'Unstable_PS_points':Unstable_PS_points,
            #           'Exceptional_PS_points':Exceptional_PS_points}
        
            # Save the run for possible future use
            save_load_object.save_to_file(pjoin(dir_path,savefile%'_0'),\
                                          return_dict['Stability'][tool_name])

            if interrupted:
                break
        
        return_dict['Process'] =  matrix_element.get('processes')[0] if not \
                                                     reusing else matrix_element
        return return_dict

    @classmethod
    def get_me_value(cls, StabChecker, PSpoint, mode, hel=-1, mu_r=-1.0,
                                                               split_orders=-1):
        """ This version of get_me_value is simplified for the purpose of this
        class. No compilation is necessary. The CT mode can be specified."""

        # Reset the stdin with EOF character without closing it.
        StabChecker.stdin.write('\x1a')
        StabChecker.stdin.write('1\n')
        StabChecker.stdin.write('%d\n'%mode)   
        StabChecker.stdin.write('%s\n'%PSpoint)
        StabChecker.stdin.write('%.16E\n'%mu_r) 
        StabChecker.stdin.write('%d\n'%hel)
        StabChecker.stdin.write('%d\n'%split_orders)

        try:
            while True:
                output = StabChecker.stdout.readline()
                if output != '':
                    last_non_empty = output
                if output==' ##TAG#RESULT_START#TAG##\n':
                    break
                # Break if the checker has crashed for some reason.
                ret_code = StabChecker.poll()
                if not ret_code is None:
                    output = StabChecker.stdout.readline()
                    if output != '':
                        last_non_empty = output
                    error = StabChecker.stderr.readline()
                    raise MadGraph5Error, \
 "The MadLoop stability checker crashed with return code = %d, and last output:\n\nstdout: %s\nstderr: %s\n"%\
                                               (ret_code, last_non_empty, error)
                    
            res = ""
            while True:
                output = StabChecker.stdout.readline()
                if output != '':
                    last_non_empty = output
                if output==' ##TAG#RESULT_STOP#TAG##\n':
                    break
                else:
                    res += output
                ret_code = StabChecker.poll()                
                if not ret_code is None:
                    output = StabChecker.stdout.readline()
                    if output != '':
                        last_non_empty = output
                    error = StabChecker.stderr.readline()
                    raise MadGraph5Error, \
 "The MadLoop stability checker crashed with return code = %d, and last output:\n\nstdout: %s\nstderr: %s\n"%\
                                               (ret_code, last_non_empty, error)

            return cls.parse_check_output(res,format='tuple')[0][0]
        except IOError as e:
            logging.warning("Error while running MadLoop. Exception = %s"%str(e))
            raise e 

def evaluate_helicities(process, param_card = None, mg_root="", 
                                                          cmass_scheme = False):
    """ Perform a python evaluation of the matrix element independently for
    all possible helicity configurations for a fixed number of points N and 
    returns the average for each in the format [[hel_config, eval],...].
    This is used to determine what are the vanishing and dependent helicity 
    configurations at generation time and accordingly setup the output.
    This is not yet implemented at LO."""
    
    # Make sure this function is employed with a single process at LO
    assert isinstance(process,base_objects.Process)
    assert process.get('perturbation_couplings')==[]
    
    N_eval=50
    
    evaluator = MatrixElementEvaluator(process.get('model'), param_card,
                                            auth_skipping = False, reuse = True)
    
    amplitude = diagram_generation.Amplitude(process)
    matrix_element = helas_objects.HelasMatrixElement(amplitude,gen_color=False)
    
    cumulative_helEvals = []
    # Fill cumulative hel progressively with several evaluations of the ME.
    for i in range(N_eval):
        p, w_rambo = evaluator.get_momenta(process) 
        helEvals = evaluator.evaluate_matrix_element(\
                matrix_element, p = p, output = 'helEvals')['helEvals']
        if cumulative_helEvals==[]:
            cumulative_helEvals=copy.copy(helEvals)
        else:
            cumulative_helEvals = [[h[0],h[1]+helEvals[i][1]] for i, h in \
                                                 enumerate(cumulative_helEvals)]
            
    # Now normalize with the total number of evaluations
    cumulative_helEvals = [[h[0],h[1]/N_eval] for h in cumulative_helEvals]
    
    # As we are not in the context of a check command, so we clean the added
    # globals right away
    clean_added_globals(ADDED_GLOBAL)
    
    return cumulative_helEvals
    
def run_multiprocs_no_crossings(function, multiprocess, stored_quantities,
                                opt=None, options=None):
    """A wrapper function for running an iteration of a function over
    a multiprocess, without having to first create a process list
    (which makes a big difference for very large multiprocesses.
    stored_quantities is a dictionary for any quantities that we want
    to reuse between runs."""
    
    model = multiprocess.get('model')
    isids = [leg.get('ids') for leg in multiprocess.get('legs') \
              if not leg.get('state')]
    fsids = [leg.get('ids') for leg in multiprocess.get('legs') \
             if leg.get('state')]
    # Create dictionary between isids and antiids, to speed up lookup
    id_anti_id_dict = {}
    for id in set(tuple(sum(isids+fsids, []))):
        id_anti_id_dict[id] = model.get_particle(id).get_anti_pdg_code()
        id_anti_id_dict[model.get_particle(id).get_anti_pdg_code()] = id        
    sorted_ids = []
    results = []
    for is_prod in apply(itertools.product, isids):
        for fs_prod in apply(itertools.product, fsids):

            # Check if we have already checked the process
            if check_already_checked(is_prod, fs_prod, sorted_ids,
                                     multiprocess, model, id_anti_id_dict):
                continue
            # Generate process based on the selected ids
            process = multiprocess.get_process_with_legs(base_objects.LegList(\
                            [base_objects.Leg({'id': id, 'state':False}) for \
                             id in is_prod] + \
                            [base_objects.Leg({'id': id, 'state':True}) for \
                             id in fs_prod]))

            if opt is not None:
                if isinstance(opt, dict):
                    try:
                        value = opt[process.base_string()]
                    except Exception:
                        continue
                    result = function(process, stored_quantities, value, options=options)
                else:
                    result = function(process, stored_quantities, opt, options=options)
            else:
                result = function(process, stored_quantities, options=options)
                        
            if result:
                results.append(result)
            
    return results

#===============================================================================
# Helper function check_already_checked
#===============================================================================

def check_already_checked(is_ids, fs_ids, sorted_ids, process, model,
                          id_anti_id_dict = {}):
    """Check if process already checked, if so return True, otherwise add
    process and antiprocess to sorted_ids."""

    # Check if process is already checked
    if id_anti_id_dict:
        is_ids = [id_anti_id_dict[id] for id in \
                  is_ids]
    else:
        is_ids = [model.get_particle(id).get_anti_pdg_code() for id in \
                  is_ids]        

    ids = array.array('i', sorted(is_ids + list(fs_ids)) + \
                      [process.get('id')])

    if ids in sorted_ids:
        # We have already checked (a crossing of) this process
        return True

    # Add this process to tested_processes
    sorted_ids.append(ids)

    # Skip adding antiprocess below, since might be relevant too
    return False

#===============================================================================
# Generate a loop matrix element
#===============================================================================
def generate_loop_matrix_element(process_definition, reuse, output_path=None,
                        cmd = FakeInterface(), proc_name=None, loop_filter=None):
    """ Generate a loop matrix element from the process definition, and returns
    it along with the timing information dictionary.
    If reuse is True, it reuses the already output directory if found.
    There is the possibility of specifying the proc_name."""

    assert isinstance(process_definition,
                          (base_objects.ProcessDefinition,base_objects.Process))
    assert process_definition.get('perturbation_couplings')!=[]

    if isinstance(process_definition,base_objects.ProcessDefinition):
        if any(len(l.get('ids'))>1 for l in process_definition.get('legs')):
            raise InvalidCmd("This check can only be performed on single "+
                             " processes. (i.e. without multiparticle labels).")
    
        isids = [leg.get('ids')[0] for leg in process_definition.get('legs') \
                  if not leg.get('state')]
        fsids = [leg.get('ids')[0] for leg in process_definition.get('legs') \
                 if leg.get('state')]
    
        # Now generate a process based on the ProcessDefinition given in argument.
        process = process_definition.get_process(isids,fsids)
    else:
        process = process_definition
    
    if not output_path is None:
        root_path = output_path
    else:
        root_path = cmd._mgme_dir
    # By default, set all entries to None
    timing = {'Diagrams_generation': None,
              'n_loops': None,
              'HelasDiagrams_generation': None,
              'n_loop_groups': None,
              'n_loop_wfs': None,
              'loop_wfs_ranks': None}

    if proc_name:
        proc_dir = pjoin(root_path,proc_name)
    else:
        proc_dir = pjoin(root_path,"SAVED"+temp_dir_prefix+"_%s"%(
                               '_'.join(process.shell_string().split('_')[1:])))
    if reuse and os.path.isdir(proc_dir):
        logger.info("Reusing directory %s"%str(proc_dir))
        # If reusing, return process instead of matrix element
        return timing, process
    
    logger.info("Generating p%s"%process_definition.nice_string()[1:])

    start=time.time()
    try:
        amplitude = loop_diagram_generation.LoopAmplitude(process,
                                                        loop_filter=loop_filter)
    except InvalidCmd:
        # An error about the sanity of the process can be thrown, in which case
        # we return nothing
        return time.time()-start, None        
    if not amplitude.get('diagrams'):
        # Not matrix eleemnt for this process
        return time.time()-start, None

    # Make sure to disable loop_optimized_output when considering loop induced 
    # processes
    loop_optimized_output = cmd.options['loop_optimized_output']
    timing['Diagrams_generation']=time.time()-start
    timing['n_loops']=len(amplitude.get('loop_diagrams'))
    start=time.time()
    
    matrix_element = loop_helas_objects.LoopHelasMatrixElement(amplitude,
                        optimized_output = loop_optimized_output,gen_color=True)
    # Here, the alohaModel used for analytica computations and for the aloha
    # subroutine output will be different, so that some optimization is lost.
    # But that is ok for the check functionality.
    matrix_element.compute_all_analytic_information()
    timing['HelasDiagrams_generation']=time.time()-start
    
    if loop_optimized_output:
        timing['n_loop_groups']=len(matrix_element.get('loop_groups'))
        lwfs=[l for ldiag in matrix_element.get_loop_diagrams() for l in \
                                                ldiag.get('loop_wavefunctions')]
        timing['n_loop_wfs']=len(lwfs)
        timing['loop_wfs_ranks']=[]
        for rank in range(0,max([l.get_analytic_info('wavefunction_rank') \
                                                             for l in lwfs])+1):
            timing['loop_wfs_ranks'].append(\
                len([1 for l in lwfs if \
                               l.get_analytic_info('wavefunction_rank')==rank]))

    return timing, matrix_element

#===============================================================================
# check profile for loop process (timings + stability in one go)
#===============================================================================
def check_profile(process_definition, param_card = None,cuttools="",tir={},
             options = {}, cmd = FakeInterface(),output_path=None,MLOptions={}):
    """For a single loop process, check both its timings and then its stability
    in one go without regenerating it."""

    if 'reuse' not in options:
        keep_folder=False
    else:
        keep_folder = options['reuse']

    model=process_definition.get('model')

    timing1, matrix_element = generate_loop_matrix_element(process_definition,
                                    keep_folder,output_path=output_path,cmd=cmd)
    reusing = isinstance(matrix_element, base_objects.Process)
    options['reuse'] = reusing
    myProfiler = LoopMatrixElementTimer(cuttools_dir=cuttools,tir_dir=tir,
                                  model=model, output_path=output_path, cmd=cmd)

    if not myProfiler.loop_optimized_output:
        MLoptions={}
    else:
        MLoptions=MLOptions

    timing2 = myProfiler.time_matrix_element(matrix_element, reusing, 
                            param_card, keep_folder=keep_folder,options=options,
                            MLOptions = MLoptions) 
    
    timing2['reduction_tool'] = MLoptions['MLReductionLib'][0]

    if timing2 == None:
        return None, None

    # The timing info is made of the merged two dictionaries
    timing = dict(timing1.items()+timing2.items())
    stability = myProfiler.check_matrix_element_stability(matrix_element,                                            
                            options=options, infos_IN=timing,param_card=param_card,
                                                      keep_folder = keep_folder,
                                                      MLOptions = MLoptions)
    if stability == None:
        return None, None
    else:
        timing['loop_optimized_output']=myProfiler.loop_optimized_output
        stability['loop_optimized_output']=myProfiler.loop_optimized_output
        return timing, stability

#===============================================================================
# check_timing for loop processes
#===============================================================================
def check_stability(process_definition, param_card = None,cuttools="",tir={}, 
                               options=None,nPoints=100, output_path=None,
                               cmd = FakeInterface(), MLOptions = {}):
    """For a single loop process, give a detailed summary of the generation and
    execution timing."""

    if "reuse" in options:
        reuse=options['reuse']
    else:
        reuse=False

    reuse=options['reuse']
    keep_folder = reuse
    model=process_definition.get('model')

    timing, matrix_element = generate_loop_matrix_element(process_definition,
                                        reuse, output_path=output_path, cmd=cmd)
    reusing = isinstance(matrix_element, base_objects.Process)
    options['reuse'] = reusing
    myStabilityChecker = LoopMatrixElementTimer(cuttools_dir=cuttools,tir_dir=tir,
                                    output_path=output_path,model=model,cmd=cmd)

    if not myStabilityChecker.loop_optimized_output:
        MLoptions = {}
    else:
        MLoptions = MLOptions
        # Make sure that the poles computation is disabled for COLLIER
        if 'COLLIERComputeUVpoles' not in MLoptions:
            MLoptions['COLLIERComputeUVpoles']=False
        if 'COLLIERComputeIRpoles' not in MLoptions:
            MLoptions['COLLIERComputeIRpoles']=False
        # Use high required accuracy in COLLIER's requirement if not specified
        if 'COLLIERRequiredAccuracy' not in MLoptions:
            MLoptions['COLLIERRequiredAccuracy']=1e-13
        # Use loop-direction switching as stability test if not specifed (more reliable)
        if 'COLLIERUseInternalStabilityTest' not in MLoptions:
            MLoptions['COLLIERUseInternalStabilityTest']=False
        # Finally we *must* forbid the use of COLLIER global cache here, because it
        # does not work with the way we call independently CTMODERun 1 and 2
        # with the StabilityChecker.
        MLoptions['COLLIERGlobalCache'] = 0

        if "MLReductionLib" not in MLOptions:
            MLoptions["MLReductionLib"] = []
            if cuttools:
                MLoptions["MLReductionLib"].extend([1])
            if "iregi_dir" in tir:
                MLoptions["MLReductionLib"].extend([3])
            if "pjfry_dir" in tir:
                MLoptions["MLReductionLib"].extend([2])
            if "golem_dir" in tir:
                MLoptions["MLReductionLib"].extend([4])
            if "samurai_dir" in tir:
                MLoptions["MLReductionLib"].extend([5])
            if "ninja_dir" in tir:
                MLoptions["MLReductionLib"].extend([6])
            if "collier_dir" in tir:
                MLoptions["MLReductionLib"].extend([7])

    stability = myStabilityChecker.check_matrix_element_stability(matrix_element, 
                        options=options,param_card=param_card, 
                                                        keep_folder=keep_folder,
                                                        MLOptions=MLoptions)
    
    if stability == None:
        return None
    else:
        stability['loop_optimized_output']=myStabilityChecker.loop_optimized_output
        return stability

#===============================================================================
# check_timing for loop processes
#===============================================================================
def check_timing(process_definition, param_card= None, cuttools="",tir={},
                           output_path=None, options={}, cmd = FakeInterface(),
                                                                MLOptions = {}):                 
    """For a single loop process, give a detailed summary of the generation and
    execution timing."""

    if 'reuse' not in options:
        keep_folder = False
    else:
        keep_folder = options['reuse']
    model=process_definition.get('model')
    timing1, matrix_element = generate_loop_matrix_element(process_definition,
                                  keep_folder, output_path=output_path, cmd=cmd)
    reusing = isinstance(matrix_element, base_objects.Process)
    options['reuse'] = reusing
    myTimer = LoopMatrixElementTimer(cuttools_dir=cuttools,model=model,tir_dir=tir,
                                               output_path=output_path, cmd=cmd)

    if not myTimer.loop_optimized_output:
        MLoptions = {}
    else:
        MLoptions = MLOptions
        # Make sure that the poles computation is disabled for COLLIER
        if 'COLLIERComputeUVpoles' not in MLoptions:
            MLoptions['COLLIERComputeUVpoles']=False
        if 'COLLIERComputeIRpoles' not in MLoptions:
            MLoptions['COLLIERComputeIRpoles']=False
        # And the COLLIER global cache is active, if not specified
        if 'COLLIERGlobalCache' not in MLoptions:
            MLoptions['COLLIERGlobalCache']=-1
        # And time NINJA by default if not specified:
        if 'MLReductionLib' not in MLoptions or \
                                            len(MLoptions['MLReductionLib'])==0:
            MLoptions['MLReductionLib'] = [6]
            
    timing2 = myTimer.time_matrix_element(matrix_element, reusing, param_card,
                                     keep_folder = keep_folder, options=options,
                                     MLOptions = MLoptions)
    
    if timing2 == None:
        return None
    else:    
        # Return the merged two dictionaries
        res = dict(timing1.items()+timing2.items())
        res['loop_optimized_output']=myTimer.loop_optimized_output
        res['reduction_tool'] = MLoptions['MLReductionLib'][0]
        return res

#===============================================================================
# check_processes
#===============================================================================
def check_processes(processes, param_card = None, quick = [],cuttools="",tir={},
          options=None, reuse = False, output_path=None, cmd = FakeInterface()):
    """Check processes by generating them with all possible orderings
    of particles (which means different diagram building and Helas
    calls), and comparing the resulting matrix element values."""

    cmass_scheme = cmd.options['complex_mass_scheme']
    if isinstance(processes, base_objects.ProcessDefinition):
        # Generate a list of unique processes
        # Extract IS and FS ids
        multiprocess = processes
        model = multiprocess.get('model')

        # Initialize matrix element evaluation
        if multiprocess.get('perturbation_couplings')==[]:
            evaluator = MatrixElementEvaluator(model,
               auth_skipping = True, reuse = False, cmd = cmd)
        else:
            evaluator = LoopMatrixElementEvaluator(cuttools_dir=cuttools,tir_dir=tir, 
                            model=model, auth_skipping = True,
                            reuse = False, output_path=output_path, cmd = cmd)
       
        results = run_multiprocs_no_crossings(check_process,
                                              multiprocess,
                                              evaluator,
                                              quick,
                                              options)

        if "used_lorentz" not in evaluator.stored_quantities:
            evaluator.stored_quantities["used_lorentz"] = []
            
        if multiprocess.get('perturbation_couplings')!=[] and not reuse:
            # Clean temporary folders created for the running of the loop processes
            clean_up(output_path)
            
        return results, evaluator.stored_quantities["used_lorentz"]

    elif isinstance(processes, base_objects.Process):
        processes = base_objects.ProcessList([processes])
    elif isinstance(processes, base_objects.ProcessList):
        pass
    else:
        raise InvalidCmd("processes is of non-supported format")

    if not processes:
        raise InvalidCmd("No processes given")

    model = processes[0].get('model')

    # Initialize matrix element evaluation
    if processes[0].get('perturbation_couplings')==[]:
        evaluator = MatrixElementEvaluator(model, param_card,
               auth_skipping = True, reuse = False, cmd = cmd)
    else:
        evaluator = LoopMatrixElementEvaluator(cuttools_dir=cuttools, tir_dir=tir,
                                               model=model,param_card=param_card,
                                           auth_skipping = True, reuse = False,
                                           output_path=output_path, cmd = cmd)

    # Keep track of tested processes, matrix elements, color and already
    # initiated Lorentz routines, to reuse as much as possible
    sorted_ids = []
    comparison_results = []

    # Check process by process
    for process in processes:
        
        # Check if we already checked process        
        if check_already_checked([l.get('id') for l in process.get('legs') if \
                                  not l.get('state')],
                                 [l.get('id') for l in process.get('legs') if \
                                  l.get('state')],
                                 sorted_ids, process, model):
            continue
        # Get process result
        res = check_process(process, evaluator, quick, options)
        if res:
            comparison_results.append(res)

    if "used_lorentz" not in evaluator.stored_quantities:
        evaluator.stored_quantities["used_lorentz"] = []
    
    if processes[0].get('perturbation_couplings')!=[] and not reuse:
        # Clean temporary folders created for the running of the loop processes
        clean_up(output_path)    
    
    return comparison_results, evaluator.stored_quantities["used_lorentz"]

def check_process(process, evaluator, quick, options):
    """Check the helas calls for a process by generating the process
    using all different permutations of the process legs (or, if
    quick, use a subset of permutations), and check that the matrix
    element is invariant under this."""

    model = process.get('model')

    # Ensure that leg numbers are set
    for i, leg in enumerate(process.get('legs')):
        leg.set('number', i+1)

    logger.info("Checking crossings of %s" % \
                process.nice_string().replace('Process:', 'process'))

    process_matrix_elements = []

    # For quick checks, only test twp permutations with leg "1" in
    # each position
    if quick:
        leg_positions = [[] for leg in process.get('legs')]
        quick = range(1,len(process.get('legs')) + 1)

    values = []

    # Now, generate all possible permutations of the legs
    number_checked=0
    for legs in itertools.permutations(process.get('legs')):
        
        order = [l.get('number') for l in legs]
        if quick:
            found_leg = True
            for num in quick:
                # Only test one permutation for each position of the
                # specified legs
                leg_position = legs.index([l for l in legs if \
                                           l.get('number') == num][0])

                if not leg_position in leg_positions[num-1]:
                    found_leg = False
                    leg_positions[num-1].append(leg_position)

            if found_leg:
                continue
        
        # Further limit the total number of permutations checked to 3 for
        # loop processes.
        if quick and process.get('perturbation_couplings') and number_checked >3:
            continue

        legs = base_objects.LegList(legs)

        if order != range(1,len(legs) + 1):
            logger.info("Testing permutation: %s" % \
                        order)
        
        newproc = copy.copy(process)
        newproc.set('legs',legs)

        # Generate the amplitude for this process
        try:
            if newproc.get('perturbation_couplings')==[]:
                amplitude = diagram_generation.Amplitude(newproc)
            else:
                # Change the cutting method every two times.
                loop_base_objects.cutting_method = 'optimal' if \
                                            number_checked%2 == 0 else 'default'
                amplitude = loop_diagram_generation.LoopAmplitude(newproc)
        except InvalidCmd:
            result=False
        else:
            result = amplitude.get('diagrams')
        # Make sure to re-initialize the cutting method to the original one.
        loop_base_objects.cutting_method = 'optimal'
        
        if not result:
            # This process has no diagrams; go to next process
            logging.info("No diagrams for %s" % \
                         process.nice_string().replace('Process', 'process'))
            break

        if order == range(1,len(legs) + 1):
            # Generate phase space point to use
            p, w_rambo = evaluator.get_momenta(process, options)

        # Generate the HelasMatrixElement for the process
        if not isinstance(amplitude,loop_diagram_generation.LoopAmplitude):
            matrix_element = helas_objects.HelasMatrixElement(amplitude,
                                                          gen_color=False)
        else:
            matrix_element = loop_helas_objects.LoopHelasMatrixElement(amplitude,
                               optimized_output=evaluator.loop_optimized_output)

        # The loop diagrams are always the same in the basis, so that the
        # LoopHelasMatrixElement always look alike. One needs to consider
        # the crossing no matter what then.
        if amplitude.get('process').get('has_born'):
            # But the born diagrams will change depending on the order of the
            # particles in the process definition
            if matrix_element in process_matrix_elements:
                # Exactly the same matrix element has been tested
                # for other permutation of same process
                continue

        process_matrix_elements.append(matrix_element)

        res = evaluator.evaluate_matrix_element(matrix_element, p = p, 
                                                                options=options)
        if res == None:
            break

        values.append(res[0])
        number_checked += 1

        # Check if we failed badly (1% is already bad) - in that
        # case done for this process
        if abs(max(values)) + abs(min(values)) > 0 and \
               2 * abs(max(values) - min(values)) / \
               (abs(max(values)) + abs(min(values))) > 0.01:
            break
    
    # Check if process was interrupted
    if not values:
        return None

    # Done with this process. Collect values, and store
    # process and momenta
    diff = 0
    if abs(max(values)) + abs(min(values)) > 0:
        diff = 2* abs(max(values) - min(values)) / \
               (abs(max(values)) + abs(min(values)))

    # be more tolerant with loop processes
    if process.get('perturbation_couplings'):
        passed = diff < 1.e-5
    else:
        passed = diff < 1.e-8        

    return {"process": process,
            "momenta": p,
            "values": values,
            "difference": diff,
            "passed": passed}

def clean_up(mg_root):
    """Clean-up the possible left-over outputs from 'evaluate_matrix element' of
    the LoopMatrixEvaluator (when its argument proliferate is set to true). """
    
    if mg_root is None:
        pass
    
    directories = misc.glob('%s*' % temp_dir_prefix, mg_root)
    if directories != []:
        logger.debug("Cleaning temporary %s* check runs."%temp_dir_prefix)
    for dir in directories:
        # For safety make sure that the directory contains a folder SubProcesses
        if os.path.isdir(pjoin(dir,'SubProcesses')):
            shutil.rmtree(dir)

def format_output(output,format):
    """ Return a string for 'output' with the specified format. If output is 
    None, it returns 'NA'."""
    
    if output!=None:
        return format%output
    else:
        return 'NA'

def output_profile(myprocdef, stability, timing, output_path, reusing=False):
    """Present the results from a timing and stability consecutive check"""

    opt = timing['loop_optimized_output']

    text = 'Timing result for the '+('optimized' if opt else 'default')+\
                                                                    ' output:\n'
    text += output_timings(myprocdef,timing)

    text += '\nStability result for the '+('optimized' if opt else 'default')+\
                                                                    ' output:\n'
    text += output_stability(stability,output_path, reusing=reusing)

    mode = 'optimized' if opt else 'default'
    logFilePath =  pjoin(output_path, 'profile_%s_%s.log'\
                                    %(mode,stability['Process'].shell_string()))        
    logFile = open(logFilePath, 'w')
    logFile.write(text)
    logFile.close()
    logger.info('Log of this profile check was output to file %s'\
                                                              %str(logFilePath))
    return text

def output_stability(stability, output_path, reusing=False):
    """Present the result of a stability check in a nice format.
    The full info is printed out in 'Stability_result_<proc_shell_string>.dat'
    under the MadGraph5_aMC@NLO root folder (output_path)"""
    
    def accuracy(eval_list):
        """ Compute the accuracy from different evaluations."""
        return (2.0*(max(eval_list)-min(eval_list))/
                                             abs(max(eval_list)+min(eval_list)))
    
    def best_estimate(eval_list):
        """ Returns the best estimate from different evaluations."""
        return (max(eval_list)+min(eval_list))/2.0
    
    def loop_direction_test_power(eval_list):
        """ Computes the loop direction test power P is computed as follow:
          P = accuracy(loop_dir_test) / accuracy(all_test)
        So that P is large if the loop direction test is effective.
        The tuple returned is (log(median(P)),log(min(P)),frac)
        where frac is the fraction of events with powers smaller than -3
        which means events for which the reading direction test shows an
        accuracy three digits higher than it really is according to the other
        tests."""
        powers=[]
        for eval in eval_list:
            loop_dir_evals = [eval['CTModeA'],eval['CTModeB']]
            # CTModeA is the reference so we keep it in too
            other_evals = [eval[key] for key in eval.keys() if key not in \
                                                         ['CTModeB','Accuracy']]
            if accuracy(other_evals)!=0.0 and accuracy(loop_dir_evals)!=0.0:
                powers.append(accuracy(loop_dir_evals)/accuracy(other_evals))
        
        n_fail=0
        for p in powers:
            if (math.log(p)/math.log(10))<-3:
                n_fail+=1
                
        if len(powers)==0:
            return (None,None,None)

        return (math.log(median(powers))/math.log(10),
                math.log(min(powers))/math.log(10),
                n_fail/len(powers))
        
    def test_consistency(dp_eval_list, qp_eval_list):
        """ Computes the consistency test C from the DP and QP evaluations.
          C = accuracy(all_DP_test) / abs(best_QP_eval-best_DP_eval)
        So a consistent test would have C as close to one as possible.
        The tuple returned is (log(median(C)),log(min(C)),log(max(C)))"""
        consistencies = []
        for dp_eval, qp_eval in zip(dp_eval_list,qp_eval_list):
            dp_evals = [dp_eval[key] for key in dp_eval.keys() \
                                                             if key!='Accuracy']
            qp_evals = [qp_eval[key] for key in qp_eval.keys() \
                                                             if key!='Accuracy']
            if (abs(best_estimate(qp_evals)-best_estimate(dp_evals)))!=0.0 and \
               accuracy(dp_evals)!=0.0:
                consistencies.append(accuracy(dp_evals)/(abs(\
                              best_estimate(qp_evals)-best_estimate(dp_evals))))

        if len(consistencies)==0:
            return (None,None,None)

        return (math.log(median(consistencies))/math.log(10),
                math.log(min(consistencies))/math.log(10),
                math.log(max(consistencies))/math.log(10))
    
    def median(orig_list):
        """ Find the median of a sorted float list. """
        list=copy.copy(orig_list)
        list.sort()
        if len(list)%2==0:
            return (list[int((len(list)/2)-1)]+list[int(len(list)/2)])/2.0
        else:
            return list[int((len(list)-1)/2)]

    # Define shortcut
    f = format_output   
        
    opt = stability['loop_optimized_output']

    mode = 'optimized' if opt else 'default'
    process = stability['Process']
    res_str = "Stability checking for %s (%s mode)\n"\
                                           %(process.nice_string()[9:],mode)

    logFile = open(pjoin(output_path, 'stability_%s_%s.log'\
                                           %(mode,process.shell_string())), 'w')

    logFile.write('Stability check results\n\n')
    logFile.write(res_str)
    data_plot_dict={}
    accuracy_dict={}
    nPSmax=0
    max_acc=0.0
    min_acc=1.0
    if stability['Stability']:
        toolnames= stability['Stability'].keys()
        toolnamestr="     |     ".join(tn+
                                ''.join([' ']*(10-len(tn))) for tn in toolnames)
        DP_stability = [[eval['Accuracy'] for eval in stab['DP_stability']] \
                        for key,stab in stability['Stability'].items()]
        med_dp_stab_str="     |     ".join([f(median(dp_stab),'%.2e  ') for dp_stab in  DP_stability])
        min_dp_stab_str="     |     ".join([f(min(dp_stab),'%.2e  ') for dp_stab in  DP_stability])
        max_dp_stab_str="     |     ".join([f(max(dp_stab),'%.2e  ') for dp_stab in  DP_stability])
        UPS = [stab['Unstable_PS_points'] for key,stab in stability['Stability'].items()]
        res_str_i  = "\n= Tool (DoublePrec for CT).......   %s\n"%toolnamestr
        len_PS=["%i"%len(evals)+\
             ''.join([' ']*(10-len("%i"%len(evals)))) for evals in DP_stability]
        len_PS_str="     |     ".join(len_PS)
        res_str_i += "|= Number of PS points considered   %s\n"%len_PS_str        
        res_str_i += "|= Median accuracy...............   %s\n"%med_dp_stab_str
        res_str_i += "|= Max accuracy..................   %s\n"%min_dp_stab_str
        res_str_i += "|= Min accuracy..................   %s\n"%max_dp_stab_str
        pmedminlist=[]
        pfraclist=[]
        for key,stab in stability['Stability'].items():
            (pmed,pmin,pfrac)=loop_direction_test_power(stab['DP_stability'])
            ldtest_str = "%s,%s"%(f(pmed,'%.1f'),f(pmin,'%.1f'))
            pfrac_str = f(pfrac,'%.2e')
            pmedminlist.append(ldtest_str+''.join([' ']*(10-len(ldtest_str))))
            pfraclist.append(pfrac_str+''.join([' ']*(10-len(pfrac_str))))
        pmedminlist_str="     |     ".join(pmedminlist)
        pfraclist_str="     |     ".join(pfraclist)
        res_str_i += "|= Overall DP loop_dir test power   %s\n"%pmedminlist_str
        res_str_i += "|= Fraction of evts with power<-3   %s\n"%pfraclist_str
        len_UPS=["%i"%len(upup)+\
                        ''.join([' ']*(10-len("%i"%len(upup)))) for upup in UPS]
        len_UPS_str="     |     ".join(len_UPS)
        res_str_i += "|= Number of Unstable PS points     %s\n"%len_UPS_str
        res_str_i += \
            """
= Legend for the statistics of the stability tests. (all log below ar log_10)
The loop direction test power P is computed as follow:
    P = accuracy(loop_dir_test) / accuracy(all_other_test)
    So that log(P) is positive if the loop direction test is effective.
  The tuple printed out is (log(median(P)),log(min(P)))
  The consistency test C is computed when QP evaluations are available:
     C = accuracy(all_DP_test) / abs(best_QP_eval-best_DP_eval)
  So a consistent test would have log(C) as close to zero as possible.
  The tuple printed out is (log(median(C)),log(min(C)),log(max(C)))\n"""
        res_str+=res_str_i
    for key in stability['Stability'].keys():
        toolname=key
        stab=stability['Stability'][key]
        DP_stability = [eval['Accuracy'] for eval in stab['DP_stability']]
        # Remember that an evaluation which did not require QP has an empty dictionary
        QP_stability = [eval['Accuracy'] if eval!={} else -1.0 for eval in \
                                                      stab['QP_stability']]
        nPS = len(DP_stability)
        if nPS>nPSmax:nPSmax=nPS
        UPS = stab['Unstable_PS_points']
        UPS_stability_DP = [DP_stability[U[0]] for U in UPS]
        UPS_stability_QP = [QP_stability[U[0]] for U in UPS]
        EPS = stab['Exceptional_PS_points']
        EPS_stability_DP = [DP_stability[E[0]] for E in EPS]
        EPS_stability_QP = [QP_stability[E[0]] for E in EPS]
        res_str_i = ""
        # Use nicer name for the XML tag in the log file
        xml_toolname = {'GOLEM95':'GOLEM','IREGI':'IREGI',
                        'CUTTOOLS':'CUTTOOLS','PJFRY++':'PJFRY',
                        'NINJA':'NINJA','SAMURAI':'SAMURAI',
                        'COLLIER':'COLLIER'}[toolname.upper()]
        if len(UPS)>0:
            res_str_i = "\nDetails of the %d/%d UPS encountered by %s\n"\
                                                        %(len(UPS),nPS,toolname)
            prefix = 'DP' if toolname=='CutTools' else '' 
            res_str_i += "|= %s Median inaccuracy.......... %s\n"\
                                    %(prefix,f(median(UPS_stability_DP),'%.2e'))
            res_str_i += "|= %s Max accuracy............... %s\n"\
                                       %(prefix,f(min(UPS_stability_DP),'%.2e'))
            res_str_i += "|= %s Min accuracy............... %s\n"\
                                       %(prefix,f(max(UPS_stability_DP),'%.2e'))
            (pmed,pmin,pfrac)=loop_direction_test_power(\
                                 [stab['DP_stability'][U[0]] for U in UPS])
            if toolname=='CutTools':
                res_str_i += "|= UPS DP loop_dir test power.... %s,%s\n"\
                                                %(f(pmed,'%.1f'),f(pmin,'%.1f'))
                res_str_i += "|= UPS DP fraction with power<-3. %s\n"\
                                                                %f(pfrac,'%.2e')
                res_str_i += "|= QP Median accuracy............ %s\n"\
                                             %f(median(UPS_stability_QP),'%.2e')
                res_str_i += "|= QP Max accuracy............... %s\n"\
                                                %f(min(UPS_stability_QP),'%.2e')
                res_str_i += "|= QP Min accuracy............... %s\n"\
                                                %f(max(UPS_stability_QP),'%.2e')
                (pmed,pmin,pfrac)=loop_direction_test_power(\
                                     [stab['QP_stability'][U[0]] for U in UPS])
                res_str_i += "|= UPS QP loop_dir test power.... %s,%s\n"\
                                                %(f(pmed,'%.1f'),f(pmin,'%.1f'))
                res_str_i += "|= UPS QP fraction with power<-3. %s\n"%f(pfrac,'%.2e')
                (pmed,pmin,pmax)=test_consistency(\
                                     [stab['DP_stability'][U[0]] for U in UPS],
                                     [stab['QP_stability'][U[0]] for U in UPS])
                res_str_i += "|= DP vs QP stab test consistency %s,%s,%s\n"\
                                     %(f(pmed,'%.1f'),f(pmin,'%.1f'),f(pmax,'%.1f'))
            if len(EPS)==0:    
                res_str_i += "= Number of Exceptional PS points : 0\n"
        if len(EPS)>0:
            res_str_i = "\nDetails of the %d/%d EPS encountered by %s\n"\
                                                        %(len(EPS),nPS,toolname)
            res_str_i += "|= DP Median accuracy............ %s\n"\
                                             %f(median(EPS_stability_DP),'%.2e')
            res_str_i += "|= DP Max accuracy............... %s\n"\
                                                %f(min(EPS_stability_DP),'%.2e')
            res_str_i += "|= DP Min accuracy............... %s\n"\
                                                %f(max(EPS_stability_DP),'%.2e')
            pmed,pmin,pfrac=loop_direction_test_power(\
                                 [stab['DP_stability'][E[0]] for E in EPS])
            res_str_i += "|= EPS DP loop_dir test power.... %s,%s\n"\
                                                %(f(pmed,'%.1f'),f(pmin,'%.1f'))
            res_str_i += "|= EPS DP fraction with power<-3. %s\n"\
                                                                %f(pfrac,'%.2e')
            res_str_i += "|= QP Median accuracy............ %s\n"\
                                             %f(median(EPS_stability_QP),'%.2e')
            res_str_i += "|= QP Max accuracy............... %s\n"\
                                                %f(min(EPS_stability_QP),'%.2e')
            res_str_i += "|= QP Min accuracy............... %s\n"\
                                                %f(max(EPS_stability_QP),'%.2e')
            pmed,pmin,pfrac=loop_direction_test_power(\
                                 [stab['QP_stability'][E[0]] for E in EPS])
            res_str_i += "|= EPS QP loop_dir test power.... %s,%s\n"\
                                                %(f(pmed,'%.1f'),f(pmin,'%.1f'))
            res_str_i += "|= EPS QP fraction with power<-3. %s\n"%f(pfrac,'%.2e')

        logFile.write(res_str_i)

        if len(EPS)>0:
            logFile.write('\nFull details of the %i EPS encountered by %s.\n'\
                                                           %(len(EPS),toolname))
            logFile.write('<EPS_data reduction=%s>\n'%xml_toolname.upper())
            for i, eps in enumerate(EPS):
                logFile.write('\nEPS #%i\n'%(i+1))
                logFile.write('\n'.join(['  '+' '.join(['%.16E'%pi for pi in p]) \
                                                              for p in eps[1]]))
                logFile.write('\n  DP accuracy :  %.4e\n'%DP_stability[eps[0]])
                logFile.write('  QP accuracy :  %.4e\n'%QP_stability[eps[0]])
            logFile.write('</EPS_data>\n')
        if len(UPS)>0:
            logFile.write('\nFull details of the %i UPS encountered by %s.\n'\
                                                           %(len(UPS),toolname))
            logFile.write('<UPS_data reduction=%s>\n'%xml_toolname.upper())
            for i, ups in enumerate(UPS):
                logFile.write('\nUPS #%i\n'%(i+1))
                logFile.write('\n'.join(['  '+' '.join(['%.16E'%pi for pi in p]) \
                                                              for p in ups[1]]))
                logFile.write('\n  DP accuracy :  %.4e\n'%DP_stability[ups[0]])
                logFile.write('  QP accuracy :  %.4e\n'%QP_stability[ups[0]])
            logFile.write('</UPS_data>\n')

        logFile.write('\nData entries for the stability plot.\n')
        logFile.write('First row is a maximal accuracy delta, second is the '+\
                  'fraction of events with DP accuracy worse than delta.\n')
        logFile.write('<plot_data reduction=%s>\n'%xml_toolname.upper())
    # Set the x-range so that it spans [10**-17,10**(min_digit_accuracy)]
        if max(DP_stability)>0.0:
            min_digit_acc=int(math.log(max(DP_stability))/math.log(10))
            if min_digit_acc>=0:
                min_digit_acc = min_digit_acc+1
            accuracies=[10**(-17+(i/5.0)) for i in range(5*(17+min_digit_acc)+1)]
        else:
            logFile.writelines('%.4e  %.4e\n'%(accuracies[i], 0.0) for i in \
                                                         range(len(accuracies)))      
            logFile.write('</plot_data>\n')
            res_str_i += '\nPerfect accuracy over all the trial PS points. No plot'+\
                                                              ' is output then.'
            logFile.write('Perfect accuracy over all the trial PS points.')
            res_str +=res_str_i
            continue

        accuracy_dict[toolname]=accuracies
        if max(accuracies) > max_acc: max_acc=max(accuracies)
        if min(accuracies) < min_acc: min_acc=min(accuracies)
        data_plot=[]
        for acc in accuracies:
            data_plot.append(float(len([d for d in DP_stability if d>acc]))\
                                                      /float(len(DP_stability)))
        data_plot_dict[toolname]=data_plot
        
        logFile.writelines('%.4e  %.4e\n'%(accuracies[i], data_plot[i]) for i in \
                                                         range(len(accuracies)))
        logFile.write('</plot_data>\n')
        logFile.write('\nList of accuracies recorded for the %i evaluations with %s\n'\
                                                                %(nPS,toolname))
        logFile.write('First row is DP, second is QP (if available).\n\n')
        logFile.write('<accuracies reduction=%s>\n'%xml_toolname.upper())
        logFile.writelines('%.4e  '%DP_stability[i]+('NA\n' if QP_stability[i]==-1.0 \
                             else '%.4e\n'%QP_stability[i]) for i in range(nPS))
        logFile.write('</accuracies>\n')
        res_str+=res_str_i
    logFile.close()
    res_str += "\n= Stability details of the run are output to the file"+\
                          " stability_%s_%s.log\n"%(mode,process.shell_string())
                          
    # Bypass the plotting if the madgraph logger has a FileHandler (like it is
    # done in the check command acceptance test) because in this case it makes
    # no sense to plot anything.
    if any(isinstance(handler,logging.FileHandler) for handler in \
                                        logging.getLogger('madgraph').handlers):
        return res_str

    try:
        import matplotlib.pyplot as plt
        colorlist=['b','r','g','y','m','c','k']
        for i,key in enumerate(data_plot_dict.keys()):
            color=colorlist[i]
            data_plot=data_plot_dict[key]
            accuracies=accuracy_dict[key]
            plt.plot(accuracies, data_plot, color=color, marker='', linestyle='-',\
                     label=key)
        plt.axis([min_acc,max_acc,\
                               10**(-int(math.log(nPSmax-0.5)/math.log(10))-1), 1])
        plt.yscale('log')
        plt.xscale('log')
        plt.title('Stability plot for %s (%s mode, %d points)'%\
                                           (process.nice_string()[9:],mode,nPSmax))
        plt.ylabel('Fraction of events')
        plt.xlabel('Maximal precision')
        plt.legend()
        if not reusing:
            logger.info('Some stability statistics will be displayed once you '+\
                                                        'close the plot window')
            plt.show()
        else:
            fig_output_file = str(pjoin(output_path, 
                     'stability_plot_%s_%s.png'%(mode,process.shell_string())))
            logger.info('Stability plot output to file %s. '%fig_output_file)
            plt.savefig(fig_output_file)
        return res_str
    except Exception as e:
        if isinstance(e, ImportError):
            res_str += "\n= Install matplotlib to get a "+\
                               "graphical display of the results of this check."
        else:
            res_str += "\n= Could not produce the stability plot because of "+\
                                                "the following error: %s"%str(e)
        return res_str
  
def output_timings(process, timings):
    """Present the result of a timings check in a nice format """
    
    # Define shortcut
    f = format_output
    loop_optimized_output = timings['loop_optimized_output']
    reduction_tool        = bannermod.MadLoopParam._ID_reduction_tool_map[
                                                      timings['reduction_tool']]
    
    res_str = "%s \n"%process.nice_string()
    try:
        gen_total = timings['HELAS_MODEL_compilation']+\
                    timings['HelasDiagrams_generation']+\
                    timings['Process_output']+\
                    timings['Diagrams_generation']+\
                    timings['Process_compilation']+\
                    timings['Initialization']
    except TypeError:
        gen_total = None
    res_str += "\n= Generation time total...... ========== %s\n"%f(gen_total,'%.3gs')
    res_str += "|= Diagrams generation....... %s\n"\
                                       %f(timings['Diagrams_generation'],'%.3gs')
    res_str += "|= Helas Diagrams generation. %s\n"\
                                  %f(timings['HelasDiagrams_generation'],'%.3gs')
    res_str += "|= Process output............ %s\n"\
                                            %f(timings['Process_output'],'%.3gs')
    res_str += "|= HELAS+model compilation... %s\n"\
                                   %f(timings['HELAS_MODEL_compilation'],'%.3gs')
    res_str += "|= Process compilation....... %s\n"\
                                       %f(timings['Process_compilation'],'%.3gs')
    res_str += "|= Initialization............ %s\n"\
                                            %f(timings['Initialization'],'%.3gs')

    res_str += "\n= Reduction tool tested...... %s\n"%reduction_tool
    res_str += "\n= Helicity sum time / PSpoint ========== %.3gms\n"\
                                    %(timings['run_unpolarized_total']*1000.0)
    if loop_optimized_output:
        coef_time=timings['run_unpolarized_coefs']*1000.0
        loop_time=(timings['run_unpolarized_total']-\
                                        timings['run_unpolarized_coefs'])*1000.0
        total=coef_time+loop_time
        res_str += "|= Coefs. computation time... %.3gms (%d%%)\n"\
                                  %(coef_time,int(round(100.0*coef_time/total)))
        res_str += "|= Loop evaluation time...... %.3gms (%d%%)\n"\
                                  %(loop_time,int(round(100.0*loop_time/total)))
    res_str += "\n= One helicity time / PSpoint ========== %.3gms\n"\
                                    %(timings['run_polarized_total']*1000.0)
    if loop_optimized_output:
        coef_time=timings['run_polarized_coefs']*1000.0
        loop_time=(timings['run_polarized_total']-\
                                        timings['run_polarized_coefs'])*1000.0
        total=coef_time+loop_time        
        res_str += "|= Coefs. computation time... %.3gms (%d%%)\n"\
                                  %(coef_time,int(round(100.0*coef_time/total)))
        res_str += "|= Loop evaluation time...... %.3gms (%d%%)\n"\
                                  %(loop_time,int(round(100.0*loop_time/total)))
    res_str += "\n= Miscellaneous ========================\n"
    res_str += "|= Number of hel. computed... %s/%s\n"\
                %(f(timings['n_contrib_hel'],'%d'),f(timings['n_tot_hel'],'%d'))
    res_str += "|= Number of loop diagrams... %s\n"%f(timings['n_loops'],'%d')
    if loop_optimized_output:
        res_str += "|= Number of loop groups..... %s\n"\
                                               %f(timings['n_loop_groups'],'%d')
        res_str += "|= Number of loop wfs........ %s\n"\
                                                  %f(timings['n_loop_wfs'],'%d')
        if timings['loop_wfs_ranks']!=None:
            for i, r in enumerate(timings['loop_wfs_ranks']):
                res_str += "||= # of loop wfs of rank %d.. %d\n"%(i,r)
    res_str += "|= Loading time (Color data). ~%.3gms\n"\
                                               %(timings['Booting_time']*1000.0)
    res_str += "|= Maximum RAM usage (rss)... %s\n"\
                                  %f(float(timings['ram_usage']/1000.0),'%.3gMb')                                            
    res_str += "\n= Output disk size =====================\n"
    res_str += "|= Source directory sources.. %s\n"%f(timings['du_source'],'%sb')
    res_str += "|= Process sources........... %s\n"%f(timings['du_process'],'%sb')    
    res_str += "|= Color and helicity data... %s\n"%f(timings['du_color'],'%sb')
    res_str += "|= Executable size........... %s\n"%f(timings['du_exe'],'%sb')
    
    return res_str

def output_comparisons(comparison_results):
    """Present the results of a comparison in a nice list format
       mode short: return the number of fail process
    """    
    proc_col_size = 17
    pert_coupl = comparison_results[0]['process']['perturbation_couplings']
    if pert_coupl:
        process_header = "Process [virt="+" ".join(pert_coupl)+"]"
    else:
        process_header = "Process"

    if len(process_header) + 1 > proc_col_size:
        proc_col_size = len(process_header) + 1

    for proc in comparison_results:
        if len(proc['process'].base_string()) + 1 > proc_col_size:
            proc_col_size = len(proc['process'].base_string()) + 1

    col_size = 18

    pass_proc = 0
    fail_proc = 0
    no_check_proc = 0

    failed_proc_list = []
    no_check_proc_list = []

    res_str = fixed_string_length(process_header, proc_col_size) + \
              fixed_string_length("Min element", col_size) + \
              fixed_string_length("Max element", col_size) + \
              fixed_string_length("Relative diff.", col_size) + \
              "Result"

    for result in comparison_results:
        proc = result['process'].base_string()
        values = result['values']
        
        if len(values) <= 1:
            res_str += '\n' + fixed_string_length(proc, proc_col_size) + \
                   "    * No permutations, process not checked *" 
            no_check_proc += 1
            no_check_proc_list.append(result['process'].nice_string())
            continue

        passed = result['passed']

        res_str += '\n' + fixed_string_length(proc, proc_col_size) + \
                   fixed_string_length("%1.10e" % min(values), col_size) + \
                   fixed_string_length("%1.10e" % max(values), col_size) + \
                   fixed_string_length("%1.10e" % result['difference'],
                                       col_size)
        if passed:
            pass_proc += 1
            res_str += "Passed"
        else:
            fail_proc += 1
            failed_proc_list.append(result['process'].nice_string())
            res_str += "Failed"

    res_str += "\nSummary: %i/%i passed, %i/%i failed" % \
                (pass_proc, pass_proc + fail_proc,
                 fail_proc, pass_proc + fail_proc)

    if fail_proc != 0:
        res_str += "\nFailed processes: %s" % ', '.join(failed_proc_list)
    if no_check_proc != 0:
        res_str += "\nNot checked processes: %s" % ', '.join(no_check_proc_list)

    return res_str

def fixed_string_length(mystr, length):
    """Helper function to fix the length of a string by cutting it 
    or adding extra space."""
    
    if len(mystr) > length:
        return mystr[0:length]
    else:
        return mystr + " " * (length - len(mystr))
    

#===============================================================================
# check_gauge
#===============================================================================
def check_gauge(processes, param_card = None,cuttools="", tir={}, reuse = False, 
                         options=None, output_path=None, cmd = FakeInterface()):
    """Check gauge invariance of the processes by using the BRS check.
    For one of the massless external bosons (e.g. gluon or photon), 
    replace the polarization vector (epsilon_mu) with its momentum (p_mu)
    """
    cmass_scheme = cmd.options['complex_mass_scheme']
    if isinstance(processes, base_objects.ProcessDefinition):
        # Generate a list of unique processes
        # Extract IS and FS ids
        multiprocess = processes

        model = multiprocess.get('model')        
        # Initialize matrix element evaluation
        if multiprocess.get('perturbation_couplings')==[]:
            evaluator = MatrixElementEvaluator(model, param_card,cmd= cmd,
                                           auth_skipping = True, reuse = False)
        else:
            evaluator = LoopMatrixElementEvaluator(cuttools_dir=cuttools,tir_dir=tir,
                                           cmd=cmd,model=model, param_card=param_card,
                                           auth_skipping = False, reuse = False,
                                           output_path=output_path)

        if not cmass_scheme and multiprocess.get('perturbation_couplings')==[]:
            # Set all widths to zero for gauge check
            logger.info('Set All width to zero for non complex mass scheme checks')
            for particle in evaluator.full_model.get('particles'):
                if particle.get('width') != 'ZERO':
                    evaluator.full_model.get('parameter_dict')[particle.get('width')] = 0.
        results = run_multiprocs_no_crossings(check_gauge_process,
                                           multiprocess,
                                           evaluator,
                                           options=options
                                           )
        
        if multiprocess.get('perturbation_couplings')!=[] and not reuse:
            # Clean temporary folders created for the running of the loop processes
            clean_up(output_path)
        
        return results

    elif isinstance(processes, base_objects.Process):
        processes = base_objects.ProcessList([processes])
    elif isinstance(processes, base_objects.ProcessList):
        pass
    else:
        raise InvalidCmd("processes is of non-supported format")

    assert processes, "No processes given"

    model = processes[0].get('model')

    # Initialize matrix element evaluation
    if processes[0].get('perturbation_couplings')==[]:
        evaluator = MatrixElementEvaluator(model, param_card,
                                       auth_skipping = True, reuse = False, 
                                       cmd = cmd)
    else:
        evaluator = LoopMatrixElementEvaluator(cuttools_dir=cuttools,tir_dir=tir,
                                           model=model, param_card=param_card,
                                           auth_skipping = False, reuse = False,
                                           output_path=output_path, cmd = cmd)
    comparison_results = []
    comparison_explicit_flip = []

    # For each process, make sure we have set up leg numbers:
    for process in processes:
        # Check if we already checked process
        #if check_already_checked([l.get('id') for l in process.get('legs') if \
        #                          not l.get('state')],
        ##                         [l.get('id') for l in process.get('legs') if \
        #                          l.get('state')],
        #                         sorted_ids, process, model):
        #    continue
        
        # Get process result
        result = check_gauge_process(process, evaluator,options=options)
        if result:
            comparison_results.append(result)

    if processes[0].get('perturbation_couplings')!=[] and not reuse:
        # Clean temporary folders created for the running of the loop processes
        clean_up(output_path)
            
    return comparison_results


def check_gauge_process(process, evaluator, options=None):
    """Check gauge invariance for the process, unless it is already done."""

    model = process.get('model')

    # Check that there are massless vector bosons in the process
    found_gauge = False
    for i, leg in enumerate(process.get('legs')):
        part = model.get_particle(leg.get('id'))
        if part.get('spin') == 3 and part.get('mass').lower() == 'zero':
            found_gauge = True
            break
    if not found_gauge:
        logger.info("No ward identity for %s" % \
                process.nice_string().replace('Process', 'process'))
        # This process can't be checked
        return None

    for i, leg in enumerate(process.get('legs')):
        leg.set('number', i+1)

    logger.info("Checking ward identities for %s" % \
                process.nice_string().replace('Process', 'process'))

    legs = process.get('legs')
    # Generate a process with these legs
    # Generate the amplitude for this process
    try:
        if process.get('perturbation_couplings')==[]:
            amplitude = diagram_generation.Amplitude(process)
        else:
            amplitude = loop_diagram_generation.LoopAmplitude(process)
    except InvalidCmd:
        logging.info("No diagrams for %s" % \
                         process.nice_string().replace('Process', 'process'))
        return None    
    if not amplitude.get('diagrams'):
        # This process has no diagrams; go to next process
        logging.info("No diagrams for %s" % \
                         process.nice_string().replace('Process', 'process'))
        return None
    # Generate the HelasMatrixElement for the process
    if not isinstance(amplitude,loop_diagram_generation.LoopAmplitude):
        matrix_element = helas_objects.HelasMatrixElement(amplitude,
                                                      gen_color = False)
    else:
        matrix_element = loop_helas_objects.LoopHelasMatrixElement(amplitude,
                               optimized_output=evaluator.loop_optimized_output)

    #p, w_rambo = evaluator.get_momenta(process)

#    MLOptions = {'ImprovePS':True,'ForceMP':True}

#    brsvalue = evaluator.evaluate_matrix_element(matrix_element, gauge_check = True,
#                                  output='jamp',MLOptions=MLOptions, options=options)

    brsvalue = evaluator.evaluate_matrix_element(matrix_element, gauge_check = True,
                                                 output='jamp', options=options)

    if not isinstance(amplitude,loop_diagram_generation.LoopAmplitude):
        matrix_element = helas_objects.HelasMatrixElement(amplitude,
                                                      gen_color = False)
          
    mvalue = evaluator.evaluate_matrix_element(matrix_element, gauge_check = False,
                                               output='jamp', options=options)
    
    if mvalue and mvalue['m2']:
        return {'process':process,'value':mvalue,'brs':brsvalue}

def output_gauge(comparison_results, output='text'):
    """Present the results of a comparison in a nice list format"""

    proc_col_size = 17
    
    pert_coupl = comparison_results[0]['process']['perturbation_couplings']
    
    # Of course, be more tolerant for loop processes
    if pert_coupl:
        threshold=1e-5
    else:
        threshold=1e-10
        
    if pert_coupl:
        process_header = "Process [virt="+" ".join(pert_coupl)+"]"
    else:
        process_header = "Process"

    if len(process_header) + 1 > proc_col_size:
        proc_col_size = len(process_header) + 1

    for one_comp in comparison_results:
        proc = one_comp['process'].base_string()
        mvalue = one_comp['value']
        brsvalue = one_comp['brs']
        if len(proc) + 1 > proc_col_size:
            proc_col_size = len(proc) + 1

    col_size = 18

    pass_proc = 0
    fail_proc = 0

    failed_proc_list = []
    no_check_proc_list = []

    res_str = fixed_string_length(process_header, proc_col_size) + \
              fixed_string_length("matrix", col_size) + \
              fixed_string_length("BRS", col_size) + \
              fixed_string_length("ratio", col_size) + \
              "Result"

    for  one_comp in comparison_results:
        proc = one_comp['process'].base_string()
        mvalue = one_comp['value']
        brsvalue = one_comp['brs']
        ratio = (abs(brsvalue['m2'])/abs(mvalue['m2']))
        res_str += '\n' + fixed_string_length(proc, proc_col_size) + \
                    fixed_string_length("%1.10e" % mvalue['m2'], col_size)+ \
                    fixed_string_length("%1.10e" % brsvalue['m2'], col_size)+ \
                    fixed_string_length("%1.10e" % ratio, col_size)
         
        if ratio > threshold:
            fail_proc += 1
            proc_succeed = False
            failed_proc_list.append(proc)
            res_str += "Failed"
        else:
            pass_proc += 1
            proc_succeed = True
            res_str += "Passed"

        #check all the JAMP
        # loop over jamp
        # This is not available for loop processes where the jamp list returned
        # is empty.
        if len(mvalue['jamp'])!=0:
            for k in range(len(mvalue['jamp'][0])):
                m_sum = 0
                brs_sum = 0
                # loop over helicity
                for j in range(len(mvalue['jamp'])):
                    #values for the different lorentz boost
                    m_sum += abs(mvalue['jamp'][j][k])**2
                    brs_sum += abs(brsvalue['jamp'][j][k])**2                                            
                        
                # Compare the different helicity  
                if not m_sum:
                    continue
                ratio = abs(brs_sum) / abs(m_sum)
    
                tmp_str = '\n' + fixed_string_length('   JAMP %s'%k , proc_col_size) + \
                       fixed_string_length("%1.10e" % m_sum, col_size) + \
                       fixed_string_length("%1.10e" % brs_sum, col_size) + \
                       fixed_string_length("%1.10e" % ratio, col_size)        
                       
                if ratio > 1e-15:
                    if not len(failed_proc_list) or failed_proc_list[-1] != proc:
                        fail_proc += 1
                        pass_proc -= 1
                        failed_proc_list.append(proc)
                    res_str += tmp_str + "Failed"
                elif not proc_succeed:
                     res_str += tmp_str + "Passed"


    res_str += "\nSummary: %i/%i passed, %i/%i failed" % \
                (pass_proc, pass_proc + fail_proc,
                 fail_proc, pass_proc + fail_proc)

    if fail_proc != 0:
        res_str += "\nFailed processes: %s" % ', '.join(failed_proc_list)

    if output=='text':
        return res_str
    else:
        return fail_proc
#===============================================================================
# check_lorentz
#===============================================================================
def check_lorentz(processes, param_card = None,cuttools="", tir={}, options=None, \
                 reuse = False, output_path=None, cmd = FakeInterface()):
    """ Check if the square matrix element (sum over helicity) is lorentz 
        invariant by boosting the momenta with different value."""

    cmass_scheme = cmd.options['complex_mass_scheme']
    if isinstance(processes, base_objects.ProcessDefinition):
        # Generate a list of unique processes
        # Extract IS and FS ids
        multiprocess = processes
        model = multiprocess.get('model')
        # Initialize matrix element evaluation
        if multiprocess.get('perturbation_couplings')==[]:
            evaluator = MatrixElementEvaluator(model,
                                cmd= cmd, auth_skipping = False, reuse = True)
        else:
            evaluator = LoopMatrixElementEvaluator(cuttools_dir=cuttools,tir_dir=tir,
                     model=model, auth_skipping = False, reuse = True,
                                             output_path=output_path, cmd = cmd)

        if not cmass_scheme and processes.get('perturbation_couplings')==[]:
            # Set all widths to zero for lorentz check
            logger.info('Set All width to zero for non complex mass scheme checks')
            for particle in evaluator.full_model.get('particles'):
                if particle.get('width') != 'ZERO':
                    evaluator.full_model.get('parameter_dict')[\
                                                     particle.get('width')] = 0.

        results = run_multiprocs_no_crossings(check_lorentz_process,
                                           multiprocess,
                                           evaluator,
                                           options=options)
        
        if multiprocess.get('perturbation_couplings')!=[] and not reuse:
            # Clean temporary folders created for the running of the loop processes
            clean_up(output_path)
        
        return results
        
    elif isinstance(processes, base_objects.Process):
        processes = base_objects.ProcessList([processes])
    elif isinstance(processes, base_objects.ProcessList):
        pass
    else:
        raise InvalidCmd("processes is of non-supported format")

    assert processes, "No processes given"

    model = processes[0].get('model')

    # Initialize matrix element evaluation
    if processes[0].get('perturbation_couplings')==[]:
        evaluator = MatrixElementEvaluator(model, param_card,
                                       auth_skipping = False, reuse = True, 
                                       cmd=cmd)
    else:
        evaluator = LoopMatrixElementEvaluator(cuttools_dir=cuttools, tir_dir=tir,
                                               model=model,param_card=param_card,
                                           auth_skipping = False, reuse = True,
                                           output_path=output_path, cmd = cmd)

    comparison_results = []

    # For each process, make sure we have set up leg numbers:
    for process in processes:
        # Check if we already checked process
        #if check_already_checked([l.get('id') for l in process.get('legs') if \
        #                          not l.get('state')],
        #                         [l.get('id') for l in process.get('legs') if \
        #                          l.get('state')],
        #                         sorted_ids, process, model):
        #    continue
        
        # Get process result
        result = check_lorentz_process(process, evaluator,options=options)
        if result:
            comparison_results.append(result)

    if processes[0].get('perturbation_couplings')!=[] and not reuse:
        # Clean temporary folders created for the running of the loop processes
        clean_up(output_path)

    return comparison_results


def check_lorentz_process(process, evaluator,options=None):
    """Check gauge invariance for the process, unless it is already done."""

    amp_results = []
    model = process.get('model')

    for i, leg in enumerate(process.get('legs')):
        leg.set('number', i+1)

    logger.info("Checking lorentz transformations for %s" % \
                process.nice_string().replace('Process:', 'process'))

    legs = process.get('legs')
    # Generate a process with these legs
    # Generate the amplitude for this process
    try:
        if process.get('perturbation_couplings')==[]:
            amplitude = diagram_generation.Amplitude(process)
        else:
            amplitude = loop_diagram_generation.LoopAmplitude(process)
    except InvalidCmd:
        logging.info("No diagrams for %s" % \
                         process.nice_string().replace('Process', 'process'))
        return None
    
    if not amplitude.get('diagrams'):
        # This process has no diagrams; go to next process
        logging.info("No diagrams for %s" % \
                         process.nice_string().replace('Process', 'process'))
        return None

     # Generate the HelasMatrixElement for the process
    p, w_rambo = evaluator.get_momenta(process, options)

    # Generate the HelasMatrixElement for the process
    if not isinstance(amplitude, loop_diagram_generation.LoopAmplitude):
        matrix_element = helas_objects.HelasMatrixElement(amplitude,
                                                               gen_color = True)
    else:
        matrix_element = loop_helas_objects.LoopHelasMatrixElement(amplitude,
                                       optimized_output = evaluator.loop_optimized_output)

    MLOptions = {'ImprovePS':True,'ForceMP':True}
    if not isinstance(amplitude, loop_diagram_generation.LoopAmplitude):
        data = evaluator.evaluate_matrix_element(matrix_element, p=p, output='jamp',
                                                 auth_skipping = True, options=options)
    else:
        data = evaluator.evaluate_matrix_element(matrix_element, p=p, output='jamp',
                auth_skipping = True, PS_name = 'original', MLOptions=MLOptions,
                                                              options = options)

    if data and data['m2']:
        if not isinstance(amplitude, loop_diagram_generation.LoopAmplitude):
            results = [data]
        else:
            results = [('Original evaluation',data)]
    else:
        return  {'process':process, 'results':'pass'}

    # The boosts are not precise enough for the loop evaluations and one need the
    # fortran improve_ps function of MadLoop to work. So we only consider the
    # boosts along the z directions for loops or simple rotations.
    if not isinstance(amplitude, loop_diagram_generation.LoopAmplitude):
        for boost in range(1,4):
            boost_p = boost_momenta(p, boost)
            results.append(evaluator.evaluate_matrix_element(matrix_element,
                                                    p=boost_p,output='jamp'))
    else:
        # We only consider the rotations around the z axis so to have the
        boost_p = boost_momenta(p, 3)
        results.append(('Z-axis boost',
            evaluator.evaluate_matrix_element(matrix_element, options=options,
            p=boost_p, PS_name='zBoost', output='jamp',MLOptions = MLOptions)))
        # We add here also the boost along x and y for reference. In the output
        # of the check, it is now clearly stated that MadLoop improve_ps script
        # will not work for them. The momenta read from event file are not
        # precise enough so these x/yBoost checks are omitted.
        if not options['events']:
            boost_p = boost_momenta(p, 1)
            results.append(('X-axis boost',
                evaluator.evaluate_matrix_element(matrix_element, options=options,
                p=boost_p, PS_name='xBoost', output='jamp',MLOptions = MLOptions)))
            boost_p = boost_momenta(p, 2)
            results.append(('Y-axis boost',
                evaluator.evaluate_matrix_element(matrix_element,options=options,
                p=boost_p, PS_name='yBoost', output='jamp',MLOptions = MLOptions)))
        # We only consider the rotations around the z axis so to have the 
        # improve_ps fortran routine work.
        rot_p = [[pm[0],-pm[2],pm[1],pm[3]] for pm in p]
        results.append(('Z-axis pi/2 rotation',
            evaluator.evaluate_matrix_element(matrix_element,options=options,
            p=rot_p, PS_name='Rotation1', output='jamp',MLOptions = MLOptions)))
        # Now a pi/4 rotation around the z-axis
        sq2 = math.sqrt(2.0)
        rot_p = [[pm[0],(pm[1]-pm[2])/sq2,(pm[1]+pm[2])/sq2,pm[3]] for pm in p]
        results.append(('Z-axis pi/4 rotation',
            evaluator.evaluate_matrix_element(matrix_element,options=options,
            p=rot_p, PS_name='Rotation2', output='jamp',MLOptions = MLOptions)))
            
        
    return {'process': process, 'results': results}

#===============================================================================
# check_gauge
#===============================================================================
def check_unitary_feynman(processes_unit, processes_feynm, param_card=None, 
                               options=None, tir={}, output_path=None,
                               cuttools="", reuse=False, cmd = FakeInterface()):
    """Check gauge invariance of the processes by flipping
       the gauge of the model
    """
    
    mg_root = cmd._mgme_dir
    
    cmass_scheme = cmd.options['complex_mass_scheme']
    
    if isinstance(processes_unit, base_objects.ProcessDefinition):
        # Generate a list of unique processes
        # Extract IS and FS ids
        multiprocess_unit = processes_unit
        model = multiprocess_unit.get('model')

        # Initialize matrix element evaluation
        # For the unitary gauge, open loops should not be used
        loop_optimized_bu = cmd.options['loop_optimized_output']
        if processes_unit.get('squared_orders'):
            if processes_unit.get('perturbation_couplings') in [[],['QCD']]:
                cmd.options['loop_optimized_output'] = True
            else:
                raise InvalidCmd("The gauge test cannot be performed for "+
                  " a process with more than QCD corrections and which"+
                  " specifies squared order constraints.")
        else:
            cmd.options['loop_optimized_output'] = False
            
        aloha.unitary_gauge = True
        if processes_unit.get('perturbation_couplings')==[]:
            evaluator = MatrixElementEvaluator(model, param_card,
                                       cmd=cmd,auth_skipping = False, reuse = True)
        else:
            evaluator = LoopMatrixElementEvaluator(cuttools_dir=cuttools,tir_dir=tir,
                                           cmd=cmd, model=model,
                                           param_card=param_card,
                                           auth_skipping = False, 
                                           output_path=output_path,
                                           reuse = False)
        if not cmass_scheme and multiprocess_unit.get('perturbation_couplings')==[]:
            logger.info('Set All width to zero for non complex mass scheme checks')
            for particle in evaluator.full_model.get('particles'):
                if particle.get('width') != 'ZERO':
                    evaluator.full_model.get('parameter_dict')[particle.get('width')] = 0.

        output_u = run_multiprocs_no_crossings(get_value,
                                           multiprocess_unit,
                                           evaluator,
                                           options=options)
        
        clean_added_globals(ADDED_GLOBAL)
       # Clear up previous run if checking loop output
        if processes_unit.get('perturbation_couplings')!=[]:
            clean_up(output_path)

        momentum = {}
        for data in output_u:
            momentum[data['process']] = data['p']
        
        multiprocess_feynm = processes_feynm
        model = multiprocess_feynm.get('model')

        # Initialize matrix element evaluation
        aloha.unitary_gauge = False
        # We could use the default output as well for Feynman, but it provides
        # an additional check
        cmd.options['loop_optimized_output'] = True
        if processes_feynm.get('perturbation_couplings')==[]:
            evaluator = MatrixElementEvaluator(model, param_card,
                                       cmd= cmd, auth_skipping = False, reuse = False)
        else:
            evaluator = LoopMatrixElementEvaluator(cuttools_dir=cuttools,tir_dir=tir,
                                           cmd= cmd, model=model,
                                           param_card=param_card,
                                           auth_skipping = False, 
                                           output_path=output_path,
                                           reuse = False)

        if not cmass_scheme and multiprocess_feynm.get('perturbation_couplings')==[]:
            # Set all widths to zero for gauge check
            for particle in evaluator.full_model.get('particles'):
                if particle.get('width') != 'ZERO':
                    evaluator.full_model.get('parameter_dict')[particle.get('width')] = 0.

        output_f = run_multiprocs_no_crossings(get_value, multiprocess_feynm,
                                                            evaluator, momentum,
                                                            options=options)  
        output = [processes_unit]        
        for data in output_f:
            local_dico = {}
            local_dico['process'] = data['process']
            local_dico['value_feynm'] = data['value']
            local_dico['value_unit'] = [d['value'] for d in output_u 
                                      if d['process'] == data['process']][0]
            output.append(local_dico)
        
        if processes_feynm.get('perturbation_couplings')!=[] and not reuse:
            # Clean temporary folders created for the running of the loop processes
            clean_up(output_path)

        # Reset the original global variable loop_optimized_output.
        cmd.options['loop_optimized_output'] = loop_optimized_bu

        return output
#    elif isinstance(processes, base_objects.Process):
#        processes = base_objects.ProcessList([processes])
#    elif isinstance(processes, base_objects.ProcessList):
#        pass
    else:
        raise InvalidCmd("processes is of non-supported format")

#===============================================================================
# check_cms
#===============================================================================
def check_complex_mass_scheme(process_line, param_card=None, cuttools="",tir={}, 
         cmd = FakeInterface(), output_path=None, MLOptions = {}, options={}):
    """Check complex mass scheme consistency in the offshell region of s-channels
    detected for this process, by varying the expansion paramer consistently
    with the corresponding width and making sure that the difference between
    the complex mass-scheme and the narrow-width approximation is higher order.
    """

    if not isinstance(process_line, str):
        raise InvalidCmd("Proces definition must be given as a stirng for this check")

    # Generate a list of unique processes in the NWA scheme
    cmd.do_set('complex_mass_scheme False', log=False)
    #cmd.do_import('model loop_qcd_qed_sm-NWA')
    multiprocess_nwa = cmd.extract_process(process_line)

    # Change the option 'recompute_width' to the optimal value if set to 'auto'.
    has_FRdecay = os.path.isfile(pjoin(cmd._curr_model.get('modelpath'),
                                                                   'decays.py'))

    # Proceed with some warning
    missing_perturbations = cmd._curr_model.get_coupling_orders()-\
                             set(multiprocess_nwa.get('perturbation_couplings'))

    if len(multiprocess_nwa.get('perturbation_couplings'))>0 and \
                                                   len(missing_perturbations)>0:
        logger.warning("------------------------------------------------------")
        logger.warning("The process considered does not specify the following "+
           "type of loops to be included : %s"%str(list(missing_perturbations)))
        logger.warning("Consequently, the CMS check will be unsuccessful if the"+
         " process involves any resonating particle whose LO decay is "+
         "mediated by one of these orders.")
        logger.warning("You can use the syntax '[virt=all]' to automatically"+
                                 " include all loops supported by the model.")
        logger.warning("------------------------------------------------------")

    if len(multiprocess_nwa.get('perturbation_couplings'))>0 and \
                                            len(multiprocess_nwa.get('legs'))<=4:
        logger.warning("------------------------------------------------------")
        logger.warning("Processes with four or less external states are typically not"+\
          " sensitive to incorrect Complex Mass Scheme implementations.")
        logger.warning("You can test this sensitivity by making sure that the"+
          " same check on the leading-order counterpart of this process *fails*"+
          " when using the option '--diff_lambda_power=2'.")
        logger.warning("If it does not, then consider adding a massless "+
                                         "gauge vector to the external states.")
        logger.warning("------------------------------------------------------")

    if options['recompute_width']=='auto':
        if multiprocess_nwa.get('perturbation_couplings')!=[]:
            # NLO, so it is necessary to have the correct LO width for the check
            options['recompute_width'] = 'first_time'
        else:
            options['recompute_width'] = 'never'

    # Some warnings
    if options['recompute_width'] in ['first_time', 'always'] and \
                             not has_FRdecay and not 'cached_widths' in options:
        logger.info('The LO widths will need to be recomputed but the '+
         'model considered does not appear to have a decay module.\nThe widths'+
         ' will need to be computed numerically and it will slow down the test.\n'+
         'Consider using a param_card already specifying correct LO widths and'+
         " adding the option --recompute_width=never when doing this check.")

    if options['recompute_width']=='never' and \
        any(order in multiprocess_nwa.get('perturbation_couplings') for order in
                                                   options['expansion_orders']):
        logger.warning('You chose not to recompute the widths while including'+
          ' loop corrections. The check will be successful only if the width'+\
          ' specified in the default param_card is LO accurate (Remember that'+\
          ' the default values of alpha_s and awem1 are set to 0.1 and 10.0'+\
          ' respectively by default).')

    # Reload the model including the decay.py to have efficient MadWidth if
    # possible (this model will be directly given to MadWidth. Notice that 
    # this will not be needed for the CMS run because MadWidth is not supposed
    # to be used there (the widths should be recycled from those of the NWA run).
    if options['recompute_width'] in ['first_time', 'always'] and has_FRdecay:
        modelname = cmd._curr_model.get('modelpath+restriction')
        with misc.MuteLogger(['madgraph'], ['INFO']):
            model = import_ufo.import_model(modelname, decay=True,
                                                      complex_mass_scheme=False)
        multiprocess_nwa.set('model', model)

    run_options = copy.deepcopy(options)

    # Set the seed if chosen by user
    if options['seed'] > 0:
        random.seed(options['seed'])
    
    # Add useful entries
    run_options['param_card'] = param_card
    if isinstance(cmd, FakeInterface):
        raise MadGraph5Error, "Check CMS cannot be run with a FakeInterface."
    run_options['cmd']        = cmd
    run_options['MLOptions']  = MLOptions
    if output_path:
        run_options['output_path'] = output_path
    else:
        run_options['output_path'] = cmd._mgme_dir
    
    # Add the information regarding FR decay for optimal log information
    run_options['has_FRdecay']     = has_FRdecay

    # And one for caching the widths computed along the way
    if 'cached_widths' not in run_options:
        run_options['cached_widths'] = {}
    # Cached param_cards, first is param_card instance, second is
    # param_name dictionary
    run_options['cached_param_card'] = {'NWA':[None,None],'CMS':[None,None]}

    if options['tweak']['name']:
        logger.info("Now running the CMS check for tweak '%s'"\
                                                      %options['tweak']['name'])

    model = multiprocess_nwa.get('model')
    # Make sure all masses are defined as external
    for particle in model.get('particles'):
        mass_param = model.get_parameter(particle.get('mass'))
        if particle.get('mass')!='ZERO' and 'external' not in mass_param.depend:
            if model.get('name') not in ['sm','loop_sm']:
                logger.warning("The mass '%s' of particle '%s' is not an external"%\
              (model.get_parameter(particle.get('mass')).name,particle.get('name'))+\
              " parameter as required by this check. \nMG5_aMC will try to"+\
              " modify the model to remedy the situation. No guarantee.")
            status = model.change_electroweak_mode(set(['mz','mw','alpha']))
            if not status:
                raise InvalidCmd('The EW scheme could apparently not be changed'+\
                  ' so as to have the W-boson mass external. The check cannot'+\
                  ' proceed.')
            break

    veto_orders = [order for order in model.get('coupling_orders') if \
                                       order not in options['expansion_orders']]
    if len(veto_orders)>0:
        logger.warning('You did not define any parameter scaling rule for the'+\
          " coupling orders %s. They will be "%','.join(veto_orders)+\
          "forced to zero in the tests. Consider adding the scaling rule to"+\
          "avoid this. (see option '--cms' in 'help check')")
        for order in veto_orders:
            multiprocess_nwa.get('orders')[order]==0
        multiprocess_nwa.set('perturbation_couplings', [order for order in
        multiprocess_nwa['perturbation_couplings'] if order not in veto_orders])

    if multiprocess_nwa.get('perturbation_couplings')==[]:
        evaluator = MatrixElementEvaluator(model, param_card,
                                   cmd=cmd,auth_skipping = False, reuse = True)
    else:
        evaluator = LoopMatrixElementTimer(cuttools_dir=cuttools,tir_dir=tir,
                                           cmd=cmd, model=model,
                                           param_card=param_card,
                                           auth_skipping = False, 
                                           output_path=output_path,
                                           reuse = False)

    cached_information = []
    output_nwa = run_multiprocs_no_crossings(check_complex_mass_scheme_process,
                                           multiprocess_nwa,
                                           evaluator,
    # This empty list 'opt' will be passed to the check_complex_mass_scheme_process
    # function which will fill it with the specification of the particle for which
    # the the complex mass scheme must be checked. The fact that it is a list
    # at this stage tells the function check_complex_mass_scheme_process that
    # we are doing nwa. It will then be converted to a dictionary when doing cms.
                                           opt = cached_information,
                                           options=run_options)

    # Make sure to start from fresh for LO runs
    clean_added_globals(ADDED_GLOBAL)

    # Generate a list of unique processes in the CMS scheme
    cmd.do_set('complex_mass_scheme True', log=False)
    #cmd.do_import('model loop_qcd_qed_sm__CMS__-CMS')

    multiprocess_cms = cmd.extract_process(process_line)    
    model = multiprocess_cms.get('model')
    # Apply veto
    if len(veto_orders)>0:
        for order in veto_orders:
            multiprocess_cms.get('orders')[order]==0
        multiprocess_cms.set('perturbation_couplings', [order for order in
        multiprocess_cms['perturbation_couplings'] if order not in veto_orders])
        
    if multiprocess_cms.get('perturbation_couplings')==[]:
        evaluator = MatrixElementEvaluator(model, param_card,
                                    cmd=cmd,auth_skipping = False, reuse = True)
    else:
        evaluator = LoopMatrixElementTimer(cuttools_dir=cuttools,tir_dir=tir,
                                           cmd=cmd, model=model,
                                           param_card=param_card,
                                           auth_skipping = False, 
                                           output_path=output_path,
                                           reuse = False)

    output_cms = run_multiprocs_no_crossings(check_complex_mass_scheme_process,
                                   multiprocess_cms,
                                   evaluator,
                                   # We now substituted the cached information
                                   opt = dict(cached_information),
                                   options=run_options)

    if multiprocess_cms.get('perturbation_couplings')!=[] and not options['reuse']:
        # Clean temporary folders created for the running of the loop processes
        clean_up(output_path)

    # Now reformat a bit the output by putting the CMS and NWA results together
    # as values of a dictionary with the process name as key. 
    # Also a 'processes_order' to list all processes in their order of appearance
    result = {'ordered_processes':[],'lambdaCMS':options['lambdaCMS']}
    # Recall what perturbation orders were used
    result['perturbation_orders']=multiprocess_nwa.get('perturbation_couplings')
    for i, proc_res in enumerate(output_nwa):
        result['ordered_processes'].append(proc_res[0])
        result[proc_res[0]] = {
                'NWA':proc_res[1]['resonances_result'],
                'CMS':output_cms[i][1]['resonances_result'],
                'born_order':proc_res[1]['born_order'],
                'loop_order':proc_res[1]['loop_order']}
    
    # As an optimization we propagate the widths as they could be reused when
    # using several tweaks
    options['cached_widths'] = run_options['cached_widths']
    
    # Add widths information to the result
    result['recompute_width'] = options['recompute_width']
    result['has_FRdecay']     = has_FRdecay
    result['widths_computed'] = []
    cached_widths = sorted(options['cached_widths'].items(), key=lambda el: \
                                                                  abs(el[0][0]))
    for (pdg, lambda_value), width in cached_widths:
        if lambda_value != 1.0:
            continue
        result['widths_computed'].append((model.get_particle(pdg).get_name(),
                                                                         width))
        
    # Make sure to clear the python ME definitions generated in LO runs
    clean_added_globals(ADDED_GLOBAL)
    
    return result


# Check CMS for a given process
def check_complex_mass_scheme_process(process, evaluator, opt = [], 
                                                                  options=None):
    """Check CMS for the process in argument. The options 'opt' is quite important.
    When opt is a list, it means that we are doing NWA and we are filling the
    list with the following tuple 
                       ('proc_name',({'ParticlePDG':ParticlePDG,
                                      'FinalStateMothersNumbers':set([]), 
                                      'PS_point_used':[]},...))
    When opt is a dictionary, we are in the CMS mode and it will be reused then.
    """

    # a useful logical to check if we are in LO (python on the flight) or 
    # NLO (output and compilation) mode
    NLO = process.get('perturbation_couplings') != []
    
    def glue_momenta(production, decay):
        """ Merge together the kinematics for the production of particle 
        positioned last in the 'production' array with the 1>N 'decay' kinematic' 
        provided where the decay particle is first."""
        
        from MadSpin.decay import momentum
        
        full = production[:-1]
        
        # Consistency check:
        # target  =  production[decay_number-1]
        # boosted = momentum(decay[0][0],decay[0][1],decay[0][2],decay[0][3])
        # print 'Consistency check ',target==boosted
        for p in decay[1:]:
            bp = momentum(*p).boost(momentum(*production[-1]))
            full.append([bp.E,bp.px,bp.py,bp.pz])
        
        return full
    
    def find_resonances(diagrams):
        """ Find all the resonances in the matrix element in argument """
        
        model = process['model']
        resonances_found = []

        for ll, diag in enumerate(diagrams):
            for amp in diag.get('amplitudes'):
                # 0 specifies the PDG given to the fake s-channels from 
                # vertices with more than four legs
                s_channels, t_channels = amp.\
                 get_s_and_t_channels(process.get_ninitial(), model, 0)
                # The s-channel are given from the outmost ones going inward as
                # vertices, so we must replace parent legs with the outermost ones
                replacement_dict = {}
                for s_channel in s_channels:
                    new_resonance = {
                        'ParticlePDG':s_channel.get('legs')[-1].get('id'),
                        'FSMothersNumbers':[],
                        'PS_point_used':[]}
                    for leg in s_channel.get('legs')[:-1]:
                        if leg.get('number')>0:
                            new_resonance['FSMothersNumbers'].append(
                                                            leg.get('number'))
                        else:
                            try:
                                new_resonance['FSMothersNumbers'].extend(
                                            replacement_dict[leg.get('number')])
                            except KeyError:
                                raise Exception, 'The following diagram '+\
                                              'is malformed:'+diag.nice_string()
                                               
                    replacement_dict[s_channel.get('legs')[-1].get('number')] = \
                                               new_resonance['FSMothersNumbers']
                    new_resonance['FSMothersNumbers'] = set(
                                              new_resonance['FSMothersNumbers'])
                    if new_resonance not in resonances_found:
                        resonances_found.append(new_resonance)

        # Now we setup the phase-space point for each resonance found
        kept_resonances = []
        for resonance in resonances_found:
            # Discard fake s-channels
            if resonance['ParticlePDG'] == 0:
                continue

            # Discard if the particle appears in the final state
            if abs(resonance['ParticlePDG']) in \
                                [abs(l.get('id')) for l in process.get('legs')]:
                continue

            mass_string = evaluator.full_model.get_particle(
                                           resonance['ParticlePDG']).get('mass')
            mass  = evaluator.full_model.get('parameter_dict')[mass_string].real
            # Discard massless s-channels
            if mass==0.0:
                continue
            
            width_string = evaluator.full_model.get_particle(
                                           resonance['ParticlePDG']).get('width')
            width  = evaluator.full_model.get('parameter_dict')[width_string].real

            # Discard stable s-channels
            if width==0.0:
                continue

            final_state_energy = sum(
                evaluator.full_model.get('parameter_dict')[
                evaluator.full_model.get_particle(l.get('id')).get('mass')].real
                for l in process.get('legs') if l.get('number') in 
                                                  resonance['FSMothersNumbers'])
            
            # Choose the offshellness
            special_mass = (1.0 + options['offshellness'])*mass
            
            # Discard impossible kinematics
            if special_mass<final_state_energy:
                raise InvalidCmd('The offshellness specified (%s) is such'\
                  %options['offshellness']+' that the resulting kinematic is '+\
                  'impossible for resonance %s %s.'%(evaluator.full_model.
                           get_particle(resonance['ParticlePDG']).get_name(),
                                      str(list(resonance['FSMothersNumbers']))))
                continue
            
            # Add it to the list of accepted resonances
            kept_resonances.append(resonance)
            
        for resonance in kept_resonances:
            # Chose the PS point for the resonance
            set_PSpoint(resonance, force_other_res_offshell=kept_resonances)

#        misc.sprint(kept_resonances)
#        misc.sprint(len(kept_resonances))
        return tuple(kept_resonances)

    def set_PSpoint(resonance, force_other_res_offshell=[], 
                                allow_energy_increase=1.5, isolation_cuts=True):
        """ Starting from the specified resonance, construct a phase space point
        for it and possibly also enforce other resonances to be onshell. Possibly
        allow to progressively increase enregy by steps of the integer specified
        (negative float to forbid it) and possible enforce default isolation cuts
        as well."""
        
        def invmass(momenta):
            """ Computes the invariant mass of a list of momenta."""
            ptot = [sum(p[i] for p in momenta) for i in range(4)]
            return math.sqrt(ptot[0]**2-ptot[1]**2-ptot[2]**2-ptot[3]**2)
        
        model = evaluator.full_model
        def getmass(pdg):
            """ Returns the mass of a particle given the current model and its
            pdg given in argument."""
            return model.get('parameter_dict')[
                                       model.get_particle(pdg).get('mass')].real

        N_trials                  = 0
        max_trial                 = 1e4
        nstep_for_energy_increase = 1e3
        PS_point_found            = None
        if options['offshellness'] > 0.0:
            offshellness              = options['offshellness']
        else:
            # We must undershoot the offshellness since one needs more 
            # energy than the target mass to have a valid PS point. So we
            # start with an offshellness 4 times larger, and progressively reduce
            # it later
            offshellness = (0.25*(options['offshellness']+1.0))-1.0
        
        # When offshellness is negative, it is progressively decreased every
        # nstep_for_energy_increase attempts (not increased!), so it is more
        # dangerous, and we therefore want the steps to be smaller
        if options['offshellness'] < 0.0:
            energy_increase = math.sqrt(allow_energy_increase)
        else:
            energy_increase = allow_energy_increase
        # Make sure to remove the resonance itself from force_other_res_offshell
        other_res_offshell = [res for res in force_other_res_offshell if 
                                                                 res!=resonance]

        # Now play it smart on finding starting energy and offshellness and 
        # register all resonance masses
        all_other_res_masses = [getmass(res['ParticlePDG'])
                                                  for res in other_res_offshell]
        resonance_mass = getmass(resonance['ParticlePDG'])

        str_res = '%s %s'%(model.get_particle(
                            resonance['ParticlePDG']).get_name(),
                                       str(list(resonance['FSMothersNumbers'])))
        leg_number_to_leg = dict((l.get('number'),l) for l in process.get('legs'))
        # Find what is the minimum possible offshellness given
        # the mass of the daughters of this resonance.
        # This will only be relevant when options['offshellness'] is negative
        daughter_masses = sum(getmass(leg_number_to_leg[\
                 number].get('id')) for number in resonance['FSMothersNumbers'])
        min_offshellnes = 4.0*((daughter_masses*1.2)/resonance_mass)-1.0

        # Compute the minimal energy given the external states, add 20% to leave
        # enough phase-space
        min_energy = max(sum(getmass(l.get('id')) for l in \
                                  process.get('legs') if l.get('state')==True),
                         sum(getmass(l.get('id')) for l in \
                                  process.get('legs') if l.get('state')==False))
        
        # List all other offshellnesses of the potential daughters of this 
        # resonance
        daughter_offshellnesses = [(1.0+options['offshellness'])*mass 
              for i, mass in enumerate(all_other_res_masses) if 
                      other_res_offshell[i]['FSMothersNumbers'].issubset(
                                                 resonance['FSMothersNumbers'])]
        
        if options['offshellness'] >= 0.0:
            
            if len(daughter_offshellnesses)>0:
                max_mass = max(daughter_offshellnesses)
                # A factor two to have enough phase-space
                offshellness = max(2.0*(max_mass/resonance_mass)-1.0,
                                                        options['offshellness'])
            
            max_mass = max([(1.0+options['offshellness'])*mass for mass in \
                  all_other_res_masses]+[(1.0+offshellness)*resonance_mass])
            
            # Account for external_masses too
            # A factor two to have enough phase-space open
            target = max(min_energy*1.2,max_mass*2.0)
            if target > options['energy']:
                logger.warning("The user-defined energy %f seems "%options['energy']+
              " insufficient to reach the minimum propagator invariant mass "+
              "%f required for the chosen offshellness %f."%(max_mass,
               options['offshellness']) + " Energy reset to %f."%target)
                options['energy'] = target
                
        else:
            if len(daughter_offshellnesses) > 0:
                min_mass = min(daughter_offshellnesses)
                # A factor one half to have enough phase-space
                offshellness = min(0.25*(min_mass/resonance_mass)-1.0,
                                                        options['offshellness'])
            
            # Make sure the chosen offshellness leaves enough energy to produce
            # the daughter masses
            if (1.0+offshellness)*resonance_mass < daughter_masses*1.2:
                msg = 'The resonance %s cannot accomodate'%str_res+\
              ' an offshellness of %f because the daughter'%options['offshellness']+\
              ' masses are %f.'%daughter_masses
                if options['offshellness']<min_offshellnes:
                    msg += ' Try again with an offshellness'+\
                  ' smaller (in absolute value) of at least %f.'%min_offshellnes
                else:
                  msg += ' Try again with a smalled offshellness (in absolute value).'
                raise InvalidCmd(msg)
            
            min_mass = min([(1.0+options['offshellness'])*mass for mass in \
                      all_other_res_masses]+[(1.0+offshellness)*resonance_mass])
            # Account for external_masses too
            # A factor two to have enough phase-space open
            if 2.0*min_mass < options['energy']:
                new_energy = max(min_energy*1.2, 2.0*min_mass)
                logger.warning("The user-defined energy %f seems "%options['energy']+
                  " too large to not overshoot the maximum propagator invariant mass "+
                  "%f required for the chosen offshellness %f."%(min_mass,
                   options['offshellness']) + " Energy reset to %f."%new_energy)
                options['energy'] = new_energy  
        
        if options['offshellness'] < 0.0 and options['energy'] >= min_mass:
            logger.debug("The target energy is not compatible with the mass"+
              " of the external states for this process (%f). It is "%min_mass+
                 "unlikely that a valid kinematic configuration will be found.")
        
        if options['offshellness']<0.0 and offshellness<options['offshellness'] or \
           options['offshellness']>0.0 and offshellness>options['offshellness']:
            logger.debug("Offshellness increased to %f"%offshellness+
                " so as to try to find a kinematical configuration with"+
                " offshellness at least equal to %f"%options['offshellness']+
                                                         " for all resonances.")

        start_energy = options['energy']        
        while N_trials<max_trial:
            N_trials += 1
            if N_trials%nstep_for_energy_increase==0:
                if allow_energy_increase > 0.0:
                    old_offshellness = offshellness
                    if offshellness > 0.0:
                        options['energy'] *= energy_increase
                        offshellness      *= energy_increase
                    else:
                        options['energy'] = max(options['energy']/energy_increase, 
                                                                 min_energy*1.2)
                        offshellness = max(min_offshellnes,
                                       ((offshellness+1.0)/energy_increase)-1.0)
                    if old_offshellness!=offshellness:
                        logger.debug('Trying to find a valid kinematic'+\
                           " configuration for resonance '%s'"%str_res+\
                             ' with increased offshellness %f'%offshellness)

            candidate = get_PSpoint_for_resonance(resonance, offshellness)
            pass_offshell_test = True
            for i, res in enumerate(other_res_offshell):
                # Make sure other resonances are sufficiently offshell too
                if offshellness > 0.0:
                    if invmass([candidate[j-1] for j in res['FSMothersNumbers']]) <\
                        ((1.0+options['offshellness'])*all_other_res_masses[i]):
                        pass_offshell_test = False
                        break
                else:
                    if invmass([candidate[j-1] for j in res['FSMothersNumbers']]) >\
                        ((1.0+options['offshellness'])*all_other_res_masses[i]):
                        pass_offshell_test = False
                        break
            if not pass_offshell_test:
                continue
            # Make sure it is isolated
            if isolation_cuts:
                # Set ptcut to 5% of total energy
                if not evaluator.pass_isolation_cuts(candidate,
                      ptcut=0.05*invmass([candidate[0],candidate[1]]), drcut=0.4):
                    continue
            PS_point_found = candidate
            break
        
        # Restore the initial energy setup
        options['energy'] = start_energy

        if PS_point_found is None:
            err_msg = 'Could not find a valid PS point in %d'%max_trial+\
                ' trials. Try increasing the energy, modify the offshellness '+\
                'or relax some constraints.'
            if options['offshellness']<0.0:
                err_msg +='Try with a positive offshellness instead (or a '+\
                                       'negative one of smaller absolute value)'
            raise InvalidCmd, err_msg
        else:
#            misc.sprint('PS point found in %s trials.'%N_trials)
#            misc.sprint(PS_point_found)
            resonance['offshellnesses'] = []
            all_other_res_masses = [resonance_mass] + all_other_res_masses
            other_res_offshell   = [resonance] + other_res_offshell
            for i, res in enumerate(other_res_offshell):
                if i==0:
                    res_str = 'self'
                else:
                    res_str = '%s %s'%(model.get_particle(
                                         res['ParticlePDG']).get_name(),
                                             str(list(res['FSMothersNumbers'])))
                resonance['offshellnesses'].append((res_str,(
                    (invmass([PS_point_found[j-1] for j in 
                       res['FSMothersNumbers']])/all_other_res_masses[i])-1.0)))

            resonance['PS_point_used'] = PS_point_found
        
    def get_PSpoint_for_resonance(resonance, offshellness = options['offshellness']):
        """ Assigns a kinematic configuration to the resonance dictionary 
        given in argument."""            

        # Get the particle mass
        mass_string = evaluator.full_model.get_particle(
                                       resonance['ParticlePDG']).get('mass')
        mass  = evaluator.full_model.get('parameter_dict')[mass_string].real
        
        # Choose the offshellness
        special_mass = (1.0 + offshellness)*mass
        
        # Create a fake production and decay process
        prod_proc = base_objects.Process({'legs':base_objects.LegList(
             copy.copy(leg) for leg in process.get('legs') if 
                   leg.get('number') not in resonance['FSMothersNumbers'])})
        # Add the resonant particle as a final state
        # ID set to 0 since its mass will be forced
        # Number set so as to be first in the list in get_momenta
        prod_proc.get('legs').append(base_objects.Leg({
                'number':max(l.get('number') for l in process.get('legs'))+1,
                'state':True,
                'id':0}))
        # now the decay process
        decay_proc = base_objects.Process({'legs':base_objects.LegList(
           copy.copy(leg) for leg in process.get('legs') if leg.get('number') 
             in resonance['FSMothersNumbers'] and not leg.get('state')==False)})
        # Add the resonant particle as an initial state
        # ID set to 0 since its mass will be forced
        # Number set to -1 as well so as to be sure it appears first in 
        # get_momenta
        decay_proc.get('legs').insert(0,base_objects.Leg({
                'number':-1,
                'state':False,
                'id':0}))
        prod_kinematic = evaluator.get_momenta(prod_proc, options=options,
                                               special_mass=special_mass)[0]
        decay_kinematic = evaluator.get_momenta(decay_proc, options=options, 
                                               special_mass=special_mass)[0]
        momenta = glue_momenta(prod_kinematic,decay_kinematic)
        # Reshuffle the momentum so as to put it back in the order specified
        # in the process definition.
        # First the production momenta, without the special decayed particle
        ordered_momenta = [(prod_proc.get('legs')[i].get('number'),momenta[i])
                for i in range(len(prod_proc.get('legs'))-1)]
        # And then the decay ones.
        ordered_momenta += [(decay_proc.get('legs')[-i].get('number'),
                 momenta[-i]) for i in range(1,len(decay_proc.get('legs')))]

        # Return the PSpoint found in the right order
        return [m[1] for m in sorted(ordered_momenta, key = lambda el: el[0])]
        
        # misc.sprint(resonance['PS_point_used'])        
    
    @misc.mute_logger()
    def get_width(PDG, lambdaCMS, param_card):
        """ Returns the width to use for particle with absolute PDG 'PDG' and
        for the the lambdaCMS value 'lambdaCMS' using the cache if possible."""

        # If an unstable particle is in the external state, then set its width
        # to zero and don't cache the result of course.
        if abs(PDG) in [abs(leg.get('id')) for leg in process.get('legs')]:
            return 0.0

        particle = evaluator.full_model.get_particle(PDG)
        
        # If it is a goldstone or a ghost, return zero as its width should anyway
        # not be independent.
        if particle.get('ghost') or particle.get('goldstone'):
            return 0.0

        # If its width is analytically set to zero, then return zero right away
        if particle.get('width')=='ZERO':
            return 0.0
    
        if (PDG,lambdaCMS) in options['cached_widths']:
            return options['cached_widths'][(PDG,lambdaCMS)]

        if options['recompute_width'] == 'never':
            width = evaluator.full_model.\
                               get('parameter_dict')[particle.get('width')].real
        else:
            # Crash if we are doing CMS and the width was not found and recycled above
            if aloha.complex_mass:
                raise MadGraph5Error, "The width for particle with PDG %d and"%PDG+\
                  " lambdaCMS=%f should have already been "%lambdaCMS+\
                  "computed during the NWA run."

        # Use MadWith
        if options['recompute_width'] in ['always','first_time']:
            particle_name = particle.get_name()
            with misc.TMP_directory(dir=options['output_path']) as path:
                param_card.write(pjoin(path,'tmp.dat'))
                # 2-body decay is the maximum that should be considered for NLO check.
                # The default 1% accuracy is not enough when pushing to small
                # lambdaCMS values, we need 1 per mil at least.
                command = '%s --output=%s'%(particle_name,pjoin(path,'tmp.dat'))+\
                    ' --path=%s --body_decay=2'%pjoin(path,'tmp.dat')+\
                    ' --precision_channel=0.001'
#                misc.sprint(command)
                param_card.write(pjoin(options['output_path'],'tmp.dat'))
                # The MG5 command get_width will change the cmd._curr_model
                # and the cmd._curr_fortran_model which what we specified, so 
                # we must make sure to restore them after it finishes
                orig_model = options['cmd']._curr_model
                orig_helas_model = options['cmd']._curr_helas_model
                options['cmd'].do_compute_widths(command, evaluator.full_model)
                # Restore the models
                options['cmd']._curr_model = orig_model
                options['cmd']._curr_helas_model = orig_helas_model
                # Restore the width of the model passed in argument since
                # MadWidth will automatically update the width
                evaluator.full_model.set_parameters_and_couplings(
                                                          param_card=param_card)
                try:
                    tmp_param_card = check_param_card.ParamCard(pjoin(path,'tmp.dat'))
                except:
                    raise MadGraph5Error, 'Error occured during width '+\
                       'computation with command:\n   compute_widths %s'%command                   
                width = tmp_param_card['decay'].get(PDG).value
#                misc.sprint('lambdaCMS checked is', lambdaCMS,
#                                                   'for particle',particle_name)
#                misc.sprint('Width obtained :', width)
#                if lambdaCMS != 1.0:
#                    misc.sprint('Naively expected (lin. scaling) :',
#                                  options['cached_widths'][(PDG,1.0)]*lambdaCMS)
                
        if options['recompute_width'] in ['never','first_time']:
            # Assume linear scaling of the width
            for lam in options['lambdaCMS']:
                options['cached_widths'][(PDG,lam)]=width*(lam/lambdaCMS)
        else:
            options['cached_widths'][(PDG,lambdaCMS)] = width
        
        return options['cached_widths'][(PDG,lambdaCMS)]
            
    def get_order(diagrams, diagsName):
        """Compute the common summed of coupling orders used for this cms check
         in the diagrams specified. When inconsistency occurs, use orderName
         in the warning message if throwm."""
         
        orders = set([])
        for diag in diagrams:
            diag_orders = diag.calculate_orders()
            orders.add(sum((diag_orders[order] if order in diag_orders else 0)
                                      for order in options['expansion_orders']))
            if len(orders)>1:
                logger.warning(msg%('%s '%diagsName,str(orders)))
                return min(list(orders))
            else:
                return list(orders)[0]
         
    MLoptions = copy.copy(options['MLOptions'])
    # Make sure double-check helicities is set to False
    MLoptions['DoubleCheckHelicityFilter'] = False
    
    # Apply the seed tweak if present
    for tweak in options['tweak']['custom']:
        if tweak.startswith('seed'):
            try:
                new_seed = int(tweak[4:])
            except ValueError:
                raise MadGraph5Error, "Seed '%s' is not of the right format 'seed<int>'."%tweak
            random.seed(new_seed)
                
    mode = 'CMS' if aloha.complex_mass else 'NWA'
    for i, leg in enumerate(process.get('legs')):
        leg.set('number', i+1)

    logger.info("Running CMS check for process %s  (now doing %s scheme)" % \
                  ( process.nice_string().replace('Process:', 'process'), mode))
    
    proc_dir = None
    resonances = None
    warning_msg = "All %sdiagrams do not share the same sum of orders "+\
            "%s; found %%s."%(','.join(options['expansion_orders']))+\
            " This potentially problematic for the CMS check."
    if NLO:
        # We must first create the matrix element, export it and set it up.
        # If the reuse option is specified, it will be recycled.
        
        if options['name']=='auto':
            proc_name = "%s%s_%s%s__%s__"%(('SAVED' if options['reuse'] else ''),
         temp_dir_prefix, '_'.join(process.shell_string().split('_')[1:]), 
         ('_' if process.get('perturbation_couplings') else '')+
         '_'.join(process.get('perturbation_couplings')),mode)
        else:
            proc_name = "%s%s_%s__%s__"%(('SAVED' if options['reuse'] else ''),
                                          temp_dir_prefix,options['name'], mode)
        # Generate the ME
        timing, matrix_element = generate_loop_matrix_element(process, 
                options['reuse'], output_path=options['output_path'], 
                           cmd = options['cmd'], proc_name=proc_name, 
                                             loop_filter=options['loop_filter'])
        if matrix_element is None:
            # No diagrams for this process
            return None

        reusing = isinstance(matrix_element, base_objects.Process)
        proc_dir = pjoin(options['output_path'],proc_name)

        # Export the ME
        infos = evaluator.setup_process(matrix_element, proc_dir, 
                        reusing = reusing, param_card = options['param_card'], 
                                                            MLOptions=MLoptions)
        # Make sure the right MLoptions are set
        evaluator.fix_MadLoopParamCard(pjoin(proc_dir,'Cards'),
                              mp = None, loop_filter = True,MLOptions=MLoptions)
        
        # Make sure to start from fresh if previous run was stopped
        tmp_card_backup = pjoin(proc_dir,'Cards','param_card.dat__TemporaryBackup__')
        if os.path.isfile(tmp_card_backup):
            # Run was stopped mid-way, we must then restore the original card
            logger.info("Last run in process '%s' apparently aborted."%proc_dir+\
                           " Now reverting 'param_card.dat' to its original value.")
            shutil.copy(tmp_card_backup, pjoin(proc_dir, 'Cards','param_card.dat'))
        else:
            # Create a temporary backup which will be cleaned if the run ends properly
            shutil.copy(pjoin(proc_dir,'Cards','param_card.dat'), tmp_card_backup)
        # Now do the same with model_functions.f
        tmp_modelfunc_backup = pjoin(proc_dir,'Source','MODEL',
                                         'model_functions.f__TemporaryBackup__')
        if os.path.isfile(tmp_modelfunc_backup):
            # Run was stopped mid-way, we must then restore the model functions
            logger.info("Last run in process '%s' apparently aborted."%proc_dir+\
                    " Now reverting 'model_functions.f' to its original value.")
            shutil.copy(tmp_modelfunc_backup, pjoin(proc_dir,'Source','MODEL',
                                                           'model_functions.f'))
            evaluator.apply_log_tweak(proc_dir, 'recompile')
        else:
            # Create a temporary backup which will be cleaned if the run ends properly
            shutil.copy(pjoin(proc_dir,'Source','MODEL','model_functions.f'),
                                                           tmp_modelfunc_backup)

        # Make sure to setup correctly the helicity
        MadLoopInitializer.fix_PSPoint_in_check(pjoin(proc_dir,'SubProcesses'),
              read_ps = True, npoints = 1, hel_config = options['helicity'], 
                                           split_orders=options['split_orders'])
   
        # And recompile while making sure to recreate the executable and 
        # modified sources
        for dir in misc.glob('P*_*', pjoin(proc_dir,'SubProcesses')):
            if not (re.search(r'.*P\d+_\w*$', dir) or not os.path.isdir(dir)):
                continue
            try:
                os.remove(pjoin(dir,'check'))
                os.remove(pjoin(dir,'check_sa.o'))
            except OSError:
                pass
            # Now run make
            with open(os.devnull, 'w') as devnull:
                retcode = subprocess.call(['make','check'],
                                   cwd=dir, stdout=devnull, stderr=devnull)                     
            if retcode != 0:
                raise MadGraph5Error, "Compilation error with "+\
                                                        "'make check' in %s"%dir

        # Now find all the resonances of the ME, if not saved from a previous run
        pkl_path = pjoin(proc_dir,'resonance_specs.pkl')
        if reusing:
            # We recover the information from the pickle dumped during the
            # original run
            if not os.path.isfile(pkl_path):
                raise InvalidCmd('The folder %s could'%proc_dir+\
                 " not be reused because the resonance specification file "+
                                            "'resonance_specs.pkl' is missing.")
            else:
                proc_name, born_order, loop_order, resonances = \
                                       save_load_object.load_from_file(pkl_path)
                # Make sure to rederive the phase-space point since parameters
                # such as masses, seed, offshellness could have affected it
                for res in resonances:
                    set_PSpoint(res, force_other_res_offshell=resonances)

            # Second run (CMS), we can reuse the information if it is a dictionary
            if isinstance(opt, list):
                opt.append((proc_name, resonances))
            else:
                resonances = opt
        else:
            helas_born_diagrams = matrix_element.get_born_diagrams()
            if len(helas_born_diagrams)==0:
                logger.warning('The CMS check for loop-induced process is '+\
                                  'not yet available (nor is it very interesting).')
                return None
            born_order = get_order(helas_born_diagrams,'Born')
            loop_order = get_order(matrix_element.get_loop_diagrams(),'loop')

            # Second run (CMS), we can reuse the information if it is a dictionary
            if isinstance(opt, list):
                opt.append((process.base_string(),find_resonances(helas_born_diagrams)))
                resonances = opt[-1][1]
            else:
                resonances = opt
            # Save the resonances to a pickle file in the output directory so that
            # it can potentially be reused.
            save_load_object.save_to_file(pkl_path, (process.base_string(),
                                             born_order, loop_order,resonances))

    else:
        # The LO equivalent
        try:
            amplitude = diagram_generation.Amplitude(process)
        except InvalidCmd:
            logging.info("No diagrams for %s" % \
                            process.nice_string().replace('Process', 'process'))
            return None
        if not amplitude.get('diagrams'):
            # This process has no diagrams; go to next process
            logging.info("No diagrams for %s" % \
                             process.nice_string().replace('Process', 'process'))
            return None

        matrix_element = helas_objects.HelasMatrixElement(amplitude,
                                                                 gen_color=True)
        diagrams = matrix_element.get('diagrams')
        born_order = get_order(diagrams,'Born')
        # Loop order set to -1 indicates an LO result
        loop_order = -1
        # Find all the resonances of the ME, if not already given in opt
        if isinstance(opt, list):
            opt.append((process.base_string(),find_resonances(diagrams)))
            resonances = opt[-1][1]
        else:
            resonances= opt
    
    if len(resonances)==0:
        logger.info("No resonance found for process %s."\
                                                         %process.base_string())
        return None
    
    # Cache the default param_card for NLO
    if not options['cached_param_card'][mode][0]:
        if NLO:
            param_card = check_param_card.ParamCard(
                                       pjoin(proc_dir,'Cards','param_card.dat'))
        else:
            param_card = check_param_card.ParamCard(
                     StringIO.StringIO(evaluator.full_model.write_param_card()))
        options['cached_param_card'][mode][0] = param_card
        name2block, _ = param_card.analyze_param_card()
        options['cached_param_card'][mode][1] = name2block
        
    else:
        param_card = options['cached_param_card'][mode][0]
        name2block = options['cached_param_card'][mode][1]

    # Already add the coupling order for this sqaured ME.
    if loop_order != -1 and (loop_order+born_order)%2 != 0:
        raise MadGraph5Error, 'The summed squared matrix element '+\
                              " order '%d' is not even."%(loop_order+born_order)
    result = {'born_order':born_order, 
              'loop_order': (-1 if loop_order==-1 else (loop_order+born_order)/2),
              'resonances_result':[]}

    # Create a physical backup of the param_card
    if NLO:
        try:
            shutil.copy(pjoin(proc_dir,'Cards','param_card.dat'),
                             pjoin(proc_dir,'Cards','param_card.dat__backUp__'))
        except:
            pass

    # Apply custom tweaks
    had_log_tweaks=False
    if NLO:
        for tweak in options['tweak']['custom']:
            if tweak.startswith('seed'):
                continue
            try:
                logstart, logend = tweak.split('->')
            except:
                raise Madgraph5Error, "Tweak '%s' not reckognized."%tweak
            if logstart in ['logp','logm', 'log'] and \
               logend in ['logp','logm', 'log']:
                if NLO:
                    evaluator.apply_log_tweak(proc_dir, [logstart, logend])
                    had_log_tweaks = True
            else:
                raise Madgraph5Error, "Tweak '%s' not reckognized."%tweak
        if had_log_tweaks:
            evaluator.apply_log_tweak(proc_dir, 'recompile')

    # Select what resonances should be run
    if options['resonances']=='all':
        resonances_to_run = resonances
    elif isinstance(options['resonances'],int):
        resonances_to_run = resonances[:options['resonances']]    
    elif isinstance(options['resonances'],list):
        resonances_to_run = []
        for res in resonances:
            for res_selection in options['resonances']:
                if abs(res['ParticlePDG'])==res_selection[0] and \
                                 res['FSMothersNumbers']==set(res_selection[1]):
                    resonances_to_run.append(res)
                    break
    else:
        raise InvalidCmd("Resonance selection '%s' not reckognized"%\
                                                     str(options['resonances']))

    # Display progressbar both for LO and NLO for now but not when not showing
    # the plots
    if NLO and options['show_plot']:
        widgets = ['ME evaluations:', pbar.Percentage(), ' ', 
                                                pbar.Bar(),' ', pbar.ETA(), ' ']
        progress_bar = pbar.ProgressBar(widgets=widgets, 
                maxval=len(options['lambdaCMS'])*len(resonances_to_run), fd=sys.stdout)
        progress_bar.update(0)
        # Flush stdout to force the progress_bar to appear
        sys.stdout.flush()
    else:
        progress_bar = None

    for resNumber, res in enumerate(resonances_to_run):
        # First add a dictionary for this resonance to the result with already
        # one key specifying the resonance
        result['resonances_result'].append({'resonance':res,'born':[]})
        if NLO:
            result['resonances_result'][-1]['finite'] = []
        # Now scan the different lambdaCMS values
        for lambdaNumber, lambdaCMS in enumerate(options['lambdaCMS']):
            # Setup the model for that value of lambdaCMS
            # The copy constructor below creates a deep copy
            new_param_card = check_param_card.ParamCard(param_card)
            # Change all specified parameters
            for param, replacement in options['expansion_parameters'].items():
                # Replace the temporary prefix used for evaluation of the 
                # substitution expression 
                orig_param = param.replace('__tmpprefix__','')
                if orig_param not in name2block:
                    # It can be that some parameter ar in the NWA model but not
                    # in the CMS, such as the Yukawas for example.
                    # logger.warning("Unknown parameter '%s' in mode '%s'."%(param,mode))
                    continue
                for block, lhaid in name2block[orig_param]:
                    orig_value = float(param_card[block].get(lhaid).value)
                    new_value  = eval(replacement,
                                       {param:orig_value,'lambdacms':lambdaCMS})
                    new_param_card[block].get(lhaid).value=new_value

            # Apply these changes already (for the purpose of Width computation.
            # although it is optional since we now provide the new_param_card to
            # the width computation function.). Also in principle this matters
            # only in the CMS and there the widths would be reused from their 
            # prior computation within NWA with zero widths. So, all in all,
            # the line below is really not crucial, but semantically, it ought
            # to be there.
            evaluator.full_model.set_parameters_and_couplings(
                                                      param_card=new_param_card)
            # Now compute or recyle all widths
            for decay in new_param_card['decay'].keys():
                if mode=='CMS':
                    new_width = get_width(abs(decay[0]), lambdaCMS, 
                                                                 new_param_card)
                else:
                    new_width = 0.0
                new_param_card['decay'].get(decay).value= new_width

            # Apply these changes for the purpose of the final computation
            evaluator.full_model.set_parameters_and_couplings(
                                                      param_card=new_param_card)
            if NLO:
                new_param_card.write(pjoin(proc_dir,'Cards','param_card.dat'))
                # Write the recomputed widths so that it can potentially be
                # used for future runs (here for the model in the CMS format)
                if lambdaCMS==1.0 and mode=='CMS' and \
                          options['recompute_width'] in ['always','first_time']:
                    new_param_card.write(pjoin(proc_dir,
                                    'Cards','param_card.dat_recomputed_widths'))
                    
            # If recomputing widths with MadWidths, we want to do it within
            # the NWA models with zero widths.
            if mode=='NWA' and (options['recompute_width']=='always' or (
                  options['recompute_width']=='first_time' and lambdaCMS==1.0)):
                # The copy constructor below creates a deep copy
                tmp_param_card = check_param_card.ParamCard(new_param_card)
                # We don't use the result here, it is just so that it is put
                # in the cache and reused in the CMS run that follows.
                for decay in new_param_card['decay'].keys():
                    particle_name = evaluator.full_model.get_particle(\
                                                       abs(decay[0])).get_name()
                    new_width = get_width(abs(decay[0]),lambdaCMS,new_param_card)
                    tmp_param_card['decay'].get(decay).value = new_width
                    if not options['has_FRdecay'] and new_width != 0.0 and \
                      (abs(decay[0]),lambdaCMS) not in options['cached_widths']:
                        logger.info('Numerically computed width of particle'+\
                                        ' %s for lambda=%.4g : %-9.6gGeV'%
                                            (particle_name,lambdaCMS,new_width))

                # Write the recomputed widths so that it can potentially be
                # used for future runs (here the model in the NWA format)
                if lambdaCMS==1.0 and NLO:
                    tmp_param_card.write(pjoin(proc_dir,
                                    'Cards','param_card.dat_recomputed_widths'))
            
            # Apply the params tweaks
            for param, replacement in options['tweak']['params'].items():
               # Replace the temporary prefix used for evaluation of the 
               # substitution expression 
               orig_param = param.replace('__tmpprefix__','')
               # Treat the special keyword 'allwidths'
               if orig_param.lower() == 'allwidths':
                    # Apply the rule to all widhts
                    for decay in new_param_card['decay'].keys():
                        orig_value = float(new_param_card['decay'].get(decay).value)
                        new_value = eval(replacement,
                                       {param:orig_value,'lambdacms':lambdaCMS})
                        new_param_card['decay'].get(decay).value = new_value
                    continue
               if orig_param not in name2block:
                   # It can be that some parameter are in the NWA model but not
                   # in the CMS, such as the Yukawas for example.
                   continue
               for block, lhaid in name2block[orig_param]:
                   orig_value = float(new_param_card[block].get(lhaid).value)
                   new_value  = eval(replacement,
                                       {param:orig_value,'lambdacms':lambdaCMS})
                   new_param_card[block].get(lhaid).value=new_value
            
            if options['tweak']['params']:
                # Apply the tweaked param_card one last time
                evaluator.full_model.set_parameters_and_couplings(
                                                      param_card=new_param_card)
                if NLO:
                    new_param_card.write(pjoin(proc_dir,'Cards','param_card.dat'))

            # Finally ready to compute the matrix element
            if NLO:
                ME_res = LoopMatrixElementEvaluator.get_me_value(process, 0, 
                       proc_dir, PSpoint=res['PS_point_used'], verbose=False, 
                                           format='dict', skip_compilation=True)
                # Notice that there is much more information in ME_res. It can
                # be forwarded to check_complex_mass_scheme in this result
                # dictionary if necessary for the analysis. (or even the full 
                # dictionary ME_res can be added).
                result['resonances_result'][-1]['born'].append(ME_res['born'])
                result['resonances_result'][-1]['finite'].append(
                      ME_res['finite']*ME_res['born']*ME_res['alphaS_over_2pi'])
            else:
                ME_res = evaluator.evaluate_matrix_element(matrix_element,
                    p=res['PS_point_used'], auth_skipping=False, output='m2')[0]
                result['resonances_result'][-1]['born'].append(ME_res)
            if not progress_bar is None:
                progress_bar.update(resNumber*len(options['lambdaCMS'])+\
                                                               (lambdaNumber+1))
                # Flush to force the printout of the progress_bar to be updated
                sys.stdout.flush()

    # Restore the original continued log definition if necessary
    log_reversed = False
    for tweak in options['tweak']['custom']:
        if tweak.startswith('log') and had_log_tweaks:
            if log_reversed:
                continue
            if NLO:
                evaluator.apply_log_tweak(proc_dir, 'default')
                evaluator.apply_log_tweak(proc_dir, 'recompile')                
                log_reversed = True

    # Restore the original model parameters
    evaluator.full_model.set_parameters_and_couplings(param_card=param_card)
    if NLO:
        try:
            shutil.copy(pjoin(proc_dir,'Cards','param_card.dat__backUp__'),
                                      pjoin(proc_dir,'Cards','param_card.dat'))
        except:
            param_card.write(pjoin(proc_dir,'Cards','param_card.dat'))
    
    # All should have been restored properly, so we can now clean the temporary
    # backups
    try:
        os.remove(pjoin(proc_dir,'Cards','param_card.dat__TemporaryBackup__'))
        os.remove(pjoin(proc_dir,'Source','MODEL',
                                        'model_functions.f__TemporaryBackup__'))
    except:
        pass

    return (process.nice_string().replace('Process:', '').strip(),result)

def get_value(process, evaluator, p=None, options=None):
    """Return the value/momentum for a phase space point"""
    
    for i, leg in enumerate(process.get('legs')):
        leg.set('number', i+1)

    logger.info("Checking %s in %s gauge" % \
        ( process.nice_string().replace('Process:', 'process'),
                               'unitary' if aloha.unitary_gauge else 'feynman'))

    legs = process.get('legs')
    # Generate a process with these legs
    # Generate the amplitude for this process
    try:
        if process.get('perturbation_couplings')==[]:
            amplitude = diagram_generation.Amplitude(process)
        else:
            amplitude = loop_diagram_generation.LoopAmplitude(process)
    except InvalidCmd:
        logging.info("No diagrams for %s" % \
                         process.nice_string().replace('Process', 'process'))
        return None
    
    if not amplitude.get('diagrams'):
        # This process has no diagrams; go to next process
        logging.info("No diagrams for %s" % \
                         process.nice_string().replace('Process', 'process'))
        return None
    
    if not p:
        # Generate phase space point to use
        p, w_rambo = evaluator.get_momenta(process, options)
        
    # Generate the HelasMatrixElement for the process
    if not isinstance(amplitude, loop_diagram_generation.LoopAmplitude):
        matrix_element = helas_objects.HelasMatrixElement(amplitude,
                                                      gen_color = True)
    else:
        matrix_element = loop_helas_objects.LoopHelasMatrixElement(amplitude, 
           gen_color = True, optimized_output = evaluator.loop_optimized_output)

    mvalue = evaluator.evaluate_matrix_element(matrix_element, p=p,
                                                  output='jamp',options=options)
    
    if mvalue and mvalue['m2']:
        return {'process':process.base_string(),'value':mvalue,'p':p}

def output_lorentz_inv_loop(comparison_results, output='text'):
    """Present the results of a comparison in a nice list format for loop 
    processes. It detail the results from each lorentz transformation performed.
    """

    process = comparison_results[0]['process']
    results = comparison_results[0]['results']
    # Rotations do not change the reference vector for helicity projection,
    # the loop ME are invarariant under them with a relatively good accuracy.
    threshold_rotations = 1e-6
    # This is typically not the case for the boosts when one cannot really 
    # expect better than 1e-5. It turns out that this is even true in 
    # quadruple precision, for an unknown reason so far.
    threshold_boosts =  1e-3
    res_str = "%s" % process.base_string()
    
    transfo_col_size = 17
    col_size = 18
    transfo_name_header = 'Transformation name'

    if len(transfo_name_header) + 1 > transfo_col_size:
        transfo_col_size = len(transfo_name_header) + 1
    
    misc.sprint(results)
    for transfo_name, value in results:
        if len(transfo_name) + 1 > transfo_col_size:
            transfo_col_size = len(transfo_name) + 1
        
    res_str += '\n' + fixed_string_length(transfo_name_header, transfo_col_size) + \
      fixed_string_length("Value", col_size) + \
      fixed_string_length("Relative diff.", col_size) + "Result"
    
    ref_value = results[0]
    res_str += '\n' + fixed_string_length(ref_value[0], transfo_col_size) + \
                   fixed_string_length("%1.10e" % ref_value[1]['m2'], col_size)
    # Now that the reference value has been recuperated, we can span all the 
    # other evaluations
    all_pass = True
    for res in results[1:]:
        threshold = threshold_boosts if 'BOOST' in res[0].upper() else \
                                                             threshold_rotations
        rel_diff = abs((ref_value[1]['m2']-res[1]['m2'])\
                                       /((ref_value[1]['m2']+res[1]['m2'])/2.0))
        this_pass = rel_diff <= threshold
        if not this_pass: 
            all_pass = False
        res_str += '\n' + fixed_string_length(res[0], transfo_col_size) + \
                   fixed_string_length("%1.10e" % res[1]['m2'], col_size) + \
                   fixed_string_length("%1.10e" % rel_diff, col_size) + \
                   ("Passed" if this_pass else "Failed")
    if all_pass:
        res_str += '\n' + 'Summary: passed'
    else:
        res_str += '\n' + 'Summary: failed'
    
    return res_str

def output_lorentz_inv(comparison_results, output='text'):
    """Present the results of a comparison in a nice list format
        if output='fail' return the number of failed process -- for test-- 
    """

    # Special output for loop processes
    if comparison_results[0]['process']['perturbation_couplings']!=[]:
        return output_lorentz_inv_loop(comparison_results, output)

    proc_col_size = 17

    threshold=1e-10
    process_header = "Process"

    if len(process_header) + 1 > proc_col_size:
        proc_col_size = len(process_header) + 1
    
    for proc, values in comparison_results:
        if len(proc) + 1 > proc_col_size:
            proc_col_size = len(proc) + 1

    col_size = 18

    pass_proc = 0
    fail_proc = 0
    no_check_proc = 0

    failed_proc_list = []
    no_check_proc_list = []

    res_str = fixed_string_length(process_header, proc_col_size) + \
              fixed_string_length("Min element", col_size) + \
              fixed_string_length("Max element", col_size) + \
              fixed_string_length("Relative diff.", col_size) + \
              "Result"

    for one_comp in comparison_results:
        proc = one_comp['process'].base_string()
        data = one_comp['results']
        
        if data == 'pass':
            no_check_proc += 1
            no_check_proc_list.append(proc)
            continue

        values = [data[i]['m2'] for i in range(len(data))]
        
        min_val = min(values)
        max_val = max(values)
        diff = (max_val - min_val) / abs(max_val) 
        
        res_str += '\n' + fixed_string_length(proc, proc_col_size) + \
                   fixed_string_length("%1.10e" % min_val, col_size) + \
                   fixed_string_length("%1.10e" % max_val, col_size) + \
                   fixed_string_length("%1.10e" % diff, col_size)
                   
        if diff < threshold:
            pass_proc += 1
            proc_succeed = True
            res_str += "Passed"
        else:
            fail_proc += 1
            proc_succeed = False
            failed_proc_list.append(proc)
            res_str += "Failed"

        #check all the JAMP
        # loop over jamp
        # Keep in mind that this is not available for loop processes where the
        # jamp list is empty
        if len(data[0]['jamp'])!=0:
            for k in range(len(data[0]['jamp'][0])):
                sum = [0] * len(data)
                # loop over helicity
                for j in range(len(data[0]['jamp'])):
                    #values for the different lorentz boost
                    values = [abs(data[i]['jamp'][j][k])**2 for i in range(len(data))]
                    sum = [sum[i] + values[i] for i in range(len(values))]
    
                # Compare the different lorentz boost  
                min_val = min(sum)
                max_val = max(sum)
                if not max_val:
                    continue
                diff = (max_val - min_val) / max_val 
            
                tmp_str = '\n' + fixed_string_length('   JAMP %s'%k , proc_col_size) + \
                           fixed_string_length("%1.10e" % min_val, col_size) + \
                           fixed_string_length("%1.10e" % max_val, col_size) + \
                           fixed_string_length("%1.10e" % diff, col_size)
                       
                if diff > 1e-10:
                    if not len(failed_proc_list) or failed_proc_list[-1] != proc:
                        fail_proc += 1
                        pass_proc -= 1
                        failed_proc_list.append(proc)
                    res_str += tmp_str + "Failed"
                elif not proc_succeed:
                 res_str += tmp_str + "Passed" 
            
            
        
    res_str += "\nSummary: %i/%i passed, %i/%i failed" % \
                (pass_proc, pass_proc + fail_proc,
                 fail_proc, pass_proc + fail_proc)

    if fail_proc != 0:
        res_str += "\nFailed processes: %s" % ', '.join(failed_proc_list)
    if no_check_proc:
        res_str += "\nNot checked processes: %s" % ', '.join(no_check_proc_list)
    
    if output == 'text':
        return res_str        
    else: 
        return fail_proc

def output_unitary_feynman(comparison_results, output='text'):
    """Present the results of a comparison in a nice list format
        if output='fail' return the number of failed process -- for test-- 
    """
    
    proc_col_size = 17
    
    # We use the first element of the comparison_result list to store the
    # process definition object
    pert_coupl = comparison_results[0]['perturbation_couplings']
    comparison_results = comparison_results[1:]
    
    if pert_coupl:
        process_header = "Process [virt="+" ".join(pert_coupl)+"]"
    else:
        process_header = "Process"
    
    if len(process_header) + 1 > proc_col_size:
        proc_col_size = len(process_header) + 1
    
    for data in comparison_results:
        proc = data['process']
        if len(proc) + 1 > proc_col_size:
            proc_col_size = len(proc) + 1

    pass_proc = 0
    fail_proc = 0
    no_check_proc = 0

    failed_proc_list = []
    no_check_proc_list = []

    col_size = 18

    res_str = fixed_string_length(process_header, proc_col_size) + \
              fixed_string_length("Unitary", col_size) + \
              fixed_string_length("Feynman", col_size) + \
              fixed_string_length("Relative diff.", col_size) + \
              "Result"

    for one_comp in comparison_results:
        proc = one_comp['process']
        data = [one_comp['value_unit'], one_comp['value_feynm']]
        
        
        if data[0] == 'pass':
            no_check_proc += 1
            no_check_proc_list.append(proc)
            continue
        
        values = [data[i]['m2'] for i in range(len(data))]
        
        min_val = min(values)
        max_val = max(values)
        # when max_val is also negative
        # diff will be negative if there is no abs
        diff = (max_val - min_val) / abs(max_val) 
        
        res_str += '\n' + fixed_string_length(proc, proc_col_size) + \
                   fixed_string_length("%1.10e" % values[0], col_size) + \
                   fixed_string_length("%1.10e" % values[1], col_size) + \
                   fixed_string_length("%1.10e" % diff, col_size)
                   
        if diff < 1e-8:
            pass_proc += 1
            proc_succeed = True
            res_str += "Passed"
        else:
            fail_proc += 1
            proc_succeed = False
            failed_proc_list.append(proc)
            res_str += "Failed"

        #check all the JAMP
        # loop over jamp
        # This is not available for loop processes where the jamp list returned
        # is empty.
        if len(data[0]['jamp'])>0:
            for k in range(len(data[0]['jamp'][0])):
                sum = [0, 0]
                # loop over helicity
                for j in range(len(data[0]['jamp'])):
                    #values for the different lorentz boost
                    values = [abs(data[i]['jamp'][j][k])**2 for i in range(len(data))]
                    sum = [sum[i] + values[i] for i in range(len(values))]
    
                # Compare the different lorentz boost  
                min_val = min(sum)
                max_val = max(sum)
                if not max_val:
                    continue
                diff = (max_val - min_val) / max_val 
            
                tmp_str = '\n' + fixed_string_length('   JAMP %s'%k , col_size) + \
                           fixed_string_length("%1.10e" % sum[0], col_size) + \
                           fixed_string_length("%1.10e" % sum[1], col_size) + \
                           fixed_string_length("%1.10e" % diff, col_size)
                       
                if diff > 1e-10:
                    if not len(failed_proc_list) or failed_proc_list[-1] != proc:
                        fail_proc += 1
                        pass_proc -= 1
                        failed_proc_list.append(proc)
                    res_str += tmp_str + "Failed"
                elif not proc_succeed:
                     res_str += tmp_str + "Passed" 
                
            
        
    res_str += "\nSummary: %i/%i passed, %i/%i failed" % \
                (pass_proc, pass_proc + fail_proc,
                 fail_proc, pass_proc + fail_proc)

    if fail_proc != 0:
        res_str += "\nFailed processes: %s" % ', '.join(failed_proc_list)
    if no_check_proc:
        res_str += "\nNot checked processes: %s" % ', '.join(no_check_proc_list)
    
    
    if output == 'text':
        return res_str        
    else: 
        return fail_proc

def CMS_save_path(extension, cms_res, used_model, opts, output_path=None):
    """Creates a suitable filename for saving these results."""
    
    if opts['name']=='auto' and opts['analyze']!='None':
        # Reuse the same name then
        return '%s.%s'%(os.path.splitext(opts['analyze'].split(',')[0])\
                                                                  [0],extension)
    # if a name is specified, use it
    if opts['name']!='auto':
        basename = opts['name']
    else:
        prefix = 'cms_check_'
        # Use process name if there is only one process            
        if len(cms_res['ordered_processes'])==1:
            proc = cms_res['ordered_processes'][0]
            replacements = [('=>','gt'),('<=','lt'),('/','_no_'),
                            (' ',''),('+','p'),('-','m'),
                            ('~','x'), ('>','_'),('=','eq'),('^2','squared')]
            # Remove the perturbation couplings:
            try:
                proc=proc[:proc.index('[')]
            except ValueError:
                pass
    
            for key, value in replacements:
                proc = proc.replace(key,value)
    
            basename =prefix+proc+'_%s_'%used_model.get('name')+\
                      ( ('_'+'_'.join(cms_res['perturbation_orders'])) if \
                                      cms_res['perturbation_orders']!=[] else '')
        # Use timestamp otherwise
        else:
            basename = prefix+datetime.datetime.now().strftime("%Y_%m_%d_%Hh%Mm%Ss")
            
    suffix = '_%s'%opts['tweak']['name'] if opts['tweak']['name']!='' else '' 
    if output_path:     
        return pjoin(output_path,'%s%s.%s'%(basename,suffix,extension))
    else:
        return '%s%s.%s'%(basename,suffix,extension)

def output_complex_mass_scheme(result,output_path, options, model, output='text'):
    """ Outputs nicely the outcome of the complex mass scheme check performed
    by varying the width in the offshell region of resonances found for eahc process.
    Output just specifies whether text should be returned or a list of failed
    processes. Use 'concise_text' for a consise report of the results."""
    
    pert_orders=result['perturbation_orders']
    
    ######## CHECK PARAMETERS #########
    #
    # diff_lambda_power choses the power by which one should divide the difference
    # curve. The test should only work with 1, but it is useful for the LO
    # check to see the difference has O(\lambda) contribution by setting this
    # parameter to 2. If the Born does not have O(\lambda) contributions
    # (i.e. if the test still pas with diff_lambda_power=2) then the NLO test
    # will not be sensitive to the CMS implementation details.
    diff_lambda_power = options['diff_lambda_power']
    # DISLAIMER:
    # The CMS check is non trivial to automate and it is actually best done
    # manually by looking at plots for various implementation of the CMS.
    # The automatic check performed here with the default parameters below
    # should typically capture the main features of the CMS implementation.
    # There will always be exceptions however.
    #
    if 'has_FRdecay' in result:
        has_FRdecay = result['has_FRdecay']
    else:
        has_FRdecay = False
    # be tighter at LO
    if not pert_orders:
        CMS_test_threshold = 1e-3
    else:
        # AT NLO, a correct cancellation is typically of the order of 2% with
        # a lowest lambda value of 10^-4. It is clear that the threshold should
        # scale with the minimum lambda value because any little offset in the
        # LO width value for example (acceptable when less than one 1% if the
        # widths were computed numerically) will lead to an inaccuracy of the 
        # cancellation scaling with lambda. 
        if not has_FRdecay and ('recomputed_with' not in result or \
                          result['recompute_width'] in ['always','first_time']):
            CMS_test_threshold = 2e-2*(1.0e-4/min(result['lambdaCMS']))
        else:
            # If the widths were not computed numerically, then the accuracy of
            # the cancellation should be better.
            CMS_test_threshold = 2e-2*(1.0e-5/min(result['lambdaCMS']))
            
    # This threshold sets how flat the diff line must be when approaching it from
    # the right to start considering its value. Notice that it cannot be larger
    # than the CMS_test_threshold
    consideration_threshold = min(CMS_test_threshold/10.0, 0.05)
    # Number of values groupes with the median technique to avoid being
    # sensitive to unstabilities
    group_val = 3
    # Starting from which value, relative to the averaged diff, should one consider
    # the asymptotic diff median to be exactly 0.0 in which case one would use this
    # average instead of this asymptotic median. u d~ > e+ ve LO exhibit a \
    # difference at zero for example.
    diff_zero_threshold = 1e-3
    # Plotting parameters. Specify the lambda range to plot. 
    # lambda_range = [-1,-1] returns the default automatic setup
    lambda_range = options['lambda_plot_range']
    ##################################
    
#   One can print out the raw results by uncommenting the line below
#    misc.sprint(result)
#    for i, res in enumerate(result['a e- > e- ve ve~ [ virt = QCD QED ]']['CMS']):
#    for i, res in enumerate(result['u d~ > e+ ve a [ virt = QCD QED ]']['CMS']):
#        if res['resonance']['FSMothersNumbers'] == set([3, 4]):
#            misc.sprint(res['resonance']['PS_point_used'])
#    stop
    
    res_str           = ''
    # Variables for the concise report
    concise_str       = ''
    concise_data      = '%%(process)-%ds%%(asymptot)-15s%%(cms_check)-25s%%(status)-25s\n'
    concise_repl_dict = {'Header':{'process':'Process',
                                   'asymptot':'Asymptot',
                                   'cms_check':'Deviation to asymptot',
                                   'status':'Result'}}
    
    ####### BEGIN helper functions

    # Chose here whether to use Latex particle names or not
    # Possible values are 'none', 'model' or 'built-in'
    useLatexParticleName = 'built-in'
    name2tex = {'e+':r'e^+','w+':r'W^+','a':r'\gamma','g':'g',
                'e-':r'e^-','w-':r'W^-','z':'Z','h':'H',
                'mu+':r'\mu^+',
                'mu-':r'\mu^-',
                'ta+':r'\tau^+',
                'ta-':r'\tau^-'}
    for p in ['e','m','t']:
        d = {'e':'e','m':r'\mu','t':r'\tau'}
        name2tex['v%s'%p]=r'\nu_{%s}'%d[p]
        name2tex['v%s~'%p]=r'\bar{\nu_{%s}}'%d[p]
        
    for p in ['u','d','c','s','b','t']:
        name2tex[p]=p
        name2tex['%s~'%p]=r'\bar{%s}'%p
      
    def format_particle_name(particle, latex=useLatexParticleName):
        p_name = particle
        if latex=='model':
            try:
                texname = model.get_particle(particle).get('texname')
                if texname and texname!='none':
                    p_name = r'$\displaystyle %s$'%texname
            except:
                pass
        elif latex=='built-in':
            try:
                p_name = r'$\displaystyle %s$'%name2tex[particle]
            except:
                pass
        return p_name

    def resonance_str(resonance, latex=useLatexParticleName):
        """ Provides a concise string to characterize the resonance """
        particle_name = model.get_particle(resonance['ParticlePDG']).get_name()
        mothersID=['%d'%n for n in sorted(resonance['FSMothersNumbers'])]
        return r"%s [%s]"%(format_particle_name(particle_name,latex=latex),
                                                            ','.join(mothersID))

    def format_title(process, resonance):
        """ Format the plot title given the process and resonance """
        
        process_string = []
        for particle in process.split():
            if '<=' in particle:
                particle = particle.replace('<=',r'$\displaystyle <=$')
            if '^2' in particle:
                particle = particle.replace('^2',r'$\displaystyle ^2$')
            if particle=='$$':
                process_string.append(r'\$\$')
                continue
            if particle=='>':
                process_string.append(r'$\displaystyle \rightarrow$')
                continue
            if particle=='/':
                process_string.append(r'$\displaystyle /$')
                continue
            process_string.append(format_particle_name(particle))              

        if resonance=='':
            return r'CMS check for %s' %(' '.join(process_string))
        else:
            return r'CMS check for %s ( resonance %s )'\
                                           %(' '.join(process_string),resonance)

    def guess_lambdaorder(ME_values_list, lambda_values, expected=None,
                                                           proc=None, res=None):
        """ Guess the lambda scaling from a list of ME values and return it.
        Also compare with the expected result if specified and trigger a 
        warning if not in agreement."""
        # guess the lambdaCMS power in the amplitude squared
        bpowers = []
        for i, lambdaCMS in enumerate(lambda_values[1:]):
            bpowers.append(round(math.log(ME_values_list[0]/ME_values_list[i+1],\
                                                   lambda_values[0]/lambdaCMS)))

        # Pick the most representative power
        bpower = sorted([(el, bpowers.count(el)) for el in set(bpowers)],
                                 key = lambda elem: elem[1], reverse=True)[0][0]
        if not expected:
            return bpower
        if bpower != expected:
            logger.warning('The apparent scaling of the squared amplitude'+
             'seems inconsistent w.r.t to detected value '+
             '(%i vs %i). %i will be used.'%(expected,bpower,bpower)+
             ' This happend for process %s and resonance %s'%(proc, res))
        return bpower    

    def check_stability(ME_values, lambda_values, lambda_scaling, values_name):
        """ Checks if the values passed in argument are stable and return the 
        stability check outcome warning if it is not precise enough. """

        values = sorted([
            abs(val*(lambda_values[0]/lambda_values[i])**lambda_scaling) for \
                                                i, val in enumerate(ME_values)])
        median = values[len(values)//2]
        max_diff = max(abs(values[0]-median),abs(values[-1]-median))
        stability = max_diff/median
        stab_threshold = 1e-2
        if stability >= stab_threshold:
            return "== WARNING: Stability check failed for '%s' with stability %.2e.\n"\
                                                       %(values_name, stability)
        else:
            return None
    ####### END helper functions
    if options['analyze']=='None':
        if options['reuse']:
            save_path = CMS_save_path('pkl', result, model, options, 
                                                        output_path=output_path)
            buff = "\nThe results of this check have been stored on disk and its "+\
              "analysis can be rerun at anytime with the MG5aMC command:\n   "+\
            "      check cms --analyze=%s\n"%save_path
            res_str += buff
            concise_str += buff
            save_load_object.save_to_file(save_path, result)
        elif len(result['ordered_processes'])>0:
            buff = "\nUse the following synthax if you want to store "+\
                    "the raw results on disk.\n"+\
                    "    check cms -reuse <proc_def> <options>\n"
            res_str += buff
            concise_str += buff            
    
    ############################
    # Numerical check first    #
    ############################
    
    checks = []
    for process in result['ordered_processes']:
        checks.extend([(process,resID) for resID in \
                                            range(len(result[process]['CMS']))])
        
    if options['reuse']:
        logFile = open(CMS_save_path(
                    'log', result, model, options, output_path=output_path),'w')
    
    lambdaCMS_list=result['lambdaCMS']
    
    # List of failed processes
    failed_procs = []

    # A bar printing function helper. Change the length here for esthetics
    bar = lambda char: char*47

    # Write out the widths used if information is present:
    if 'widths_computed' in result:
        res_str += '\n%s%s%s\n'%(bar('='),' Widths ',bar('='))
        if result['recompute_width'] == 'never':
            res_str += '| Widths extracted from the param_card.dat'
        else:
            res_str += '| Widths computed %s'%('analytically' if has_FRdecay 
                                                             else 'numerically')
            if result['recompute_width'] == 'first_time':
                res_str += ' for \lambda = 1'
            elif result['recompute_width'] == 'always':
                res_str += ' for all \lambda values'
        res_str += " using mode '--recompute_width=%s'.\n"%result['recompute_width']
        for particle_name, width in result['widths_computed']:
            res_str += '| %-10s = %-11.6gGeV\n'%('Width(%s)'%particle_name,width)
        res_str += '%s%s%s\n'%(bar('='),'='*8,bar('='))

    # Doing the analysis to printout to the MG5 interface and determine whether
    # the test is passed or not
    # Number of last points to consider for the stability test
    nstab_points=group_val
    # Store here the asymptot detected for each difference curve
    differences_target = {}
    for process, resID in checks:
        # Reinitialize the concise result replacement dictionary 
        # (only one resonance is indicated in this one, no matter what.)
        concise_repl_dict[process] = {'process':process,
                                      'asymptot':'N/A',
                                      'cms_check':'N/A',
                                      'status':'N/A'}
        proc_res = result[process]
        cms_res = proc_res['CMS'][resID]
        nwa_res = proc_res['NWA'][resID]
        resonance = resonance_str(cms_res['resonance'], latex='none')
        cms_born=cms_res['born']
        nwa_born=nwa_res['born']
        # Starting top thick bar
        res_str += '\n%s%s%s\n'%(bar('='),'='*8,bar('='))
        # Centered process and resonance title
        proc_title = "%s (resonance %s)"%(process,resonance)
        centering = (bar(2)+8-len(proc_title))//2
        res_str += "%s%s\n"%(' '*centering,proc_title)
        # Starting bottom thin bar
        res_str += '%s%s%s\n'%(bar('-'),'-'*8,bar('-'))
        # Reminder if diff_lambda_power is not 1
        
        if diff_lambda_power!=1:
            res_str += "== WARNING diff_lambda_power is not 1 but    = %g\n"%diff_lambda_power
            res_str += '%s%s%s\n'%(bar('-'),'-'*8,bar('-'))

        born_power = guess_lambdaorder(nwa_born,lambdaCMS_list,
               expected=proc_res['born_order'], proc=process, res=resonance)
        stab_cms_born = check_stability(cms_born[-nstab_points:], 
                         lambdaCMS_list[-nstab_points:], born_power, 'CMS Born')
        if stab_cms_born:
            res_str += stab_cms_born
        stab_nwa_born = check_stability(nwa_born[-nstab_points:], 
                         lambdaCMS_list[-nstab_points:], born_power, 'NWA Born')
        if stab_nwa_born:
            res_str += stab_nwa_born
        # Write out the phase-space point
        res_str += "== Kinematic configuration in GeV (E,px,pypz)\n"
        for i, p in enumerate(cms_res['resonance']['PS_point_used']):
            res_str += "  | p%-2.d = "%(i+1)
            for pi in p:
                res_str += '%-24.17g'%pi if pi<0.0 else ' %-23.17g'%pi 
            res_str += "\n"
        # Write out the offshellnesses specification
        res_str += "== Offshellnesses of all detected resonances\n"
        for res_name, offshellness in cms_res['resonance']['offshellnesses']:
            res_str += "  | %-15s = %f\n"%(res_name, offshellness)
        res_str += '%s%s%s\n'%(bar('-'),'-'*8,bar('-'))

        if not pert_orders:
            res_str += "== Born scaling lambda^n_born. nborn         = %d\n"%born_power
        else:
            cms_finite=cms_res['finite']
            nwa_finite=nwa_res['finite']
            loop_power = guess_lambdaorder(nwa_finite,lambdaCMS_list,
                   expected=proc_res['loop_order'], proc=process, res=resonance)  
            res_str += "== Scaling lambda^n. nborn, nloop            = %d, %d\n"\
                                                        %(born_power,loop_power)
            stab_cms_finite = check_stability(cms_finite[-nstab_points:], 
                                  lambdaCMS_list[-nstab_points:], loop_power, 'CMS finite')
            if stab_cms_finite:
                res_str += stab_cms_finite
            stab_nwa_finite = check_stability(nwa_finite[-nstab_points:], 
                      lambdaCMS_list[-nstab_points:], loop_power, 'NWA finite')
            if stab_nwa_finite:
                res_str += stab_nwa_finite
        # Now organize data
        CMSData     = []
        NWAData     = []
        DiffData    = []
        for idata, lam in enumerate(lambdaCMS_list):
            if not pert_orders:
                new_cms=cms_born[idata]/(lam**born_power)
                new_nwa=nwa_born[idata]/(lam**born_power)
            else:
                new_cms=(cms_finite[idata]+cms_born[idata]-nwa_born[idata])/(lam*nwa_born[idata])
                new_nwa=nwa_finite[idata]/(lam*nwa_born[idata])
            new_diff=(new_cms-new_nwa)/(lam**diff_lambda_power)
            CMSData.append(new_cms)
            NWAData.append(new_nwa)
            DiffData.append(new_diff)

                    
        # NWA Born median

        # Find which values to start the test at by looking at the CMSdata scaling
        # First compute the median of the middle 60% of entries in the plot
        trim_range=int(((1.0-0.6)/2.0)*len(DiffData))
        low_diff_median = sorted(DiffData[trim_range:-trim_range])\
                                               [(len(DiffData)-2*trim_range)//2]
        
        # Now walk the values from the right of the diff plot until we reaches
        # values stable with respect to the CMS_tale_median. This value will
        # be limit of the range considered for the CMS test. Do it in a way which
        # is insensitive to instabilities, by considering medians of group_val 
        # consecutive points.
        current_median = 0
        # We really want to select only the very stable region
        scan_index = 0
        reference = abs(sorted(NWAData)[len(NWAData)//2])
        if low_diff_median!= 0.0:
            if abs(reference/low_diff_median)<diff_zero_threshold:
                reference = abs(low_diff_median)
        while True:
            scanner = DiffData[scan_index:group_val+scan_index]
            current_median = sorted(scanner)[len(scanner)//2]
            # Useful for debugging
            #misc.sprint(scanner,current_median,abs(current_median-low_diff_median)/reference,reference,consideration_threshold)
            if abs(current_median-low_diff_median)/reference<\
                                                        consideration_threshold:
                break;
            scan_index += 1
            if (group_val+scan_index)>=len(DiffData):
                # this should not happen, but in this case we arbitrarily take
                # half of the data
                logger.warning('The median scanning failed during the CMS check '+
                  'for process %s'%proc_title+\
                  'This is means that the difference plot has not stable'+\
                  'intermediate region and MG5_aMC will arbitrarily consider the'+\
                                                     'left half of the values.')
                scan_index = -1
                break;
        
        if scan_index == -1:
            cms_check_data_range = len(DiffData)//2
        else:
            cms_check_data_range = scan_index + group_val

        res_str += "== Data range considered (min, max, n_val)   = (%.1e, %.1e, %d)\n"\
                  %(lambdaCMS_list[-1],lambdaCMS_list[scan_index],
                                                 len(lambdaCMS_list)-scan_index)
        # Now setup the list of values affecting the CMScheck
        CMScheck_values = DiffData[cms_check_data_range:]

        # For the purpose of checking the stability of the tale, we now do
        # the consideration_threshold scan from the *left* and if we finsih
        # before the end, it means that there is an unstable region.
        if scan_index >= 0:            
            # try to find the numerical instability region
            scan_index = len(CMScheck_values)
            used_group_val = max(3,group_val)
            unstability_found = True
            while True:
                scanner = CMScheck_values[scan_index-used_group_val:scan_index]
                maxdiff =  max(abs(scan-low_diff_median) for scan in scanner)
                if maxdiff/reference<consideration_threshold:
                    break;
                if (scan_index-used_group_val)==0:
                    # this only happens when no stable intermediate region can be found
                    # Set scan_index to -99 so as to prevent warning
                    unstability_found = False
                    break;
                # Proceed to th next block of data
                scan_index -= 1

            # Now report here the unstability found
            if unstability_found:
                unstab_check=CMScheck_values[scan_index:]
                relative_array = [val > CMScheck_values[scan_index-1] for 
                                                            val in unstab_check]
                upper = relative_array.count(True)
                lower = relative_array.count(False)
                if not ((lower==0 and upper>=0) or (lower>=0 and upper==0)):
                    logger.warning(
"""For process %s, a numerically unstable region was detected starting from lambda < %.1e.
Look at the plot in this region (and possibly throw more points using the option --lambdaCMS).
If this is indeed a stability issue, then either decrease MLStabThreshold in MadLoop or decrease the
minimum value of lambda to be considered in the CMS check."""\
                %(proc_title, lambdaCMS_list[cms_check_data_range+scan_index-1]))
        
        # Now apply the same same technique, as above but to the difference plot
        # Now we will use low_diff_median instead of diff_tale_median
        #diff_tale_median = sorted(CMScheck_values)[len(CMScheck_values)//2]
        scan_index = 0
        max_diff = 0.0
        res_str += "== Ref. value used in the ratios (Born NWA)  = %s\n"\
                                                             %('%.3g'%reference)
        res_str += "== Asymptotic difference value detected      = %s\n"\
                                                       %('%.3g'%low_diff_median)
        concise_repl_dict[process]['asymptot'] = '%.3e'%low_diff_median

        # Pass information to the plotter for the difference target
        differences_target[(process,resID)]= low_diff_median
#        misc.sprint('Now doing resonance %s.'%res_str)
        while True:
            current_vals = CMScheck_values[scan_index:scan_index+group_val]      
            max_diff = max(max_diff, abs(low_diff_median-
                     sorted(current_vals)[len(current_vals)//2])/reference)
            if (scan_index+group_val)>=len(CMScheck_values):
                break
            scan_index += 1
        
        # Now use the CMS check result
        cms_check = (max_diff*100.0, '>' if max_diff>CMS_test_threshold else '<',
                                                       CMS_test_threshold*100.0) 
        res_str += "== CMS check result (threshold)              = %.3g%% (%s%.3g%%)\n"%cms_check
        concise_repl_dict[process]['cms_check'] = \
            "%-10s (%s%.3g%%)"%('%.3g%%'%cms_check[0],cms_check[1],cms_check[2])

        if max_diff>CMS_test_threshold:
            failed_procs.append((process,resonance))
        res_str += "%s %s %s\n"%(bar('='),
                 'FAILED' if max_diff>CMS_test_threshold else 'PASSED',bar('='))
        concise_repl_dict[process]['status'] = 'Failed' if max_diff>CMS_test_threshold \
                                                                   else 'Passed'

    if output=='concise_text':
        # Find what is the maximum size taken by the process string
        max_proc_size = max(
                 [len(process) for process in result['ordered_processes']]+[10])
        # Re-initialize the res_str so as to contain only the minimal report
        res_str = concise_str
        res_str += '\n'+concise_data%(max_proc_size+4)%concise_repl_dict['Header']
        for process in result['ordered_processes']:
            res_str += (concise_data%(max_proc_size+4)%concise_repl_dict[process])

    if len(checks):
        res_str += "Summary: %i/%i passed"%(len(checks)-len(failed_procs),len(checks))+\
                    ('.\n' if not failed_procs else ', failed checks are for:\n')
    else:
        return "\nNo CMS check to perform, the process either has no diagram or does not "+\
                                  "not feature any massive s-channel resonance."
        
    for process, resonance in failed_procs:
        res_str += ">  %s, %s\n"%(process, resonance)

    if output=='concise_text':
        res_str += '\nMore detailed information on this check available with the command:\n'
        res_str += '  MG5_aMC>display checks\n'

    ############################
    # Now we turn to the plots #
    ############################
    if not options['show_plot']:
        if options['reuse']:
            logFile.write(res_str)
            logFile.close()
        if output.endswith('text'):
            return res_str
        else:
            return failed_procs
        
    fig_output_file = CMS_save_path('pdf', result, model, options, 
                                                        output_path=output_path)
    base_fig_name = fig_output_file[:-4]
    suffix = 1
    while os.path.isfile(fig_output_file):
        fig_output_file = '%s__%d__.pdf'%(base_fig_name,suffix)
        suffix+=1

    process_data_plot_dict={}
    
    # load possible additional results. The second element of the tuple is
    # the dataset name.
    all_res = [(result, None)]
    for i, add_res in enumerate(options['analyze'].split(',')[1:]):
        specs =re.match(r'^(?P<filename>.*)\((?P<title>.*)\)$', add_res)
        if specs:
            filename = specs.group('filename')
            title    = specs.group('title')
        else:
            filename = add_res
            title    = '#%d'%(i+1)

        new_result = save_load_object.load_from_file(filename)
        if new_result is None:
            raise InvalidCmd('The complex mass scheme check result'+
                             " file below could not be read.\n     %s"%filename)
        if len(new_result['ordered_processes'])!=len(result['ordered_processes']) \
                      or len(new_result['lambdaCMS'])!=len(result['lambdaCMS']):
            raise self.InvalidCmd('The complex mass scheme check result'+
                      " file below does not seem compatible.\n     %s"%filename)
        all_res.append((new_result,title))
    
    # Prepare the data
    for process, resID in checks:
        data1=[] # for subplot 1,i.e. CMS and NWA
        data2=[] # for subplot 2,i.e. diff
        info ={} # info to be passed to the plotter
        for res in all_res:
            proc_res = res[0][process]
            cms_res = proc_res['CMS'][resID]
            nwa_res = proc_res['NWA'][resID]
            resonance = resonance_str(cms_res['resonance'])
            if options['resonances']!=1:
                info['title'] = format_title(process, resonance)
            else:
                info['title'] = format_title(process, '')
            # Born result
            cms_born=cms_res['born']
            nwa_born=nwa_res['born']
            if len(cms_born) != len(lambdaCMS_list) or\
                 len(nwa_born) != len(lambdaCMS_list):
                raise MadGraph5Error, 'Inconsistent list of results w.r.t. the'+\
                                ' lambdaCMS values specified for process %s'%process
            if pert_orders:
                cms_finite=cms_res['finite'] 
                nwa_finite=nwa_res['finite']
                if len(cms_finite) != len(lambdaCMS_list) or\
                    len(nwa_finite) != len(lambdaCMS_list):
                    raise MadGraph5Error, 'Inconsistent list of results w.r.t. the'+\
                                ' lambdaCMS values specified for process %s'%process
        
            bpower = guess_lambdaorder(nwa_born,lambdaCMS_list,
                    expected=proc_res['born_order'], proc=process, res=resonance)

            CMSData  = []
            NWAData  = []
            DiffData = []   
            for idata, lam in enumerate(lambdaCMS_list):
                if not pert_orders:
                    new_cms = cms_born[idata]/lam**bpower
                    new_nwa = nwa_born[idata]/lam**bpower
                else:
                    new_cms=cms_finite[idata]+cms_born[idata]-nwa_born[idata]
                    new_nwa=nwa_finite[idata]
                    new_cms /= lam*nwa_born[idata]
                    new_nwa /= lam*nwa_born[idata]
                new_diff=(new_cms-new_nwa)/(lam**diff_lambda_power)
                CMSData.append(new_cms)
                NWAData.append(new_nwa)
                DiffData.append(new_diff)
            if res[1] is None:
                if not pert_orders:
                    data1.append([r'$\displaystyle CMS\;=\;\mathcal{M}_{CMS}^{(0)}/\lambda^%d$'%bpower,CMSData])
                    data1.append([r'$\displaystyle NWA\;=\;\mathcal{M}_{NWA}^{(0)}/\lambda^%d$'%bpower,NWAData])
                else:
                    data1.append([r'$\displaystyle CMS\;=\;(\mathcal{M}^{(1)}_{CMS}+\mathcal{M}_{CMS}^{(0)}-\mathcal{M}^{(0)}_{NWA})/(\lambda\cdot\mathcal{M}^{(0)}_{NWA})$',CMSData])
                    data1.append([r'$\displaystyle NWA\;=\;\mathcal{M}^{(1)}_{NWA}/(\lambda\cdot\mathcal{M}^{(0)}_{NWA})$',NWAData])
                data2.append([r'$\displaystyle\Delta\;=\;(CMS-NWA)/\lambda%s$'\
                    %('' if diff_lambda_power==1 else r'^{%g}'%diff_lambda_power)
                                                                     ,DiffData])
                data2.append([r'Detected asymptot',[differences_target[(process,resID)] 
                                                for i in range(len(lambdaCMS_list))]])
            else:
                data1.append([r'$\displaystyle CMS$  %s'%res[1].replace('_',' ').replace('#','\#'), CMSData])
                data1.append([r'$\displaystyle NWA$  %s'%res[1].replace('_',' ').replace('#','\#'), NWAData])
                data2.append([r'$\displaystyle\Delta$  %s'%res[1].replace('_',' ').replace('#','\#'), DiffData])
                
        process_data_plot_dict[(process,resID)]=(data1,data2, info)

    # Now turn to the actual plotting
    try:
        import matplotlib.pyplot as plt
        from matplotlib.backends.backend_pdf import PdfPages
        logger.info('Rendering plots... (this can take some time because of the latex labels)')

        res_str += \
"""\n-----------------------------------------------------------------------------------------------
| In the plots, the Complex Mass Scheme check is successful if the normalized difference      |
| between the CMS and NWA result (lower inset) tends to a constant when \lambda goes to zero. |
-----------------------------------------------------------------------------------------------\n"""

        # output the figures
        if lambda_range[1]>0:
            min_lambda_index = -1
            for i, lam in enumerate(lambdaCMS_list):
                if lam<=lambda_range[1]:
                    min_lambda_index = i
                    break
        else:
            min_lambda_index = 0
        if lambda_range[0]>0:
            max_lambda_index = -1
            for i, lam in enumerate(lambdaCMS_list):
                if lam<=lambda_range[0]:
                    max_lambda_index=i-1
                    break
        else:
            max_lambda_index=len(lambdaCMS_list)-1
    
        if max_lambda_index==-1 or min_lambda_index==-1 or \
                                             min_lambda_index==max_lambda_index:
            raise InvalidCmd('Invalid lambda plotting range: (%.1e,%.1e)'%\
                                              (lambda_range[0],lambda_range[1]))
        # Trim lambda values
        if lambda_range[0]>0.0 or lambda_range[1]>0.0:
            lambdaCMS_list = lambdaCMS_list[min_lambda_index:max_lambda_index+1]

        plt.rc('text', usetex=True)
        plt.rc('font', family='serif')
        pp=PdfPages(fig_output_file)
        if len(checks)==0 or len(process_data_plot_dict[checks[0]][1])<=7:
            colorlist=['b','r','g','k','c','m','y']
        else:
            import matplotlib.colors as colors
            import matplotlib.cm as mplcm
            import matplotlib.colors as colors
            
            # Nice color maps here are 'gist_rainbow'
            cm = plt.get_cmap('gist_rainbow')
            cNorm  = colors.Normalize(vmin=0, vmax=(len(data2)-1))
            scalarMap = mplcm.ScalarMappable(norm=cNorm, cmap=cm)
            # use vmax=(len(data1)-1)*0.9 to remove pink at the end of the spectrum
            colorlist = [scalarMap.to_rgba(i*0.9) for i in range(len(data2))]
            # Or it is also possible to alternate colors so as to make them 
            # as distant as possible to one another
            # colorlist = sum([
            #    [scalarMap.to_rgba(i),scalarMap.to_rgba(i+len(data2)//2)]
            #                                  for i in range(len(data2)//2)],[])

        legend_size = 10
        for iproc, (process, resID) in enumerate(checks):
            data1,data2, info=process_data_plot_dict[(process,resID)]
            # Trim dataplot if necessary
            if lambda_range[0]>0.0 or lambda_range[1]>0.0:
                for i in range(len(data1)):
                    data1[i][1]=data1[i][1][min_lambda_index:max_lambda_index+1]
                for i in range(len(data2)):
                    data2[i][1]=data2[i][1][min_lambda_index:max_lambda_index+1]
            plt.figure(iproc+1)
            plt.subplot(211)
            minvalue=1e+99
            maxvalue=-1e+99
            for i, d1 in enumerate(data1):
                # Use the same color for NWA and CMS curve but different linestyle
                color=colorlist[i//2]
                data_plot=d1[1]
                minvalue=min(min(data_plot),minvalue)
                maxvalue=max(max(data_plot),maxvalue)           
                plt.plot(lambdaCMS_list, data_plot, color=color, marker='', \
                        linestyle=('-' if i%2==0 else '--'), 
                        label=(d1[0] if (i%2==0 or i==1) else '_nolegend_'))
            ymin = minvalue-(maxvalue-minvalue)/5.
            ymax = maxvalue+(maxvalue-minvalue)/5.

            plt.yscale('linear')
            plt.xscale('log')
            plt.title(info['title'],fontsize=12,y=1.08)
            plt.ylabel(r'$\displaystyle \mathcal{M}$')
            #plt.xlabel('lambdaCMS')
            if ymax*len(data1)-sum(max(d1[1][-len(d1[1])//2:]) \
                                 for d1 in data1) > 0.5*(ymax-ymin)*len(data1):
                plt.legend(prop={'size':legend_size},loc='upper left', frameon=False)
            else:
                plt.legend(prop={'size':legend_size},loc='lower left', frameon=False)
                
            plt.axis([min(lambdaCMS_list),max(lambdaCMS_list), ymin, ymax])
            
            plt.subplot(212)
            minvalue=1e+99
            maxvalue=-1e+99
            
            try:
                asymptot_index = [d2[0] for d2 in data2].index('Detected asymptot')
                plt.plot(lambdaCMS_list, data2[asymptot_index][1], 
                               color='0.75', marker='', linestyle='-', label='')
            except ValueError:
                pass
            
            color_ID = -1
            for d2 in data2:
                # Special setup for the reference asymptot straight line
                if d2[0]=='Detected asymptot':
                    continue
                color_ID += 1
                color=colorlist[color_ID]
                data_plot=d2[1]
                minvalue=min(min(data_plot),minvalue)
                maxvalue=max(max(data_plot),maxvalue)
                plt.plot(lambdaCMS_list, data_plot, color=color, marker='',\
                                                     linestyle='-', label=d2[0])
            ymin = minvalue-(maxvalue-minvalue)/5.
            ymax = maxvalue+(maxvalue-minvalue)/5.

            plt.yscale('linear')
            plt.xscale('log')
            plt.ylabel(r'$\displaystyle \Delta$')
            plt.xlabel(r'$\displaystyle \lambda$')
            # The unreadable stuff below is just to check if the left of the 
            # plot is stable or not
            sd = [sorted(d2[1][-len(d2[1])//2:]) for d2 in data2]
            left_stability = sum(abs(s[0]-s[-1]) for s in sd)
            sd = [sorted(d2[1][:-len(d2[1])//2]) for d2 in data2]
            right_stability = sum(abs(s[0]-s[-1]) for s in sd)
            left_stable =  False if right_stability==0.0 else \
                                            (left_stability/right_stability)<0.1
 
            if left_stable:
                if ymax*len(data2)-sum(max(d2[1][-len(d2[1])//2:]) \
                                 for d2 in data2) > 0.5*(ymax-ymin)*len(data2):
                    plt.legend(prop={'size':legend_size},loc='upper left', frameon=False)
                else:
                    plt.legend(prop={'size':legend_size},loc='lower left', frameon=False)                
            else:
                if ymax*len(data2)-sum(max(d2[1][:-len(d2[1])//2]) \
                                  for d2 in data2) > 0.5*(ymax-ymin)*len(data2):
                    plt.legend(prop={'size':legend_size},loc='upper right', frameon=False)
                else:
                    plt.legend(prop={'size':legend_size},loc='lower right', frameon=False)

            plt.axis([min(lambdaCMS_list),max(lambdaCMS_list),\
              minvalue-(maxvalue-minvalue)/5., maxvalue+(maxvalue-minvalue)/5.])
            
            plt.savefig(pp,format='pdf')

        pp.close()
        
        if len(checks)>0:
            logger.info('Complex Mass Scheme check plot output to file %s. '%fig_output_file)
            
            if sys.platform.startswith('linux'):
                misc.call(["xdg-open", fig_output_file])
            elif sys.platform.startswith('darwin'):
                misc.call(["open", fig_output_file])
        
        plt.close("all")
    
    except Exception as e:
        if isinstance(e, ImportError):
            res_str += "\n= Install matplotlib to get a "+\
                "graphical display of the results of the cms check."
        else:
            general_error = "\n= Could not produce the cms check plot because of "+\
                                                    "the following error: %s"%str(e)
            try:
                import Tkinter
                if isinstance(e, Tkinter.TclError):
                    res_str += "\n= Plots are not generated because your system"+\
                                          " does not support graphical display."
                else:
                    res_str += general_error
            except:
                res_str += general_error
    
    if options['reuse']:
        logFile.write(res_str)
        logFile.close()

    if output.endswith('text'):
        return res_str
    else:
        return failed_procs<|MERGE_RESOLUTION|>--- conflicted
+++ resolved
@@ -611,19 +611,14 @@
             
             FortranExporter = exporter_class(export_dir, MLoptions)
             FortranModel = helas_call_writers.FortranUFOHelasCallWriter(model)
-<<<<<<< HEAD
             FortranExporter.copy_template(model)
             FortranExporter.generate_subprocess_directory(matrix_element, FortranModel)
-=======
-            FortranExporter.copy_v4template(modelname=model.get('name'))
-            FortranExporter.generate_subprocess_directory_v4(matrix_element, FortranModel, 1)
-            FortranExporter.write_global_specs(matrix_element)
->>>>>>> a421e41d
+            #FortranExporter.write_global_specs(matrix_element)
             wanted_lorentz = list(set(matrix_element.get_used_lorentz()))
             wanted_couplings = list(set([c for l in matrix_element.get_used_couplings() \
                                                                     for c in l]))
             FortranExporter.convert_model(model,wanted_lorentz,wanted_couplings)
-            FortranExporter.finalize(None,"",self.cmd.options, ['nojpeg'])
+            FortranExporter.finalize(matrix_element,"",self.cmd.options, ['nojpeg'])
 
         MadLoopInitializer.fix_PSPoint_in_check(pjoin(export_dir,'SubProcesses'),
                                                       split_orders=split_orders)
@@ -1156,21 +1151,15 @@
             start=time.time()
             FortranExporter = exporter_class(export_dir, MLoptions)
             FortranModel = helas_call_writers.FortranUFOHelasCallWriter(model)
-<<<<<<< HEAD
             FortranExporter.copy_template(model)
             FortranExporter.generate_subprocess_directory(matrix_element, FortranModel)
-=======
-            FortranExporter.copy_v4template(modelname=model.get('name'))
-            FortranExporter.generate_subprocess_directory_v4(matrix_element, FortranModel, 1)
-            FortranExporter.write_global_specs(matrix_element)
->>>>>>> a421e41d
             wanted_lorentz = list(set(matrix_element.get_used_lorentz()))
             wanted_couplings = list(set([c for l in matrix_element.get_used_couplings() \
                                                                 for c in l]))
             FortranExporter.convert_model(self.full_model,wanted_lorentz,wanted_couplings)
             infos['Process_output'] = time.time()-start
             start=time.time()
-            FortranExporter.finalize(None,"",self.cmd.options, ['nojpeg'])
+            FortranExporter.finalize(matrix_element,"",self.cmd.options, ['nojpeg'])
             infos['HELAS_MODEL_compilation'] = time.time()-start
         
         # Copy the parameter card if provided

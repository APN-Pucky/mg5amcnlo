--- conflicted
+++ resolved
@@ -2838,28 +2838,7 @@
         boost_p = boost_momenta(p, 3)
         results.append(evaluator.evaluate_matrix_element(matrix_element,
                                  p=boost_p,output='jamp',MLOptions = MLOptions))
-<<<<<<< HEAD
-        # If 2 incoming particles, we can afford to only rotate the final state
-        # particles so that improve_ps will work.
-        if matrix_element.get_nexternal_ninitial()[1]==2 and \
-                                   matrix_element.get_nexternal_ninitial()[0]>3:
-            rot_p = p[:2]+[[pm[0],pm[3],-pm[1],-pm[2]] for pm in p[2:]]
-        else:
-            rot_p = [[pm[0],pm[3],-pm[1],-pm[2]] for pm in p]
-        results.append(evaluator.evaluate_matrix_element(matrix_element,
-                                 p=boost_p,output='jamp',MLOptions = MLOptions))
-        # Another rotation
-        # HSS, 5/12/2012
-        # xp=-z,yp=y,zp=x
-        if matrix_element.get_nexternal_ninitial()[1]==2 and \
-            matrix_element.get_nexternal_ninitial()[0]>3:
-            rot_p = p[:2]+[[pm[0],-pm[3],pm[2],pm[1]] for pm in p[2:]]
-        else:
-            rot_p = [[pm[0],-pm[3],pm[2],-pm[1]] for pm in p]
-        #results.append(evaluator.evaluate_matrix_element(matrix_element,p=boost_p,output='jamp',MLOptions=MLOptions))
-        #rot_p = [[pm[0],-pm[3],pm[2],pm[1]] for pm in p]
-=======
-        # We only consider the rotations around the z axis so to have the 
+        # We only consider the rotations around the z axis so to have the
         # improve_ps fortran routine work.
         rot_p = [[pm[0],-pm[2],pm[1],pm[3]] for pm in p]
         results.append(evaluator.evaluate_matrix_element(matrix_element,
@@ -2870,7 +2849,6 @@
         results.append(evaluator.evaluate_matrix_element(matrix_element,
                                      p=rot_p,output='jamp',MLOptions = MLOptions))
             
->>>>>>> 73971b4c
         
     return {'process': process, 'results': results}
 

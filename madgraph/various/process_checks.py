################################################################################
#
# Copyright (c) 2009 The MadGraph5_aMC@NLO Development team and Contributors
#
# This file is a part of the MadGraph5_aMC@NLO project, an application which 
# automatically generates Feynman diagrams and matrix elements for arbitrary
# high-energy processes in the Standard Model and beyond.
#
# It is subject to the MadGraph5_aMC@NLO license which should accompany this 
# distribution.
#
# For more information, visit madgraph.phys.ucl.ac.be and amcatnlo.web.cern.ch
#
################################################################################
"""Several different checks for processes (and hence models):
permutation tests, gauge invariance tests, lorentz invariance
tests. Also class for evaluation of Python matrix elements,
MatrixElementEvaluator."""

from __future__ import division

import array
import copy
import fractions
import itertools
import logging
import math
import os
import sys
import re
import shutil
import random
import glob
import re
import subprocess
import time
import datetime
import errno
import pickle
# If psutil becomes standard, the RAM check can be performed with it instead
#import psutil

import aloha
import aloha.aloha_writers as aloha_writers
import aloha.create_aloha as create_aloha

import madgraph.iolibs.export_python as export_python
import madgraph.iolibs.helas_call_writers as helas_call_writers
import models.import_ufo as import_ufo
import madgraph.iolibs.save_load_object as save_load_object
import madgraph.iolibs.file_writers as writers

import madgraph.core.base_objects as base_objects
import madgraph.core.color_algebra as color
import madgraph.core.color_amp as color_amp
import madgraph.core.helas_objects as helas_objects
import madgraph.core.diagram_generation as diagram_generation

import madgraph.various.rambo as rambo
import madgraph.various.misc as misc
import madgraph.various.progressbar as pbar
import madgraph.various.banner as bannermod
import madgraph.various.progressbar as pbar

import madgraph.loop.loop_diagram_generation as loop_diagram_generation
import madgraph.loop.loop_helas_objects as loop_helas_objects
import madgraph.loop.loop_base_objects as loop_base_objects
import models.check_param_card as check_param_card

from madgraph.interface.madevent_interface import MadLoopInitializer
from madgraph.interface.common_run_interface import AskforEditCard
from madgraph import MG5DIR, InvalidCmd, MadGraph5Error

from madgraph.iolibs.files import cp

import StringIO
import models.model_reader as model_reader
import aloha.template_files.wavefunctions as wavefunctions
from aloha.template_files.wavefunctions import \
     ixxxxx, oxxxxx, vxxxxx, sxxxxx, txxxxx, irxxxx, orxxxx

ADDED_GLOBAL = []

temp_dir_prefix = "TMP_CHECK"

pjoin = os.path.join

def clean_added_globals(to_clean):
    for value in list(to_clean):
        del globals()[value]
        to_clean.remove(value)

#===============================================================================
# Fake interface to be instancied when using process_checks from tests instead.
#===============================================================================
class FakeInterface(object):
    """ Just an 'option container' to mimick the interface which is passed to the
    tests. We put in only what is now used from interface by the test:
    cmd.options['fortran_compiler']
    cmd.options['complex_mass_scheme']
    cmd._mgme_dir"""
    def __init__(self, mgme_dir = "", complex_mass_scheme = False,
                 fortran_compiler = 'gfortran' ):
        self._mgme_dir = mgme_dir
        self.options = {}
        self.options['complex_mass_scheme']=complex_mass_scheme
        self.options['fortran_compiler']=fortran_compiler

#===============================================================================
# Logger for process_checks
#===============================================================================

logger = logging.getLogger('madgraph.various.process_checks')


# Helper function to boost momentum
def boost_momenta(p, boost_direction=1, beta=0.5):
    """boost the set momenta in the 'boost direction' by the 'beta' 
       factor"""
       
    boost_p = []    
    gamma = 1/ math.sqrt(1 - beta**2)
    for imp in p:
        bosst_p = imp[boost_direction]
        E, px, py, pz = imp
        boost_imp = []
        # Energy:
        boost_imp.append(gamma * E - gamma * beta * bosst_p)
        # PX
        if boost_direction == 1:
            boost_imp.append(-gamma * beta * E + gamma * px)
        else: 
            boost_imp.append(px)
        # PY
        if boost_direction == 2:
            boost_imp.append(-gamma * beta * E + gamma * py)
        else: 
            boost_imp.append(py)    
        # PZ
        if boost_direction == 3:
            boost_imp.append(-gamma * beta * E + gamma * pz)
        else: 
            boost_imp.append(pz) 
        #Add the momenta to the list
        boost_p.append(boost_imp)                   
            
    return boost_p

#===============================================================================
# Helper class MatrixElementEvaluator
#===============================================================================
class MatrixElementEvaluator(object):
    """Class taking care of matrix element evaluation, storing
    relevant quantities for speedup."""

    def __init__(self, model , param_card = None,
                    auth_skipping = False, reuse = True, cmd = FakeInterface()):
        """Initialize object with stored_quantities, helas_writer,
        model, etc.
        auth_skipping = True means that any identical matrix element will be
                        evaluated only once
        reuse = True means that the matrix element corresponding to a
                given process can be reused (turn off if you are using
                different models for the same process)"""
 
        self.cmd = cmd
 
        # Writer for the Python matrix elements
        self.helas_writer = helas_call_writers.PythonUFOHelasCallWriter(model)
    
        # Read a param_card and calculate couplings
        self.full_model = model_reader.ModelReader(model)
        try:
            self.full_model.set_parameters_and_couplings(param_card)
        except MadGraph5Error:
            if isinstance(param_card, (str,file)):
                raise
            logger.warning('param_card present in the event file not compatible.'+
                                                ' We will use the default one.')
            self.full_model.set_parameters_and_couplings()
            
        self.auth_skipping = auth_skipping
        self.reuse = reuse
        self.cmass_scheme = cmd.options['complex_mass_scheme']
        self.store_aloha = []
        self.stored_quantities = {}
        
    #===============================================================================
    # Helper function evaluate_matrix_element
    #===============================================================================
    def evaluate_matrix_element(self, matrix_element, p=None, full_model=None, 
                                gauge_check=False, auth_skipping=None, output='m2',
                                options=None):
        """Calculate the matrix element and evaluate it for a phase space point
           output is either m2, amp, jamp
        """

        if full_model:
            self.full_model = full_model
        process = matrix_element.get('processes')[0]
        model = process.get('model')

        if "matrix_elements" not in self.stored_quantities:
            self.stored_quantities['matrix_elements'] = []
            matrix_methods = {}

        if self.reuse and "Matrix_%s" % process.shell_string() in globals() and p:
            # Evaluate the matrix element for the momenta p
            matrix = eval("Matrix_%s()" % process.shell_string())
            me_value = matrix.smatrix(p, self.full_model)
            if output == "m2":
                return matrix.smatrix(p, self.full_model), matrix.amp2
            else:
                m2 = matrix.smatrix(p, self.full_model)
            return {'m2': m2, output:getattr(matrix, output)}
        if (auth_skipping or self.auth_skipping) and matrix_element in \
               self.stored_quantities['matrix_elements']:
            # Exactly the same matrix element has been tested
            logger.info("Skipping %s, " % process.nice_string() + \
                        "identical matrix element already tested" \
                        )
            return None

        self.stored_quantities['matrix_elements'].append(matrix_element)

        # Create an empty color basis, and the list of raw
        # colorize objects (before simplification) associated
        # with amplitude
        if "list_colorize" not in self.stored_quantities:
            self.stored_quantities["list_colorize"] = []
        if "list_color_basis" not in self.stored_quantities:
            self.stored_quantities["list_color_basis"] = []
        if "list_color_matrices" not in self.stored_quantities:
            self.stored_quantities["list_color_matrices"] = []        

        col_basis = color_amp.ColorBasis()
        new_amp = matrix_element.get_base_amplitude()
        matrix_element.set('base_amplitude', new_amp)
        colorize_obj = col_basis.create_color_dict_list(new_amp)

        try:
            # If the color configuration of the ME has
            # already been considered before, recycle
            # the information
            col_index = self.stored_quantities["list_colorize"].index(colorize_obj)
        except ValueError:
            # If not, create color basis and color
            # matrix accordingly
            self.stored_quantities['list_colorize'].append(colorize_obj)
            col_basis.build()
            self.stored_quantities['list_color_basis'].append(col_basis)
            col_matrix = color_amp.ColorMatrix(col_basis)
            self.stored_quantities['list_color_matrices'].append(col_matrix)
            col_index = -1

        # Set the color for the matrix element
        matrix_element.set('color_basis',
                           self.stored_quantities['list_color_basis'][col_index])
        matrix_element.set('color_matrix',
                           self.stored_quantities['list_color_matrices'][col_index])

        # Create the needed aloha routines
        if "used_lorentz" not in self.stored_quantities:
            self.stored_quantities["used_lorentz"] = []

        me_used_lorentz = set(matrix_element.get_used_lorentz())
        me_used_lorentz = [lorentz for lorentz in me_used_lorentz \
                               if lorentz not in self.store_aloha]

        aloha_model = create_aloha.AbstractALOHAModel(model.get('name'))
        aloha_model.add_Lorentz_object(model.get('lorentz'))
        aloha_model.compute_subset(me_used_lorentz)

        # Write out the routines in Python
        aloha_routines = []
        for routine in aloha_model.values():
            aloha_routines.append(routine.write(output_dir = None, 
                                                mode='mg5',
                                                language = 'Python'))
        for routine in aloha_model.external_routines:
            aloha_routines.append(
                     open(aloha_model.locate_external(routine, 'Python')).read())

        # Define the routines to be available globally
        previous_globals = list(globals().keys())
        for routine in aloha_routines:
            exec(routine, globals())
        for key in globals().keys():
            if key not in previous_globals:
                ADDED_GLOBAL.append(key)

        # Add the defined Aloha routines to used_lorentz
        self.store_aloha.extend(me_used_lorentz)
        # Export the matrix element to Python calls
        exporter = export_python.ProcessExporterPython(matrix_element,
                                                       self.helas_writer)
        try:
            matrix_methods = exporter.get_python_matrix_methods(\
                gauge_check=gauge_check)
#            print "I got matrix_methods=",str(matrix_methods.items()[0][1])
        except helas_call_writers.HelasWriterError, error:
            logger.info(error)
            return None
        # If one wants to output the python code generated for the computation
        # of these matrix elements, it is possible to run the following cmd
#       open('output_path','w').write(matrix_methods[process.shell_string()])
        if self.reuse:
            # Define the routines (globally)
            exec(matrix_methods[process.shell_string()], globals())	    
            ADDED_GLOBAL.append('Matrix_%s'  % process.shell_string())
        else:
            # Define the routines (locally is enough)
            exec(matrix_methods[process.shell_string()])
        # Generate phase space point to use
        if not p:
            p, w_rambo = self.get_momenta(process, options)
        # Evaluate the matrix element for the momenta p
        exec("data = Matrix_%s()" % process.shell_string())
        if output == "m2":
            return data.smatrix(p, self.full_model), data.amp2
        else:
            m2 = data.smatrix(p,self.full_model)
            return {'m2': m2, output:getattr(data, output)}
    
    @staticmethod
    def pass_isolation_cuts(pmoms, ptcut=50.0e-03, drcut=0.5):
        """ Check whether the specified kinematic point passes isolation cuts
        """

        def Pt(pmom):
            """ Computes the pt of a 4-momentum"""
            return math.sqrt(pmom[1]**2+pmom[2]**2)

        def DeltaR(p1,p2):
            """ Computes the DeltaR between two 4-momenta"""
            # First compute pseudo-rapidities
            p1_vec=math.sqrt(p1[1]**2+p1[2]**2+p1[3]**2)
            p2_vec=math.sqrt(p2[1]**2+p2[2]**2+p2[3]**2)    
            eta1=0.5*math.log((p1_vec+p1[3])/(p1_vec-p1[3]))
            eta2=0.5*math.log((p2_vec+p2[3])/(p2_vec-p2[3]))
            # Then azimutal angle phi
            phi1=math.atan2(p1[2],p1[1])
            phi2=math.atan2(p2[2],p2[1])
            dphi=abs(phi2-phi1)
            # Take the wraparound factor into account
            dphi=abs(abs(dphi-math.pi)-math.pi)
            # Now return deltaR
            return math.sqrt(dphi**2+(eta2-eta1)**2)

        for i, pmom in enumerate(pmoms[2:]):
            # Pt > 50 GeV
            if Pt(pmom)<ptcut:
                return False
            # Delta_R ij > 0.5
            for pmom2 in pmoms[3+i:]:
                if DeltaR(pmom,pmom2)<drcut:
                    return False
        return True
    
    #===============================================================================
    # Helper function get_momenta
    #===============================================================================
    def get_momenta(self, process, options=None, special_mass=None):
        """Get a point in phase space for the external states in the given
        process, with the CM energy given. The incoming particles are
        assumed to be oriented along the z axis, with particle 1 along the
        positive z axis.
        For the CMS check, one must be able to chose the mass of the special
        resonance particle with id = -1, and the special_mass option allows
        to specify it."""

        if not options:
            energy=1000
            events=None
        else:
            energy = options['energy']
            events = options['events']
            to_skip = 0
            
        if not (isinstance(process, base_objects.Process) and \
                isinstance(energy, (float,int))):
            raise rambo.RAMBOError, "Not correct type for arguments to get_momenta"


        sorted_legs = sorted(process.get('legs'), lambda l1, l2:\
                                            l1.get('number') - l2.get('number'))

        # If an events file is given use it for getting the momentum
        if events:
            ids = [l.get('id') for l in sorted_legs]
            import MadSpin.decay as madspin
            if not hasattr(self, 'event_file'):
                fsock = open(events)
                self.event_file = madspin.Event(fsock)

            skip = 0
            while self.event_file.get_next_event() != 'no_event':
                event = self.event_file.particle
                #check if the event is compatible
                event_ids = [p['pid'] for p in event.values()]
                if event_ids == ids:
                    skip += 1
                    if skip > to_skip:
                        break
            else:
                raise MadGraph5Error, 'No compatible events for %s' % ids
            p = []
            for part in event.values():
                m = part['momentum']
                p.append([m.E, m.px, m.py, m.pz])
            return p, 1

        nincoming = len([leg for leg in sorted_legs if leg.get('state') == False])
        nfinal = len(sorted_legs) - nincoming

        # Find masses of particles
        mass = []
        for l in sorted_legs:
            if l.get('id') != 0:
                mass_string = self.full_model.get_particle(l.get('id')).get('mass')        
                mass.append(self.full_model.get('parameter_dict')[mass_string].real)
            else:
                if isinstance(special_mass, float):
                    mass.append(special_mass)
                else:
                    raise Exception, "A 'special_mass' option must be specified"+\
                 " in get_momenta when a leg with id=-10 is present (for CMS check)"
        #mass = [math.sqrt(m.real) for m in mass]



        # Make sure energy is large enough for incoming and outgoing particles,
#        # Keep the special_mass case separate to be sure that nothing interferes
#        # with the regular usage of get_momenta.
#        if not (any(l.get('id')==0 for l in sorted_legs) and \
#                                               isinstance(special_mass, float)):
        energy = max(energy, sum(mass[:nincoming])*1.2,sum(mass[nincoming:])*1.2)
#        else:
#            incoming_mass = sum([mass[i] for i, leg in enumerate(sorted_legs) \
#                             if leg.get('state') == False and leg.get('id')!=0])
#            outcoming_mass = sum([mass[i] for i, leg in enumerate(sorted_legs) \
#                             if leg.get('state') == True and leg.get('id')!=0])
#            energy = max(energy, incoming_mass*1.2, outcoming_mass*1.2)

        if nfinal == 1:
            p = []
            energy = mass[-1]
            p.append([energy/2,0,0,energy/2])
            p.append([energy/2,0,0,-energy/2])
            p.append([mass[-1],0,0,0])
            return p, 1.0

        e2 = energy**2
        m1 = mass[0]
        p = []

        masses = rambo.FortranList(nfinal)
        for i in range(nfinal):
            masses[i+1] = mass[nincoming + i]

        if nincoming == 1:
            # Momenta for the incoming particle
            p.append([abs(m1), 0., 0., 0.])
            p_rambo, w_rambo = rambo.RAMBO(nfinal, abs(m1), masses)
            # Reorder momenta from px,py,pz,E to E,px,py,pz scheme
            for i in range(1, nfinal+1):
                momi = [p_rambo[(4,i)], p_rambo[(1,i)],
                        p_rambo[(2,i)], p_rambo[(3,i)]]
                p.append(momi)

            return p, w_rambo

        if nincoming != 2:
            raise rambo.RAMBOError('Need 1 or 2 incoming particles')

        if nfinal == 1:
            energy = masses[1]
            if masses[1] == 0.0:
                raise rambo.RAMBOError('The kinematic 2 > 1 with the final'+\
                                          ' state particle massless is invalid')

        e2 = energy**2
        m2 = mass[1]

        mom = math.sqrt((e2**2 - 2*e2*m1**2 + m1**4 - 2*e2*m2**2 - \
                  2*m1**2*m2**2 + m2**4) / (4*e2))
        e1 = math.sqrt(mom**2+m1**2)
        e2 = math.sqrt(mom**2+m2**2)
        # Set momenta for incoming particles
        p.append([e1, 0., 0., mom])
        p.append([e2, 0., 0., -mom])

        if nfinal == 1:
            p.append([energy, 0., 0., 0.])
            return p, 1.

        p_rambo, w_rambo = rambo.RAMBO(nfinal, energy, masses)

        # Reorder momenta from px,py,pz,E to E,px,py,pz scheme
        for i in range(1, nfinal+1):
            momi = [p_rambo[(4,i)], p_rambo[(1,i)],
                    p_rambo[(2,i)], p_rambo[(3,i)]]
            p.append(momi)

        return p, w_rambo

#===============================================================================
# Helper class LoopMatrixElementEvaluator
#===============================================================================

class LoopMatrixElementEvaluator(MatrixElementEvaluator):
    """Class taking care of matrix element evaluation for loop processes."""

    def __init__(self,cuttools_dir=None, output_path=None, tir_dir={}, 
                                            cmd=FakeInterface(),*args,**kwargs):
        """Allow for initializing the MG5 root where the temporary fortran
        output for checks is placed."""
        
        super(LoopMatrixElementEvaluator,self).__init__(*args,cmd=cmd,**kwargs)

        self.mg_root=self.cmd._mgme_dir
        # If no specific output path is specified, then write in MG5 root directory
        if output_path is None:
            self.output_path = self.cmd._mgme_dir
        else:
            self.output_path = output_path
            
        self.cuttools_dir=cuttools_dir
        self.tir_dir=tir_dir
        self.loop_optimized_output = cmd.options['loop_optimized_output']
        # Set proliferate to true if you want to keep the produced directories
        # and eventually reuse them if possible
        self.proliferate=True
        
    #===============================================================================
    # Helper function evaluate_matrix_element for loops
    #===============================================================================
    def evaluate_matrix_element(self, matrix_element, p=None, options=None,
                             gauge_check=False, auth_skipping=None, output='m2', 
                                                  PS_name = None, MLOptions={}):
        """Calculate the matrix element and evaluate it for a phase space point
           Output can only be 'm2. The 'jamp' and 'amp' returned values are just
           empty lists at this point.
           If PS_name is not none the written out PS.input will be saved in 
           the file PS.input_<PS_name> as well."""

        process = matrix_element.get('processes')[0]
        model = process.get('model')
        
        if options and 'split_orders' in options.keys():
            split_orders = options['split_orders']
        else:
            split_orders = -1
        
        if "loop_matrix_elements" not in self.stored_quantities:
            self.stored_quantities['loop_matrix_elements'] = []

        if (auth_skipping or self.auth_skipping) and matrix_element in \
                [el[0] for el in self.stored_quantities['loop_matrix_elements']]:
            # Exactly the same matrix element has been tested
            logger.info("Skipping %s, " % process.nice_string() + \
                        "identical matrix element already tested" )
            return None

        # Generate phase space point to use
        if not p:
            p, w_rambo = self.get_momenta(process, options=options)
        
        if matrix_element in [el[0] for el in \
                                self.stored_quantities['loop_matrix_elements']]:  
            export_dir=self.stored_quantities['loop_matrix_elements'][\
                [el[0] for el in self.stored_quantities['loop_matrix_elements']\
                 ].index(matrix_element)][1]
            logger.debug("Reusing generated output %s"%str(export_dir))
        else:        
            export_dir=pjoin(self.output_path,temp_dir_prefix)
            if os.path.isdir(export_dir):
                if not self.proliferate:
                    raise InvalidCmd("The directory %s already exist. Please remove it."%str(export_dir))
                else:
                    id=1
                    while os.path.isdir(pjoin(self.output_path,\
                                        '%s_%i'%(temp_dir_prefix,id))):
                        id+=1
                    export_dir=pjoin(self.output_path,'%s_%i'%(temp_dir_prefix,id))
            
            if self.proliferate:
                self.stored_quantities['loop_matrix_elements'].append(\
                                                    (matrix_element,export_dir))

            # I do the import here because there is some cyclic import of export_v4
            # otherwise
            import madgraph.loop.loop_exporters as loop_exporters
            if self.loop_optimized_output:
                exporter_class=loop_exporters.LoopProcessOptimizedExporterFortranSA
            else:
                exporter_class=loop_exporters.LoopProcessExporterFortranSA
            
            MLoptions = {'clean': True, 
                       'complex_mass': self.cmass_scheme,
                       'export_format':'madloop', 
                       'mp':True,
                       'SubProc_prefix':'P',
                       'compute_color_flows': not process.get('has_born'),
              'loop_dir': pjoin(self.mg_root,'Template','loop_material'),
                       'cuttools_dir': self.cuttools_dir,
                       'fortran_compiler': self.cmd.options['fortran_compiler'],
                       'output_dependencies': self.cmd.options['output_dependencies']}

            MLoptions.update(self.tir_dir)
            
            FortranExporter = exporter_class(export_dir, MLoptions)
            FortranModel = helas_call_writers.FortranUFOHelasCallWriter(model)
            FortranExporter.copy_template(model)
            FortranExporter.generate_subprocess_directory(matrix_element, FortranModel)
            wanted_lorentz = list(set(matrix_element.get_used_lorentz()))
            wanted_couplings = list(set([c for l in matrix_element.get_used_couplings() \
                                                                    for c in l]))
<<<<<<< HEAD
            FortranExporter.convert_model_to_mg4(model,wanted_lorentz,wanted_couplings)
            FortranExporter.finalize_v4_directory(None,"",False,False,compiler=
                       {'fortran':self.cmd.options['fortran_compiler'],
                        'f2py':self.cmd.options['fortran_compiler'],
                        'cpp':self.cmd.options['fortran_compiler']})
=======
            FortranExporter.convert_model(model,wanted_lorentz,wanted_couplings)
            FortranExporter.finalize(matrix_element,"",self.cmd.options, ['nojpeg'])
>>>>>>> c9d91378

        MadLoopInitializer.fix_PSPoint_in_check(pjoin(export_dir,'SubProcesses'),
                                                      split_orders=split_orders)

        self.fix_MadLoopParamCard(pjoin(export_dir,'Cards'),
           mp = gauge_check and self.loop_optimized_output, MLOptions=MLOptions)
        
        if gauge_check:
            file_path, orig_file_content, new_file_content = \
              self.setup_ward_check(pjoin(export_dir,'SubProcesses'), 
                                       ['helas_calls_ampb_1.f','loop_matrix.f'])
            file = open(file_path,'w')
            file.write(new_file_content)
            file.close()
            if self.loop_optimized_output:
                mp_file_path, mp_orig_file_content, mp_new_file_content = \
                  self.setup_ward_check(pjoin(export_dir,'SubProcesses'), 
                  ['mp_helas_calls_ampb_1.f','mp_compute_loop_coefs.f'],mp=True)
                mp_file = open(mp_file_path,'w')
                mp_file.write(mp_new_file_content)
                mp_file.close()
    
        # Evaluate the matrix element for the momenta p
        finite_m2 = self.get_me_value(process.shell_string_v4(), 0,\
                          export_dir, p, PS_name = PS_name, verbose=False)[0][0]

        # Restore the original loop_matrix.f code so that it could be reused
        if gauge_check:
            file = open(file_path,'w')
            file.write(orig_file_content)
            file.close()
            if self.loop_optimized_output:
                mp_file = open(mp_file_path,'w')
                mp_file.write(mp_orig_file_content)
                mp_file.close()
        
        # Now erase the output directory
        if not self.proliferate:
            shutil.rmtree(export_dir)
        
        if output == "m2": 
            # We do not provide details (i.e. amps and Jamps) of the computed 
            # amplitudes, hence the []
            return finite_m2, []
        else:
            return {'m2': finite_m2, output:[]}

    def fix_MadLoopParamCard(self,dir_name, mp=False, loop_filter=False,
                                 DoubleCheckHelicityFilter=False, MLOptions={}):
        """ Set parameters in MadLoopParams.dat suited for these checks.MP
            stands for multiple precision and can either be a bool or an integer
            to specify the mode."""

        # Instanciate a MadLoopParam card
        file = open(pjoin(dir_name,'MadLoopParams.dat'), 'r')
        MLCard = bannermod.MadLoopParam(file)

        if isinstance(mp,bool):
            mode = 4 if mp else 1
        else:
            mode = mp

        for key, value in MLOptions.items():
            if key == "MLReductionLib":
                if isinstance(value, int):
                    ml_reds = str(value)
                if isinstance(value,list):
                    if len(value)==0:
                        ml_reds = '1'
                    else:
                        ml_reds="|".join([str(vl) for vl in value])
                elif isinstance(value, str):
                    ml_reds = value
                elif isinstance(value, int):
                    ml_reds = str(value)
                else:
                    raise MadGraph5Error, 'The argument %s '%str(value)+\
                      ' in fix_MadLoopParamCard must be a string, integer'+\
                      ' or a list.'
                MLCard.set("MLReductionLib",ml_reds)      
            elif key == 'ImprovePS':
                MLCard.set('ImprovePSPoint',2 if value else -1)
            elif key == 'ForceMP':
                mode = 4
            elif key in MLCard:
                MLCard.set(key,value)
            else:
                raise Exception, 'The MadLoop options %s specified in function'%key+\
                  ' fix_MadLoopParamCard does not correspond to an option defined'+\
                  ' MadLoop nor is it specially handled in this function.'
        if not mode is None:
            MLCard.set('CTModeRun',mode)
            MLCard.set('CTModeInit',mode)
        MLCard.set('UseLoopFilter',loop_filter)
        MLCard.set('DoubleCheckHelicityFilter',DoubleCheckHelicityFilter)
        
        MLCard.write(pjoin(dir_name,os.pardir,'SubProcesses','MadLoopParams.dat'))

    @classmethod
    def get_me_value(cls, proc, proc_id, working_dir, PSpoint=[], PS_name = None,
                          verbose=True, format='tuple', skip_compilation=False):
        """Compile and run ./check, then parse the output and return the result
        for process with id = proc_id and PSpoint if specified.
        If PS_name is not none the written out PS.input will be saved in 
        the file PS.input_<PS_name> as well"""  
        if verbose:
            sys.stdout.write('.')
            sys.stdout.flush()
         
        shell_name = None
        directories = misc.glob('P%i_*' % proc_id, pjoin(working_dir, 'SubProcesses'))
        if directories and os.path.isdir(directories[0]):
            shell_name = os.path.basename(directories[0])

        # If directory doesn't exist, skip and return 0
        if not shell_name:
            logging.info("Directory hasn't been created for process %s" %proc)
            return ((0.0, 0.0, 0.0, 0.0, 0), [])

        if verbose: logging.debug("Working on process %s in dir %s" % (proc, shell_name))
        
        dir_name = pjoin(working_dir, 'SubProcesses', shell_name)
        if not skip_compilation:
            # Make sure to recreate the executable and modified sources
            if os.path.isfile(pjoin(dir_name,'check')):
                os.remove(pjoin(dir_name,'check'))
                try:
                    os.remove(pjoin(dir_name,'check_sa.o'))
                    os.remove(pjoin(dir_name,'loop_matrix.o'))
                except OSError:
                    pass
            # Now run make
            devnull = open(os.devnull, 'w')
            retcode = subprocess.call(['make','check'],
                                       cwd=dir_name, stdout=devnull, stderr=devnull)
            devnull.close()
                         
            if retcode != 0:
                logging.info("Error while executing make in %s" % shell_name)
                return ((0.0, 0.0, 0.0, 0.0, 0), [])

        # If a PS point is specified, write out the corresponding PS.input
        if PSpoint:
            misc.write_PS_input(pjoin(dir_name, 'PS.input'),PSpoint)
            # Also save the PS point used in PS.input_<PS_name> if the user
            # wanted so. It is used for the lorentz check. 
            if not PS_name is None:
                misc.write_PS_input(pjoin(dir_name, \
                                                 'PS.input_%s'%PS_name),PSpoint)        
        # Run ./check
        try:
            output = subprocess.Popen('./check',
                        cwd=dir_name,
                        stdout=subprocess.PIPE, stderr=subprocess.STDOUT).stdout
            output.read()
            output.close()
            if os.path.exists(pjoin(dir_name,'result.dat')):
                return cls.parse_check_output(file(pjoin(dir_name,\
                                                   'result.dat')),format=format)  
            else:
                logging.warning("Error while looking for file %s"%str(os.path\
                                           .join(dir_name,'result.dat')))
                return ((0.0, 0.0, 0.0, 0.0, 0), [])
        except IOError:
            logging.warning("Error while executing ./check in %s" % shell_name)
            return ((0.0, 0.0, 0.0, 0.0, 0), [])

    @classmethod
    def parse_check_output(cls,output,format='tuple'):
        """Parse the output string and return a pair where first four values are 
        the finite, born, single and double pole of the ME and the fourth is the
        GeV exponent and the second value is a list of 4 momenta for all particles 
        involved. Return the answer in two possible formats, 'tuple' or 'dict'."""

        res_dict = {'res_p':[],
                    'born':0.0,
                    'finite':0.0,
                    '1eps':0.0,
                    '2eps':0.0,
                    'gev_pow':0,
                    'export_format':'Default',
                    'accuracy':0.0,
                    'return_code':0,
                    'Split_Orders_Names':[],
                    'Loop_SO_Results':[],
                    'Born_SO_Results':[],
                    'Born_kept':[],
                    'Loop_kept':[]
                    }
        res_p = []
        
        # output is supposed to be a file, if it is its content directly then
        # I change it to be the list of line.
        if isinstance(output,file) or isinstance(output,list):
            text=output
        elif isinstance(output,str):
            text=output.split('\n')
        else:
            raise MadGraph5Error, 'Type for argument output not supported in'+\
                                                          ' parse_check_output.'
        for line in text:
            splitline=line.split()
            if len(splitline)==0:
                continue
            elif splitline[0]=='PS':
                res_p.append([float(s) for s in splitline[1:]])
            elif splitline[0]=='ASO2PI':
                res_dict['alphaS_over_2pi']=float(splitline[1])
            elif splitline[0]=='BORN':
                res_dict['born']=float(splitline[1])
            elif splitline[0]=='FIN':
                res_dict['finite']=float(splitline[1])
            elif splitline[0]=='1EPS':
                res_dict['1eps']=float(splitline[1])
            elif splitline[0]=='2EPS':
                res_dict['2eps']=float(splitline[1])
            elif splitline[0]=='EXP':
                res_dict['gev_pow']=int(splitline[1])
            elif splitline[0]=='Export_Format':
                res_dict['export_format']=splitline[1]
            elif splitline[0]=='ACC':
                res_dict['accuracy']=float(splitline[1])
            elif splitline[0]=='RETCODE':
                res_dict['return_code']=int(splitline[1])
            elif splitline[0]=='Split_Orders_Names':
                res_dict['Split_Orders_Names']=splitline[1:]
            elif splitline[0] in ['Born_kept', 'Loop_kept']:
                res_dict[splitline[0]] = [kept=='T' for kept in splitline[1:]]
            elif splitline[0] in ['Loop_SO_Results', 'Born_SO_Results']:
                # The value for this key of this dictionary is a list of elements
                # with format ([],{}) where the first list specifies the split
                # orders to which the dictionary in the second position corresponds 
                # to.
                res_dict[splitline[0]].append(\
                                         ([int(el) for el in splitline[1:]],{}))
            elif splitline[0]=='SO_Loop':
                res_dict['Loop_SO_Results'][-1][1][splitline[1]]=\
                                                             float(splitline[2])
            elif splitline[0]=='SO_Born':
                res_dict['Born_SO_Results'][-1][1][splitline[1]]=\
                                                             float(splitline[2])
        
        res_dict['res_p'] = res_p

        if format=='tuple':
            return ((res_dict['finite'],res_dict['born'],res_dict['1eps'],
                       res_dict['2eps'],res_dict['gev_pow']), res_dict['res_p'])
        else:
            return res_dict
    
    @staticmethod
    def apply_log_tweak(proc_path, mode):
        """ Changes the file model_functions.f in the SOURCE of the process output
        so as to change how logarithms are analytically continued and see how
        it impacts the CMS check."""
        valid_modes = ['default','recompile']
        if not (mode in valid_modes or (isinstance(mode, list) and
                len(mode)==2 and all(m in ['logp','logm','log'] for m in mode))):
            raise MadGraph5Error("Mode '%s' not reckonized"%mode+
                                                " in function apply_log_tweak.")
        
        model_path = pjoin(proc_path,'Source','MODEL')
        directories = misc.glob('P0_*', pjoin(proc_path,'SubProcesses'))
        if directories and os.path.isdir(directories[0]):
            exe_path = directories[0]
        else:
            raise MadGraph5Error, 'Could not find a process executable '+\
                                                      'directory in %s'%proc_dir
        bu_path = pjoin(model_path, 'model_functions.f__backUp__')
        
        if mode=='default':
            # Restore the default source file model_function.f
            if not os.path.isfile(bu_path):
                raise MadGraph5Error, 'Back up file %s could not be found.'%bu_path
            shutil.move(bu_path, pjoin(model_path, 'model_functions.f'))
            return

        if mode=='recompile':
            try:
                os.remove(pjoin(model_path,'model_functions.o'))
                os.remove(pjoin(proc_path,'lib','libmodel.a'))
            except:
                pass    
            misc.compile(cwd=model_path)
            # Remove the executable to insure proper recompilation
            try:
                os.remove(pjoin(exe_path,'check'))
            except:
                pass
            misc.compile(arg=['check'], cwd=exe_path)
            return
        
        if mode[0]==mode[1]:
            return
        
        # Now change the logs
        mp_prefix = 'MP_'
        target_line = 'FUNCTION %%sREG%s(ARG)'%mode[0].lower()

        # Make sure to create a backup
        if not os.path.isfile(bu_path):
            shutil.copy(pjoin(model_path, 'model_functions.f'), bu_path)            
        model_functions = open(pjoin(model_path,'model_functions.f'),'r')
        
        new_model_functions = []
        has_replaced        = False
        just_replaced       = False
        find_one_replacement= False
        mp_mode             = None
        suffix = {'log':'','logp':r'\s*\+\s*TWOPII','logm':r'\s*\-\s*TWOPII'}
        replace_regex=r'^\s*%%sREG%s\s*=\s*LOG\(ARG\)%s'%(mode[0],suffix[mode[0]])
        for line in model_functions:
            # Make sure to skip split lines after the replacement
            if just_replaced:
                if not re.match(r'\s{6}', line):
                    continue
                else:
                    just_replaced = False
            if mp_mode is None:
                # We are looking for the start of the function
                new_model_functions.append(line)
                if (target_line%mp_prefix).lower() in line.lower():
                    mp_mode       = mp_prefix
                elif (target_line%'').lower() in line.lower():
                    mp_mode       = ''
            else:
                # Now apply the substitution
                if not has_replaced and re.match(replace_regex%mp_mode,line,
                                                                 re.IGNORECASE):
                    # Apply the replacement
                    if mode[0]=='log':
                        if mp_mode=='':
                            new_line =\
"""      if(dble(arg).lt.0.0d0.and.dimag(arg).gt.0.0d0)then
        reg%s=log(arg) %s TWOPII
      else
        reg%s=log(arg)
      endif\n"""%(mode[0],'+' if mode[1]=='logp' else '-',mode[0])
                        else:
                            new_line =\
"""      if(real(arg,kind=16).lt.0.0e0_16.and.imagpart(arg).lt.0.0e0_16)then
        mp_reg%s=log(arg) %s TWOPII
      else
        mp_reg%s=log(arg)
      endif\n"""%(mode[0],'+' if mode[1]=='logp' else '-',mode[0])
                    else:
                        new_line = ' '*6+"%sreg%s=log(arg) %s\n"%(mp_mode,mode[0],
      ('' if mode[1]=='log' else ('+TWOPII' if mode[1]=='logp' else '-TWOPII')))
                    new_model_functions.append(new_line)
                    just_replaced = True
                    has_replaced  = True
                    find_one_replacement = True
                else:
                    new_model_functions.append(line)
                    if re.match(r'^\s*END\s*$',line,re.IGNORECASE):
                        mp_mode      = None
                        has_replaced = False
        
        if not find_one_replacement:
            logger.warning('No replacement was found/performed for token '+
                                                  "'%s->%s'."%(mode[0],mode[1]))
        else:
            open(pjoin(model_path,'model_functions.f'),'w').\
                                             write(''.join(new_model_functions))
        return          
                
    def setup_ward_check(self, working_dir, file_names, mp = False):
        """ Modify loop_matrix.f so to have one external massless gauge boson
        polarization vector turned into its momentum. It is not a pretty and 
        flexible solution but it works for this particular case."""
        
        shell_name = None
        directories = misc.glob('P0_*', working_dir)
        if directories and os.path.isdir(directories[0]):
            shell_name = os.path.basename(directories[0])
        
        dir_name = pjoin(working_dir, shell_name)
        
        # Look, in order, for all the possible file names provided.
        ind=0
        while ind<len(file_names) and not os.path.isfile(pjoin(dir_name,
                                                              file_names[ind])):
            ind += 1
        if ind==len(file_names):
            raise Exception, "No helas calls output file found."
        
        helas_file_name=pjoin(dir_name,file_names[ind])
        file = open(pjoin(dir_name,helas_file_name), 'r')
        
        helas_calls_out=""
        original_file=""
        gaugeVectorRegExp=re.compile(\
         r"CALL (MP\_)?VXXXXX\(P\(0,(?P<p_id>\d+)\),((D)?CMPLX\()?ZERO((,KIND\=16)?\))?,"+
         r"NHEL\(\d+\),[\+\-]1\*IC\(\d+\),W\(1,(?P<wf_id>\d+(,H)?)\)\)")
        foundGauge=False
        # Now we modify the first massless gauge vector wavefunction
        for line in file:
            helas_calls_out+=line
            original_file+=line
            if line.find("INCLUDE 'coupl.inc'") != -1 or \
                             line.find("INCLUDE 'mp_coupl_same_name.inc'") !=-1:
                helas_calls_out+="      INTEGER WARDINT\n"
            if not foundGauge:
                res=gaugeVectorRegExp.search(line)
                if res!=None:
                    foundGauge=True
                    helas_calls_out+="      DO WARDINT=1,4\n"
                    helas_calls_out+="        W(WARDINT+4,"+res.group('wf_id')+")="
                    if not mp:
                        helas_calls_out+=\
                            "DCMPLX(P(WARDINT-1,"+res.group('p_id')+"),0.0D0)\n"
                    else:
                        helas_calls_out+="CMPLX(P(WARDINT-1,"+\
                                       res.group('p_id')+"),0.0E0_16,KIND=16)\n"
                    helas_calls_out+="      ENDDO\n"
        file.close()
        
        return pjoin(dir_name,helas_file_name), original_file, helas_calls_out

#===============================================================================
# Helper class LoopMatrixElementEvaluator
#===============================================================================
class LoopMatrixElementTimer(LoopMatrixElementEvaluator):
    """Class taking care of matrix element evaluation and running timing for 
       loop processes."""

    def __init__(self, *args, **kwargs):
        """ Same as the mother for now """
        LoopMatrixElementEvaluator.__init__(self,*args, **kwargs)
    
    @classmethod
    def get_MadLoop_Params(cls,MLCardPath):
        """ Return a dictionary of the parameter of the MadLoopParamCard.
        The key is the name of the parameter and the value is the corresponding
        string read from the card."""
        
        return bannermod.MadLoopParam(MLCardPath)


    @classmethod
    def set_MadLoop_Params(cls,MLCardPath,params):
        """ Set the parameters in MadLoopParamCard to the values specified in
        the dictionary params.
        The key is the name of the parameter and the value is the corresponding
        string to write in the card."""
        
        MLcard = bannermod.MadLoopParam(MLCardPath)
        for key,value in params.items():
<<<<<<< HEAD
            MLcard.set(key, value, ifnotdefault=False)

=======
            MLcard.set(key, value, changeifuserset=False)
>>>>>>> c9d91378
        MLcard.write(MLCardPath, commentdefault=True)

    def skip_loop_evaluation_setup(self, dir_name, skip=True):
        """ Edit loop_matrix.f in order to skip the loop evaluation phase.
        Notice this only affects the double precision evaluation which is
        normally fine as we do not make the timing check on mp."""

        file = open(pjoin(dir_name,'loop_matrix.f'), 'r')
        loop_matrix = file.read()
        file.close()
        
        file = open(pjoin(dir_name,'loop_matrix.f'), 'w')
        loop_matrix = re.sub(r"SKIPLOOPEVAL=\S+\)","SKIPLOOPEVAL=%s)"%('.TRUE.' 
                                           if skip else '.FALSE.'), loop_matrix)
        file.write(loop_matrix)
        file.close()

    def boot_time_setup(self, dir_name, bootandstop=True):
        """ Edit loop_matrix.f in order to set the flag which stops the
        execution after booting the program (i.e. reading the color data)."""

        file = open(pjoin(dir_name,'loop_matrix.f'), 'r')
        loop_matrix = file.read()
        file.close()
        
        file = open(pjoin(dir_name,'loop_matrix.f'), 'w')        
        loop_matrix = re.sub(r"BOOTANDSTOP=\S+\)","BOOTANDSTOP=%s)"%('.TRUE.' 
                                    if bootandstop else '.FALSE.'), loop_matrix)
        file.write(loop_matrix)
        file.close()

    def setup_process(self, matrix_element, export_dir, reusing = False,
                                      param_card = None, MLOptions={},clean=True):
        """ Output the matrix_element in argument and perform the initialization
        while providing some details about the output in the dictionary returned. 
        Returns None if anything fails"""
                
        infos={'Process_output': None,
               'HELAS_MODEL_compilation' : None,
               'dir_path' : None,
               'Initialization' : None,
               'Process_compilation' : None}

        if not reusing and clean:
            if os.path.isdir(export_dir):
                clean_up(self.output_path)
                if os.path.isdir(export_dir):
                    raise InvalidCmd(\
                            "The directory %s already exist. Please remove it."\
                                                            %str(export_dir))
        else:
            if not os.path.isdir(export_dir):
                raise InvalidCmd(\
                    "Could not find the directory %s to reuse."%str(export_dir))                           
        

        if not reusing and clean:
            model = matrix_element['processes'][0].get('model')
            # I do the import here because there is some cyclic import of export_v4
            # otherwise
            import madgraph.loop.loop_exporters as loop_exporters
            if self.loop_optimized_output:
                exporter_class=loop_exporters.LoopProcessOptimizedExporterFortranSA
            else:
                exporter_class=loop_exporters.LoopProcessExporterFortranSA
    
            MLoptions = {'clean': True, 
                       'complex_mass': self.cmass_scheme,
                       'export_format':'madloop', 
                       'mp':True,
                       'SubProc_prefix':'P',
        'compute_color_flows':not matrix_element['processes'][0].get('has_born'),
          'loop_dir': pjoin(self.mg_root,'Template','loop_material'),
                       'cuttools_dir': self.cuttools_dir,
                       'fortran_compiler':self.cmd.options['fortran_compiler'],
                       'output_dependencies':self.cmd.options['output_dependencies']}
    
            MLoptions.update(self.tir_dir)

            start=time.time()
            FortranExporter = exporter_class(export_dir, MLoptions)
            FortranModel = helas_call_writers.FortranUFOHelasCallWriter(model)
            FortranExporter.copy_template(model)
            FortranExporter.generate_subprocess_directory(matrix_element, FortranModel)
            wanted_lorentz = list(set(matrix_element.get_used_lorentz()))
            wanted_couplings = list(set([c for l in matrix_element.get_used_couplings() \
                                                                for c in l]))
            FortranExporter.convert_model(self.full_model,wanted_lorentz,wanted_couplings)
            infos['Process_output'] = time.time()-start
            start=time.time()
<<<<<<< HEAD
            FortranExporter.finalize_v4_directory(None,"",False,False,compiler=
                       {'fortran':self.cmd.options['fortran_compiler'],
                        'f2py':self.cmd.options['fortran_compiler'],
                        'cpp':self.cmd.options['fortran_compiler']})
=======
            FortranExporter.finalize(matrix_element,"",self.cmd.options, ['nojpeg'])
>>>>>>> c9d91378
            infos['HELAS_MODEL_compilation'] = time.time()-start
        
        # Copy the parameter card if provided
        if param_card != None:
            if isinstance(param_card, str):
                cp(pjoin(param_card),\
                              pjoin(export_dir,'Cards','param_card.dat'))
            else:
                param_card.write(pjoin(export_dir,'Cards','param_card.dat'))
                
        # First Initialize filters (in later versions where this will hopefully
        # be done at generation time, then it will be able to skip it)
        MadLoopInitializer.fix_PSPoint_in_check(
                 pjoin(export_dir,'SubProcesses'), read_ps = False, npoints = 4)

        self.fix_MadLoopParamCard(pjoin(export_dir,'Cards'),
                            mp = False, loop_filter = True,MLOptions=MLOptions)
        
        shell_name = None
        directories = misc.glob('P0_*', pjoin(export_dir, 'SubProcesses'))
        if directories and os.path.isdir(directories[0]):
            shell_name = os.path.basename(directories[0])
        dir_name = pjoin(export_dir, 'SubProcesses', shell_name)
        infos['dir_path']=dir_name

        # Do not refresh the filter automatically as this is very often a waste
        # of time
        if not MadLoopInitializer.need_MadLoopInit(
                                                export_dir, subproc_prefix='P'):
            return infos

        attempts = [3,15]
        # remove check and check_sa.o for running initialization again
        try:
            os.remove(pjoin(dir_name,'check'))
            os.remove(pjoin(dir_name,'check_sa.o'))
        except OSError:
            pass

        nPS_necessary = MadLoopInitializer.run_initialization(dir_name,
                                pjoin(export_dir,'SubProcesses'),infos,\
                                req_files = ['HelFilter.dat','LoopFilter.dat'],
                                attempts = attempts)
        if attempts is None:
            logger.error("Could not compile the process %s,"%shell_name+\
                              " try to generate it via the 'generate' command.")
            return None
        if nPS_necessary is None:
            logger.error("Could not initialize the process %s"%shell_name+\
                                            " with %s PS points."%max(attempts))
            return None
        elif nPS_necessary > min(attempts):
            logger.warning("Could not initialize the process %s"%shell_name+\
              " with %d PS points. It needed %d."%(min(attempts),nPS_necessary))

        return infos

    def time_matrix_element(self, matrix_element, reusing = False,
                       param_card = None, keep_folder = False, options=None,
                       MLOptions = {}):
        """ Output the matrix_element in argument and give detail information
        about the timing for its output and running"""

        # If True, then force three PS points only and skip the test on
        # unpolarized PS point 
<<<<<<< HEAD
        make_it_quick=True
=======
        make_it_quick=False
>>>>>>> c9d91378

        if options and 'split_orders' in options.keys():
            split_orders = options['split_orders']
        else:
            split_orders = -1

        assert ((not reusing and isinstance(matrix_element, \
                 helas_objects.HelasMatrixElement)) or (reusing and 
                              isinstance(matrix_element, base_objects.Process)))
        if not reusing:
            proc_name = matrix_element['processes'][0].shell_string()[2:]
        else:
            proc_name = matrix_element.shell_string()[2:]
        
        export_dir=pjoin(self.output_path,('SAVED' if keep_folder else '')+\
                                                temp_dir_prefix+"_%s"%proc_name)

        res_timings = self.setup_process(matrix_element,export_dir, \
            reusing, param_card,MLOptions = MLOptions,clean=True)
        
        if res_timings == None:
            return None
        dir_name=res_timings['dir_path']

        def check_disk_usage(path):
            return subprocess.Popen("du -shc -L "+str(path), \
                stdout=subprocess.PIPE, shell=True).communicate()[0].split()[-2]
            # The above is compatible with python 2.6, not the neater version below
            #return subprocess.check_output(["du -shc %s"%path],shell=True).\
            #                                                         split()[-2]

        res_timings['du_source']=check_disk_usage(pjoin(\
                                                 export_dir,'Source','*','*.f'))
        res_timings['du_process']=check_disk_usage(pjoin(dir_name,'*.f'))
        res_timings['du_color']=check_disk_usage(pjoin(dir_name,
                                                  'MadLoop5_resources','*.dat'))
        res_timings['du_exe']=check_disk_usage(pjoin(dir_name,'check'))

        if not res_timings['Initialization']==None:
            time_per_ps_estimate = (res_timings['Initialization']/4.0)/2.0
        elif make_it_quick:
            time_per_ps_estimate = -1.0            
        else:
            # We cannot estimate from the initialization, so we run just a 3
            # PS point run to evaluate it.
            MadLoopInitializer.fix_PSPoint_in_check(pjoin(export_dir,'SubProcesses'),
                                  read_ps = False, npoints = 3, hel_config = -1, 
                                                      split_orders=split_orders)
            compile_time, run_time, ram_usage = MadLoopInitializer.make_and_run(dir_name)
            time_per_ps_estimate = run_time/3.0
        
        self.boot_time_setup(dir_name,bootandstop=True)
        compile_time, run_time, ram_usage = MadLoopInitializer.make_and_run(dir_name)
        res_timings['Booting_time'] = run_time
        self.boot_time_setup(dir_name,bootandstop=False)

        # Detect one contributing helicity
        contributing_hel=0
        n_contrib_hel=0
        proc_prefix_file = open(pjoin(dir_name,'proc_prefix.txt'),'r')
        proc_prefix = proc_prefix_file.read()
        proc_prefix_file.close()
        helicities = file(pjoin(dir_name,'MadLoop5_resources',
                                  '%sHelFilter.dat'%proc_prefix)).read().split()
        for i, hel in enumerate(helicities):
            if (self.loop_optimized_output and int(hel)>-10000) or hel=='T':
                if contributing_hel==0:
                    contributing_hel=i+1
                n_contrib_hel += 1
                    
        if contributing_hel==0:
            logger.error("Could not find a contributing helicity "+\
                                     "configuration for process %s."%proc_name)
            return None
        
        res_timings['n_contrib_hel']=n_contrib_hel
        res_timings['n_tot_hel']=len(helicities)
        
        # We aim at a 30 sec run
        if not make_it_quick:
            target_pspoints_number = max(int(30.0/time_per_ps_estimate)+1,50)
        else:
            target_pspoints_number = 10
        
        logger.info("Checking timing for process %s "%proc_name+\
                                    "with %d PS points."%target_pspoints_number)
        
        MadLoopInitializer.fix_PSPoint_in_check(pjoin(export_dir,'SubProcesses'),
                          read_ps = False, npoints = target_pspoints_number*2, \
                       hel_config = contributing_hel, split_orders=split_orders)
        compile_time, run_time, ram_usage = MadLoopInitializer.make_and_run(dir_name)
        
        if compile_time == None: return None
        
        res_timings['run_polarized_total']=\
               (run_time-res_timings['Booting_time'])/(target_pspoints_number*2)

        if make_it_quick:
            res_timings['run_unpolarized_total'] = 1.0
            res_timings['ram_usage'] = 0.0
        else:
            MadLoopInitializer.fix_PSPoint_in_check(pjoin(export_dir,'SubProcesses'),
                 read_ps = False, npoints = target_pspoints_number, hel_config = -1,
                                                          split_orders=split_orders)
            compile_time, run_time, ram_usage = MadLoopInitializer.make_and_run(dir_name, 
                                                                      checkRam=True)

            if compile_time == None: return None
            res_timings['run_unpolarized_total']=\
                       (run_time-res_timings['Booting_time'])/target_pspoints_number
            res_timings['ram_usage'] = ram_usage       
        
        if not self.loop_optimized_output:
            return res_timings
        
        # For the loop optimized output, we also check the time spent in
        # computing the coefficients of the loop numerator polynomials.
        
        # So we modify loop_matrix.f in order to skip the loop evaluation phase.
        self.skip_loop_evaluation_setup(dir_name,skip=True)

        if make_it_quick:
            res_timings['run_unpolarized_coefs'] = 1.0
        else:
            MadLoopInitializer.fix_PSPoint_in_check(pjoin(export_dir,'SubProcesses'),
                 read_ps = False, npoints = target_pspoints_number, hel_config = -1,
                                                          split_orders=split_orders)
            compile_time, run_time, ram_usage = MadLoopInitializer.make_and_run(dir_name)
            if compile_time == None: return None
            res_timings['run_unpolarized_coefs']=\
                       (run_time-res_timings['Booting_time'])/target_pspoints_number
        
        MadLoopInitializer.fix_PSPoint_in_check(pjoin(export_dir,'SubProcesses'),
                          read_ps = False, npoints = target_pspoints_number*2, \
                       hel_config = contributing_hel, split_orders=split_orders)
        compile_time, run_time, ram_usage = MadLoopInitializer.make_and_run(dir_name)
        if compile_time == None: return None
        res_timings['run_polarized_coefs']=\
               (run_time-res_timings['Booting_time'])/(target_pspoints_number*2)    

        # Restitute the original file.
        self.skip_loop_evaluation_setup(dir_name,skip=False)
        
        return res_timings

#===============================================================================
# Global helper function run_multiprocs
#===============================================================================

    def check_matrix_element_stability(self, matrix_element,options=None,
                          infos_IN = None, param_card = None, keep_folder = False,
                          MLOptions = {}):
        """ Output the matrix_element in argument, run in for nPoints and return
        a dictionary containing the stability information on each of these points.
        If infos are provided, then the matrix element output is skipped and 
        reused from a previous run and the content of infos.
        """
        
        if not options:
            reusing = False
            nPoints = 100
            split_orders = -1
        else:
            reusing = options['reuse']
            nPoints = options['npoints']
            split_orders = options['split_orders']
        
        assert ((not reusing and isinstance(matrix_element, \
                 helas_objects.HelasMatrixElement)) or (reusing and 
                              isinstance(matrix_element, base_objects.Process)))            

        # Helper functions
        def format_PS_point(ps, rotation=0):
            """ Write out the specified PS point to the file dir_path/PS.input
            while rotating it if rotation!=0. We consider only rotations of 90
            but one could think of having rotation of arbitrary angle too.
            The first two possibilities, 1 and 2 are a rotation and boost 
            along the z-axis so that improve_ps can still work.
            rotation=0  => No rotation
            rotation=1  => Z-axis pi/2 rotation
            rotation=2  => Z-axis pi/4 rotation
            rotation=3  => Z-axis boost            
            rotation=4 => (x'=z,y'=-x,z'=-y)
            rotation=5 => (x'=-z,y'=y,z'=x)"""
            if rotation==0:
                p_out=copy.copy(ps)
            elif rotation==1:
                p_out = [[pm[0],-pm[2],pm[1],pm[3]] for pm in ps]
            elif rotation==2:
                sq2 = math.sqrt(2.0)
                p_out = [[pm[0],(pm[1]-pm[2])/sq2,(pm[1]+pm[2])/sq2,pm[3]] for pm in ps]
            elif rotation==3:
                p_out = boost_momenta(ps, 3)     
            # From this point the transformations will prevent the
            # improve_ps script of MadLoop to work.      
            elif rotation==4:
                p_out=[[pm[0],pm[3],-pm[1],-pm[2]] for pm in ps]
            elif rotation==5:
                p_out=[[pm[0],-pm[3],pm[2],pm[1]] for pm in ps]
            else:
                raise MadGraph5Error("Rotation id %i not implemented"%rotation)
            
            return '\n'.join([' '.join(['%.16E'%pi for pi in p]) for p in p_out])
            
        def pick_PS_point(proc, options):
            """ Randomly generate a PS point and make sure it is eligible. Then
            return it. Users can edit the cuts here if they want."""

            p, w_rambo = self.get_momenta(proc, options)
            if options['events']:
                return p
            # For 2>1 process, we don't check the cuts of course
            while (not MatrixElementEvaluator.pass_isolation_cuts(p) and  len(p)>3):
                p, w_rambo = self.get_momenta(proc, options)
             
            # For a 2>1 process, it would always be the same PS point,
            # so here we bring in so boost along the z-axis, just for the sake
            # of it.
            if len(p)==3:
                p = boost_momenta(p,3,random.uniform(0.0,0.99))
            return p
        
        # Start loop on loop libraries        
        # Accuracy threshold of double precision evaluations above which the
        # PS points is also evaluated in quadruple precision
        accuracy_threshold=1.0e-1
        
        # Number of lorentz transformations to consider for the stability test
        # (along with the loop direction test which is performed by default)
        num_rotations = 1
        
        if "MLReductionLib" not in MLOptions:
            tools=[1]
        else:
            tools=MLOptions["MLReductionLib"]
            tools=list(set(tools)) # remove the duplication ones
            
        # not self-contained tir libraries
<<<<<<< HEAD
        tool_var={'pjfry':2,'golem':4,'samurai':5,'ninja':6}
        for tool in ['pjfry','golem','samurai','ninja']:
=======
        tool_var={'pjfry':2,'golem':4,'samurai':5,'ninja':6,'collier':7}
        for tool in ['pjfry','golem','samurai','ninja','collier']:
>>>>>>> c9d91378
            tool_dir='%s_dir'%tool
            if not tool_dir in self.tir_dir:
                continue
            tool_libpath=self.tir_dir[tool_dir]
            tool_libname="lib%s.a"%tool
            if (not isinstance(tool_libpath,str)) or (not os.path.exists(tool_libpath)) \
                or (not os.path.isfile(pjoin(tool_libpath,tool_libname))):
                if tool_var[tool] in tools:
                    tools.remove(tool_var[tool])
        if not tools:
            return None
        
        # Normally, this should work for loop-induced processes as well
        if not reusing:
            process = matrix_element['processes'][0]
        else:
            process = matrix_element
        proc_name = process.shell_string()[2:]
        export_dir=pjoin(self.mg_root,("SAVED" if keep_folder else "")+\
                                                temp_dir_prefix+"_%s"%proc_name)
        
<<<<<<< HEAD
        tools_name={1:'CutTools',2:'PJFry++',3:'IREGI',4:'Golem95',5:'Samurai',
                    6:'Ninja'}
=======
        tools_name=bannermod.MadLoopParam._ID_reduction_tool_map
        
>>>>>>> c9d91378
        return_dict={}
        return_dict['Stability']={}
        infos_save={'Process_output': None,
               'HELAS_MODEL_compilation' : None,
               'dir_path' : None,
               'Initialization' : None,
               'Process_compilation' : None} 
       
        for tool in tools:
            tool_name=tools_name[tool]
            # Each evaluations is performed in different ways to assess its stability.
            # There are two dictionaries, one for the double precision evaluation
            # and the second one for quadruple precision (if it was needed).
            # The keys are the name of the evaluation method and the value is the 
            # float returned.
            DP_stability = []
            QP_stability = []
            # The unstable point encountered are stored in this list
            Unstable_PS_points = []
            # The exceptional PS points are those which stay unstable in quad prec.
            Exceptional_PS_points = []
        
            MLoptions=MLOptions
            MLoptions["MLReductionLib"]=tool
            clean = (tool==tools[0]) and not nPoints==0
            if infos_IN==None or (tool_name not in infos_IN):
                infos=infos_IN
            else:
                infos=infos_IN[tool_name]

            if not infos:
                infos = self.setup_process(matrix_element,export_dir, \
                                            reusing, param_card,MLoptions,clean)
                if not infos:
                    return None
            
            if clean:
                infos_save['Process_output']=infos['Process_output']
                infos_save['HELAS_MODEL_compilation']=infos['HELAS_MODEL_compilation']
                infos_save['dir_path']=infos['dir_path']
                infos_save['Process_compilation']=infos['Process_compilation']
            else:
                if not infos['Process_output']:
                    infos['Process_output']=infos_save['Process_output']
                if not infos['HELAS_MODEL_compilation']:
                    infos['HELAS_MODEL_compilation']=infos_save['HELAS_MODEL_compilation']
                if not infos['dir_path']:
                    infos['dir_path']=infos_save['dir_path']
                if not infos['Process_compilation']:
                    infos['Process_compilation']=infos_save['Process_compilation']
                    
            dir_path=infos['dir_path']

            # Reuse old stability runs if present
            savefile='SavedStabilityRun_%s%%s.pkl'%tools_name[tool]
            data_i = 0
            
            if reusing:
                # Possibly add additional data than the main one in 0
                data_i=0
                while os.path.isfile(pjoin(dir_path,savefile%('_%d'%data_i))):
                    pickle_path = pjoin(dir_path,savefile%('_%d'%data_i))
                    saved_run = save_load_object.load_from_file(pickle_path)
                    if data_i>0:
                        logger.info("Loading additional data stored in %s."%
                                                               str(pickle_path))
                        logger.info("Loaded data moved to %s."%str(pjoin(
                                   dir_path,'LOADED_'+savefile%('_%d'%data_i))))
                        shutil.move(pickle_path,
                               pjoin(dir_path,'LOADED_'+savefile%('%d'%data_i)))
                    DP_stability.extend(saved_run['DP_stability'])
                    QP_stability.extend(saved_run['QP_stability'])
                    Unstable_PS_points.extend(saved_run['Unstable_PS_points'])
                    Exceptional_PS_points.extend(saved_run['Exceptional_PS_points'])
                    data_i += 1
                                        
            return_dict['Stability'][tool_name] = {'DP_stability':DP_stability,
                              'QP_stability':QP_stability,
                              'Unstable_PS_points':Unstable_PS_points,
                              'Exceptional_PS_points':Exceptional_PS_points}

            if nPoints==0:
                if len(return_dict['Stability'][tool_name]['DP_stability'])!=0:
                    # In case some data was combined, overwrite the pickle
                    if data_i>1:
                        save_load_object.save_to_file(pjoin(dir_path,
                             savefile%'_0'),return_dict['Stability'][tool_name])
                    continue
                else:
                    logger.info("ERROR: Not reusing a directory or any pickled"+
                                " result for tool %s and the number"%tool_name+\
                                             " of point for the check is zero.")
                    return None

            logger.info("Checking stability of process %s "%proc_name+\
                "with %d PS points by %s."%(nPoints,tool_name))
            if infos['Initialization'] != None:
                time_per_ps_estimate = (infos['Initialization']/4.0)/2.0
                sec_needed = int(time_per_ps_estimate*nPoints*4)
            else:
                sec_needed = 0
            
            progress_bar = None
            time_info = False
            if sec_needed>5:
                time_info = True
                logger.info("This check should take about "+\
                            "%s to run. Started on %s."%(\
                            str(datetime.timedelta(seconds=sec_needed)),\
                            datetime.datetime.now().strftime("%d-%m-%Y %H:%M")))
            if logger.getEffectiveLevel()<logging.WARNING and \
                              (sec_needed>5 or infos['Initialization'] == None):
                widgets = ['Stability check:', pbar.Percentage(), ' ', 
                                            pbar.Bar(),' ', pbar.ETA(), ' ']
                progress_bar = pbar.ProgressBar(widgets=widgets, maxval=nPoints, 
                                                              fd=sys.stdout)
            MadLoopInitializer.fix_PSPoint_in_check(pjoin(export_dir,'SubProcesses'),
            read_ps = True, npoints = 1, hel_config = -1, split_orders=split_orders)
            # Recompile (Notice that the recompilation is only necessary once) for
            # the change above to take effect.
            # Make sure to recreate the executable and modified sources
            try:
                os.remove(pjoin(dir_path,'check'))
                os.remove(pjoin(dir_path,'check_sa.o'))
            except OSError:
                pass
            # Now run make
            devnull = open(os.devnull, 'w')
            retcode = subprocess.call(['make','check'],
                                   cwd=dir_path, stdout=devnull, stderr=devnull)
            devnull.close()    
            if retcode != 0:
                logging.info("Error while executing make in %s" % dir_path)
                return None
                

            # First create the stability check fortran driver executable if not 
            # already present.
            if not os.path.isfile(pjoin(dir_path,'StabilityCheckDriver.f')):
                # Use the presence of the file born_matrix.f to check if this output
                # is a loop_induced one or not.
                if os.path.isfile(pjoin(dir_path,'born_matrix.f')):
                    checkerName = 'StabilityCheckDriver.f'
                else:
                    checkerName = 'StabilityCheckDriver_loop_induced.f'

                with open(pjoin(self.mg_root,'Template','loop_material','Checks',
                                                checkerName),'r') as checkerFile:
                    with open(pjoin(dir_path,'proc_prefix.txt')) as proc_prefix:
                        checkerToWrite = checkerFile.read()%{'proc_prefix':
                                                                 proc_prefix.read()}
                checkerFile = open(pjoin(dir_path,'StabilityCheckDriver.f'),'w')
                checkerFile.write(checkerToWrite)
                checkerFile.close()                
                #cp(pjoin(self.mg_root,'Template','loop_material','Checks',\
                #    checkerName),pjoin(dir_path,'StabilityCheckDriver.f'))
        
            # Make sure to recompile the possibly modified files (time stamps can be
            # off).
            if os.path.isfile(pjoin(dir_path,'StabilityCheckDriver')):
                os.remove(pjoin(dir_path,'StabilityCheckDriver'))
            if os.path.isfile(pjoin(dir_path,'loop_matrix.o')):
                os.remove(pjoin(dir_path,'loop_matrix.o'))
            misc.compile(arg=['StabilityCheckDriver'], cwd=dir_path, \
                                              mode='fortran', job_specs = False)

            # Now for 2>1 processes, because the HelFilter was setup in for always
            # identical PS points with vec(p_1)=-vec(p_2), it is best not to remove
            # the helicityFilter double check
            if len(process['legs'])==3:
              self.fix_MadLoopParamCard(dir_path, mp=False,
                              loop_filter=False, DoubleCheckHelicityFilter=True)

            StabChecker = subprocess.Popen([pjoin(dir_path,'StabilityCheckDriver')], 
                        stdin=subprocess.PIPE, stdout=subprocess.PIPE, stderr=subprocess.PIPE, 
                                                                   cwd=dir_path)
            start_index = len(DP_stability)
            if progress_bar!=None:
                    progress_bar.start()

            # Flag to know if the run was interrupted or not
            interrupted = False
            # Flag to know wheter the run for one specific PS point got an IOError
            # and must be retried
            retry = 0
            # We do not use a for loop because we want to manipulate the updater.
            i=start_index
            if options and 'events' in options and options['events']:
                # it is necessary to reuse the events from lhe file
                import MadSpin.decay as madspin
                fsock = open(options['events'])
                self.event_file = madspin.Event(fsock)
            while i<(start_index+nPoints):
                # To be added to the returned statistics  
                qp_dict={}
                dp_dict={}
                UPS = None
                EPS = None
                # Pick an eligible PS point with rambo, if not already done
                if retry==0:
                    p = pick_PS_point(process, options)
#               print "I use P_%i="%i,p
                try:
                    if progress_bar!=None:
                        progress_bar.update(i+1-start_index)
                    # Write it in the input file
                    PSPoint = format_PS_point(p,0)
                    dp_res=[]
                    dp_res.append(self.get_me_value(StabChecker,PSPoint,1,
                                                     split_orders=split_orders))
                    dp_dict['CTModeA']=dp_res[-1]
                    dp_res.append(self.get_me_value(StabChecker,PSPoint,2,
                                                     split_orders=split_orders))
                    dp_dict['CTModeB']=dp_res[-1]
                    for rotation in range(1,num_rotations+1):
                        PSPoint = format_PS_point(p,rotation)
                        dp_res.append(self.get_me_value(StabChecker,PSPoint,1,
                                                     split_orders=split_orders))
                        dp_dict['Rotation%i'%rotation]=dp_res[-1]
                        # Make sure all results make sense
                    if any([not res for res in dp_res]):
                        return None
                    dp_accuracy =((max(dp_res)-min(dp_res))/
                                                   abs(sum(dp_res)/len(dp_res)))
                    dp_dict['Accuracy'] = dp_accuracy
                    if dp_accuracy>accuracy_threshold:
                        if tool in [1,6]:
                            # Only CutTools or Ninja can use QP
                            UPS = [i,p]
                            qp_res=[]
                            PSPoint = format_PS_point(p,0)
                            qp_res.append(self.get_me_value(StabChecker,PSPoint,4,
                                                         split_orders=split_orders))
                            qp_dict['CTModeA']=qp_res[-1]
                            qp_res.append(self.get_me_value(StabChecker,PSPoint,5,
                                                         split_orders=split_orders))
                            qp_dict['CTModeB']=qp_res[-1]
                            for rotation in range(1,num_rotations+1):
                                PSPoint = format_PS_point(p,rotation)
                                qp_res.append(self.get_me_value(StabChecker,PSPoint,4,
                                                         split_orders=split_orders))
                                qp_dict['Rotation%i'%rotation]=qp_res[-1]
                            # Make sure all results make sense
                            if any([not res for res in qp_res]):
                                return None
                        
                            qp_accuracy = ((max(qp_res)-min(qp_res))/
                                                   abs(sum(qp_res)/len(qp_res)))
                            qp_dict['Accuracy']=qp_accuracy
                            if qp_accuracy>accuracy_threshold:
                                EPS = [i,p]
                        else:
                            # Simply consider the point as a UPS when not using
                            # CutTools
                            UPS = [i,p]

                except KeyboardInterrupt:
                    interrupted = True
                    break
                except IOError, e:
                    if e.errno == errno.EINTR:
                        if retry==100:
                            logger.error("Failed hundred times consecutively because"+
                                               " of system call interruptions.")
                            raise
                        else:
                            logger.debug("Recovered from a system call interruption."+\
                                        "PSpoint #%i, Attempt #%i."%(i,retry+1))
                            # Sleep for half a second. Safety measure.
                            time.sleep(0.5)                        
                        # We will retry this PS point
                        retry = retry+1
                        # Make sure the MadLoop process is properly killed
                        try:
                            StabChecker.kill()
                        except Exception: 
                            pass
                        StabChecker = subprocess.Popen(\
                               [pjoin(dir_path,'StabilityCheckDriver')], 
                               stdin=subprocess.PIPE, stdout=subprocess.PIPE, 
                                           stderr=subprocess.PIPE, cwd=dir_path)
                        continue
                    else:
                        raise
                
                # Successfully processed a PS point so,
                #  > reset retry
                retry = 0
                #  > Update the while loop counter variable
                i=i+1
            
                # Update the returned statistics
                DP_stability.append(dp_dict)
                QP_stability.append(qp_dict)
                if not EPS is None:
                    Exceptional_PS_points.append(EPS)
                if not UPS is None:
                    Unstable_PS_points.append(UPS)

            if progress_bar!=None:
                progress_bar.finish()
            if time_info:
                logger.info('Finished check on %s.'%datetime.datetime.now().strftime(\
                                                              "%d-%m-%Y %H:%M"))

            # Close the StabChecker process.
            if not interrupted:
                StabChecker.stdin.write('y\n')
            else:
                StabChecker.kill()
        
            #return_dict = {'DP_stability':DP_stability,
            #           'QP_stability':QP_stability,
            #           'Unstable_PS_points':Unstable_PS_points,
            #           'Exceptional_PS_points':Exceptional_PS_points}
        
            # Save the run for possible future use
            save_load_object.save_to_file(pjoin(dir_path,savefile%'_0'),\
                                          return_dict['Stability'][tool_name])

            if interrupted:
                break
        
        return_dict['Process'] =  matrix_element.get('processes')[0] if not \
                                                     reusing else matrix_element
        return return_dict

    @classmethod
    def get_me_value(cls, StabChecker, PSpoint, mode, hel=-1, mu_r=-1.0,
                                                               split_orders=-1):
        """ This version of get_me_value is simplified for the purpose of this
        class. No compilation is necessary. The CT mode can be specified."""

        # Reset the stdin with EOF character without closing it.
        StabChecker.stdin.write('\x1a')
        StabChecker.stdin.write('1\n')
        StabChecker.stdin.write('%d\n'%mode)   
        StabChecker.stdin.write('%s\n'%PSpoint)
        StabChecker.stdin.write('%.16E\n'%mu_r) 
        StabChecker.stdin.write('%d\n'%hel)
        StabChecker.stdin.write('%d\n'%split_orders)

        try:
            while True:
                output = StabChecker.stdout.readline()
                if output != '':
                    last_non_empty = output
                if output==' ##TAG#RESULT_START#TAG##\n':
                    break
                # Break if the checker has crashed for some reason.
                ret_code = StabChecker.poll()
                if not ret_code is None:
                    output = StabChecker.stdout.readline()
                    if output != '':
                        last_non_empty = output
                    error = StabChecker.stderr.readline()
                    raise MadGraph5Error, \
 "The MadLoop stability checker crashed with return code = %d, and last output:\n\nstdout: %s\nstderr: %s\n"%\
                                               (ret_code, last_non_empty, error)
                    
            res = ""
            while True:
                output = StabChecker.stdout.readline()
                if output != '':
                    last_non_empty = output
                if output==' ##TAG#RESULT_STOP#TAG##\n':
                    break
                else:
                    res += output
                ret_code = StabChecker.poll()                
                if not ret_code is None:
                    output = StabChecker.stdout.readline()
                    if output != '':
                        last_non_empty = output
                    error = StabChecker.stderr.readline()
                    raise MadGraph5Error, \
 "The MadLoop stability checker crashed with return code = %d, and last output:\n\nstdout: %s\nstderr: %s\n"%\
                                               (ret_code, last_non_empty, error)

            return cls.parse_check_output(res,format='tuple')[0][0]
        except IOError as e:
            logging.warning("Error while running MadLoop. Exception = %s"%str(e))
            raise e 

def evaluate_helicities(process, param_card = None, mg_root="", 
                                                          cmass_scheme = False):
    """ Perform a python evaluation of the matrix element independently for
    all possible helicity configurations for a fixed number of points N and 
    returns the average for each in the format [[hel_config, eval],...].
    This is used to determine what are the vanishing and dependent helicity 
    configurations at generation time and accordingly setup the output.
    This is not yet implemented at LO."""
    
    # Make sure this function is employed with a single process at LO
    assert isinstance(process,base_objects.Process)
    assert process.get('perturbation_couplings')==[]
    
    N_eval=50
    
    evaluator = MatrixElementEvaluator(process.get('model'), param_card,
                                            auth_skipping = False, reuse = True)
    
    amplitude = diagram_generation.Amplitude(process)
    matrix_element = helas_objects.HelasMatrixElement(amplitude,gen_color=False)
    
    cumulative_helEvals = []
    # Fill cumulative hel progressively with several evaluations of the ME.
    for i in range(N_eval):
        p, w_rambo = evaluator.get_momenta(process) 
        helEvals = evaluator.evaluate_matrix_element(\
                matrix_element, p = p, output = 'helEvals')['helEvals']
        if cumulative_helEvals==[]:
            cumulative_helEvals=copy.copy(helEvals)
        else:
            cumulative_helEvals = [[h[0],h[1]+helEvals[i][1]] for i, h in \
                                                 enumerate(cumulative_helEvals)]
            
    # Now normalize with the total number of evaluations
    cumulative_helEvals = [[h[0],h[1]/N_eval] for h in cumulative_helEvals]
    
    # As we are not in the context of a check command, so we clean the added
    # globals right away
    clean_added_globals(ADDED_GLOBAL)
    
    return cumulative_helEvals
    
def run_multiprocs_no_crossings(function, multiprocess, stored_quantities,
                                opt=None, options=None):
    """A wrapper function for running an iteration of a function over
    a multiprocess, without having to first create a process list
    (which makes a big difference for very large multiprocesses.
    stored_quantities is a dictionary for any quantities that we want
    to reuse between runs."""
    
    model = multiprocess.get('model')
    isids = [leg.get('ids') for leg in multiprocess.get('legs') \
              if not leg.get('state')]
    fsids = [leg.get('ids') for leg in multiprocess.get('legs') \
             if leg.get('state')]
    # Create dictionary between isids and antiids, to speed up lookup
    id_anti_id_dict = {}
    for id in set(tuple(sum(isids+fsids, []))):
        id_anti_id_dict[id] = model.get_particle(id).get_anti_pdg_code()
        id_anti_id_dict[model.get_particle(id).get_anti_pdg_code()] = id        
    sorted_ids = []
    results = []
    for is_prod in apply(itertools.product, isids):
        for fs_prod in apply(itertools.product, fsids):

            # Check if we have already checked the process
            if check_already_checked(is_prod, fs_prod, sorted_ids,
                                     multiprocess, model, id_anti_id_dict):
                continue
            # Generate process based on the selected ids
            process = multiprocess.get_process_with_legs(base_objects.LegList(\
                            [base_objects.Leg({'id': id, 'state':False}) for \
                             id in is_prod] + \
                            [base_objects.Leg({'id': id, 'state':True}) for \
                             id in fs_prod]))

            if opt is not None:
                if isinstance(opt, dict):
                    try:
                        value = opt[process.base_string()]
                    except Exception:
                        continue
                    result = function(process, stored_quantities, value, options=options)
                else:
                    result = function(process, stored_quantities, opt, options=options)
            else:
                result = function(process, stored_quantities, options=options)
                        
            if result:
                results.append(result)
            
    return results

#===============================================================================
# Helper function check_already_checked
#===============================================================================

def check_already_checked(is_ids, fs_ids, sorted_ids, process, model,
                          id_anti_id_dict = {}):
    """Check if process already checked, if so return True, otherwise add
    process and antiprocess to sorted_ids."""

    # Check if process is already checked
    if id_anti_id_dict:
        is_ids = [id_anti_id_dict[id] for id in \
                  is_ids]
    else:
        is_ids = [model.get_particle(id).get_anti_pdg_code() for id in \
                  is_ids]        

    ids = array.array('i', sorted(is_ids + list(fs_ids)) + \
                      [process.get('id')])

    if ids in sorted_ids:
        # We have already checked (a crossing of) this process
        return True

    # Add this process to tested_processes
    sorted_ids.append(ids)

    # Skip adding antiprocess below, since might be relevant too
    return False

#===============================================================================
# Generate a loop matrix element
#===============================================================================
def generate_loop_matrix_element(process_definition, reuse, output_path=None,
                        cmd = FakeInterface(), proc_name=None, loop_filter=None):
    """ Generate a loop matrix element from the process definition, and returns
    it along with the timing information dictionary.
    If reuse is True, it reuses the already output directory if found.
    There is the possibility of specifying the proc_name."""

    assert isinstance(process_definition,
                          (base_objects.ProcessDefinition,base_objects.Process))
    assert process_definition.get('perturbation_couplings')!=[]

    if isinstance(process_definition,base_objects.ProcessDefinition):
        if any(len(l.get('ids'))>1 for l in process_definition.get('legs')):
            raise InvalidCmd("This check can only be performed on single "+
                             " processes. (i.e. without multiparticle labels).")
    
        isids = [leg.get('ids')[0] for leg in process_definition.get('legs') \
                  if not leg.get('state')]
        fsids = [leg.get('ids')[0] for leg in process_definition.get('legs') \
                 if leg.get('state')]
    
        # Now generate a process based on the ProcessDefinition given in argument.
        process = process_definition.get_process(isids,fsids)
    else:
        process = process_definition
    
    if not output_path is None:
        root_path = output_path
    else:
        root_path = cmd._mgme_dir
    # By default, set all entries to None
    timing = {'Diagrams_generation': None,
              'n_loops': None,
              'HelasDiagrams_generation': None,
              'n_loop_groups': None,
              'n_loop_wfs': None,
              'loop_wfs_ranks': None}

    if proc_name:
        proc_dir = pjoin(root_path,proc_name)
    else:
        proc_dir = pjoin(root_path,"SAVED"+temp_dir_prefix+"_%s"%(
                               '_'.join(process.shell_string().split('_')[1:])))
    if reuse and os.path.isdir(proc_dir):
        logger.info("Reusing directory %s"%str(proc_dir))
        # If reusing, return process instead of matrix element
        return timing, process
    
    logger.info("Generating p%s"%process_definition.nice_string()[1:])

    start=time.time()
    try:
        amplitude = loop_diagram_generation.LoopAmplitude(process,
                                                        loop_filter=loop_filter)
    except InvalidCmd:
        # An error about the sanity of the process can be thrown, in which case
        # we return nothing
        return time.time()-start, None        
    if not amplitude.get('diagrams'):
        # Not matrix eleemnt for this process
        return time.time()-start, None

    # Make sure to disable loop_optimized_output when considering loop induced 
    # processes
    loop_optimized_output = cmd.options['loop_optimized_output']
    timing['Diagrams_generation']=time.time()-start
    timing['n_loops']=len(amplitude.get('loop_diagrams'))
    start=time.time()
    
    matrix_element = loop_helas_objects.LoopHelasMatrixElement(amplitude,
                        optimized_output = loop_optimized_output,gen_color=True)
    # Here, the alohaModel used for analytica computations and for the aloha
    # subroutine output will be different, so that some optimization is lost.
    # But that is ok for the check functionality.
    matrix_element.compute_all_analytic_information()
    timing['HelasDiagrams_generation']=time.time()-start
    
    if loop_optimized_output:
        timing['n_loop_groups']=len(matrix_element.get('loop_groups'))
        lwfs=[l for ldiag in matrix_element.get_loop_diagrams() for l in \
                                                ldiag.get('loop_wavefunctions')]
        timing['n_loop_wfs']=len(lwfs)
        timing['loop_wfs_ranks']=[]
        for rank in range(0,max([l.get_analytic_info('wavefunction_rank') \
                                                             for l in lwfs])+1):
            timing['loop_wfs_ranks'].append(\
                len([1 for l in lwfs if \
                               l.get_analytic_info('wavefunction_rank')==rank]))

    return timing, matrix_element

#===============================================================================
# check profile for loop process (timings + stability in one go)
#===============================================================================
def check_profile(process_definition, param_card = None,cuttools="",tir={},
             options = {}, cmd = FakeInterface(),output_path=None,MLOptions={}):
    """For a single loop process, check both its timings and then its stability
    in one go without regenerating it."""

    if 'reuse' not in options:
        keep_folder=False
    else:
        keep_folder = options['reuse']

    model=process_definition.get('model')

    timing1, matrix_element = generate_loop_matrix_element(process_definition,
                                    keep_folder,output_path=output_path,cmd=cmd)
    reusing = isinstance(matrix_element, base_objects.Process)
    options['reuse'] = reusing
    myProfiler = LoopMatrixElementTimer(cuttools_dir=cuttools,tir_dir=tir,
                                  model=model, output_path=output_path, cmd=cmd)

    if not myProfiler.loop_optimized_output:
        MLoptions={}
    else:
        MLoptions=MLOptions

    timing2 = myProfiler.time_matrix_element(matrix_element, reusing, 
                            param_card, keep_folder=keep_folder,options=options,
                            MLOptions = MLoptions) 
    
    timing2['reduction_tool'] = MLoptions['MLReductionLib'][0]

    if timing2 == None:
        return None, None

    # The timing info is made of the merged two dictionaries
    timing = dict(timing1.items()+timing2.items())
    stability = myProfiler.check_matrix_element_stability(matrix_element,                                            
                            options=options, infos_IN=timing,param_card=param_card,
                                                      keep_folder = keep_folder,
                                                      MLOptions = MLoptions)
    if stability == None:
        return None, None
    else:
        timing['loop_optimized_output']=myProfiler.loop_optimized_output
        stability['loop_optimized_output']=myProfiler.loop_optimized_output
        return timing, stability

#===============================================================================
# check_timing for loop processes
#===============================================================================
def check_stability(process_definition, param_card = None,cuttools="",tir={}, 
                               options=None,nPoints=100, output_path=None,
                               cmd = FakeInterface(), MLOptions = {}):
    """For a single loop process, give a detailed summary of the generation and
    execution timing."""

    if "reuse" in options:
        reuse=options['reuse']
    else:
        reuse=False

    reuse=options['reuse']
    keep_folder = reuse
    model=process_definition.get('model')

    timing, matrix_element = generate_loop_matrix_element(process_definition,
                                        reuse, output_path=output_path, cmd=cmd)
    reusing = isinstance(matrix_element, base_objects.Process)
    options['reuse'] = reusing
    myStabilityChecker = LoopMatrixElementTimer(cuttools_dir=cuttools,tir_dir=tir,
                                    output_path=output_path,model=model,cmd=cmd)

    if not myStabilityChecker.loop_optimized_output:
        MLoptions = {}
    else:
        MLoptions = MLOptions
        # Make sure that the poles computation is disabled for COLLIER
        if 'COLLIERComputeUVpoles' not in MLoptions:
            MLoptions['COLLIERComputeUVpoles']=False
        if 'COLLIERComputeIRpoles' not in MLoptions:
            MLoptions['COLLIERComputeIRpoles']=False
        # Use high required accuracy in COLLIER's requirement if not specified
        if 'COLLIERRequiredAccuracy' not in MLoptions:
            MLoptions['COLLIERRequiredAccuracy']=1e-13
        # Use loop-direction switching as stability test if not specifed (more reliable)
        if 'COLLIERUseInternalStabilityTest' not in MLoptions:
            MLoptions['COLLIERUseInternalStabilityTest']=False
        # Finally we *must* forbid the use of COLLIER global cache here, because it
        # does not work with the way we call independently CTMODERun 1 and 2
        # with the StabilityChecker.
        MLoptions['COLLIERGlobalCache'] = 0

        if "MLReductionLib" not in MLOptions:
            MLoptions["MLReductionLib"] = []
            if cuttools:
                MLoptions["MLReductionLib"].extend([1])
            if "iregi_dir" in tir:
                MLoptions["MLReductionLib"].extend([3])
            if "pjfry_dir" in tir:
                MLoptions["MLReductionLib"].extend([2])
            if "golem_dir" in tir:
                MLoptions["MLReductionLib"].extend([4])
            if "samurai_dir" in tir:
                MLoptions["MLReductionLib"].extend([5])
            if "ninja_dir" in tir:
                MLoptions["MLReductionLib"].extend([6])
<<<<<<< HEAD
=======
            if "collier_dir" in tir:
                MLoptions["MLReductionLib"].extend([7])
>>>>>>> c9d91378

    stability = myStabilityChecker.check_matrix_element_stability(matrix_element, 
                        options=options,param_card=param_card, 
                                                        keep_folder=keep_folder,
                                                        MLOptions=MLoptions)
    
    if stability == None:
        return None
    else:
        stability['loop_optimized_output']=myStabilityChecker.loop_optimized_output
        return stability

#===============================================================================
# check_timing for loop processes
#===============================================================================
def check_timing(process_definition, param_card= None, cuttools="",tir={},
                           output_path=None, options={}, cmd = FakeInterface(),
                                                                MLOptions = {}):                 
    """For a single loop process, give a detailed summary of the generation and
    execution timing."""

    if 'reuse' not in options:
        keep_folder = False
    else:
        keep_folder = options['reuse']
    model=process_definition.get('model')
    timing1, matrix_element = generate_loop_matrix_element(process_definition,
                                  keep_folder, output_path=output_path, cmd=cmd)
    reusing = isinstance(matrix_element, base_objects.Process)
    options['reuse'] = reusing
    myTimer = LoopMatrixElementTimer(cuttools_dir=cuttools,model=model,tir_dir=tir,
                                               output_path=output_path, cmd=cmd)

    if not myTimer.loop_optimized_output:
        MLoptions = {}
    else:
        MLoptions = MLOptions
        # Make sure that the poles computation is disabled for COLLIER
        if 'COLLIERComputeUVpoles' not in MLoptions:
            MLoptions['COLLIERComputeUVpoles']=False
        if 'COLLIERComputeIRpoles' not in MLoptions:
            MLoptions['COLLIERComputeIRpoles']=False
        # And the COLLIER global cache is active, if not specified
        if 'COLLIERGlobalCache' not in MLoptions:
            MLoptions['COLLIERGlobalCache']=-1
        # And time NINJA by default if not specified:
        if 'MLReductionLib' not in MLoptions or \
                                            len(MLoptions['MLReductionLib'])==0:
            MLoptions['MLReductionLib'] = [6]
            
    timing2 = myTimer.time_matrix_element(matrix_element, reusing, param_card,
                                     keep_folder = keep_folder, options=options,
                                     MLOptions = MLoptions)
    
    if timing2 == None:
        return None
    else:    
        # Return the merged two dictionaries
        res = dict(timing1.items()+timing2.items())
        res['loop_optimized_output']=myTimer.loop_optimized_output
        res['reduction_tool'] = MLoptions['MLReductionLib'][0]
        return res

#===============================================================================
# check_processes
#===============================================================================
def check_processes(processes, param_card = None, quick = [],cuttools="",tir={},
          options=None, reuse = False, output_path=None, cmd = FakeInterface()):
    """Check processes by generating them with all possible orderings
    of particles (which means different diagram building and Helas
    calls), and comparing the resulting matrix element values."""

    cmass_scheme = cmd.options['complex_mass_scheme']
    if isinstance(processes, base_objects.ProcessDefinition):
        # Generate a list of unique processes
        # Extract IS and FS ids
        multiprocess = processes
        model = multiprocess.get('model')

        # Initialize matrix element evaluation
        if multiprocess.get('perturbation_couplings')==[]:
            evaluator = MatrixElementEvaluator(model,
               auth_skipping = True, reuse = False, cmd = cmd)
        else:
            evaluator = LoopMatrixElementEvaluator(cuttools_dir=cuttools,tir_dir=tir, 
                            model=model, auth_skipping = True,
                            reuse = False, output_path=output_path, cmd = cmd)
       
        results = run_multiprocs_no_crossings(check_process,
                                              multiprocess,
                                              evaluator,
                                              quick,
                                              options)

        if "used_lorentz" not in evaluator.stored_quantities:
            evaluator.stored_quantities["used_lorentz"] = []
            
        if multiprocess.get('perturbation_couplings')!=[] and not reuse:
            # Clean temporary folders created for the running of the loop processes
            clean_up(output_path)
            
        return results, evaluator.stored_quantities["used_lorentz"]

    elif isinstance(processes, base_objects.Process):
        processes = base_objects.ProcessList([processes])
    elif isinstance(processes, base_objects.ProcessList):
        pass
    else:
        raise InvalidCmd("processes is of non-supported format")

    if not processes:
        raise InvalidCmd("No processes given")

    model = processes[0].get('model')

    # Initialize matrix element evaluation
    if processes[0].get('perturbation_couplings')==[]:
        evaluator = MatrixElementEvaluator(model, param_card,
               auth_skipping = True, reuse = False, cmd = cmd)
    else:
        evaluator = LoopMatrixElementEvaluator(cuttools_dir=cuttools, tir_dir=tir,
                                               model=model,param_card=param_card,
                                           auth_skipping = True, reuse = False,
                                           output_path=output_path, cmd = cmd)

    # Keep track of tested processes, matrix elements, color and already
    # initiated Lorentz routines, to reuse as much as possible
    sorted_ids = []
    comparison_results = []

    # Check process by process
    for process in processes:
        
        # Check if we already checked process        
        if check_already_checked([l.get('id') for l in process.get('legs') if \
                                  not l.get('state')],
                                 [l.get('id') for l in process.get('legs') if \
                                  l.get('state')],
                                 sorted_ids, process, model):
            continue
        # Get process result
        res = check_process(process, evaluator, quick, options)
        if res:
            comparison_results.append(res)

    if "used_lorentz" not in evaluator.stored_quantities:
        evaluator.stored_quantities["used_lorentz"] = []
    
    if processes[0].get('perturbation_couplings')!=[] and not reuse:
        # Clean temporary folders created for the running of the loop processes
        clean_up(output_path)    
    
    return comparison_results, evaluator.stored_quantities["used_lorentz"]

def check_process(process, evaluator, quick, options):
    """Check the helas calls for a process by generating the process
    using all different permutations of the process legs (or, if
    quick, use a subset of permutations), and check that the matrix
    element is invariant under this."""

    model = process.get('model')

    # Ensure that leg numbers are set
    for i, leg in enumerate(process.get('legs')):
        leg.set('number', i+1)

    logger.info("Checking crossings of %s" % \
                process.nice_string().replace('Process:', 'process'))

    process_matrix_elements = []

    # For quick checks, only test twp permutations with leg "1" in
    # each position
    if quick:
        leg_positions = [[] for leg in process.get('legs')]
        quick = range(1,len(process.get('legs')) + 1)

    values = []

    # Now, generate all possible permutations of the legs
    number_checked=0
    for legs in itertools.permutations(process.get('legs')):
        
        order = [l.get('number') for l in legs]
        if quick:
            found_leg = True
            for num in quick:
                # Only test one permutation for each position of the
                # specified legs
                leg_position = legs.index([l for l in legs if \
                                           l.get('number') == num][0])

                if not leg_position in leg_positions[num-1]:
                    found_leg = False
                    leg_positions[num-1].append(leg_position)

            if found_leg:
                continue
        
        # Further limit the total number of permutations checked to 3 for
        # loop processes.
        if quick and process.get('perturbation_couplings') and number_checked >3:
            continue

        legs = base_objects.LegList(legs)

        if order != range(1,len(legs) + 1):
            logger.info("Testing permutation: %s" % \
                        order)
        
        newproc = copy.copy(process)
        newproc.set('legs',legs)

        # Generate the amplitude for this process
        try:
            if newproc.get('perturbation_couplings')==[]:
                amplitude = diagram_generation.Amplitude(newproc)
            else:
                # Change the cutting method every two times.
                loop_base_objects.cutting_method = 'optimal' if \
                                            number_checked%2 == 0 else 'default'
                amplitude = loop_diagram_generation.LoopAmplitude(newproc)
        except InvalidCmd:
            result=False
        else:
            result = amplitude.get('diagrams')
        # Make sure to re-initialize the cutting method to the original one.
        loop_base_objects.cutting_method = 'optimal'
        
        if not result:
            # This process has no diagrams; go to next process
            logging.info("No diagrams for %s" % \
                         process.nice_string().replace('Process', 'process'))
            break

        if order == range(1,len(legs) + 1):
            # Generate phase space point to use
            p, w_rambo = evaluator.get_momenta(process, options)

        # Generate the HelasMatrixElement for the process
        if not isinstance(amplitude,loop_diagram_generation.LoopAmplitude):
            matrix_element = helas_objects.HelasMatrixElement(amplitude,
                                                          gen_color=False)
        else:
            matrix_element = loop_helas_objects.LoopHelasMatrixElement(amplitude,
                               optimized_output=evaluator.loop_optimized_output)

        # The loop diagrams are always the same in the basis, so that the
        # LoopHelasMatrixElement always look alike. One needs to consider
        # the crossing no matter what then.
        if amplitude.get('process').get('has_born'):
            # But the born diagrams will change depending on the order of the
            # particles in the process definition
            if matrix_element in process_matrix_elements:
                # Exactly the same matrix element has been tested
                # for other permutation of same process
                continue

        process_matrix_elements.append(matrix_element)

        res = evaluator.evaluate_matrix_element(matrix_element, p = p, 
                                                                options=options)
        if res == None:
            break

        values.append(res[0])
        number_checked += 1

        # Check if we failed badly (1% is already bad) - in that
        # case done for this process
        if abs(max(values)) + abs(min(values)) > 0 and \
               2 * abs(max(values) - min(values)) / \
               (abs(max(values)) + abs(min(values))) > 0.01:
            break
    
    # Check if process was interrupted
    if not values:
        return None

    # Done with this process. Collect values, and store
    # process and momenta
    diff = 0
    if abs(max(values)) + abs(min(values)) > 0:
        diff = 2* abs(max(values) - min(values)) / \
               (abs(max(values)) + abs(min(values)))

    # be more tolerant with loop processes
    if process.get('perturbation_couplings'):
        passed = diff < 1.e-5
    else:
        passed = diff < 1.e-8        

    return {"process": process,
            "momenta": p,
            "values": values,
            "difference": diff,
            "passed": passed}

def clean_up(mg_root):
    """Clean-up the possible left-over outputs from 'evaluate_matrix element' of
    the LoopMatrixEvaluator (when its argument proliferate is set to true). """
    
    if mg_root is None:
        pass
    
    directories = misc.glob('%s*' % temp_dir_prefix, mg_root)
    if directories != []:
        logger.debug("Cleaning temporary %s* check runs."%temp_dir_prefix)
    for dir in directories:
        # For safety make sure that the directory contains a folder SubProcesses
        if os.path.isdir(pjoin(dir,'SubProcesses')):
            shutil.rmtree(dir)

def format_output(output,format):
    """ Return a string for 'output' with the specified format. If output is 
    None, it returns 'NA'."""
    
    if output!=None:
        return format%output
    else:
        return 'NA'

def output_profile(myprocdef, stability, timing, output_path, reusing=False):
    """Present the results from a timing and stability consecutive check"""

    opt = timing['loop_optimized_output']

    text = 'Timing result for the '+('optimized' if opt else 'default')+\
                                                                    ' output:\n'
    text += output_timings(myprocdef,timing)

    text += '\nStability result for the '+('optimized' if opt else 'default')+\
                                                                    ' output:\n'
    text += output_stability(stability,output_path, reusing=reusing)

    mode = 'optimized' if opt else 'default'
    logFilePath =  pjoin(output_path, 'profile_%s_%s.log'\
                                    %(mode,stability['Process'].shell_string()))        
    logFile = open(logFilePath, 'w')
    logFile.write(text)
    logFile.close()
    logger.info('Log of this profile check was output to file %s'\
                                                              %str(logFilePath))
    return text

def output_stability(stability, output_path, reusing=False):
    """Present the result of a stability check in a nice format.
    The full info is printed out in 'Stability_result_<proc_shell_string>.dat'
    under the MadGraph5_aMC@NLO root folder (output_path)"""
    
    def accuracy(eval_list):
        """ Compute the accuracy from different evaluations."""
        return (2.0*(max(eval_list)-min(eval_list))/
                                             abs(max(eval_list)+min(eval_list)))
    
    def best_estimate(eval_list):
        """ Returns the best estimate from different evaluations."""
        return (max(eval_list)+min(eval_list))/2.0
    
    def loop_direction_test_power(eval_list):
        """ Computes the loop direction test power P is computed as follow:
          P = accuracy(loop_dir_test) / accuracy(all_test)
        So that P is large if the loop direction test is effective.
        The tuple returned is (log(median(P)),log(min(P)),frac)
        where frac is the fraction of events with powers smaller than -3
        which means events for which the reading direction test shows an
        accuracy three digits higher than it really is according to the other
        tests."""
        powers=[]
        for eval in eval_list:
            loop_dir_evals = [eval['CTModeA'],eval['CTModeB']]
            # CTModeA is the reference so we keep it in too
            other_evals = [eval[key] for key in eval.keys() if key not in \
                                                         ['CTModeB','Accuracy']]
            if accuracy(other_evals)!=0.0 and accuracy(loop_dir_evals)!=0.0:
                powers.append(accuracy(loop_dir_evals)/accuracy(other_evals))
        
        n_fail=0
        for p in powers:
            if (math.log(p)/math.log(10))<-3:
                n_fail+=1
                
        if len(powers)==0:
            return (None,None,None)

        return (math.log(median(powers))/math.log(10),
                math.log(min(powers))/math.log(10),
                n_fail/len(powers))
        
    def test_consistency(dp_eval_list, qp_eval_list):
        """ Computes the consistency test C from the DP and QP evaluations.
          C = accuracy(all_DP_test) / abs(best_QP_eval-best_DP_eval)
        So a consistent test would have C as close to one as possible.
        The tuple returned is (log(median(C)),log(min(C)),log(max(C)))"""
        consistencies = []
        for dp_eval, qp_eval in zip(dp_eval_list,qp_eval_list):
            dp_evals = [dp_eval[key] for key in dp_eval.keys() \
                                                             if key!='Accuracy']
            qp_evals = [qp_eval[key] for key in qp_eval.keys() \
                                                             if key!='Accuracy']
            if (abs(best_estimate(qp_evals)-best_estimate(dp_evals)))!=0.0 and \
               accuracy(dp_evals)!=0.0:
                consistencies.append(accuracy(dp_evals)/(abs(\
                              best_estimate(qp_evals)-best_estimate(dp_evals))))

        if len(consistencies)==0:
            return (None,None,None)

        return (math.log(median(consistencies))/math.log(10),
                math.log(min(consistencies))/math.log(10),
                math.log(max(consistencies))/math.log(10))
    
    def median(orig_list):
        """ Find the median of a sorted float list. """
        list=copy.copy(orig_list)
        list.sort()
        if len(list)%2==0:
            return (list[int((len(list)/2)-1)]+list[int(len(list)/2)])/2.0
        else:
            return list[int((len(list)-1)/2)]

    # Define shortcut
    f = format_output   
        
    opt = stability['loop_optimized_output']

    mode = 'optimized' if opt else 'default'
    process = stability['Process']
    res_str = "Stability checking for %s (%s mode)\n"\
                                           %(process.nice_string()[9:],mode)

    logFile = open(pjoin(output_path, 'stability_%s_%s.log'\
                                           %(mode,process.shell_string())), 'w')

    logFile.write('Stability check results\n\n')
    logFile.write(res_str)
    data_plot_dict={}
    accuracy_dict={}
    nPSmax=0
    max_acc=0.0
    min_acc=1.0
    if stability['Stability']:
        toolnames= stability['Stability'].keys()
        toolnamestr="     |     ".join(tn+
                                ''.join([' ']*(10-len(tn))) for tn in toolnames)
        DP_stability = [[eval['Accuracy'] for eval in stab['DP_stability']] \
                        for key,stab in stability['Stability'].items()]
        med_dp_stab_str="     |     ".join([f(median(dp_stab),'%.2e  ') for dp_stab in  DP_stability])
        min_dp_stab_str="     |     ".join([f(min(dp_stab),'%.2e  ') for dp_stab in  DP_stability])
        max_dp_stab_str="     |     ".join([f(max(dp_stab),'%.2e  ') for dp_stab in  DP_stability])
        UPS = [stab['Unstable_PS_points'] for key,stab in stability['Stability'].items()]
        res_str_i  = "\n= Tool (DoublePrec for CT).......   %s\n"%toolnamestr
        len_PS=["%i"%len(evals)+\
             ''.join([' ']*(10-len("%i"%len(evals)))) for evals in DP_stability]
        len_PS_str="     |     ".join(len_PS)
        res_str_i += "|= Number of PS points considered   %s\n"%len_PS_str        
        res_str_i += "|= Median accuracy...............   %s\n"%med_dp_stab_str
        res_str_i += "|= Max accuracy..................   %s\n"%min_dp_stab_str
        res_str_i += "|= Min accuracy..................   %s\n"%max_dp_stab_str
        pmedminlist=[]
        pfraclist=[]
        for key,stab in stability['Stability'].items():
            (pmed,pmin,pfrac)=loop_direction_test_power(stab['DP_stability'])
            ldtest_str = "%s,%s"%(f(pmed,'%.1f'),f(pmin,'%.1f'))
            pfrac_str = f(pfrac,'%.2e')
            pmedminlist.append(ldtest_str+''.join([' ']*(10-len(ldtest_str))))
            pfraclist.append(pfrac_str+''.join([' ']*(10-len(pfrac_str))))
        pmedminlist_str="     |     ".join(pmedminlist)
        pfraclist_str="     |     ".join(pfraclist)
        res_str_i += "|= Overall DP loop_dir test power   %s\n"%pmedminlist_str
        res_str_i += "|= Fraction of evts with power<-3   %s\n"%pfraclist_str
        len_UPS=["%i"%len(upup)+\
                        ''.join([' ']*(10-len("%i"%len(upup)))) for upup in UPS]
        len_UPS_str="     |     ".join(len_UPS)
        res_str_i += "|= Number of Unstable PS points     %s\n"%len_UPS_str
        res_str_i += \
            """
= Legend for the statistics of the stability tests. (all log below ar log_10)
The loop direction test power P is computed as follow:
    P = accuracy(loop_dir_test) / accuracy(all_other_test)
    So that log(P) is positive if the loop direction test is effective.
  The tuple printed out is (log(median(P)),log(min(P)))
  The consistency test C is computed when QP evaluations are available:
     C = accuracy(all_DP_test) / abs(best_QP_eval-best_DP_eval)
  So a consistent test would have log(C) as close to zero as possible.
  The tuple printed out is (log(median(C)),log(min(C)),log(max(C)))\n"""
        res_str+=res_str_i
    for key in stability['Stability'].keys():
        toolname=key
        stab=stability['Stability'][key]
        DP_stability = [eval['Accuracy'] for eval in stab['DP_stability']]
        # Remember that an evaluation which did not require QP has an empty dictionary
        QP_stability = [eval['Accuracy'] if eval!={} else -1.0 for eval in \
                                                      stab['QP_stability']]
        nPS = len(DP_stability)
        if nPS>nPSmax:nPSmax=nPS
        UPS = stab['Unstable_PS_points']
        UPS_stability_DP = [DP_stability[U[0]] for U in UPS]
        UPS_stability_QP = [QP_stability[U[0]] for U in UPS]
        EPS = stab['Exceptional_PS_points']
        EPS_stability_DP = [DP_stability[E[0]] for E in EPS]
        EPS_stability_QP = [QP_stability[E[0]] for E in EPS]
        res_str_i = ""
        # Use nicer name for the XML tag in the log file
        xml_toolname = {'GOLEM95':'GOLEM','IREGI':'IREGI',
                        'CUTTOOLS':'CUTTOOLS','PJFRY++':'PJFRY',
<<<<<<< HEAD
                        'NINJA':'NINJA','SAMURAI':'SAMURAI'}[toolname.upper()]
=======
                        'NINJA':'NINJA','SAMURAI':'SAMURAI',
                        'COLLIER':'COLLIER'}[toolname.upper()]
>>>>>>> c9d91378
        if len(UPS)>0:
            res_str_i = "\nDetails of the %d/%d UPS encountered by %s\n"\
                                                        %(len(UPS),nPS,toolname)
            prefix = 'DP' if toolname=='CutTools' else '' 
            res_str_i += "|= %s Median inaccuracy.......... %s\n"\
                                    %(prefix,f(median(UPS_stability_DP),'%.2e'))
            res_str_i += "|= %s Max accuracy............... %s\n"\
                                       %(prefix,f(min(UPS_stability_DP),'%.2e'))
            res_str_i += "|= %s Min accuracy............... %s\n"\
                                       %(prefix,f(max(UPS_stability_DP),'%.2e'))
            (pmed,pmin,pfrac)=loop_direction_test_power(\
                                 [stab['DP_stability'][U[0]] for U in UPS])
            if toolname=='CutTools':
                res_str_i += "|= UPS DP loop_dir test power.... %s,%s\n"\
                                                %(f(pmed,'%.1f'),f(pmin,'%.1f'))
                res_str_i += "|= UPS DP fraction with power<-3. %s\n"\
                                                                %f(pfrac,'%.2e')
                res_str_i += "|= QP Median accuracy............ %s\n"\
                                             %f(median(UPS_stability_QP),'%.2e')
                res_str_i += "|= QP Max accuracy............... %s\n"\
                                                %f(min(UPS_stability_QP),'%.2e')
                res_str_i += "|= QP Min accuracy............... %s\n"\
                                                %f(max(UPS_stability_QP),'%.2e')
                (pmed,pmin,pfrac)=loop_direction_test_power(\
                                     [stab['QP_stability'][U[0]] for U in UPS])
                res_str_i += "|= UPS QP loop_dir test power.... %s,%s\n"\
                                                %(f(pmed,'%.1f'),f(pmin,'%.1f'))
                res_str_i += "|= UPS QP fraction with power<-3. %s\n"%f(pfrac,'%.2e')
                (pmed,pmin,pmax)=test_consistency(\
                                     [stab['DP_stability'][U[0]] for U in UPS],
                                     [stab['QP_stability'][U[0]] for U in UPS])
                res_str_i += "|= DP vs QP stab test consistency %s,%s,%s\n"\
                                     %(f(pmed,'%.1f'),f(pmin,'%.1f'),f(pmax,'%.1f'))
            if len(EPS)==0:    
                res_str_i += "= Number of Exceptional PS points : 0\n"
        if len(EPS)>0:
            res_str_i = "\nDetails of the %d/%d EPS encountered by %s\n"\
                                                        %(len(EPS),nPS,toolname)
            res_str_i += "|= DP Median accuracy............ %s\n"\
                                             %f(median(EPS_stability_DP),'%.2e')
            res_str_i += "|= DP Max accuracy............... %s\n"\
                                                %f(min(EPS_stability_DP),'%.2e')
            res_str_i += "|= DP Min accuracy............... %s\n"\
                                                %f(max(EPS_stability_DP),'%.2e')
            pmed,pmin,pfrac=loop_direction_test_power(\
                                 [stab['DP_stability'][E[0]] for E in EPS])
            res_str_i += "|= EPS DP loop_dir test power.... %s,%s\n"\
                                                %(f(pmed,'%.1f'),f(pmin,'%.1f'))
            res_str_i += "|= EPS DP fraction with power<-3. %s\n"\
                                                                %f(pfrac,'%.2e')
            res_str_i += "|= QP Median accuracy............ %s\n"\
                                             %f(median(EPS_stability_QP),'%.2e')
            res_str_i += "|= QP Max accuracy............... %s\n"\
                                                %f(min(EPS_stability_QP),'%.2e')
            res_str_i += "|= QP Min accuracy............... %s\n"\
                                                %f(max(EPS_stability_QP),'%.2e')
            pmed,pmin,pfrac=loop_direction_test_power(\
                                 [stab['QP_stability'][E[0]] for E in EPS])
            res_str_i += "|= EPS QP loop_dir test power.... %s,%s\n"\
                                                %(f(pmed,'%.1f'),f(pmin,'%.1f'))
            res_str_i += "|= EPS QP fraction with power<-3. %s\n"%f(pfrac,'%.2e')

        logFile.write(res_str_i)

        if len(EPS)>0:
            logFile.write('\nFull details of the %i EPS encountered by %s.\n'\
                                                           %(len(EPS),toolname))
            logFile.write('<EPS_data reduction=%s>\n'%xml_toolname.upper())
            for i, eps in enumerate(EPS):
                logFile.write('\nEPS #%i\n'%(i+1))
                logFile.write('\n'.join(['  '+' '.join(['%.16E'%pi for pi in p]) \
                                                              for p in eps[1]]))
                logFile.write('\n  DP accuracy :  %.4e\n'%DP_stability[eps[0]])
                logFile.write('  QP accuracy :  %.4e\n'%QP_stability[eps[0]])
            logFile.write('</EPS_data>\n')
        if len(UPS)>0:
            logFile.write('\nFull details of the %i UPS encountered by %s.\n'\
                                                           %(len(UPS),toolname))
            logFile.write('<UPS_data reduction=%s>\n'%xml_toolname.upper())
            for i, ups in enumerate(UPS):
                logFile.write('\nUPS #%i\n'%(i+1))
                logFile.write('\n'.join(['  '+' '.join(['%.16E'%pi for pi in p]) \
                                                              for p in ups[1]]))
                logFile.write('\n  DP accuracy :  %.4e\n'%DP_stability[ups[0]])
                logFile.write('  QP accuracy :  %.4e\n'%QP_stability[ups[0]])
            logFile.write('</UPS_data>\n')

        logFile.write('\nData entries for the stability plot.\n')
        logFile.write('First row is a maximal accuracy delta, second is the '+\
                  'fraction of events with DP accuracy worse than delta.\n')
        logFile.write('<plot_data reduction=%s>\n'%xml_toolname.upper())
    # Set the x-range so that it spans [10**-17,10**(min_digit_accuracy)]
        if max(DP_stability)>0.0:
            min_digit_acc=int(math.log(max(DP_stability))/math.log(10))
            if min_digit_acc>=0:
                min_digit_acc = min_digit_acc+1
            accuracies=[10**(-17+(i/5.0)) for i in range(5*(17+min_digit_acc)+1)]
        else:
            logFile.writelines('%.4e  %.4e\n'%(accuracies[i], 0.0) for i in \
                                                         range(len(accuracies)))      
            logFile.write('</plot_data>\n')
            res_str_i += '\nPerfect accuracy over all the trial PS points. No plot'+\
                                                              ' is output then.'
            logFile.write('Perfect accuracy over all the trial PS points.')
            res_str +=res_str_i
            continue

        accuracy_dict[toolname]=accuracies
        if max(accuracies) > max_acc: max_acc=max(accuracies)
        if min(accuracies) < min_acc: min_acc=min(accuracies)
        data_plot=[]
        for acc in accuracies:
            data_plot.append(float(len([d for d in DP_stability if d>acc]))\
                                                      /float(len(DP_stability)))
        data_plot_dict[toolname]=data_plot
        
        logFile.writelines('%.4e  %.4e\n'%(accuracies[i], data_plot[i]) for i in \
                                                         range(len(accuracies)))
        logFile.write('</plot_data>\n')
        logFile.write('\nList of accuracies recorded for the %i evaluations with %s\n'\
                                                                %(nPS,toolname))
        logFile.write('First row is DP, second is QP (if available).\n\n')
        logFile.write('<accuracies reduction=%s>\n'%xml_toolname.upper())
        logFile.writelines('%.4e  '%DP_stability[i]+('NA\n' if QP_stability[i]==-1.0 \
                             else '%.4e\n'%QP_stability[i]) for i in range(nPS))
        logFile.write('</accuracies>\n')
        res_str+=res_str_i
    logFile.close()
    res_str += "\n= Stability details of the run are output to the file"+\
                          " stability_%s_%s.log\n"%(mode,process.shell_string())
                          
    # Bypass the plotting if the madgraph logger has a FileHandler (like it is
    # done in the check command acceptance test) because in this case it makes
    # no sense to plot anything.
    if any(isinstance(handler,logging.FileHandler) for handler in \
                                        logging.getLogger('madgraph').handlers):
        return res_str

    try:
        import matplotlib.pyplot as plt
<<<<<<< HEAD
        colorlist=['b','r','g','y','m','c']
=======
        colorlist=['b','r','g','y','m','c','k']
>>>>>>> c9d91378
        for i,key in enumerate(data_plot_dict.keys()):
            color=colorlist[i]
            data_plot=data_plot_dict[key]
            accuracies=accuracy_dict[key]
            plt.plot(accuracies, data_plot, color=color, marker='', linestyle='-',\
                     label=key)
        plt.axis([min_acc,max_acc,\
                               10**(-int(math.log(nPSmax-0.5)/math.log(10))-1), 1])
        plt.yscale('log')
        plt.xscale('log')
        plt.title('Stability plot for %s (%s mode, %d points)'%\
                                           (process.nice_string()[9:],mode,nPSmax))
        plt.ylabel('Fraction of events')
        plt.xlabel('Maximal precision')
        plt.legend()
        if not reusing:
            logger.info('Some stability statistics will be displayed once you '+\
                                                        'close the plot window')
            plt.show()
        else:
            fig_output_file = str(pjoin(output_path, 
                     'stability_plot_%s_%s.png'%(mode,process.shell_string())))
            logger.info('Stability plot output to file %s. '%fig_output_file)
            plt.savefig(fig_output_file)
        return res_str
    except Exception as e:
        if isinstance(e, ImportError):
            res_str += "\n= Install matplotlib to get a "+\
                               "graphical display of the results of this check."
        else:
            res_str += "\n= Could not produce the stability plot because of "+\
                                                "the following error: %s"%str(e)
        return res_str
  
def output_timings(process, timings):
    """Present the result of a timings check in a nice format """
    
    # Define shortcut
    f = format_output
    loop_optimized_output = timings['loop_optimized_output']
    reduction_tool        = bannermod.MadLoopParam._ID_reduction_tool_map[
                                                      timings['reduction_tool']]
    
    res_str = "%s \n"%process.nice_string()
    try:
        gen_total = timings['HELAS_MODEL_compilation']+\
                    timings['HelasDiagrams_generation']+\
                    timings['Process_output']+\
                    timings['Diagrams_generation']+\
                    timings['Process_compilation']+\
                    timings['Initialization']
    except TypeError:
        gen_total = None
    res_str += "\n= Generation time total...... ========== %s\n"%f(gen_total,'%.3gs')
    res_str += "|= Diagrams generation....... %s\n"\
                                       %f(timings['Diagrams_generation'],'%.3gs')
    res_str += "|= Helas Diagrams generation. %s\n"\
                                  %f(timings['HelasDiagrams_generation'],'%.3gs')
    res_str += "|= Process output............ %s\n"\
                                            %f(timings['Process_output'],'%.3gs')
    res_str += "|= HELAS+model compilation... %s\n"\
                                   %f(timings['HELAS_MODEL_compilation'],'%.3gs')
    res_str += "|= Process compilation....... %s\n"\
                                       %f(timings['Process_compilation'],'%.3gs')
    res_str += "|= Initialization............ %s\n"\
                                            %f(timings['Initialization'],'%.3gs')

    res_str += "\n= Reduction tool tested...... %s\n"%reduction_tool
    res_str += "\n= Helicity sum time / PSpoint ========== %.3gms\n"\
                                    %(timings['run_unpolarized_total']*1000.0)
    if loop_optimized_output:
        coef_time=timings['run_unpolarized_coefs']*1000.0
        loop_time=(timings['run_unpolarized_total']-\
                                        timings['run_unpolarized_coefs'])*1000.0
        total=coef_time+loop_time
        res_str += "|= Coefs. computation time... %.3gms (%d%%)\n"\
                                  %(coef_time,int(round(100.0*coef_time/total)))
        res_str += "|= Loop evaluation time...... %.3gms (%d%%)\n"\
                                  %(loop_time,int(round(100.0*loop_time/total)))
    res_str += "\n= One helicity time / PSpoint ========== %.3gms\n"\
                                    %(timings['run_polarized_total']*1000.0)
    if loop_optimized_output:
        coef_time=timings['run_polarized_coefs']*1000.0
        loop_time=(timings['run_polarized_total']-\
                                        timings['run_polarized_coefs'])*1000.0
        total=coef_time+loop_time        
        res_str += "|= Coefs. computation time... %.3gms (%d%%)\n"\
                                  %(coef_time,int(round(100.0*coef_time/total)))
        res_str += "|= Loop evaluation time...... %.3gms (%d%%)\n"\
                                  %(loop_time,int(round(100.0*loop_time/total)))
    res_str += "\n= Miscellaneous ========================\n"
    res_str += "|= Number of hel. computed... %s/%s\n"\
                %(f(timings['n_contrib_hel'],'%d'),f(timings['n_tot_hel'],'%d'))
    res_str += "|= Number of loop diagrams... %s\n"%f(timings['n_loops'],'%d')
    if loop_optimized_output:
        res_str += "|= Number of loop groups..... %s\n"\
                                               %f(timings['n_loop_groups'],'%d')
        res_str += "|= Number of loop wfs........ %s\n"\
                                                  %f(timings['n_loop_wfs'],'%d')
        if timings['loop_wfs_ranks']!=None:
            for i, r in enumerate(timings['loop_wfs_ranks']):
                res_str += "||= # of loop wfs of rank %d.. %d\n"%(i,r)
    res_str += "|= Loading time (Color data). ~%.3gms\n"\
                                               %(timings['Booting_time']*1000.0)
    res_str += "|= Maximum RAM usage (rss)... %s\n"\
                                  %f(float(timings['ram_usage']/1000.0),'%.3gMb')                                            
    res_str += "\n= Output disk size =====================\n"
    res_str += "|= Source directory sources.. %s\n"%f(timings['du_source'],'%sb')
    res_str += "|= Process sources........... %s\n"%f(timings['du_process'],'%sb')    
    res_str += "|= Color and helicity data... %s\n"%f(timings['du_color'],'%sb')
    res_str += "|= Executable size........... %s\n"%f(timings['du_exe'],'%sb')
    
    return res_str

def output_comparisons(comparison_results):
    """Present the results of a comparison in a nice list format
       mode short: return the number of fail process
    """    
    proc_col_size = 17
    pert_coupl = comparison_results[0]['process']['perturbation_couplings']
    if pert_coupl:
        process_header = "Process [virt="+" ".join(pert_coupl)+"]"
    else:
        process_header = "Process"

    if len(process_header) + 1 > proc_col_size:
        proc_col_size = len(process_header) + 1

    for proc in comparison_results:
        if len(proc['process'].base_string()) + 1 > proc_col_size:
            proc_col_size = len(proc['process'].base_string()) + 1

    col_size = 18

    pass_proc = 0
    fail_proc = 0
    no_check_proc = 0

    failed_proc_list = []
    no_check_proc_list = []

    res_str = fixed_string_length(process_header, proc_col_size) + \
              fixed_string_length("Min element", col_size) + \
              fixed_string_length("Max element", col_size) + \
              fixed_string_length("Relative diff.", col_size) + \
              "Result"

    for result in comparison_results:
        proc = result['process'].base_string()
        values = result['values']
        
        if len(values) <= 1:
            res_str += '\n' + fixed_string_length(proc, proc_col_size) + \
                   "    * No permutations, process not checked *" 
            no_check_proc += 1
            no_check_proc_list.append(result['process'].nice_string())
            continue

        passed = result['passed']

        res_str += '\n' + fixed_string_length(proc, proc_col_size) + \
                   fixed_string_length("%1.10e" % min(values), col_size) + \
                   fixed_string_length("%1.10e" % max(values), col_size) + \
                   fixed_string_length("%1.10e" % result['difference'],
                                       col_size)
        if passed:
            pass_proc += 1
            res_str += "Passed"
        else:
            fail_proc += 1
            failed_proc_list.append(result['process'].nice_string())
            res_str += "Failed"

    res_str += "\nSummary: %i/%i passed, %i/%i failed" % \
                (pass_proc, pass_proc + fail_proc,
                 fail_proc, pass_proc + fail_proc)

    if fail_proc != 0:
        res_str += "\nFailed processes: %s" % ', '.join(failed_proc_list)
    if no_check_proc != 0:
        res_str += "\nNot checked processes: %s" % ', '.join(no_check_proc_list)

    return res_str

def fixed_string_length(mystr, length):
    """Helper function to fix the length of a string by cutting it 
    or adding extra space."""
    
    if len(mystr) > length:
        return mystr[0:length]
    else:
        return mystr + " " * (length - len(mystr))
    

#===============================================================================
# check_gauge
#===============================================================================
def check_gauge(processes, param_card = None,cuttools="", tir={}, reuse = False, 
                         options=None, output_path=None, cmd = FakeInterface()):
    """Check gauge invariance of the processes by using the BRS check.
    For one of the massless external bosons (e.g. gluon or photon), 
    replace the polarization vector (epsilon_mu) with its momentum (p_mu)
    """
    cmass_scheme = cmd.options['complex_mass_scheme']
    if isinstance(processes, base_objects.ProcessDefinition):
        # Generate a list of unique processes
        # Extract IS and FS ids
        multiprocess = processes

        model = multiprocess.get('model')        
        # Initialize matrix element evaluation
        if multiprocess.get('perturbation_couplings')==[]:
            evaluator = MatrixElementEvaluator(model, param_card,cmd= cmd,
                                           auth_skipping = True, reuse = False)
        else:
            evaluator = LoopMatrixElementEvaluator(cuttools_dir=cuttools,tir_dir=tir,
                                           cmd=cmd,model=model, param_card=param_card,
                                           auth_skipping = False, reuse = False,
                                           output_path=output_path)

        if not cmass_scheme and multiprocess.get('perturbation_couplings')==[]:
            # Set all widths to zero for gauge check
            logger.info('Set All width to zero for non complex mass scheme checks')
            for particle in evaluator.full_model.get('particles'):
                if particle.get('width') != 'ZERO':
                    evaluator.full_model.get('parameter_dict')[particle.get('width')] = 0.
        results = run_multiprocs_no_crossings(check_gauge_process,
                                           multiprocess,
                                           evaluator,
                                           options=options
                                           )
        
        if multiprocess.get('perturbation_couplings')!=[] and not reuse:
            # Clean temporary folders created for the running of the loop processes
            clean_up(output_path)
        
        return results

    elif isinstance(processes, base_objects.Process):
        processes = base_objects.ProcessList([processes])
    elif isinstance(processes, base_objects.ProcessList):
        pass
    else:
        raise InvalidCmd("processes is of non-supported format")

    assert processes, "No processes given"

    model = processes[0].get('model')

    # Initialize matrix element evaluation
    if processes[0].get('perturbation_couplings')==[]:
        evaluator = MatrixElementEvaluator(model, param_card,
                                       auth_skipping = True, reuse = False, 
                                       cmd = cmd)
    else:
        evaluator = LoopMatrixElementEvaluator(cuttools_dir=cuttools,tir_dir=tir,
                                           model=model, param_card=param_card,
                                           auth_skipping = False, reuse = False,
                                           output_path=output_path, cmd = cmd)
    comparison_results = []
    comparison_explicit_flip = []

    # For each process, make sure we have set up leg numbers:
    for process in processes:
        # Check if we already checked process
        #if check_already_checked([l.get('id') for l in process.get('legs') if \
        #                          not l.get('state')],
        ##                         [l.get('id') for l in process.get('legs') if \
        #                          l.get('state')],
        #                         sorted_ids, process, model):
        #    continue
        
        # Get process result
        result = check_gauge_process(process, evaluator,options=options)
        if result:
            comparison_results.append(result)

    if processes[0].get('perturbation_couplings')!=[] and not reuse:
        # Clean temporary folders created for the running of the loop processes
        clean_up(output_path)
            
    return comparison_results


def check_gauge_process(process, evaluator, options=None):
    """Check gauge invariance for the process, unless it is already done."""

    model = process.get('model')

    # Check that there are massless vector bosons in the process
    found_gauge = False
    for i, leg in enumerate(process.get('legs')):
        part = model.get_particle(leg.get('id'))
        if part.get('spin') == 3 and part.get('mass').lower() == 'zero':
            found_gauge = True
            break
    if not found_gauge:
        logger.info("No ward identity for %s" % \
                process.nice_string().replace('Process', 'process'))
        # This process can't be checked
        return None

    for i, leg in enumerate(process.get('legs')):
        leg.set('number', i+1)

    logger.info("Checking ward identities for %s" % \
                process.nice_string().replace('Process', 'process'))

    legs = process.get('legs')
    # Generate a process with these legs
    # Generate the amplitude for this process
    try:
        if process.get('perturbation_couplings')==[]:
            amplitude = diagram_generation.Amplitude(process)
        else:
            amplitude = loop_diagram_generation.LoopAmplitude(process)
    except InvalidCmd:
        logging.info("No diagrams for %s" % \
                         process.nice_string().replace('Process', 'process'))
        return None    
    if not amplitude.get('diagrams'):
        # This process has no diagrams; go to next process
        logging.info("No diagrams for %s" % \
                         process.nice_string().replace('Process', 'process'))
        return None
    # Generate the HelasMatrixElement for the process
    if not isinstance(amplitude,loop_diagram_generation.LoopAmplitude):
        matrix_element = helas_objects.HelasMatrixElement(amplitude,
                                                      gen_color = False)
    else:
        matrix_element = loop_helas_objects.LoopHelasMatrixElement(amplitude,
                               optimized_output=evaluator.loop_optimized_output)

    #p, w_rambo = evaluator.get_momenta(process)

#    MLOptions = {'ImprovePS':True,'ForceMP':True}

#    brsvalue = evaluator.evaluate_matrix_element(matrix_element, gauge_check = True,
#                                  output='jamp',MLOptions=MLOptions, options=options)

    brsvalue = evaluator.evaluate_matrix_element(matrix_element, gauge_check = True,
                                                 output='jamp', options=options)

    if not isinstance(amplitude,loop_diagram_generation.LoopAmplitude):
        matrix_element = helas_objects.HelasMatrixElement(amplitude,
                                                      gen_color = False)
          
    mvalue = evaluator.evaluate_matrix_element(matrix_element, gauge_check = False,
                                               output='jamp', options=options)
    
    if mvalue and mvalue['m2']:
        return {'process':process,'value':mvalue,'brs':brsvalue}

def output_gauge(comparison_results, output='text'):
    """Present the results of a comparison in a nice list format"""

    proc_col_size = 17
    
    pert_coupl = comparison_results[0]['process']['perturbation_couplings']
    
    # Of course, be more tolerant for loop processes
    if pert_coupl:
        threshold=1e-5
    else:
        threshold=1e-10
        
    if pert_coupl:
        process_header = "Process [virt="+" ".join(pert_coupl)+"]"
    else:
        process_header = "Process"

    if len(process_header) + 1 > proc_col_size:
        proc_col_size = len(process_header) + 1

    for one_comp in comparison_results:
        proc = one_comp['process'].base_string()
        mvalue = one_comp['value']
        brsvalue = one_comp['brs']
        if len(proc) + 1 > proc_col_size:
            proc_col_size = len(proc) + 1

    col_size = 18

    pass_proc = 0
    fail_proc = 0

    failed_proc_list = []
    no_check_proc_list = []

    res_str = fixed_string_length(process_header, proc_col_size) + \
              fixed_string_length("matrix", col_size) + \
              fixed_string_length("BRS", col_size) + \
              fixed_string_length("ratio", col_size) + \
              "Result"

    for  one_comp in comparison_results:
        proc = one_comp['process'].base_string()
        mvalue = one_comp['value']
        brsvalue = one_comp['brs']
        ratio = (abs(brsvalue['m2'])/abs(mvalue['m2']))
        res_str += '\n' + fixed_string_length(proc, proc_col_size) + \
                    fixed_string_length("%1.10e" % mvalue['m2'], col_size)+ \
                    fixed_string_length("%1.10e" % brsvalue['m2'], col_size)+ \
                    fixed_string_length("%1.10e" % ratio, col_size)
         
        if ratio > threshold:
            fail_proc += 1
            proc_succeed = False
            failed_proc_list.append(proc)
            res_str += "Failed"
        else:
            pass_proc += 1
            proc_succeed = True
            res_str += "Passed"

        #check all the JAMP
        # loop over jamp
        # This is not available for loop processes where the jamp list returned
        # is empty.
        if len(mvalue['jamp'])!=0:
            for k in range(len(mvalue['jamp'][0])):
                m_sum = 0
                brs_sum = 0
                # loop over helicity
                for j in range(len(mvalue['jamp'])):
                    #values for the different lorentz boost
                    m_sum += abs(mvalue['jamp'][j][k])**2
                    brs_sum += abs(brsvalue['jamp'][j][k])**2                                            
                        
                # Compare the different helicity  
                if not m_sum:
                    continue
                ratio = abs(brs_sum) / abs(m_sum)
    
                tmp_str = '\n' + fixed_string_length('   JAMP %s'%k , proc_col_size) + \
                       fixed_string_length("%1.10e" % m_sum, col_size) + \
                       fixed_string_length("%1.10e" % brs_sum, col_size) + \
                       fixed_string_length("%1.10e" % ratio, col_size)        
                       
                if ratio > 1e-15:
                    if not len(failed_proc_list) or failed_proc_list[-1] != proc:
                        fail_proc += 1
                        pass_proc -= 1
                        failed_proc_list.append(proc)
                    res_str += tmp_str + "Failed"
                elif not proc_succeed:
                     res_str += tmp_str + "Passed"


    res_str += "\nSummary: %i/%i passed, %i/%i failed" % \
                (pass_proc, pass_proc + fail_proc,
                 fail_proc, pass_proc + fail_proc)

    if fail_proc != 0:
        res_str += "\nFailed processes: %s" % ', '.join(failed_proc_list)

    if output=='text':
        return res_str
    else:
        return fail_proc
#===============================================================================
# check_lorentz
#===============================================================================
def check_lorentz(processes, param_card = None,cuttools="", tir={}, options=None, \
                 reuse = False, output_path=None, cmd = FakeInterface()):
    """ Check if the square matrix element (sum over helicity) is lorentz 
        invariant by boosting the momenta with different value."""

    cmass_scheme = cmd.options['complex_mass_scheme']
    if isinstance(processes, base_objects.ProcessDefinition):
        # Generate a list of unique processes
        # Extract IS and FS ids
        multiprocess = processes
        model = multiprocess.get('model')
        # Initialize matrix element evaluation
        if multiprocess.get('perturbation_couplings')==[]:
            evaluator = MatrixElementEvaluator(model,
                                cmd= cmd, auth_skipping = False, reuse = True)
        else:
            evaluator = LoopMatrixElementEvaluator(cuttools_dir=cuttools,tir_dir=tir,
                     model=model, auth_skipping = False, reuse = True,
                                             output_path=output_path, cmd = cmd)

        if not cmass_scheme and processes.get('perturbation_couplings')==[]:
            # Set all widths to zero for lorentz check
            logger.info('Set All width to zero for non complex mass scheme checks')
            for particle in evaluator.full_model.get('particles'):
                if particle.get('width') != 'ZERO':
                    evaluator.full_model.get('parameter_dict')[\
                                                     particle.get('width')] = 0.

        results = run_multiprocs_no_crossings(check_lorentz_process,
                                           multiprocess,
                                           evaluator,
                                           options=options)
        
        if multiprocess.get('perturbation_couplings')!=[] and not reuse:
            # Clean temporary folders created for the running of the loop processes
            clean_up(output_path)
        
        return results
        
    elif isinstance(processes, base_objects.Process):
        processes = base_objects.ProcessList([processes])
    elif isinstance(processes, base_objects.ProcessList):
        pass
    else:
        raise InvalidCmd("processes is of non-supported format")

    assert processes, "No processes given"

    model = processes[0].get('model')

    # Initialize matrix element evaluation
    if processes[0].get('perturbation_couplings')==[]:
        evaluator = MatrixElementEvaluator(model, param_card,
                                       auth_skipping = False, reuse = True, 
                                       cmd=cmd)
    else:
        evaluator = LoopMatrixElementEvaluator(cuttools_dir=cuttools, tir_dir=tir,
                                               model=model,param_card=param_card,
                                           auth_skipping = False, reuse = True,
                                           output_path=output_path, cmd = cmd)

    comparison_results = []

    # For each process, make sure we have set up leg numbers:
    for process in processes:
        # Check if we already checked process
        #if check_already_checked([l.get('id') for l in process.get('legs') if \
        #                          not l.get('state')],
        #                         [l.get('id') for l in process.get('legs') if \
        #                          l.get('state')],
        #                         sorted_ids, process, model):
        #    continue
        
        # Get process result
        result = check_lorentz_process(process, evaluator,options=options)
        if result:
            comparison_results.append(result)

    if processes[0].get('perturbation_couplings')!=[] and not reuse:
        # Clean temporary folders created for the running of the loop processes
        clean_up(output_path)

    return comparison_results


def check_lorentz_process(process, evaluator,options=None):
    """Check gauge invariance for the process, unless it is already done."""

    amp_results = []
    model = process.get('model')

    for i, leg in enumerate(process.get('legs')):
        leg.set('number', i+1)

    logger.info("Checking lorentz transformations for %s" % \
                process.nice_string().replace('Process:', 'process'))

    legs = process.get('legs')
    # Generate a process with these legs
    # Generate the amplitude for this process
    try:
        if process.get('perturbation_couplings')==[]:
            amplitude = diagram_generation.Amplitude(process)
        else:
            amplitude = loop_diagram_generation.LoopAmplitude(process)
    except InvalidCmd:
        logging.info("No diagrams for %s" % \
                         process.nice_string().replace('Process', 'process'))
        return None
    
    if not amplitude.get('diagrams'):
        # This process has no diagrams; go to next process
        logging.info("No diagrams for %s" % \
                         process.nice_string().replace('Process', 'process'))
        return None

     # Generate the HelasMatrixElement for the process
    p, w_rambo = evaluator.get_momenta(process, options)

    # Generate the HelasMatrixElement for the process
    if not isinstance(amplitude, loop_diagram_generation.LoopAmplitude):
        matrix_element = helas_objects.HelasMatrixElement(amplitude,
                                                               gen_color = True)
    else:
        matrix_element = loop_helas_objects.LoopHelasMatrixElement(amplitude,
                                       optimized_output = evaluator.loop_optimized_output)

    MLOptions = {'ImprovePS':True,'ForceMP':True}
    if not isinstance(amplitude, loop_diagram_generation.LoopAmplitude):
        data = evaluator.evaluate_matrix_element(matrix_element, p=p, output='jamp',
                                                 auth_skipping = True, options=options)
    else:
        data = evaluator.evaluate_matrix_element(matrix_element, p=p, output='jamp',
                auth_skipping = True, PS_name = 'original', MLOptions=MLOptions,
                                                              options = options)

    if data and data['m2']:
        if not isinstance(amplitude, loop_diagram_generation.LoopAmplitude):
            results = [data]
        else:
            results = [('Original evaluation',data)]
    else:
        return  {'process':process, 'results':'pass'}

    # The boosts are not precise enough for the loop evaluations and one need the
    # fortran improve_ps function of MadLoop to work. So we only consider the
    # boosts along the z directions for loops or simple rotations.
    if not isinstance(amplitude, loop_diagram_generation.LoopAmplitude):
        for boost in range(1,4):
            boost_p = boost_momenta(p, boost)
            results.append(evaluator.evaluate_matrix_element(matrix_element,
                                                    p=boost_p,output='jamp'))
    else:
        # We only consider the rotations around the z axis so to have the
        boost_p = boost_momenta(p, 3)
        results.append(('Z-axis boost',
            evaluator.evaluate_matrix_element(matrix_element, options=options,
            p=boost_p, PS_name='zBoost', output='jamp',MLOptions = MLOptions)))
        # We add here also the boost along x and y for reference. In the output
        # of the check, it is now clearly stated that MadLoop improve_ps script
        # will not work for them. The momenta read from event file are not
        # precise enough so these x/yBoost checks are omitted.
        if not options['events']:
            boost_p = boost_momenta(p, 1)
            results.append(('X-axis boost',
                evaluator.evaluate_matrix_element(matrix_element, options=options,
                p=boost_p, PS_name='xBoost', output='jamp',MLOptions = MLOptions)))
            boost_p = boost_momenta(p, 2)
            results.append(('Y-axis boost',
                evaluator.evaluate_matrix_element(matrix_element,options=options,
                p=boost_p, PS_name='yBoost', output='jamp',MLOptions = MLOptions)))
        # We only consider the rotations around the z axis so to have the 
        # improve_ps fortran routine work.
        rot_p = [[pm[0],-pm[2],pm[1],pm[3]] for pm in p]
        results.append(('Z-axis pi/2 rotation',
            evaluator.evaluate_matrix_element(matrix_element,options=options,
            p=rot_p, PS_name='Rotation1', output='jamp',MLOptions = MLOptions)))
        # Now a pi/4 rotation around the z-axis
        sq2 = math.sqrt(2.0)
        rot_p = [[pm[0],(pm[1]-pm[2])/sq2,(pm[1]+pm[2])/sq2,pm[3]] for pm in p]
        results.append(('Z-axis pi/4 rotation',
            evaluator.evaluate_matrix_element(matrix_element,options=options,
            p=rot_p, PS_name='Rotation2', output='jamp',MLOptions = MLOptions)))
            
        
    return {'process': process, 'results': results}

#===============================================================================
# check_gauge
#===============================================================================
def check_unitary_feynman(processes_unit, processes_feynm, param_card=None, 
                               options=None, tir={}, output_path=None,
                               cuttools="", reuse=False, cmd = FakeInterface()):
    """Check gauge invariance of the processes by flipping
       the gauge of the model
    """
    
    mg_root = cmd._mgme_dir
    
    cmass_scheme = cmd.options['complex_mass_scheme']
    
    if isinstance(processes_unit, base_objects.ProcessDefinition):
        # Generate a list of unique processes
        # Extract IS and FS ids
        multiprocess_unit = processes_unit
        model = multiprocess_unit.get('model')

        # Initialize matrix element evaluation
        # For the unitary gauge, open loops should not be used
        loop_optimized_bu = cmd.options['loop_optimized_output']
        if processes_unit.get('squared_orders'):
            if processes_unit.get('perturbation_couplings') in [[],['QCD']]:
                cmd.options['loop_optimized_output'] = True
            else:
                raise InvalidCmd("The gauge test cannot be performed for "+
                  " a process with more than QCD corrections and which"+
                  " specifies squared order constraints.")
        else:
            cmd.options['loop_optimized_output'] = False
            
        aloha.unitary_gauge = True
        if processes_unit.get('perturbation_couplings')==[]:
            evaluator = MatrixElementEvaluator(model, param_card,
                                       cmd=cmd,auth_skipping = False, reuse = True)
        else:
            evaluator = LoopMatrixElementEvaluator(cuttools_dir=cuttools,tir_dir=tir,
                                           cmd=cmd, model=model,
                                           param_card=param_card,
                                           auth_skipping = False, 
                                           output_path=output_path,
                                           reuse = False)
        if not cmass_scheme and multiprocess_unit.get('perturbation_couplings')==[]:
            logger.info('Set All width to zero for non complex mass scheme checks')
            for particle in evaluator.full_model.get('particles'):
                if particle.get('width') != 'ZERO':
                    evaluator.full_model.get('parameter_dict')[particle.get('width')] = 0.

        output_u = run_multiprocs_no_crossings(get_value,
                                           multiprocess_unit,
                                           evaluator,
                                           options=options)
        
        clean_added_globals(ADDED_GLOBAL)
       # Clear up previous run if checking loop output
        if processes_unit.get('perturbation_couplings')!=[]:
            clean_up(output_path)

        momentum = {}
        for data in output_u:
            momentum[data['process']] = data['p']
        
        multiprocess_feynm = processes_feynm
        model = multiprocess_feynm.get('model')

        # Initialize matrix element evaluation
        aloha.unitary_gauge = False
        # We could use the default output as well for Feynman, but it provides
        # an additional check
        cmd.options['loop_optimized_output'] = True
        if processes_feynm.get('perturbation_couplings')==[]:
            evaluator = MatrixElementEvaluator(model, param_card,
                                       cmd= cmd, auth_skipping = False, reuse = False)
        else:
            evaluator = LoopMatrixElementEvaluator(cuttools_dir=cuttools,tir_dir=tir,
                                           cmd= cmd, model=model,
                                           param_card=param_card,
                                           auth_skipping = False, 
                                           output_path=output_path,
                                           reuse = False)

        if not cmass_scheme and multiprocess_feynm.get('perturbation_couplings')==[]:
            # Set all widths to zero for gauge check
            for particle in evaluator.full_model.get('particles'):
                if particle.get('width') != 'ZERO':
                    evaluator.full_model.get('parameter_dict')[particle.get('width')] = 0.

        output_f = run_multiprocs_no_crossings(get_value, multiprocess_feynm,
                                                            evaluator, momentum,
                                                            options=options)  
        output = [processes_unit]        
        for data in output_f:
            local_dico = {}
            local_dico['process'] = data['process']
            local_dico['value_feynm'] = data['value']
            local_dico['value_unit'] = [d['value'] for d in output_u 
                                      if d['process'] == data['process']][0]
            output.append(local_dico)
        
        if processes_feynm.get('perturbation_couplings')!=[] and not reuse:
            # Clean temporary folders created for the running of the loop processes
            clean_up(output_path)

        # Reset the original global variable loop_optimized_output.
        cmd.options['loop_optimized_output'] = loop_optimized_bu

        return output
#    elif isinstance(processes, base_objects.Process):
#        processes = base_objects.ProcessList([processes])
#    elif isinstance(processes, base_objects.ProcessList):
#        pass
    else:
        raise InvalidCmd("processes is of non-supported format")

#===============================================================================
# check_cms
#===============================================================================
def check_complex_mass_scheme(process_line, param_card=None, cuttools="",tir={}, 
         cmd = FakeInterface(), output_path=None, MLOptions = {}, options={}):
    """Check complex mass scheme consistency in the offshell region of s-channels
    detected for this process, by varying the expansion paramer consistently
    with the corresponding width and making sure that the difference between
    the complex mass-scheme and the narrow-width approximation is higher order.
    """

    if not isinstance(process_line, str):
        raise InvalidCmd("Proces definition must be given as a stirng for this check")

    # Generate a list of unique processes in the NWA scheme
    cmd.do_set('complex_mass_scheme False', log=False)
    #cmd.do_import('model loop_qcd_qed_sm-NWA')
    multiprocess_nwa = cmd.extract_process(process_line)

    # Change the option 'recompute_width' to the optimal value if set to 'auto'.
    has_FRdecay = os.path.isfile(pjoin(cmd._curr_model.get('modelpath'),
                                                                   'decays.py'))

    # Proceed with some warning
    missing_perturbations = cmd._curr_model.get_coupling_orders()-\
                             set(multiprocess_nwa.get('perturbation_couplings'))

    if len(multiprocess_nwa.get('perturbation_couplings'))>0 and \
                                                   len(missing_perturbations)>0:
        logger.warning("------------------------------------------------------")
        logger.warning("The process considered does not specify the following "+
           "type of loops to be included : %s"%str(list(missing_perturbations)))
        logger.warning("Consequently, the CMS check will be unsuccessful if the"+
         " process involves any resonating particle whose LO decay is "+
         "mediated by one of these orders.")
        logger.warning("You can use the syntax '[virt=all]' to automatically"+
                                 " include all loops supported by the model.")
        logger.warning("------------------------------------------------------")

    if len(multiprocess_nwa.get('perturbation_couplings'))>0 and \
                                            len(multiprocess_nwa.get('legs'))<=4:
        logger.warning("------------------------------------------------------")
        logger.warning("Processes with four or less external states are typically not"+\
          " sensitive to incorrect Complex Mass Scheme implementations.")
        logger.warning("You can test this sensitivity by making sure that the"+
          " same check on the leading-order counterpart of this process *fails*"+
          " when using the option '--diff_lambda_power=2'.")
        logger.warning("If it does not, then consider adding a massless "+
                                         "gauge vector to the external states.")
        logger.warning("------------------------------------------------------")

    if options['recompute_width']=='auto':
        if multiprocess_nwa.get('perturbation_couplings')!=[]:
            # NLO, so it is necessary to have the correct LO width for the check
            options['recompute_width'] = 'first_time'
        else:
            options['recompute_width'] = 'never'

    # Some warnings
    if options['recompute_width'] in ['first_time', 'always'] and \
                             not has_FRdecay and not 'cached_widths' in options:
        logger.info('The LO widths will need to be recomputed but the '+
         'model considered does not appear to have a decay module.\nThe widths'+
         ' will need to be computed numerically and it will slow down the test.\n'+
         'Consider using a param_card already specifying correct LO widths and'+
         " adding the option --recompute_width=never when doing this check.")

    if options['recompute_width']=='never' and \
        any(order in multiprocess_nwa.get('perturbation_couplings') for order in
                                                   options['expansion_orders']):
        logger.warning('You chose not to recompute the widths while including'+
          ' loop corrections. The check will be successful only if the width'+\
          ' specified in the default param_card is LO accurate (Remember that'+\
          ' the default values of alpha_s and awem1 are set to 0.1 and 10.0'+\
          ' respectively by default).')

    # Reload the model including the decay.py to have efficient MadWidth if
    # possible (this model will be directly given to MadWidth. Notice that 
    # this will not be needed for the CMS run because MadWidth is not supposed
    # to be used there (the widths should be recycled from those of the NWA run).
    if options['recompute_width'] in ['first_time', 'always'] and has_FRdecay:
        modelname = cmd._curr_model.get('modelpath+restriction')
        with misc.MuteLogger(['madgraph'], ['INFO']):
            model = import_ufo.import_model(modelname, decay=True,
                                                      complex_mass_scheme=False)
        multiprocess_nwa.set('model', model)

    run_options = copy.deepcopy(options)

    # Set the seed if chosen by user
    if options['seed'] > 0:
        random.seed(options['seed'])
    
    # Add useful entries
    run_options['param_card'] = param_card
    if isinstance(cmd, FakeInterface):
        raise MadGraph5Error, "Check CMS cannot be run with a FakeInterface."
    run_options['cmd']        = cmd
    run_options['MLOptions']  = MLOptions
    if output_path:
        run_options['output_path'] = output_path
    else:
        run_options['output_path'] = cmd._mgme_dir
    
    # Add the information regarding FR decay for optimal log information
    run_options['has_FRdecay']     = has_FRdecay

    # And one for caching the widths computed along the way
    if 'cached_widths' not in run_options:
        run_options['cached_widths'] = {}
    # Cached param_cards, first is param_card instance, second is
    # param_name dictionary
    run_options['cached_param_card'] = {'NWA':[None,None],'CMS':[None,None]}

    if options['tweak']['name']:
        logger.info("Now running the CMS check for tweak '%s'"\
                                                      %options['tweak']['name'])

    model = multiprocess_nwa.get('model')
    # Make sure all masses are defined as external
    for particle in model.get('particles'):
        mass_param = model.get_parameter(particle.get('mass'))
        if particle.get('mass')!='ZERO' and 'external' not in mass_param.depend:
            if model.get('name') not in ['sm','loop_sm']:
                logger.warning("The mass '%s' of particle '%s' is not an external"%\
              (model.get_parameter(particle.get('mass')).name,particle.get('name'))+\
              " parameter as required by this check. \nMG5_aMC will try to"+\
              " modify the model to remedy the situation. No guarantee.")
            status = model.change_electroweak_mode(set(['mz','mw','alpha']))
            if not status:
                raise InvalidCmd('The EW scheme could apparently not be changed'+\
                  ' so as to have the W-boson mass external. The check cannot'+\
                  ' proceed.')
            break

    veto_orders = [order for order in model.get('coupling_orders') if \
                                       order not in options['expansion_orders']]
    if len(veto_orders)>0:
        logger.warning('You did not define any parameter scaling rule for the'+\
          " coupling orders %s. They will be "%','.join(veto_orders)+\
          "forced to zero in the tests. Consider adding the scaling rule to"+\
          "avoid this. (see option '--cms' in 'help check')")
        for order in veto_orders:
            multiprocess_nwa.get('orders')[order]==0
        multiprocess_nwa.set('perturbation_couplings', [order for order in
        multiprocess_nwa['perturbation_couplings'] if order not in veto_orders])

    if multiprocess_nwa.get('perturbation_couplings')==[]:
        evaluator = MatrixElementEvaluator(model, param_card,
                                   cmd=cmd,auth_skipping = False, reuse = True)
    else:
        evaluator = LoopMatrixElementTimer(cuttools_dir=cuttools,tir_dir=tir,
                                           cmd=cmd, model=model,
                                           param_card=param_card,
                                           auth_skipping = False, 
                                           output_path=output_path,
                                           reuse = False)

    cached_information = []
    output_nwa = run_multiprocs_no_crossings(check_complex_mass_scheme_process,
                                           multiprocess_nwa,
                                           evaluator,
    # This empty list 'opt' will be passed to the check_complex_mass_scheme_process
    # function which will fill it with the specification of the particle for which
    # the the complex mass scheme must be checked. The fact that it is a list
    # at this stage tells the function check_complex_mass_scheme_process that
    # we are doing nwa. It will then be converted to a dictionary when doing cms.
                                           opt = cached_information,
                                           options=run_options)

    # Make sure to start from fresh for LO runs
    clean_added_globals(ADDED_GLOBAL)

    # Generate a list of unique processes in the CMS scheme
    cmd.do_set('complex_mass_scheme True', log=False)
    #cmd.do_import('model loop_qcd_qed_sm__CMS__-CMS')

    multiprocess_cms = cmd.extract_process(process_line)    
    model = multiprocess_cms.get('model')
    # Apply veto
    if len(veto_orders)>0:
        for order in veto_orders:
            multiprocess_cms.get('orders')[order]==0
        multiprocess_cms.set('perturbation_couplings', [order for order in
        multiprocess_cms['perturbation_couplings'] if order not in veto_orders])
        
    if multiprocess_cms.get('perturbation_couplings')==[]:
        evaluator = MatrixElementEvaluator(model, param_card,
                                    cmd=cmd,auth_skipping = False, reuse = True)
    else:
        evaluator = LoopMatrixElementTimer(cuttools_dir=cuttools,tir_dir=tir,
                                           cmd=cmd, model=model,
                                           param_card=param_card,
                                           auth_skipping = False, 
                                           output_path=output_path,
                                           reuse = False)

    output_cms = run_multiprocs_no_crossings(check_complex_mass_scheme_process,
                                   multiprocess_cms,
                                   evaluator,
                                   # We now substituted the cached information
                                   opt = dict(cached_information),
                                   options=run_options)

    if multiprocess_cms.get('perturbation_couplings')!=[] and not options['reuse']:
        # Clean temporary folders created for the running of the loop processes
        clean_up(output_path)

    # Now reformat a bit the output by putting the CMS and NWA results together
    # as values of a dictionary with the process name as key. 
    # Also a 'processes_order' to list all processes in their order of appearance
    result = {'ordered_processes':[],'lambdaCMS':options['lambdaCMS']}
    # Recall what perturbation orders were used
    result['perturbation_orders']=multiprocess_nwa.get('perturbation_couplings')
    for i, proc_res in enumerate(output_nwa):
        result['ordered_processes'].append(proc_res[0])
        result[proc_res[0]] = {
                'NWA':proc_res[1]['resonances_result'],
                'CMS':output_cms[i][1]['resonances_result'],
                'born_order':proc_res[1]['born_order'],
                'loop_order':proc_res[1]['loop_order']}
    
    # As an optimization we propagate the widths as they could be reused when
    # using several tweaks
    options['cached_widths'] = run_options['cached_widths']
    
    # Add widths information to the result
    result['recompute_width'] = options['recompute_width']
    result['has_FRdecay']     = has_FRdecay
    result['widths_computed'] = []
    cached_widths = sorted(options['cached_widths'].items(), key=lambda el: \
                                                                  abs(el[0][0]))
    for (pdg, lambda_value), width in cached_widths:
        if lambda_value != 1.0:
            continue
        result['widths_computed'].append((model.get_particle(pdg).get_name(),
                                                                         width))
        
    # Make sure to clear the python ME definitions generated in LO runs
    clean_added_globals(ADDED_GLOBAL)
    
    return result


# Check CMS for a given process
def check_complex_mass_scheme_process(process, evaluator, opt = [], 
                                                                  options=None):
    """Check CMS for the process in argument. The options 'opt' is quite important.
    When opt is a list, it means that we are doing NWA and we are filling the
    list with the following tuple 
                       ('proc_name',({'ParticlePDG':ParticlePDG,
                                      'FinalStateMothersNumbers':set([]), 
                                      'PS_point_used':[]},...))
    When opt is a dictionary, we are in the CMS mode and it will be reused then.
    """

    # a useful logical to check if we are in LO (python on the flight) or 
    # NLO (output and compilation) mode
    NLO = process.get('perturbation_couplings') != []
    
    def glue_momenta(production, decay):
        """ Merge together the kinematics for the production of particle 
        positioned last in the 'production' array with the 1>N 'decay' kinematic' 
        provided where the decay particle is first."""
        
        from MadSpin.decay import momentum
        
        full = production[:-1]
        
        # Consistency check:
        # target  =  production[decay_number-1]
        # boosted = momentum(decay[0][0],decay[0][1],decay[0][2],decay[0][3])
        # print 'Consistency check ',target==boosted
        for p in decay[1:]:
            bp = momentum(*p).boost(momentum(*production[-1]))
            full.append([bp.E,bp.px,bp.py,bp.pz])
        
        return full
    
    def find_resonances(diagrams):
        """ Find all the resonances in the matrix element in argument """
        
        model = process['model']
        resonances_found = []

        for ll, diag in enumerate(diagrams):
            for amp in diag.get('amplitudes'):
                # 0 specifies the PDG given to the fake s-channels from 
                # vertices with more than four legs
                s_channels, t_channels = amp.\
                 get_s_and_t_channels(process.get_ninitial(), model, 0)
                # The s-channel are given from the outmost ones going inward as
                # vertices, so we must replace parent legs with the outermost ones
                replacement_dict = {}
                for s_channel in s_channels:
                    new_resonance = {
                        'ParticlePDG':s_channel.get('legs')[-1].get('id'),
                        'FSMothersNumbers':[],
                        'PS_point_used':[]}
                    for leg in s_channel.get('legs')[:-1]:
                        if leg.get('number')>0:
                            new_resonance['FSMothersNumbers'].append(
                                                            leg.get('number'))
                        else:
                            try:
                                new_resonance['FSMothersNumbers'].extend(
                                            replacement_dict[leg.get('number')])
                            except KeyError:
                                raise Exception, 'The following diagram '+\
                                              'is malformed:'+diag.nice_string()
                                               
                    replacement_dict[s_channel.get('legs')[-1].get('number')] = \
                                               new_resonance['FSMothersNumbers']
                    new_resonance['FSMothersNumbers'] = set(
                                              new_resonance['FSMothersNumbers'])
                    if new_resonance not in resonances_found:
                        resonances_found.append(new_resonance)

        # Now we setup the phase-space point for each resonance found
        kept_resonances = []
        for resonance in resonances_found:
            # Discard fake s-channels
            if resonance['ParticlePDG'] == 0:
                continue

            # Discard if the particle appears in the final state
            if abs(resonance['ParticlePDG']) in \
                                [abs(l.get('id')) for l in process.get('legs')]:
                continue

            mass_string = evaluator.full_model.get_particle(
                                           resonance['ParticlePDG']).get('mass')
            mass  = evaluator.full_model.get('parameter_dict')[mass_string].real
            # Discard massless s-channels
            if mass==0.0:
                continue
            
            width_string = evaluator.full_model.get_particle(
                                           resonance['ParticlePDG']).get('width')
            width  = evaluator.full_model.get('parameter_dict')[width_string].real

            # Discard stable s-channels
            if width==0.0:
                continue

            final_state_energy = sum(
                evaluator.full_model.get('parameter_dict')[
                evaluator.full_model.get_particle(l.get('id')).get('mass')].real
                for l in process.get('legs') if l.get('number') in 
                                                  resonance['FSMothersNumbers'])
            
            # Choose the offshellness
            special_mass = (1.0 + options['offshellness'])*mass
            
            # Discard impossible kinematics
            if special_mass<final_state_energy:
                raise InvalidCmd('The offshellness specified (%s) is such'\
                  %options['offshellness']+' that the resulting kinematic is '+\
                  'impossible for resonance %s %s.'%(evaluator.full_model.
                           get_particle(resonance['ParticlePDG']).get_name(),
                                      str(list(resonance['FSMothersNumbers']))))
                continue
            
            # Add it to the list of accepted resonances
            kept_resonances.append(resonance)
            
        for resonance in kept_resonances:
            # Chose the PS point for the resonance
            set_PSpoint(resonance, force_other_res_offshell=kept_resonances)

#        misc.sprint(kept_resonances)
#        misc.sprint(len(kept_resonances))
        return tuple(kept_resonances)

    def set_PSpoint(resonance, force_other_res_offshell=[], 
                                allow_energy_increase=1.5, isolation_cuts=True):
        """ Starting from the specified resonance, construct a phase space point
        for it and possibly also enforce other resonances to be onshell. Possibly
        allow to progressively increase enregy by steps of the integer specified
        (negative float to forbid it) and possible enforce default isolation cuts
        as well."""
        
        def invmass(momenta):
            """ Computes the invariant mass of a list of momenta."""
            ptot = [sum(p[i] for p in momenta) for i in range(4)]
            return math.sqrt(ptot[0]**2-ptot[1]**2-ptot[2]**2-ptot[3]**2)
        
        model = evaluator.full_model
        def getmass(pdg):
            """ Returns the mass of a particle given the current model and its
            pdg given in argument."""
            return model.get('parameter_dict')[
                                       model.get_particle(pdg).get('mass')].real

        N_trials                  = 0
        max_trial                 = 1e4
        nstep_for_energy_increase = 1e3
        PS_point_found            = None
        if options['offshellness'] > 0.0:
            offshellness              = options['offshellness']
        else:
            # We must undershoot the offshellness since one needs more 
            # energy than the target mass to have a valid PS point. So we
            # start with an offshellness 4 times larger, and progressively reduce
            # it later
            offshellness = (0.25*(options['offshellness']+1.0))-1.0
        
        # When offshellness is negative, it is progressively decreased every
        # nstep_for_energy_increase attempts (not increased!), so it is more
        # dangerous, and we therefore want the steps to be smaller
        if options['offshellness'] < 0.0:
            energy_increase = math.sqrt(allow_energy_increase)
        else:
            energy_increase = allow_energy_increase
        # Make sure to remove the resonance itself from force_other_res_offshell
        other_res_offshell = [res for res in force_other_res_offshell if 
                                                                 res!=resonance]

        # Now play it smart on finding starting energy and offshellness and 
        # register all resonance masses
        all_other_res_masses = [getmass(res['ParticlePDG'])
                                                  for res in other_res_offshell]
        resonance_mass = getmass(resonance['ParticlePDG'])

        str_res = '%s %s'%(model.get_particle(
                            resonance['ParticlePDG']).get_name(),
                                       str(list(resonance['FSMothersNumbers'])))
        leg_number_to_leg = dict((l.get('number'),l) for l in process.get('legs'))
        # Find what is the minimum possible offshellness given
        # the mass of the daughters of this resonance.
        # This will only be relevant when options['offshellness'] is negative
        daughter_masses = sum(getmass(leg_number_to_leg[\
                 number].get('id')) for number in resonance['FSMothersNumbers'])
        min_offshellnes = 4.0*((daughter_masses*1.2)/resonance_mass)-1.0

        # Compute the minimal energy given the external states, add 20% to leave
        # enough phase-space
        min_energy = max(sum(getmass(l.get('id')) for l in \
                                  process.get('legs') if l.get('state')==True),
                         sum(getmass(l.get('id')) for l in \
                                  process.get('legs') if l.get('state')==False))
        
        # List all other offshellnesses of the potential daughters of this 
        # resonance
        daughter_offshellnesses = [(1.0+options['offshellness'])*mass 
              for i, mass in enumerate(all_other_res_masses) if 
                      other_res_offshell[i]['FSMothersNumbers'].issubset(
                                                 resonance['FSMothersNumbers'])]
        
        if options['offshellness'] >= 0.0:
            
            if len(daughter_offshellnesses)>0:
                max_mass = max(daughter_offshellnesses)
                # A factor two to have enough phase-space
                offshellness = max(2.0*(max_mass/resonance_mass)-1.0,
                                                        options['offshellness'])
            
            max_mass = max([(1.0+options['offshellness'])*mass for mass in \
                  all_other_res_masses]+[(1.0+offshellness)*resonance_mass])
            
            # Account for external_masses too
            # A factor two to have enough phase-space open
            target = max(min_energy*1.2,max_mass*2.0)
            if target > options['energy']:
                logger.warning("The user-defined energy %f seems "%options['energy']+
              " insufficient to reach the minimum propagator invariant mass "+
              "%f required for the chosen offshellness %f."%(max_mass,
               options['offshellness']) + " Energy reset to %f."%target)
                options['energy'] = target
                
        else:
            if len(daughter_offshellnesses) > 0:
                min_mass = min(daughter_offshellnesses)
                # A factor one half to have enough phase-space
                offshellness = min(0.25*(min_mass/resonance_mass)-1.0,
                                                        options['offshellness'])
            
            # Make sure the chosen offshellness leaves enough energy to produce
            # the daughter masses
            if (1.0+offshellness)*resonance_mass < daughter_masses*1.2:
                msg = 'The resonance %s cannot accomodate'%str_res+\
              ' an offshellness of %f because the daughter'%options['offshellness']+\
              ' masses are %f.'%daughter_masses
                if options['offshellness']<min_offshellnes:
                    msg += ' Try again with an offshellness'+\
                  ' smaller (in absolute value) of at least %f.'%min_offshellnes
                else:
                  msg += ' Try again with a smalled offshellness (in absolute value).'
                raise InvalidCmd(msg)
            
            min_mass = min([(1.0+options['offshellness'])*mass for mass in \
                      all_other_res_masses]+[(1.0+offshellness)*resonance_mass])
            # Account for external_masses too
            # A factor two to have enough phase-space open
            if 2.0*min_mass < options['energy']:
                new_energy = max(min_energy*1.2, 2.0*min_mass)
                logger.warning("The user-defined energy %f seems "%options['energy']+
                  " too large to not overshoot the maximum propagator invariant mass "+
                  "%f required for the chosen offshellness %f."%(min_mass,
                   options['offshellness']) + " Energy reset to %f."%new_energy)
                options['energy'] = new_energy  
        
        if options['offshellness'] < 0.0 and options['energy'] >= min_mass:
            logger.debug("The target energy is not compatible with the mass"+
              " of the external states for this process (%f). It is "%min_mass+
                 "unlikely that a valid kinematic configuration will be found.")
        
        if options['offshellness']<0.0 and offshellness<options['offshellness'] or \
           options['offshellness']>0.0 and offshellness>options['offshellness']:
            logger.debug("Offshellness increased to %f"%offshellness+
                " so as to try to find a kinematical configuration with"+
                " offshellness at least equal to %f"%options['offshellness']+
                                                         " for all resonances.")

        start_energy = options['energy']        
        while N_trials<max_trial:
            N_trials += 1
            if N_trials%nstep_for_energy_increase==0:
                if allow_energy_increase > 0.0:
                    old_offshellness = offshellness
                    if offshellness > 0.0:
                        options['energy'] *= energy_increase
                        offshellness      *= energy_increase
                    else:
                        options['energy'] = max(options['energy']/energy_increase, 
                                                                 min_energy*1.2)
                        offshellness = max(min_offshellnes,
                                       ((offshellness+1.0)/energy_increase)-1.0)
                    if old_offshellness!=offshellness:
                        logger.debug('Trying to find a valid kinematic'+\
                           " configuration for resonance '%s'"%str_res+\
                             ' with increased offshellness %f'%offshellness)

            candidate = get_PSpoint_for_resonance(resonance, offshellness)
            pass_offshell_test = True
            for i, res in enumerate(other_res_offshell):
                # Make sure other resonances are sufficiently offshell too
                if offshellness > 0.0:
                    if invmass([candidate[j-1] for j in res['FSMothersNumbers']]) <\
                        ((1.0+options['offshellness'])*all_other_res_masses[i]):
                        pass_offshell_test = False
                        break
                else:
                    if invmass([candidate[j-1] for j in res['FSMothersNumbers']]) >\
                        ((1.0+options['offshellness'])*all_other_res_masses[i]):
                        pass_offshell_test = False
                        break
            if not pass_offshell_test:
                continue
            # Make sure it is isolated
            if isolation_cuts:
                # Set ptcut to 5% of total energy
                if not evaluator.pass_isolation_cuts(candidate,
                      ptcut=0.05*invmass([candidate[0],candidate[1]]), drcut=0.4):
                    continue
            PS_point_found = candidate
            break
        
        # Restore the initial energy setup
        options['energy'] = start_energy

        if PS_point_found is None:
            err_msg = 'Could not find a valid PS point in %d'%max_trial+\
                ' trials. Try increasing the energy, modify the offshellness '+\
                'or relax some constraints.'
            if options['offshellness']<0.0:
                err_msg +='Try with a positive offshellness instead (or a '+\
                                       'negative one of smaller absolute value)'
            raise InvalidCmd, err_msg
        else:
#            misc.sprint('PS point found in %s trials.'%N_trials)
#            misc.sprint(PS_point_found)
            resonance['offshellnesses'] = []
            all_other_res_masses = [resonance_mass] + all_other_res_masses
            other_res_offshell   = [resonance] + other_res_offshell
            for i, res in enumerate(other_res_offshell):
                if i==0:
                    res_str = 'self'
                else:
                    res_str = '%s %s'%(model.get_particle(
                                         res['ParticlePDG']).get_name(),
                                             str(list(res['FSMothersNumbers'])))
                resonance['offshellnesses'].append((res_str,(
                    (invmass([PS_point_found[j-1] for j in 
                       res['FSMothersNumbers']])/all_other_res_masses[i])-1.0)))

            resonance['PS_point_used'] = PS_point_found
        
    def get_PSpoint_for_resonance(resonance, offshellness = options['offshellness']):
        """ Assigns a kinematic configuration to the resonance dictionary 
        given in argument."""            

        # Get the particle mass
        mass_string = evaluator.full_model.get_particle(
                                       resonance['ParticlePDG']).get('mass')
        mass  = evaluator.full_model.get('parameter_dict')[mass_string].real
        
        # Choose the offshellness
        special_mass = (1.0 + offshellness)*mass
        
        # Create a fake production and decay process
        prod_proc = base_objects.Process({'legs':base_objects.LegList(
             copy.copy(leg) for leg in process.get('legs') if 
                   leg.get('number') not in resonance['FSMothersNumbers'])})
        # Add the resonant particle as a final state
        # ID set to 0 since its mass will be forced
        # Number set so as to be first in the list in get_momenta
        prod_proc.get('legs').append(base_objects.Leg({
                'number':max(l.get('number') for l in process.get('legs'))+1,
                'state':True,
                'id':0}))
        # now the decay process
        decay_proc = base_objects.Process({'legs':base_objects.LegList(
           copy.copy(leg) for leg in process.get('legs') if leg.get('number') 
             in resonance['FSMothersNumbers'] and not leg.get('state')==False)})
        # Add the resonant particle as an initial state
        # ID set to 0 since its mass will be forced
        # Number set to -1 as well so as to be sure it appears first in 
        # get_momenta
        decay_proc.get('legs').insert(0,base_objects.Leg({
                'number':-1,
                'state':False,
                'id':0}))
        prod_kinematic = evaluator.get_momenta(prod_proc, options=options,
                                               special_mass=special_mass)[0]
        decay_kinematic = evaluator.get_momenta(decay_proc, options=options, 
                                               special_mass=special_mass)[0]
        momenta = glue_momenta(prod_kinematic,decay_kinematic)
        # Reshuffle the momentum so as to put it back in the order specified
        # in the process definition.
        # First the production momenta, without the special decayed particle
        ordered_momenta = [(prod_proc.get('legs')[i].get('number'),momenta[i])
                for i in range(len(prod_proc.get('legs'))-1)]
        # And then the decay ones.
        ordered_momenta += [(decay_proc.get('legs')[-i].get('number'),
                 momenta[-i]) for i in range(1,len(decay_proc.get('legs')))]

        # Return the PSpoint found in the right order
        return [m[1] for m in sorted(ordered_momenta, key = lambda el: el[0])]
        
        # misc.sprint(resonance['PS_point_used'])        
    
    @misc.mute_logger()
    def get_width(PDG, lambdaCMS, param_card):
        """ Returns the width to use for particle with absolute PDG 'PDG' and
        for the the lambdaCMS value 'lambdaCMS' using the cache if possible."""

        # If an unstable particle is in the external state, then set its width
        # to zero and don't cache the result of course.
        if abs(PDG) in [abs(leg.get('id')) for leg in process.get('legs')]:
            return 0.0

        particle = evaluator.full_model.get_particle(PDG)
        
        # If it is a goldstone or a ghost, return zero as its width should anyway
        # not be independent.
        if particle.get('ghost') or particle.get('goldstone'):
            return 0.0

        # If its width is analytically set to zero, then return zero right away
        if particle.get('width')=='ZERO':
            return 0.0
    
        if (PDG,lambdaCMS) in options['cached_widths']:
            return options['cached_widths'][(PDG,lambdaCMS)]

        if options['recompute_width'] == 'never':
            width = evaluator.full_model.\
                               get('parameter_dict')[particle.get('width')].real
        else:
            # Crash if we are doing CMS and the width was not found and recycled above
            if aloha.complex_mass:
                raise MadGraph5Error, "The width for particle with PDG %d and"%PDG+\
                  " lambdaCMS=%f should have already been "%lambdaCMS+\
                  "computed during the NWA run."

        # Use MadWith
        if options['recompute_width'] in ['always','first_time']:
            particle_name = particle.get_name()
            with misc.TMP_directory(dir=options['output_path']) as path:
                param_card.write(pjoin(path,'tmp.dat'))
                # 2-body decay is the maximum that should be considered for NLO check.
                # The default 1% accuracy is not enough when pushing to small
                # lambdaCMS values, we need 1 per mil at least.
                command = '%s --output=%s'%(particle_name,pjoin(path,'tmp.dat'))+\
                    ' --path=%s --body_decay=2'%pjoin(path,'tmp.dat')+\
                    ' --precision_channel=0.001'
#                misc.sprint(command)
                param_card.write(pjoin(options['output_path'],'tmp.dat'))
                # The MG5 command get_width will change the cmd._curr_model
                # and the cmd._curr_fortran_model which what we specified, so 
                # we must make sure to restore them after it finishes
                orig_model = options['cmd']._curr_model
                orig_helas_model = options['cmd']._curr_helas_model
                options['cmd'].do_compute_widths(command, evaluator.full_model)
                # Restore the models
                options['cmd']._curr_model = orig_model
                options['cmd']._curr_helas_model = orig_helas_model
                # Restore the width of the model passed in argument since
                # MadWidth will automatically update the width
                evaluator.full_model.set_parameters_and_couplings(
                                                          param_card=param_card)
                try:
                    tmp_param_card = check_param_card.ParamCard(pjoin(path,'tmp.dat'))
                except:
                    raise MadGraph5Error, 'Error occured during width '+\
                       'computation with command:\n   compute_widths %s'%command                   
                width = tmp_param_card['decay'].get(PDG).value
#                misc.sprint('lambdaCMS checked is', lambdaCMS,
#                                                   'for particle',particle_name)
#                misc.sprint('Width obtained :', width)
#                if lambdaCMS != 1.0:
#                    misc.sprint('Naively expected (lin. scaling) :',
#                                  options['cached_widths'][(PDG,1.0)]*lambdaCMS)
                
        if options['recompute_width'] in ['never','first_time']:
            # Assume linear scaling of the width
            for lam in options['lambdaCMS']:
                options['cached_widths'][(PDG,lam)]=width*(lam/lambdaCMS)
        else:
            options['cached_widths'][(PDG,lambdaCMS)] = width
        
        return options['cached_widths'][(PDG,lambdaCMS)]
            
    def get_order(diagrams, diagsName):
        """Compute the common summed of coupling orders used for this cms check
         in the diagrams specified. When inconsistency occurs, use orderName
         in the warning message if throwm."""
         
        orders = set([])
        for diag in diagrams:
            diag_orders = diag.calculate_orders()
            orders.add(sum((diag_orders[order] if order in diag_orders else 0)
                                      for order in options['expansion_orders']))
            if len(orders)>1:
                logger.warning(msg%('%s '%diagsName,str(orders)))
                return min(list(orders))
            else:
                return list(orders)[0]
         
    MLoptions = copy.copy(options['MLOptions'])
    # Make sure double-check helicities is set to False
    MLoptions['DoubleCheckHelicityFilter'] = False
    
    # Apply the seed tweak if present
    for tweak in options['tweak']['custom']:
        if tweak.startswith('seed'):
            try:
                new_seed = int(tweak[4:])
            except ValueError:
                raise MadGraph5Error, "Seed '%s' is not of the right format 'seed<int>'."%tweak
            random.seed(new_seed)
                
    mode = 'CMS' if aloha.complex_mass else 'NWA'
    for i, leg in enumerate(process.get('legs')):
        leg.set('number', i+1)

    logger.info("Running CMS check for process %s  (now doing %s scheme)" % \
                  ( process.nice_string().replace('Process:', 'process'), mode))
    
    proc_dir = None
    resonances = None
    warning_msg = "All %sdiagrams do not share the same sum of orders "+\
            "%s; found %%s."%(','.join(options['expansion_orders']))+\
            " This potentially problematic for the CMS check."
    if NLO:
        # We must first create the matrix element, export it and set it up.
        # If the reuse option is specified, it will be recycled.
        
        if options['name']=='auto':
            proc_name = "%s%s_%s%s__%s__"%(('SAVED' if options['reuse'] else ''),
         temp_dir_prefix, '_'.join(process.shell_string().split('_')[1:]), 
         ('_' if process.get('perturbation_couplings') else '')+
         '_'.join(process.get('perturbation_couplings')),mode)
        else:
            proc_name = "%s%s_%s__%s__"%(('SAVED' if options['reuse'] else ''),
                                          temp_dir_prefix,options['name'], mode)
        # Generate the ME
        timing, matrix_element = generate_loop_matrix_element(process, 
                options['reuse'], output_path=options['output_path'], 
                           cmd = options['cmd'], proc_name=proc_name, 
                                             loop_filter=options['loop_filter'])
        if matrix_element is None:
            # No diagrams for this process
            return None

        reusing = isinstance(matrix_element, base_objects.Process)
        proc_dir = pjoin(options['output_path'],proc_name)

        # Export the ME
        infos = evaluator.setup_process(matrix_element, proc_dir, 
                        reusing = reusing, param_card = options['param_card'], 
                                                            MLOptions=MLoptions)
        # Make sure the right MLoptions are set
        evaluator.fix_MadLoopParamCard(pjoin(proc_dir,'Cards'),
                              mp = None, loop_filter = True,MLOptions=MLoptions)
        
        # Make sure to start from fresh if previous run was stopped
        tmp_card_backup = pjoin(proc_dir,'Cards','param_card.dat__TemporaryBackup__')
        if os.path.isfile(tmp_card_backup):
            # Run was stopped mid-way, we must then restore the original card
            logger.info("Last run in process '%s' apparently aborted."%proc_dir+\
                           " Now reverting 'param_card.dat' to its original value.")
            shutil.copy(tmp_card_backup, pjoin(proc_dir, 'Cards','param_card.dat'))
        else:
            # Create a temporary backup which will be cleaned if the run ends properly
            shutil.copy(pjoin(proc_dir,'Cards','param_card.dat'), tmp_card_backup)
        # Now do the same with model_functions.f
        tmp_modelfunc_backup = pjoin(proc_dir,'Source','MODEL',
                                         'model_functions.f__TemporaryBackup__')
        if os.path.isfile(tmp_modelfunc_backup):
            # Run was stopped mid-way, we must then restore the model functions
            logger.info("Last run in process '%s' apparently aborted."%proc_dir+\
                    " Now reverting 'model_functions.f' to its original value.")
            shutil.copy(tmp_modelfunc_backup, pjoin(proc_dir,'Source','MODEL',
                                                           'model_functions.f'))
            evaluator.apply_log_tweak(proc_dir, 'recompile')
        else:
            # Create a temporary backup which will be cleaned if the run ends properly
            shutil.copy(pjoin(proc_dir,'Source','MODEL','model_functions.f'),
                                                           tmp_modelfunc_backup)

        # Make sure to setup correctly the helicity
        MadLoopInitializer.fix_PSPoint_in_check(pjoin(proc_dir,'SubProcesses'),
              read_ps = True, npoints = 1, hel_config = options['helicity'], 
                                           split_orders=options['split_orders'])
   
        # And recompile while making sure to recreate the executable and 
        # modified sources
        for dir in misc.glob('P*_*', pjoin(proc_dir,'SubProcesses')):
            if not (re.search(r'.*P\d+_\w*$', dir) or not os.path.isdir(dir)):
                continue
            try:
                os.remove(pjoin(dir,'check'))
                os.remove(pjoin(dir,'check_sa.o'))
            except OSError:
                pass
            # Now run make
            with open(os.devnull, 'w') as devnull:
                retcode = subprocess.call(['make','check'],
                                   cwd=dir, stdout=devnull, stderr=devnull)                     
            if retcode != 0:
                raise MadGraph5Error, "Compilation error with "+\
                                                        "'make check' in %s"%dir

        # Now find all the resonances of the ME, if not saved from a previous run
        pkl_path = pjoin(proc_dir,'resonance_specs.pkl')
        if reusing:
            # We recover the information from the pickle dumped during the
            # original run
            if not os.path.isfile(pkl_path):
                raise InvalidCmd('The folder %s could'%proc_dir+\
                 " not be reused because the resonance specification file "+
                                            "'resonance_specs.pkl' is missing.")
            else:
                proc_name, born_order, loop_order, resonances = \
                                       save_load_object.load_from_file(pkl_path)
                # Make sure to rederive the phase-space point since parameters
                # such as masses, seed, offshellness could have affected it
                for res in resonances:
                    set_PSpoint(res, force_other_res_offshell=resonances)

            # Second run (CMS), we can reuse the information if it is a dictionary
            if isinstance(opt, list):
                opt.append((proc_name, resonances))
            else:
                resonances = opt
        else:
            helas_born_diagrams = matrix_element.get_born_diagrams()
            if len(helas_born_diagrams)==0:
                logger.warning('The CMS check for loop-induced process is '+\
                                  'not yet available (nor is it very interesting).')
                return None
            born_order = get_order(helas_born_diagrams,'Born')
            loop_order = get_order(matrix_element.get_loop_diagrams(),'loop')

            # Second run (CMS), we can reuse the information if it is a dictionary
            if isinstance(opt, list):
                opt.append((process.base_string(),find_resonances(helas_born_diagrams)))
                resonances = opt[-1][1]
            else:
                resonances = opt
            # Save the resonances to a pickle file in the output directory so that
            # it can potentially be reused.
            save_load_object.save_to_file(pkl_path, (process.base_string(),
                                             born_order, loop_order,resonances))

    else:
        # The LO equivalent
        try:
            amplitude = diagram_generation.Amplitude(process)
        except InvalidCmd:
            logging.info("No diagrams for %s" % \
                            process.nice_string().replace('Process', 'process'))
            return None
        if not amplitude.get('diagrams'):
            # This process has no diagrams; go to next process
            logging.info("No diagrams for %s" % \
                             process.nice_string().replace('Process', 'process'))
            return None

        matrix_element = helas_objects.HelasMatrixElement(amplitude,
                                                                 gen_color=True)
        diagrams = matrix_element.get('diagrams')
        born_order = get_order(diagrams,'Born')
        # Loop order set to -1 indicates an LO result
        loop_order = -1
        # Find all the resonances of the ME, if not already given in opt
        if isinstance(opt, list):
            opt.append((process.base_string(),find_resonances(diagrams)))
            resonances = opt[-1][1]
        else:
            resonances= opt
    
    if len(resonances)==0:
        logger.info("No resonance found for process %s."\
                                                         %process.base_string())
        return None
    
    # Cache the default param_card for NLO
    if not options['cached_param_card'][mode][0]:
        if NLO:
            param_card = check_param_card.ParamCard(
                                       pjoin(proc_dir,'Cards','param_card.dat'))
        else:
            param_card = check_param_card.ParamCard(
                     StringIO.StringIO(evaluator.full_model.write_param_card()))
        options['cached_param_card'][mode][0] = param_card
        name2block, _ = param_card.analyze_param_card()
        options['cached_param_card'][mode][1] = name2block
        
    else:
        param_card = options['cached_param_card'][mode][0]
        name2block = options['cached_param_card'][mode][1]

    # Already add the coupling order for this sqaured ME.
    if loop_order != -1 and (loop_order+born_order)%2 != 0:
        raise MadGraph5Error, 'The summed squared matrix element '+\
                              " order '%d' is not even."%(loop_order+born_order)
    result = {'born_order':born_order, 
              'loop_order': (-1 if loop_order==-1 else (loop_order+born_order)/2),
              'resonances_result':[]}

    # Create a physical backup of the param_card
    if NLO:
        try:
            shutil.copy(pjoin(proc_dir,'Cards','param_card.dat'),
                             pjoin(proc_dir,'Cards','param_card.dat__backUp__'))
        except:
            pass

    # Apply custom tweaks
    had_log_tweaks=False
    if NLO:
        for tweak in options['tweak']['custom']:
            if tweak.startswith('seed'):
                continue
            try:
                logstart, logend = tweak.split('->')
            except:
                raise Madgraph5Error, "Tweak '%s' not reckognized."%tweak
            if logstart in ['logp','logm', 'log'] and \
               logend in ['logp','logm', 'log']:
                if NLO:
                    evaluator.apply_log_tweak(proc_dir, [logstart, logend])
                    had_log_tweaks = True
            else:
                raise Madgraph5Error, "Tweak '%s' not reckognized."%tweak
        if had_log_tweaks:
            evaluator.apply_log_tweak(proc_dir, 'recompile')

    # Select what resonances should be run
    if options['resonances']=='all':
        resonances_to_run = resonances
    elif isinstance(options['resonances'],int):
        resonances_to_run = resonances[:options['resonances']]    
    elif isinstance(options['resonances'],list):
        resonances_to_run = []
        for res in resonances:
            for res_selection in options['resonances']:
                if abs(res['ParticlePDG'])==res_selection[0] and \
                                 res['FSMothersNumbers']==set(res_selection[1]):
                    resonances_to_run.append(res)
                    break
    else:
        raise InvalidCmd("Resonance selection '%s' not reckognized"%\
                                                     str(options['resonances']))

    # Display progressbar both for LO and NLO for now but not when not showing
    # the plots
    if NLO and options['show_plot']:
        widgets = ['ME evaluations:', pbar.Percentage(), ' ', 
                                                pbar.Bar(),' ', pbar.ETA(), ' ']
        progress_bar = pbar.ProgressBar(widgets=widgets, 
                maxval=len(options['lambdaCMS'])*len(resonances_to_run), fd=sys.stdout)
        progress_bar.update(0)
        # Flush stdout to force the progress_bar to appear
        sys.stdout.flush()
    else:
        progress_bar = None

    for resNumber, res in enumerate(resonances_to_run):
        # First add a dictionary for this resonance to the result with already
        # one key specifying the resonance
        result['resonances_result'].append({'resonance':res,'born':[]})
        if NLO:
            result['resonances_result'][-1]['finite'] = []
        # Now scan the different lambdaCMS values
        for lambdaNumber, lambdaCMS in enumerate(options['lambdaCMS']):
            # Setup the model for that value of lambdaCMS
            # The copy constructor below creates a deep copy
            new_param_card = check_param_card.ParamCard(param_card)
            # Change all specified parameters
            for param, replacement in options['expansion_parameters'].items():
                # Replace the temporary prefix used for evaluation of the 
                # substitution expression 
                orig_param = param.replace('__tmpprefix__','')
                if orig_param not in name2block:
                    # It can be that some parameter ar in the NWA model but not
                    # in the CMS, such as the Yukawas for example.
                    # logger.warning("Unknown parameter '%s' in mode '%s'."%(param,mode))
                    continue
                for block, lhaid in name2block[orig_param]:
                    orig_value = float(param_card[block].get(lhaid).value)
                    new_value  = eval(replacement,
                                       {param:orig_value,'lambdacms':lambdaCMS})
                    new_param_card[block].get(lhaid).value=new_value

            # Apply these changes already (for the purpose of Width computation.
            # although it is optional since we now provide the new_param_card to
            # the width computation function.). Also in principle this matters
            # only in the CMS and there the widths would be reused from their 
            # prior computation within NWA with zero widths. So, all in all,
            # the line below is really not crucial, but semantically, it ought
            # to be there.
            evaluator.full_model.set_parameters_and_couplings(
                                                      param_card=new_param_card)
            # Now compute or recyle all widths
            for decay in new_param_card['decay'].keys():
                if mode=='CMS':
                    new_width = get_width(abs(decay[0]), lambdaCMS, 
                                                                 new_param_card)
                else:
                    new_width = 0.0
                new_param_card['decay'].get(decay).value= new_width

            # Apply these changes for the purpose of the final computation
            evaluator.full_model.set_parameters_and_couplings(
                                                      param_card=new_param_card)
            if NLO:
                new_param_card.write(pjoin(proc_dir,'Cards','param_card.dat'))
                # Write the recomputed widths so that it can potentially be
                # used for future runs (here for the model in the CMS format)
                if lambdaCMS==1.0 and mode=='CMS' and \
                          options['recompute_width'] in ['always','first_time']:
                    new_param_card.write(pjoin(proc_dir,
                                    'Cards','param_card.dat_recomputed_widths'))
                    
            # If recomputing widths with MadWidths, we want to do it within
            # the NWA models with zero widths.
            if mode=='NWA' and (options['recompute_width']=='always' or (
                  options['recompute_width']=='first_time' and lambdaCMS==1.0)):
                # The copy constructor below creates a deep copy
                tmp_param_card = check_param_card.ParamCard(new_param_card)
                # We don't use the result here, it is just so that it is put
                # in the cache and reused in the CMS run that follows.
                for decay in new_param_card['decay'].keys():
                    particle_name = evaluator.full_model.get_particle(\
                                                       abs(decay[0])).get_name()
                    new_width = get_width(abs(decay[0]),lambdaCMS,new_param_card)
                    tmp_param_card['decay'].get(decay).value = new_width
                    if not options['has_FRdecay'] and new_width != 0.0 and \
                      (abs(decay[0]),lambdaCMS) not in options['cached_widths']:
                        logger.info('Numerically computed width of particle'+\
                                        ' %s for lambda=%.4g : %-9.6gGeV'%
                                            (particle_name,lambdaCMS,new_width))

                # Write the recomputed widths so that it can potentially be
                # used for future runs (here the model in the NWA format)
                if lambdaCMS==1.0 and NLO:
                    tmp_param_card.write(pjoin(proc_dir,
                                    'Cards','param_card.dat_recomputed_widths'))
            
            # Apply the params tweaks
            for param, replacement in options['tweak']['params'].items():
               # Replace the temporary prefix used for evaluation of the 
               # substitution expression 
               orig_param = param.replace('__tmpprefix__','')
               # Treat the special keyword 'allwidths'
               if orig_param.lower() == 'allwidths':
                    # Apply the rule to all widhts
                    for decay in new_param_card['decay'].keys():
                        orig_value = float(new_param_card['decay'].get(decay).value)
                        new_value = eval(replacement,
                                       {param:orig_value,'lambdacms':lambdaCMS})
                        new_param_card['decay'].get(decay).value = new_value
                    continue
               if orig_param not in name2block:
                   # It can be that some parameter are in the NWA model but not
                   # in the CMS, such as the Yukawas for example.
                   continue
               for block, lhaid in name2block[orig_param]:
                   orig_value = float(new_param_card[block].get(lhaid).value)
                   new_value  = eval(replacement,
                                       {param:orig_value,'lambdacms':lambdaCMS})
                   new_param_card[block].get(lhaid).value=new_value
            
            if options['tweak']['params']:
                # Apply the tweaked param_card one last time
                evaluator.full_model.set_parameters_and_couplings(
                                                      param_card=new_param_card)
                if NLO:
                    new_param_card.write(pjoin(proc_dir,'Cards','param_card.dat'))

            # Finally ready to compute the matrix element
            if NLO:
                ME_res = LoopMatrixElementEvaluator.get_me_value(process, 0, 
                       proc_dir, PSpoint=res['PS_point_used'], verbose=False, 
                                           format='dict', skip_compilation=True)
                # Notice that there is much more information in ME_res. It can
                # be forwarded to check_complex_mass_scheme in this result
                # dictionary if necessary for the analysis. (or even the full 
                # dictionary ME_res can be added).
                result['resonances_result'][-1]['born'].append(ME_res['born'])
                result['resonances_result'][-1]['finite'].append(
                      ME_res['finite']*ME_res['born']*ME_res['alphaS_over_2pi'])
            else:
                ME_res = evaluator.evaluate_matrix_element(matrix_element,
                    p=res['PS_point_used'], auth_skipping=False, output='m2')[0]
                result['resonances_result'][-1]['born'].append(ME_res)
            if not progress_bar is None:
                progress_bar.update(resNumber*len(options['lambdaCMS'])+\
                                                               (lambdaNumber+1))
                # Flush to force the printout of the progress_bar to be updated
                sys.stdout.flush()

    # Restore the original continued log definition if necessary
    log_reversed = False
    for tweak in options['tweak']['custom']:
        if tweak.startswith('log') and had_log_tweaks:
            if log_reversed:
                continue
            if NLO:
                evaluator.apply_log_tweak(proc_dir, 'default')
                evaluator.apply_log_tweak(proc_dir, 'recompile')                
                log_reversed = True

    # Restore the original model parameters
    evaluator.full_model.set_parameters_and_couplings(param_card=param_card)
    if NLO:
        try:
            shutil.copy(pjoin(proc_dir,'Cards','param_card.dat__backUp__'),
                                      pjoin(proc_dir,'Cards','param_card.dat'))
        except:
            param_card.write(pjoin(proc_dir,'Cards','param_card.dat'))
    
    # All should have been restored properly, so we can now clean the temporary
    # backups
    try:
        os.remove(pjoin(proc_dir,'Cards','param_card.dat__TemporaryBackup__'))
        os.remove(pjoin(proc_dir,'Source','MODEL',
                                        'model_functions.f__TemporaryBackup__'))
    except:
        pass

    return (process.nice_string().replace('Process:', '').strip(),result)

def get_value(process, evaluator, p=None, options=None):
    """Return the value/momentum for a phase space point"""
    
    for i, leg in enumerate(process.get('legs')):
        leg.set('number', i+1)

    logger.info("Checking %s in %s gauge" % \
        ( process.nice_string().replace('Process:', 'process'),
                               'unitary' if aloha.unitary_gauge else 'feynman'))

    legs = process.get('legs')
    # Generate a process with these legs
    # Generate the amplitude for this process
    try:
        if process.get('perturbation_couplings')==[]:
            amplitude = diagram_generation.Amplitude(process)
        else:
            amplitude = loop_diagram_generation.LoopAmplitude(process)
    except InvalidCmd:
        logging.info("No diagrams for %s" % \
                         process.nice_string().replace('Process', 'process'))
        return None
    
    if not amplitude.get('diagrams'):
        # This process has no diagrams; go to next process
        logging.info("No diagrams for %s" % \
                         process.nice_string().replace('Process', 'process'))
        return None
    
    if not p:
        # Generate phase space point to use
        p, w_rambo = evaluator.get_momenta(process, options)
        
    # Generate the HelasMatrixElement for the process
    if not isinstance(amplitude, loop_diagram_generation.LoopAmplitude):
        matrix_element = helas_objects.HelasMatrixElement(amplitude,
                                                      gen_color = True)
    else:
        matrix_element = loop_helas_objects.LoopHelasMatrixElement(amplitude, 
           gen_color = True, optimized_output = evaluator.loop_optimized_output)

    mvalue = evaluator.evaluate_matrix_element(matrix_element, p=p,
                                                  output='jamp',options=options)
    
    if mvalue and mvalue['m2']:
        return {'process':process.base_string(),'value':mvalue,'p':p}

def output_lorentz_inv_loop(comparison_results, output='text'):
    """Present the results of a comparison in a nice list format for loop 
    processes. It detail the results from each lorentz transformation performed.
    """

    process = comparison_results[0]['process']
    results = comparison_results[0]['results']
    # Rotations do not change the reference vector for helicity projection,
    # the loop ME are invarariant under them with a relatively good accuracy.
    threshold_rotations = 1e-6
    # This is typically not the case for the boosts when one cannot really 
    # expect better than 1e-5. It turns out that this is even true in 
    # quadruple precision, for an unknown reason so far.
    threshold_boosts =  1e-3
    res_str = "%s" % process.base_string()
    
    transfo_col_size = 17
    col_size = 18
    transfo_name_header = 'Transformation name'

    if len(transfo_name_header) + 1 > transfo_col_size:
        transfo_col_size = len(transfo_name_header) + 1
    
    misc.sprint(results)
    for transfo_name, value in results:
        if len(transfo_name) + 1 > transfo_col_size:
            transfo_col_size = len(transfo_name) + 1
        
    res_str += '\n' + fixed_string_length(transfo_name_header, transfo_col_size) + \
      fixed_string_length("Value", col_size) + \
      fixed_string_length("Relative diff.", col_size) + "Result"
    
    ref_value = results[0]
    res_str += '\n' + fixed_string_length(ref_value[0], transfo_col_size) + \
                   fixed_string_length("%1.10e" % ref_value[1]['m2'], col_size)
    # Now that the reference value has been recuperated, we can span all the 
    # other evaluations
    all_pass = True
    for res in results[1:]:
        threshold = threshold_boosts if 'BOOST' in res[0].upper() else \
                                                             threshold_rotations
        rel_diff = abs((ref_value[1]['m2']-res[1]['m2'])\
                                       /((ref_value[1]['m2']+res[1]['m2'])/2.0))
        this_pass = rel_diff <= threshold
        if not this_pass: 
            all_pass = False
        res_str += '\n' + fixed_string_length(res[0], transfo_col_size) + \
                   fixed_string_length("%1.10e" % res[1]['m2'], col_size) + \
                   fixed_string_length("%1.10e" % rel_diff, col_size) + \
                   ("Passed" if this_pass else "Failed")
    if all_pass:
        res_str += '\n' + 'Summary: passed'
    else:
        res_str += '\n' + 'Summary: failed'
    
    return res_str

def output_lorentz_inv(comparison_results, output='text'):
    """Present the results of a comparison in a nice list format
        if output='fail' return the number of failed process -- for test-- 
    """

    # Special output for loop processes
    if comparison_results[0]['process']['perturbation_couplings']!=[]:
        return output_lorentz_inv_loop(comparison_results, output)

    proc_col_size = 17

    threshold=1e-10
    process_header = "Process"

    if len(process_header) + 1 > proc_col_size:
        proc_col_size = len(process_header) + 1
    
    for proc, values in comparison_results:
        if len(proc) + 1 > proc_col_size:
            proc_col_size = len(proc) + 1

    col_size = 18

    pass_proc = 0
    fail_proc = 0
    no_check_proc = 0

    failed_proc_list = []
    no_check_proc_list = []

    res_str = fixed_string_length(process_header, proc_col_size) + \
              fixed_string_length("Min element", col_size) + \
              fixed_string_length("Max element", col_size) + \
              fixed_string_length("Relative diff.", col_size) + \
              "Result"

    for one_comp in comparison_results:
        proc = one_comp['process'].base_string()
        data = one_comp['results']
        
        if data == 'pass':
            no_check_proc += 1
            no_check_proc_list.append(proc)
            continue

        values = [data[i]['m2'] for i in range(len(data))]
        
        min_val = min(values)
        max_val = max(values)
        diff = (max_val - min_val) / abs(max_val) 
        
        res_str += '\n' + fixed_string_length(proc, proc_col_size) + \
                   fixed_string_length("%1.10e" % min_val, col_size) + \
                   fixed_string_length("%1.10e" % max_val, col_size) + \
                   fixed_string_length("%1.10e" % diff, col_size)
                   
        if diff < threshold:
            pass_proc += 1
            proc_succeed = True
            res_str += "Passed"
        else:
            fail_proc += 1
            proc_succeed = False
            failed_proc_list.append(proc)
            res_str += "Failed"

        #check all the JAMP
        # loop over jamp
        # Keep in mind that this is not available for loop processes where the
        # jamp list is empty
        if len(data[0]['jamp'])!=0:
            for k in range(len(data[0]['jamp'][0])):
                sum = [0] * len(data)
                # loop over helicity
                for j in range(len(data[0]['jamp'])):
                    #values for the different lorentz boost
                    values = [abs(data[i]['jamp'][j][k])**2 for i in range(len(data))]
                    sum = [sum[i] + values[i] for i in range(len(values))]
    
                # Compare the different lorentz boost  
                min_val = min(sum)
                max_val = max(sum)
                if not max_val:
                    continue
                diff = (max_val - min_val) / max_val 
            
                tmp_str = '\n' + fixed_string_length('   JAMP %s'%k , proc_col_size) + \
                           fixed_string_length("%1.10e" % min_val, col_size) + \
                           fixed_string_length("%1.10e" % max_val, col_size) + \
                           fixed_string_length("%1.10e" % diff, col_size)
                       
                if diff > 1e-10:
                    if not len(failed_proc_list) or failed_proc_list[-1] != proc:
                        fail_proc += 1
                        pass_proc -= 1
                        failed_proc_list.append(proc)
                    res_str += tmp_str + "Failed"
                elif not proc_succeed:
                 res_str += tmp_str + "Passed" 
            
            
        
    res_str += "\nSummary: %i/%i passed, %i/%i failed" % \
                (pass_proc, pass_proc + fail_proc,
                 fail_proc, pass_proc + fail_proc)

    if fail_proc != 0:
        res_str += "\nFailed processes: %s" % ', '.join(failed_proc_list)
    if no_check_proc:
        res_str += "\nNot checked processes: %s" % ', '.join(no_check_proc_list)
    
    if output == 'text':
        return res_str        
    else: 
        return fail_proc

def output_unitary_feynman(comparison_results, output='text'):
    """Present the results of a comparison in a nice list format
        if output='fail' return the number of failed process -- for test-- 
    """
    
    proc_col_size = 17
    
    # We use the first element of the comparison_result list to store the
    # process definition object
    pert_coupl = comparison_results[0]['perturbation_couplings']
    comparison_results = comparison_results[1:]
    
    if pert_coupl:
        process_header = "Process [virt="+" ".join(pert_coupl)+"]"
    else:
        process_header = "Process"
    
    if len(process_header) + 1 > proc_col_size:
        proc_col_size = len(process_header) + 1
    
    for data in comparison_results:
        proc = data['process']
        if len(proc) + 1 > proc_col_size:
            proc_col_size = len(proc) + 1

    pass_proc = 0
    fail_proc = 0
    no_check_proc = 0

    failed_proc_list = []
    no_check_proc_list = []

    col_size = 18

    res_str = fixed_string_length(process_header, proc_col_size) + \
              fixed_string_length("Unitary", col_size) + \
              fixed_string_length("Feynman", col_size) + \
              fixed_string_length("Relative diff.", col_size) + \
              "Result"

    for one_comp in comparison_results:
        proc = one_comp['process']
        data = [one_comp['value_unit'], one_comp['value_feynm']]
        
        
        if data[0] == 'pass':
            no_check_proc += 1
            no_check_proc_list.append(proc)
            continue
        
        values = [data[i]['m2'] for i in range(len(data))]
        
        min_val = min(values)
        max_val = max(values)
        # when max_val is also negative
        # diff will be negative if there is no abs
        diff = (max_val - min_val) / abs(max_val) 
        
        res_str += '\n' + fixed_string_length(proc, proc_col_size) + \
                   fixed_string_length("%1.10e" % values[0], col_size) + \
                   fixed_string_length("%1.10e" % values[1], col_size) + \
                   fixed_string_length("%1.10e" % diff, col_size)
                   
        if diff < 1e-8:
            pass_proc += 1
            proc_succeed = True
            res_str += "Passed"
        else:
            fail_proc += 1
            proc_succeed = False
            failed_proc_list.append(proc)
            res_str += "Failed"

        #check all the JAMP
        # loop over jamp
        # This is not available for loop processes where the jamp list returned
        # is empty.
        if len(data[0]['jamp'])>0:
            for k in range(len(data[0]['jamp'][0])):
                sum = [0, 0]
                # loop over helicity
                for j in range(len(data[0]['jamp'])):
                    #values for the different lorentz boost
                    values = [abs(data[i]['jamp'][j][k])**2 for i in range(len(data))]
                    sum = [sum[i] + values[i] for i in range(len(values))]
    
                # Compare the different lorentz boost  
                min_val = min(sum)
                max_val = max(sum)
                if not max_val:
                    continue
                diff = (max_val - min_val) / max_val 
            
                tmp_str = '\n' + fixed_string_length('   JAMP %s'%k , col_size) + \
                           fixed_string_length("%1.10e" % sum[0], col_size) + \
                           fixed_string_length("%1.10e" % sum[1], col_size) + \
                           fixed_string_length("%1.10e" % diff, col_size)
                       
                if diff > 1e-10:
                    if not len(failed_proc_list) or failed_proc_list[-1] != proc:
                        fail_proc += 1
                        pass_proc -= 1
                        failed_proc_list.append(proc)
                    res_str += tmp_str + "Failed"
                elif not proc_succeed:
                     res_str += tmp_str + "Passed" 
                
            
        
    res_str += "\nSummary: %i/%i passed, %i/%i failed" % \
                (pass_proc, pass_proc + fail_proc,
                 fail_proc, pass_proc + fail_proc)

    if fail_proc != 0:
        res_str += "\nFailed processes: %s" % ', '.join(failed_proc_list)
    if no_check_proc:
        res_str += "\nNot checked processes: %s" % ', '.join(no_check_proc_list)
    
    
    if output == 'text':
        return res_str        
    else: 
        return fail_proc

def CMS_save_path(extension, cms_res, used_model, opts, output_path=None):
    """Creates a suitable filename for saving these results."""
    
    if opts['name']=='auto' and opts['analyze']!='None':
        # Reuse the same name then
        return '%s.%s'%(os.path.splitext(opts['analyze'].split(',')[0])\
                                                                  [0],extension)
    # if a name is specified, use it
    if opts['name']!='auto':
        basename = opts['name']
    else:
        prefix = 'cms_check_'
        # Use process name if there is only one process            
        if len(cms_res['ordered_processes'])==1:
            proc = cms_res['ordered_processes'][0]
            replacements = [('=>','gt'),('<=','lt'),('/','_no_'),
                            (' ',''),('+','p'),('-','m'),
                            ('~','x'), ('>','_'),('=','eq'),('^2','squared')]
            # Remove the perturbation couplings:
            try:
                proc=proc[:proc.index('[')]
            except ValueError:
                pass
    
            for key, value in replacements:
                proc = proc.replace(key,value)
    
            basename =prefix+proc+'_%s_'%used_model.get('name')+\
                      ( ('_'+'_'.join(cms_res['perturbation_orders'])) if \
                                      cms_res['perturbation_orders']!=[] else '')
        # Use timestamp otherwise
        else:
            basename = prefix+datetime.datetime.now().strftime("%Y_%m_%d_%Hh%Mm%Ss")
            
    suffix = '_%s'%opts['tweak']['name'] if opts['tweak']['name']!='' else '' 
    if output_path:     
        return pjoin(output_path,'%s%s.%s'%(basename,suffix,extension))
    else:
        return '%s%s.%s'%(basename,suffix,extension)

def output_complex_mass_scheme(result,output_path, options, model, output='text'):
    """ Outputs nicely the outcome of the complex mass scheme check performed
    by varying the width in the offshell region of resonances found for eahc process.
    Output just specifies whether text should be returned or a list of failed
    processes. Use 'concise_text' for a consise report of the results."""
    
    pert_orders=result['perturbation_orders']
    
    ######## CHECK PARAMETERS #########
    #
    # diff_lambda_power choses the power by which one should divide the difference
    # curve. The test should only work with 1, but it is useful for the LO
    # check to see the difference has O(\lambda) contribution by setting this
    # parameter to 2. If the Born does not have O(\lambda) contributions
    # (i.e. if the test still pas with diff_lambda_power=2) then the NLO test
    # will not be sensitive to the CMS implementation details.
    diff_lambda_power = options['diff_lambda_power']
    # DISLAIMER:
    # The CMS check is non trivial to automate and it is actually best done
    # manually by looking at plots for various implementation of the CMS.
    # The automatic check performed here with the default parameters below
    # should typically capture the main features of the CMS implementation.
    # There will always be exceptions however.
    #
    if 'has_FRdecay' in result:
        has_FRdecay = result['has_FRdecay']
    else:
        has_FRdecay = False
    # be tighter at LO
    if not pert_orders:
        CMS_test_threshold = 1e-3
    else:
        # AT NLO, a correct cancellation is typically of the order of 2% with
        # a lowest lambda value of 10^-4. It is clear that the threshold should
        # scale with the minimum lambda value because any little offset in the
        # LO width value for example (acceptable when less than one 1% if the
        # widths were computed numerically) will lead to an inaccuracy of the 
        # cancellation scaling with lambda. 
        if not has_FRdecay and ('recomputed_with' not in result or \
                          result['recompute_width'] in ['always','first_time']):
            CMS_test_threshold = 2e-2*(1.0e-4/min(result['lambdaCMS']))
        else:
            # If the widths were not computed numerically, then the accuracy of
            # the cancellation should be better.
            CMS_test_threshold = 2e-2*(1.0e-5/min(result['lambdaCMS']))
            
    # This threshold sets how flat the diff line must be when approaching it from
    # the right to start considering its value. Notice that it cannot be larger
    # than the CMS_test_threshold
    consideration_threshold = min(CMS_test_threshold/10.0, 0.05)
    # Number of values groupes with the median technique to avoid being
    # sensitive to unstabilities
    group_val = 3
    # Starting from which value, relative to the averaged diff, should one consider
    # the asymptotic diff median to be exactly 0.0 in which case one would use this
    # average instead of this asymptotic median. u d~ > e+ ve LO exhibit a \
    # difference at zero for example.
    diff_zero_threshold = 1e-3
    # Plotting parameters. Specify the lambda range to plot. 
    # lambda_range = [-1,-1] returns the default automatic setup
    lambda_range = options['lambda_plot_range']
    ##################################
    
#   One can print out the raw results by uncommenting the line below
#    misc.sprint(result)
#    for i, res in enumerate(result['a e- > e- ve ve~ [ virt = QCD QED ]']['CMS']):
#    for i, res in enumerate(result['u d~ > e+ ve a [ virt = QCD QED ]']['CMS']):
#        if res['resonance']['FSMothersNumbers'] == set([3, 4]):
#            misc.sprint(res['resonance']['PS_point_used'])
#    stop
    
    res_str           = ''
    # Variables for the concise report
    concise_str       = ''
    concise_data      = '%%(process)-%ds%%(asymptot)-15s%%(cms_check)-25s%%(status)-25s\n'
    concise_repl_dict = {'Header':{'process':'Process',
                                   'asymptot':'Asymptot',
                                   'cms_check':'Deviation to asymptot',
                                   'status':'Result'}}
    
    ####### BEGIN helper functions

    # Chose here whether to use Latex particle names or not
    # Possible values are 'none', 'model' or 'built-in'
    useLatexParticleName = 'built-in'
    name2tex = {'e+':r'e^+','w+':r'W^+','a':r'\gamma','g':'g',
                'e-':r'e^-','w-':r'W^-','z':'Z','h':'H',
                'mu+':r'\mu^+',
                'mu-':r'\mu^-',
                'ta+':r'\tau^+',
                'ta-':r'\tau^-'}
    for p in ['e','m','t']:
        d = {'e':'e','m':r'\mu','t':r'\tau'}
        name2tex['v%s'%p]=r'\nu_{%s}'%d[p]
        name2tex['v%s~'%p]=r'\bar{\nu_{%s}}'%d[p]
        
    for p in ['u','d','c','s','b','t']:
        name2tex[p]=p
        name2tex['%s~'%p]=r'\bar{%s}'%p
      
    def format_particle_name(particle, latex=useLatexParticleName):
        p_name = particle
        if latex=='model':
            try:
                texname = model.get_particle(particle).get('texname')
                if texname and texname!='none':
                    p_name = r'$\displaystyle %s$'%texname
            except:
                pass
        elif latex=='built-in':
            try:
                p_name = r'$\displaystyle %s$'%name2tex[particle]
            except:
                pass
        return p_name

    def resonance_str(resonance, latex=useLatexParticleName):
        """ Provides a concise string to characterize the resonance """
        particle_name = model.get_particle(resonance['ParticlePDG']).get_name()
        mothersID=['%d'%n for n in sorted(resonance['FSMothersNumbers'])]
        return r"%s [%s]"%(format_particle_name(particle_name,latex=latex),
                                                            ','.join(mothersID))

    def format_title(process, resonance):
        """ Format the plot title given the process and resonance """
        
        process_string = []
        for particle in process.split():
            if '<=' in particle:
                particle = particle.replace('<=',r'$\displaystyle <=$')
            if '^2' in particle:
                particle = particle.replace('^2',r'$\displaystyle ^2$')
            if particle=='$$':
                process_string.append(r'\$\$')
                continue
            if particle=='>':
                process_string.append(r'$\displaystyle \rightarrow$')
                continue
            if particle=='/':
                process_string.append(r'$\displaystyle /$')
                continue
            process_string.append(format_particle_name(particle))              

        if resonance=='':
            return r'CMS check for %s' %(' '.join(process_string))
        else:
            return r'CMS check for %s ( resonance %s )'\
                                           %(' '.join(process_string),resonance)

    def guess_lambdaorder(ME_values_list, lambda_values, expected=None,
                                                           proc=None, res=None):
        """ Guess the lambda scaling from a list of ME values and return it.
        Also compare with the expected result if specified and trigger a 
        warning if not in agreement."""
        # guess the lambdaCMS power in the amplitude squared
        bpowers = []
        for i, lambdaCMS in enumerate(lambda_values[1:]):
            bpowers.append(round(math.log(ME_values_list[0]/ME_values_list[i+1],\
                                                   lambda_values[0]/lambdaCMS)))

        # Pick the most representative power
        bpower = sorted([(el, bpowers.count(el)) for el in set(bpowers)],
                                 key = lambda elem: elem[1], reverse=True)[0][0]
        if not expected:
            return bpower
        if bpower != expected:
            logger.warning('The apparent scaling of the squared amplitude'+
             'seems inconsistent w.r.t to detected value '+
             '(%i vs %i). %i will be used.'%(expected,bpower,bpower)+
             ' This happend for process %s and resonance %s'%(proc, res))
        return bpower    

    def check_stability(ME_values, lambda_values, lambda_scaling, values_name):
        """ Checks if the values passed in argument are stable and return the 
        stability check outcome warning if it is not precise enough. """

        values = sorted([
            abs(val*(lambda_values[0]/lambda_values[i])**lambda_scaling) for \
                                                i, val in enumerate(ME_values)])
        median = values[len(values)//2]
        max_diff = max(abs(values[0]-median),abs(values[-1]-median))
        stability = max_diff/median
        stab_threshold = 1e-2
        if stability >= stab_threshold:
            return "== WARNING: Stability check failed for '%s' with stability %.2e.\n"\
                                                       %(values_name, stability)
        else:
            return None
    ####### END helper functions
    if options['analyze']=='None':
        if options['reuse']:
            save_path = CMS_save_path('pkl', result, model, options, 
                                                        output_path=output_path)
            buff = "\nThe results of this check have been stored on disk and its "+\
              "analysis can be rerun at anytime with the MG5aMC command:\n   "+\
            "      check cms --analyze=%s\n"%save_path
            res_str += buff
            concise_str += buff
            save_load_object.save_to_file(save_path, result)
        elif len(result['ordered_processes'])>0:
            buff = "\nUse the following synthax if you want to store "+\
                    "the raw results on disk.\n"+\
                    "    check cms -reuse <proc_def> <options>\n"
            res_str += buff
            concise_str += buff            
    
    ############################
    # Numerical check first    #
    ############################
    
    checks = []
    for process in result['ordered_processes']:
        checks.extend([(process,resID) for resID in \
                                            range(len(result[process]['CMS']))])
        
    if options['reuse']:
        logFile = open(CMS_save_path(
                    'log', result, model, options, output_path=output_path),'w')
    
    lambdaCMS_list=result['lambdaCMS']
    
    # List of failed processes
    failed_procs = []

    # A bar printing function helper. Change the length here for esthetics
    bar = lambda char: char*47

    # Write out the widths used if information is present:
    if 'widths_computed' in result:
        res_str += '\n%s%s%s\n'%(bar('='),' Widths ',bar('='))
        if result['recompute_width'] == 'never':
            res_str += '| Widths extracted from the param_card.dat'
        else:
            res_str += '| Widths computed %s'%('analytically' if has_FRdecay 
                                                             else 'numerically')
            if result['recompute_width'] == 'first_time':
                res_str += ' for \lambda = 1'
            elif result['recompute_width'] == 'always':
                res_str += ' for all \lambda values'
        res_str += " using mode '--recompute_width=%s'.\n"%result['recompute_width']
        for particle_name, width in result['widths_computed']:
            res_str += '| %-10s = %-11.6gGeV\n'%('Width(%s)'%particle_name,width)
        res_str += '%s%s%s\n'%(bar('='),'='*8,bar('='))

    # Doing the analysis to printout to the MG5 interface and determine whether
    # the test is passed or not
    # Number of last points to consider for the stability test
    nstab_points=group_val
    # Store here the asymptot detected for each difference curve
    differences_target = {}
    for process, resID in checks:
        # Reinitialize the concise result replacement dictionary 
        # (only one resonance is indicated in this one, no matter what.)
        concise_repl_dict[process] = {'process':process,
                                      'asymptot':'N/A',
                                      'cms_check':'N/A',
                                      'status':'N/A'}
        proc_res = result[process]
        cms_res = proc_res['CMS'][resID]
        nwa_res = proc_res['NWA'][resID]
        resonance = resonance_str(cms_res['resonance'], latex='none')
        cms_born=cms_res['born']
        nwa_born=nwa_res['born']
        # Starting top thick bar
        res_str += '\n%s%s%s\n'%(bar('='),'='*8,bar('='))
        # Centered process and resonance title
        proc_title = "%s (resonance %s)"%(process,resonance)
        centering = (bar(2)+8-len(proc_title))//2
        res_str += "%s%s\n"%(' '*centering,proc_title)
        # Starting bottom thin bar
        res_str += '%s%s%s\n'%(bar('-'),'-'*8,bar('-'))
        # Reminder if diff_lambda_power is not 1
        
        if diff_lambda_power!=1:
            res_str += "== WARNING diff_lambda_power is not 1 but    = %g\n"%diff_lambda_power
            res_str += '%s%s%s\n'%(bar('-'),'-'*8,bar('-'))

        born_power = guess_lambdaorder(nwa_born,lambdaCMS_list,
               expected=proc_res['born_order'], proc=process, res=resonance)
        stab_cms_born = check_stability(cms_born[-nstab_points:], 
                         lambdaCMS_list[-nstab_points:], born_power, 'CMS Born')
        if stab_cms_born:
            res_str += stab_cms_born
        stab_nwa_born = check_stability(nwa_born[-nstab_points:], 
                         lambdaCMS_list[-nstab_points:], born_power, 'NWA Born')
        if stab_nwa_born:
            res_str += stab_nwa_born
        # Write out the phase-space point
        res_str += "== Kinematic configuration in GeV (E,px,pypz)\n"
        for i, p in enumerate(cms_res['resonance']['PS_point_used']):
            res_str += "  | p%-2.d = "%(i+1)
            for pi in p:
                res_str += '%-24.17g'%pi if pi<0.0 else ' %-23.17g'%pi 
            res_str += "\n"
        # Write out the offshellnesses specification
        res_str += "== Offshellnesses of all detected resonances\n"
        for res_name, offshellness in cms_res['resonance']['offshellnesses']:
            res_str += "  | %-15s = %f\n"%(res_name, offshellness)
        res_str += '%s%s%s\n'%(bar('-'),'-'*8,bar('-'))

        if not pert_orders:
            res_str += "== Born scaling lambda^n_born. nborn         = %d\n"%born_power
        else:
            cms_finite=cms_res['finite']
            nwa_finite=nwa_res['finite']
            loop_power = guess_lambdaorder(nwa_finite,lambdaCMS_list,
                   expected=proc_res['loop_order'], proc=process, res=resonance)  
            res_str += "== Scaling lambda^n. nborn, nloop            = %d, %d\n"\
                                                        %(born_power,loop_power)
            stab_cms_finite = check_stability(cms_finite[-nstab_points:], 
                                  lambdaCMS_list[-nstab_points:], loop_power, 'CMS finite')
            if stab_cms_finite:
                res_str += stab_cms_finite
            stab_nwa_finite = check_stability(nwa_finite[-nstab_points:], 
                      lambdaCMS_list[-nstab_points:], loop_power, 'NWA finite')
            if stab_nwa_finite:
                res_str += stab_nwa_finite
        # Now organize data
        CMSData     = []
        NWAData     = []
        DiffData    = []
        for idata, lam in enumerate(lambdaCMS_list):
            if not pert_orders:
                new_cms=cms_born[idata]/(lam**born_power)
                new_nwa=nwa_born[idata]/(lam**born_power)
            else:
                new_cms=(cms_finite[idata]+cms_born[idata]-nwa_born[idata])/(lam*nwa_born[idata])
                new_nwa=nwa_finite[idata]/(lam*nwa_born[idata])
            new_diff=(new_cms-new_nwa)/(lam**diff_lambda_power)
            CMSData.append(new_cms)
            NWAData.append(new_nwa)
            DiffData.append(new_diff)

                    
        # NWA Born median

        # Find which values to start the test at by looking at the CMSdata scaling
        # First compute the median of the middle 60% of entries in the plot
        trim_range=int(((1.0-0.6)/2.0)*len(DiffData))
        low_diff_median = sorted(DiffData[trim_range:-trim_range])\
                                               [(len(DiffData)-2*trim_range)//2]
        
        # Now walk the values from the right of the diff plot until we reaches
        # values stable with respect to the CMS_tale_median. This value will
        # be limit of the range considered for the CMS test. Do it in a way which
        # is insensitive to instabilities, by considering medians of group_val 
        # consecutive points.
        current_median = 0
        # We really want to select only the very stable region
        scan_index = 0
        reference = abs(sorted(NWAData)[len(NWAData)//2])
        if low_diff_median!= 0.0:
            if abs(reference/low_diff_median)<diff_zero_threshold:
                reference = abs(low_diff_median)
        while True:
            scanner = DiffData[scan_index:group_val+scan_index]
            current_median = sorted(scanner)[len(scanner)//2]
            # Useful for debugging
            #misc.sprint(scanner,current_median,abs(current_median-low_diff_median)/reference,reference,consideration_threshold)
            if abs(current_median-low_diff_median)/reference<\
                                                        consideration_threshold:
                break;
            scan_index += 1
            if (group_val+scan_index)>=len(DiffData):
                # this should not happen, but in this case we arbitrarily take
                # half of the data
                logger.warning('The median scanning failed during the CMS check '+
                  'for process %s'%proc_title+\
                  'This is means that the difference plot has not stable'+\
                  'intermediate region and MG5_aMC will arbitrarily consider the'+\
                                                     'left half of the values.')
                scan_index = -1
                break;
        
        if scan_index == -1:
            cms_check_data_range = len(DiffData)//2
        else:
            cms_check_data_range = scan_index + group_val

        res_str += "== Data range considered (min, max, n_val)   = (%.1e, %.1e, %d)\n"\
                  %(lambdaCMS_list[-1],lambdaCMS_list[scan_index],
                                                 len(lambdaCMS_list)-scan_index)
        # Now setup the list of values affecting the CMScheck
        CMScheck_values = DiffData[cms_check_data_range:]

        # For the purpose of checking the stability of the tale, we now do
        # the consideration_threshold scan from the *left* and if we finsih
        # before the end, it means that there is an unstable region.
        if scan_index >= 0:            
            # try to find the numerical instability region
            scan_index = len(CMScheck_values)
            used_group_val = max(3,group_val)
            unstability_found = True
            while True:
                scanner = CMScheck_values[scan_index-used_group_val:scan_index]
                maxdiff =  max(abs(scan-low_diff_median) for scan in scanner)
                if maxdiff/reference<consideration_threshold:
                    break;
                if (scan_index-used_group_val)==0:
                    # this only happens when no stable intermediate region can be found
                    # Set scan_index to -99 so as to prevent warning
                    unstability_found = False
                    break;
                # Proceed to th next block of data
                scan_index -= 1

            # Now report here the unstability found
            if unstability_found:
                unstab_check=CMScheck_values[scan_index:]
                relative_array = [val > CMScheck_values[scan_index-1] for 
                                                            val in unstab_check]
                upper = relative_array.count(True)
                lower = relative_array.count(False)
                if not ((lower==0 and upper>=0) or (lower>=0 and upper==0)):
                    logger.warning(
"""For process %s, a numerically unstable region was detected starting from lambda < %.1e.
Look at the plot in this region (and possibly throw more points using the option --lambdaCMS).
If this is indeed a stability issue, then either decrease MLStabThreshold in MadLoop or decrease the
minimum value of lambda to be considered in the CMS check."""\
                %(proc_title, lambdaCMS_list[cms_check_data_range+scan_index-1]))
        
        # Now apply the same same technique, as above but to the difference plot
        # Now we will use low_diff_median instead of diff_tale_median
        #diff_tale_median = sorted(CMScheck_values)[len(CMScheck_values)//2]
        scan_index = 0
        max_diff = 0.0
        res_str += "== Ref. value used in the ratios (Born NWA)  = %s\n"\
                                                             %('%.3g'%reference)
        res_str += "== Asymptotic difference value detected      = %s\n"\
                                                       %('%.3g'%low_diff_median)
        concise_repl_dict[process]['asymptot'] = '%.3e'%low_diff_median

        # Pass information to the plotter for the difference target
        differences_target[(process,resID)]= low_diff_median
#        misc.sprint('Now doing resonance %s.'%res_str)
        while True:
            current_vals = CMScheck_values[scan_index:scan_index+group_val]      
            max_diff = max(max_diff, abs(low_diff_median-
                     sorted(current_vals)[len(current_vals)//2])/reference)
            if (scan_index+group_val)>=len(CMScheck_values):
                break
            scan_index += 1
        
        # Now use the CMS check result
        cms_check = (max_diff*100.0, '>' if max_diff>CMS_test_threshold else '<',
                                                       CMS_test_threshold*100.0) 
        res_str += "== CMS check result (threshold)              = %.3g%% (%s%.3g%%)\n"%cms_check
        concise_repl_dict[process]['cms_check'] = \
            "%-10s (%s%.3g%%)"%('%.3g%%'%cms_check[0],cms_check[1],cms_check[2])

        if max_diff>CMS_test_threshold:
            failed_procs.append((process,resonance))
        res_str += "%s %s %s\n"%(bar('='),
                 'FAILED' if max_diff>CMS_test_threshold else 'PASSED',bar('='))
        concise_repl_dict[process]['status'] = 'Failed' if max_diff>CMS_test_threshold \
                                                                   else 'Passed'

    if output=='concise_text':
        # Find what is the maximum size taken by the process string
        max_proc_size = max(
                 [len(process) for process in result['ordered_processes']]+[10])
        # Re-initialize the res_str so as to contain only the minimal report
        res_str = concise_str
        res_str += '\n'+concise_data%(max_proc_size+4)%concise_repl_dict['Header']
        for process in result['ordered_processes']:
            res_str += (concise_data%(max_proc_size+4)%concise_repl_dict[process])

    if len(checks):
        res_str += "Summary: %i/%i passed"%(len(checks)-len(failed_procs),len(checks))+\
                    ('.\n' if not failed_procs else ', failed checks are for:\n')
    else:
        return "\nNo CMS check to perform, the process either has no diagram or does not "+\
                                  "not feature any massive s-channel resonance."
        
    for process, resonance in failed_procs:
        res_str += ">  %s, %s\n"%(process, resonance)

    if output=='concise_text':
        res_str += '\nMore detailed information on this check available with the command:\n'
        res_str += '  MG5_aMC>display checks\n'

    ############################
    # Now we turn to the plots #
    ############################
    if not options['show_plot']:
        if options['reuse']:
            logFile.write(res_str)
            logFile.close()
        if output.endswith('text'):
            return res_str
        else:
            return failed_procs
        
    fig_output_file = CMS_save_path('pdf', result, model, options, 
                                                        output_path=output_path)
    base_fig_name = fig_output_file[:-4]
    suffix = 1
    while os.path.isfile(fig_output_file):
        fig_output_file = '%s__%d__.pdf'%(base_fig_name,suffix)
        suffix+=1

    process_data_plot_dict={}
    
    # load possible additional results. The second element of the tuple is
    # the dataset name.
    all_res = [(result, None)]
    for i, add_res in enumerate(options['analyze'].split(',')[1:]):
        specs =re.match(r'^(?P<filename>.*)\((?P<title>.*)\)$', add_res)
        if specs:
            filename = specs.group('filename')
            title    = specs.group('title')
        else:
            filename = add_res
            title    = '#%d'%(i+1)

        new_result = save_load_object.load_from_file(filename)
        if new_result is None:
            raise InvalidCmd('The complex mass scheme check result'+
                             " file below could not be read.\n     %s"%filename)
        if len(new_result['ordered_processes'])!=len(result['ordered_processes']) \
                      or len(new_result['lambdaCMS'])!=len(result['lambdaCMS']):
            raise self.InvalidCmd('The complex mass scheme check result'+
                      " file below does not seem compatible.\n     %s"%filename)
        all_res.append((new_result,title))
    
    # Prepare the data
    for process, resID in checks:
        data1=[] # for subplot 1,i.e. CMS and NWA
        data2=[] # for subplot 2,i.e. diff
        info ={} # info to be passed to the plotter
        for res in all_res:
            proc_res = res[0][process]
            cms_res = proc_res['CMS'][resID]
            nwa_res = proc_res['NWA'][resID]
            resonance = resonance_str(cms_res['resonance'])
            if options['resonances']!=1:
                info['title'] = format_title(process, resonance)
            else:
                info['title'] = format_title(process, '')
            # Born result
            cms_born=cms_res['born']
            nwa_born=nwa_res['born']
            if len(cms_born) != len(lambdaCMS_list) or\
                 len(nwa_born) != len(lambdaCMS_list):
                raise MadGraph5Error, 'Inconsistent list of results w.r.t. the'+\
                                ' lambdaCMS values specified for process %s'%process
            if pert_orders:
                cms_finite=cms_res['finite'] 
                nwa_finite=nwa_res['finite']
                if len(cms_finite) != len(lambdaCMS_list) or\
                    len(nwa_finite) != len(lambdaCMS_list):
                    raise MadGraph5Error, 'Inconsistent list of results w.r.t. the'+\
                                ' lambdaCMS values specified for process %s'%process
        
            bpower = guess_lambdaorder(nwa_born,lambdaCMS_list,
                    expected=proc_res['born_order'], proc=process, res=resonance)

            CMSData  = []
            NWAData  = []
            DiffData = []   
            for idata, lam in enumerate(lambdaCMS_list):
                if not pert_orders:
                    new_cms = cms_born[idata]/lam**bpower
                    new_nwa = nwa_born[idata]/lam**bpower
                else:
                    new_cms=cms_finite[idata]+cms_born[idata]-nwa_born[idata]
                    new_nwa=nwa_finite[idata]
                    new_cms /= lam*nwa_born[idata]
                    new_nwa /= lam*nwa_born[idata]
                new_diff=(new_cms-new_nwa)/(lam**diff_lambda_power)
                CMSData.append(new_cms)
                NWAData.append(new_nwa)
                DiffData.append(new_diff)
            if res[1] is None:
                if not pert_orders:
                    data1.append([r'$\displaystyle CMS\;=\;\mathcal{M}_{CMS}^{(0)}/\lambda^%d$'%bpower,CMSData])
                    data1.append([r'$\displaystyle NWA\;=\;\mathcal{M}_{NWA}^{(0)}/\lambda^%d$'%bpower,NWAData])
                else:
                    data1.append([r'$\displaystyle CMS\;=\;(\mathcal{M}^{(1)}_{CMS}+\mathcal{M}_{CMS}^{(0)}-\mathcal{M}^{(0)}_{NWA})/(\lambda\cdot\mathcal{M}^{(0)}_{NWA})$',CMSData])
                    data1.append([r'$\displaystyle NWA\;=\;\mathcal{M}^{(1)}_{NWA}/(\lambda\cdot\mathcal{M}^{(0)}_{NWA})$',NWAData])
                data2.append([r'$\displaystyle\Delta\;=\;(CMS-NWA)/\lambda%s$'\
                    %('' if diff_lambda_power==1 else r'^{%g}'%diff_lambda_power)
                                                                     ,DiffData])
                data2.append([r'Detected asymptot',[differences_target[(process,resID)] 
                                                for i in range(len(lambdaCMS_list))]])
            else:
                data1.append([r'$\displaystyle CMS$  %s'%res[1].replace('_',' ').replace('#','\#'), CMSData])
                data1.append([r'$\displaystyle NWA$  %s'%res[1].replace('_',' ').replace('#','\#'), NWAData])
                data2.append([r'$\displaystyle\Delta$  %s'%res[1].replace('_',' ').replace('#','\#'), DiffData])
                
        process_data_plot_dict[(process,resID)]=(data1,data2, info)

    # Now turn to the actual plotting
    try:
        import matplotlib.pyplot as plt
        from matplotlib.backends.backend_pdf import PdfPages
        logger.info('Rendering plots... (this can take some time because of the latex labels)')

        res_str += \
"""\n-----------------------------------------------------------------------------------------------
| In the plots, the Complex Mass Scheme check is successful if the normalized difference      |
| between the CMS and NWA result (lower inset) tends to a constant when \lambda goes to zero. |
-----------------------------------------------------------------------------------------------\n"""

        # output the figures
        if lambda_range[1]>0:
            min_lambda_index = -1
            for i, lam in enumerate(lambdaCMS_list):
                if lam<=lambda_range[1]:
                    min_lambda_index = i
                    break
        else:
            min_lambda_index = 0
        if lambda_range[0]>0:
            max_lambda_index = -1
            for i, lam in enumerate(lambdaCMS_list):
                if lam<=lambda_range[0]:
                    max_lambda_index=i-1
                    break
        else:
            max_lambda_index=len(lambdaCMS_list)-1
    
        if max_lambda_index==-1 or min_lambda_index==-1 or \
                                             min_lambda_index==max_lambda_index:
            raise InvalidCmd('Invalid lambda plotting range: (%.1e,%.1e)'%\
                                              (lambda_range[0],lambda_range[1]))
        # Trim lambda values
        if lambda_range[0]>0.0 or lambda_range[1]>0.0:
            lambdaCMS_list = lambdaCMS_list[min_lambda_index:max_lambda_index+1]

        plt.rc('text', usetex=True)
        plt.rc('font', family='serif')
        pp=PdfPages(fig_output_file)
        if len(checks)==0 or len(process_data_plot_dict[checks[0]][1])<=7:
            colorlist=['b','r','g','k','c','m','y']
        else:
            import matplotlib.colors as colors
            import matplotlib.cm as mplcm
            import matplotlib.colors as colors
            
            # Nice color maps here are 'gist_rainbow'
            cm = plt.get_cmap('gist_rainbow')
            cNorm  = colors.Normalize(vmin=0, vmax=(len(data2)-1))
            scalarMap = mplcm.ScalarMappable(norm=cNorm, cmap=cm)
            # use vmax=(len(data1)-1)*0.9 to remove pink at the end of the spectrum
            colorlist = [scalarMap.to_rgba(i*0.9) for i in range(len(data2))]
            # Or it is also possible to alternate colors so as to make them 
            # as distant as possible to one another
            # colorlist = sum([
            #    [scalarMap.to_rgba(i),scalarMap.to_rgba(i+len(data2)//2)]
            #                                  for i in range(len(data2)//2)],[])

        legend_size = 10
        for iproc, (process, resID) in enumerate(checks):
            data1,data2, info=process_data_plot_dict[(process,resID)]
            # Trim dataplot if necessary
            if lambda_range[0]>0.0 or lambda_range[1]>0.0:
                for i in range(len(data1)):
                    data1[i][1]=data1[i][1][min_lambda_index:max_lambda_index+1]
                for i in range(len(data2)):
                    data2[i][1]=data2[i][1][min_lambda_index:max_lambda_index+1]
            plt.figure(iproc+1)
            plt.subplot(211)
            minvalue=1e+99
            maxvalue=-1e+99
            for i, d1 in enumerate(data1):
                # Use the same color for NWA and CMS curve but different linestyle
                color=colorlist[i//2]
                data_plot=d1[1]
                minvalue=min(min(data_plot),minvalue)
                maxvalue=max(max(data_plot),maxvalue)           
                plt.plot(lambdaCMS_list, data_plot, color=color, marker='', \
                        linestyle=('-' if i%2==0 else '--'), 
                        label=(d1[0] if (i%2==0 or i==1) else '_nolegend_'))
            ymin = minvalue-(maxvalue-minvalue)/5.
            ymax = maxvalue+(maxvalue-minvalue)/5.

            plt.yscale('linear')
            plt.xscale('log')
            plt.title(info['title'],fontsize=12,y=1.08)
            plt.ylabel(r'$\displaystyle \mathcal{M}$')
            #plt.xlabel('lambdaCMS')
            if ymax*len(data1)-sum(max(d1[1][-len(d1[1])//2:]) \
                                 for d1 in data1) > 0.5*(ymax-ymin)*len(data1):
                plt.legend(prop={'size':legend_size},loc='upper left', frameon=False)
            else:
                plt.legend(prop={'size':legend_size},loc='lower left', frameon=False)
                
            plt.axis([min(lambdaCMS_list),max(lambdaCMS_list), ymin, ymax])
            
            plt.subplot(212)
            minvalue=1e+99
            maxvalue=-1e+99
            
            try:
                asymptot_index = [d2[0] for d2 in data2].index('Detected asymptot')
                plt.plot(lambdaCMS_list, data2[asymptot_index][1], 
                               color='0.75', marker='', linestyle='-', label='')
            except ValueError:
                pass
            
            color_ID = -1
            for d2 in data2:
                # Special setup for the reference asymptot straight line
                if d2[0]=='Detected asymptot':
                    continue
                color_ID += 1
                color=colorlist[color_ID]
                data_plot=d2[1]
                minvalue=min(min(data_plot),minvalue)
                maxvalue=max(max(data_plot),maxvalue)
                plt.plot(lambdaCMS_list, data_plot, color=color, marker='',\
                                                     linestyle='-', label=d2[0])
            ymin = minvalue-(maxvalue-minvalue)/5.
            ymax = maxvalue+(maxvalue-minvalue)/5.

            plt.yscale('linear')
            plt.xscale('log')
            plt.ylabel(r'$\displaystyle \Delta$')
            plt.xlabel(r'$\displaystyle \lambda$')
            # The unreadable stuff below is just to check if the left of the 
            # plot is stable or not
            sd = [sorted(d2[1][-len(d2[1])//2:]) for d2 in data2]
            left_stability = sum(abs(s[0]-s[-1]) for s in sd)
            sd = [sorted(d2[1][:-len(d2[1])//2]) for d2 in data2]
            right_stability = sum(abs(s[0]-s[-1]) for s in sd)
            left_stable =  False if right_stability==0.0 else \
                                            (left_stability/right_stability)<0.1
 
            if left_stable:
                if ymax*len(data2)-sum(max(d2[1][-len(d2[1])//2:]) \
                                 for d2 in data2) > 0.5*(ymax-ymin)*len(data2):
                    plt.legend(prop={'size':legend_size},loc='upper left', frameon=False)
                else:
                    plt.legend(prop={'size':legend_size},loc='lower left', frameon=False)                
            else:
                if ymax*len(data2)-sum(max(d2[1][:-len(d2[1])//2]) \
                                  for d2 in data2) > 0.5*(ymax-ymin)*len(data2):
                    plt.legend(prop={'size':legend_size},loc='upper right', frameon=False)
                else:
                    plt.legend(prop={'size':legend_size},loc='lower right', frameon=False)

            plt.axis([min(lambdaCMS_list),max(lambdaCMS_list),\
              minvalue-(maxvalue-minvalue)/5., maxvalue+(maxvalue-minvalue)/5.])
            
            plt.savefig(pp,format='pdf')

        pp.close()
        
        if len(checks)>0:
            logger.info('Complex Mass Scheme check plot output to file %s. '%fig_output_file)
            
            if sys.platform.startswith('linux'):
                misc.call(["xdg-open", fig_output_file])
            elif sys.platform.startswith('darwin'):
                misc.call(["open", fig_output_file])
        
        plt.close("all")
    
    except Exception as e:
        if isinstance(e, ImportError):
            res_str += "\n= Install matplotlib to get a "+\
                "graphical display of the results of the cms check."
        else:
            general_error = "\n= Could not produce the cms check plot because of "+\
                                                    "the following error: %s"%str(e)
            try:
                import Tkinter
                if isinstance(e, Tkinter.TclError):
                    res_str += "\n= Plots are not generated because your system"+\
                                          " does not support graphical display."
                else:
                    res_str += general_error
            except:
                res_str += general_error
    
    if options['reuse']:
        logFile.write(res_str)
        logFile.close()

    if output.endswith('text'):
        return res_str
    else:
        return failed_procs<|MERGE_RESOLUTION|>--- conflicted
+++ resolved
@@ -323,7 +323,7 @@
             return {'m2': m2, output:getattr(data, output)}
     
     @staticmethod
-    def pass_isolation_cuts(pmoms, ptcut=50.0e-03, drcut=0.5):
+    def pass_isolation_cuts(pmoms, ptcut=50.0, drcut=0.5):
         """ Check whether the specified kinematic point passes isolation cuts
         """
 
@@ -616,16 +616,8 @@
             wanted_lorentz = list(set(matrix_element.get_used_lorentz()))
             wanted_couplings = list(set([c for l in matrix_element.get_used_couplings() \
                                                                     for c in l]))
-<<<<<<< HEAD
-            FortranExporter.convert_model_to_mg4(model,wanted_lorentz,wanted_couplings)
-            FortranExporter.finalize_v4_directory(None,"",False,False,compiler=
-                       {'fortran':self.cmd.options['fortran_compiler'],
-                        'f2py':self.cmd.options['fortran_compiler'],
-                        'cpp':self.cmd.options['fortran_compiler']})
-=======
             FortranExporter.convert_model(model,wanted_lorentz,wanted_couplings)
             FortranExporter.finalize(matrix_element,"",self.cmd.options, ['nojpeg'])
->>>>>>> c9d91378
 
         MadLoopInitializer.fix_PSPoint_in_check(pjoin(export_dir,'SubProcesses'),
                                                       split_orders=split_orders)
@@ -1074,12 +1066,7 @@
         
         MLcard = bannermod.MadLoopParam(MLCardPath)
         for key,value in params.items():
-<<<<<<< HEAD
-            MLcard.set(key, value, ifnotdefault=False)
-
-=======
             MLcard.set(key, value, changeifuserset=False)
->>>>>>> c9d91378
         MLcard.write(MLCardPath, commentdefault=True)
 
     def skip_loop_evaluation_setup(self, dir_name, skip=True):
@@ -1170,14 +1157,7 @@
             FortranExporter.convert_model(self.full_model,wanted_lorentz,wanted_couplings)
             infos['Process_output'] = time.time()-start
             start=time.time()
-<<<<<<< HEAD
-            FortranExporter.finalize_v4_directory(None,"",False,False,compiler=
-                       {'fortran':self.cmd.options['fortran_compiler'],
-                        'f2py':self.cmd.options['fortran_compiler'],
-                        'cpp':self.cmd.options['fortran_compiler']})
-=======
             FortranExporter.finalize(matrix_element,"",self.cmd.options, ['nojpeg'])
->>>>>>> c9d91378
             infos['HELAS_MODEL_compilation'] = time.time()-start
         
         # Copy the parameter card if provided
@@ -1243,11 +1223,7 @@
 
         # If True, then force three PS points only and skip the test on
         # unpolarized PS point 
-<<<<<<< HEAD
-        make_it_quick=True
-=======
         make_it_quick=False
->>>>>>> c9d91378
 
         if options and 'split_orders' in options.keys():
             split_orders = options['split_orders']
@@ -1486,13 +1462,8 @@
             tools=list(set(tools)) # remove the duplication ones
             
         # not self-contained tir libraries
-<<<<<<< HEAD
-        tool_var={'pjfry':2,'golem':4,'samurai':5,'ninja':6}
-        for tool in ['pjfry','golem','samurai','ninja']:
-=======
         tool_var={'pjfry':2,'golem':4,'samurai':5,'ninja':6,'collier':7}
         for tool in ['pjfry','golem','samurai','ninja','collier']:
->>>>>>> c9d91378
             tool_dir='%s_dir'%tool
             if not tool_dir in self.tir_dir:
                 continue
@@ -1514,13 +1485,8 @@
         export_dir=pjoin(self.mg_root,("SAVED" if keep_folder else "")+\
                                                 temp_dir_prefix+"_%s"%proc_name)
         
-<<<<<<< HEAD
-        tools_name={1:'CutTools',2:'PJFry++',3:'IREGI',4:'Golem95',5:'Samurai',
-                    6:'Ninja'}
-=======
         tools_name=bannermod.MadLoopParam._ID_reduction_tool_map
         
->>>>>>> c9d91378
         return_dict={}
         return_dict['Stability']={}
         infos_save={'Process_output': None,
@@ -2230,11 +2196,8 @@
                 MLoptions["MLReductionLib"].extend([5])
             if "ninja_dir" in tir:
                 MLoptions["MLReductionLib"].extend([6])
-<<<<<<< HEAD
-=======
             if "collier_dir" in tir:
                 MLoptions["MLReductionLib"].extend([7])
->>>>>>> c9d91378
 
     stability = myStabilityChecker.check_matrix_element_stability(matrix_element, 
                         options=options,param_card=param_card, 
@@ -2741,12 +2704,8 @@
         # Use nicer name for the XML tag in the log file
         xml_toolname = {'GOLEM95':'GOLEM','IREGI':'IREGI',
                         'CUTTOOLS':'CUTTOOLS','PJFRY++':'PJFRY',
-<<<<<<< HEAD
-                        'NINJA':'NINJA','SAMURAI':'SAMURAI'}[toolname.upper()]
-=======
                         'NINJA':'NINJA','SAMURAI':'SAMURAI',
                         'COLLIER':'COLLIER'}[toolname.upper()]
->>>>>>> c9d91378
         if len(UPS)>0:
             res_str_i = "\nDetails of the %d/%d UPS encountered by %s\n"\
                                                         %(len(UPS),nPS,toolname)
@@ -2887,11 +2846,7 @@
 
     try:
         import matplotlib.pyplot as plt
-<<<<<<< HEAD
-        colorlist=['b','r','g','y','m','c']
-=======
         colorlist=['b','r','g','y','m','c','k']
->>>>>>> c9d91378
         for i,key in enumerate(data_plot_dict.keys()):
             color=colorlist[i]
             data_plot=data_plot_dict[key]

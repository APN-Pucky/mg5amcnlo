################################################################################
#
# Copyright (c) 2009 The MadGraph5_aMC@NLO Development team and Contributors
#
# This file is a part of the MadGraph5_aMC@NLO project, an application which 
# automatically generates Feynman diagrams and matrix elements for arbitrary
# high-energy processes in the Standard Model and beyond.
#
# It is subject to the MadGraph5_aMC@NLO license which should accompany this 
# distribution.
#
# For more information, visit madgraph.phys.ucl.ac.be and amcatnlo.web.cern.ch
#
################################################################################
"""Several different checks for processes (and hence models):
permutation tests, gauge invariance tests, lorentz invariance
tests. Also class for evaluation of Python matrix elements,
MatrixElementEvaluator."""

from __future__ import division

import array
import copy
import fractions
import itertools
import logging
import math
import os
import sys
import re
import shutil
import random
import glob
import re
import subprocess
import time
import datetime
import errno
import pickle
# If psutil becomes standard, the RAM check can be performed with it instead
#import psutil

import aloha
import aloha.aloha_writers as aloha_writers
import aloha.create_aloha as create_aloha

import madgraph.iolibs.export_python as export_python
import madgraph.iolibs.helas_call_writers as helas_call_writers
import models.import_ufo as import_ufo
import madgraph.iolibs.save_load_object as save_load_object
import madgraph.iolibs.file_writers as writers

import madgraph.core.base_objects as base_objects
import madgraph.core.color_algebra as color
import madgraph.core.color_amp as color_amp
import madgraph.core.helas_objects as helas_objects
import madgraph.core.diagram_generation as diagram_generation

import madgraph.various.rambo as rambo
import madgraph.various.misc as misc
import madgraph.various.progressbar as pbar
import madgraph.various.banner as bannermod
import madgraph.various.progressbar as pbar

import madgraph.loop.loop_diagram_generation as loop_diagram_generation
import madgraph.loop.loop_helas_objects as loop_helas_objects
import madgraph.loop.loop_base_objects as loop_base_objects
import models.check_param_card as check_param_card

from madgraph.interface.madevent_interface import MadLoopInitializer
from madgraph.interface.common_run_interface import AskforEditCard
from madgraph import MG5DIR, InvalidCmd, MadGraph5Error

from madgraph.iolibs.files import cp

import StringIO
import models.model_reader as model_reader
import aloha.template_files.wavefunctions as wavefunctions
from aloha.template_files.wavefunctions import \
     ixxxxx, oxxxxx, vxxxxx, sxxxxx, txxxxx, irxxxx, orxxxx

ADDED_GLOBAL = []

temp_dir_prefix = "TMP_CHECK"

pjoin = os.path.join

def clean_added_globals(to_clean):
    for value in list(to_clean):
        del globals()[value]
        to_clean.remove(value)

#===============================================================================
# Fake interface to be instancied when using process_checks from tests instead.
#===============================================================================
class FakeInterface(object):
    """ Just an 'option container' to mimick the interface which is passed to the
    tests. We put in only what is now used from interface by the test:
    cmd.options['fortran_compiler']
    cmd.options['complex_mass_scheme']
    cmd._mgme_dir"""
    def __init__(self, mgme_dir = "", complex_mass_scheme = False,
                 fortran_compiler = 'gfortran' ):
        self._mgme_dir = mgme_dir
        self.options = {}
        self.options['complex_mass_scheme']=complex_mass_scheme
        self.options['fortran_compiler']=fortran_compiler

#===============================================================================
# Logger for process_checks
#===============================================================================

logger = logging.getLogger('madgraph.various.process_checks')


# Helper function to boost momentum
def boost_momenta(p, boost_direction=1, beta=0.5):
    """boost the set momenta in the 'boost direction' by the 'beta' 
       factor"""
       
    boost_p = []    
    gamma = 1/ math.sqrt(1 - beta**2)
    for imp in p:
        bosst_p = imp[boost_direction]
        E, px, py, pz = imp
        boost_imp = []
        # Energy:
        boost_imp.append(gamma * E - gamma * beta * bosst_p)
        # PX
        if boost_direction == 1:
            boost_imp.append(-gamma * beta * E + gamma * px)
        else: 
            boost_imp.append(px)
        # PY
        if boost_direction == 2:
            boost_imp.append(-gamma * beta * E + gamma * py)
        else: 
            boost_imp.append(py)    
        # PZ
        if boost_direction == 3:
            boost_imp.append(-gamma * beta * E + gamma * pz)
        else: 
            boost_imp.append(pz) 
        #Add the momenta to the list
        boost_p.append(boost_imp)                   
            
    return boost_p

#===============================================================================
# Helper class MatrixElementEvaluator
#===============================================================================
class MatrixElementEvaluator(object):
    """Class taking care of matrix element evaluation, storing
    relevant quantities for speedup."""

    def __init__(self, model , param_card = None,
                    auth_skipping = False, reuse = True, cmd = FakeInterface()):
        """Initialize object with stored_quantities, helas_writer,
        model, etc.
        auth_skipping = True means that any identical matrix element will be
                        evaluated only once
        reuse = True means that the matrix element corresponding to a
                given process can be reused (turn off if you are using
                different models for the same process)"""
 
        self.cmd = cmd
 
        # Writer for the Python matrix elements
        self.helas_writer = helas_call_writers.PythonUFOHelasCallWriter(model)
    
        # Read a param_card and calculate couplings
        self.full_model = model_reader.ModelReader(model)
        try:
            self.full_model.set_parameters_and_couplings(param_card)
        except MadGraph5Error:
            if isinstance(param_card, (str,file)):
                raise
            logger.warning('param_card present in the event file not compatible.'+
                                                ' We will use the default one.')
            self.full_model.set_parameters_and_couplings()
            
        self.auth_skipping = auth_skipping
        self.reuse = reuse
        self.cmass_scheme = cmd.options['complex_mass_scheme']
        self.store_aloha = []
        self.stored_quantities = {}
        
    #===============================================================================
    # Helper function evaluate_matrix_element
    #===============================================================================
    def evaluate_matrix_element(self, matrix_element, p=None, full_model=None, 
                                gauge_check=False, auth_skipping=None, output='m2',
                                options=None):
        """Calculate the matrix element and evaluate it for a phase space point
           output is either m2, amp, jamp
        """

        if full_model:
            self.full_model = full_model
        process = matrix_element.get('processes')[0]
        model = process.get('model')

        if "matrix_elements" not in self.stored_quantities:
            self.stored_quantities['matrix_elements'] = []
            matrix_methods = {}

        if self.reuse and "Matrix_%s" % process.shell_string() in globals() and p:
            # Evaluate the matrix element for the momenta p
            matrix = eval("Matrix_%s()" % process.shell_string())
            me_value = matrix.smatrix(p, self.full_model)
            if output == "m2":
                return matrix.smatrix(p, self.full_model), matrix.amp2
            else:
                m2 = matrix.smatrix(p, self.full_model)
            return {'m2': m2, output:getattr(matrix, output)}
        if (auth_skipping or self.auth_skipping) and matrix_element in \
               self.stored_quantities['matrix_elements']:
            # Exactly the same matrix element has been tested
            logger.info("Skipping %s, " % process.nice_string() + \
                        "identical matrix element already tested" \
                        )
            return None

        self.stored_quantities['matrix_elements'].append(matrix_element)

        # Create an empty color basis, and the list of raw
        # colorize objects (before simplification) associated
        # with amplitude
        if "list_colorize" not in self.stored_quantities:
            self.stored_quantities["list_colorize"] = []
        if "list_color_basis" not in self.stored_quantities:
            self.stored_quantities["list_color_basis"] = []
        if "list_color_matrices" not in self.stored_quantities:
            self.stored_quantities["list_color_matrices"] = []        

        col_basis = color_amp.ColorBasis()
        new_amp = matrix_element.get_base_amplitude()
        matrix_element.set('base_amplitude', new_amp)
        colorize_obj = col_basis.create_color_dict_list(new_amp)

        try:
            # If the color configuration of the ME has
            # already been considered before, recycle
            # the information
            col_index = self.stored_quantities["list_colorize"].index(colorize_obj)
        except ValueError:
            # If not, create color basis and color
            # matrix accordingly
            self.stored_quantities['list_colorize'].append(colorize_obj)
            col_basis.build()
            self.stored_quantities['list_color_basis'].append(col_basis)
            col_matrix = color_amp.ColorMatrix(col_basis)
            self.stored_quantities['list_color_matrices'].append(col_matrix)
            col_index = -1

        # Set the color for the matrix element
        matrix_element.set('color_basis',
                           self.stored_quantities['list_color_basis'][col_index])
        matrix_element.set('color_matrix',
                           self.stored_quantities['list_color_matrices'][col_index])

        # Create the needed aloha routines
        if "used_lorentz" not in self.stored_quantities:
            self.stored_quantities["used_lorentz"] = []

        me_used_lorentz = set(matrix_element.get_used_lorentz())
        me_used_lorentz = [lorentz for lorentz in me_used_lorentz \
                               if lorentz not in self.store_aloha]

        aloha_model = create_aloha.AbstractALOHAModel(model.get('name'))
        aloha_model.add_Lorentz_object(model.get('lorentz'))
        aloha_model.compute_subset(me_used_lorentz)

        # Write out the routines in Python
        aloha_routines = []
        for routine in aloha_model.values():
            aloha_routines.append(routine.write(output_dir = None, 
                                                mode='mg5',
                                                language = 'Python'))
        for routine in aloha_model.external_routines:
            aloha_routines.append(
                     open(aloha_model.locate_external(routine, 'Python')).read())

        # Define the routines to be available globally
        previous_globals = list(globals().keys())
        for routine in aloha_routines:
            exec(routine, globals())
        for key in globals().keys():
            if key not in previous_globals:
                ADDED_GLOBAL.append(key)

        # Add the defined Aloha routines to used_lorentz
        self.store_aloha.extend(me_used_lorentz)
        # Export the matrix element to Python calls
        exporter = export_python.ProcessExporterPython(matrix_element,
                                                       self.helas_writer)
        try:
            matrix_methods = exporter.get_python_matrix_methods(\
                gauge_check=gauge_check)
#            print "I got matrix_methods=",str(matrix_methods.items()[0][1])
        except helas_call_writers.HelasWriterError, error:
            logger.info(error)
            return None
        # If one wants to output the python code generated for the computation
        # of these matrix elements, it is possible to run the following cmd
#       open('output_path','w').write(matrix_methods[process.shell_string()])
        if self.reuse:
            # Define the routines (globally)
            exec(matrix_methods[process.shell_string()], globals())	    
            ADDED_GLOBAL.append('Matrix_%s'  % process.shell_string())
        else:
            # Define the routines (locally is enough)
            exec(matrix_methods[process.shell_string()])
        # Generate phase space point to use
        if not p:
            p, w_rambo = self.get_momenta(process, options)
        # Evaluate the matrix element for the momenta p
        exec("data = Matrix_%s()" % process.shell_string())
        if output == "m2":
            return data.smatrix(p, self.full_model), data.amp2
        else:
            m2 = data.smatrix(p,self.full_model)
            return {'m2': m2, output:getattr(data, output)}
    
    @staticmethod
    def pass_isolation_cuts(pmoms, ptcut=50.0, drcut=0.5):
        """ Check whether the specified kinematic point passes isolation cuts
        """

        def Pt(pmom):
            """ Computes the pt of a 4-momentum"""
            return math.sqrt(pmom[1]**2+pmom[2]**2)

        def DeltaR(p1,p2):
            """ Computes the DeltaR between two 4-momenta"""
            # First compute pseudo-rapidities
            p1_vec=math.sqrt(p1[1]**2+p1[2]**2+p1[3]**2)
            p2_vec=math.sqrt(p2[1]**2+p2[2]**2+p2[3]**2)    
            eta1=0.5*math.log((p1_vec+p1[3])/(p1_vec-p1[3]))
            eta2=0.5*math.log((p2_vec+p2[3])/(p2_vec-p2[3]))
            # Then azimutal angle phi
            phi1=math.atan2(p1[2],p1[1])
            phi2=math.atan2(p2[2],p2[1])
            dphi=abs(phi2-phi1)
            # Take the wraparound factor into account
            dphi=abs(abs(dphi-math.pi)-math.pi)
            # Now return deltaR
            return math.sqrt(dphi**2+(eta2-eta1)**2)

        for i, pmom in enumerate(pmoms[2:]):
            # Pt > 50 GeV
            if Pt(pmom)<ptcut:
                return False
            # Delta_R ij > 0.5
            for pmom2 in pmoms[3+i:]:
                if DeltaR(pmom,pmom2)<drcut:
                    return False
        return True
    
    #===============================================================================
    # Helper function get_momenta
    #===============================================================================
    def get_momenta(self, process, options=None, special_mass=None):
        """Get a point in phase space for the external states in the given
        process, with the CM energy given. The incoming particles are
        assumed to be oriented along the z axis, with particle 1 along the
        positive z axis.
        For the CMS check, one must be able to chose the mass of the special
        resonance particle with id = -1, and the special_mass option allows
        to specify it."""

        if not options:
            energy=1000
            events=None
        else:
            energy = options['energy']
            events = options['events']
            to_skip = 0
            
        if not (isinstance(process, base_objects.Process) and \
                isinstance(energy, (float,int))):
            raise rambo.RAMBOError, "Not correct type for arguments to get_momenta"


        sorted_legs = sorted(process.get('legs'), lambda l1, l2:\
                                            l1.get('number') - l2.get('number'))

        # If an events file is given use it for getting the momentum
        if events:
            ids = [l.get('id') for l in sorted_legs]
            import MadSpin.decay as madspin
            if not hasattr(self, 'event_file'):
                fsock = open(events)
                self.event_file = madspin.Event(fsock)

            skip = 0
            while self.event_file.get_next_event() != 'no_event':
                event = self.event_file.particle
                #check if the event is compatible
                event_ids = [p['pid'] for p in event.values()]
                if event_ids == ids:
                    skip += 1
                    if skip > to_skip:
                        break
            else:
                raise MadGraph5Error, 'No compatible events for %s' % ids
            p = []
            for part in event.values():
                m = part['momentum']
                p.append([m.E, m.px, m.py, m.pz])
            return p, 1

        nincoming = len([leg for leg in sorted_legs if leg.get('state') == False])
        nfinal = len(sorted_legs) - nincoming

        # Find masses of particles
        mass = []
        for l in sorted_legs:
            if l.get('id') != 0:
                mass_string = self.full_model.get_particle(l.get('id')).get('mass')        
                mass.append(self.full_model.get('parameter_dict')[mass_string].real)
            else:
                if isinstance(special_mass, float):
                    mass.append(special_mass)
                else:
                    raise Exception, "A 'special_mass' option must be specified"+\
                 " in get_momenta when a leg with id=-10 is present (for CMS check)"
        #mass = [math.sqrt(m.real) for m in mass]



        # Make sure energy is large enough for incoming and outgoing particles,
#        # Keep the special_mass case separate to be sure that nothing interferes
#        # with the regular usage of get_momenta.
#        if not (any(l.get('id')==0 for l in sorted_legs) and \
#                                               isinstance(special_mass, float)):
        energy = max(energy, sum(mass[:nincoming])*1.2,sum(mass[nincoming:])*1.2)
#        else:
#            incoming_mass = sum([mass[i] for i, leg in enumerate(sorted_legs) \
#                             if leg.get('state') == False and leg.get('id')!=0])
#            outcoming_mass = sum([mass[i] for i, leg in enumerate(sorted_legs) \
#                             if leg.get('state') == True and leg.get('id')!=0])
#            energy = max(energy, incoming_mass*1.2, outcoming_mass*1.2)

        if nfinal == 1:
            p = []
            energy = mass[-1]
            p.append([energy/2,0,0,energy/2])
            p.append([energy/2,0,0,-energy/2])
            p.append([mass[-1],0,0,0])
            return p, 1.0

        e2 = energy**2
        m1 = mass[0]
        p = []

        masses = rambo.FortranList(nfinal)
        for i in range(nfinal):
            masses[i+1] = mass[nincoming + i]

        if nincoming == 1:
            # Momenta for the incoming particle
            p.append([abs(m1), 0., 0., 0.])
            p_rambo, w_rambo = rambo.RAMBO(nfinal, abs(m1), masses)
            # Reorder momenta from px,py,pz,E to E,px,py,pz scheme
            for i in range(1, nfinal+1):
                momi = [p_rambo[(4,i)], p_rambo[(1,i)],
                        p_rambo[(2,i)], p_rambo[(3,i)]]
                p.append(momi)

            return p, w_rambo

        if nincoming != 2:
            raise rambo.RAMBOError('Need 1 or 2 incoming particles')

        if nfinal == 1:
            energy = masses[1]
            if masses[1] == 0.0:
                raise rambo.RAMBOError('The kinematic 2 > 1 with the final'+\
                                          ' state particle massless is invalid')

        e2 = energy**2
        m2 = mass[1]

        mom = math.sqrt((e2**2 - 2*e2*m1**2 + m1**4 - 2*e2*m2**2 - \
                  2*m1**2*m2**2 + m2**4) / (4*e2))
        e1 = math.sqrt(mom**2+m1**2)
        e2 = math.sqrt(mom**2+m2**2)
        # Set momenta for incoming particles
        p.append([e1, 0., 0., mom])
        p.append([e2, 0., 0., -mom])

        if nfinal == 1:
            p.append([energy, 0., 0., 0.])
            return p, 1.

        p_rambo, w_rambo = rambo.RAMBO(nfinal, energy, masses)

        # Reorder momenta from px,py,pz,E to E,px,py,pz scheme
        for i in range(1, nfinal+1):
            momi = [p_rambo[(4,i)], p_rambo[(1,i)],
                    p_rambo[(2,i)], p_rambo[(3,i)]]
            p.append(momi)

        return p, w_rambo

#===============================================================================
# Helper class LoopMatrixElementEvaluator
#===============================================================================

class LoopMatrixElementEvaluator(MatrixElementEvaluator):
    """Class taking care of matrix element evaluation for loop processes."""

    def __init__(self,cuttools_dir=None, output_path=None, tir_dir={}, 
                                            cmd=FakeInterface(),*args,**kwargs):
        """Allow for initializing the MG5 root where the temporary fortran
        output for checks is placed."""
        
        super(LoopMatrixElementEvaluator,self).__init__(*args,cmd=cmd,**kwargs)

        self.mg_root=self.cmd._mgme_dir
        # If no specific output path is specified, then write in MG5 root directory
        if output_path is None:
            self.output_path = self.cmd._mgme_dir
        else:
            self.output_path = output_path
            
        self.cuttools_dir=cuttools_dir
        self.tir_dir=tir_dir
        self.loop_optimized_output = cmd.options['loop_optimized_output']
        # Set proliferate to true if you want to keep the produced directories
        # and eventually reuse them if possible
        self.proliferate=True
        
    #===============================================================================
    # Helper function evaluate_matrix_element for loops
    #===============================================================================
    def evaluate_matrix_element(self, matrix_element, p=None, options=None,
                             gauge_check=False, auth_skipping=None, output='m2', 
                                                  PS_name = None, MLOptions={}):
        """Calculate the matrix element and evaluate it for a phase space point
           Output can only be 'm2. The 'jamp' and 'amp' returned values are just
           empty lists at this point.
           If PS_name is not none the written out PS.input will be saved in 
           the file PS.input_<PS_name> as well."""

        process = matrix_element.get('processes')[0]
        model = process.get('model')
        
        if options and 'split_orders' in options.keys():
            split_orders = options['split_orders']
        else:
            split_orders = -1
        
        if "loop_matrix_elements" not in self.stored_quantities:
            self.stored_quantities['loop_matrix_elements'] = []

        if (auth_skipping or self.auth_skipping) and matrix_element in \
                [el[0] for el in self.stored_quantities['loop_matrix_elements']]:
            # Exactly the same matrix element has been tested
            logger.info("Skipping %s, " % process.nice_string() + \
                        "identical matrix element already tested" )
            return None

        # Generate phase space point to use
        if not p:
            p, w_rambo = self.get_momenta(process, options=options)
        
        if matrix_element in [el[0] for el in \
                                self.stored_quantities['loop_matrix_elements']]:  
            export_dir=self.stored_quantities['loop_matrix_elements'][\
                [el[0] for el in self.stored_quantities['loop_matrix_elements']\
                 ].index(matrix_element)][1]
            logger.debug("Reusing generated output %s"%str(export_dir))
        else:        
            export_dir=pjoin(self.output_path,temp_dir_prefix)
            if os.path.isdir(export_dir):
                if not self.proliferate:
                    raise InvalidCmd("The directory %s already exist. Please remove it."%str(export_dir))
                else:
                    id=1
                    while os.path.isdir(pjoin(self.output_path,\
                                        '%s_%i'%(temp_dir_prefix,id))):
                        id+=1
                    export_dir=pjoin(self.output_path,'%s_%i'%(temp_dir_prefix,id))
            
            if self.proliferate:
                self.stored_quantities['loop_matrix_elements'].append(\
                                                    (matrix_element,export_dir))

            # I do the import here because there is some cyclic import of export_v4
            # otherwise
            import madgraph.loop.loop_exporters as loop_exporters
            if self.loop_optimized_output:
                exporter_class=loop_exporters.LoopProcessOptimizedExporterFortranSA
            else:
                exporter_class=loop_exporters.LoopProcessExporterFortranSA
            
            MLoptions = {'clean': True, 
                       'complex_mass': self.cmass_scheme,
                       'export_format':'madloop', 
                       'mp':True,
                       'SubProc_prefix':'P',
                       'compute_color_flows': not process.get('has_born'),
              'loop_dir': pjoin(self.mg_root,'Template','loop_material'),
                       'cuttools_dir': self.cuttools_dir,
                       'fortran_compiler': self.cmd.options['fortran_compiler'],
                       'output_dependencies': self.cmd.options['output_dependencies']}

            MLoptions.update(self.tir_dir)
            
            FortranExporter = exporter_class(export_dir, MLoptions)
            FortranModel = helas_call_writers.FortranUFOHelasCallWriter(model)
            FortranExporter.copy_template(model)
            FortranExporter.generate_subprocess_directory(matrix_element, FortranModel)
<<<<<<< HEAD
=======
            #FortranExporter.write_global_specs(matrix_element)
>>>>>>> 4ee303b5
            wanted_lorentz = list(set(matrix_element.get_used_lorentz()))
            wanted_couplings = list(set([c for l in matrix_element.get_used_couplings() \
                                                                    for c in l]))
            FortranExporter.convert_model(model,wanted_lorentz,wanted_couplings)
<<<<<<< HEAD
            FortranExporter.finalize(None,"",self.cmd.options, ['nojpeg'])
=======
            FortranExporter.finalize(matrix_element,"",self.cmd.options, ['nojpeg'])
>>>>>>> 4ee303b5

        MadLoopInitializer.fix_PSPoint_in_check(pjoin(export_dir,'SubProcesses'),
                                                      split_orders=split_orders)

        self.fix_MadLoopParamCard(pjoin(export_dir,'Cards'),
           mp = gauge_check and self.loop_optimized_output, MLOptions=MLOptions)
        
        if gauge_check:
            file_path, orig_file_content, new_file_content = \
              self.setup_ward_check(pjoin(export_dir,'SubProcesses'), 
                                       ['helas_calls_ampb_1.f','loop_matrix.f'])
            file = open(file_path,'w')
            file.write(new_file_content)
            file.close()
            if self.loop_optimized_output:
                mp_file_path, mp_orig_file_content, mp_new_file_content = \
                  self.setup_ward_check(pjoin(export_dir,'SubProcesses'), 
                  ['mp_helas_calls_ampb_1.f','mp_compute_loop_coefs.f'],mp=True)
                mp_file = open(mp_file_path,'w')
                mp_file.write(mp_new_file_content)
                mp_file.close()
    
        # Evaluate the matrix element for the momenta p
        finite_m2 = self.get_me_value(process.shell_string_v4(), 0,\
                          export_dir, p, PS_name = PS_name, verbose=False)[0][0]

        # Restore the original loop_matrix.f code so that it could be reused
        if gauge_check:
            file = open(file_path,'w')
            file.write(orig_file_content)
            file.close()
            if self.loop_optimized_output:
                mp_file = open(mp_file_path,'w')
                mp_file.write(mp_orig_file_content)
                mp_file.close()
        
        # Now erase the output directory
        if not self.proliferate:
            shutil.rmtree(export_dir)
        
        if output == "m2": 
            # We do not provide details (i.e. amps and Jamps) of the computed 
            # amplitudes, hence the []
            return finite_m2, []
        else:
            return {'m2': finite_m2, output:[]}

    def fix_MadLoopParamCard(self,dir_name, mp=False, loop_filter=False,
                                 DoubleCheckHelicityFilter=False, MLOptions={}):
        """ Set parameters in MadLoopParams.dat suited for these checks.MP
            stands for multiple precision and can either be a bool or an integer
            to specify the mode."""

        # Instanciate a MadLoopParam card
        file = open(pjoin(dir_name,'MadLoopParams.dat'), 'r')
        MLCard = bannermod.MadLoopParam(file)

        if isinstance(mp,bool):
            mode = 4 if mp else 1
        else:
            mode = mp

        for key, value in MLOptions.items():
            if key == "MLReductionLib":
                if isinstance(value, int):
                    ml_reds = str(value)
                if isinstance(value,list):
                    if len(value)==0:
                        ml_reds = '1'
                    else:
                        ml_reds="|".join([str(vl) for vl in value])
                elif isinstance(value, str):
                    ml_reds = value
                elif isinstance(value, int):
                    ml_reds = str(value)
                else:
                    raise MadGraph5Error, 'The argument %s '%str(value)+\
                      ' in fix_MadLoopParamCard must be a string, integer'+\
                      ' or a list.'
                MLCard.set("MLReductionLib",ml_reds)      
            elif key == 'ImprovePS':
                MLCard.set('ImprovePSPoint',2 if value else -1)
            elif key == 'ForceMP':
                mode = 4
            elif key in MLCard:
                MLCard.set(key,value)
            else:
                raise Exception, 'The MadLoop options %s specified in function'%key+\
                  ' fix_MadLoopParamCard does not correspond to an option defined'+\
                  ' MadLoop nor is it specially handled in this function.'
        if not mode is None:
            MLCard.set('CTModeRun',mode)
            MLCard.set('CTModeInit',mode)
        MLCard.set('UseLoopFilter',loop_filter)
        MLCard.set('DoubleCheckHelicityFilter',DoubleCheckHelicityFilter)
        
        MLCard.write(pjoin(dir_name,os.pardir,'SubProcesses','MadLoopParams.dat'))

    @classmethod
    def get_me_value(cls, proc, proc_id, working_dir, PSpoint=[], PS_name = None,
                          verbose=True, format='tuple', skip_compilation=False):
        """Compile and run ./check, then parse the output and return the result
        for process with id = proc_id and PSpoint if specified.
        If PS_name is not none the written out PS.input will be saved in 
        the file PS.input_<PS_name> as well"""  
        if verbose:
            sys.stdout.write('.')
            sys.stdout.flush()
         
        shell_name = None
        directories = misc.glob('P%i_*' % proc_id, pjoin(working_dir, 'SubProcesses'))
        if directories and os.path.isdir(directories[0]):
            shell_name = os.path.basename(directories[0])

        # If directory doesn't exist, skip and return 0
        if not shell_name:
            logging.info("Directory hasn't been created for process %s" %proc)
            return ((0.0, 0.0, 0.0, 0.0, 0), [])

        if verbose: logging.debug("Working on process %s in dir %s" % (proc, shell_name))
        
        dir_name = pjoin(working_dir, 'SubProcesses', shell_name)
        if not skip_compilation:
            # Make sure to recreate the executable and modified sources
            if os.path.isfile(pjoin(dir_name,'check')):
                os.remove(pjoin(dir_name,'check'))
                try:
                    os.remove(pjoin(dir_name,'check_sa.o'))
                    os.remove(pjoin(dir_name,'loop_matrix.o'))
                except OSError:
                    pass
            # Now run make
            devnull = open(os.devnull, 'w')
            retcode = subprocess.call(['make','check'],
                                       cwd=dir_name, stdout=devnull, stderr=devnull)
            devnull.close()
                         
            if retcode != 0:
                logging.info("Error while executing make in %s" % shell_name)
                return ((0.0, 0.0, 0.0, 0.0, 0), [])

        # If a PS point is specified, write out the corresponding PS.input
        if PSpoint:
            misc.write_PS_input(pjoin(dir_name, 'PS.input'),PSpoint)
            # Also save the PS point used in PS.input_<PS_name> if the user
            # wanted so. It is used for the lorentz check. 
            if not PS_name is None:
                misc.write_PS_input(pjoin(dir_name, \
                                                 'PS.input_%s'%PS_name),PSpoint)        
        # Run ./check
        try:
            output = subprocess.Popen('./check',
                        cwd=dir_name,
                        stdout=subprocess.PIPE, stderr=subprocess.STDOUT).stdout
            output.read()
            output.close()
            if os.path.exists(pjoin(dir_name,'result.dat')):
                return cls.parse_check_output(file(pjoin(dir_name,\
                                                   'result.dat')),format=format)  
            else:
                logging.warning("Error while looking for file %s"%str(os.path\
                                           .join(dir_name,'result.dat')))
                return ((0.0, 0.0, 0.0, 0.0, 0), [])
        except IOError:
            logging.warning("Error while executing ./check in %s" % shell_name)
            return ((0.0, 0.0, 0.0, 0.0, 0), [])

    @classmethod
    def parse_check_output(cls,output,format='tuple'):
        """Parse the output string and return a pair where first four values are 
        the finite, born, single and double pole of the ME and the fourth is the
        GeV exponent and the second value is a list of 4 momenta for all particles 
        involved. Return the answer in two possible formats, 'tuple' or 'dict'."""

        res_dict = {'res_p':[],
                    'born':0.0,
                    'finite':0.0,
                    '1eps':0.0,
                    '2eps':0.0,
                    'gev_pow':0,
                    'export_format':'Default',
                    'accuracy':0.0,
                    'return_code':0,
                    'Split_Orders_Names':[],
                    'Loop_SO_Results':[],
                    'Born_SO_Results':[],
                    'Born_kept':[],
                    'Loop_kept':[]
                    }
        res_p = []
        
        # output is supposed to be a file, if it is its content directly then
        # I change it to be the list of line.
        if isinstance(output,file) or isinstance(output,list):
            text=output
        elif isinstance(output,str):
            text=output.split('\n')
        else:
            raise MadGraph5Error, 'Type for argument output not supported in'+\
                                                          ' parse_check_output.'
        for line in text:
            splitline=line.split()
            if len(splitline)==0:
                continue
            elif splitline[0]=='PS':
                res_p.append([float(s) for s in splitline[1:]])
            elif splitline[0]=='ASO2PI':
                res_dict['alphaS_over_2pi']=float(splitline[1])
            elif splitline[0]=='BORN':
                res_dict['born']=float(splitline[1])
            elif splitline[0]=='FIN':
                res_dict['finite']=float(splitline[1])
            elif splitline[0]=='1EPS':
                res_dict['1eps']=float(splitline[1])
            elif splitline[0]=='2EPS':
                res_dict['2eps']=float(splitline[1])
            elif splitline[0]=='EXP':
                res_dict['gev_pow']=int(splitline[1])
            elif splitline[0]=='Export_Format':
                res_dict['export_format']=splitline[1]
            elif splitline[0]=='ACC':
                res_dict['accuracy']=float(splitline[1])
            elif splitline[0]=='RETCODE':
                res_dict['return_code']=int(splitline[1])
            elif splitline[0]=='Split_Orders_Names':
                res_dict['Split_Orders_Names']=splitline[1:]
            elif splitline[0] in ['Born_kept', 'Loop_kept']:
                res_dict[splitline[0]] = [kept=='T' for kept in splitline[1:]]
            elif splitline[0] in ['Loop_SO_Results', 'Born_SO_Results']:
                # The value for this key of this dictionary is a list of elements
                # with format ([],{}) where the first list specifies the split
                # orders to which the dictionary in the second position corresponds 
                # to.
                res_dict[splitline[0]].append(\
                                         ([int(el) for el in splitline[1:]],{}))
            elif splitline[0]=='SO_Loop':
                res_dict['Loop_SO_Results'][-1][1][splitline[1]]=\
                                                             float(splitline[2])
            elif splitline[0]=='SO_Born':
                res_dict['Born_SO_Results'][-1][1][splitline[1]]=\
                                                             float(splitline[2])
        
        res_dict['res_p'] = res_p

        if format=='tuple':
            return ((res_dict['finite'],res_dict['born'],res_dict['1eps'],
                       res_dict['2eps'],res_dict['gev_pow']), res_dict['res_p'])
        else:
            return res_dict
    
    @staticmethod
    def apply_log_tweak(proc_path, mode):
        """ Changes the file model_functions.f in the SOURCE of the process output
        so as to change how logarithms are analytically continued and see how
        it impacts the CMS check."""
        valid_modes = ['default','recompile']
        if not (mode in valid_modes or (isinstance(mode, list) and
                len(mode)==2 and all(m in ['logp','logm','log'] for m in mode))):
            raise MadGraph5Error("Mode '%s' not reckonized"%mode+
                                                " in function apply_log_tweak.")
        
        model_path = pjoin(proc_path,'Source','MODEL')
        directories = misc.glob('P0_*', pjoin(proc_path,'SubProcesses'))
        if directories and os.path.isdir(directories[0]):
            exe_path = directories[0]
        else:
            raise MadGraph5Error, 'Could not find a process executable '+\
                                                      'directory in %s'%proc_dir
        bu_path = pjoin(model_path, 'model_functions.f__backUp__')
        
        if mode=='default':
            # Restore the default source file model_function.f
            if not os.path.isfile(bu_path):
                raise MadGraph5Error, 'Back up file %s could not be found.'%bu_path
            shutil.move(bu_path, pjoin(model_path, 'model_functions.f'))
            return

        if mode=='recompile':
            try:
                os.remove(pjoin(model_path,'model_functions.o'))
                os.remove(pjoin(proc_path,'lib','libmodel.a'))
            except:
                pass    
            misc.compile(cwd=model_path)
            # Remove the executable to insure proper recompilation
            try:
                os.remove(pjoin(exe_path,'check'))
            except:
                pass
            misc.compile(arg=['check'], cwd=exe_path)
            return
        
        if mode[0]==mode[1]:
            return
        
        # Now change the logs
        mp_prefix = 'MP_'
        target_line = 'FUNCTION %%sREG%s(ARG)'%mode[0].lower()

        # Make sure to create a backup
        if not os.path.isfile(bu_path):
            shutil.copy(pjoin(model_path, 'model_functions.f'), bu_path)            
        model_functions = open(pjoin(model_path,'model_functions.f'),'r')
        
        new_model_functions = []
        has_replaced        = False
        just_replaced       = False
        find_one_replacement= False
        mp_mode             = None
        suffix = {'log':'','logp':r'\s*\+\s*TWOPII','logm':r'\s*\-\s*TWOPII'}
        replace_regex=r'^\s*%%sREG%s\s*=\s*LOG\(ARG\)%s'%(mode[0],suffix[mode[0]])
        for line in model_functions:
            # Make sure to skip split lines after the replacement
            if just_replaced:
                if not re.match(r'\s{6}', line):
                    continue
                else:
                    just_replaced = False
            if mp_mode is None:
                # We are looking for the start of the function
                new_model_functions.append(line)
                if (target_line%mp_prefix).lower() in line.lower():
                    mp_mode       = mp_prefix
                elif (target_line%'').lower() in line.lower():
                    mp_mode       = ''
            else:
                # Now apply the substitution
                if not has_replaced and re.match(replace_regex%mp_mode,line,
                                                                 re.IGNORECASE):
                    # Apply the replacement
                    if mode[0]=='log':
                        if mp_mode=='':
                            new_line =\
"""      if(dble(arg).lt.0.0d0.and.dimag(arg).gt.0.0d0)then
        reg%s=log(arg) %s TWOPII
      else
        reg%s=log(arg)
      endif\n"""%(mode[0],'+' if mode[1]=='logp' else '-',mode[0])
                        else:
                            new_line =\
"""      if(real(arg,kind=16).lt.0.0e0_16.and.imagpart(arg).lt.0.0e0_16)then
        mp_reg%s=log(arg) %s TWOPII
      else
        mp_reg%s=log(arg)
      endif\n"""%(mode[0],'+' if mode[1]=='logp' else '-',mode[0])
                    else:
                        new_line = ' '*6+"%sreg%s=log(arg) %s\n"%(mp_mode,mode[0],
      ('' if mode[1]=='log' else ('+TWOPII' if mode[1]=='logp' else '-TWOPII')))
                    new_model_functions.append(new_line)
                    just_replaced = True
                    has_replaced  = True
                    find_one_replacement = True
                else:
                    new_model_functions.append(line)
                    if re.match(r'^\s*END\s*$',line,re.IGNORECASE):
                        mp_mode      = None
                        has_replaced = False
        
        if not find_one_replacement:
            logger.warning('No replacement was found/performed for token '+
                                                  "'%s->%s'."%(mode[0],mode[1]))
        else:
            open(pjoin(model_path,'model_functions.f'),'w').\
                                             write(''.join(new_model_functions))
        return          
                
    def setup_ward_check(self, working_dir, file_names, mp = False):
        """ Modify loop_matrix.f so to have one external massless gauge boson
        polarization vector turned into its momentum. It is not a pretty and 
        flexible solution but it works for this particular case."""
        
        shell_name = None
        directories = misc.glob('P0_*', working_dir)
        if directories and os.path.isdir(directories[0]):
            shell_name = os.path.basename(directories[0])
        
        dir_name = pjoin(working_dir, shell_name)
        
        # Look, in order, for all the possible file names provided.
        ind=0
        while ind<len(file_names) and not os.path.isfile(pjoin(dir_name,
                                                              file_names[ind])):
            ind += 1
        if ind==len(file_names):
            raise Exception, "No helas calls output file found."
        
        helas_file_name=pjoin(dir_name,file_names[ind])
        file = open(pjoin(dir_name,helas_file_name), 'r')
        
        helas_calls_out=""
        original_file=""
        gaugeVectorRegExp=re.compile(\
         r"CALL (MP\_)?VXXXXX\(P\(0,(?P<p_id>\d+)\),((D)?CMPLX\()?ZERO((,KIND\=16)?\))?,"+
         r"NHEL\(\d+\),[\+\-]1\*IC\(\d+\),W\(1,(?P<wf_id>\d+(,H)?)\)\)")
        foundGauge=False
        # Now we modify the first massless gauge vector wavefunction
        for line in file:
            helas_calls_out+=line
            original_file+=line
            if line.find("INCLUDE 'coupl.inc'") != -1 or \
                             line.find("INCLUDE 'mp_coupl_same_name.inc'") !=-1:
                helas_calls_out+="      INTEGER WARDINT\n"
            if not foundGauge:
                res=gaugeVectorRegExp.search(line)
                if res!=None:
                    foundGauge=True
                    helas_calls_out+="      DO WARDINT=1,4\n"
                    helas_calls_out+="        W(WARDINT+4,"+res.group('wf_id')+")="
                    if not mp:
                        helas_calls_out+=\
                            "DCMPLX(P(WARDINT-1,"+res.group('p_id')+"),0.0D0)\n"
                    else:
                        helas_calls_out+="CMPLX(P(WARDINT-1,"+\
                                       res.group('p_id')+"),0.0E0_16,KIND=16)\n"
                    helas_calls_out+="      ENDDO\n"
        file.close()
        
        return pjoin(dir_name,helas_file_name), original_file, helas_calls_out

#===============================================================================
# Helper class LoopMatrixElementEvaluator
#===============================================================================
class LoopMatrixElementTimer(LoopMatrixElementEvaluator):
    """Class taking care of matrix element evaluation and running timing for 
       loop processes."""

    def __init__(self, *args, **kwargs):
        """ Same as the mother for now """
        LoopMatrixElementEvaluator.__init__(self,*args, **kwargs)
    
    @classmethod
    def get_MadLoop_Params(cls,MLCardPath):
        """ Return a dictionary of the parameter of the MadLoopParamCard.
        The key is the name of the parameter and the value is the corresponding
        string read from the card."""
        
        return bannermod.MadLoopParam(MLCardPath)


    @classmethod
    def set_MadLoop_Params(cls,MLCardPath,params):
        """ Set the parameters in MadLoopParamCard to the values specified in
        the dictionary params.
        The key is the name of the parameter and the value is the corresponding
        string to write in the card."""
        
        MLcard = bannermod.MadLoopParam(MLCardPath)
        for key,value in params.items():
            MLcard.set(key, value, changeifuserset=False)
        MLcard.write(MLCardPath, commentdefault=True)

    def skip_loop_evaluation_setup(self, dir_name, skip=True):
        """ Edit loop_matrix.f in order to skip the loop evaluation phase.
        Notice this only affects the double precision evaluation which is
        normally fine as we do not make the timing check on mp."""

        file = open(pjoin(dir_name,'loop_matrix.f'), 'r')
        loop_matrix = file.read()
        file.close()
        
        file = open(pjoin(dir_name,'loop_matrix.f'), 'w')
        loop_matrix = re.sub(r"SKIPLOOPEVAL=\S+\)","SKIPLOOPEVAL=%s)"%('.TRUE.' 
                                           if skip else '.FALSE.'), loop_matrix)
        file.write(loop_matrix)
        file.close()

    def boot_time_setup(self, dir_name, bootandstop=True):
        """ Edit loop_matrix.f in order to set the flag which stops the
        execution after booting the program (i.e. reading the color data)."""

        file = open(pjoin(dir_name,'loop_matrix.f'), 'r')
        loop_matrix = file.read()
        file.close()
        
        file = open(pjoin(dir_name,'loop_matrix.f'), 'w')        
        loop_matrix = re.sub(r"BOOTANDSTOP=\S+\)","BOOTANDSTOP=%s)"%('.TRUE.' 
                                    if bootandstop else '.FALSE.'), loop_matrix)
        file.write(loop_matrix)
        file.close()

    def setup_process(self, matrix_element, export_dir, reusing = False,
                                      param_card = None, MLOptions={},clean=True):
        """ Output the matrix_element in argument and perform the initialization
        while providing some details about the output in the dictionary returned. 
        Returns None if anything fails"""
                
        infos={'Process_output': None,
               'HELAS_MODEL_compilation' : None,
               'dir_path' : None,
               'Initialization' : None,
               'Process_compilation' : None}

        if not reusing and clean:
            if os.path.isdir(export_dir):
                clean_up(self.output_path)
                if os.path.isdir(export_dir):
                    raise InvalidCmd(\
                            "The directory %s already exist. Please remove it."\
                                                            %str(export_dir))
        else:
            if not os.path.isdir(export_dir):
                raise InvalidCmd(\
                    "Could not find the directory %s to reuse."%str(export_dir))                           
        

        if not reusing and clean:
            model = matrix_element['processes'][0].get('model')
            # I do the import here because there is some cyclic import of export_v4
            # otherwise
            import madgraph.loop.loop_exporters as loop_exporters
            if self.loop_optimized_output:
                exporter_class=loop_exporters.LoopProcessOptimizedExporterFortranSA
            else:
                exporter_class=loop_exporters.LoopProcessExporterFortranSA
    
            MLoptions = {'clean': True, 
                       'complex_mass': self.cmass_scheme,
                       'export_format':'madloop', 
                       'mp':True,
                       'SubProc_prefix':'P',
        'compute_color_flows':not matrix_element['processes'][0].get('has_born'),
          'loop_dir': pjoin(self.mg_root,'Template','loop_material'),
                       'cuttools_dir': self.cuttools_dir,
                       'fortran_compiler':self.cmd.options['fortran_compiler'],
                       'output_dependencies':self.cmd.options['output_dependencies']}
    
            MLoptions.update(self.tir_dir)

            start=time.time()
            FortranExporter = exporter_class(export_dir, MLoptions)
            FortranModel = helas_call_writers.FortranUFOHelasCallWriter(model)
            FortranExporter.copy_template(model)
            FortranExporter.generate_subprocess_directory(matrix_element, FortranModel)
            wanted_lorentz = list(set(matrix_element.get_used_lorentz()))
            wanted_couplings = list(set([c for l in matrix_element.get_used_couplings() \
                                                                for c in l]))
            FortranExporter.convert_model(self.full_model,wanted_lorentz,wanted_couplings)
            infos['Process_output'] = time.time()-start
            start=time.time()
<<<<<<< HEAD
            FortranExporter.finalize(None,"",self.cmd.options, ['nojpeg'])
=======
            FortranExporter.finalize(matrix_element,"",self.cmd.options, ['nojpeg'])
>>>>>>> 4ee303b5
            infos['HELAS_MODEL_compilation'] = time.time()-start
        
        # Copy the parameter card if provided
        if param_card != None:
            if isinstance(param_card, str):
                cp(pjoin(param_card),\
                              pjoin(export_dir,'Cards','param_card.dat'))
            else:
                param_card.write(pjoin(export_dir,'Cards','param_card.dat'))
                
        # First Initialize filters (in later versions where this will hopefully
        # be done at generation time, then it will be able to skip it)
        MadLoopInitializer.fix_PSPoint_in_check(
                 pjoin(export_dir,'SubProcesses'), read_ps = False, npoints = 4)

        self.fix_MadLoopParamCard(pjoin(export_dir,'Cards'),
                            mp = False, loop_filter = True,MLOptions=MLOptions)
        
        shell_name = None
        directories = misc.glob('P0_*', pjoin(export_dir, 'SubProcesses'))
        if directories and os.path.isdir(directories[0]):
            shell_name = os.path.basename(directories[0])
        dir_name = pjoin(export_dir, 'SubProcesses', shell_name)
        infos['dir_path']=dir_name

        # Do not refresh the filter automatically as this is very often a waste
        # of time
        if not MadLoopInitializer.need_MadLoopInit(
                                                export_dir, subproc_prefix='P'):
            return infos

        attempts = [3,15]
        # remove check and check_sa.o for running initialization again
        try:
            os.remove(pjoin(dir_name,'check'))
            os.remove(pjoin(dir_name,'check_sa.o'))
        except OSError:
            pass

        nPS_necessary = MadLoopInitializer.run_initialization(dir_name,
                                pjoin(export_dir,'SubProcesses'),infos,\
                                req_files = ['HelFilter.dat','LoopFilter.dat'],
                                attempts = attempts)
        if attempts is None:
            logger.error("Could not compile the process %s,"%shell_name+\
                              " try to generate it via the 'generate' command.")
            return None
        if nPS_necessary is None:
            logger.error("Could not initialize the process %s"%shell_name+\
                                            " with %s PS points."%max(attempts))
            return None
        elif nPS_necessary > min(attempts):
            logger.warning("Could not initialize the process %s"%shell_name+\
              " with %d PS points. It needed %d."%(min(attempts),nPS_necessary))

        return infos

    def time_matrix_element(self, matrix_element, reusing = False,
                       param_card = None, keep_folder = False, options=None,
                       MLOptions = {}):
        """ Output the matrix_element in argument and give detail information
        about the timing for its output and running"""

        # If True, then force three PS points only and skip the test on
        # unpolarized PS point 
        make_it_quick=False

        if options and 'split_orders' in options.keys():
            split_orders = options['split_orders']
        else:
            split_orders = -1

        assert ((not reusing and isinstance(matrix_element, \
                 helas_objects.HelasMatrixElement)) or (reusing and 
                              isinstance(matrix_element, base_objects.Process)))
        if not reusing:
            proc_name = matrix_element['processes'][0].shell_string()[2:]
        else:
            proc_name = matrix_element.shell_string()[2:]
        
        export_dir=pjoin(self.output_path,('SAVED' if keep_folder else '')+\
                                                temp_dir_prefix+"_%s"%proc_name)

        res_timings = self.setup_process(matrix_element,export_dir, \
            reusing, param_card,MLOptions = MLOptions,clean=True)
        
        if res_timings == None:
            return None
        dir_name=res_timings['dir_path']

        def check_disk_usage(path):
            return subprocess.Popen("du -shc -L "+str(path), \
                stdout=subprocess.PIPE, shell=True).communicate()[0].split()[-2]
            # The above is compatible with python 2.6, not the neater version below
            #return subprocess.check_output(["du -shc %s"%path],shell=True).\
            #                                                         split()[-2]

        res_timings['du_source']=check_disk_usage(pjoin(\
                                                 export_dir,'Source','*','*.f'))
        res_timings['du_process']=check_disk_usage(pjoin(dir_name,'*.f'))
        res_timings['du_color']=check_disk_usage(pjoin(dir_name,
                                                  'MadLoop5_resources','*.dat'))
        res_timings['du_exe']=check_disk_usage(pjoin(dir_name,'check'))

        if not res_timings['Initialization']==None:
            time_per_ps_estimate = (res_timings['Initialization']/4.0)/2.0
        elif make_it_quick:
            time_per_ps_estimate = -1.0            
        else:
            # We cannot estimate from the initialization, so we run just a 3
            # PS point run to evaluate it.
            MadLoopInitializer.fix_PSPoint_in_check(pjoin(export_dir,'SubProcesses'),
                                  read_ps = False, npoints = 3, hel_config = -1, 
                                                      split_orders=split_orders)
            compile_time, run_time, ram_usage = MadLoopInitializer.make_and_run(dir_name)
            time_per_ps_estimate = run_time/3.0
        
        self.boot_time_setup(dir_name,bootandstop=True)
        compile_time, run_time, ram_usage = MadLoopInitializer.make_and_run(dir_name)
        res_timings['Booting_time'] = run_time
        self.boot_time_setup(dir_name,bootandstop=False)

        # Detect one contributing helicity
        contributing_hel=0
        n_contrib_hel=0
        proc_prefix_file = open(pjoin(dir_name,'proc_prefix.txt'),'r')
        proc_prefix = proc_prefix_file.read()
        proc_prefix_file.close()
        helicities = file(pjoin(dir_name,'MadLoop5_resources',
                                  '%sHelFilter.dat'%proc_prefix)).read().split()
        for i, hel in enumerate(helicities):
            if (self.loop_optimized_output and int(hel)>-10000) or hel=='T':
                if contributing_hel==0:
                    contributing_hel=i+1
                n_contrib_hel += 1
                    
        if contributing_hel==0:
            logger.error("Could not find a contributing helicity "+\
                                     "configuration for process %s."%proc_name)
            return None
        
        res_timings['n_contrib_hel']=n_contrib_hel
        res_timings['n_tot_hel']=len(helicities)
        
        # We aim at a 30 sec run
        if not make_it_quick:
            target_pspoints_number = max(int(30.0/time_per_ps_estimate)+1,50)
        else:
            target_pspoints_number = 10
        
        logger.info("Checking timing for process %s "%proc_name+\
                                    "with %d PS points."%target_pspoints_number)
        
        MadLoopInitializer.fix_PSPoint_in_check(pjoin(export_dir,'SubProcesses'),
                          read_ps = False, npoints = target_pspoints_number*2, \
                       hel_config = contributing_hel, split_orders=split_orders)
        compile_time, run_time, ram_usage = MadLoopInitializer.make_and_run(dir_name)
        
        if compile_time == None: return None
        
        res_timings['run_polarized_total']=\
               (run_time-res_timings['Booting_time'])/(target_pspoints_number*2)

        if make_it_quick:
            res_timings['run_unpolarized_total'] = 1.0
            res_timings['ram_usage'] = 0.0
        else:
            MadLoopInitializer.fix_PSPoint_in_check(pjoin(export_dir,'SubProcesses'),
                 read_ps = False, npoints = target_pspoints_number, hel_config = -1,
                                                          split_orders=split_orders)
            compile_time, run_time, ram_usage = MadLoopInitializer.make_and_run(dir_name, 
                                                                      checkRam=True)

            if compile_time == None: return None
            res_timings['run_unpolarized_total']=\
                       (run_time-res_timings['Booting_time'])/target_pspoints_number
            res_timings['ram_usage'] = ram_usage       
        
        if not self.loop_optimized_output:
            return res_timings
        
        # For the loop optimized output, we also check the time spent in
        # computing the coefficients of the loop numerator polynomials.
        
        # So we modify loop_matrix.f in order to skip the loop evaluation phase.
        self.skip_loop_evaluation_setup(dir_name,skip=True)

        if make_it_quick:
            res_timings['run_unpolarized_coefs'] = 1.0
        else:
            MadLoopInitializer.fix_PSPoint_in_check(pjoin(export_dir,'SubProcesses'),
                 read_ps = False, npoints = target_pspoints_number, hel_config = -1,
                                                          split_orders=split_orders)
            compile_time, run_time, ram_usage = MadLoopInitializer.make_and_run(dir_name)
            if compile_time == None: return None
            res_timings['run_unpolarized_coefs']=\
                       (run_time-res_timings['Booting_time'])/target_pspoints_number
        
        MadLoopInitializer.fix_PSPoint_in_check(pjoin(export_dir,'SubProcesses'),
                          read_ps = False, npoints = target_pspoints_number*2, \
                       hel_config = contributing_hel, split_orders=split_orders)
        compile_time, run_time, ram_usage = MadLoopInitializer.make_and_run(dir_name)
        if compile_time == None: return None
        res_timings['run_polarized_coefs']=\
               (run_time-res_timings['Booting_time'])/(target_pspoints_number*2)    

        # Restitute the original file.
        self.skip_loop_evaluation_setup(dir_name,skip=False)
        
        return res_timings

#===============================================================================
# Global helper function run_multiprocs
#===============================================================================

    def check_matrix_element_stability(self, matrix_element,options=None,
                          infos_IN = None, param_card = None, keep_folder = False,
                          MLOptions = {}):
        """ Output the matrix_element in argument, run in for nPoints and return
        a dictionary containing the stability information on each of these points.
        If infos are provided, then the matrix element output is skipped and 
        reused from a previous run and the content of infos.
        """
        
        if not options:
            reusing = False
            nPoints = 100
            split_orders = -1
        else:
            reusing = options['reuse']
            nPoints = options['npoints']
            split_orders = options['split_orders']
        
        assert ((not reusing and isinstance(matrix_element, \
                 helas_objects.HelasMatrixElement)) or (reusing and 
                              isinstance(matrix_element, base_objects.Process)))            

        # Helper functions
        def format_PS_point(ps, rotation=0):
            """ Write out the specified PS point to the file dir_path/PS.input
            while rotating it if rotation!=0. We consider only rotations of 90
            but one could think of having rotation of arbitrary angle too.
            The first two possibilities, 1 and 2 are a rotation and boost 
            along the z-axis so that improve_ps can still work.
            rotation=0  => No rotation
            rotation=1  => Z-axis pi/2 rotation
            rotation=2  => Z-axis pi/4 rotation
            rotation=3  => Z-axis boost            
            rotation=4 => (x'=z,y'=-x,z'=-y)
            rotation=5 => (x'=-z,y'=y,z'=x)"""
            if rotation==0:
                p_out=copy.copy(ps)
            elif rotation==1:
                p_out = [[pm[0],-pm[2],pm[1],pm[3]] for pm in ps]
            elif rotation==2:
                sq2 = math.sqrt(2.0)
                p_out = [[pm[0],(pm[1]-pm[2])/sq2,(pm[1]+pm[2])/sq2,pm[3]] for pm in ps]
            elif rotation==3:
                p_out = boost_momenta(ps, 3)     
            # From this point the transformations will prevent the
            # improve_ps script of MadLoop to work.      
            elif rotation==4:
                p_out=[[pm[0],pm[3],-pm[1],-pm[2]] for pm in ps]
            elif rotation==5:
                p_out=[[pm[0],-pm[3],pm[2],pm[1]] for pm in ps]
            else:
                raise MadGraph5Error("Rotation id %i not implemented"%rotation)
            
            return '\n'.join([' '.join(['%.16E'%pi for pi in p]) for p in p_out])
            
        def pick_PS_point(proc, options):
            """ Randomly generate a PS point and make sure it is eligible. Then
            return it. Users can edit the cuts here if they want."""

            p, w_rambo = self.get_momenta(proc, options)
            if options['events']:
                return p
            # For 2>1 process, we don't check the cuts of course
            while (not MatrixElementEvaluator.pass_isolation_cuts(p) and  len(p)>3):
                p, w_rambo = self.get_momenta(proc, options)
             
            # For a 2>1 process, it would always be the same PS point,
            # so here we bring in so boost along the z-axis, just for the sake
            # of it.
            if len(p)==3:
                p = boost_momenta(p,3,random.uniform(0.0,0.99))
            return p
        
        # Start loop on loop libraries        
        # Accuracy threshold of double precision evaluations above which the
        # PS points is also evaluated in quadruple precision
        accuracy_threshold=1.0e-1
        
        # Number of lorentz transformations to consider for the stability test
        # (along with the loop direction test which is performed by default)
        num_rotations = 1
        
        if "MLReductionLib" not in MLOptions:
            tools=[1]
        else:
            tools=MLOptions["MLReductionLib"]
            tools=list(set(tools)) # remove the duplication ones
            
        # not self-contained tir libraries
        tool_var={'pjfry':2,'golem':4,'samurai':5,'ninja':6,'collier':7}
        for tool in ['pjfry','golem','samurai','ninja','collier']:
            tool_dir='%s_dir'%tool
            if not tool_dir in self.tir_dir:
                continue
            tool_libpath=self.tir_dir[tool_dir]
            tool_libname="lib%s.a"%tool
            if (not isinstance(tool_libpath,str)) or (not os.path.exists(tool_libpath)) \
                or (not os.path.isfile(pjoin(tool_libpath,tool_libname))):
                if tool_var[tool] in tools:
                    tools.remove(tool_var[tool])
        if not tools:
            return None
        
        # Normally, this should work for loop-induced processes as well
        if not reusing:
            process = matrix_element['processes'][0]
        else:
            process = matrix_element
        proc_name = process.shell_string()[2:]
        export_dir=pjoin(self.mg_root,("SAVED" if keep_folder else "")+\
                                                temp_dir_prefix+"_%s"%proc_name)
        
        tools_name=bannermod.MadLoopParam._ID_reduction_tool_map
        
        return_dict={}
        return_dict['Stability']={}
        infos_save={'Process_output': None,
               'HELAS_MODEL_compilation' : None,
               'dir_path' : None,
               'Initialization' : None,
               'Process_compilation' : None} 
       
        for tool in tools:
            tool_name=tools_name[tool]
            # Each evaluations is performed in different ways to assess its stability.
            # There are two dictionaries, one for the double precision evaluation
            # and the second one for quadruple precision (if it was needed).
            # The keys are the name of the evaluation method and the value is the 
            # float returned.
            DP_stability = []
            QP_stability = []
            # The unstable point encountered are stored in this list
            Unstable_PS_points = []
            # The exceptional PS points are those which stay unstable in quad prec.
            Exceptional_PS_points = []
        
            MLoptions=MLOptions
            MLoptions["MLReductionLib"]=tool
            clean = (tool==tools[0]) and not nPoints==0
            if infos_IN==None or (tool_name not in infos_IN):
                infos=infos_IN
            else:
                infos=infos_IN[tool_name]

            if not infos:
                infos = self.setup_process(matrix_element,export_dir, \
                                            reusing, param_card,MLoptions,clean)
                if not infos:
                    return None
            
            if clean:
                infos_save['Process_output']=infos['Process_output']
                infos_save['HELAS_MODEL_compilation']=infos['HELAS_MODEL_compilation']
                infos_save['dir_path']=infos['dir_path']
                infos_save['Process_compilation']=infos['Process_compilation']
            else:
                if not infos['Process_output']:
                    infos['Process_output']=infos_save['Process_output']
                if not infos['HELAS_MODEL_compilation']:
                    infos['HELAS_MODEL_compilation']=infos_save['HELAS_MODEL_compilation']
                if not infos['dir_path']:
                    infos['dir_path']=infos_save['dir_path']
                if not infos['Process_compilation']:
                    infos['Process_compilation']=infos_save['Process_compilation']
                    
            dir_path=infos['dir_path']

            # Reuse old stability runs if present
            savefile='SavedStabilityRun_%s%%s.pkl'%tools_name[tool]
            data_i = 0
            
            if reusing:
                # Possibly add additional data than the main one in 0
                data_i=0
                while os.path.isfile(pjoin(dir_path,savefile%('_%d'%data_i))):
                    pickle_path = pjoin(dir_path,savefile%('_%d'%data_i))
                    saved_run = save_load_object.load_from_file(pickle_path)
                    if data_i>0:
                        logger.info("Loading additional data stored in %s."%
                                                               str(pickle_path))
                        logger.info("Loaded data moved to %s."%str(pjoin(
                                   dir_path,'LOADED_'+savefile%('_%d'%data_i))))
                        shutil.move(pickle_path,
                               pjoin(dir_path,'LOADED_'+savefile%('%d'%data_i)))
                    DP_stability.extend(saved_run['DP_stability'])
                    QP_stability.extend(saved_run['QP_stability'])
                    Unstable_PS_points.extend(saved_run['Unstable_PS_points'])
                    Exceptional_PS_points.extend(saved_run['Exceptional_PS_points'])
                    data_i += 1
                                        
            return_dict['Stability'][tool_name] = {'DP_stability':DP_stability,
                              'QP_stability':QP_stability,
                              'Unstable_PS_points':Unstable_PS_points,
                              'Exceptional_PS_points':Exceptional_PS_points}

            if nPoints==0:
                if len(return_dict['Stability'][tool_name]['DP_stability'])!=0:
                    # In case some data was combined, overwrite the pickle
                    if data_i>1:
                        save_load_object.save_to_file(pjoin(dir_path,
                             savefile%'_0'),return_dict['Stability'][tool_name])
                    continue
                else:
                    logger.info("ERROR: Not reusing a directory or any pickled"+
                                " result for tool %s and the number"%tool_name+\
                                             " of point for the check is zero.")
                    return None

            logger.info("Checking stability of process %s "%proc_name+\
                "with %d PS points by %s."%(nPoints,tool_name))
            if infos['Initialization'] != None:
                time_per_ps_estimate = (infos['Initialization']/4.0)/2.0
                sec_needed = int(time_per_ps_estimate*nPoints*4)
            else:
                sec_needed = 0
            
            progress_bar = None
            time_info = False
            if sec_needed>5:
                time_info = True
                logger.info("This check should take about "+\
                            "%s to run. Started on %s."%(\
                            str(datetime.timedelta(seconds=sec_needed)),\
                            datetime.datetime.now().strftime("%d-%m-%Y %H:%M")))
            if logger.getEffectiveLevel()<logging.WARNING and \
                              (sec_needed>5 or infos['Initialization'] == None):
                widgets = ['Stability check:', pbar.Percentage(), ' ', 
                                            pbar.Bar(),' ', pbar.ETA(), ' ']
                progress_bar = pbar.ProgressBar(widgets=widgets, maxval=nPoints, 
                                                              fd=sys.stdout)
            MadLoopInitializer.fix_PSPoint_in_check(pjoin(export_dir,'SubProcesses'),
            read_ps = True, npoints = 1, hel_config = -1, split_orders=split_orders)
            # Recompile (Notice that the recompilation is only necessary once) for
            # the change above to take effect.
            # Make sure to recreate the executable and modified sources
            try:
                os.remove(pjoin(dir_path,'check'))
                os.remove(pjoin(dir_path,'check_sa.o'))
            except OSError:
                pass
            # Now run make
            devnull = open(os.devnull, 'w')
            retcode = subprocess.call(['make','check'],
                                   cwd=dir_path, stdout=devnull, stderr=devnull)
            devnull.close()    
            if retcode != 0:
                logging.info("Error while executing make in %s" % dir_path)
                return None
                

            # First create the stability check fortran driver executable if not 
            # already present.
            if not os.path.isfile(pjoin(dir_path,'StabilityCheckDriver.f')):
                # Use the presence of the file born_matrix.f to check if this output
                # is a loop_induced one or not.
                if os.path.isfile(pjoin(dir_path,'born_matrix.f')):
                    checkerName = 'StabilityCheckDriver.f'
                else:
                    checkerName = 'StabilityCheckDriver_loop_induced.f'

                with open(pjoin(self.mg_root,'Template','loop_material','Checks',
                                                checkerName),'r') as checkerFile:
                    with open(pjoin(dir_path,'proc_prefix.txt')) as proc_prefix:
                        checkerToWrite = checkerFile.read()%{'proc_prefix':
                                                                 proc_prefix.read()}
                checkerFile = open(pjoin(dir_path,'StabilityCheckDriver.f'),'w')
                checkerFile.write(checkerToWrite)
                checkerFile.close()                
                #cp(pjoin(self.mg_root,'Template','loop_material','Checks',\
                #    checkerName),pjoin(dir_path,'StabilityCheckDriver.f'))
        
            # Make sure to recompile the possibly modified files (time stamps can be
            # off).
            if os.path.isfile(pjoin(dir_path,'StabilityCheckDriver')):
                os.remove(pjoin(dir_path,'StabilityCheckDriver'))
            if os.path.isfile(pjoin(dir_path,'loop_matrix.o')):
                os.remove(pjoin(dir_path,'loop_matrix.o'))
            misc.compile(arg=['StabilityCheckDriver'], cwd=dir_path, \
                                              mode='fortran', job_specs = False)

            # Now for 2>1 processes, because the HelFilter was setup in for always
            # identical PS points with vec(p_1)=-vec(p_2), it is best not to remove
            # the helicityFilter double check
            if len(process['legs'])==3:
              self.fix_MadLoopParamCard(dir_path, mp=False,
                              loop_filter=False, DoubleCheckHelicityFilter=True)

            StabChecker = subprocess.Popen([pjoin(dir_path,'StabilityCheckDriver')], 
                        stdin=subprocess.PIPE, stdout=subprocess.PIPE, stderr=subprocess.PIPE, 
                                                                   cwd=dir_path)
            start_index = len(DP_stability)
            if progress_bar!=None:
                    progress_bar.start()

            # Flag to know if the run was interrupted or not
            interrupted = False
            # Flag to know wheter the run for one specific PS point got an IOError
            # and must be retried
            retry = 0
            # We do not use a for loop because we want to manipulate the updater.
            i=start_index
            if options and 'events' in options and options['events']:
                # it is necessary to reuse the events from lhe file
                import MadSpin.decay as madspin
                fsock = open(options['events'])
                self.event_file = madspin.Event(fsock)
            while i<(start_index+nPoints):
                # To be added to the returned statistics  
                qp_dict={}
                dp_dict={}
                UPS = None
                EPS = None
                # Pick an eligible PS point with rambo, if not already done
                if retry==0:
                    p = pick_PS_point(process, options)
#               print "I use P_%i="%i,p
                try:
                    if progress_bar!=None:
                        progress_bar.update(i+1-start_index)
                    # Write it in the input file
                    PSPoint = format_PS_point(p,0)
                    dp_res=[]
                    dp_res.append(self.get_me_value(StabChecker,PSPoint,1,
                                                     split_orders=split_orders))
                    dp_dict['CTModeA']=dp_res[-1]
                    dp_res.append(self.get_me_value(StabChecker,PSPoint,2,
                                                     split_orders=split_orders))
                    dp_dict['CTModeB']=dp_res[-1]
                    for rotation in range(1,num_rotations+1):
                        PSPoint = format_PS_point(p,rotation)
                        dp_res.append(self.get_me_value(StabChecker,PSPoint,1,
                                                     split_orders=split_orders))
                        dp_dict['Rotation%i'%rotation]=dp_res[-1]
                        # Make sure all results make sense
                    if any([not res for res in dp_res]):
                        return None
                    dp_accuracy =((max(dp_res)-min(dp_res))/
                                                   abs(sum(dp_res)/len(dp_res)))
                    dp_dict['Accuracy'] = dp_accuracy
                    if dp_accuracy>accuracy_threshold:
                        if tool in [1,6]:
                            # Only CutTools or Ninja can use QP
                            UPS = [i,p]
                            qp_res=[]
                            PSPoint = format_PS_point(p,0)
                            qp_res.append(self.get_me_value(StabChecker,PSPoint,4,
                                                         split_orders=split_orders))
                            qp_dict['CTModeA']=qp_res[-1]
                            qp_res.append(self.get_me_value(StabChecker,PSPoint,5,
                                                         split_orders=split_orders))
                            qp_dict['CTModeB']=qp_res[-1]
                            for rotation in range(1,num_rotations+1):
                                PSPoint = format_PS_point(p,rotation)
                                qp_res.append(self.get_me_value(StabChecker,PSPoint,4,
                                                         split_orders=split_orders))
                                qp_dict['Rotation%i'%rotation]=qp_res[-1]
                            # Make sure all results make sense
                            if any([not res for res in qp_res]):
                                return None
                        
                            qp_accuracy = ((max(qp_res)-min(qp_res))/
                                                   abs(sum(qp_res)/len(qp_res)))
                            qp_dict['Accuracy']=qp_accuracy
                            if qp_accuracy>accuracy_threshold:
                                EPS = [i,p]
                        else:
                            # Simply consider the point as a UPS when not using
                            # CutTools
                            UPS = [i,p]

                except KeyboardInterrupt:
                    interrupted = True
                    break
                except IOError, e:
                    if e.errno == errno.EINTR:
                        if retry==100:
                            logger.error("Failed hundred times consecutively because"+
                                               " of system call interruptions.")
                            raise
                        else:
                            logger.debug("Recovered from a system call interruption."+\
                                        "PSpoint #%i, Attempt #%i."%(i,retry+1))
                            # Sleep for half a second. Safety measure.
                            time.sleep(0.5)                        
                        # We will retry this PS point
                        retry = retry+1
                        # Make sure the MadLoop process is properly killed
                        try:
                            StabChecker.kill()
                        except Exception: 
                            pass
                        StabChecker = subprocess.Popen(\
                               [pjoin(dir_path,'StabilityCheckDriver')], 
                               stdin=subprocess.PIPE, stdout=subprocess.PIPE, 
                                           stderr=subprocess.PIPE, cwd=dir_path)
                        continue
                    else:
                        raise
                
                # Successfully processed a PS point so,
                #  > reset retry
                retry = 0
                #  > Update the while loop counter variable
                i=i+1
            
                # Update the returned statistics
                DP_stability.append(dp_dict)
                QP_stability.append(qp_dict)
                if not EPS is None:
                    Exceptional_PS_points.append(EPS)
                if not UPS is None:
                    Unstable_PS_points.append(UPS)

            if progress_bar!=None:
                progress_bar.finish()
            if time_info:
                logger.info('Finished check on %s.'%datetime.datetime.now().strftime(\
                                                              "%d-%m-%Y %H:%M"))

            # Close the StabChecker process.
            if not interrupted:
                StabChecker.stdin.write('y\n')
            else:
                StabChecker.kill()
        
            #return_dict = {'DP_stability':DP_stability,
            #           'QP_stability':QP_stability,
            #           'Unstable_PS_points':Unstable_PS_points,
            #           'Exceptional_PS_points':Exceptional_PS_points}
        
            # Save the run for possible future use
            save_load_object.save_to_file(pjoin(dir_path,savefile%'_0'),\
                                          return_dict['Stability'][tool_name])

            if interrupted:
                break
        
        return_dict['Process'] =  matrix_element.get('processes')[0] if not \
                                                     reusing else matrix_element
        return return_dict

    @classmethod
    def get_me_value(cls, StabChecker, PSpoint, mode, hel=-1, mu_r=-1.0,
                                                               split_orders=-1):
        """ This version of get_me_value is simplified for the purpose of this
        class. No compilation is necessary. The CT mode can be specified."""

        # Reset the stdin with EOF character without closing it.
        StabChecker.stdin.write('\x1a')
        StabChecker.stdin.write('1\n')
        StabChecker.stdin.write('%d\n'%mode)   
        StabChecker.stdin.write('%s\n'%PSpoint)
        StabChecker.stdin.write('%.16E\n'%mu_r) 
        StabChecker.stdin.write('%d\n'%hel)
        StabChecker.stdin.write('%d\n'%split_orders)

        try:
            while True:
                output = StabChecker.stdout.readline()
                if output != '':
                    last_non_empty = output
                if output==' ##TAG#RESULT_START#TAG##\n':
                    break
                # Break if the checker has crashed for some reason.
                ret_code = StabChecker.poll()
                if not ret_code is None:
                    output = StabChecker.stdout.readline()
                    if output != '':
                        last_non_empty = output
                    error = StabChecker.stderr.readline()
                    raise MadGraph5Error, \
 "The MadLoop stability checker crashed with return code = %d, and last output:\n\nstdout: %s\nstderr: %s\n"%\
                                               (ret_code, last_non_empty, error)
                    
            res = ""
            while True:
                output = StabChecker.stdout.readline()
                if output != '':
                    last_non_empty = output
                if output==' ##TAG#RESULT_STOP#TAG##\n':
                    break
                else:
                    res += output
                ret_code = StabChecker.poll()                
                if not ret_code is None:
                    output = StabChecker.stdout.readline()
                    if output != '':
                        last_non_empty = output
                    error = StabChecker.stderr.readline()
                    raise MadGraph5Error, \
 "The MadLoop stability checker crashed with return code = %d, and last output:\n\nstdout: %s\nstderr: %s\n"%\
                                               (ret_code, last_non_empty, error)

            return cls.parse_check_output(res,format='tuple')[0][0]
        except IOError as e:
            logging.warning("Error while running MadLoop. Exception = %s"%str(e))
            raise e 

def evaluate_helicities(process, param_card = None, mg_root="", 
                                                          cmass_scheme = False):
    """ Perform a python evaluation of the matrix element independently for
    all possible helicity configurations for a fixed number of points N and 
    returns the average for each in the format [[hel_config, eval],...].
    This is used to determine what are the vanishing and dependent helicity 
    configurations at generation time and accordingly setup the output.
    This is not yet implemented at LO."""
    
    # Make sure this function is employed with a single process at LO
    assert isinstance(process,base_objects.Process)
    assert process.get('perturbation_couplings')==[]
    
    N_eval=50
    
    evaluator = MatrixElementEvaluator(process.get('model'), param_card,
                                            auth_skipping = False, reuse = True)
    
    amplitude = diagram_generation.Amplitude(process)
    matrix_element = helas_objects.HelasMatrixElement(amplitude,gen_color=False)
    
    cumulative_helEvals = []
    # Fill cumulative hel progressively with several evaluations of the ME.
    for i in range(N_eval):
        p, w_rambo = evaluator.get_momenta(process) 
        helEvals = evaluator.evaluate_matrix_element(\
                matrix_element, p = p, output = 'helEvals')['helEvals']
        if cumulative_helEvals==[]:
            cumulative_helEvals=copy.copy(helEvals)
        else:
            cumulative_helEvals = [[h[0],h[1]+helEvals[i][1]] for i, h in \
                                                 enumerate(cumulative_helEvals)]
            
    # Now normalize with the total number of evaluations
    cumulative_helEvals = [[h[0],h[1]/N_eval] for h in cumulative_helEvals]
    
    # As we are not in the context of a check command, so we clean the added
    # globals right away
    clean_added_globals(ADDED_GLOBAL)
    
    return cumulative_helEvals
    
def run_multiprocs_no_crossings(function, multiprocess, stored_quantities,
                                opt=None, options=None):
    """A wrapper function for running an iteration of a function over
    a multiprocess, without having to first create a process list
    (which makes a big difference for very large multiprocesses.
    stored_quantities is a dictionary for any quantities that we want
    to reuse between runs."""
    
    model = multiprocess.get('model')
    isids = [leg.get('ids') for leg in multiprocess.get('legs') \
              if not leg.get('state')]
    fsids = [leg.get('ids') for leg in multiprocess.get('legs') \
             if leg.get('state')]
    # Create dictionary between isids and antiids, to speed up lookup
    id_anti_id_dict = {}
    for id in set(tuple(sum(isids+fsids, []))):
        id_anti_id_dict[id] = model.get_particle(id).get_anti_pdg_code()
        id_anti_id_dict[model.get_particle(id).get_anti_pdg_code()] = id        
    sorted_ids = []
    results = []
    for is_prod in apply(itertools.product, isids):
        for fs_prod in apply(itertools.product, fsids):

            # Check if we have already checked the process
            if check_already_checked(is_prod, fs_prod, sorted_ids,
                                     multiprocess, model, id_anti_id_dict):
                continue
            # Generate process based on the selected ids
            process = multiprocess.get_process_with_legs(base_objects.LegList(\
                            [base_objects.Leg({'id': id, 'state':False}) for \
                             id in is_prod] + \
                            [base_objects.Leg({'id': id, 'state':True}) for \
                             id in fs_prod]))

            if opt is not None:
                if isinstance(opt, dict):
                    try:
                        value = opt[process.base_string()]
                    except Exception:
                        continue
                    result = function(process, stored_quantities, value, options=options)
                else:
                    result = function(process, stored_quantities, opt, options=options)
            else:
                result = function(process, stored_quantities, options=options)
                        
            if result:
                results.append(result)
            
    return results

#===============================================================================
# Helper function check_already_checked
#===============================================================================

def check_already_checked(is_ids, fs_ids, sorted_ids, process, model,
                          id_anti_id_dict = {}):
    """Check if process already checked, if so return True, otherwise add
    process and antiprocess to sorted_ids."""

    # Check if process is already checked
    if id_anti_id_dict:
        is_ids = [id_anti_id_dict[id] for id in \
                  is_ids]
    else:
        is_ids = [model.get_particle(id).get_anti_pdg_code() for id in \
                  is_ids]        

    ids = array.array('i', sorted(is_ids + list(fs_ids)) + \
                      [process.get('id')])

    if ids in sorted_ids:
        # We have already checked (a crossing of) this process
        return True

    # Add this process to tested_processes
    sorted_ids.append(ids)

    # Skip adding antiprocess below, since might be relevant too
    return False

#===============================================================================
# Generate a loop matrix element
#===============================================================================
def generate_loop_matrix_element(process_definition, reuse, output_path=None,
                        cmd = FakeInterface(), proc_name=None, loop_filter=None):
    """ Generate a loop matrix element from the process definition, and returns
    it along with the timing information dictionary.
    If reuse is True, it reuses the already output directory if found.
    There is the possibility of specifying the proc_name."""

    assert isinstance(process_definition,
                          (base_objects.ProcessDefinition,base_objects.Process))
    assert process_definition.get('perturbation_couplings')!=[]

    if isinstance(process_definition,base_objects.ProcessDefinition):
        if any(len(l.get('ids'))>1 for l in process_definition.get('legs')):
            raise InvalidCmd("This check can only be performed on single "+
                             " processes. (i.e. without multiparticle labels).")
    
        isids = [leg.get('ids')[0] for leg in process_definition.get('legs') \
                  if not leg.get('state')]
        fsids = [leg.get('ids')[0] for leg in process_definition.get('legs') \
                 if leg.get('state')]
    
        # Now generate a process based on the ProcessDefinition given in argument.
        process = process_definition.get_process(isids,fsids)
    else:
        process = process_definition
    
    if not output_path is None:
        root_path = output_path
    else:
        root_path = cmd._mgme_dir
    # By default, set all entries to None
    timing = {'Diagrams_generation': None,
              'n_loops': None,
              'HelasDiagrams_generation': None,
              'n_loop_groups': None,
              'n_loop_wfs': None,
              'loop_wfs_ranks': None}

    if proc_name:
        proc_dir = pjoin(root_path,proc_name)
    else:
        proc_dir = pjoin(root_path,"SAVED"+temp_dir_prefix+"_%s"%(
                               '_'.join(process.shell_string().split('_')[1:])))
    if reuse and os.path.isdir(proc_dir):
        logger.info("Reusing directory %s"%str(proc_dir))
        # If reusing, return process instead of matrix element
        return timing, process
    
    logger.info("Generating p%s"%process_definition.nice_string()[1:])

    start=time.time()
    try:
        amplitude = loop_diagram_generation.LoopAmplitude(process,
                                                        loop_filter=loop_filter)
    except InvalidCmd:
        # An error about the sanity of the process can be thrown, in which case
        # we return nothing
        return time.time()-start, None        
    if not amplitude.get('diagrams'):
        # Not matrix eleemnt for this process
        return time.time()-start, None

    # Make sure to disable loop_optimized_output when considering loop induced 
    # processes
    loop_optimized_output = cmd.options['loop_optimized_output']
    timing['Diagrams_generation']=time.time()-start
    timing['n_loops']=len(amplitude.get('loop_diagrams'))
    start=time.time()
    
    matrix_element = loop_helas_objects.LoopHelasMatrixElement(amplitude,
                        optimized_output = loop_optimized_output,gen_color=True)
    # Here, the alohaModel used for analytica computations and for the aloha
    # subroutine output will be different, so that some optimization is lost.
    # But that is ok for the check functionality.
    matrix_element.compute_all_analytic_information()
    timing['HelasDiagrams_generation']=time.time()-start
    
    if loop_optimized_output:
        timing['n_loop_groups']=len(matrix_element.get('loop_groups'))
        lwfs=[l for ldiag in matrix_element.get_loop_diagrams() for l in \
                                                ldiag.get('loop_wavefunctions')]
        timing['n_loop_wfs']=len(lwfs)
        timing['loop_wfs_ranks']=[]
        for rank in range(0,max([l.get_analytic_info('wavefunction_rank') \
                                                             for l in lwfs])+1):
            timing['loop_wfs_ranks'].append(\
                len([1 for l in lwfs if \
                               l.get_analytic_info('wavefunction_rank')==rank]))

    return timing, matrix_element

#===============================================================================
# check profile for loop process (timings + stability in one go)
#===============================================================================
def check_profile(process_definition, param_card = None,cuttools="",tir={},
             options = {}, cmd = FakeInterface(),output_path=None,MLOptions={}):
    """For a single loop process, check both its timings and then its stability
    in one go without regenerating it."""

    if 'reuse' not in options:
        keep_folder=False
    else:
        keep_folder = options['reuse']

    model=process_definition.get('model')

    timing1, matrix_element = generate_loop_matrix_element(process_definition,
                                    keep_folder,output_path=output_path,cmd=cmd)
    reusing = isinstance(matrix_element, base_objects.Process)
    options['reuse'] = reusing
    myProfiler = LoopMatrixElementTimer(cuttools_dir=cuttools,tir_dir=tir,
                                  model=model, output_path=output_path, cmd=cmd)

    if not myProfiler.loop_optimized_output:
        MLoptions={}
    else:
        MLoptions=MLOptions

    timing2 = myProfiler.time_matrix_element(matrix_element, reusing, 
                            param_card, keep_folder=keep_folder,options=options,
                            MLOptions = MLoptions) 
    
    timing2['reduction_tool'] = MLoptions['MLReductionLib'][0]

    if timing2 == None:
        return None, None

    # The timing info is made of the merged two dictionaries
    timing = dict(timing1.items()+timing2.items())
    stability = myProfiler.check_matrix_element_stability(matrix_element,                                            
                            options=options, infos_IN=timing,param_card=param_card,
                                                      keep_folder = keep_folder,
                                                      MLOptions = MLoptions)
    if stability == None:
        return None, None
    else:
        timing['loop_optimized_output']=myProfiler.loop_optimized_output
        stability['loop_optimized_output']=myProfiler.loop_optimized_output
        return timing, stability

#===============================================================================
# check_timing for loop processes
#===============================================================================
def check_stability(process_definition, param_card = None,cuttools="",tir={}, 
                               options=None,nPoints=100, output_path=None,
                               cmd = FakeInterface(), MLOptions = {}):
    """For a single loop process, give a detailed summary of the generation and
    execution timing."""

    if "reuse" in options:
        reuse=options['reuse']
    else:
        reuse=False

    reuse=options['reuse']
    keep_folder = reuse
    model=process_definition.get('model')

    timing, matrix_element = generate_loop_matrix_element(process_definition,
                                        reuse, output_path=output_path, cmd=cmd)
    reusing = isinstance(matrix_element, base_objects.Process)
    options['reuse'] = reusing
    myStabilityChecker = LoopMatrixElementTimer(cuttools_dir=cuttools,tir_dir=tir,
                                    output_path=output_path,model=model,cmd=cmd)

    if not myStabilityChecker.loop_optimized_output:
        MLoptions = {}
    else:
        MLoptions = MLOptions
        # Make sure that the poles computation is disabled for COLLIER
        if 'COLLIERComputeUVpoles' not in MLoptions:
            MLoptions['COLLIERComputeUVpoles']=False
        if 'COLLIERComputeIRpoles' not in MLoptions:
            MLoptions['COLLIERComputeIRpoles']=False
        # Use high required accuracy in COLLIER's requirement if not specified
        if 'COLLIERRequiredAccuracy' not in MLoptions:
            MLoptions['COLLIERRequiredAccuracy']=1e-13
        # Use loop-direction switching as stability test if not specifed (more reliable)
        if 'COLLIERUseInternalStabilityTest' not in MLoptions:
            MLoptions['COLLIERUseInternalStabilityTest']=False
        # Finally we *must* forbid the use of COLLIER global cache here, because it
        # does not work with the way we call independently CTMODERun 1 and 2
        # with the StabilityChecker.
        MLoptions['COLLIERGlobalCache'] = 0

        if "MLReductionLib" not in MLOptions:
            MLoptions["MLReductionLib"] = []
            if cuttools:
                MLoptions["MLReductionLib"].extend([1])
            if "iregi_dir" in tir:
                MLoptions["MLReductionLib"].extend([3])
            if "pjfry_dir" in tir:
                MLoptions["MLReductionLib"].extend([2])
            if "golem_dir" in tir:
                MLoptions["MLReductionLib"].extend([4])
            if "samurai_dir" in tir:
                MLoptions["MLReductionLib"].extend([5])
            if "ninja_dir" in tir:
                MLoptions["MLReductionLib"].extend([6])
            if "collier_dir" in tir:
                MLoptions["MLReductionLib"].extend([7])

    stability = myStabilityChecker.check_matrix_element_stability(matrix_element, 
                        options=options,param_card=param_card, 
                                                        keep_folder=keep_folder,
                                                        MLOptions=MLoptions)
    
    if stability == None:
        return None
    else:
        stability['loop_optimized_output']=myStabilityChecker.loop_optimized_output
        return stability

#===============================================================================
# check_timing for loop processes
#===============================================================================
def check_timing(process_definition, param_card= None, cuttools="",tir={},
                           output_path=None, options={}, cmd = FakeInterface(),
                                                                MLOptions = {}):                 
    """For a single loop process, give a detailed summary of the generation and
    execution timing."""

    if 'reuse' not in options:
        keep_folder = False
    else:
        keep_folder = options['reuse']
    model=process_definition.get('model')
    timing1, matrix_element = generate_loop_matrix_element(process_definition,
                                  keep_folder, output_path=output_path, cmd=cmd)
    reusing = isinstance(matrix_element, base_objects.Process)
    options['reuse'] = reusing
    myTimer = LoopMatrixElementTimer(cuttools_dir=cuttools,model=model,tir_dir=tir,
                                               output_path=output_path, cmd=cmd)

    if not myTimer.loop_optimized_output:
        MLoptions = {}
    else:
        MLoptions = MLOptions
        # Make sure that the poles computation is disabled for COLLIER
        if 'COLLIERComputeUVpoles' not in MLoptions:
            MLoptions['COLLIERComputeUVpoles']=False
        if 'COLLIERComputeIRpoles' not in MLoptions:
            MLoptions['COLLIERComputeIRpoles']=False
        # And the COLLIER global cache is active, if not specified
        if 'COLLIERGlobalCache' not in MLoptions:
            MLoptions['COLLIERGlobalCache']=-1
        # And time NINJA by default if not specified:
        if 'MLReductionLib' not in MLoptions or \
                                            len(MLoptions['MLReductionLib'])==0:
            MLoptions['MLReductionLib'] = [6]
            
    timing2 = myTimer.time_matrix_element(matrix_element, reusing, param_card,
                                     keep_folder = keep_folder, options=options,
                                     MLOptions = MLoptions)
    
    if timing2 == None:
        return None
    else:    
        # Return the merged two dictionaries
        res = dict(timing1.items()+timing2.items())
        res['loop_optimized_output']=myTimer.loop_optimized_output
        res['reduction_tool'] = MLoptions['MLReductionLib'][0]
        return res

#===============================================================================
# check_processes
#===============================================================================
def check_processes(processes, param_card = None, quick = [],cuttools="",tir={},
          options=None, reuse = False, output_path=None, cmd = FakeInterface()):
    """Check processes by generating them with all possible orderings
    of particles (which means different diagram building and Helas
    calls), and comparing the resulting matrix element values."""

    cmass_scheme = cmd.options['complex_mass_scheme']
    if isinstance(processes, base_objects.ProcessDefinition):
        # Generate a list of unique processes
        # Extract IS and FS ids
        multiprocess = processes
        model = multiprocess.get('model')

        # Initialize matrix element evaluation
        if multiprocess.get('perturbation_couplings')==[]:
            evaluator = MatrixElementEvaluator(model,
               auth_skipping = True, reuse = False, cmd = cmd)
        else:
            evaluator = LoopMatrixElementEvaluator(cuttools_dir=cuttools,tir_dir=tir, 
                            model=model, auth_skipping = True,
                            reuse = False, output_path=output_path, cmd = cmd)
       
        results = run_multiprocs_no_crossings(check_process,
                                              multiprocess,
                                              evaluator,
                                              quick,
                                              options)

        if "used_lorentz" not in evaluator.stored_quantities:
            evaluator.stored_quantities["used_lorentz"] = []
            
        if multiprocess.get('perturbation_couplings')!=[] and not reuse:
            # Clean temporary folders created for the running of the loop processes
            clean_up(output_path)
            
        return results, evaluator.stored_quantities["used_lorentz"]

    elif isinstance(processes, base_objects.Process):
        processes = base_objects.ProcessList([processes])
    elif isinstance(processes, base_objects.ProcessList):
        pass
    else:
        raise InvalidCmd("processes is of non-supported format")

    if not processes:
        raise InvalidCmd("No processes given")

    model = processes[0].get('model')

    # Initialize matrix element evaluation
    if processes[0].get('perturbation_couplings')==[]:
        evaluator = MatrixElementEvaluator(model, param_card,
               auth_skipping = True, reuse = False, cmd = cmd)
    else:
        evaluator = LoopMatrixElementEvaluator(cuttools_dir=cuttools, tir_dir=tir,
                                               model=model,param_card=param_card,
                                           auth_skipping = True, reuse = False,
                                           output_path=output_path, cmd = cmd)

    # Keep track of tested processes, matrix elements, color and already
    # initiated Lorentz routines, to reuse as much as possible
    sorted_ids = []
    comparison_results = []

    # Check process by process
    for process in processes:
        
        # Check if we already checked process        
        if check_already_checked([l.get('id') for l in process.get('legs') if \
                                  not l.get('state')],
                                 [l.get('id') for l in process.get('legs') if \
                                  l.get('state')],
                                 sorted_ids, process, model):
            continue
        # Get process result
        res = check_process(process, evaluator, quick, options)
        if res:
            comparison_results.append(res)

    if "used_lorentz" not in evaluator.stored_quantities:
        evaluator.stored_quantities["used_lorentz"] = []
    
    if processes[0].get('perturbation_couplings')!=[] and not reuse:
        # Clean temporary folders created for the running of the loop processes
        clean_up(output_path)    
    
    return comparison_results, evaluator.stored_quantities["used_lorentz"]

def check_process(process, evaluator, quick, options):
    """Check the helas calls for a process by generating the process
    using all different permutations of the process legs (or, if
    quick, use a subset of permutations), and check that the matrix
    element is invariant under this."""

    model = process.get('model')

    # Ensure that leg numbers are set
    for i, leg in enumerate(process.get('legs')):
        leg.set('number', i+1)

    logger.info("Checking crossings of %s" % \
                process.nice_string().replace('Process:', 'process'))

    process_matrix_elements = []

    # For quick checks, only test twp permutations with leg "1" in
    # each position
    if quick:
        leg_positions = [[] for leg in process.get('legs')]
        quick = range(1,len(process.get('legs')) + 1)

    values = []

    # Now, generate all possible permutations of the legs
    number_checked=0
    for legs in itertools.permutations(process.get('legs')):
        
        order = [l.get('number') for l in legs]
        if quick:
            found_leg = True
            for num in quick:
                # Only test one permutation for each position of the
                # specified legs
                leg_position = legs.index([l for l in legs if \
                                           l.get('number') == num][0])

                if not leg_position in leg_positions[num-1]:
                    found_leg = False
                    leg_positions[num-1].append(leg_position)

            if found_leg:
                continue
        
        # Further limit the total number of permutations checked to 3 for
        # loop processes.
        if quick and process.get('perturbation_couplings') and number_checked >3:
            continue

        legs = base_objects.LegList(legs)

        if order != range(1,len(legs) + 1):
            logger.info("Testing permutation: %s" % \
                        order)
        
        newproc = copy.copy(process)
        newproc.set('legs',legs)

        # Generate the amplitude for this process
        try:
            if newproc.get('perturbation_couplings')==[]:
                amplitude = diagram_generation.Amplitude(newproc)
            else:
                # Change the cutting method every two times.
                loop_base_objects.cutting_method = 'optimal' if \
                                            number_checked%2 == 0 else 'default'
                amplitude = loop_diagram_generation.LoopAmplitude(newproc)
        except InvalidCmd:
            result=False
        else:
            result = amplitude.get('diagrams')
        # Make sure to re-initialize the cutting method to the original one.
        loop_base_objects.cutting_method = 'optimal'
        
        if not result:
            # This process has no diagrams; go to next process
            logging.info("No diagrams for %s" % \
                         process.nice_string().replace('Process', 'process'))
            break

        if order == range(1,len(legs) + 1):
            # Generate phase space point to use
            p, w_rambo = evaluator.get_momenta(process, options)

        # Generate the HelasMatrixElement for the process
        if not isinstance(amplitude,loop_diagram_generation.LoopAmplitude):
            matrix_element = helas_objects.HelasMatrixElement(amplitude,
                                                          gen_color=False)
        else:
            matrix_element = loop_helas_objects.LoopHelasMatrixElement(amplitude,
                               optimized_output=evaluator.loop_optimized_output)

        # The loop diagrams are always the same in the basis, so that the
        # LoopHelasMatrixElement always look alike. One needs to consider
        # the crossing no matter what then.
        if amplitude.get('process').get('has_born'):
            # But the born diagrams will change depending on the order of the
            # particles in the process definition
            if matrix_element in process_matrix_elements:
                # Exactly the same matrix element has been tested
                # for other permutation of same process
                continue

        process_matrix_elements.append(matrix_element)

        res = evaluator.evaluate_matrix_element(matrix_element, p = p, 
                                                                options=options)
        if res == None:
            break

        values.append(res[0])
        number_checked += 1

        # Check if we failed badly (1% is already bad) - in that
        # case done for this process
        if abs(max(values)) + abs(min(values)) > 0 and \
               2 * abs(max(values) - min(values)) / \
               (abs(max(values)) + abs(min(values))) > 0.01:
            break
    
    # Check if process was interrupted
    if not values:
        return None

    # Done with this process. Collect values, and store
    # process and momenta
    diff = 0
    if abs(max(values)) + abs(min(values)) > 0:
        diff = 2* abs(max(values) - min(values)) / \
               (abs(max(values)) + abs(min(values)))

    # be more tolerant with loop processes
    if process.get('perturbation_couplings'):
        passed = diff < 1.e-5
    else:
        passed = diff < 1.e-8        

    return {"process": process,
            "momenta": p,
            "values": values,
            "difference": diff,
            "passed": passed}

def clean_up(mg_root):
    """Clean-up the possible left-over outputs from 'evaluate_matrix element' of
    the LoopMatrixEvaluator (when its argument proliferate is set to true). """
    
    if mg_root is None:
        pass
    
    directories = misc.glob('%s*' % temp_dir_prefix, mg_root)
    if directories != []:
        logger.debug("Cleaning temporary %s* check runs."%temp_dir_prefix)
    for dir in directories:
        # For safety make sure that the directory contains a folder SubProcesses
        if os.path.isdir(pjoin(dir,'SubProcesses')):
            shutil.rmtree(dir)

def format_output(output,format):
    """ Return a string for 'output' with the specified format. If output is 
    None, it returns 'NA'."""
    
    if output!=None:
        return format%output
    else:
        return 'NA'

def output_profile(myprocdef, stability, timing, output_path, reusing=False):
    """Present the results from a timing and stability consecutive check"""

    opt = timing['loop_optimized_output']

    text = 'Timing result for the '+('optimized' if opt else 'default')+\
                                                                    ' output:\n'
    text += output_timings(myprocdef,timing)

    text += '\nStability result for the '+('optimized' if opt else 'default')+\
                                                                    ' output:\n'
    text += output_stability(stability,output_path, reusing=reusing)

    mode = 'optimized' if opt else 'default'
    logFilePath =  pjoin(output_path, 'profile_%s_%s.log'\
                                    %(mode,stability['Process'].shell_string()))        
    logFile = open(logFilePath, 'w')
    logFile.write(text)
    logFile.close()
    logger.info('Log of this profile check was output to file %s'\
                                                              %str(logFilePath))
    return text

def output_stability(stability, output_path, reusing=False):
    """Present the result of a stability check in a nice format.
    The full info is printed out in 'Stability_result_<proc_shell_string>.dat'
    under the MadGraph5_aMC@NLO root folder (output_path)"""
    
    def accuracy(eval_list):
        """ Compute the accuracy from different evaluations."""
        return (2.0*(max(eval_list)-min(eval_list))/
                                             abs(max(eval_list)+min(eval_list)))
    
    def best_estimate(eval_list):
        """ Returns the best estimate from different evaluations."""
        return (max(eval_list)+min(eval_list))/2.0
    
    def loop_direction_test_power(eval_list):
        """ Computes the loop direction test power P is computed as follow:
          P = accuracy(loop_dir_test) / accuracy(all_test)
        So that P is large if the loop direction test is effective.
        The tuple returned is (log(median(P)),log(min(P)),frac)
        where frac is the fraction of events with powers smaller than -3
        which means events for which the reading direction test shows an
        accuracy three digits higher than it really is according to the other
        tests."""
        powers=[]
        for eval in eval_list:
            loop_dir_evals = [eval['CTModeA'],eval['CTModeB']]
            # CTModeA is the reference so we keep it in too
            other_evals = [eval[key] for key in eval.keys() if key not in \
                                                         ['CTModeB','Accuracy']]
            if accuracy(other_evals)!=0.0 and accuracy(loop_dir_evals)!=0.0:
                powers.append(accuracy(loop_dir_evals)/accuracy(other_evals))
        
        n_fail=0
        for p in powers:
            if (math.log(p)/math.log(10))<-3:
                n_fail+=1
                
        if len(powers)==0:
            return (None,None,None)

        return (math.log(median(powers))/math.log(10),
                math.log(min(powers))/math.log(10),
                n_fail/len(powers))
        
    def test_consistency(dp_eval_list, qp_eval_list):
        """ Computes the consistency test C from the DP and QP evaluations.
          C = accuracy(all_DP_test) / abs(best_QP_eval-best_DP_eval)
        So a consistent test would have C as close to one as possible.
        The tuple returned is (log(median(C)),log(min(C)),log(max(C)))"""
        consistencies = []
        for dp_eval, qp_eval in zip(dp_eval_list,qp_eval_list):
            dp_evals = [dp_eval[key] for key in dp_eval.keys() \
                                                             if key!='Accuracy']
            qp_evals = [qp_eval[key] for key in qp_eval.keys() \
                                                             if key!='Accuracy']
            if (abs(best_estimate(qp_evals)-best_estimate(dp_evals)))!=0.0 and \
               accuracy(dp_evals)!=0.0:
                consistencies.append(accuracy(dp_evals)/(abs(\
                              best_estimate(qp_evals)-best_estimate(dp_evals))))

        if len(consistencies)==0:
            return (None,None,None)

        return (math.log(median(consistencies))/math.log(10),
                math.log(min(consistencies))/math.log(10),
                math.log(max(consistencies))/math.log(10))
    
    def median(orig_list):
        """ Find the median of a sorted float list. """
        list=copy.copy(orig_list)
        list.sort()
        if len(list)%2==0:
            return (list[int((len(list)/2)-1)]+list[int(len(list)/2)])/2.0
        else:
            return list[int((len(list)-1)/2)]

    # Define shortcut
    f = format_output   
        
    opt = stability['loop_optimized_output']

    mode = 'optimized' if opt else 'default'
    process = stability['Process']
    res_str = "Stability checking for %s (%s mode)\n"\
                                           %(process.nice_string()[9:],mode)

    logFile = open(pjoin(output_path, 'stability_%s_%s.log'\
                                           %(mode,process.shell_string())), 'w')

    logFile.write('Stability check results\n\n')
    logFile.write(res_str)
    data_plot_dict={}
    accuracy_dict={}
    nPSmax=0
    max_acc=0.0
    min_acc=1.0
    if stability['Stability']:
        toolnames= stability['Stability'].keys()
        toolnamestr="     |     ".join(tn+
                                ''.join([' ']*(10-len(tn))) for tn in toolnames)
        DP_stability = [[eval['Accuracy'] for eval in stab['DP_stability']] \
                        for key,stab in stability['Stability'].items()]
        med_dp_stab_str="     |     ".join([f(median(dp_stab),'%.2e  ') for dp_stab in  DP_stability])
        min_dp_stab_str="     |     ".join([f(min(dp_stab),'%.2e  ') for dp_stab in  DP_stability])
        max_dp_stab_str="     |     ".join([f(max(dp_stab),'%.2e  ') for dp_stab in  DP_stability])
        UPS = [stab['Unstable_PS_points'] for key,stab in stability['Stability'].items()]
        res_str_i  = "\n= Tool (DoublePrec for CT).......   %s\n"%toolnamestr
        len_PS=["%i"%len(evals)+\
             ''.join([' ']*(10-len("%i"%len(evals)))) for evals in DP_stability]
        len_PS_str="     |     ".join(len_PS)
        res_str_i += "|= Number of PS points considered   %s\n"%len_PS_str        
        res_str_i += "|= Median accuracy...............   %s\n"%med_dp_stab_str
        res_str_i += "|= Max accuracy..................   %s\n"%min_dp_stab_str
        res_str_i += "|= Min accuracy..................   %s\n"%max_dp_stab_str
        pmedminlist=[]
        pfraclist=[]
        for key,stab in stability['Stability'].items():
            (pmed,pmin,pfrac)=loop_direction_test_power(stab['DP_stability'])
            ldtest_str = "%s,%s"%(f(pmed,'%.1f'),f(pmin,'%.1f'))
            pfrac_str = f(pfrac,'%.2e')
            pmedminlist.append(ldtest_str+''.join([' ']*(10-len(ldtest_str))))
            pfraclist.append(pfrac_str+''.join([' ']*(10-len(pfrac_str))))
        pmedminlist_str="     |     ".join(pmedminlist)
        pfraclist_str="     |     ".join(pfraclist)
        res_str_i += "|= Overall DP loop_dir test power   %s\n"%pmedminlist_str
        res_str_i += "|= Fraction of evts with power<-3   %s\n"%pfraclist_str
        len_UPS=["%i"%len(upup)+\
                        ''.join([' ']*(10-len("%i"%len(upup)))) for upup in UPS]
        len_UPS_str="     |     ".join(len_UPS)
        res_str_i += "|= Number of Unstable PS points     %s\n"%len_UPS_str
        res_str_i += \
            """
= Legend for the statistics of the stability tests. (all log below ar log_10)
The loop direction test power P is computed as follow:
    P = accuracy(loop_dir_test) / accuracy(all_other_test)
    So that log(P) is positive if the loop direction test is effective.
  The tuple printed out is (log(median(P)),log(min(P)))
  The consistency test C is computed when QP evaluations are available:
     C = accuracy(all_DP_test) / abs(best_QP_eval-best_DP_eval)
  So a consistent test would have log(C) as close to zero as possible.
  The tuple printed out is (log(median(C)),log(min(C)),log(max(C)))\n"""
        res_str+=res_str_i
    for key in stability['Stability'].keys():
        toolname=key
        stab=stability['Stability'][key]
        DP_stability = [eval['Accuracy'] for eval in stab['DP_stability']]
        # Remember that an evaluation which did not require QP has an empty dictionary
        QP_stability = [eval['Accuracy'] if eval!={} else -1.0 for eval in \
                                                      stab['QP_stability']]
        nPS = len(DP_stability)
        if nPS>nPSmax:nPSmax=nPS
        UPS = stab['Unstable_PS_points']
        UPS_stability_DP = [DP_stability[U[0]] for U in UPS]
        UPS_stability_QP = [QP_stability[U[0]] for U in UPS]
        EPS = stab['Exceptional_PS_points']
        EPS_stability_DP = [DP_stability[E[0]] for E in EPS]
        EPS_stability_QP = [QP_stability[E[0]] for E in EPS]
        res_str_i = ""
        # Use nicer name for the XML tag in the log file
        xml_toolname = {'GOLEM95':'GOLEM','IREGI':'IREGI',
                        'CUTTOOLS':'CUTTOOLS','PJFRY++':'PJFRY',
                        'NINJA':'NINJA','SAMURAI':'SAMURAI',
                        'COLLIER':'COLLIER'}[toolname.upper()]
        if len(UPS)>0:
            res_str_i = "\nDetails of the %d/%d UPS encountered by %s\n"\
                                                        %(len(UPS),nPS,toolname)
            prefix = 'DP' if toolname=='CutTools' else '' 
            res_str_i += "|= %s Median inaccuracy.......... %s\n"\
                                    %(prefix,f(median(UPS_stability_DP),'%.2e'))
            res_str_i += "|= %s Max accuracy............... %s\n"\
                                       %(prefix,f(min(UPS_stability_DP),'%.2e'))
            res_str_i += "|= %s Min accuracy............... %s\n"\
                                       %(prefix,f(max(UPS_stability_DP),'%.2e'))
            (pmed,pmin,pfrac)=loop_direction_test_power(\
                                 [stab['DP_stability'][U[0]] for U in UPS])
            if toolname=='CutTools':
                res_str_i += "|= UPS DP loop_dir test power.... %s,%s\n"\
                                                %(f(pmed,'%.1f'),f(pmin,'%.1f'))
                res_str_i += "|= UPS DP fraction with power<-3. %s\n"\
                                                                %f(pfrac,'%.2e')
                res_str_i += "|= QP Median accuracy............ %s\n"\
                                             %f(median(UPS_stability_QP),'%.2e')
                res_str_i += "|= QP Max accuracy............... %s\n"\
                                                %f(min(UPS_stability_QP),'%.2e')
                res_str_i += "|= QP Min accuracy............... %s\n"\
                                                %f(max(UPS_stability_QP),'%.2e')
                (pmed,pmin,pfrac)=loop_direction_test_power(\
                                     [stab['QP_stability'][U[0]] for U in UPS])
                res_str_i += "|= UPS QP loop_dir test power.... %s,%s\n"\
                                                %(f(pmed,'%.1f'),f(pmin,'%.1f'))
                res_str_i += "|= UPS QP fraction with power<-3. %s\n"%f(pfrac,'%.2e')
                (pmed,pmin,pmax)=test_consistency(\
                                     [stab['DP_stability'][U[0]] for U in UPS],
                                     [stab['QP_stability'][U[0]] for U in UPS])
                res_str_i += "|= DP vs QP stab test consistency %s,%s,%s\n"\
                                     %(f(pmed,'%.1f'),f(pmin,'%.1f'),f(pmax,'%.1f'))
            if len(EPS)==0:    
                res_str_i += "= Number of Exceptional PS points : 0\n"
        if len(EPS)>0:
            res_str_i = "\nDetails of the %d/%d EPS encountered by %s\n"\
                                                        %(len(EPS),nPS,toolname)
            res_str_i += "|= DP Median accuracy............ %s\n"\
                                             %f(median(EPS_stability_DP),'%.2e')
            res_str_i += "|= DP Max accuracy............... %s\n"\
                                                %f(min(EPS_stability_DP),'%.2e')
            res_str_i += "|= DP Min accuracy............... %s\n"\
                                                %f(max(EPS_stability_DP),'%.2e')
            pmed,pmin,pfrac=loop_direction_test_power(\
                                 [stab['DP_stability'][E[0]] for E in EPS])
            res_str_i += "|= EPS DP loop_dir test power.... %s,%s\n"\
                                                %(f(pmed,'%.1f'),f(pmin,'%.1f'))
            res_str_i += "|= EPS DP fraction with power<-3. %s\n"\
                                                                %f(pfrac,'%.2e')
            res_str_i += "|= QP Median accuracy............ %s\n"\
                                             %f(median(EPS_stability_QP),'%.2e')
            res_str_i += "|= QP Max accuracy............... %s\n"\
                                                %f(min(EPS_stability_QP),'%.2e')
            res_str_i += "|= QP Min accuracy............... %s\n"\
                                                %f(max(EPS_stability_QP),'%.2e')
            pmed,pmin,pfrac=loop_direction_test_power(\
                                 [stab['QP_stability'][E[0]] for E in EPS])
            res_str_i += "|= EPS QP loop_dir test power.... %s,%s\n"\
                                                %(f(pmed,'%.1f'),f(pmin,'%.1f'))
            res_str_i += "|= EPS QP fraction with power<-3. %s\n"%f(pfrac,'%.2e')

        logFile.write(res_str_i)

        if len(EPS)>0:
            logFile.write('\nFull details of the %i EPS encountered by %s.\n'\
                                                           %(len(EPS),toolname))
            logFile.write('<EPS_data reduction=%s>\n'%xml_toolname.upper())
            for i, eps in enumerate(EPS):
                logFile.write('\nEPS #%i\n'%(i+1))
                logFile.write('\n'.join(['  '+' '.join(['%.16E'%pi for pi in p]) \
                                                              for p in eps[1]]))
                logFile.write('\n  DP accuracy :  %.4e\n'%DP_stability[eps[0]])
                logFile.write('  QP accuracy :  %.4e\n'%QP_stability[eps[0]])
            logFile.write('</EPS_data>\n')
        if len(UPS)>0:
            logFile.write('\nFull details of the %i UPS encountered by %s.\n'\
                                                           %(len(UPS),toolname))
            logFile.write('<UPS_data reduction=%s>\n'%xml_toolname.upper())
            for i, ups in enumerate(UPS):
                logFile.write('\nUPS #%i\n'%(i+1))
                logFile.write('\n'.join(['  '+' '.join(['%.16E'%pi for pi in p]) \
                                                              for p in ups[1]]))
                logFile.write('\n  DP accuracy :  %.4e\n'%DP_stability[ups[0]])
                logFile.write('  QP accuracy :  %.4e\n'%QP_stability[ups[0]])
            logFile.write('</UPS_data>\n')

        logFile.write('\nData entries for the stability plot.\n')
        logFile.write('First row is a maximal accuracy delta, second is the '+\
                  'fraction of events with DP accuracy worse than delta.\n')
        logFile.write('<plot_data reduction=%s>\n'%xml_toolname.upper())
    # Set the x-range so that it spans [10**-17,10**(min_digit_accuracy)]
        if max(DP_stability)>0.0:
            min_digit_acc=int(math.log(max(DP_stability))/math.log(10))
            if min_digit_acc>=0:
                min_digit_acc = min_digit_acc+1
            accuracies=[10**(-17+(i/5.0)) for i in range(5*(17+min_digit_acc)+1)]
        else:
            logFile.writelines('%.4e  %.4e\n'%(accuracies[i], 0.0) for i in \
                                                         range(len(accuracies)))      
            logFile.write('</plot_data>\n')
            res_str_i += '\nPerfect accuracy over all the trial PS points. No plot'+\
                                                              ' is output then.'
            logFile.write('Perfect accuracy over all the trial PS points.')
            res_str +=res_str_i
            continue

        accuracy_dict[toolname]=accuracies
        if max(accuracies) > max_acc: max_acc=max(accuracies)
        if min(accuracies) < min_acc: min_acc=min(accuracies)
        data_plot=[]
        for acc in accuracies:
            data_plot.append(float(len([d for d in DP_stability if d>acc]))\
                                                      /float(len(DP_stability)))
        data_plot_dict[toolname]=data_plot
        
        logFile.writelines('%.4e  %.4e\n'%(accuracies[i], data_plot[i]) for i in \
                                                         range(len(accuracies)))
        logFile.write('</plot_data>\n')
        logFile.write('\nList of accuracies recorded for the %i evaluations with %s\n'\
                                                                %(nPS,toolname))
        logFile.write('First row is DP, second is QP (if available).\n\n')
        logFile.write('<accuracies reduction=%s>\n'%xml_toolname.upper())
        logFile.writelines('%.4e  '%DP_stability[i]+('NA\n' if QP_stability[i]==-1.0 \
                             else '%.4e\n'%QP_stability[i]) for i in range(nPS))
        logFile.write('</accuracies>\n')
        res_str+=res_str_i
    logFile.close()
    res_str += "\n= Stability details of the run are output to the file"+\
                          " stability_%s_%s.log\n"%(mode,process.shell_string())
                          
    # Bypass the plotting if the madgraph logger has a FileHandler (like it is
    # done in the check command acceptance test) because in this case it makes
    # no sense to plot anything.
    if any(isinstance(handler,logging.FileHandler) for handler in \
                                        logging.getLogger('madgraph').handlers):
        return res_str

    try:
        import matplotlib.pyplot as plt
        colorlist=['b','r','g','y','m','c','k']
        for i,key in enumerate(data_plot_dict.keys()):
            color=colorlist[i]
            data_plot=data_plot_dict[key]
            accuracies=accuracy_dict[key]
            plt.plot(accuracies, data_plot, color=color, marker='', linestyle='-',\
                     label=key)
        plt.axis([min_acc,max_acc,\
                               10**(-int(math.log(nPSmax-0.5)/math.log(10))-1), 1])
        plt.yscale('log')
        plt.xscale('log')
        plt.title('Stability plot for %s (%s mode, %d points)'%\
                                           (process.nice_string()[9:],mode,nPSmax))
        plt.ylabel('Fraction of events')
        plt.xlabel('Maximal precision')
        plt.legend()
        if not reusing:
            logger.info('Some stability statistics will be displayed once you '+\
                                                        'close the plot window')
            plt.show()
        else:
            fig_output_file = str(pjoin(output_path, 
                     'stability_plot_%s_%s.png'%(mode,process.shell_string())))
            logger.info('Stability plot output to file %s. '%fig_output_file)
            plt.savefig(fig_output_file)
        return res_str
    except Exception as e:
        if isinstance(e, ImportError):
            res_str += "\n= Install matplotlib to get a "+\
                               "graphical display of the results of this check."
        else:
            res_str += "\n= Could not produce the stability plot because of "+\
                                                "the following error: %s"%str(e)
        return res_str
  
def output_timings(process, timings):
    """Present the result of a timings check in a nice format """
    
    # Define shortcut
    f = format_output
    loop_optimized_output = timings['loop_optimized_output']
    reduction_tool        = bannermod.MadLoopParam._ID_reduction_tool_map[
                                                      timings['reduction_tool']]
    
    res_str = "%s \n"%process.nice_string()
    try:
        gen_total = timings['HELAS_MODEL_compilation']+\
                    timings['HelasDiagrams_generation']+\
                    timings['Process_output']+\
                    timings['Diagrams_generation']+\
                    timings['Process_compilation']+\
                    timings['Initialization']
    except TypeError:
        gen_total = None
    res_str += "\n= Generation time total...... ========== %s\n"%f(gen_total,'%.3gs')
    res_str += "|= Diagrams generation....... %s\n"\
                                       %f(timings['Diagrams_generation'],'%.3gs')
    res_str += "|= Helas Diagrams generation. %s\n"\
                                  %f(timings['HelasDiagrams_generation'],'%.3gs')
    res_str += "|= Process output............ %s\n"\
                                            %f(timings['Process_output'],'%.3gs')
    res_str += "|= HELAS+model compilation... %s\n"\
                                   %f(timings['HELAS_MODEL_compilation'],'%.3gs')
    res_str += "|= Process compilation....... %s\n"\
                                       %f(timings['Process_compilation'],'%.3gs')
    res_str += "|= Initialization............ %s\n"\
                                            %f(timings['Initialization'],'%.3gs')

    res_str += "\n= Reduction tool tested...... %s\n"%reduction_tool
    res_str += "\n= Helicity sum time / PSpoint ========== %.3gms\n"\
                                    %(timings['run_unpolarized_total']*1000.0)
    if loop_optimized_output:
        coef_time=timings['run_unpolarized_coefs']*1000.0
        loop_time=(timings['run_unpolarized_total']-\
                                        timings['run_unpolarized_coefs'])*1000.0
        total=coef_time+loop_time
        res_str += "|= Coefs. computation time... %.3gms (%d%%)\n"\
                                  %(coef_time,int(round(100.0*coef_time/total)))
        res_str += "|= Loop evaluation time...... %.3gms (%d%%)\n"\
                                  %(loop_time,int(round(100.0*loop_time/total)))
    res_str += "\n= One helicity time / PSpoint ========== %.3gms\n"\
                                    %(timings['run_polarized_total']*1000.0)
    if loop_optimized_output:
        coef_time=timings['run_polarized_coefs']*1000.0
        loop_time=(timings['run_polarized_total']-\
                                        timings['run_polarized_coefs'])*1000.0
        total=coef_time+loop_time        
        res_str += "|= Coefs. computation time... %.3gms (%d%%)\n"\
                                  %(coef_time,int(round(100.0*coef_time/total)))
        res_str += "|= Loop evaluation time...... %.3gms (%d%%)\n"\
                                  %(loop_time,int(round(100.0*loop_time/total)))
    res_str += "\n= Miscellaneous ========================\n"
    res_str += "|= Number of hel. computed... %s/%s\n"\
                %(f(timings['n_contrib_hel'],'%d'),f(timings['n_tot_hel'],'%d'))
    res_str += "|= Number of loop diagrams... %s\n"%f(timings['n_loops'],'%d')
    if loop_optimized_output:
        res_str += "|= Number of loop groups..... %s\n"\
                                               %f(timings['n_loop_groups'],'%d')
        res_str += "|= Number of loop wfs........ %s\n"\
                                                  %f(timings['n_loop_wfs'],'%d')
        if timings['loop_wfs_ranks']!=None:
            for i, r in enumerate(timings['loop_wfs_ranks']):
                res_str += "||= # of loop wfs of rank %d.. %d\n"%(i,r)
    res_str += "|= Loading time (Color data). ~%.3gms\n"\
                                               %(timings['Booting_time']*1000.0)
    res_str += "|= Maximum RAM usage (rss)... %s\n"\
                                  %f(float(timings['ram_usage']/1000.0),'%.3gMb')                                            
    res_str += "\n= Output disk size =====================\n"
    res_str += "|= Source directory sources.. %s\n"%f(timings['du_source'],'%sb')
    res_str += "|= Process sources........... %s\n"%f(timings['du_process'],'%sb')    
    res_str += "|= Color and helicity data... %s\n"%f(timings['du_color'],'%sb')
    res_str += "|= Executable size........... %s\n"%f(timings['du_exe'],'%sb')
    
    return res_str

def output_comparisons(comparison_results):
    """Present the results of a comparison in a nice list format
       mode short: return the number of fail process
    """    
    proc_col_size = 17
    pert_coupl = comparison_results[0]['process']['perturbation_couplings']
    if pert_coupl:
        process_header = "Process [virt="+" ".join(pert_coupl)+"]"
    else:
        process_header = "Process"

    if len(process_header) + 1 > proc_col_size:
        proc_col_size = len(process_header) + 1

    for proc in comparison_results:
        if len(proc['process'].base_string()) + 1 > proc_col_size:
            proc_col_size = len(proc['process'].base_string()) + 1

    col_size = 18

    pass_proc = 0
    fail_proc = 0
    no_check_proc = 0

    failed_proc_list = []
    no_check_proc_list = []

    res_str = fixed_string_length(process_header, proc_col_size) + \
              fixed_string_length("Min element", col_size) + \
              fixed_string_length("Max element", col_size) + \
              fixed_string_length("Relative diff.", col_size) + \
              "Result"

    for result in comparison_results:
        proc = result['process'].base_string()
        values = result['values']
        
        if len(values) <= 1:
            res_str += '\n' + fixed_string_length(proc, proc_col_size) + \
                   "    * No permutations, process not checked *" 
            no_check_proc += 1
            no_check_proc_list.append(result['process'].nice_string())
            continue

        passed = result['passed']

        res_str += '\n' + fixed_string_length(proc, proc_col_size) + \
                   fixed_string_length("%1.10e" % min(values), col_size) + \
                   fixed_string_length("%1.10e" % max(values), col_size) + \
                   fixed_string_length("%1.10e" % result['difference'],
                                       col_size)
        if passed:
            pass_proc += 1
            res_str += "Passed"
        else:
            fail_proc += 1
            failed_proc_list.append(result['process'].nice_string())
            res_str += "Failed"

    res_str += "\nSummary: %i/%i passed, %i/%i failed" % \
                (pass_proc, pass_proc + fail_proc,
                 fail_proc, pass_proc + fail_proc)

    if fail_proc != 0:
        res_str += "\nFailed processes: %s" % ', '.join(failed_proc_list)
    if no_check_proc != 0:
        res_str += "\nNot checked processes: %s" % ', '.join(no_check_proc_list)

    return res_str

def fixed_string_length(mystr, length):
    """Helper function to fix the length of a string by cutting it 
    or adding extra space."""
    
    if len(mystr) > length:
        return mystr[0:length]
    else:
        return mystr + " " * (length - len(mystr))
    

#===============================================================================
# check_gauge
#===============================================================================
def check_gauge(processes, param_card = None,cuttools="", tir={}, reuse = False, 
                         options=None, output_path=None, cmd = FakeInterface()):
    """Check gauge invariance of the processes by using the BRS check.
    For one of the massless external bosons (e.g. gluon or photon), 
    replace the polarization vector (epsilon_mu) with its momentum (p_mu)
    """
    cmass_scheme = cmd.options['complex_mass_scheme']
    if isinstance(processes, base_objects.ProcessDefinition):
        # Generate a list of unique processes
        # Extract IS and FS ids
        multiprocess = processes

        model = multiprocess.get('model')        
        # Initialize matrix element evaluation
        if multiprocess.get('perturbation_couplings')==[]:
            evaluator = MatrixElementEvaluator(model, param_card,cmd= cmd,
                                           auth_skipping = True, reuse = False)
        else:
            evaluator = LoopMatrixElementEvaluator(cuttools_dir=cuttools,tir_dir=tir,
                                           cmd=cmd,model=model, param_card=param_card,
                                           auth_skipping = False, reuse = False,
                                           output_path=output_path)

        if not cmass_scheme and multiprocess.get('perturbation_couplings')==[]:
            # Set all widths to zero for gauge check
            logger.info('Set All width to zero for non complex mass scheme checks')
            for particle in evaluator.full_model.get('particles'):
                if particle.get('width') != 'ZERO':
                    evaluator.full_model.get('parameter_dict')[particle.get('width')] = 0.
        results = run_multiprocs_no_crossings(check_gauge_process,
                                           multiprocess,
                                           evaluator,
                                           options=options
                                           )
        
        if multiprocess.get('perturbation_couplings')!=[] and not reuse:
            # Clean temporary folders created for the running of the loop processes
            clean_up(output_path)
        
        return results

    elif isinstance(processes, base_objects.Process):
        processes = base_objects.ProcessList([processes])
    elif isinstance(processes, base_objects.ProcessList):
        pass
    else:
        raise InvalidCmd("processes is of non-supported format")

    assert processes, "No processes given"

    model = processes[0].get('model')

    # Initialize matrix element evaluation
    if processes[0].get('perturbation_couplings')==[]:
        evaluator = MatrixElementEvaluator(model, param_card,
                                       auth_skipping = True, reuse = False, 
                                       cmd = cmd)
    else:
        evaluator = LoopMatrixElementEvaluator(cuttools_dir=cuttools,tir_dir=tir,
                                           model=model, param_card=param_card,
                                           auth_skipping = False, reuse = False,
                                           output_path=output_path, cmd = cmd)
    comparison_results = []
    comparison_explicit_flip = []

    # For each process, make sure we have set up leg numbers:
    for process in processes:
        # Check if we already checked process
        #if check_already_checked([l.get('id') for l in process.get('legs') if \
        #                          not l.get('state')],
        ##                         [l.get('id') for l in process.get('legs') if \
        #                          l.get('state')],
        #                         sorted_ids, process, model):
        #    continue
        
        # Get process result
        result = check_gauge_process(process, evaluator,options=options)
        if result:
            comparison_results.append(result)

    if processes[0].get('perturbation_couplings')!=[] and not reuse:
        # Clean temporary folders created for the running of the loop processes
        clean_up(output_path)
            
    return comparison_results


def check_gauge_process(process, evaluator, options=None):
    """Check gauge invariance for the process, unless it is already done."""

    model = process.get('model')

    # Check that there are massless vector bosons in the process
    found_gauge = False
    for i, leg in enumerate(process.get('legs')):
        part = model.get_particle(leg.get('id'))
        if part.get('spin') == 3 and part.get('mass').lower() == 'zero':
            found_gauge = True
            break
    if not found_gauge:
        logger.info("No ward identity for %s" % \
                process.nice_string().replace('Process', 'process'))
        # This process can't be checked
        return None

    for i, leg in enumerate(process.get('legs')):
        leg.set('number', i+1)

    logger.info("Checking ward identities for %s" % \
                process.nice_string().replace('Process', 'process'))

    legs = process.get('legs')
    # Generate a process with these legs
    # Generate the amplitude for this process
    try:
        if process.get('perturbation_couplings')==[]:
            amplitude = diagram_generation.Amplitude(process)
        else:
            amplitude = loop_diagram_generation.LoopAmplitude(process)
    except InvalidCmd:
        logging.info("No diagrams for %s" % \
                         process.nice_string().replace('Process', 'process'))
        return None    
    if not amplitude.get('diagrams'):
        # This process has no diagrams; go to next process
        logging.info("No diagrams for %s" % \
                         process.nice_string().replace('Process', 'process'))
        return None
    # Generate the HelasMatrixElement for the process
    if not isinstance(amplitude,loop_diagram_generation.LoopAmplitude):
        matrix_element = helas_objects.HelasMatrixElement(amplitude,
                                                      gen_color = False)
    else:
        matrix_element = loop_helas_objects.LoopHelasMatrixElement(amplitude,
                               optimized_output=evaluator.loop_optimized_output)

    #p, w_rambo = evaluator.get_momenta(process)

#    MLOptions = {'ImprovePS':True,'ForceMP':True}

#    brsvalue = evaluator.evaluate_matrix_element(matrix_element, gauge_check = True,
#                                  output='jamp',MLOptions=MLOptions, options=options)

    brsvalue = evaluator.evaluate_matrix_element(matrix_element, gauge_check = True,
                                                 output='jamp', options=options)

    if not isinstance(amplitude,loop_diagram_generation.LoopAmplitude):
        matrix_element = helas_objects.HelasMatrixElement(amplitude,
                                                      gen_color = False)
          
    mvalue = evaluator.evaluate_matrix_element(matrix_element, gauge_check = False,
                                               output='jamp', options=options)
    
    if mvalue and mvalue['m2']:
        return {'process':process,'value':mvalue,'brs':brsvalue}

def output_gauge(comparison_results, output='text'):
    """Present the results of a comparison in a nice list format"""

    proc_col_size = 17
    
    pert_coupl = comparison_results[0]['process']['perturbation_couplings']
    
    # Of course, be more tolerant for loop processes
    if pert_coupl:
        threshold=1e-5
    else:
        threshold=1e-10
        
    if pert_coupl:
        process_header = "Process [virt="+" ".join(pert_coupl)+"]"
    else:
        process_header = "Process"

    if len(process_header) + 1 > proc_col_size:
        proc_col_size = len(process_header) + 1

    for one_comp in comparison_results:
        proc = one_comp['process'].base_string()
        mvalue = one_comp['value']
        brsvalue = one_comp['brs']
        if len(proc) + 1 > proc_col_size:
            proc_col_size = len(proc) + 1

    col_size = 18

    pass_proc = 0
    fail_proc = 0

    failed_proc_list = []
    no_check_proc_list = []

    res_str = fixed_string_length(process_header, proc_col_size) + \
              fixed_string_length("matrix", col_size) + \
              fixed_string_length("BRS", col_size) + \
              fixed_string_length("ratio", col_size) + \
              "Result"

    for  one_comp in comparison_results:
        proc = one_comp['process'].base_string()
        mvalue = one_comp['value']
        brsvalue = one_comp['brs']
        ratio = (abs(brsvalue['m2'])/abs(mvalue['m2']))
        res_str += '\n' + fixed_string_length(proc, proc_col_size) + \
                    fixed_string_length("%1.10e" % mvalue['m2'], col_size)+ \
                    fixed_string_length("%1.10e" % brsvalue['m2'], col_size)+ \
                    fixed_string_length("%1.10e" % ratio, col_size)
         
        if ratio > threshold:
            fail_proc += 1
            proc_succeed = False
            failed_proc_list.append(proc)
            res_str += "Failed"
        else:
            pass_proc += 1
            proc_succeed = True
            res_str += "Passed"

        #check all the JAMP
        # loop over jamp
        # This is not available for loop processes where the jamp list returned
        # is empty.
        if len(mvalue['jamp'])!=0:
            for k in range(len(mvalue['jamp'][0])):
                m_sum = 0
                brs_sum = 0
                # loop over helicity
                for j in range(len(mvalue['jamp'])):
                    #values for the different lorentz boost
                    m_sum += abs(mvalue['jamp'][j][k])**2
                    brs_sum += abs(brsvalue['jamp'][j][k])**2                                            
                        
                # Compare the different helicity  
                if not m_sum:
                    continue
                ratio = abs(brs_sum) / abs(m_sum)
    
                tmp_str = '\n' + fixed_string_length('   JAMP %s'%k , proc_col_size) + \
                       fixed_string_length("%1.10e" % m_sum, col_size) + \
                       fixed_string_length("%1.10e" % brs_sum, col_size) + \
                       fixed_string_length("%1.10e" % ratio, col_size)        
                       
                if ratio > 1e-15:
                    if not len(failed_proc_list) or failed_proc_list[-1] != proc:
                        fail_proc += 1
                        pass_proc -= 1
                        failed_proc_list.append(proc)
                    res_str += tmp_str + "Failed"
                elif not proc_succeed:
                     res_str += tmp_str + "Passed"


    res_str += "\nSummary: %i/%i passed, %i/%i failed" % \
                (pass_proc, pass_proc + fail_proc,
                 fail_proc, pass_proc + fail_proc)

    if fail_proc != 0:
        res_str += "\nFailed processes: %s" % ', '.join(failed_proc_list)

    if output=='text':
        return res_str
    else:
        return fail_proc
#===============================================================================
# check_lorentz
#===============================================================================
def check_lorentz(processes, param_card = None,cuttools="", tir={}, options=None, \
                 reuse = False, output_path=None, cmd = FakeInterface()):
    """ Check if the square matrix element (sum over helicity) is lorentz 
        invariant by boosting the momenta with different value."""

    cmass_scheme = cmd.options['complex_mass_scheme']
    if isinstance(processes, base_objects.ProcessDefinition):
        # Generate a list of unique processes
        # Extract IS and FS ids
        multiprocess = processes
        model = multiprocess.get('model')
        # Initialize matrix element evaluation
        if multiprocess.get('perturbation_couplings')==[]:
            evaluator = MatrixElementEvaluator(model,
                                cmd= cmd, auth_skipping = False, reuse = True)
        else:
            evaluator = LoopMatrixElementEvaluator(cuttools_dir=cuttools,tir_dir=tir,
                     model=model, auth_skipping = False, reuse = True,
                                             output_path=output_path, cmd = cmd)

        if not cmass_scheme and processes.get('perturbation_couplings')==[]:
            # Set all widths to zero for lorentz check
            logger.info('Set All width to zero for non complex mass scheme checks')
            for particle in evaluator.full_model.get('particles'):
                if particle.get('width') != 'ZERO':
                    evaluator.full_model.get('parameter_dict')[\
                                                     particle.get('width')] = 0.

        results = run_multiprocs_no_crossings(check_lorentz_process,
                                           multiprocess,
                                           evaluator,
                                           options=options)
        
        if multiprocess.get('perturbation_couplings')!=[] and not reuse:
            # Clean temporary folders created for the running of the loop processes
            clean_up(output_path)
        
        return results
        
    elif isinstance(processes, base_objects.Process):
        processes = base_objects.ProcessList([processes])
    elif isinstance(processes, base_objects.ProcessList):
        pass
    else:
        raise InvalidCmd("processes is of non-supported format")

    assert processes, "No processes given"

    model = processes[0].get('model')

    # Initialize matrix element evaluation
    if processes[0].get('perturbation_couplings')==[]:
        evaluator = MatrixElementEvaluator(model, param_card,
                                       auth_skipping = False, reuse = True, 
                                       cmd=cmd)
    else:
        evaluator = LoopMatrixElementEvaluator(cuttools_dir=cuttools, tir_dir=tir,
                                               model=model,param_card=param_card,
                                           auth_skipping = False, reuse = True,
                                           output_path=output_path, cmd = cmd)

    comparison_results = []

    # For each process, make sure we have set up leg numbers:
    for process in processes:
        # Check if we already checked process
        #if check_already_checked([l.get('id') for l in process.get('legs') if \
        #                          not l.get('state')],
        #                         [l.get('id') for l in process.get('legs') if \
        #                          l.get('state')],
        #                         sorted_ids, process, model):
        #    continue
        
        # Get process result
        result = check_lorentz_process(process, evaluator,options=options)
        if result:
            comparison_results.append(result)

    if processes[0].get('perturbation_couplings')!=[] and not reuse:
        # Clean temporary folders created for the running of the loop processes
        clean_up(output_path)

    return comparison_results


def check_lorentz_process(process, evaluator,options=None):
    """Check gauge invariance for the process, unless it is already done."""

    amp_results = []
    model = process.get('model')

    for i, leg in enumerate(process.get('legs')):
        leg.set('number', i+1)

    logger.info("Checking lorentz transformations for %s" % \
                process.nice_string().replace('Process:', 'process'))

    legs = process.get('legs')
    # Generate a process with these legs
    # Generate the amplitude for this process
    try:
        if process.get('perturbation_couplings')==[]:
            amplitude = diagram_generation.Amplitude(process)
        else:
            amplitude = loop_diagram_generation.LoopAmplitude(process)
    except InvalidCmd:
        logging.info("No diagrams for %s" % \
                         process.nice_string().replace('Process', 'process'))
        return None
    
    if not amplitude.get('diagrams'):
        # This process has no diagrams; go to next process
        logging.info("No diagrams for %s" % \
                         process.nice_string().replace('Process', 'process'))
        return None

     # Generate the HelasMatrixElement for the process
    p, w_rambo = evaluator.get_momenta(process, options)

    # Generate the HelasMatrixElement for the process
    if not isinstance(amplitude, loop_diagram_generation.LoopAmplitude):
        matrix_element = helas_objects.HelasMatrixElement(amplitude,
                                                               gen_color = True)
    else:
        matrix_element = loop_helas_objects.LoopHelasMatrixElement(amplitude,
                                       optimized_output = evaluator.loop_optimized_output)

    MLOptions = {'ImprovePS':True,'ForceMP':True}
    if not isinstance(amplitude, loop_diagram_generation.LoopAmplitude):
        data = evaluator.evaluate_matrix_element(matrix_element, p=p, output='jamp',
                                                 auth_skipping = True, options=options)
    else:
        data = evaluator.evaluate_matrix_element(matrix_element, p=p, output='jamp',
                auth_skipping = True, PS_name = 'original', MLOptions=MLOptions,
                                                              options = options)

    if data and data['m2']:
        if not isinstance(amplitude, loop_diagram_generation.LoopAmplitude):
            results = [data]
        else:
            results = [('Original evaluation',data)]
    else:
        return  {'process':process, 'results':'pass'}

    # The boosts are not precise enough for the loop evaluations and one need the
    # fortran improve_ps function of MadLoop to work. So we only consider the
    # boosts along the z directions for loops or simple rotations.
    if not isinstance(amplitude, loop_diagram_generation.LoopAmplitude):
        for boost in range(1,4):
            boost_p = boost_momenta(p, boost)
            results.append(evaluator.evaluate_matrix_element(matrix_element,
                                                    p=boost_p,output='jamp'))
    else:
        # We only consider the rotations around the z axis so to have the
        boost_p = boost_momenta(p, 3)
        results.append(('Z-axis boost',
            evaluator.evaluate_matrix_element(matrix_element, options=options,
            p=boost_p, PS_name='zBoost', output='jamp',MLOptions = MLOptions)))
        # We add here also the boost along x and y for reference. In the output
        # of the check, it is now clearly stated that MadLoop improve_ps script
        # will not work for them. The momenta read from event file are not
        # precise enough so these x/yBoost checks are omitted.
        if not options['events']:
            boost_p = boost_momenta(p, 1)
            results.append(('X-axis boost',
                evaluator.evaluate_matrix_element(matrix_element, options=options,
                p=boost_p, PS_name='xBoost', output='jamp',MLOptions = MLOptions)))
            boost_p = boost_momenta(p, 2)
            results.append(('Y-axis boost',
                evaluator.evaluate_matrix_element(matrix_element,options=options,
                p=boost_p, PS_name='yBoost', output='jamp',MLOptions = MLOptions)))
        # We only consider the rotations around the z axis so to have the 
        # improve_ps fortran routine work.
        rot_p = [[pm[0],-pm[2],pm[1],pm[3]] for pm in p]
        results.append(('Z-axis pi/2 rotation',
            evaluator.evaluate_matrix_element(matrix_element,options=options,
            p=rot_p, PS_name='Rotation1', output='jamp',MLOptions = MLOptions)))
        # Now a pi/4 rotation around the z-axis
        sq2 = math.sqrt(2.0)
        rot_p = [[pm[0],(pm[1]-pm[2])/sq2,(pm[1]+pm[2])/sq2,pm[3]] for pm in p]
        results.append(('Z-axis pi/4 rotation',
            evaluator.evaluate_matrix_element(matrix_element,options=options,
            p=rot_p, PS_name='Rotation2', output='jamp',MLOptions = MLOptions)))
            
        
    return {'process': process, 'results': results}

#===============================================================================
# check_gauge
#===============================================================================
def check_unitary_feynman(processes_unit, processes_feynm, param_card=None, 
                               options=None, tir={}, output_path=None,
                               cuttools="", reuse=False, cmd = FakeInterface()):
    """Check gauge invariance of the processes by flipping
       the gauge of the model
    """
    
    mg_root = cmd._mgme_dir
    
    cmass_scheme = cmd.options['complex_mass_scheme']
    
    if isinstance(processes_unit, base_objects.ProcessDefinition):
        # Generate a list of unique processes
        # Extract IS and FS ids
        multiprocess_unit = processes_unit
        model = multiprocess_unit.get('model')

        # Initialize matrix element evaluation
        # For the unitary gauge, open loops should not be used
        loop_optimized_bu = cmd.options['loop_optimized_output']
        if processes_unit.get('squared_orders'):
            if processes_unit.get('perturbation_couplings') in [[],['QCD']]:
                cmd.options['loop_optimized_output'] = True
            else:
                raise InvalidCmd("The gauge test cannot be performed for "+
                  " a process with more than QCD corrections and which"+
                  " specifies squared order constraints.")
        else:
            cmd.options['loop_optimized_output'] = False
            
        aloha.unitary_gauge = True
        if processes_unit.get('perturbation_couplings')==[]:
            evaluator = MatrixElementEvaluator(model, param_card,
                                       cmd=cmd,auth_skipping = False, reuse = True)
        else:
            evaluator = LoopMatrixElementEvaluator(cuttools_dir=cuttools,tir_dir=tir,
                                           cmd=cmd, model=model,
                                           param_card=param_card,
                                           auth_skipping = False, 
                                           output_path=output_path,
                                           reuse = False)
        if not cmass_scheme and multiprocess_unit.get('perturbation_couplings')==[]:
            logger.info('Set All width to zero for non complex mass scheme checks')
            for particle in evaluator.full_model.get('particles'):
                if particle.get('width') != 'ZERO':
                    evaluator.full_model.get('parameter_dict')[particle.get('width')] = 0.

        output_u = run_multiprocs_no_crossings(get_value,
                                           multiprocess_unit,
                                           evaluator,
                                           options=options)
        
        clean_added_globals(ADDED_GLOBAL)
       # Clear up previous run if checking loop output
        if processes_unit.get('perturbation_couplings')!=[]:
            clean_up(output_path)

        momentum = {}
        for data in output_u:
            momentum[data['process']] = data['p']
        
        multiprocess_feynm = processes_feynm
        model = multiprocess_feynm.get('model')

        # Initialize matrix element evaluation
        aloha.unitary_gauge = False
        # We could use the default output as well for Feynman, but it provides
        # an additional check
        cmd.options['loop_optimized_output'] = True
        if processes_feynm.get('perturbation_couplings')==[]:
            evaluator = MatrixElementEvaluator(model, param_card,
                                       cmd= cmd, auth_skipping = False, reuse = False)
        else:
            evaluator = LoopMatrixElementEvaluator(cuttools_dir=cuttools,tir_dir=tir,
                                           cmd= cmd, model=model,
                                           param_card=param_card,
                                           auth_skipping = False, 
                                           output_path=output_path,
                                           reuse = False)

        if not cmass_scheme and multiprocess_feynm.get('perturbation_couplings')==[]:
            # Set all widths to zero for gauge check
            for particle in evaluator.full_model.get('particles'):
                if particle.get('width') != 'ZERO':
                    evaluator.full_model.get('parameter_dict')[particle.get('width')] = 0.

        output_f = run_multiprocs_no_crossings(get_value, multiprocess_feynm,
                                                            evaluator, momentum,
                                                            options=options)  
        output = [processes_unit]        
        for data in output_f:
            local_dico = {}
            local_dico['process'] = data['process']
            local_dico['value_feynm'] = data['value']
            local_dico['value_unit'] = [d['value'] for d in output_u 
                                      if d['process'] == data['process']][0]
            output.append(local_dico)
        
        if processes_feynm.get('perturbation_couplings')!=[] and not reuse:
            # Clean temporary folders created for the running of the loop processes
            clean_up(output_path)

        # Reset the original global variable loop_optimized_output.
        cmd.options['loop_optimized_output'] = loop_optimized_bu

        return output
#    elif isinstance(processes, base_objects.Process):
#        processes = base_objects.ProcessList([processes])
#    elif isinstance(processes, base_objects.ProcessList):
#        pass
    else:
        raise InvalidCmd("processes is of non-supported format")

#===============================================================================
# check_cms
#===============================================================================
def check_complex_mass_scheme(process_line, param_card=None, cuttools="",tir={}, 
         cmd = FakeInterface(), output_path=None, MLOptions = {}, options={}):
    """Check complex mass scheme consistency in the offshell region of s-channels
    detected for this process, by varying the expansion paramer consistently
    with the corresponding width and making sure that the difference between
    the complex mass-scheme and the narrow-width approximation is higher order.
    """

    if not isinstance(process_line, str):
        raise InvalidCmd("Proces definition must be given as a stirng for this check")

    # Generate a list of unique processes in the NWA scheme
    cmd.do_set('complex_mass_scheme False', log=False)
    #cmd.do_import('model loop_qcd_qed_sm-NWA')
    multiprocess_nwa = cmd.extract_process(process_line)

    # Change the option 'recompute_width' to the optimal value if set to 'auto'.
    has_FRdecay = os.path.isfile(pjoin(cmd._curr_model.get('modelpath'),
                                                                   'decays.py'))

    # Proceed with some warning
    missing_perturbations = cmd._curr_model.get_coupling_orders()-\
                             set(multiprocess_nwa.get('perturbation_couplings'))

    if len(multiprocess_nwa.get('perturbation_couplings'))>0 and \
                                                   len(missing_perturbations)>0:
        logger.warning("------------------------------------------------------")
        logger.warning("The process considered does not specify the following "+
           "type of loops to be included : %s"%str(list(missing_perturbations)))
        logger.warning("Consequently, the CMS check will be unsuccessful if the"+
         " process involves any resonating particle whose LO decay is "+
         "mediated by one of these orders.")
        logger.warning("You can use the syntax '[virt=all]' to automatically"+
                                 " include all loops supported by the model.")
        logger.warning("------------------------------------------------------")

    if len(multiprocess_nwa.get('perturbation_couplings'))>0 and \
                                            len(multiprocess_nwa.get('legs'))<=4:
        logger.warning("------------------------------------------------------")
        logger.warning("Processes with four or less external states are typically not"+\
          " sensitive to incorrect Complex Mass Scheme implementations.")
        logger.warning("You can test this sensitivity by making sure that the"+
          " same check on the leading-order counterpart of this process *fails*"+
          " when using the option '--diff_lambda_power=2'.")
        logger.warning("If it does not, then consider adding a massless "+
                                         "gauge vector to the external states.")
        logger.warning("------------------------------------------------------")

    if options['recompute_width']=='auto':
        if multiprocess_nwa.get('perturbation_couplings')!=[]:
            # NLO, so it is necessary to have the correct LO width for the check
            options['recompute_width'] = 'first_time'
        else:
            options['recompute_width'] = 'never'

    # Some warnings
    if options['recompute_width'] in ['first_time', 'always'] and \
                             not has_FRdecay and not 'cached_widths' in options:
        logger.info('The LO widths will need to be recomputed but the '+
         'model considered does not appear to have a decay module.\nThe widths'+
         ' will need to be computed numerically and it will slow down the test.\n'+
         'Consider using a param_card already specifying correct LO widths and'+
         " adding the option --recompute_width=never when doing this check.")

    if options['recompute_width']=='never' and \
        any(order in multiprocess_nwa.get('perturbation_couplings') for order in
                                                   options['expansion_orders']):
        logger.warning('You chose not to recompute the widths while including'+
          ' loop corrections. The check will be successful only if the width'+\
          ' specified in the default param_card is LO accurate (Remember that'+\
          ' the default values of alpha_s and awem1 are set to 0.1 and 10.0'+\
          ' respectively by default).')

    # Reload the model including the decay.py to have efficient MadWidth if
    # possible (this model will be directly given to MadWidth. Notice that 
    # this will not be needed for the CMS run because MadWidth is not supposed
    # to be used there (the widths should be recycled from those of the NWA run).
    if options['recompute_width'] in ['first_time', 'always'] and has_FRdecay:
        modelname = cmd._curr_model.get('modelpath+restriction')
        with misc.MuteLogger(['madgraph'], ['INFO']):
            model = import_ufo.import_model(modelname, decay=True,
                                                      complex_mass_scheme=False)
        multiprocess_nwa.set('model', model)

    run_options = copy.deepcopy(options)

    # Set the seed if chosen by user
    if options['seed'] > 0:
        random.seed(options['seed'])
    
    # Add useful entries
    run_options['param_card'] = param_card
    if isinstance(cmd, FakeInterface):
        raise MadGraph5Error, "Check CMS cannot be run with a FakeInterface."
    run_options['cmd']        = cmd
    run_options['MLOptions']  = MLOptions
    if output_path:
        run_options['output_path'] = output_path
    else:
        run_options['output_path'] = cmd._mgme_dir
    
    # Add the information regarding FR decay for optimal log information
    run_options['has_FRdecay']     = has_FRdecay

    # And one for caching the widths computed along the way
    if 'cached_widths' not in run_options:
        run_options['cached_widths'] = {}
    # Cached param_cards, first is param_card instance, second is
    # param_name dictionary
    run_options['cached_param_card'] = {'NWA':[None,None],'CMS':[None,None]}

    if options['tweak']['name']:
        logger.info("Now running the CMS check for tweak '%s'"\
                                                      %options['tweak']['name'])

    model = multiprocess_nwa.get('model')
    # Make sure all masses are defined as external
    for particle in model.get('particles'):
        mass_param = model.get_parameter(particle.get('mass'))
        if particle.get('mass')!='ZERO' and 'external' not in mass_param.depend:
            if model.get('name') not in ['sm','loop_sm']:
                logger.warning("The mass '%s' of particle '%s' is not an external"%\
              (model.get_parameter(particle.get('mass')).name,particle.get('name'))+\
              " parameter as required by this check. \nMG5_aMC will try to"+\
              " modify the model to remedy the situation. No guarantee.")
            status = model.change_electroweak_mode(set(['mz','mw','alpha']))
            if not status:
                raise InvalidCmd('The EW scheme could apparently not be changed'+\
                  ' so as to have the W-boson mass external. The check cannot'+\
                  ' proceed.')
            break

    veto_orders = [order for order in model.get('coupling_orders') if \
                                       order not in options['expansion_orders']]
    if len(veto_orders)>0:
        logger.warning('You did not define any parameter scaling rule for the'+\
          " coupling orders %s. They will be "%','.join(veto_orders)+\
          "forced to zero in the tests. Consider adding the scaling rule to"+\
          "avoid this. (see option '--cms' in 'help check')")
        for order in veto_orders:
            multiprocess_nwa.get('orders')[order]==0
        multiprocess_nwa.set('perturbation_couplings', [order for order in
        multiprocess_nwa['perturbation_couplings'] if order not in veto_orders])

    if multiprocess_nwa.get('perturbation_couplings')==[]:
        evaluator = MatrixElementEvaluator(model, param_card,
                                   cmd=cmd,auth_skipping = False, reuse = True)
    else:
        evaluator = LoopMatrixElementTimer(cuttools_dir=cuttools,tir_dir=tir,
                                           cmd=cmd, model=model,
                                           param_card=param_card,
                                           auth_skipping = False, 
                                           output_path=output_path,
                                           reuse = False)

    cached_information = []
    output_nwa = run_multiprocs_no_crossings(check_complex_mass_scheme_process,
                                           multiprocess_nwa,
                                           evaluator,
    # This empty list 'opt' will be passed to the check_complex_mass_scheme_process
    # function which will fill it with the specification of the particle for which
    # the the complex mass scheme must be checked. The fact that it is a list
    # at this stage tells the function check_complex_mass_scheme_process that
    # we are doing nwa. It will then be converted to a dictionary when doing cms.
                                           opt = cached_information,
                                           options=run_options)

    # Make sure to start from fresh for LO runs
    clean_added_globals(ADDED_GLOBAL)

    # Generate a list of unique processes in the CMS scheme
    cmd.do_set('complex_mass_scheme True', log=False)
    #cmd.do_import('model loop_qcd_qed_sm__CMS__-CMS')

    multiprocess_cms = cmd.extract_process(process_line)    
    model = multiprocess_cms.get('model')
    # Apply veto
    if len(veto_orders)>0:
        for order in veto_orders:
            multiprocess_cms.get('orders')[order]==0
        multiprocess_cms.set('perturbation_couplings', [order for order in
        multiprocess_cms['perturbation_couplings'] if order not in veto_orders])
        
    if multiprocess_cms.get('perturbation_couplings')==[]:
        evaluator = MatrixElementEvaluator(model, param_card,
                                    cmd=cmd,auth_skipping = False, reuse = True)
    else:
        evaluator = LoopMatrixElementTimer(cuttools_dir=cuttools,tir_dir=tir,
                                           cmd=cmd, model=model,
                                           param_card=param_card,
                                           auth_skipping = False, 
                                           output_path=output_path,
                                           reuse = False)

    output_cms = run_multiprocs_no_crossings(check_complex_mass_scheme_process,
                                   multiprocess_cms,
                                   evaluator,
                                   # We now substituted the cached information
                                   opt = dict(cached_information),
                                   options=run_options)

    if multiprocess_cms.get('perturbation_couplings')!=[] and not options['reuse']:
        # Clean temporary folders created for the running of the loop processes
        clean_up(output_path)

    # Now reformat a bit the output by putting the CMS and NWA results together
    # as values of a dictionary with the process name as key. 
    # Also a 'processes_order' to list all processes in their order of appearance
    result = {'ordered_processes':[],'lambdaCMS':options['lambdaCMS']}
    # Recall what perturbation orders were used
    result['perturbation_orders']=multiprocess_nwa.get('perturbation_couplings')
    for i, proc_res in enumerate(output_nwa):
        result['ordered_processes'].append(proc_res[0])
        result[proc_res[0]] = {
                'NWA':proc_res[1]['resonances_result'],
                'CMS':output_cms[i][1]['resonances_result'],
                'born_order':proc_res[1]['born_order'],
                'loop_order':proc_res[1]['loop_order']}
    
    # As an optimization we propagate the widths as they could be reused when
    # using several tweaks
    options['cached_widths'] = run_options['cached_widths']
    
    # Add widths information to the result
    result['recompute_width'] = options['recompute_width']
    result['has_FRdecay']     = has_FRdecay
    result['widths_computed'] = []
    cached_widths = sorted(options['cached_widths'].items(), key=lambda el: \
                                                                  abs(el[0][0]))
    for (pdg, lambda_value), width in cached_widths:
        if lambda_value != 1.0:
            continue
        result['widths_computed'].append((model.get_particle(pdg).get_name(),
                                                                         width))
        
    # Make sure to clear the python ME definitions generated in LO runs
    clean_added_globals(ADDED_GLOBAL)
    
    return result


# Check CMS for a given process
def check_complex_mass_scheme_process(process, evaluator, opt = [], 
                                                                  options=None):
    """Check CMS for the process in argument. The options 'opt' is quite important.
    When opt is a list, it means that we are doing NWA and we are filling the
    list with the following tuple 
                       ('proc_name',({'ParticlePDG':ParticlePDG,
                                      'FinalStateMothersNumbers':set([]), 
                                      'PS_point_used':[]},...))
    When opt is a dictionary, we are in the CMS mode and it will be reused then.
    """

    # a useful logical to check if we are in LO (python on the flight) or 
    # NLO (output and compilation) mode
    NLO = process.get('perturbation_couplings') != []
    
    def glue_momenta(production, decay):
        """ Merge together the kinematics for the production of particle 
        positioned last in the 'production' array with the 1>N 'decay' kinematic' 
        provided where the decay particle is first."""
        
        from MadSpin.decay import momentum
        
        full = production[:-1]
        
        # Consistency check:
        # target  =  production[decay_number-1]
        # boosted = momentum(decay[0][0],decay[0][1],decay[0][2],decay[0][3])
        # print 'Consistency check ',target==boosted
        for p in decay[1:]:
            bp = momentum(*p).boost(momentum(*production[-1]))
            full.append([bp.E,bp.px,bp.py,bp.pz])
        
        return full
    
    def find_resonances(diagrams):
        """ Find all the resonances in the matrix element in argument """
        
        model = process['model']
        resonances_found = []

        for ll, diag in enumerate(diagrams):
            for amp in diag.get('amplitudes'):
                # 0 specifies the PDG given to the fake s-channels from 
                # vertices with more than four legs
                s_channels, t_channels = amp.\
                 get_s_and_t_channels(process.get_ninitial(), model, 0)
                # The s-channel are given from the outmost ones going inward as
                # vertices, so we must replace parent legs with the outermost ones
                replacement_dict = {}
                for s_channel in s_channels:
                    new_resonance = {
                        'ParticlePDG':s_channel.get('legs')[-1].get('id'),
                        'FSMothersNumbers':[],
                        'PS_point_used':[]}
                    for leg in s_channel.get('legs')[:-1]:
                        if leg.get('number')>0:
                            new_resonance['FSMothersNumbers'].append(
                                                            leg.get('number'))
                        else:
                            try:
                                new_resonance['FSMothersNumbers'].extend(
                                            replacement_dict[leg.get('number')])
                            except KeyError:
                                raise Exception, 'The following diagram '+\
                                              'is malformed:'+diag.nice_string()
                                               
                    replacement_dict[s_channel.get('legs')[-1].get('number')] = \
                                               new_resonance['FSMothersNumbers']
                    new_resonance['FSMothersNumbers'] = set(
                                              new_resonance['FSMothersNumbers'])
                    if new_resonance not in resonances_found:
                        resonances_found.append(new_resonance)

        # Now we setup the phase-space point for each resonance found
        kept_resonances = []
        for resonance in resonances_found:
            # Discard fake s-channels
            if resonance['ParticlePDG'] == 0:
                continue

            # Discard if the particle appears in the final state
            if abs(resonance['ParticlePDG']) in \
                                [abs(l.get('id')) for l in process.get('legs')]:
                continue

            mass_string = evaluator.full_model.get_particle(
                                           resonance['ParticlePDG']).get('mass')
            mass  = evaluator.full_model.get('parameter_dict')[mass_string].real
            # Discard massless s-channels
            if mass==0.0:
                continue
            
            width_string = evaluator.full_model.get_particle(
                                           resonance['ParticlePDG']).get('width')
            width  = evaluator.full_model.get('parameter_dict')[width_string].real

            # Discard stable s-channels
            if width==0.0:
                continue

            final_state_energy = sum(
                evaluator.full_model.get('parameter_dict')[
                evaluator.full_model.get_particle(l.get('id')).get('mass')].real
                for l in process.get('legs') if l.get('number') in 
                                                  resonance['FSMothersNumbers'])
            
            # Choose the offshellness
            special_mass = (1.0 + options['offshellness'])*mass
            
            # Discard impossible kinematics
            if special_mass<final_state_energy:
                raise InvalidCmd('The offshellness specified (%s) is such'\
                  %options['offshellness']+' that the resulting kinematic is '+\
                  'impossible for resonance %s %s.'%(evaluator.full_model.
                           get_particle(resonance['ParticlePDG']).get_name(),
                                      str(list(resonance['FSMothersNumbers']))))
                continue
            
            # Add it to the list of accepted resonances
            kept_resonances.append(resonance)
            
        for resonance in kept_resonances:
            # Chose the PS point for the resonance
            set_PSpoint(resonance, force_other_res_offshell=kept_resonances)

#        misc.sprint(kept_resonances)
#        misc.sprint(len(kept_resonances))
        return tuple(kept_resonances)

    def set_PSpoint(resonance, force_other_res_offshell=[], 
                                allow_energy_increase=1.5, isolation_cuts=True):
        """ Starting from the specified resonance, construct a phase space point
        for it and possibly also enforce other resonances to be onshell. Possibly
        allow to progressively increase enregy by steps of the integer specified
        (negative float to forbid it) and possible enforce default isolation cuts
        as well."""
        
        def invmass(momenta):
            """ Computes the invariant mass of a list of momenta."""
            ptot = [sum(p[i] for p in momenta) for i in range(4)]
            return math.sqrt(ptot[0]**2-ptot[1]**2-ptot[2]**2-ptot[3]**2)
        
        model = evaluator.full_model
        def getmass(pdg):
            """ Returns the mass of a particle given the current model and its
            pdg given in argument."""
            return model.get('parameter_dict')[
                                       model.get_particle(pdg).get('mass')].real

        N_trials                  = 0
        max_trial                 = 1e4
        nstep_for_energy_increase = 1e3
        PS_point_found            = None
        if options['offshellness'] > 0.0:
            offshellness              = options['offshellness']
        else:
            # We must undershoot the offshellness since one needs more 
            # energy than the target mass to have a valid PS point. So we
            # start with an offshellness 4 times larger, and progressively reduce
            # it later
            offshellness = (0.25*(options['offshellness']+1.0))-1.0
        
        # When offshellness is negative, it is progressively decreased every
        # nstep_for_energy_increase attempts (not increased!), so it is more
        # dangerous, and we therefore want the steps to be smaller
        if options['offshellness'] < 0.0:
            energy_increase = math.sqrt(allow_energy_increase)
        else:
            energy_increase = allow_energy_increase
        # Make sure to remove the resonance itself from force_other_res_offshell
        other_res_offshell = [res for res in force_other_res_offshell if 
                                                                 res!=resonance]

        # Now play it smart on finding starting energy and offshellness and 
        # register all resonance masses
        all_other_res_masses = [getmass(res['ParticlePDG'])
                                                  for res in other_res_offshell]
        resonance_mass = getmass(resonance['ParticlePDG'])

        str_res = '%s %s'%(model.get_particle(
                            resonance['ParticlePDG']).get_name(),
                                       str(list(resonance['FSMothersNumbers'])))
        leg_number_to_leg = dict((l.get('number'),l) for l in process.get('legs'))
        # Find what is the minimum possible offshellness given
        # the mass of the daughters of this resonance.
        # This will only be relevant when options['offshellness'] is negative
        daughter_masses = sum(getmass(leg_number_to_leg[\
                 number].get('id')) for number in resonance['FSMothersNumbers'])
        min_offshellnes = 4.0*((daughter_masses*1.2)/resonance_mass)-1.0

        # Compute the minimal energy given the external states, add 20% to leave
        # enough phase-space
        min_energy = max(sum(getmass(l.get('id')) for l in \
                                  process.get('legs') if l.get('state')==True),
                         sum(getmass(l.get('id')) for l in \
                                  process.get('legs') if l.get('state')==False))
        
        # List all other offshellnesses of the potential daughters of this 
        # resonance
        daughter_offshellnesses = [(1.0+options['offshellness'])*mass 
              for i, mass in enumerate(all_other_res_masses) if 
                      other_res_offshell[i]['FSMothersNumbers'].issubset(
                                                 resonance['FSMothersNumbers'])]
        
        if options['offshellness'] >= 0.0:
            
            if len(daughter_offshellnesses)>0:
                max_mass = max(daughter_offshellnesses)
                # A factor two to have enough phase-space
                offshellness = max(2.0*(max_mass/resonance_mass)-1.0,
                                                        options['offshellness'])
            
            max_mass = max([(1.0+options['offshellness'])*mass for mass in \
                  all_other_res_masses]+[(1.0+offshellness)*resonance_mass])
            
            # Account for external_masses too
            # A factor two to have enough phase-space open
            target = max(min_energy*1.2,max_mass*2.0)
            if target > options['energy']:
                logger.warning("The user-defined energy %f seems "%options['energy']+
              " insufficient to reach the minimum propagator invariant mass "+
              "%f required for the chosen offshellness %f."%(max_mass,
               options['offshellness']) + " Energy reset to %f."%target)
                options['energy'] = target
                
        else:
            if len(daughter_offshellnesses) > 0:
                min_mass = min(daughter_offshellnesses)
                # A factor one half to have enough phase-space
                offshellness = min(0.25*(min_mass/resonance_mass)-1.0,
                                                        options['offshellness'])
            
            # Make sure the chosen offshellness leaves enough energy to produce
            # the daughter masses
            if (1.0+offshellness)*resonance_mass < daughter_masses*1.2:
                msg = 'The resonance %s cannot accomodate'%str_res+\
              ' an offshellness of %f because the daughter'%options['offshellness']+\
              ' masses are %f.'%daughter_masses
                if options['offshellness']<min_offshellnes:
                    msg += ' Try again with an offshellness'+\
                  ' smaller (in absolute value) of at least %f.'%min_offshellnes
                else:
                  msg += ' Try again with a smalled offshellness (in absolute value).'
                raise InvalidCmd(msg)
            
            min_mass = min([(1.0+options['offshellness'])*mass for mass in \
                      all_other_res_masses]+[(1.0+offshellness)*resonance_mass])
            # Account for external_masses too
            # A factor two to have enough phase-space open
            if 2.0*min_mass < options['energy']:
                new_energy = max(min_energy*1.2, 2.0*min_mass)
                logger.warning("The user-defined energy %f seems "%options['energy']+
                  " too large to not overshoot the maximum propagator invariant mass "+
                  "%f required for the chosen offshellness %f."%(min_mass,
                   options['offshellness']) + " Energy reset to %f."%new_energy)
                options['energy'] = new_energy  
        
        if options['offshellness'] < 0.0 and options['energy'] >= min_mass:
            logger.debug("The target energy is not compatible with the mass"+
              " of the external states for this process (%f). It is "%min_mass+
                 "unlikely that a valid kinematic configuration will be found.")
        
        if options['offshellness']<0.0 and offshellness<options['offshellness'] or \
           options['offshellness']>0.0 and offshellness>options['offshellness']:
            logger.debug("Offshellness increased to %f"%offshellness+
                " so as to try to find a kinematical configuration with"+
                " offshellness at least equal to %f"%options['offshellness']+
                                                         " for all resonances.")

        start_energy = options['energy']        
        while N_trials<max_trial:
            N_trials += 1
            if N_trials%nstep_for_energy_increase==0:
                if allow_energy_increase > 0.0:
                    old_offshellness = offshellness
                    if offshellness > 0.0:
                        options['energy'] *= energy_increase
                        offshellness      *= energy_increase
                    else:
                        options['energy'] = max(options['energy']/energy_increase, 
                                                                 min_energy*1.2)
                        offshellness = max(min_offshellnes,
                                       ((offshellness+1.0)/energy_increase)-1.0)
                    if old_offshellness!=offshellness:
                        logger.debug('Trying to find a valid kinematic'+\
                           " configuration for resonance '%s'"%str_res+\
                             ' with increased offshellness %f'%offshellness)

            candidate = get_PSpoint_for_resonance(resonance, offshellness)
            pass_offshell_test = True
            for i, res in enumerate(other_res_offshell):
                # Make sure other resonances are sufficiently offshell too
                if offshellness > 0.0:
                    if invmass([candidate[j-1] for j in res['FSMothersNumbers']]) <\
                        ((1.0+options['offshellness'])*all_other_res_masses[i]):
                        pass_offshell_test = False
                        break
                else:
                    if invmass([candidate[j-1] for j in res['FSMothersNumbers']]) >\
                        ((1.0+options['offshellness'])*all_other_res_masses[i]):
                        pass_offshell_test = False
                        break
            if not pass_offshell_test:
                continue
            # Make sure it is isolated
            if isolation_cuts:
                # Set ptcut to 5% of total energy
                if not evaluator.pass_isolation_cuts(candidate,
                      ptcut=0.05*invmass([candidate[0],candidate[1]]), drcut=0.4):
                    continue
            PS_point_found = candidate
            break
        
        # Restore the initial energy setup
        options['energy'] = start_energy

        if PS_point_found is None:
            err_msg = 'Could not find a valid PS point in %d'%max_trial+\
                ' trials. Try increasing the energy, modify the offshellness '+\
                'or relax some constraints.'
            if options['offshellness']<0.0:
                err_msg +='Try with a positive offshellness instead (or a '+\
                                       'negative one of smaller absolute value)'
            raise InvalidCmd, err_msg
        else:
#            misc.sprint('PS point found in %s trials.'%N_trials)
#            misc.sprint(PS_point_found)
            resonance['offshellnesses'] = []
            all_other_res_masses = [resonance_mass] + all_other_res_masses
            other_res_offshell   = [resonance] + other_res_offshell
            for i, res in enumerate(other_res_offshell):
                if i==0:
                    res_str = 'self'
                else:
                    res_str = '%s %s'%(model.get_particle(
                                         res['ParticlePDG']).get_name(),
                                             str(list(res['FSMothersNumbers'])))
                resonance['offshellnesses'].append((res_str,(
                    (invmass([PS_point_found[j-1] for j in 
                       res['FSMothersNumbers']])/all_other_res_masses[i])-1.0)))

            resonance['PS_point_used'] = PS_point_found
        
    def get_PSpoint_for_resonance(resonance, offshellness = options['offshellness']):
        """ Assigns a kinematic configuration to the resonance dictionary 
        given in argument."""            

        # Get the particle mass
        mass_string = evaluator.full_model.get_particle(
                                       resonance['ParticlePDG']).get('mass')
        mass  = evaluator.full_model.get('parameter_dict')[mass_string].real
        
        # Choose the offshellness
        special_mass = (1.0 + offshellness)*mass
        
        # Create a fake production and decay process
        prod_proc = base_objects.Process({'legs':base_objects.LegList(
             copy.copy(leg) for leg in process.get('legs') if 
                   leg.get('number') not in resonance['FSMothersNumbers'])})
        # Add the resonant particle as a final state
        # ID set to 0 since its mass will be forced
        # Number set so as to be first in the list in get_momenta
        prod_proc.get('legs').append(base_objects.Leg({
                'number':max(l.get('number') for l in process.get('legs'))+1,
                'state':True,
                'id':0}))
        # now the decay process
        decay_proc = base_objects.Process({'legs':base_objects.LegList(
           copy.copy(leg) for leg in process.get('legs') if leg.get('number') 
             in resonance['FSMothersNumbers'] and not leg.get('state')==False)})
        # Add the resonant particle as an initial state
        # ID set to 0 since its mass will be forced
        # Number set to -1 as well so as to be sure it appears first in 
        # get_momenta
        decay_proc.get('legs').insert(0,base_objects.Leg({
                'number':-1,
                'state':False,
                'id':0}))
        prod_kinematic = evaluator.get_momenta(prod_proc, options=options,
                                               special_mass=special_mass)[0]
        decay_kinematic = evaluator.get_momenta(decay_proc, options=options, 
                                               special_mass=special_mass)[0]
        momenta = glue_momenta(prod_kinematic,decay_kinematic)
        # Reshuffle the momentum so as to put it back in the order specified
        # in the process definition.
        # First the production momenta, without the special decayed particle
        ordered_momenta = [(prod_proc.get('legs')[i].get('number'),momenta[i])
                for i in range(len(prod_proc.get('legs'))-1)]
        # And then the decay ones.
        ordered_momenta += [(decay_proc.get('legs')[-i].get('number'),
                 momenta[-i]) for i in range(1,len(decay_proc.get('legs')))]

        # Return the PSpoint found in the right order
        return [m[1] for m in sorted(ordered_momenta, key = lambda el: el[0])]
        
        # misc.sprint(resonance['PS_point_used'])        
    
    @misc.mute_logger()
    def get_width(PDG, lambdaCMS, param_card):
        """ Returns the width to use for particle with absolute PDG 'PDG' and
        for the the lambdaCMS value 'lambdaCMS' using the cache if possible."""

        # If an unstable particle is in the external state, then set its width
        # to zero and don't cache the result of course.
        if abs(PDG) in [abs(leg.get('id')) for leg in process.get('legs')]:
            return 0.0

        particle = evaluator.full_model.get_particle(PDG)
        
        # If it is a goldstone or a ghost, return zero as its width should anyway
        # not be independent.
        if particle.get('ghost') or particle.get('goldstone'):
            return 0.0

        # If its width is analytically set to zero, then return zero right away
        if particle.get('width')=='ZERO':
            return 0.0
    
        if (PDG,lambdaCMS) in options['cached_widths']:
            return options['cached_widths'][(PDG,lambdaCMS)]

        if options['recompute_width'] == 'never':
            width = evaluator.full_model.\
                               get('parameter_dict')[particle.get('width')].real
        else:
            # Crash if we are doing CMS and the width was not found and recycled above
            if aloha.complex_mass:
                raise MadGraph5Error, "The width for particle with PDG %d and"%PDG+\
                  " lambdaCMS=%f should have already been "%lambdaCMS+\
                  "computed during the NWA run."

        # Use MadWith
        if options['recompute_width'] in ['always','first_time']:
            particle_name = particle.get_name()
            with misc.TMP_directory(dir=options['output_path']) as path:
                param_card.write(pjoin(path,'tmp.dat'))
                # 2-body decay is the maximum that should be considered for NLO check.
                # The default 1% accuracy is not enough when pushing to small
                # lambdaCMS values, we need 1 per mil at least.
                command = '%s --output=%s'%(particle_name,pjoin(path,'tmp.dat'))+\
                    ' --path=%s --body_decay=2'%pjoin(path,'tmp.dat')+\
                    ' --precision_channel=0.001'
#                misc.sprint(command)
                param_card.write(pjoin(options['output_path'],'tmp.dat'))
                # The MG5 command get_width will change the cmd._curr_model
                # and the cmd._curr_fortran_model which what we specified, so 
                # we must make sure to restore them after it finishes
                orig_model = options['cmd']._curr_model
                orig_helas_model = options['cmd']._curr_helas_model
                options['cmd'].do_compute_widths(command, evaluator.full_model)
                # Restore the models
                options['cmd']._curr_model = orig_model
                options['cmd']._curr_helas_model = orig_helas_model
                # Restore the width of the model passed in argument since
                # MadWidth will automatically update the width
                evaluator.full_model.set_parameters_and_couplings(
                                                          param_card=param_card)
                try:
                    tmp_param_card = check_param_card.ParamCard(pjoin(path,'tmp.dat'))
                except:
                    raise MadGraph5Error, 'Error occured during width '+\
                       'computation with command:\n   compute_widths %s'%command                   
                width = tmp_param_card['decay'].get(PDG).value
#                misc.sprint('lambdaCMS checked is', lambdaCMS,
#                                                   'for particle',particle_name)
#                misc.sprint('Width obtained :', width)
#                if lambdaCMS != 1.0:
#                    misc.sprint('Naively expected (lin. scaling) :',
#                                  options['cached_widths'][(PDG,1.0)]*lambdaCMS)
                
        if options['recompute_width'] in ['never','first_time']:
            # Assume linear scaling of the width
            for lam in options['lambdaCMS']:
                options['cached_widths'][(PDG,lam)]=width*(lam/lambdaCMS)
        else:
            options['cached_widths'][(PDG,lambdaCMS)] = width
        
        return options['cached_widths'][(PDG,lambdaCMS)]
            
    def get_order(diagrams, diagsName):
        """Compute the common summed of coupling orders used for this cms check
         in the diagrams specified. When inconsistency occurs, use orderName
         in the warning message if throwm."""
         
        orders = set([])
        for diag in diagrams:
            diag_orders = diag.calculate_orders()
            orders.add(sum((diag_orders[order] if order in diag_orders else 0)
                                      for order in options['expansion_orders']))
            if len(orders)>1:
                logger.warning(msg%('%s '%diagsName,str(orders)))
                return min(list(orders))
            else:
                return list(orders)[0]
         
    MLoptions = copy.copy(options['MLOptions'])
    # Make sure double-check helicities is set to False
    MLoptions['DoubleCheckHelicityFilter'] = False
    
    # Apply the seed tweak if present
    for tweak in options['tweak']['custom']:
        if tweak.startswith('seed'):
            try:
                new_seed = int(tweak[4:])
            except ValueError:
                raise MadGraph5Error, "Seed '%s' is not of the right format 'seed<int>'."%tweak
            random.seed(new_seed)
                
    mode = 'CMS' if aloha.complex_mass else 'NWA'
    for i, leg in enumerate(process.get('legs')):
        leg.set('number', i+1)

    logger.info("Running CMS check for process %s  (now doing %s scheme)" % \
                  ( process.nice_string().replace('Process:', 'process'), mode))
    
    proc_dir = None
    resonances = None
    warning_msg = "All %sdiagrams do not share the same sum of orders "+\
            "%s; found %%s."%(','.join(options['expansion_orders']))+\
            " This potentially problematic for the CMS check."
    if NLO:
        # We must first create the matrix element, export it and set it up.
        # If the reuse option is specified, it will be recycled.
        
        if options['name']=='auto':
            proc_name = "%s%s_%s%s__%s__"%(('SAVED' if options['reuse'] else ''),
         temp_dir_prefix, '_'.join(process.shell_string().split('_')[1:]), 
         ('_' if process.get('perturbation_couplings') else '')+
         '_'.join(process.get('perturbation_couplings')),mode)
        else:
            proc_name = "%s%s_%s__%s__"%(('SAVED' if options['reuse'] else ''),
                                          temp_dir_prefix,options['name'], mode)
        # Generate the ME
        timing, matrix_element = generate_loop_matrix_element(process, 
                options['reuse'], output_path=options['output_path'], 
                           cmd = options['cmd'], proc_name=proc_name, 
                                             loop_filter=options['loop_filter'])
        if matrix_element is None:
            # No diagrams for this process
            return None

        reusing = isinstance(matrix_element, base_objects.Process)
        proc_dir = pjoin(options['output_path'],proc_name)

        # Export the ME
        infos = evaluator.setup_process(matrix_element, proc_dir, 
                        reusing = reusing, param_card = options['param_card'], 
                                                            MLOptions=MLoptions)
        # Make sure the right MLoptions are set
        evaluator.fix_MadLoopParamCard(pjoin(proc_dir,'Cards'),
                              mp = None, loop_filter = True,MLOptions=MLoptions)
        
        # Make sure to start from fresh if previous run was stopped
        tmp_card_backup = pjoin(proc_dir,'Cards','param_card.dat__TemporaryBackup__')
        if os.path.isfile(tmp_card_backup):
            # Run was stopped mid-way, we must then restore the original card
            logger.info("Last run in process '%s' apparently aborted."%proc_dir+\
                           " Now reverting 'param_card.dat' to its original value.")
            shutil.copy(tmp_card_backup, pjoin(proc_dir, 'Cards','param_card.dat'))
        else:
            # Create a temporary backup which will be cleaned if the run ends properly
            shutil.copy(pjoin(proc_dir,'Cards','param_card.dat'), tmp_card_backup)
        # Now do the same with model_functions.f
        tmp_modelfunc_backup = pjoin(proc_dir,'Source','MODEL',
                                         'model_functions.f__TemporaryBackup__')
        if os.path.isfile(tmp_modelfunc_backup):
            # Run was stopped mid-way, we must then restore the model functions
            logger.info("Last run in process '%s' apparently aborted."%proc_dir+\
                    " Now reverting 'model_functions.f' to its original value.")
            shutil.copy(tmp_modelfunc_backup, pjoin(proc_dir,'Source','MODEL',
                                                           'model_functions.f'))
            evaluator.apply_log_tweak(proc_dir, 'recompile')
        else:
            # Create a temporary backup which will be cleaned if the run ends properly
            shutil.copy(pjoin(proc_dir,'Source','MODEL','model_functions.f'),
                                                           tmp_modelfunc_backup)

        # Make sure to setup correctly the helicity
        MadLoopInitializer.fix_PSPoint_in_check(pjoin(proc_dir,'SubProcesses'),
              read_ps = True, npoints = 1, hel_config = options['helicity'], 
                                           split_orders=options['split_orders'])
   
        # And recompile while making sure to recreate the executable and 
        # modified sources
        for dir in misc.glob('P*_*', pjoin(proc_dir,'SubProcesses')):
            if not (re.search(r'.*P\d+_\w*$', dir) or not os.path.isdir(dir)):
                continue
            try:
                os.remove(pjoin(dir,'check'))
                os.remove(pjoin(dir,'check_sa.o'))
            except OSError:
                pass
            # Now run make
            with open(os.devnull, 'w') as devnull:
                retcode = subprocess.call(['make','check'],
                                   cwd=dir, stdout=devnull, stderr=devnull)                     
            if retcode != 0:
                raise MadGraph5Error, "Compilation error with "+\
                                                        "'make check' in %s"%dir

        # Now find all the resonances of the ME, if not saved from a previous run
        pkl_path = pjoin(proc_dir,'resonance_specs.pkl')
        if reusing:
            # We recover the information from the pickle dumped during the
            # original run
            if not os.path.isfile(pkl_path):
                raise InvalidCmd('The folder %s could'%proc_dir+\
                 " not be reused because the resonance specification file "+
                                            "'resonance_specs.pkl' is missing.")
            else:
                proc_name, born_order, loop_order, resonances = \
                                       save_load_object.load_from_file(pkl_path)
                # Make sure to rederive the phase-space point since parameters
                # such as masses, seed, offshellness could have affected it
                for res in resonances:
                    set_PSpoint(res, force_other_res_offshell=resonances)

            # Second run (CMS), we can reuse the information if it is a dictionary
            if isinstance(opt, list):
                opt.append((proc_name, resonances))
            else:
                resonances = opt
        else:
            helas_born_diagrams = matrix_element.get_born_diagrams()
            if len(helas_born_diagrams)==0:
                logger.warning('The CMS check for loop-induced process is '+\
                                  'not yet available (nor is it very interesting).')
                return None
            born_order = get_order(helas_born_diagrams,'Born')
            loop_order = get_order(matrix_element.get_loop_diagrams(),'loop')

            # Second run (CMS), we can reuse the information if it is a dictionary
            if isinstance(opt, list):
                opt.append((process.base_string(),find_resonances(helas_born_diagrams)))
                resonances = opt[-1][1]
            else:
                resonances = opt
            # Save the resonances to a pickle file in the output directory so that
            # it can potentially be reused.
            save_load_object.save_to_file(pkl_path, (process.base_string(),
                                             born_order, loop_order,resonances))

    else:
        # The LO equivalent
        try:
            amplitude = diagram_generation.Amplitude(process)
        except InvalidCmd:
            logging.info("No diagrams for %s" % \
                            process.nice_string().replace('Process', 'process'))
            return None
        if not amplitude.get('diagrams'):
            # This process has no diagrams; go to next process
            logging.info("No diagrams for %s" % \
                             process.nice_string().replace('Process', 'process'))
            return None

        matrix_element = helas_objects.HelasMatrixElement(amplitude,
                                                                 gen_color=True)
        diagrams = matrix_element.get('diagrams')
        born_order = get_order(diagrams,'Born')
        # Loop order set to -1 indicates an LO result
        loop_order = -1
        # Find all the resonances of the ME, if not already given in opt
        if isinstance(opt, list):
            opt.append((process.base_string(),find_resonances(diagrams)))
            resonances = opt[-1][1]
        else:
            resonances= opt
    
    if len(resonances)==0:
        logger.info("No resonance found for process %s."\
                                                         %process.base_string())
        return None
    
    # Cache the default param_card for NLO
    if not options['cached_param_card'][mode][0]:
        if NLO:
            param_card = check_param_card.ParamCard(
                                       pjoin(proc_dir,'Cards','param_card.dat'))
        else:
            param_card = check_param_card.ParamCard(
                     StringIO.StringIO(evaluator.full_model.write_param_card()))
        options['cached_param_card'][mode][0] = param_card
        name2block, _ = param_card.analyze_param_card()
        options['cached_param_card'][mode][1] = name2block
        
    else:
        param_card = options['cached_param_card'][mode][0]
        name2block = options['cached_param_card'][mode][1]

    # Already add the coupling order for this sqaured ME.
    if loop_order != -1 and (loop_order+born_order)%2 != 0:
        raise MadGraph5Error, 'The summed squared matrix element '+\
                              " order '%d' is not even."%(loop_order+born_order)
    result = {'born_order':born_order, 
              'loop_order': (-1 if loop_order==-1 else (loop_order+born_order)/2),
              'resonances_result':[]}

    # Create a physical backup of the param_card
    if NLO:
        try:
            shutil.copy(pjoin(proc_dir,'Cards','param_card.dat'),
                             pjoin(proc_dir,'Cards','param_card.dat__backUp__'))
        except:
            pass

    # Apply custom tweaks
    had_log_tweaks=False
    if NLO:
        for tweak in options['tweak']['custom']:
            if tweak.startswith('seed'):
                continue
            try:
                logstart, logend = tweak.split('->')
            except:
                raise Madgraph5Error, "Tweak '%s' not reckognized."%tweak
            if logstart in ['logp','logm', 'log'] and \
               logend in ['logp','logm', 'log']:
                if NLO:
                    evaluator.apply_log_tweak(proc_dir, [logstart, logend])
                    had_log_tweaks = True
            else:
                raise Madgraph5Error, "Tweak '%s' not reckognized."%tweak
        if had_log_tweaks:
            evaluator.apply_log_tweak(proc_dir, 'recompile')

    # Select what resonances should be run
    if options['resonances']=='all':
        resonances_to_run = resonances
    elif isinstance(options['resonances'],int):
        resonances_to_run = resonances[:options['resonances']]    
    elif isinstance(options['resonances'],list):
        resonances_to_run = []
        for res in resonances:
            for res_selection in options['resonances']:
                if abs(res['ParticlePDG'])==res_selection[0] and \
                                 res['FSMothersNumbers']==set(res_selection[1]):
                    resonances_to_run.append(res)
                    break
    else:
        raise InvalidCmd("Resonance selection '%s' not reckognized"%\
                                                     str(options['resonances']))

    # Display progressbar both for LO and NLO for now but not when not showing
    # the plots
    if NLO and options['show_plot']:
        widgets = ['ME evaluations:', pbar.Percentage(), ' ', 
                                                pbar.Bar(),' ', pbar.ETA(), ' ']
        progress_bar = pbar.ProgressBar(widgets=widgets, 
                maxval=len(options['lambdaCMS'])*len(resonances_to_run), fd=sys.stdout)
        progress_bar.update(0)
        # Flush stdout to force the progress_bar to appear
        sys.stdout.flush()
    else:
        progress_bar = None

    for resNumber, res in enumerate(resonances_to_run):
        # First add a dictionary for this resonance to the result with already
        # one key specifying the resonance
        result['resonances_result'].append({'resonance':res,'born':[]})
        if NLO:
            result['resonances_result'][-1]['finite'] = []
        # Now scan the different lambdaCMS values
        for lambdaNumber, lambdaCMS in enumerate(options['lambdaCMS']):
            # Setup the model for that value of lambdaCMS
            # The copy constructor below creates a deep copy
            new_param_card = check_param_card.ParamCard(param_card)
            # Change all specified parameters
            for param, replacement in options['expansion_parameters'].items():
                # Replace the temporary prefix used for evaluation of the 
                # substitution expression 
                orig_param = param.replace('__tmpprefix__','')
                if orig_param not in name2block:
                    # It can be that some parameter ar in the NWA model but not
                    # in the CMS, such as the Yukawas for example.
                    # logger.warning("Unknown parameter '%s' in mode '%s'."%(param,mode))
                    continue
                for block, lhaid in name2block[orig_param]:
                    orig_value = float(param_card[block].get(lhaid).value)
                    new_value  = eval(replacement,
                                       {param:orig_value,'lambdacms':lambdaCMS})
                    new_param_card[block].get(lhaid).value=new_value

            # Apply these changes already (for the purpose of Width computation.
            # although it is optional since we now provide the new_param_card to
            # the width computation function.). Also in principle this matters
            # only in the CMS and there the widths would be reused from their 
            # prior computation within NWA with zero widths. So, all in all,
            # the line below is really not crucial, but semantically, it ought
            # to be there.
            evaluator.full_model.set_parameters_and_couplings(
                                                      param_card=new_param_card)
            # Now compute or recyle all widths
            for decay in new_param_card['decay'].keys():
                if mode=='CMS':
                    new_width = get_width(abs(decay[0]), lambdaCMS, 
                                                                 new_param_card)
                else:
                    new_width = 0.0
                new_param_card['decay'].get(decay).value= new_width

            # Apply these changes for the purpose of the final computation
            evaluator.full_model.set_parameters_and_couplings(
                                                      param_card=new_param_card)
            if NLO:
                new_param_card.write(pjoin(proc_dir,'Cards','param_card.dat'))
                # Write the recomputed widths so that it can potentially be
                # used for future runs (here for the model in the CMS format)
                if lambdaCMS==1.0 and mode=='CMS' and \
                          options['recompute_width'] in ['always','first_time']:
                    new_param_card.write(pjoin(proc_dir,
                                    'Cards','param_card.dat_recomputed_widths'))
                    
            # If recomputing widths with MadWidths, we want to do it within
            # the NWA models with zero widths.
            if mode=='NWA' and (options['recompute_width']=='always' or (
                  options['recompute_width']=='first_time' and lambdaCMS==1.0)):
                # The copy constructor below creates a deep copy
                tmp_param_card = check_param_card.ParamCard(new_param_card)
                # We don't use the result here, it is just so that it is put
                # in the cache and reused in the CMS run that follows.
                for decay in new_param_card['decay'].keys():
                    particle_name = evaluator.full_model.get_particle(\
                                                       abs(decay[0])).get_name()
                    new_width = get_width(abs(decay[0]),lambdaCMS,new_param_card)
                    tmp_param_card['decay'].get(decay).value = new_width
                    if not options['has_FRdecay'] and new_width != 0.0 and \
                      (abs(decay[0]),lambdaCMS) not in options['cached_widths']:
                        logger.info('Numerically computed width of particle'+\
                                        ' %s for lambda=%.4g : %-9.6gGeV'%
                                            (particle_name,lambdaCMS,new_width))

                # Write the recomputed widths so that it can potentially be
                # used for future runs (here the model in the NWA format)
                if lambdaCMS==1.0 and NLO:
                    tmp_param_card.write(pjoin(proc_dir,
                                    'Cards','param_card.dat_recomputed_widths'))
            
            # Apply the params tweaks
            for param, replacement in options['tweak']['params'].items():
               # Replace the temporary prefix used for evaluation of the 
               # substitution expression 
               orig_param = param.replace('__tmpprefix__','')
               # Treat the special keyword 'allwidths'
               if orig_param.lower() == 'allwidths':
                    # Apply the rule to all widhts
                    for decay in new_param_card['decay'].keys():
                        orig_value = float(new_param_card['decay'].get(decay).value)
                        new_value = eval(replacement,
                                       {param:orig_value,'lambdacms':lambdaCMS})
                        new_param_card['decay'].get(decay).value = new_value
                    continue
               if orig_param not in name2block:
                   # It can be that some parameter are in the NWA model but not
                   # in the CMS, such as the Yukawas for example.
                   continue
               for block, lhaid in name2block[orig_param]:
                   orig_value = float(new_param_card[block].get(lhaid).value)
                   new_value  = eval(replacement,
                                       {param:orig_value,'lambdacms':lambdaCMS})
                   new_param_card[block].get(lhaid).value=new_value
            
            if options['tweak']['params']:
                # Apply the tweaked param_card one last time
                evaluator.full_model.set_parameters_and_couplings(
                                                      param_card=new_param_card)
                if NLO:
                    new_param_card.write(pjoin(proc_dir,'Cards','param_card.dat'))

            # Finally ready to compute the matrix element
            if NLO:
                ME_res = LoopMatrixElementEvaluator.get_me_value(process, 0, 
                       proc_dir, PSpoint=res['PS_point_used'], verbose=False, 
                                           format='dict', skip_compilation=True)
                # Notice that there is much more information in ME_res. It can
                # be forwarded to check_complex_mass_scheme in this result
                # dictionary if necessary for the analysis. (or even the full 
                # dictionary ME_res can be added).
                result['resonances_result'][-1]['born'].append(ME_res['born'])
                result['resonances_result'][-1]['finite'].append(
                      ME_res['finite']*ME_res['born']*ME_res['alphaS_over_2pi'])
            else:
                ME_res = evaluator.evaluate_matrix_element(matrix_element,
                    p=res['PS_point_used'], auth_skipping=False, output='m2')[0]
                result['resonances_result'][-1]['born'].append(ME_res)
            if not progress_bar is None:
                progress_bar.update(resNumber*len(options['lambdaCMS'])+\
                                                               (lambdaNumber+1))
                # Flush to force the printout of the progress_bar to be updated
                sys.stdout.flush()

    # Restore the original continued log definition if necessary
    log_reversed = False
    for tweak in options['tweak']['custom']:
        if tweak.startswith('log') and had_log_tweaks:
            if log_reversed:
                continue
            if NLO:
                evaluator.apply_log_tweak(proc_dir, 'default')
                evaluator.apply_log_tweak(proc_dir, 'recompile')                
                log_reversed = True

    # Restore the original model parameters
    evaluator.full_model.set_parameters_and_couplings(param_card=param_card)
    if NLO:
        try:
            shutil.copy(pjoin(proc_dir,'Cards','param_card.dat__backUp__'),
                                      pjoin(proc_dir,'Cards','param_card.dat'))
        except:
            param_card.write(pjoin(proc_dir,'Cards','param_card.dat'))
    
    # All should have been restored properly, so we can now clean the temporary
    # backups
    try:
        os.remove(pjoin(proc_dir,'Cards','param_card.dat__TemporaryBackup__'))
        os.remove(pjoin(proc_dir,'Source','MODEL',
                                        'model_functions.f__TemporaryBackup__'))
    except:
        pass

    return (process.nice_string().replace('Process:', '').strip(),result)

def get_value(process, evaluator, p=None, options=None):
    """Return the value/momentum for a phase space point"""
    
    for i, leg in enumerate(process.get('legs')):
        leg.set('number', i+1)

    logger.info("Checking %s in %s gauge" % \
        ( process.nice_string().replace('Process:', 'process'),
                               'unitary' if aloha.unitary_gauge else 'feynman'))

    legs = process.get('legs')
    # Generate a process with these legs
    # Generate the amplitude for this process
    try:
        if process.get('perturbation_couplings')==[]:
            amplitude = diagram_generation.Amplitude(process)
        else:
            amplitude = loop_diagram_generation.LoopAmplitude(process)
    except InvalidCmd:
        logging.info("No diagrams for %s" % \
                         process.nice_string().replace('Process', 'process'))
        return None
    
    if not amplitude.get('diagrams'):
        # This process has no diagrams; go to next process
        logging.info("No diagrams for %s" % \
                         process.nice_string().replace('Process', 'process'))
        return None
    
    if not p:
        # Generate phase space point to use
        p, w_rambo = evaluator.get_momenta(process, options)
        
    # Generate the HelasMatrixElement for the process
    if not isinstance(amplitude, loop_diagram_generation.LoopAmplitude):
        matrix_element = helas_objects.HelasMatrixElement(amplitude,
                                                      gen_color = True)
    else:
        matrix_element = loop_helas_objects.LoopHelasMatrixElement(amplitude, 
           gen_color = True, optimized_output = evaluator.loop_optimized_output)

    mvalue = evaluator.evaluate_matrix_element(matrix_element, p=p,
                                                  output='jamp',options=options)
    
    if mvalue and mvalue['m2']:
        return {'process':process.base_string(),'value':mvalue,'p':p}

def output_lorentz_inv_loop(comparison_results, output='text'):
    """Present the results of a comparison in a nice list format for loop 
    processes. It detail the results from each lorentz transformation performed.
    """

    process = comparison_results[0]['process']
    results = comparison_results[0]['results']
    # Rotations do not change the reference vector for helicity projection,
    # the loop ME are invarariant under them with a relatively good accuracy.
    threshold_rotations = 1e-6
    # This is typically not the case for the boosts when one cannot really 
    # expect better than 1e-5. It turns out that this is even true in 
    # quadruple precision, for an unknown reason so far.
    threshold_boosts =  1e-3
    res_str = "%s" % process.base_string()
    
    transfo_col_size = 17
    col_size = 18
    transfo_name_header = 'Transformation name'

    if len(transfo_name_header) + 1 > transfo_col_size:
        transfo_col_size = len(transfo_name_header) + 1
    
    misc.sprint(results)
    for transfo_name, value in results:
        if len(transfo_name) + 1 > transfo_col_size:
            transfo_col_size = len(transfo_name) + 1
        
    res_str += '\n' + fixed_string_length(transfo_name_header, transfo_col_size) + \
      fixed_string_length("Value", col_size) + \
      fixed_string_length("Relative diff.", col_size) + "Result"
    
    ref_value = results[0]
    res_str += '\n' + fixed_string_length(ref_value[0], transfo_col_size) + \
                   fixed_string_length("%1.10e" % ref_value[1]['m2'], col_size)
    # Now that the reference value has been recuperated, we can span all the 
    # other evaluations
    all_pass = True
    for res in results[1:]:
        threshold = threshold_boosts if 'BOOST' in res[0].upper() else \
                                                             threshold_rotations
        rel_diff = abs((ref_value[1]['m2']-res[1]['m2'])\
                                       /((ref_value[1]['m2']+res[1]['m2'])/2.0))
        this_pass = rel_diff <= threshold
        if not this_pass: 
            all_pass = False
        res_str += '\n' + fixed_string_length(res[0], transfo_col_size) + \
                   fixed_string_length("%1.10e" % res[1]['m2'], col_size) + \
                   fixed_string_length("%1.10e" % rel_diff, col_size) + \
                   ("Passed" if this_pass else "Failed")
    if all_pass:
        res_str += '\n' + 'Summary: passed'
    else:
        res_str += '\n' + 'Summary: failed'
    
    return res_str

def output_lorentz_inv(comparison_results, output='text'):
    """Present the results of a comparison in a nice list format
        if output='fail' return the number of failed process -- for test-- 
    """

    # Special output for loop processes
    if comparison_results[0]['process']['perturbation_couplings']!=[]:
        return output_lorentz_inv_loop(comparison_results, output)

    proc_col_size = 17

    threshold=1e-10
    process_header = "Process"

    if len(process_header) + 1 > proc_col_size:
        proc_col_size = len(process_header) + 1
    
    for proc, values in comparison_results:
        if len(proc) + 1 > proc_col_size:
            proc_col_size = len(proc) + 1

    col_size = 18

    pass_proc = 0
    fail_proc = 0
    no_check_proc = 0

    failed_proc_list = []
    no_check_proc_list = []

    res_str = fixed_string_length(process_header, proc_col_size) + \
              fixed_string_length("Min element", col_size) + \
              fixed_string_length("Max element", col_size) + \
              fixed_string_length("Relative diff.", col_size) + \
              "Result"

    for one_comp in comparison_results:
        proc = one_comp['process'].base_string()
        data = one_comp['results']
        
        if data == 'pass':
            no_check_proc += 1
            no_check_proc_list.append(proc)
            continue

        values = [data[i]['m2'] for i in range(len(data))]
        
        min_val = min(values)
        max_val = max(values)
        diff = (max_val - min_val) / abs(max_val) 
        
        res_str += '\n' + fixed_string_length(proc, proc_col_size) + \
                   fixed_string_length("%1.10e" % min_val, col_size) + \
                   fixed_string_length("%1.10e" % max_val, col_size) + \
                   fixed_string_length("%1.10e" % diff, col_size)
                   
        if diff < threshold:
            pass_proc += 1
            proc_succeed = True
            res_str += "Passed"
        else:
            fail_proc += 1
            proc_succeed = False
            failed_proc_list.append(proc)
            res_str += "Failed"

        #check all the JAMP
        # loop over jamp
        # Keep in mind that this is not available for loop processes where the
        # jamp list is empty
        if len(data[0]['jamp'])!=0:
            for k in range(len(data[0]['jamp'][0])):
                sum = [0] * len(data)
                # loop over helicity
                for j in range(len(data[0]['jamp'])):
                    #values for the different lorentz boost
                    values = [abs(data[i]['jamp'][j][k])**2 for i in range(len(data))]
                    sum = [sum[i] + values[i] for i in range(len(values))]
    
                # Compare the different lorentz boost  
                min_val = min(sum)
                max_val = max(sum)
                if not max_val:
                    continue
                diff = (max_val - min_val) / max_val 
            
                tmp_str = '\n' + fixed_string_length('   JAMP %s'%k , proc_col_size) + \
                           fixed_string_length("%1.10e" % min_val, col_size) + \
                           fixed_string_length("%1.10e" % max_val, col_size) + \
                           fixed_string_length("%1.10e" % diff, col_size)
                       
                if diff > 1e-10:
                    if not len(failed_proc_list) or failed_proc_list[-1] != proc:
                        fail_proc += 1
                        pass_proc -= 1
                        failed_proc_list.append(proc)
                    res_str += tmp_str + "Failed"
                elif not proc_succeed:
                 res_str += tmp_str + "Passed" 
            
            
        
    res_str += "\nSummary: %i/%i passed, %i/%i failed" % \
                (pass_proc, pass_proc + fail_proc,
                 fail_proc, pass_proc + fail_proc)

    if fail_proc != 0:
        res_str += "\nFailed processes: %s" % ', '.join(failed_proc_list)
    if no_check_proc:
        res_str += "\nNot checked processes: %s" % ', '.join(no_check_proc_list)
    
    if output == 'text':
        return res_str        
    else: 
        return fail_proc

def output_unitary_feynman(comparison_results, output='text'):
    """Present the results of a comparison in a nice list format
        if output='fail' return the number of failed process -- for test-- 
    """
    
    proc_col_size = 17
    
    # We use the first element of the comparison_result list to store the
    # process definition object
    pert_coupl = comparison_results[0]['perturbation_couplings']
    comparison_results = comparison_results[1:]
    
    if pert_coupl:
        process_header = "Process [virt="+" ".join(pert_coupl)+"]"
    else:
        process_header = "Process"
    
    if len(process_header) + 1 > proc_col_size:
        proc_col_size = len(process_header) + 1
    
    for data in comparison_results:
        proc = data['process']
        if len(proc) + 1 > proc_col_size:
            proc_col_size = len(proc) + 1

    pass_proc = 0
    fail_proc = 0
    no_check_proc = 0

    failed_proc_list = []
    no_check_proc_list = []

    col_size = 18

    res_str = fixed_string_length(process_header, proc_col_size) + \
              fixed_string_length("Unitary", col_size) + \
              fixed_string_length("Feynman", col_size) + \
              fixed_string_length("Relative diff.", col_size) + \
              "Result"

    for one_comp in comparison_results:
        proc = one_comp['process']
        data = [one_comp['value_unit'], one_comp['value_feynm']]
        
        
        if data[0] == 'pass':
            no_check_proc += 1
            no_check_proc_list.append(proc)
            continue
        
        values = [data[i]['m2'] for i in range(len(data))]
        
        min_val = min(values)
        max_val = max(values)
        # when max_val is also negative
        # diff will be negative if there is no abs
        diff = (max_val - min_val) / abs(max_val) 
        
        res_str += '\n' + fixed_string_length(proc, proc_col_size) + \
                   fixed_string_length("%1.10e" % values[0], col_size) + \
                   fixed_string_length("%1.10e" % values[1], col_size) + \
                   fixed_string_length("%1.10e" % diff, col_size)
                   
        if diff < 1e-8:
            pass_proc += 1
            proc_succeed = True
            res_str += "Passed"
        else:
            fail_proc += 1
            proc_succeed = False
            failed_proc_list.append(proc)
            res_str += "Failed"

        #check all the JAMP
        # loop over jamp
        # This is not available for loop processes where the jamp list returned
        # is empty.
        if len(data[0]['jamp'])>0:
            for k in range(len(data[0]['jamp'][0])):
                sum = [0, 0]
                # loop over helicity
                for j in range(len(data[0]['jamp'])):
                    #values for the different lorentz boost
                    values = [abs(data[i]['jamp'][j][k])**2 for i in range(len(data))]
                    sum = [sum[i] + values[i] for i in range(len(values))]
    
                # Compare the different lorentz boost  
                min_val = min(sum)
                max_val = max(sum)
                if not max_val:
                    continue
                diff = (max_val - min_val) / max_val 
            
                tmp_str = '\n' + fixed_string_length('   JAMP %s'%k , col_size) + \
                           fixed_string_length("%1.10e" % sum[0], col_size) + \
                           fixed_string_length("%1.10e" % sum[1], col_size) + \
                           fixed_string_length("%1.10e" % diff, col_size)
                       
                if diff > 1e-10:
                    if not len(failed_proc_list) or failed_proc_list[-1] != proc:
                        fail_proc += 1
                        pass_proc -= 1
                        failed_proc_list.append(proc)
                    res_str += tmp_str + "Failed"
                elif not proc_succeed:
                     res_str += tmp_str + "Passed" 
                
            
        
    res_str += "\nSummary: %i/%i passed, %i/%i failed" % \
                (pass_proc, pass_proc + fail_proc,
                 fail_proc, pass_proc + fail_proc)

    if fail_proc != 0:
        res_str += "\nFailed processes: %s" % ', '.join(failed_proc_list)
    if no_check_proc:
        res_str += "\nNot checked processes: %s" % ', '.join(no_check_proc_list)
    
    
    if output == 'text':
        return res_str        
    else: 
        return fail_proc

def CMS_save_path(extension, cms_res, used_model, opts, output_path=None):
    """Creates a suitable filename for saving these results."""
    
    if opts['name']=='auto' and opts['analyze']!='None':
        # Reuse the same name then
        return '%s.%s'%(os.path.splitext(opts['analyze'].split(',')[0])\
                                                                  [0],extension)
    # if a name is specified, use it
    if opts['name']!='auto':
        basename = opts['name']
    else:
        prefix = 'cms_check_'
        # Use process name if there is only one process            
        if len(cms_res['ordered_processes'])==1:
            proc = cms_res['ordered_processes'][0]
            replacements = [('=>','gt'),('<=','lt'),('/','_no_'),
                            (' ',''),('+','p'),('-','m'),
                            ('~','x'), ('>','_'),('=','eq'),('^2','squared')]
            # Remove the perturbation couplings:
            try:
                proc=proc[:proc.index('[')]
            except ValueError:
                pass
    
            for key, value in replacements:
                proc = proc.replace(key,value)
    
            basename =prefix+proc+'_%s_'%used_model.get('name')+\
                      ( ('_'+'_'.join(cms_res['perturbation_orders'])) if \
                                      cms_res['perturbation_orders']!=[] else '')
        # Use timestamp otherwise
        else:
            basename = prefix+datetime.datetime.now().strftime("%Y_%m_%d_%Hh%Mm%Ss")
            
    suffix = '_%s'%opts['tweak']['name'] if opts['tweak']['name']!='' else '' 
    if output_path:     
        return pjoin(output_path,'%s%s.%s'%(basename,suffix,extension))
    else:
        return '%s%s.%s'%(basename,suffix,extension)

def output_complex_mass_scheme(result,output_path, options, model, output='text'):
    """ Outputs nicely the outcome of the complex mass scheme check performed
    by varying the width in the offshell region of resonances found for eahc process.
    Output just specifies whether text should be returned or a list of failed
    processes. Use 'concise_text' for a consise report of the results."""
    
    pert_orders=result['perturbation_orders']
    
    ######## CHECK PARAMETERS #########
    #
    # diff_lambda_power choses the power by which one should divide the difference
    # curve. The test should only work with 1, but it is useful for the LO
    # check to see the difference has O(\lambda) contribution by setting this
    # parameter to 2. If the Born does not have O(\lambda) contributions
    # (i.e. if the test still pas with diff_lambda_power=2) then the NLO test
    # will not be sensitive to the CMS implementation details.
    diff_lambda_power = options['diff_lambda_power']
    # DISLAIMER:
    # The CMS check is non trivial to automate and it is actually best done
    # manually by looking at plots for various implementation of the CMS.
    # The automatic check performed here with the default parameters below
    # should typically capture the main features of the CMS implementation.
    # There will always be exceptions however.
    #
    if 'has_FRdecay' in result:
        has_FRdecay = result['has_FRdecay']
    else:
        has_FRdecay = False
    # be tighter at LO
    if not pert_orders:
        CMS_test_threshold = 1e-3
    else:
        # AT NLO, a correct cancellation is typically of the order of 2% with
        # a lowest lambda value of 10^-4. It is clear that the threshold should
        # scale with the minimum lambda value because any little offset in the
        # LO width value for example (acceptable when less than one 1% if the
        # widths were computed numerically) will lead to an inaccuracy of the 
        # cancellation scaling with lambda. 
        if not has_FRdecay and ('recomputed_with' not in result or \
                          result['recompute_width'] in ['always','first_time']):
            CMS_test_threshold = 2e-2*(1.0e-4/min(result['lambdaCMS']))
        else:
            # If the widths were not computed numerically, then the accuracy of
            # the cancellation should be better.
            CMS_test_threshold = 2e-2*(1.0e-5/min(result['lambdaCMS']))
            
    # This threshold sets how flat the diff line must be when approaching it from
    # the right to start considering its value. Notice that it cannot be larger
    # than the CMS_test_threshold
    consideration_threshold = min(CMS_test_threshold/10.0, 0.05)
    # Number of values groupes with the median technique to avoid being
    # sensitive to unstabilities
    group_val = 3
    # Starting from which value, relative to the averaged diff, should one consider
    # the asymptotic diff median to be exactly 0.0 in which case one would use this
    # average instead of this asymptotic median. u d~ > e+ ve LO exhibit a \
    # difference at zero for example.
    diff_zero_threshold = 1e-3
    # Plotting parameters. Specify the lambda range to plot. 
    # lambda_range = [-1,-1] returns the default automatic setup
    lambda_range = options['lambda_plot_range']
    ##################################
    
#   One can print out the raw results by uncommenting the line below
#    misc.sprint(result)
#    for i, res in enumerate(result['a e- > e- ve ve~ [ virt = QCD QED ]']['CMS']):
#    for i, res in enumerate(result['u d~ > e+ ve a [ virt = QCD QED ]']['CMS']):
#        if res['resonance']['FSMothersNumbers'] == set([3, 4]):
#            misc.sprint(res['resonance']['PS_point_used'])
#    stop
    
    res_str           = ''
    # Variables for the concise report
    concise_str       = ''
    concise_data      = '%%(process)-%ds%%(asymptot)-15s%%(cms_check)-25s%%(status)-25s\n'
    concise_repl_dict = {'Header':{'process':'Process',
                                   'asymptot':'Asymptot',
                                   'cms_check':'Deviation to asymptot',
                                   'status':'Result'}}
    
    ####### BEGIN helper functions

    # Chose here whether to use Latex particle names or not
    # Possible values are 'none', 'model' or 'built-in'
    useLatexParticleName = 'built-in'
    name2tex = {'e+':r'e^+','w+':r'W^+','a':r'\gamma','g':'g',
                'e-':r'e^-','w-':r'W^-','z':'Z','h':'H',
                'mu+':r'\mu^+',
                'mu-':r'\mu^-',
                'ta+':r'\tau^+',
                'ta-':r'\tau^-'}
    for p in ['e','m','t']:
        d = {'e':'e','m':r'\mu','t':r'\tau'}
        name2tex['v%s'%p]=r'\nu_{%s}'%d[p]
        name2tex['v%s~'%p]=r'\bar{\nu_{%s}}'%d[p]
        
    for p in ['u','d','c','s','b','t']:
        name2tex[p]=p
        name2tex['%s~'%p]=r'\bar{%s}'%p
      
    def format_particle_name(particle, latex=useLatexParticleName):
        p_name = particle
        if latex=='model':
            try:
                texname = model.get_particle(particle).get('texname')
                if texname and texname!='none':
                    p_name = r'$\displaystyle %s$'%texname
            except:
                pass
        elif latex=='built-in':
            try:
                p_name = r'$\displaystyle %s$'%name2tex[particle]
            except:
                pass
        return p_name

    def resonance_str(resonance, latex=useLatexParticleName):
        """ Provides a concise string to characterize the resonance """
        particle_name = model.get_particle(resonance['ParticlePDG']).get_name()
        mothersID=['%d'%n for n in sorted(resonance['FSMothersNumbers'])]
        return r"%s [%s]"%(format_particle_name(particle_name,latex=latex),
                                                            ','.join(mothersID))

    def format_title(process, resonance):
        """ Format the plot title given the process and resonance """
        
        process_string = []
        for particle in process.split():
            if '<=' in particle:
                particle = particle.replace('<=',r'$\displaystyle <=$')
            if '^2' in particle:
                particle = particle.replace('^2',r'$\displaystyle ^2$')
            if particle=='$$':
                process_string.append(r'\$\$')
                continue
            if particle=='>':
                process_string.append(r'$\displaystyle \rightarrow$')
                continue
            if particle=='/':
                process_string.append(r'$\displaystyle /$')
                continue
            process_string.append(format_particle_name(particle))              

        if resonance=='':
            return r'CMS check for %s' %(' '.join(process_string))
        else:
            return r'CMS check for %s ( resonance %s )'\
                                           %(' '.join(process_string),resonance)

    def guess_lambdaorder(ME_values_list, lambda_values, expected=None,
                                                           proc=None, res=None):
        """ Guess the lambda scaling from a list of ME values and return it.
        Also compare with the expected result if specified and trigger a 
        warning if not in agreement."""
        # guess the lambdaCMS power in the amplitude squared
        bpowers = []
        for i, lambdaCMS in enumerate(lambda_values[1:]):
            bpowers.append(round(math.log(ME_values_list[0]/ME_values_list[i+1],\
                                                   lambda_values[0]/lambdaCMS)))

        # Pick the most representative power
        bpower = sorted([(el, bpowers.count(el)) for el in set(bpowers)],
                                 key = lambda elem: elem[1], reverse=True)[0][0]
        if not expected:
            return bpower
        if bpower != expected:
            logger.warning('The apparent scaling of the squared amplitude'+
             'seems inconsistent w.r.t to detected value '+
             '(%i vs %i). %i will be used.'%(expected,bpower,bpower)+
             ' This happend for process %s and resonance %s'%(proc, res))
        return bpower    

    def check_stability(ME_values, lambda_values, lambda_scaling, values_name):
        """ Checks if the values passed in argument are stable and return the 
        stability check outcome warning if it is not precise enough. """

        values = sorted([
            abs(val*(lambda_values[0]/lambda_values[i])**lambda_scaling) for \
                                                i, val in enumerate(ME_values)])
        median = values[len(values)//2]
        max_diff = max(abs(values[0]-median),abs(values[-1]-median))
        stability = max_diff/median
        stab_threshold = 1e-2
        if stability >= stab_threshold:
            return "== WARNING: Stability check failed for '%s' with stability %.2e.\n"\
                                                       %(values_name, stability)
        else:
            return None
    ####### END helper functions
    if options['analyze']=='None':
        if options['reuse']:
            save_path = CMS_save_path('pkl', result, model, options, 
                                                        output_path=output_path)
            buff = "\nThe results of this check have been stored on disk and its "+\
              "analysis can be rerun at anytime with the MG5aMC command:\n   "+\
            "      check cms --analyze=%s\n"%save_path
            res_str += buff
            concise_str += buff
            save_load_object.save_to_file(save_path, result)
        elif len(result['ordered_processes'])>0:
            buff = "\nUse the following synthax if you want to store "+\
                    "the raw results on disk.\n"+\
                    "    check cms -reuse <proc_def> <options>\n"
            res_str += buff
            concise_str += buff            
    
    ############################
    # Numerical check first    #
    ############################
    
    checks = []
    for process in result['ordered_processes']:
        checks.extend([(process,resID) for resID in \
                                            range(len(result[process]['CMS']))])
        
    if options['reuse']:
        logFile = open(CMS_save_path(
                    'log', result, model, options, output_path=output_path),'w')
    
    lambdaCMS_list=result['lambdaCMS']
    
    # List of failed processes
    failed_procs = []

    # A bar printing function helper. Change the length here for esthetics
    bar = lambda char: char*47

    # Write out the widths used if information is present:
    if 'widths_computed' in result:
        res_str += '\n%s%s%s\n'%(bar('='),' Widths ',bar('='))
        if result['recompute_width'] == 'never':
            res_str += '| Widths extracted from the param_card.dat'
        else:
            res_str += '| Widths computed %s'%('analytically' if has_FRdecay 
                                                             else 'numerically')
            if result['recompute_width'] == 'first_time':
                res_str += ' for \lambda = 1'
            elif result['recompute_width'] == 'always':
                res_str += ' for all \lambda values'
        res_str += " using mode '--recompute_width=%s'.\n"%result['recompute_width']
        for particle_name, width in result['widths_computed']:
            res_str += '| %-10s = %-11.6gGeV\n'%('Width(%s)'%particle_name,width)
        res_str += '%s%s%s\n'%(bar('='),'='*8,bar('='))

    # Doing the analysis to printout to the MG5 interface and determine whether
    # the test is passed or not
    # Number of last points to consider for the stability test
    nstab_points=group_val
    # Store here the asymptot detected for each difference curve
    differences_target = {}
    for process, resID in checks:
        # Reinitialize the concise result replacement dictionary 
        # (only one resonance is indicated in this one, no matter what.)
        concise_repl_dict[process] = {'process':process,
                                      'asymptot':'N/A',
                                      'cms_check':'N/A',
                                      'status':'N/A'}
        proc_res = result[process]
        cms_res = proc_res['CMS'][resID]
        nwa_res = proc_res['NWA'][resID]
        resonance = resonance_str(cms_res['resonance'], latex='none')
        cms_born=cms_res['born']
        nwa_born=nwa_res['born']
        # Starting top thick bar
        res_str += '\n%s%s%s\n'%(bar('='),'='*8,bar('='))
        # Centered process and resonance title
        proc_title = "%s (resonance %s)"%(process,resonance)
        centering = (bar(2)+8-len(proc_title))//2
        res_str += "%s%s\n"%(' '*centering,proc_title)
        # Starting bottom thin bar
        res_str += '%s%s%s\n'%(bar('-'),'-'*8,bar('-'))
        # Reminder if diff_lambda_power is not 1
        
        if diff_lambda_power!=1:
            res_str += "== WARNING diff_lambda_power is not 1 but    = %g\n"%diff_lambda_power
            res_str += '%s%s%s\n'%(bar('-'),'-'*8,bar('-'))

        born_power = guess_lambdaorder(nwa_born,lambdaCMS_list,
               expected=proc_res['born_order'], proc=process, res=resonance)
        stab_cms_born = check_stability(cms_born[-nstab_points:], 
                         lambdaCMS_list[-nstab_points:], born_power, 'CMS Born')
        if stab_cms_born:
            res_str += stab_cms_born
        stab_nwa_born = check_stability(nwa_born[-nstab_points:], 
                         lambdaCMS_list[-nstab_points:], born_power, 'NWA Born')
        if stab_nwa_born:
            res_str += stab_nwa_born
        # Write out the phase-space point
        res_str += "== Kinematic configuration in GeV (E,px,pypz)\n"
        for i, p in enumerate(cms_res['resonance']['PS_point_used']):
            res_str += "  | p%-2.d = "%(i+1)
            for pi in p:
                res_str += '%-24.17g'%pi if pi<0.0 else ' %-23.17g'%pi 
            res_str += "\n"
        # Write out the offshellnesses specification
        res_str += "== Offshellnesses of all detected resonances\n"
        for res_name, offshellness in cms_res['resonance']['offshellnesses']:
            res_str += "  | %-15s = %f\n"%(res_name, offshellness)
        res_str += '%s%s%s\n'%(bar('-'),'-'*8,bar('-'))

        if not pert_orders:
            res_str += "== Born scaling lambda^n_born. nborn         = %d\n"%born_power
        else:
            cms_finite=cms_res['finite']
            nwa_finite=nwa_res['finite']
            loop_power = guess_lambdaorder(nwa_finite,lambdaCMS_list,
                   expected=proc_res['loop_order'], proc=process, res=resonance)  
            res_str += "== Scaling lambda^n. nborn, nloop            = %d, %d\n"\
                                                        %(born_power,loop_power)
            stab_cms_finite = check_stability(cms_finite[-nstab_points:], 
                                  lambdaCMS_list[-nstab_points:], loop_power, 'CMS finite')
            if stab_cms_finite:
                res_str += stab_cms_finite
            stab_nwa_finite = check_stability(nwa_finite[-nstab_points:], 
                      lambdaCMS_list[-nstab_points:], loop_power, 'NWA finite')
            if stab_nwa_finite:
                res_str += stab_nwa_finite
        # Now organize data
        CMSData     = []
        NWAData     = []
        DiffData    = []
        for idata, lam in enumerate(lambdaCMS_list):
            if not pert_orders:
                new_cms=cms_born[idata]/(lam**born_power)
                new_nwa=nwa_born[idata]/(lam**born_power)
            else:
                new_cms=(cms_finite[idata]+cms_born[idata]-nwa_born[idata])/(lam*nwa_born[idata])
                new_nwa=nwa_finite[idata]/(lam*nwa_born[idata])
            new_diff=(new_cms-new_nwa)/(lam**diff_lambda_power)
            CMSData.append(new_cms)
            NWAData.append(new_nwa)
            DiffData.append(new_diff)

                    
        # NWA Born median

        # Find which values to start the test at by looking at the CMSdata scaling
        # First compute the median of the middle 60% of entries in the plot
        trim_range=int(((1.0-0.6)/2.0)*len(DiffData))
        low_diff_median = sorted(DiffData[trim_range:-trim_range])\
                                               [(len(DiffData)-2*trim_range)//2]
        
        # Now walk the values from the right of the diff plot until we reaches
        # values stable with respect to the CMS_tale_median. This value will
        # be limit of the range considered for the CMS test. Do it in a way which
        # is insensitive to instabilities, by considering medians of group_val 
        # consecutive points.
        current_median = 0
        # We really want to select only the very stable region
        scan_index = 0
        reference = abs(sorted(NWAData)[len(NWAData)//2])
        if low_diff_median!= 0.0:
            if abs(reference/low_diff_median)<diff_zero_threshold:
                reference = abs(low_diff_median)
        while True:
            scanner = DiffData[scan_index:group_val+scan_index]
            current_median = sorted(scanner)[len(scanner)//2]
            # Useful for debugging
            #misc.sprint(scanner,current_median,abs(current_median-low_diff_median)/reference,reference,consideration_threshold)
            if abs(current_median-low_diff_median)/reference<\
                                                        consideration_threshold:
                break;
            scan_index += 1
            if (group_val+scan_index)>=len(DiffData):
                # this should not happen, but in this case we arbitrarily take
                # half of the data
                logger.warning('The median scanning failed during the CMS check '+
                  'for process %s'%proc_title+\
                  'This is means that the difference plot has not stable'+\
                  'intermediate region and MG5_aMC will arbitrarily consider the'+\
                                                     'left half of the values.')
                scan_index = -1
                break;
        
        if scan_index == -1:
            cms_check_data_range = len(DiffData)//2
        else:
            cms_check_data_range = scan_index + group_val

        res_str += "== Data range considered (min, max, n_val)   = (%.1e, %.1e, %d)\n"\
                  %(lambdaCMS_list[-1],lambdaCMS_list[scan_index],
                                                 len(lambdaCMS_list)-scan_index)
        # Now setup the list of values affecting the CMScheck
        CMScheck_values = DiffData[cms_check_data_range:]

        # For the purpose of checking the stability of the tale, we now do
        # the consideration_threshold scan from the *left* and if we finsih
        # before the end, it means that there is an unstable region.
        if scan_index >= 0:            
            # try to find the numerical instability region
            scan_index = len(CMScheck_values)
            used_group_val = max(3,group_val)
            unstability_found = True
            while True:
                scanner = CMScheck_values[scan_index-used_group_val:scan_index]
                maxdiff =  max(abs(scan-low_diff_median) for scan in scanner)
                if maxdiff/reference<consideration_threshold:
                    break;
                if (scan_index-used_group_val)==0:
                    # this only happens when no stable intermediate region can be found
                    # Set scan_index to -99 so as to prevent warning
                    unstability_found = False
                    break;
                # Proceed to th next block of data
                scan_index -= 1

            # Now report here the unstability found
            if unstability_found:
                unstab_check=CMScheck_values[scan_index:]
                relative_array = [val > CMScheck_values[scan_index-1] for 
                                                            val in unstab_check]
                upper = relative_array.count(True)
                lower = relative_array.count(False)
                if not ((lower==0 and upper>=0) or (lower>=0 and upper==0)):
                    logger.warning(
"""For process %s, a numerically unstable region was detected starting from lambda < %.1e.
Look at the plot in this region (and possibly throw more points using the option --lambdaCMS).
If this is indeed a stability issue, then either decrease MLStabThreshold in MadLoop or decrease the
minimum value of lambda to be considered in the CMS check."""\
                %(proc_title, lambdaCMS_list[cms_check_data_range+scan_index-1]))
        
        # Now apply the same same technique, as above but to the difference plot
        # Now we will use low_diff_median instead of diff_tale_median
        #diff_tale_median = sorted(CMScheck_values)[len(CMScheck_values)//2]
        scan_index = 0
        max_diff = 0.0
        res_str += "== Ref. value used in the ratios (Born NWA)  = %s\n"\
                                                             %('%.3g'%reference)
        res_str += "== Asymptotic difference value detected      = %s\n"\
                                                       %('%.3g'%low_diff_median)
        concise_repl_dict[process]['asymptot'] = '%.3e'%low_diff_median

        # Pass information to the plotter for the difference target
        differences_target[(process,resID)]= low_diff_median
#        misc.sprint('Now doing resonance %s.'%res_str)
        while True:
            current_vals = CMScheck_values[scan_index:scan_index+group_val]      
            max_diff = max(max_diff, abs(low_diff_median-
                     sorted(current_vals)[len(current_vals)//2])/reference)
            if (scan_index+group_val)>=len(CMScheck_values):
                break
            scan_index += 1
        
        # Now use the CMS check result
        cms_check = (max_diff*100.0, '>' if max_diff>CMS_test_threshold else '<',
                                                       CMS_test_threshold*100.0) 
        res_str += "== CMS check result (threshold)              = %.3g%% (%s%.3g%%)\n"%cms_check
        concise_repl_dict[process]['cms_check'] = \
            "%-10s (%s%.3g%%)"%('%.3g%%'%cms_check[0],cms_check[1],cms_check[2])

        if max_diff>CMS_test_threshold:
            failed_procs.append((process,resonance))
        res_str += "%s %s %s\n"%(bar('='),
                 'FAILED' if max_diff>CMS_test_threshold else 'PASSED',bar('='))
        concise_repl_dict[process]['status'] = 'Failed' if max_diff>CMS_test_threshold \
                                                                   else 'Passed'

    if output=='concise_text':
        # Find what is the maximum size taken by the process string
        max_proc_size = max(
                 [len(process) for process in result['ordered_processes']]+[10])
        # Re-initialize the res_str so as to contain only the minimal report
        res_str = concise_str
        res_str += '\n'+concise_data%(max_proc_size+4)%concise_repl_dict['Header']
        for process in result['ordered_processes']:
            res_str += (concise_data%(max_proc_size+4)%concise_repl_dict[process])

    if len(checks):
        res_str += "Summary: %i/%i passed"%(len(checks)-len(failed_procs),len(checks))+\
                    ('.\n' if not failed_procs else ', failed checks are for:\n')
    else:
        return "\nNo CMS check to perform, the process either has no diagram or does not "+\
                                  "not feature any massive s-channel resonance."
        
    for process, resonance in failed_procs:
        res_str += ">  %s, %s\n"%(process, resonance)

    if output=='concise_text':
        res_str += '\nMore detailed information on this check available with the command:\n'
        res_str += '  MG5_aMC>display checks\n'

    ############################
    # Now we turn to the plots #
    ############################
    if not options['show_plot']:
        if options['reuse']:
            logFile.write(res_str)
            logFile.close()
        if output.endswith('text'):
            return res_str
        else:
            return failed_procs
        
    fig_output_file = CMS_save_path('pdf', result, model, options, 
                                                        output_path=output_path)
    base_fig_name = fig_output_file[:-4]
    suffix = 1
    while os.path.isfile(fig_output_file):
        fig_output_file = '%s__%d__.pdf'%(base_fig_name,suffix)
        suffix+=1

    process_data_plot_dict={}
    
    # load possible additional results. The second element of the tuple is
    # the dataset name.
    all_res = [(result, None)]
    for i, add_res in enumerate(options['analyze'].split(',')[1:]):
        specs =re.match(r'^(?P<filename>.*)\((?P<title>.*)\)$', add_res)
        if specs:
            filename = specs.group('filename')
            title    = specs.group('title')
        else:
            filename = add_res
            title    = '#%d'%(i+1)

        new_result = save_load_object.load_from_file(filename)
        if new_result is None:
            raise InvalidCmd('The complex mass scheme check result'+
                             " file below could not be read.\n     %s"%filename)
        if len(new_result['ordered_processes'])!=len(result['ordered_processes']) \
                      or len(new_result['lambdaCMS'])!=len(result['lambdaCMS']):
            raise self.InvalidCmd('The complex mass scheme check result'+
                      " file below does not seem compatible.\n     %s"%filename)
        all_res.append((new_result,title))
    
    # Prepare the data
    for process, resID in checks:
        data1=[] # for subplot 1,i.e. CMS and NWA
        data2=[] # for subplot 2,i.e. diff
        info ={} # info to be passed to the plotter
        for res in all_res:
            proc_res = res[0][process]
            cms_res = proc_res['CMS'][resID]
            nwa_res = proc_res['NWA'][resID]
            resonance = resonance_str(cms_res['resonance'])
            if options['resonances']!=1:
                info['title'] = format_title(process, resonance)
            else:
                info['title'] = format_title(process, '')
            # Born result
            cms_born=cms_res['born']
            nwa_born=nwa_res['born']
            if len(cms_born) != len(lambdaCMS_list) or\
                 len(nwa_born) != len(lambdaCMS_list):
                raise MadGraph5Error, 'Inconsistent list of results w.r.t. the'+\
                                ' lambdaCMS values specified for process %s'%process
            if pert_orders:
                cms_finite=cms_res['finite'] 
                nwa_finite=nwa_res['finite']
                if len(cms_finite) != len(lambdaCMS_list) or\
                    len(nwa_finite) != len(lambdaCMS_list):
                    raise MadGraph5Error, 'Inconsistent list of results w.r.t. the'+\
                                ' lambdaCMS values specified for process %s'%process
        
            bpower = guess_lambdaorder(nwa_born,lambdaCMS_list,
                    expected=proc_res['born_order'], proc=process, res=resonance)

            CMSData  = []
            NWAData  = []
            DiffData = []   
            for idata, lam in enumerate(lambdaCMS_list):
                if not pert_orders:
                    new_cms = cms_born[idata]/lam**bpower
                    new_nwa = nwa_born[idata]/lam**bpower
                else:
                    new_cms=cms_finite[idata]+cms_born[idata]-nwa_born[idata]
                    new_nwa=nwa_finite[idata]
                    new_cms /= lam*nwa_born[idata]
                    new_nwa /= lam*nwa_born[idata]
                new_diff=(new_cms-new_nwa)/(lam**diff_lambda_power)
                CMSData.append(new_cms)
                NWAData.append(new_nwa)
                DiffData.append(new_diff)
            if res[1] is None:
                if not pert_orders:
                    data1.append([r'$\displaystyle CMS\;=\;\mathcal{M}_{CMS}^{(0)}/\lambda^%d$'%bpower,CMSData])
                    data1.append([r'$\displaystyle NWA\;=\;\mathcal{M}_{NWA}^{(0)}/\lambda^%d$'%bpower,NWAData])
                else:
                    data1.append([r'$\displaystyle CMS\;=\;(\mathcal{M}^{(1)}_{CMS}+\mathcal{M}_{CMS}^{(0)}-\mathcal{M}^{(0)}_{NWA})/(\lambda\cdot\mathcal{M}^{(0)}_{NWA})$',CMSData])
                    data1.append([r'$\displaystyle NWA\;=\;\mathcal{M}^{(1)}_{NWA}/(\lambda\cdot\mathcal{M}^{(0)}_{NWA})$',NWAData])
                data2.append([r'$\displaystyle\Delta\;=\;(CMS-NWA)/\lambda%s$'\
                    %('' if diff_lambda_power==1 else r'^{%g}'%diff_lambda_power)
                                                                     ,DiffData])
                data2.append([r'Detected asymptot',[differences_target[(process,resID)] 
                                                for i in range(len(lambdaCMS_list))]])
            else:
                data1.append([r'$\displaystyle CMS$  %s'%res[1].replace('_',' ').replace('#','\#'), CMSData])
                data1.append([r'$\displaystyle NWA$  %s'%res[1].replace('_',' ').replace('#','\#'), NWAData])
                data2.append([r'$\displaystyle\Delta$  %s'%res[1].replace('_',' ').replace('#','\#'), DiffData])
                
        process_data_plot_dict[(process,resID)]=(data1,data2, info)

    # Now turn to the actual plotting
    try:
        import matplotlib.pyplot as plt
        from matplotlib.backends.backend_pdf import PdfPages
        logger.info('Rendering plots... (this can take some time because of the latex labels)')

        res_str += \
"""\n-----------------------------------------------------------------------------------------------
| In the plots, the Complex Mass Scheme check is successful if the normalized difference      |
| between the CMS and NWA result (lower inset) tends to a constant when \lambda goes to zero. |
-----------------------------------------------------------------------------------------------\n"""

        # output the figures
        if lambda_range[1]>0:
            min_lambda_index = -1
            for i, lam in enumerate(lambdaCMS_list):
                if lam<=lambda_range[1]:
                    min_lambda_index = i
                    break
        else:
            min_lambda_index = 0
        if lambda_range[0]>0:
            max_lambda_index = -1
            for i, lam in enumerate(lambdaCMS_list):
                if lam<=lambda_range[0]:
                    max_lambda_index=i-1
                    break
        else:
            max_lambda_index=len(lambdaCMS_list)-1
    
        if max_lambda_index==-1 or min_lambda_index==-1 or \
                                             min_lambda_index==max_lambda_index:
            raise InvalidCmd('Invalid lambda plotting range: (%.1e,%.1e)'%\
                                              (lambda_range[0],lambda_range[1]))
        # Trim lambda values
        if lambda_range[0]>0.0 or lambda_range[1]>0.0:
            lambdaCMS_list = lambdaCMS_list[min_lambda_index:max_lambda_index+1]

        plt.rc('text', usetex=True)
        plt.rc('font', family='serif')
        pp=PdfPages(fig_output_file)
        if len(checks)==0 or len(process_data_plot_dict[checks[0]][1])<=7:
            colorlist=['b','r','g','k','c','m','y']
        else:
            import matplotlib.colors as colors
            import matplotlib.cm as mplcm
            import matplotlib.colors as colors
            
            # Nice color maps here are 'gist_rainbow'
            cm = plt.get_cmap('gist_rainbow')
            cNorm  = colors.Normalize(vmin=0, vmax=(len(data2)-1))
            scalarMap = mplcm.ScalarMappable(norm=cNorm, cmap=cm)
            # use vmax=(len(data1)-1)*0.9 to remove pink at the end of the spectrum
            colorlist = [scalarMap.to_rgba(i*0.9) for i in range(len(data2))]
            # Or it is also possible to alternate colors so as to make them 
            # as distant as possible to one another
            # colorlist = sum([
            #    [scalarMap.to_rgba(i),scalarMap.to_rgba(i+len(data2)//2)]
            #                                  for i in range(len(data2)//2)],[])

        legend_size = 10
        for iproc, (process, resID) in enumerate(checks):
            data1,data2, info=process_data_plot_dict[(process,resID)]
            # Trim dataplot if necessary
            if lambda_range[0]>0.0 or lambda_range[1]>0.0:
                for i in range(len(data1)):
                    data1[i][1]=data1[i][1][min_lambda_index:max_lambda_index+1]
                for i in range(len(data2)):
                    data2[i][1]=data2[i][1][min_lambda_index:max_lambda_index+1]
            plt.figure(iproc+1)
            plt.subplot(211)
            minvalue=1e+99
            maxvalue=-1e+99
            for i, d1 in enumerate(data1):
                # Use the same color for NWA and CMS curve but different linestyle
                color=colorlist[i//2]
                data_plot=d1[1]
                minvalue=min(min(data_plot),minvalue)
                maxvalue=max(max(data_plot),maxvalue)           
                plt.plot(lambdaCMS_list, data_plot, color=color, marker='', \
                        linestyle=('-' if i%2==0 else '--'), 
                        label=(d1[0] if (i%2==0 or i==1) else '_nolegend_'))
            ymin = minvalue-(maxvalue-minvalue)/5.
            ymax = maxvalue+(maxvalue-minvalue)/5.

            plt.yscale('linear')
            plt.xscale('log')
            plt.title(info['title'],fontsize=12,y=1.08)
            plt.ylabel(r'$\displaystyle \mathcal{M}$')
            #plt.xlabel('lambdaCMS')
            if ymax*len(data1)-sum(max(d1[1][-len(d1[1])//2:]) \
                                 for d1 in data1) > 0.5*(ymax-ymin)*len(data1):
                plt.legend(prop={'size':legend_size},loc='upper left', frameon=False)
            else:
                plt.legend(prop={'size':legend_size},loc='lower left', frameon=False)
                
            plt.axis([min(lambdaCMS_list),max(lambdaCMS_list), ymin, ymax])
            
            plt.subplot(212)
            minvalue=1e+99
            maxvalue=-1e+99
            
            try:
                asymptot_index = [d2[0] for d2 in data2].index('Detected asymptot')
                plt.plot(lambdaCMS_list, data2[asymptot_index][1], 
                               color='0.75', marker='', linestyle='-', label='')
            except ValueError:
                pass
            
            color_ID = -1
            for d2 in data2:
                # Special setup for the reference asymptot straight line
                if d2[0]=='Detected asymptot':
                    continue
                color_ID += 1
                color=colorlist[color_ID]
                data_plot=d2[1]
                minvalue=min(min(data_plot),minvalue)
                maxvalue=max(max(data_plot),maxvalue)
                plt.plot(lambdaCMS_list, data_plot, color=color, marker='',\
                                                     linestyle='-', label=d2[0])
            ymin = minvalue-(maxvalue-minvalue)/5.
            ymax = maxvalue+(maxvalue-minvalue)/5.

            plt.yscale('linear')
            plt.xscale('log')
            plt.ylabel(r'$\displaystyle \Delta$')
            plt.xlabel(r'$\displaystyle \lambda$')
            # The unreadable stuff below is just to check if the left of the 
            # plot is stable or not
            sd = [sorted(d2[1][-len(d2[1])//2:]) for d2 in data2]
            left_stability = sum(abs(s[0]-s[-1]) for s in sd)
            sd = [sorted(d2[1][:-len(d2[1])//2]) for d2 in data2]
            right_stability = sum(abs(s[0]-s[-1]) for s in sd)
            left_stable =  False if right_stability==0.0 else \
                                            (left_stability/right_stability)<0.1
 
            if left_stable:
                if ymax*len(data2)-sum(max(d2[1][-len(d2[1])//2:]) \
                                 for d2 in data2) > 0.5*(ymax-ymin)*len(data2):
                    plt.legend(prop={'size':legend_size},loc='upper left', frameon=False)
                else:
                    plt.legend(prop={'size':legend_size},loc='lower left', frameon=False)                
            else:
                if ymax*len(data2)-sum(max(d2[1][:-len(d2[1])//2]) \
                                  for d2 in data2) > 0.5*(ymax-ymin)*len(data2):
                    plt.legend(prop={'size':legend_size},loc='upper right', frameon=False)
                else:
                    plt.legend(prop={'size':legend_size},loc='lower right', frameon=False)

            plt.axis([min(lambdaCMS_list),max(lambdaCMS_list),\
              minvalue-(maxvalue-minvalue)/5., maxvalue+(maxvalue-minvalue)/5.])
            
            plt.savefig(pp,format='pdf')

        pp.close()
        
        if len(checks)>0:
            logger.info('Complex Mass Scheme check plot output to file %s. '%fig_output_file)
            
            if sys.platform.startswith('linux'):
                misc.call(["xdg-open", fig_output_file])
            elif sys.platform.startswith('darwin'):
                misc.call(["open", fig_output_file])
        
        plt.close("all")
    
    except Exception as e:
        if isinstance(e, ImportError):
            res_str += "\n= Install matplotlib to get a "+\
                "graphical display of the results of the cms check."
        else:
            general_error = "\n= Could not produce the cms check plot because of "+\
                                                    "the following error: %s"%str(e)
            try:
                import Tkinter
                if isinstance(e, Tkinter.TclError):
                    res_str += "\n= Plots are not generated because your system"+\
                                          " does not support graphical display."
                else:
                    res_str += general_error
            except:
                res_str += general_error
    
    if options['reuse']:
        logFile.write(res_str)
        logFile.close()

    if output.endswith('text'):
        return res_str
    else:
        return failed_procs<|MERGE_RESOLUTION|>--- conflicted
+++ resolved
@@ -613,19 +613,11 @@
             FortranModel = helas_call_writers.FortranUFOHelasCallWriter(model)
             FortranExporter.copy_template(model)
             FortranExporter.generate_subprocess_directory(matrix_element, FortranModel)
-<<<<<<< HEAD
-=======
-            #FortranExporter.write_global_specs(matrix_element)
->>>>>>> 4ee303b5
             wanted_lorentz = list(set(matrix_element.get_used_lorentz()))
             wanted_couplings = list(set([c for l in matrix_element.get_used_couplings() \
                                                                     for c in l]))
             FortranExporter.convert_model(model,wanted_lorentz,wanted_couplings)
-<<<<<<< HEAD
-            FortranExporter.finalize(None,"",self.cmd.options, ['nojpeg'])
-=======
             FortranExporter.finalize(matrix_element,"",self.cmd.options, ['nojpeg'])
->>>>>>> 4ee303b5
 
         MadLoopInitializer.fix_PSPoint_in_check(pjoin(export_dir,'SubProcesses'),
                                                       split_orders=split_orders)
@@ -1165,11 +1157,7 @@
             FortranExporter.convert_model(self.full_model,wanted_lorentz,wanted_couplings)
             infos['Process_output'] = time.time()-start
             start=time.time()
-<<<<<<< HEAD
-            FortranExporter.finalize(None,"",self.cmd.options, ['nojpeg'])
-=======
             FortranExporter.finalize(matrix_element,"",self.cmd.options, ['nojpeg'])
->>>>>>> 4ee303b5
             infos['HELAS_MODEL_compilation'] = time.time()-start
         
         # Copy the parameter card if provided

from __future__ import division
import collections
import random
import re
import math
import time
<<<<<<< HEAD

=======
import os
import shutil

pjoin = os.path.join
>>>>>>> f31568cf

if '__main__' == __name__:
    import sys
    sys.path.append('../../')
import misc
import logging
import gzip
logger = logging.getLogger("madgraph.lhe_parser")

class Particle(object):
    """ """
    pattern=re.compile(r'''^\s*
        (?P<pid>-?\d+)\s+           #PID
        (?P<status>-?\d+)\s+            #status (1 for output particle)
        (?P<mother1>-?\d+)\s+       #mother
        (?P<mother2>-?\d+)\s+       #mother
        (?P<color1>[+-e.\d]*)\s+    #color1
        (?P<color2>[+-e.\d]*)\s+    #color2
        (?P<px>[+-e.\d]*)\s+        #px
        (?P<py>[+-e.\d]*)\s+        #py
        (?P<pz>[+-e.\d]*)\s+        #pz
        (?P<E>[+-e.\d]*)\s+         #E
        (?P<mass>[+-e.\d]*)\s+      #mass
        (?P<vtim>[+-e.\d]*)\s+      #displace vertex
        (?P<helicity>[+-e.\d]*)\s*      #helicity
        ($|(?P<comment>\#[\d|D]*))  #comment/end of string
        ''',66) #verbose+ignore case
    
    
    
    def __init__(self, line=None, event=None):
        """ """
        
        if isinstance(line, Particle):
            for key in line.__dict__:
                setattr(self, key, getattr(line, key))
            if event:
                self.event = event
            return
        
        self.event = event
        self.event_id = len(event) #not yet in the event
        # LHE information
        self.pid = 0
        self.status = 0 # -1:initial. 1:final. 2: propagator
        self.mother1 = None
        self.mother2 = None
        self.color1 = 0
        self.color2 = None
        self.px = 0
        self.py = 0 
        self.pz = 0
        self.E = 0
        self.mass = 0
        self.vtim = 0
        self.helicity = 9
        self.rwgt = 0
        self.comment = ''

        if line:
            self.parse(line)
          
    @property
    def pdg(self):
        "convenient alias"
        return self.pid
            
    def parse(self, line):
        """parse the line"""
    
        obj = self.pattern.search(line)
        if not obj:
            raise Exception, 'the line\n%s\n is not a valid format for LHE particle' % line
        for key, value in obj.groupdict().items():
            if key not in  ['comment','pid']:
                setattr(self, key, float(value))
            elif key in ['pid', 'mother1', 'mother2']:
                setattr(self, key, int(value))
            else:
                self.comment = value
        # Note that mother1/mother2 will be modified by the Event parse function to replace the
        # integer by a pointer to the actual particle object.
    
    def __str__(self):
        """string representing the particles"""
        return " %8d %2d %4d %4d %4d %4d %+13.7e %+13.7e %+13.7e %14.8e %14.8e %10.4e %10.4e" \
            % (self.pid, 
               self.status,
               self.mother1.event_id+1 if self.mother1 else 0,
               self.mother2.event_id+1 if self.mother2 else 0,
               self.color1,
               self.color2,
               self.px,
               self.py,
               self.pz,
               self.E, 
               self.mass,
               self.vtim,
               self.helicity)
            
    def __eq__(self, other):

        if not isinstance(other, Particle):
            return False        
        if self.pid == other.pid and \
           self.status == other.status and \
           self.mother1 == other.mother1 and \
           self.mother2 == other.mother2 and \
           self.color1 == other.color1 and \
           self.color2 == other.color2 and \
           self.px == other.px and \
           self.py == other.py and \
           self.pz == other.pz and \
           self.E == other.E and \
           self.mass == other.mass and \
           self.vtim == other.vtim and \
           self.helicity == other.helicity:
            return True
        return False
        
    def set_momentum(self, momentum):
        
        self.E = momentum.E
        self.px = momentum.px 
        self.py = momentum.py
        self.pz = momentum.pz

    def add_decay(self, decay_event):
        """associate to this particle the decay in the associate event"""
        
        return self.event.add_decay_to_particle(self.event_id, decay_event)
            
    def __repr__(self):
        return 'Particle("%s", event=%s)' % (str(self), self.event)


class EventFile(object):
    """A class to allow to read both gzip and not gzip file"""

    def __new__(self, path, mode='r', *args, **opt):

<<<<<<< HEAD
        if path.endswith(".gz"):
=======
        if  path.endswith(".gz"):
>>>>>>> f31568cf
            return gzip.GzipFile.__new__(EventFileGzip, path, mode, *args, **opt)
        else:
            return file.__new__(EventFileNoGzip, path, mode, *args, **opt)
    
    def __init__(self, path, mode='r', *args, **opt):
        """open file and read the banner [if in read mode]"""
        
        super(EventFile, self).__init__(path, mode, *args, **opt)
        self.banner = ''
        if mode == 'r':
            line = ''
            while '</init>' not in line.lower():
                try:
                    line  = super(EventFile, self).next()
                except StopIteration:
                    self.seek(0)
                    self.banner = ''
                    break 
                if "<event>" in line.lower():
                    self.seek(0)
                    self.banner = ''
                    break                     

                self.banner += line

    def get_banner(self):
        """return a banner object"""
        import madgraph.various.banner as banner
        if isinstance(self.banner, banner.Banner):
            return self.banner
        
        output = banner.Banner()
        output.read_banner(self.banner)
        return output

    @property
    def cross(self):
        """return the cross-section of the file #from the banner"""
        try:
            return self._cross
        except Exception:
            pass

        onebanner = self.get_banner()
        self._cross = onebanner.get_cross()
        return self._cross
    
    def __len__(self):
        if self.closed:
            return 0
        if hasattr(self,"len"):
            return self.len

        init_pos = self.tell()
        self.seek(0)
        nb_event=0
        for _ in self:
            nb_event +=1
        self.len = nb_event
        self.seek(init_pos)
        return self.len
        
    
    def next(self):
        """get next event"""
        text = ''
        line = ''
        mode = 0
        while '</event>' not in line:
            line = super(EventFile, self).next().lower()
            if '<event' in line:
                mode = 1
                text = ''
            if mode:
                text += line
        return Event(text)
    
<<<<<<< HEAD
    def unweight(self, outputpath, wgt, max_wgt=0, trunc_error=0, event_target=0, 
                 log_level=logging.DEBUG):
        """unweight the current file according to wgt information wgt.
        which can either be a fct of the event or a tag in the rwgt list.
        max_wgt allow to do partial unweighting. 
        trunc_error allow for dynamical partial unweighting
        event_target reweight for that many event with maximal trunc_error.
        (stop to write event when target is reached)
        """
        
        if isinstance(wgt, str):
            unwgt_name =wgt 
            def get_wgt(event):
                event.parse_reweight()
                return event.reweight_data[unwgt_name]
        else:
            unwgt_name = wgt.func_name
            get_wgt = wgt
                    
        # We need to loop over the event file to get some information about the 
        # new cross-section/ wgt of event.
=======
    def initialize_unweighting(self, get_wgt, trunc_error):
        """ scan once the file to return 
            - the list of the hightest weight (of size trunc_error*NB_EVENT
            - the cross-section by type of process
            - the total number of events in the file
            """
            
        # We need to loop over the event file to get some information about the 
        # new cross-section/ wgt of event.
        self.seek(0)
>>>>>>> f31568cf
        all_wgt = []
        cross = collections.defaultdict(int)
        nb_event = 0
        for event in self:
            nb_event +=1
            wgt = get_wgt(event)
            cross['all'] += wgt
<<<<<<< HEAD
            cross[event.ievent] += wgt
            all_wgt.append(abs(wgt))
            # avoid all_wgt to be too large
            if nb_event % 5000 == 0:
                all_wgt.sort()
                # drop the lowest weight
                nb_keep = max(1, int(nb_event*trunc_error))
=======
            cross['abs'] += abs(wgt)
            cross[event.ievent] += wgt
            all_wgt.append(abs(wgt))
            # avoid all_wgt to be too large
            if nb_event % 20000 == 0:
                all_wgt.sort()
                # drop the lowest weight
                nb_keep = max(20, int(nb_event*trunc_error*15))
>>>>>>> f31568cf
                all_wgt = all_wgt[-nb_keep:]
        
        #final selection of the interesting weight to keep
        all_wgt.sort()
        # drop the lowest weight
<<<<<<< HEAD
        nb_keep = max(1, int(nb_event*trunc_error))
        all_wgt = all_wgt[-nb_keep:]        
        
=======
        nb_keep = max(20, int(nb_event*trunc_error*10))
        all_wgt = all_wgt[-nb_keep:] 
        self.seek(0)
        return all_wgt, cross, nb_event
            
    
    def unweight(self, outputpath, get_wgt=None, max_wgt=0, trunc_error=0, event_target=0, 
                 log_level=logging.INFO):
        """unweight the current file according to wgt information wgt.
        which can either be a fct of the event or a tag in the rwgt list.
        max_wgt allow to do partial unweighting. 
        trunc_error allow for dynamical partial unweighting
        event_target reweight for that many event with maximal trunc_error.
        (stop to write event when target is reached)
        """
        if not get_wgt:
            def weight(event):
                return event.wgt
            get_wgt  = weight
        elif isinstance(get_wgt, str):
            unwgt_name =get_wgt 
            def get_wgt(event):
                event.parse_reweight()
                return event.reweight_data[unwgt_name]
        else:
            unwgt_name = get_wgt.func_name

        
        # check which weight to write
        if hasattr(self, "written_weight"):
            written_weight = lambda x: math.copysign(self.written_weight,float(x))
        else: 
            written_weight = lambda x: x
            
        all_wgt, cross, nb_event = self.initialize_unweighting(get_wgt, trunc_error)

        # function that need to be define on the flight
>>>>>>> f31568cf
        def max_wgt_for_trunc(trunc):
            """find the weight with the maximal truncation."""
            
            xsum = 0
<<<<<<< HEAD
            i=1
            while (xsum - all_wgt[-i] * (i-1) <= cross['all'] * trunc):
=======
            i=1 
            while (xsum - all_wgt[-i] * (i-1) <= cross['abs'] * trunc):
>>>>>>> f31568cf
                max_wgt = all_wgt[-i]
                xsum += all_wgt[-i]
                i +=1
                if i == len(all_wgt):
                    break
<<<<<<< HEAD
            print i, all_wgt[-i], xsum - all_wgt[-i] * (i-1), cross['all'] * trunc
            return max_wgt
=======

            return max_wgt
        # end of the function
>>>>>>> f31568cf
                
        # choose the max_weight
        if not max_wgt:
            if trunc_error == 0 or len(all_wgt)<2 or event_target:
                max_wgt = all_wgt[-1]
            else:
                max_wgt = max_wgt_for_trunc(trunc_error)

        # need to modify the banner so load it to an object
        if self.banner:
<<<<<<< HEAD
            banner = self.get_banner()
            # 1. modify the cross-section
            banner.modify_init_cross(cross)
            strategy = banner.get_lha_strategy()
            # 2. modify the lha strategy
            if strategy >0:  
                banner.set_lha_strategy(4)
            else:
                banner.set_lha_strategy(-4)
            # 3. add information about change in weight
            banner["unweight"] = "unweighted by %s" % unwgt_name
        
        # Do the reweighting (up to 20 times if we have target_event)
        nb_try = 20
        for i in range(nb_try):
            self.seek(0)
            outfile = EventFile(outputpath, "w")
            # need to write banner information
            # need to see what to do with rwgt information!
            if self.banner:
                banner.write(outfile)
                        
            if event_target:
                if i==0:
                    max_wgt = max_wgt_for_trunc(trunc_error*i/nb_try)
=======
            try:
                import madgraph
            except:
                import internal.banner as banner_module
            else:
                import madgraph.various.banner as banner_module
            if not isinstance(self.banner, banner_module.Banner):
                banner = self.get_banner()
                # 1. modify the cross-section
                banner.modify_init_cross(cross)
                strategy = banner.get_lha_strategy()
                # 2. modify the lha strategy
                if strategy >0:  
                    banner.set_lha_strategy(4)
                else:
                    banner.set_lha_strategy(-4)
                # 3. add information about change in weight
                banner["unweight"] = "unweighted by %s" % unwgt_name
            else:
                banner = self.banner

        
        # Do the reweighting (up to 20 times if we have target_event)
        nb_try = 20
        nb_keep = 0
        for i in range(nb_try):
            self.seek(0)
            if event_target:
                if i==0:
                    max_wgt = max_wgt_for_trunc(0)
>>>>>>> f31568cf
                else:
                    #guess the correct max_wgt based on last iteration
                    efficiency = nb_keep/nb_event
                    needed_efficiency = event_target/nb_event
                    last_max_wgt = max_wgt
                    needed_max_wgt = last_max_wgt * efficiency / needed_efficiency
<<<<<<< HEAD
                    min_max_wgt = max_wgt_for_trunc(trunc_error)
                    max_wgt = max(min_max_wgt, needed_max_wgt)
                    if max_wgt == last_max_wgt:
                        logger.warning("fail to reach target")
                        break
                    
                logger.log(log_level, "Max_wgt use is %s", max_wgt)
            
            # scan the file
            nb_keep = 0
=======
                    
                    min_max_wgt = max_wgt_for_trunc(trunc_error)
                    max_wgt = max(min_max_wgt, needed_max_wgt)
                    max_wgt = min(max_wgt, all_wgt[-1])
                    if max_wgt == last_max_wgt:
                        if nb_keep <= event_target:
                            logger.log(log_level+10,"fail to reach target %s", event_target)
                            break   
                        else:
                            break
            #create output file (here since we are sure that we have to rewrite it)
            if outputpath:
                outfile = EventFile(outputpath, "w")
            # need to write banner information
            # need to see what to do with rwgt information!
            if self.banner and outputpath:
                banner.write(outfile, close_tag=False)

            # scan the file
            nb_keep = 0
            trunc_cross = 0
>>>>>>> f31568cf
            for event in self:
                r = random.random()
                wgt = get_wgt(event)
                if abs(wgt) < r * max_wgt:
                    continue
                elif wgt > 0:
                    nb_keep += 1
<<<<<<< HEAD
                    event.wgt = max(event.wgt, max_wgt)
                    outfile.write(str(event))
                elif wgt < 0:
                    nb_keep += 1
                    event.wgt = -1 * max(event.wgt, max_wgt)
                    outfile.write(event)
            
            if nb_keep >= event_target:
                if event_target and i != nb_try-1 and nb_keep >= event_target *1.05:
                    outfile.close()
                    logger.log(log_level, "Found Too much event %s. Try to reduce truncation" % nb_keep)
=======
                    event.wgt = written_weight(max(wgt, max_wgt))
                    
                    if abs(wgt) > max_wgt:
                        trunc_cross += abs(wgt) - max_wgt 
                    if event_target ==0 or nb_keep <= event_target:
                        if outputpath:                         
                            outfile.write(str(event))

                elif wgt < 0:
                    nb_keep += 1
                    event.wgt = -1 * max(abs(wgt), max_wgt)
                    if abs(wgt) > max_wgt:
                        trunc_cross += abs(wgt) - max_wgt
                    if event_target ==0 or nb_keep <= event_target: 
                        outfile.write(str(event))
            
            if event_target and nb_keep > event_target:
                if event_target and i != nb_try-1 and nb_keep >= event_target *1.05:
                    outfile.close()
#                    logger.log(log_level, "Found Too much event %s. Try to reduce truncation" % nb_keep)
                    continue
                elif not outputpath:
                    #no outputpath define -> wants only the nb of unweighted events
>>>>>>> f31568cf
                    continue
                else:
                    outfile.write("</LesHouchesEvents>\n")
                    outfile.close()
<<<<<<< HEAD
                    logger.log(log_level, "write %i event in %s (efficiency %s %%)" % 
                           (nb_keep, outputpath, nb_keep/nb_event/100))
                break
            else:
                outfile.close()
                logger.log(log_level, "Found only %s event. Reduce max_wgt" % nb_keep)
        else:
            # pass here if event_target > 0 and all the attempt fail.
            logger.warning("fail to reach target event")
        
    
class EventFileGzip(EventFile, gzip.GzipFile):
    """A way to read/write a gzipped lhef event"""
        
class EventFileNoGzip(EventFile, file):
    """A way to read a standard event file"""
    
=======
                break
            elif event_target == 0:
                if outputpath:
                    outfile.write("</LesHouchesEvents>\n")
                    outfile.close()
                break                    
            elif outputpath:
                outfile.close()
#                logger.log(log_level, "Found only %s event. Reduce max_wgt" % nb_keep)
            
        else:
            # pass here if event_target > 0 and all the attempt fail.
            logger.log(log_level+10,"fail to reach target event %s (iteration=%s)", event_target,i)
        
#        logger.log(log_level, "Final maximum weight used for final "+\
#                    "unweighting is %s yielding %s events." % (max_wgt,nb_keep))
            
        if event_target:
            nb_events_unweighted = nb_keep
            nb_keep = min( event_target, nb_keep)
        else:
            nb_events_unweighted = nb_keep

        logger.log(log_level, "write %i event (efficiency %.2g %%, truncation %.2g %%) after %i iteration(s)", 
          nb_keep, nb_events_unweighted/nb_event*100, trunc_cross/cross['abs']*100, i)
     
        #correct the weight in the file if not the correct number of event
        if nb_keep != event_target and hasattr(self, "written_weight"):
            written_weight = lambda x: math.copysign(self.written_weight*event_target/nb_keep, float(x))
            startfile = EventFile(outputpath)
            tmpname = pjoin(os.path.dirname(outputpath), "wgtcorrected_"+ os.path.basename(outputpath))
            outfile = EventFile(tmpname, "w")
            outfile.write(startfile.banner)
            for event in startfile:
                event.wgt = written_weight(event.wgt)
                outfile.write(str(event))
            outfile.write("</LesHouchesEvents>\n")
            startfile.close()
            outfile.close()
            shutil.move(tmpname, outputpath)
            
     
     
        return nb_keep
    
    def apply_fct_on_event(self, *fcts, **opts):
        """ apply one or more fct on all event. """
        
        opt= {"print_step": 2000}
        opt.update(opts)
        
        nb_fct = len(fcts)
        out = []
        for i in range(nb_fct):
            out.append([])
        self.seek(0)
        nb_event = 0
        for event in self:
            nb_event += 1
            if opt["print_step"] and nb_event % opt["print_step"] == 0:
                if hasattr(self,"len"):
                    logger.info("currently at %s/%s event" % (nb_event, self.len))
                else:
                    logger.info("currently at %s event" % nb_event)
            for i in range(nb_fct):
                out[i].append(fcts[i](event))
        if nb_fct == 1:
            return out[0]
        else:
            return out

    
class EventFileGzip(EventFile, gzip.GzipFile):
    """A way to read/write a gzipped lhef event"""
        
class EventFileNoGzip(EventFile, file):
    """A way to read a standard event file"""
    
class MultiEventFile(EventFile):
    """a class to read simultaneously multiple file and read them in mixing them.
       Unweighting can be done at the same time. 
       The number of events in each file need to be provide in advance 
       (if not provide the file is first read to find that number"""
    
    def __new__(cls, start_list=[]):
        return object.__new__(MultiEventFile)
    
    def __init__(self, start_list=[]):
        """if trunc_error is define here then this allow
        to only read all the files twice and not three times."""
        self.files = []
        self.banner = ''
        self.initial_nb_events = []
        self.total_event_in_files = 0
        self.curr_nb_events = []
        self.allcross = []
        self.error = []
        self.across = []
        self.scales = []
        if start_list:
            for p in start_list:
                self.add(p)
        self.configure = False
        
    def add(self, path, cross, error, across):
        """ add a file to the pool, across allow to reweight the sum of weight 
        in the file to the given cross-section 
        """
        
        if across == 0:
            # No event linked to this channel -> so no need to include it
            return 
        
        obj = EventFile(path)
        if len(self.files) == 0 and not self.banner:
            self.banner = obj.banner
        self.curr_nb_events.append(0)
        self.initial_nb_events.append(0)
        self.allcross.append(cross)
        self.across.append(across)
        self.error.append(error)
        self.scales.append(1)
        self.files.append(obj)
        self.configure = False
        
    def __iter__(self):
        return self
    
    def next(self):

        if not self.configure:
            self.configure()

        remaining_event = self.total_event_in_files - sum(self.curr_nb_events)
        if remaining_event == 0:
            raise StopIteration
        # determine which file need to be read
        nb_event = random.randint(1, remaining_event)
        sum_nb=0
        for i, obj in enumerate(self.files):
            sum_nb += self.initial_nb_events[i] - self.curr_nb_events[i]
            if nb_event <= sum_nb:
                self.curr_nb_events[i] += 1
                event = obj.next()
                event.sample_scale = self.scales[i] # for file reweighting
                return event
        else:
            raise Exception
    

    def define_init_banner(self, wgt):
        """define the part of the init_banner"""
        
        if not self.banner:
            return
        
        # compute the cross-section of each splitted channel
        grouped_cross = {}
        grouped_error = {}
        for i,ff in enumerate(self.files):
            filename = ff.name
            Pdir = [P for P in filename.split(os.path.sep) if P.startswith('P')][-1]
            group = Pdir.split("_")[0][1:]
            if group in grouped_cross:
                grouped_cross[group] += self.allcross[i]
                grouped_error[group] += self.error[i]**2 
            else:
                grouped_cross[group] = self.allcross[i]
                grouped_error[group] = self.error[i]**2                
                
        nb_group = len(grouped_cross)
        
        # compute the information for the first line 
        try:
            run_card = self.banner.run_card
        except:
            run_card = self.banner.charge_card("run_card")
        
        init_information = run_card.get_banner_init_information()
        init_information["nprup"] = nb_group
        
        if run_card["lhe_version"] < 3:
            init_information["generator_info"] = ""
        else:
            init_information["generator_info"] = "<generator name='MadGraph5_aMC@NLO' version='2.2.1'>please cite 1405.0301 </generator>\n"
        
        # cross_information:
        cross_info = "%(cross)e %(error)e %(wgt)e %(id)i"
        init_information["cross_info"] = []
        for id in grouped_cross:
            conv = {"id": int(id), "cross": grouped_cross[id], "error": math.sqrt(grouped_error[id]),
                    "wgt": wgt}
            init_information["cross_info"].append( cross_info % conv)
        init_information["cross_info"] = '\n'.join(init_information["cross_info"])
            
        
        
        template_init =\
        """    %(idbmup1)i %(idbmup2)i %(ebmup1)e %(ebmup2)e %(pdfgup1)i %(pdfgup2)i %(pdfsup1)i %(pdfsup2)i -3 %(nprup)i
%(cross_info)s
%(generator_info)s
"""
        
        self.banner["init"] = template_init % init_information
        
            
    
    def initialize_unweighting(self, getwgt, trunc_error):
        """ scan once the file to return 
            - the list of the hightest weight (of size trunc_error*NB_EVENT
            - the cross-section by type of process
            - the total number of events in the files
            In top of that it initialise the information for the next routine
            to determine how to choose which file to read 
            """
        self.seek(0)
        all_wgt = []
        total_event = 0
        sum_cross = collections.defaultdict(int)
        for i,f in enumerate(self.files):
            nb_event = 0 
            # We need to loop over the event file to get some information about the 
            # new cross-section/ wgt of event.
            cross = collections.defaultdict(int)
            new_wgt =[] 
            for event in f:
                nb_event += 1
                total_event += 1
                event.sample_scale = 1
                wgt = getwgt(event)
                cross['all'] += wgt
                cross['abs'] += abs(wgt)
                cross[event.ievent] += wgt
                new_wgt.append(abs(wgt))
                # avoid all_wgt to be too large
                if nb_event % 20000 == 0:
                    new_wgt.sort()
                    # drop the lowest weight
                    nb_keep = max(20, int(nb_event*trunc_error*15))
                    new_wgt = new_wgt[-nb_keep:]
            if nb_event == 0:
                raise Exception
            # store the information
            self.initial_nb_events[i] = nb_event
            self.scales[i] = self.across[i]/cross['abs'] if self.across[i] else 1
            #misc.sprint("sum of wgt in event %s is %s. Should be %s => scale %s (nb_event: %s)"
            #            % (i, cross['all'], self.allcross[i], self.scales[i], nb_event))
            for key in cross:
                sum_cross[key] += cross[key]* self.scales[i]
            all_wgt +=[self.scales[i] * w for w in new_wgt]
            all_wgt.sort()
            nb_keep = max(20, int(total_event*trunc_error*10))
            all_wgt = all_wgt[-nb_keep:] 
            
        self.total_event_in_files = total_event
        #final selection of the interesting weight to keep
        all_wgt.sort()
        # drop the lowest weight
        nb_keep = max(20, int(total_event*trunc_error*10))
        all_wgt = all_wgt[-nb_keep:]  
        self.seek(0)
        self.configure = True
        return all_wgt, sum_cross, total_event
    
    def configure(self):
        
        self.configure = True
        for i,f in enumerate(self.files):
            self.initial_nb_events = len(f)
    
    
    def __len__(self):
        
        return len(self.files)
    
    def seek(self, pos):
        """ """
        
        if pos !=0:
            raise Exception
        for i in range(len(self)):
            self.curr_nb_events[i] = 0         
        for f in self.files:
            f.seek(pos)
            
    def unweight(self, outputpath, get_wgt, **opts):
        """unweight the current file according to wgt information wgt.
        which can either be a fct of the event or a tag in the rwgt list.
        max_wgt allow to do partial unweighting. 
        trunc_error allow for dynamical partial unweighting
        event_target reweight for that many event with maximal trunc_error.
        (stop to write event when target is reached)
        """
        
        if isinstance(get_wgt, str):
            unwgt_name =get_wgt 
            def get_wgt_multi(event):
                event.parse_reweight()
                return event.reweight_data[unwgt_name] * event.sample_scale
        else:
            unwgt_name = get_wgt.func_name
            get_wgt_multi = lambda event: get_wgt(event) * event.sample_scale
        #define the weighting such that we have built-in the scaling
        
        if opts['event_target']:
            new_wgt = sum(self.across)/opts['event_target']
            self.define_init_banner(new_wgt)
            self.written_weight = new_wgt
          
        return super(MultiEventFile, self).unweight(outputpath, get_wgt_multi, **opts)
>>>>>>> f31568cf

           
class Event(list):
    """Class storing a single event information (list of particles + global information)"""

    warning_order = True # raise a warning if the order of the particle are not in accordance of child/mother

    def __init__(self, text=None):
        """The initialization of an empty Event (or one associate to a text file)"""
        list.__init__(self)
        
        # First line information
        self.nexternal = 0
        self.ievent = 0
        self.wgt = 0
        self.aqcd = 0 
        self.scale = 0
        self.aqed = 0
        self.aqcd = 0
        # Weight information
        self.tag = ''
        self.comment = ''
        self.reweight_data = {}
        self.matched_scale_data = None
        if text:
            self.parse(text)

            
    def parse(self, text):
        """Take the input file and create the structured information"""
        text = re.sub(r'</?event>', '', text) # remove pointless tag
        status = 'first' 
        for line in text.split('\n'):
            line = line.strip()
            if not line: 
                continue
            if line.startswith('#'):
                self.comment += '%s\n' % line
                continue
            if 'first' == status:
                self.assign_scale_line(line)
                status = 'part' 
                continue
            
            if '<' in line:
                status = 'tag'
                
            if 'part' == status:
                self.append(Particle(line, event=self))
            else:
                self.tag += '%s\n' % line

        # assign the mother:
        for i,particle in enumerate(self):
            if self.warning_order:
                if i < particle.mother1 or i < particle.mother2:
                    logger.warning("Order of particle in the event did not agree with parent/child order. This might be problematic for some code.")
                    Event.warning_order = False
                                   
            if particle.mother1:
                particle.mother1 = self[int(particle.mother1) -1]
            if particle.mother2:
                particle.mother2 = self[int(particle.mother2) -1]

   
    def parse_reweight(self):
        """Parse the re-weight information in order to return a dictionary
           {key: value}. If no group is define group should be '' """
<<<<<<< HEAD
        
        if self.reweight_data:
            return
        
=======
        if self.reweight_data:
            return self.reweight_data
>>>>>>> f31568cf
        self.reweight_data = {}
        self.reweight_order = []
        start, stop = self.tag.find('<rwgt>'), self.tag.find('</rwgt>')
        if start != -1 != stop :
            pattern = re.compile(r'''<\s*wgt id=(?:\'|\")(?P<id>[^\'\"]+)(?:\'|\")\s*>\s*(?P<val>[\ded+-.]*)\s*</wgt>''')
            data = pattern.findall(self.tag)
            try:
                self.reweight_data = dict([(pid, float(value)) for (pid, value) in data
                                           if not self.reweight_order.append(pid)])
                                      # the if is to create the order file on the flight
            except ValueError, error:
                raise Exception, 'Event File has unvalid weight. %s' % error
            self.tag = self.tag[:start] + self.tag[stop+7:]
<<<<<<< HEAD
=======
        return self.reweight_data
    
    def parse_matching_scale(self):
        """Parse the line containing the starting scale for the shower"""
        
        if self.matched_scale_data is not None:
            return self.matched_scale_data
            
        self.matched_scale_data = []
        

        pattern  = re.compile("<scales\s|</scales>")
        data = re.split(pattern,self.tag)
        if len(data) == 1:
            return
        else:
            tmp = {}
            start,content, end = data
            self.tag = "%s%s" % (start, end)
            pattern = re.compile("pt_clust_(\d*)=\"([\de+-.]*)\"")
            for id,value in pattern.findall(content):
                tmp[int(id)] = float(value)
                
            for i in range(1, len(tmp)+1):
                self.matched_scale_data.append(tmp[i])
                
        return self.matched_scale_data
            
            
        misc.sprint(content)
            
        # content should be 
        #<scales pt_clust_1="13000.00000" pt_clust_2="48.99743"></scales>
        
>>>>>>> f31568cf


    def add_decay_to_particle(self, position, decay_event):
        """define the decay of the particle id by the event pass in argument"""
        
        this_particle = self[position]
        #change the status to internal particle
        this_particle.status = 2
        this_particle.helicity = 0
        
        # some usefull information
        decay_particle = decay_event[0]
        this_4mom = FourMomentum(this_particle)
        nb_part = len(self) #original number of particle
        
        thres = decay_particle.E*1e-10
        assert max(decay_particle.px, decay_particle.py, decay_particle.pz) < thres,\
            "not on rest particle %s %s %s %s" % (decay_particle.E, decay_particle.px,decay_particle.py,decay_particle.pz) 
        
        self.nexternal += decay_event.nexternal -1
<<<<<<< HEAD
        
=======
        old_scales = list(self.parse_matching_scale())
        if old_scales:
            self.matched_scale_data.pop(position-2)
>>>>>>> f31568cf
        # add the particle with only handling the 4-momenta/mother
        # color information will be corrected later.
        for particle in decay_event[1:]:
            # duplicate particle to avoid border effect
            new_particle = Particle(particle, self)
            new_particle.event_id = len(self)
            self.append(new_particle)
<<<<<<< HEAD
=======
            if old_scales:
                self.matched_scale_data.append(old_scales[position-2])
>>>>>>> f31568cf
            # compute and assign the new four_momenta
            new_momentum = this_4mom.boost(FourMomentum(new_particle))
            new_particle.set_momentum(new_momentum)
            # compute the new mother
            for tag in ['mother1', 'mother2']:
                mother = getattr(particle, tag)
                if isinstance(mother, Particle):
                    mother_id = getattr(particle, tag).event_id
                    if mother_id == 0:
                        setattr(new_particle, tag, this_particle)
                    else:
                        setattr(new_particle, tag, self[nb_part + mother_id -1]) 
                elif tag == "mother2" and isinstance(particle.mother1, Particle):
                    new_particle.mother2 = this_particle
                else:
<<<<<<< HEAD
                    print particle
            
=======
                    raise Exception, "Something weird happens. Please report it for investigation"
>>>>>>> f31568cf
        # Need to correct the color information of the particle
        # first find the first available color index
        max_color=501
        for particle in self[:nb_part]:
            max_color=max(max_color, particle.color1, particle.color2)
        
        # define a color mapping and assign it:
        color_mapping = {}
        color_mapping[decay_particle.color1] = this_particle.color1
        color_mapping[decay_particle.color2] = this_particle.color2
        for particle in self[nb_part:]:
            if particle.color1:
                if particle.color1 not in color_mapping:
                    max_color +=1
                    color_mapping[particle.color1] = max_color
                    particle.color1 = max_color
                else:
                    particle.color1 = color_mapping[particle.color1]
            if particle.color2:
                if particle.color2 not in color_mapping:
                    max_color +=1
                    color_mapping[particle.color2] = max_color
                    particle.color2 = max_color
                else:
                    particle.color2 = color_mapping[particle.color2]                

<<<<<<< HEAD
=======


>>>>>>> f31568cf
    def remove_decay(self, pdg_code=0, event_id=None):
        
        to_remove = []
        if event_id is not None:
            to_remove.append(self[event_id])
    
        if pdg_code:
            for particle in self:
                if particle.pid == pdg_code:
                    to_remove.append(particle) 
                    
        new_event = Event()
        # copy first line information + ...
        for tag in ['nexternal', 'ievent', 'wgt', 'aqcd', 'scale', 'aqed','tag','comment']:
            setattr(new_event, tag, getattr(self, tag))
<<<<<<< HEAD
            
=======
        
>>>>>>> f31568cf
        for particle in self:
            if isinstance(particle.mother1, Particle) and particle.mother1 in to_remove:
                to_remove.append(particle)
                if particle.status == 1:
                    new_event.nexternal -= 1
                continue
            elif isinstance(particle.mother2, Particle) and particle.mother2 in to_remove:
                to_remove.append(particle)
                if particle.status == 1:
                    new_event.nexternal -= 1
                continue
            else:
                new_event.append(Particle(particle))
                
        #ensure that the event_id is correct for all_particle
        # and put the status to 1 for removed particle
        for pos, particle in enumerate(new_event):
            particle.event_id = pos
            if particle in to_remove:
                particle.status = 1
<<<<<<< HEAD
                new_event.nexternal += 1
=======
>>>>>>> f31568cf
        return new_event

    def get_decay(self, pdg_code=0, event_id=None):
        
        to_start = []
        if event_id is not None:
            to_start.append(self[event_id])
    
        elif pdg_code:
            for particle in self:
                if particle.pid == pdg_code:
                    to_start.append(particle)
                    break 

        new_event = Event()
        # copy first line information + ...
        for tag in ['ievent', 'wgt', 'aqcd', 'scale', 'aqed','tag','comment']:
            setattr(new_event, tag, getattr(self, tag))
        
        # Add the decaying particle
        old2new = {}            
        new_decay_part = Particle(to_start[0])
        new_decay_part.mother1 = None
        new_decay_part.mother2 = None
        new_decay_part.status =  -1
        old2new[new_decay_part.event_id] = len(old2new) 
        new_event.append(new_decay_part)
        
<<<<<<< HEAD
=======
        
>>>>>>> f31568cf
        # add the other particle   
        for particle in self:
            if isinstance(particle.mother1, Particle) and particle.mother1.event_id in old2new\
            or isinstance(particle.mother2, Particle) and particle.mother2.event_id in old2new:
                old2new[particle.event_id] = len(old2new) 
                new_event.append(Particle(particle))

        #ensure that the event_id is correct for all_particle
        # and correct the mother1/mother2 by the new reference
        nexternal = 0
        for pos, particle in enumerate(new_event):
            particle.event_id = pos
            if particle.mother1:
                particle.mother1 = new_event[old2new[particle.mother1.event_id]]
            if particle.mother2:
                particle.mother2 = new_event[old2new[particle.mother2.event_id]]
            if particle.status in [-1,1]:
                nexternal +=1
        new_event.nexternal = nexternal
        
        return new_event

            
    def check(self):
        """check various property of the events"""
        
        #1. Check that the 4-momenta are conserved
        E, px, py, pz = 0,0,0,0
        absE, abspx, abspy, abspz = 0,0,0,0
        for particle in self:
            coeff = 1
            if particle.status == -1:
                coeff = -1
            elif particle.status != 1:
                continue
            E += coeff * particle.E
            absE += abs(particle.E)
            px += coeff * particle.px
            py += coeff * particle.py
            pz += coeff * particle.pz
            abspx += abs(particle.px)
            abspy += abs(particle.py)
            abspz += abs(particle.pz)
        # check that relative error is under control
        threshold = 5e-7
        if E/absE > threshold:
            logger.critical(self)
            raise Exception, "Do not conserve Energy %s, %s" % (E/absE, E)
        if px/abspx > threshold:
            logger.critical(self)
            raise Exception, "Do not conserve Px %s, %s" % (px/abspx, px)         
        if py/abspy > threshold:
            logger.critical(self)
            raise Exception, "Do not conserve Py %s, %s" % (py/abspy, py)
        if pz/abspz > threshold:
            logger.critical(self)
            raise Exception, "Do not conserve Pz %s, %s" % (pz/abspz, pz)
            
        #2. check the color of the event
        self.check_color_structure()            
         
    def assign_scale_line(self, line):
        """read the line corresponding to global event line
        format of the line is:
        Nexternal IEVENT WEIGHT SCALE AEW AS
        """
        inputs = line.split()
        assert len(inputs) == 6
        self.nexternal=int(inputs[0])
        self.ievent=int(inputs[1])
        self.wgt=float(inputs[2])
        self.scale=float(inputs[3])
        self.aqed=float(inputs[4])
        self.aqcd=float(inputs[5])
        
    def get_tag_and_order(self):
        """Return the unique tag identifying the SubProcesses for the generation.
        Usefull for program like MadSpin and Reweight module."""
        
        initial, final, order = [], [], [[], []]
        for particle in self:
            if particle.status == -1:
                initial.append(particle.pid)
                order[0].append(particle.pid)
            elif particle.status == 1: 
                final.append(particle.pid)
                order[1].append(particle.pid)
        initial.sort(), final.sort()
        tag = (tuple(initial), tuple(final))
        return tag, order
    
    def get_helicity(self, get_order, allow_reversed=True):
        """return a list with the helicities in the order asked for"""

        
        
        #avoid to modify the input
        order = [list(get_order[0]), list(get_order[1])] 
        out = [9] *(len(order[0])+len(order[1]))
        for i, part in enumerate(self):
            if part.status == 1: #final
                try:
                    ind = order[1].index(part.pid)
                except ValueError, error:
                    if not allow_reversed:
                        raise error
                    else:
                        order = [[-i for i in get_order[0]],[-i for i in get_order[1]]]
                        try:
                            return self.get_helicity(order, False)
                        except ValueError:
                            raise error     
                position = len(order[0]) + ind
                order[1][ind] = 0   
            elif part.status == -1:
                try:
                    ind = order[0].index(part.pid)
                except ValueError, error:
                    if not allow_reversed:
                        raise error
                    else:
                        order = [[-i for i in get_order[0]],[-i for i in get_order[1]]]
                        try:
                            return self.get_helicity(order, False)
                        except ValueError:
                            raise error
                 
                position =  ind
                order[0][ind] = 0
            else: #intermediate
                continue
            out[position] = int(part.helicity)
        return out  

    
    def check_color_structure(self):
        """check the validity of the color structure"""
        
        #1. check that each color is raised only once.
        color_index = collections.defaultdict(int)
        for particle in self:
            if particle.status in [-1,1]:
                if particle.color1:
                    color_index[particle.color1] +=1
                if particle.color2:
                    color_index[particle.color2] +=1     
                
        for key,value in color_index.items():
            if value > 2:
                print self
                print key, value
                raise Exception, 'Wrong color_flow'           
        
        #2. check that each parent present have coherent color-structure
        check = []
        popup_index = [] #check that the popup index are created in a unique way
        for particle in self:
            mothers = []
            childs = []
            if particle.mother1:
                mothers.append(particle.mother1)
            if particle.mother2 and particle.mother2 is not particle.mother1:
                mothers.append(particle.mother2)                 
            if not mothers:
                continue
            if (particle.mother1.event_id, particle.mother2.event_id) in check:
                continue
            check.append((particle.mother1.event_id, particle.mother2.event_id))
            
            childs = [p for p in self if p.mother1 is particle.mother1 and \
                                         p.mother2 is particle.mother2]
            
            mcolors = []
            manticolors = []
            for m in mothers:
                if m.color1:
                    if m.color1 in manticolors:
                        manticolors.remove(m.color1)
                    else:
                        mcolors.append(m.color1)
                if m.color2:
                    if m.color2 in mcolors:
                        mcolors.remove(m.color2)
                    else:
                        manticolors.append(m.color2)
            ccolors = []
            canticolors = []
            for m in childs:
                if m.color1:
                    if m.color1 in canticolors:
                        canticolors.remove(m.color1)
                    else:
                        ccolors.append(m.color1)
                if m.color2:
                    if m.color2 in ccolors:
                        ccolors.remove(m.color2)
                    else:
                        canticolors.append(m.color2)
            for index in mcolors[:]:
                if index in ccolors:
                    mcolors.remove(index)
                    ccolors.remove(index)
            for index in manticolors[:]:
                if index in canticolors:
                    manticolors.remove(index)
                    canticolors.remove(index)             
                        
            if mcolors != []:
                #only case is a epsilon_ijk structure.
                if len(canticolors) + len(mcolors) != 3:
                    logger.critical(str(self))
                    raise Exception, "Wrong color flow for %s -> %s" ([m.pid for m in mothers], [c.pid for c in childs])              
                else:
                    popup_index += canticolors
            elif manticolors != []:
                #only case is a epsilon_ijk structure.
                if len(ccolors) + len(manticolors) != 3:
                    logger.critical(str(self))
                    raise Exception, "Wrong color flow for %s -> %s" ([m.pid for m in mothers], [c.pid for c in childs])              
                else:
                    popup_index += ccolors

            # Check that color popup (from epsilon_ijk) are raised only once
            if len(popup_index) != len(set(popup_index)):
                logger.critical(self)
                raise Exception, "Wrong color flow: identical poping-up index, %s" % (popup_index)
               
    def __str__(self):
        """return a correctly formatted LHE event"""
                
        out="""<event>
%(scale)s
%(particles)s
%(comments)s
%(tag)s
%(reweight)s
</event>
""" 

        scale_str = "%2d %6d %+13.7e %14.8e %14.8e %14.8e" % \
            (self.nexternal,self.ievent,self.wgt,self.scale,self.aqed,self.aqcd)
        if self.reweight_data:
            # check that all key have an order if not add them at the end
            if set(self.reweight_data.keys()) != set(self.reweight_order):
                self.reweight_order += [k for k in self.reweight_data.keys() \
                                                if k not in self.reweight_order]
<<<<<<< HEAD
                
=======

>>>>>>> f31568cf
            reweight_str = '<rwgt>\n%s\n</rwgt>' % '\n'.join(
                        '<wgt id=\'%s\'> %+13.7e </wgt>' % (i, float(self.reweight_data[i]))
                        for i in self.reweight_order)
        else:
            reweight_str = '' 
            
        tag_str = self.tag
        if self.matched_scale_data:
            tag_str = "<scales %s></scales>%s" % (
                                    ' '.join(['pt_clust_%i=\"%s\"' % (i,v)
                                   for i,v in enumerate(self.matched_scale_data)]),
                                                  self.tag)
            
        out = out % {'scale': scale_str, 
                      'particles': '\n'.join([str(p) for p in self]),
                      'tag': tag_str,
                      'comments': self.comment,
                      'reweight': reweight_str}
        return re.sub('[\n]+', '\n', out)
    
    def get_momenta_str(self, get_order, allow_reversed=True):
        """return the momenta str in the order asked for"""
        
        
        #avoid to modify the input
        order = [list(get_order[0]), list(get_order[1])] 
        out = [''] *(len(order[0])+len(order[1]))
        for i, part in enumerate(self):
            if part.status == 1: #final
                try:
                    ind = order[1].index(part.pid)
                except ValueError, error:
                    if not allow_reversed:
                        raise error
                    else:
                        order = [[-i for i in get_order[0]],[-i for i in get_order[1]]]
                        try:
                            return self.get_momenta_str(order, False)
                        except ValueError:
                            raise error     
                position = len(order[0]) + ind
                order[1][ind] = 0   
            elif part.status == -1:
                try:
                    ind = order[0].index(part.pid)
                except ValueError, error:
                    if not allow_reversed:
                        raise error
                    else:
                        order = [[-i for i in get_order[0]],[-i for i in get_order[1]]]
                        try:
                            return self.get_momenta_str(order, False)
                        except ValueError:
                            raise error
                 
                position =  ind
                order[0][ind] = 0
            else: #intermediate
                continue
            format = '%.12f'
            format_line = ' '.join([format]*4) + ' \n'
            out[position] = format_line % (part.E, part.px, part.py, part.pz)
            
        out = ''.join(out).replace('e','d')
        return out    


class FourMomentum(object):
    """a convenient object for 4-momenta operation"""
    
    def __init__(self, obj=0, px=0, py=0, pz=0, E=0):
        """initialize the four momenta"""

        if obj is 0 and E:
            obj = E
         
        if isinstance(obj, (FourMomentum, Particle)):
            px = obj.px
            py = obj.py
            pz = obj.pz
            E = obj.E
        else:
            E =obj

            
        self.E = E
        self.px = px
        self.py = py
        self.pz =pz
<<<<<<< HEAD
        
=======

>>>>>>> f31568cf
    @property
    def mass(self):
        """return the mass"""    
        return math.sqrt(self.E**2 - self.px**2 - self.py**2 - self.pz**2)

<<<<<<< HEAD
=======
    def mass_sqr(self):
        """return the mass square"""    
        return self.E**2 - self.px**2 - self.py**2 - self.pz**2

>>>>>>> f31568cf
    @property
    def pt(self):
        return math.sqrt(max(0, self.pt2()))
    
<<<<<<< HEAD

    def mass_sqr(self):
        """return the mass square"""    
        return self.E**2 - self.px**2 - self.py**2 - self.pz**2
=======
    @property
    def pseudorapidity(self):
        norm = math.sqrt(self.px**2 + self.py**2+self.pz**2)
        return  0.5* math.log((norm - self.pz) / (norm + self.pz))
>>>>>>> f31568cf
    
    def pt2(self):
        """ return the pt square """
        
<<<<<<< HEAD
        return  self.px**2 + self.py**2 + self.pz**2
=======
        return  self.px**2 + self.py**2
>>>>>>> f31568cf
    
    def __add__(self, obj):
        
        assert isinstance(obj, FourMomentum)
        new = FourMomentum(self.E+obj.E,
                           self.px + obj.px,
                           self.py + obj.py,
                           self.pz + obj.pz)
        return new
    
    def __iadd__(self, obj):
        """update the object with the sum"""
        self.E += obj.E
        self.px += obj.px
        self.py += obj.py
        self.pz += obj.pz
        return self
    
    def __pow__(self, power):
        assert power in [1,2]
        
        if power == 1:
            return FourMomentum(self)
        elif power == 2:
            return self.mass_sqr()
        
    def boost(self, mom):
        """mom 4-momenta is suppose to be given in the rest frame of this 4-momenta.
        the output is the 4-momenta in the frame of this 4-momenta
        function copied from HELAS routine."""
<<<<<<< HEAD

        
        pt = self.pt2()
        if pt:
            s3product = self.px * mom.px + self.py * mom.py + self.pz * mom.pz
            mass = self.mass()
            lf = (mom.E + (self.E - mass) * s3product / pt ) / mass
            return FourMomentum(E=(self.E*mom.E+s3product)/mass,
                           px=mom.px + self.px * lf,
                           py=mom.py + self.py * lf,
                           pz=mom.pz + self.pz * lf)
        else:
            return FourMomentum(mom)
                

if '__main__' == __name__:   
    
    # Example 1: adding some missing information to the event (here distance travelled)
    if False: 
        lhe = EventFile('unweighted_events.lhe')
        output = open('output_events.lhe', 'w')
        #write the banner to the output file
        output.write(lhe.banner)
        # Loop over all events
        for event in lhe:
            for particle in event:
                # modify particle attribute: here remove the mass
                particle.mass = 0
                particle.vtim = 2 # The one associate to distance travelled by the particle.
    
            #write this modify event
            output.write(str(event))
        output.write('</LesHouchesEvent>\n')
    
    # Example 2: Adding the decay of one particle (Bridge Method).
    if True:
        orig_lhe = EventFile('../../production.lhe')
        decay_lhe = EventFile('../../t_decay.lhe')
        output = open('../../production_t_decay.lhe', 'w')
        output.write(orig_lhe.banner) #need to be modified by hand!
        pid_to_decay  = 6 #which particle to decay
        bypassed_decay = {} # not yet use decay due to wrong helicity
        
        counter = 0
        start = time.time()
        for event in orig_lhe:
            if counter % 1000 == 1:
                print "decaying event number %s [%s s]" % (counter, time.time()-start)
            counter +=1
            for particle in event:
                if particle.pid == pid_to_decay:
                    #ok we have to decay this particle!
                    helicity = particle.helicity
                    # use the already parsed_event if any
                    done = False
                    if helicity in bypassed_decay and bypassed_decay[helicity]:
                        # use one of the already parsed (but not used) decay event
                        for decay in bypassed_decay[helicity]:
                            if decay[0].helicity == helicity:
                                particle.add_decay(decay)
                                bypassed_decay[helicity].remove(decay)
                                done = True
                                break
                    # read the decay event up to find one valid decay
                    while not done:
                        try:
                            decay = decay_lhe.next()
                        except StopIteration:
                            raise Exception, "not enoug event in the decay file"
                        
                        if helicity == decay[0].helicity or helicity==9:
                            particle.add_decay(decay)
                            done=True
                        elif decay[0].helicity in bypassed_decay:
                            if len(bypassed_decay[decay[0].helicity]) < 100:
                                bypassed_decay[decay[0].helicity].append(decay)
                            #limit to 100 to avoid huge increase of memory if only 
                            #one helicity is present in the production sample.
                        else:
                            bypassed_decay[decay[0].helicity] = [decay]

            output.write(str(event))
        output.write('</LesHouchesEvent>\n')
        
    # Example 3: Plotting some variable
    if False:
        lhe = EventFile('unweighted_events.lhe')
        import matplotlib.pyplot as plt
        import matplotlib.gridspec as gridspec
        nbins = 100
        
        nb_pass = 0
        data = []
        for event in lhe:
            if nb_pass > 10000:
                break
            E=0
            for particle in event:
                if particle.status<0:
                    E+=particle.E

            event.parse_reweight()

            if 2 < event.reweight_data["mg_reweight_1"]/event.wgt:            
                data.append(event.reweight_data["mg_reweight_1"]/event.wgt)
                nb_pass +=1
            
        print nb_pass
        gs1 = gridspec.GridSpec(2, 1, height_ratios=[5,1])
        gs1.update(wspace=0, hspace=0) # set the spacing between axes. 
        ax = plt.subplot(gs1[0])
        
        n, bins, patches = ax.hist(data, nbins, histtype='step', label='original')
        ax_c = ax.twinx()
        ax_c.set_ylabel('MadGraph5_aMC@NLO')
        ax_c.yaxis.set_label_coords(1.01, 0.25)
        ax_c.set_yticks(ax.get_yticks())
        ax_c.set_yticklabels([])
        plt.axis('on')
        plt.xlabel('weight ratio')
        plt.show()


    # Example 4: More complex plotting example (with ratio plot)
    if False:
        lhe = EventFile('unweighted_events.lhe')
        import matplotlib.pyplot as plt
        import matplotlib.gridspec as gridspec
        nbins = 100
        
        #mtau, wtau = 45, 5.1785e-06
        mtau, wtau = 1.777, 4.027000e-13
        nb_pass = 0
        data, data2, data3 = [], [], []
        for event in lhe:
            nb_pass +=1
            if nb_pass > 10000:
                break
            tau1 = FourMomentum()
            tau2 = FourMomentum()
            for part in event:
                if part.pid in [-12,11,16]:
                    momenta = FourMomentum(part)
                    tau1 += momenta
                elif part.pid == 15:
                    tau2 += FourMomentum(part)

            if abs((mtau-tau2.mass())/wtau)<1e6 and tau2.mass() >1:               
                data.append((tau1.mass()-mtau)/wtau)
                data2.append((tau2.mass()-mtau)/wtau)   
        gs1 = gridspec.GridSpec(2, 1, height_ratios=[5,1])
        gs1.update(wspace=0, hspace=0) # set the spacing between axes. 
        ax = plt.subplot(gs1[0])
        
        n, bins, patches = ax.hist(data2, nbins, histtype='step', label='original')
        n2, bins2, patches2 = ax.hist(data, bins=bins, histtype='step',label='reconstructed')
        import cmath
        
        breit = lambda m : math.sqrt(4*math.pi)*1/(((m)**2-mtau**2)**2+(mtau*wtau)**2)*wtau
        
        data3 = [breit(mtau + x*wtau)*wtau*16867622.6624*50 for x in bins]

=======

        
        pt = self.px**2 + self.py**2 + self.pz**2
        if pt:
            s3product = self.px * mom.px + self.py * mom.py + self.pz * mom.pz
            mass = self.mass
            lf = (mom.E + (self.E - mass) * s3product / pt ) / mass
            return FourMomentum(E=(self.E*mom.E+s3product)/mass,
                           px=mom.px + self.px * lf,
                           py=mom.py + self.py * lf,
                           pz=mom.pz + self.pz * lf)
        else:
            return FourMomentum(mom)
                

if '__main__' == __name__:   
    
    # Example 1: adding some missing information to the event (here distance travelled)
    if False: 
        lhe = EventFile('unweighted_events.lhe.gz')
        output = open('output_events.lhe', 'w')
        #write the banner to the output file
        output.write(lhe.banner)
        # Loop over all events
        for event in lhe:
            for particle in event:
                # modify particle attribute: here remove the mass
                particle.mass = 0
                particle.vtim = 2 # The one associate to distance travelled by the particle.
    
            #write this modify event
            output.write(str(event))
        output.write('</LesHouchesEvent>\n')
    

        
    # Example 3: Plotting some variable
    if True:
        lhe = EventFile('unweighted_events.lhe.gz')
        import matplotlib.pyplot as plt
        import matplotlib.gridspec as gridspec
        nbins = 100
        
        nb_pass = 0
        data = []
        for event in lhe:
            etaabs = 0 
            etafinal = 0
            for particle in event:
                if particle.status==1:
                    p = FourMomentum(particle)
                    eta = p.pseudorapidity
                    if abs(eta) > etaabs:
                        etafinal = eta
                        etaabs = abs(eta)
            if etaabs < 4:
                data.append(etafinal)
                nb_pass +=1     

                        
        print nb_pass
        gs1 = gridspec.GridSpec(2, 1, height_ratios=[5,1])
        gs1.update(wspace=0, hspace=0) # set the spacing between axes. 
        ax = plt.subplot(gs1[0])
        
        n, bins, patches = ax.hist(data, nbins, histtype='step', label='original')
        ax_c = ax.twinx()
        ax_c.set_ylabel('MadGraph5_aMC@NLO')
        ax_c.yaxis.set_label_coords(1.01, 0.25)
        ax_c.set_yticks(ax.get_yticks())
        ax_c.set_yticklabels([])
        ax.set_xlim([-4,4])
        print "bin value:", n
        print "start/end point of bins", bins
        plt.axis('on')
        plt.xlabel('weight ratio')
        plt.show()


    # Example 4: More complex plotting example (with ratio plot)
    if False:
        lhe = EventFile('unweighted_events.lhe')
        import matplotlib.pyplot as plt
        import matplotlib.gridspec as gridspec
        nbins = 100
        
        #mtau, wtau = 45, 5.1785e-06
        mtau, wtau = 1.777, 4.027000e-13
        nb_pass = 0
        data, data2, data3 = [], [], []
        for event in lhe:
            nb_pass +=1
            if nb_pass > 10000:
                break
            tau1 = FourMomentum()
            tau2 = FourMomentum()
            for part in event:
                if part.pid in [-12,11,16]:
                    momenta = FourMomentum(part)
                    tau1 += momenta
                elif part.pid == 15:
                    tau2 += FourMomentum(part)

            if abs((mtau-tau2.mass())/wtau)<1e6 and tau2.mass() >1:               
                data.append((tau1.mass()-mtau)/wtau)
                data2.append((tau2.mass()-mtau)/wtau)   
        gs1 = gridspec.GridSpec(2, 1, height_ratios=[5,1])
        gs1.update(wspace=0, hspace=0) # set the spacing between axes. 
        ax = plt.subplot(gs1[0])
        
        n, bins, patches = ax.hist(data2, nbins, histtype='step', label='original')
        n2, bins2, patches2 = ax.hist(data, bins=bins, histtype='step',label='reconstructed')
        import cmath
        
        breit = lambda m : math.sqrt(4*math.pi)*1/(((m)**2-mtau**2)**2+(mtau*wtau)**2)*wtau
        
        data3 = [breit(mtau + x*wtau)*wtau*16867622.6624*50 for x in bins]

>>>>>>> f31568cf
        ax.plot(bins, data3,label='breit-wigner')
        # add the legend
        ax.legend()
        # add on the right program tag
        ax_c = ax.twinx()
        ax_c.set_ylabel('MadGraph5_aMC@NLO')
        ax_c.yaxis.set_label_coords(1.01, 0.25)
        ax_c.set_yticks(ax.get_yticks())
        ax_c.set_yticklabels([])
        
        plt.title('invariant mass of tau LHE/reconstructed')
        plt.axis('on')
        ax.set_xticklabels([])
        # ratio plot
        ax = plt.subplot(gs1[1])
        data4 = [n[i]/(data3[i]) for i in range(nbins)]
        ax.plot(bins, data4 + [0] , 'b')
        data4 = [n2[i]/(data3[i]) for i in range(nbins)]
        ax.plot(bins, data4 + [0] , 'g')
        ax.set_ylim([0,2])
        #remove last y tick to avoid overlap with above plot:
        tick = ax.get_yticks()
        ax.set_yticks(tick[:-1])
        
        
        plt.axis('on')
        plt.xlabel('(M - Mtau)/Wtau')                                                                                                                                 
        plt.show()

        

                            
                            
    
    
    
<|MERGE_RESOLUTION|>--- conflicted
+++ resolved
@@ -4,14 +4,10 @@
 import re
 import math
 import time
-<<<<<<< HEAD
-
-=======
 import os
 import shutil
 
 pjoin = os.path.join
->>>>>>> f31568cf
 
 if '__main__' == __name__:
     import sys
@@ -153,11 +149,7 @@
 
     def __new__(self, path, mode='r', *args, **opt):
 
-<<<<<<< HEAD
-        if path.endswith(".gz"):
-=======
         if  path.endswith(".gz"):
->>>>>>> f31568cf
             return gzip.GzipFile.__new__(EventFileGzip, path, mode, *args, **opt)
         else:
             return file.__new__(EventFileNoGzip, path, mode, *args, **opt)
@@ -235,29 +227,6 @@
                 text += line
         return Event(text)
     
-<<<<<<< HEAD
-    def unweight(self, outputpath, wgt, max_wgt=0, trunc_error=0, event_target=0, 
-                 log_level=logging.DEBUG):
-        """unweight the current file according to wgt information wgt.
-        which can either be a fct of the event or a tag in the rwgt list.
-        max_wgt allow to do partial unweighting. 
-        trunc_error allow for dynamical partial unweighting
-        event_target reweight for that many event with maximal trunc_error.
-        (stop to write event when target is reached)
-        """
-        
-        if isinstance(wgt, str):
-            unwgt_name =wgt 
-            def get_wgt(event):
-                event.parse_reweight()
-                return event.reweight_data[unwgt_name]
-        else:
-            unwgt_name = wgt.func_name
-            get_wgt = wgt
-                    
-        # We need to loop over the event file to get some information about the 
-        # new cross-section/ wgt of event.
-=======
     def initialize_unweighting(self, get_wgt, trunc_error):
         """ scan once the file to return 
             - the list of the hightest weight (of size trunc_error*NB_EVENT
@@ -268,7 +237,6 @@
         # We need to loop over the event file to get some information about the 
         # new cross-section/ wgt of event.
         self.seek(0)
->>>>>>> f31568cf
         all_wgt = []
         cross = collections.defaultdict(int)
         nb_event = 0
@@ -276,15 +244,6 @@
             nb_event +=1
             wgt = get_wgt(event)
             cross['all'] += wgt
-<<<<<<< HEAD
-            cross[event.ievent] += wgt
-            all_wgt.append(abs(wgt))
-            # avoid all_wgt to be too large
-            if nb_event % 5000 == 0:
-                all_wgt.sort()
-                # drop the lowest weight
-                nb_keep = max(1, int(nb_event*trunc_error))
-=======
             cross['abs'] += abs(wgt)
             cross[event.ievent] += wgt
             all_wgt.append(abs(wgt))
@@ -293,17 +252,11 @@
                 all_wgt.sort()
                 # drop the lowest weight
                 nb_keep = max(20, int(nb_event*trunc_error*15))
->>>>>>> f31568cf
                 all_wgt = all_wgt[-nb_keep:]
         
         #final selection of the interesting weight to keep
         all_wgt.sort()
         # drop the lowest weight
-<<<<<<< HEAD
-        nb_keep = max(1, int(nb_event*trunc_error))
-        all_wgt = all_wgt[-nb_keep:]        
-        
-=======
         nb_keep = max(20, int(nb_event*trunc_error*10))
         all_wgt = all_wgt[-nb_keep:] 
         self.seek(0)
@@ -341,31 +294,20 @@
         all_wgt, cross, nb_event = self.initialize_unweighting(get_wgt, trunc_error)
 
         # function that need to be define on the flight
->>>>>>> f31568cf
         def max_wgt_for_trunc(trunc):
             """find the weight with the maximal truncation."""
             
             xsum = 0
-<<<<<<< HEAD
-            i=1
-            while (xsum - all_wgt[-i] * (i-1) <= cross['all'] * trunc):
-=======
             i=1 
             while (xsum - all_wgt[-i] * (i-1) <= cross['abs'] * trunc):
->>>>>>> f31568cf
                 max_wgt = all_wgt[-i]
                 xsum += all_wgt[-i]
                 i +=1
                 if i == len(all_wgt):
                     break
-<<<<<<< HEAD
-            print i, all_wgt[-i], xsum - all_wgt[-i] * (i-1), cross['all'] * trunc
-            return max_wgt
-=======
 
             return max_wgt
         # end of the function
->>>>>>> f31568cf
                 
         # choose the max_weight
         if not max_wgt:
@@ -376,33 +318,6 @@
 
         # need to modify the banner so load it to an object
         if self.banner:
-<<<<<<< HEAD
-            banner = self.get_banner()
-            # 1. modify the cross-section
-            banner.modify_init_cross(cross)
-            strategy = banner.get_lha_strategy()
-            # 2. modify the lha strategy
-            if strategy >0:  
-                banner.set_lha_strategy(4)
-            else:
-                banner.set_lha_strategy(-4)
-            # 3. add information about change in weight
-            banner["unweight"] = "unweighted by %s" % unwgt_name
-        
-        # Do the reweighting (up to 20 times if we have target_event)
-        nb_try = 20
-        for i in range(nb_try):
-            self.seek(0)
-            outfile = EventFile(outputpath, "w")
-            # need to write banner information
-            # need to see what to do with rwgt information!
-            if self.banner:
-                banner.write(outfile)
-                        
-            if event_target:
-                if i==0:
-                    max_wgt = max_wgt_for_trunc(trunc_error*i/nb_try)
-=======
             try:
                 import madgraph
             except:
@@ -433,25 +348,12 @@
             if event_target:
                 if i==0:
                     max_wgt = max_wgt_for_trunc(0)
->>>>>>> f31568cf
                 else:
                     #guess the correct max_wgt based on last iteration
                     efficiency = nb_keep/nb_event
                     needed_efficiency = event_target/nb_event
                     last_max_wgt = max_wgt
                     needed_max_wgt = last_max_wgt * efficiency / needed_efficiency
-<<<<<<< HEAD
-                    min_max_wgt = max_wgt_for_trunc(trunc_error)
-                    max_wgt = max(min_max_wgt, needed_max_wgt)
-                    if max_wgt == last_max_wgt:
-                        logger.warning("fail to reach target")
-                        break
-                    
-                logger.log(log_level, "Max_wgt use is %s", max_wgt)
-            
-            # scan the file
-            nb_keep = 0
-=======
                     
                     min_max_wgt = max_wgt_for_trunc(trunc_error)
                     max_wgt = max(min_max_wgt, needed_max_wgt)
@@ -473,7 +375,6 @@
             # scan the file
             nb_keep = 0
             trunc_cross = 0
->>>>>>> f31568cf
             for event in self:
                 r = random.random()
                 wgt = get_wgt(event)
@@ -481,19 +382,6 @@
                     continue
                 elif wgt > 0:
                     nb_keep += 1
-<<<<<<< HEAD
-                    event.wgt = max(event.wgt, max_wgt)
-                    outfile.write(str(event))
-                elif wgt < 0:
-                    nb_keep += 1
-                    event.wgt = -1 * max(event.wgt, max_wgt)
-                    outfile.write(event)
-            
-            if nb_keep >= event_target:
-                if event_target and i != nb_try-1 and nb_keep >= event_target *1.05:
-                    outfile.close()
-                    logger.log(log_level, "Found Too much event %s. Try to reduce truncation" % nb_keep)
-=======
                     event.wgt = written_weight(max(wgt, max_wgt))
                     
                     if abs(wgt) > max_wgt:
@@ -517,30 +405,10 @@
                     continue
                 elif not outputpath:
                     #no outputpath define -> wants only the nb of unweighted events
->>>>>>> f31568cf
                     continue
                 else:
                     outfile.write("</LesHouchesEvents>\n")
                     outfile.close()
-<<<<<<< HEAD
-                    logger.log(log_level, "write %i event in %s (efficiency %s %%)" % 
-                           (nb_keep, outputpath, nb_keep/nb_event/100))
-                break
-            else:
-                outfile.close()
-                logger.log(log_level, "Found only %s event. Reduce max_wgt" % nb_keep)
-        else:
-            # pass here if event_target > 0 and all the attempt fail.
-            logger.warning("fail to reach target event")
-        
-    
-class EventFileGzip(EventFile, gzip.GzipFile):
-    """A way to read/write a gzipped lhef event"""
-        
-class EventFileNoGzip(EventFile, file):
-    """A way to read a standard event file"""
-    
-=======
                 break
             elif event_target == 0:
                 if outputpath:
@@ -851,7 +719,6 @@
             self.written_weight = new_wgt
           
         return super(MultiEventFile, self).unweight(outputpath, get_wgt_multi, **opts)
->>>>>>> f31568cf
 
            
 class Event(list):
@@ -920,15 +787,8 @@
     def parse_reweight(self):
         """Parse the re-weight information in order to return a dictionary
            {key: value}. If no group is define group should be '' """
-<<<<<<< HEAD
-        
-        if self.reweight_data:
-            return
-        
-=======
         if self.reweight_data:
             return self.reweight_data
->>>>>>> f31568cf
         self.reweight_data = {}
         self.reweight_order = []
         start, stop = self.tag.find('<rwgt>'), self.tag.find('</rwgt>')
@@ -942,8 +802,6 @@
             except ValueError, error:
                 raise Exception, 'Event File has unvalid weight. %s' % error
             self.tag = self.tag[:start] + self.tag[stop+7:]
-<<<<<<< HEAD
-=======
         return self.reweight_data
     
     def parse_matching_scale(self):
@@ -978,7 +836,6 @@
         # content should be 
         #<scales pt_clust_1="13000.00000" pt_clust_2="48.99743"></scales>
         
->>>>>>> f31568cf
 
 
     def add_decay_to_particle(self, position, decay_event):
@@ -999,13 +856,9 @@
             "not on rest particle %s %s %s %s" % (decay_particle.E, decay_particle.px,decay_particle.py,decay_particle.pz) 
         
         self.nexternal += decay_event.nexternal -1
-<<<<<<< HEAD
-        
-=======
         old_scales = list(self.parse_matching_scale())
         if old_scales:
             self.matched_scale_data.pop(position-2)
->>>>>>> f31568cf
         # add the particle with only handling the 4-momenta/mother
         # color information will be corrected later.
         for particle in decay_event[1:]:
@@ -1013,11 +866,8 @@
             new_particle = Particle(particle, self)
             new_particle.event_id = len(self)
             self.append(new_particle)
-<<<<<<< HEAD
-=======
             if old_scales:
                 self.matched_scale_data.append(old_scales[position-2])
->>>>>>> f31568cf
             # compute and assign the new four_momenta
             new_momentum = this_4mom.boost(FourMomentum(new_particle))
             new_particle.set_momentum(new_momentum)
@@ -1033,12 +883,7 @@
                 elif tag == "mother2" and isinstance(particle.mother1, Particle):
                     new_particle.mother2 = this_particle
                 else:
-<<<<<<< HEAD
-                    print particle
-            
-=======
                     raise Exception, "Something weird happens. Please report it for investigation"
->>>>>>> f31568cf
         # Need to correct the color information of the particle
         # first find the first available color index
         max_color=501
@@ -1065,11 +910,8 @@
                 else:
                     particle.color2 = color_mapping[particle.color2]                
 
-<<<<<<< HEAD
-=======
-
-
->>>>>>> f31568cf
+
+
     def remove_decay(self, pdg_code=0, event_id=None):
         
         to_remove = []
@@ -1085,11 +927,7 @@
         # copy first line information + ...
         for tag in ['nexternal', 'ievent', 'wgt', 'aqcd', 'scale', 'aqed','tag','comment']:
             setattr(new_event, tag, getattr(self, tag))
-<<<<<<< HEAD
-            
-=======
-        
->>>>>>> f31568cf
+        
         for particle in self:
             if isinstance(particle.mother1, Particle) and particle.mother1 in to_remove:
                 to_remove.append(particle)
@@ -1110,10 +948,6 @@
             particle.event_id = pos
             if particle in to_remove:
                 particle.status = 1
-<<<<<<< HEAD
-                new_event.nexternal += 1
-=======
->>>>>>> f31568cf
         return new_event
 
     def get_decay(self, pdg_code=0, event_id=None):
@@ -1142,10 +976,7 @@
         old2new[new_decay_part.event_id] = len(old2new) 
         new_event.append(new_decay_part)
         
-<<<<<<< HEAD
-=======
-        
->>>>>>> f31568cf
+        
         # add the other particle   
         for particle in self:
             if isinstance(particle.mother1, Particle) and particle.mother1.event_id in old2new\
@@ -1392,11 +1223,7 @@
             if set(self.reweight_data.keys()) != set(self.reweight_order):
                 self.reweight_order += [k for k in self.reweight_data.keys() \
                                                 if k not in self.reweight_order]
-<<<<<<< HEAD
-                
-=======
-
->>>>>>> f31568cf
+
             reweight_str = '<rwgt>\n%s\n</rwgt>' % '\n'.join(
                         '<wgt id=\'%s\'> %+13.7e </wgt>' % (i, float(self.reweight_data[i]))
                         for i in self.reweight_order)
@@ -1486,47 +1313,29 @@
         self.px = px
         self.py = py
         self.pz =pz
-<<<<<<< HEAD
-        
-=======
-
->>>>>>> f31568cf
+
     @property
     def mass(self):
         """return the mass"""    
         return math.sqrt(self.E**2 - self.px**2 - self.py**2 - self.pz**2)
 
-<<<<<<< HEAD
-=======
     def mass_sqr(self):
         """return the mass square"""    
         return self.E**2 - self.px**2 - self.py**2 - self.pz**2
 
->>>>>>> f31568cf
     @property
     def pt(self):
         return math.sqrt(max(0, self.pt2()))
     
-<<<<<<< HEAD
-
-    def mass_sqr(self):
-        """return the mass square"""    
-        return self.E**2 - self.px**2 - self.py**2 - self.pz**2
-=======
     @property
     def pseudorapidity(self):
         norm = math.sqrt(self.px**2 + self.py**2+self.pz**2)
         return  0.5* math.log((norm - self.pz) / (norm + self.pz))
->>>>>>> f31568cf
     
     def pt2(self):
         """ return the pt square """
         
-<<<<<<< HEAD
-        return  self.px**2 + self.py**2 + self.pz**2
-=======
         return  self.px**2 + self.py**2
->>>>>>> f31568cf
     
     def __add__(self, obj):
         
@@ -1557,13 +1366,12 @@
         """mom 4-momenta is suppose to be given in the rest frame of this 4-momenta.
         the output is the 4-momenta in the frame of this 4-momenta
         function copied from HELAS routine."""
-<<<<<<< HEAD
-
-        
-        pt = self.pt2()
+
+        
+        pt = self.px**2 + self.py**2 + self.pz**2
         if pt:
             s3product = self.px * mom.px + self.py * mom.py + self.pz * mom.pz
-            mass = self.mass()
+            mass = self.mass
             lf = (mom.E + (self.E - mass) * s3product / pt ) / mass
             return FourMomentum(E=(self.E*mom.E+s3product)/mass,
                            px=mom.px + self.px * lf,
@@ -1577,7 +1385,7 @@
     
     # Example 1: adding some missing information to the event (here distance travelled)
     if False: 
-        lhe = EventFile('unweighted_events.lhe')
+        lhe = EventFile('unweighted_events.lhe.gz')
         output = open('output_events.lhe', 'w')
         #write the banner to the output file
         output.write(lhe.banner)
@@ -1592,59 +1400,11 @@
             output.write(str(event))
         output.write('</LesHouchesEvent>\n')
     
-    # Example 2: Adding the decay of one particle (Bridge Method).
+
+        
+    # Example 3: Plotting some variable
     if True:
-        orig_lhe = EventFile('../../production.lhe')
-        decay_lhe = EventFile('../../t_decay.lhe')
-        output = open('../../production_t_decay.lhe', 'w')
-        output.write(orig_lhe.banner) #need to be modified by hand!
-        pid_to_decay  = 6 #which particle to decay
-        bypassed_decay = {} # not yet use decay due to wrong helicity
-        
-        counter = 0
-        start = time.time()
-        for event in orig_lhe:
-            if counter % 1000 == 1:
-                print "decaying event number %s [%s s]" % (counter, time.time()-start)
-            counter +=1
-            for particle in event:
-                if particle.pid == pid_to_decay:
-                    #ok we have to decay this particle!
-                    helicity = particle.helicity
-                    # use the already parsed_event if any
-                    done = False
-                    if helicity in bypassed_decay and bypassed_decay[helicity]:
-                        # use one of the already parsed (but not used) decay event
-                        for decay in bypassed_decay[helicity]:
-                            if decay[0].helicity == helicity:
-                                particle.add_decay(decay)
-                                bypassed_decay[helicity].remove(decay)
-                                done = True
-                                break
-                    # read the decay event up to find one valid decay
-                    while not done:
-                        try:
-                            decay = decay_lhe.next()
-                        except StopIteration:
-                            raise Exception, "not enoug event in the decay file"
-                        
-                        if helicity == decay[0].helicity or helicity==9:
-                            particle.add_decay(decay)
-                            done=True
-                        elif decay[0].helicity in bypassed_decay:
-                            if len(bypassed_decay[decay[0].helicity]) < 100:
-                                bypassed_decay[decay[0].helicity].append(decay)
-                            #limit to 100 to avoid huge increase of memory if only 
-                            #one helicity is present in the production sample.
-                        else:
-                            bypassed_decay[decay[0].helicity] = [decay]
-
-            output.write(str(event))
-        output.write('</LesHouchesEvent>\n')
-        
-    # Example 3: Plotting some variable
-    if False:
-        lhe = EventFile('unweighted_events.lhe')
+        lhe = EventFile('unweighted_events.lhe.gz')
         import matplotlib.pyplot as plt
         import matplotlib.gridspec as gridspec
         nbins = 100
@@ -1652,19 +1412,20 @@
         nb_pass = 0
         data = []
         for event in lhe:
-            if nb_pass > 10000:
-                break
-            E=0
+            etaabs = 0 
+            etafinal = 0
             for particle in event:
-                if particle.status<0:
-                    E+=particle.E
-
-            event.parse_reweight()
-
-            if 2 < event.reweight_data["mg_reweight_1"]/event.wgt:            
-                data.append(event.reweight_data["mg_reweight_1"]/event.wgt)
-                nb_pass +=1
-            
+                if particle.status==1:
+                    p = FourMomentum(particle)
+                    eta = p.pseudorapidity
+                    if abs(eta) > etaabs:
+                        etafinal = eta
+                        etaabs = abs(eta)
+            if etaabs < 4:
+                data.append(etafinal)
+                nb_pass +=1     
+
+                        
         print nb_pass
         gs1 = gridspec.GridSpec(2, 1, height_ratios=[5,1])
         gs1.update(wspace=0, hspace=0) # set the spacing between axes. 
@@ -1676,6 +1437,9 @@
         ax_c.yaxis.set_label_coords(1.01, 0.25)
         ax_c.set_yticks(ax.get_yticks())
         ax_c.set_yticklabels([])
+        ax.set_xlim([-4,4])
+        print "bin value:", n
+        print "start/end point of bins", bins
         plt.axis('on')
         plt.xlabel('weight ratio')
         plt.show()
@@ -1720,126 +1484,6 @@
         
         data3 = [breit(mtau + x*wtau)*wtau*16867622.6624*50 for x in bins]
 
-=======
-
-        
-        pt = self.px**2 + self.py**2 + self.pz**2
-        if pt:
-            s3product = self.px * mom.px + self.py * mom.py + self.pz * mom.pz
-            mass = self.mass
-            lf = (mom.E + (self.E - mass) * s3product / pt ) / mass
-            return FourMomentum(E=(self.E*mom.E+s3product)/mass,
-                           px=mom.px + self.px * lf,
-                           py=mom.py + self.py * lf,
-                           pz=mom.pz + self.pz * lf)
-        else:
-            return FourMomentum(mom)
-                
-
-if '__main__' == __name__:   
-    
-    # Example 1: adding some missing information to the event (here distance travelled)
-    if False: 
-        lhe = EventFile('unweighted_events.lhe.gz')
-        output = open('output_events.lhe', 'w')
-        #write the banner to the output file
-        output.write(lhe.banner)
-        # Loop over all events
-        for event in lhe:
-            for particle in event:
-                # modify particle attribute: here remove the mass
-                particle.mass = 0
-                particle.vtim = 2 # The one associate to distance travelled by the particle.
-    
-            #write this modify event
-            output.write(str(event))
-        output.write('</LesHouchesEvent>\n')
-    
-
-        
-    # Example 3: Plotting some variable
-    if True:
-        lhe = EventFile('unweighted_events.lhe.gz')
-        import matplotlib.pyplot as plt
-        import matplotlib.gridspec as gridspec
-        nbins = 100
-        
-        nb_pass = 0
-        data = []
-        for event in lhe:
-            etaabs = 0 
-            etafinal = 0
-            for particle in event:
-                if particle.status==1:
-                    p = FourMomentum(particle)
-                    eta = p.pseudorapidity
-                    if abs(eta) > etaabs:
-                        etafinal = eta
-                        etaabs = abs(eta)
-            if etaabs < 4:
-                data.append(etafinal)
-                nb_pass +=1     
-
-                        
-        print nb_pass
-        gs1 = gridspec.GridSpec(2, 1, height_ratios=[5,1])
-        gs1.update(wspace=0, hspace=0) # set the spacing between axes. 
-        ax = plt.subplot(gs1[0])
-        
-        n, bins, patches = ax.hist(data, nbins, histtype='step', label='original')
-        ax_c = ax.twinx()
-        ax_c.set_ylabel('MadGraph5_aMC@NLO')
-        ax_c.yaxis.set_label_coords(1.01, 0.25)
-        ax_c.set_yticks(ax.get_yticks())
-        ax_c.set_yticklabels([])
-        ax.set_xlim([-4,4])
-        print "bin value:", n
-        print "start/end point of bins", bins
-        plt.axis('on')
-        plt.xlabel('weight ratio')
-        plt.show()
-
-
-    # Example 4: More complex plotting example (with ratio plot)
-    if False:
-        lhe = EventFile('unweighted_events.lhe')
-        import matplotlib.pyplot as plt
-        import matplotlib.gridspec as gridspec
-        nbins = 100
-        
-        #mtau, wtau = 45, 5.1785e-06
-        mtau, wtau = 1.777, 4.027000e-13
-        nb_pass = 0
-        data, data2, data3 = [], [], []
-        for event in lhe:
-            nb_pass +=1
-            if nb_pass > 10000:
-                break
-            tau1 = FourMomentum()
-            tau2 = FourMomentum()
-            for part in event:
-                if part.pid in [-12,11,16]:
-                    momenta = FourMomentum(part)
-                    tau1 += momenta
-                elif part.pid == 15:
-                    tau2 += FourMomentum(part)
-
-            if abs((mtau-tau2.mass())/wtau)<1e6 and tau2.mass() >1:               
-                data.append((tau1.mass()-mtau)/wtau)
-                data2.append((tau2.mass()-mtau)/wtau)   
-        gs1 = gridspec.GridSpec(2, 1, height_ratios=[5,1])
-        gs1.update(wspace=0, hspace=0) # set the spacing between axes. 
-        ax = plt.subplot(gs1[0])
-        
-        n, bins, patches = ax.hist(data2, nbins, histtype='step', label='original')
-        n2, bins2, patches2 = ax.hist(data, bins=bins, histtype='step',label='reconstructed')
-        import cmath
-        
-        breit = lambda m : math.sqrt(4*math.pi)*1/(((m)**2-mtau**2)**2+(mtau*wtau)**2)*wtau
-        
-        data3 = [breit(mtau + x*wtau)*wtau*16867622.6624*50 for x in bins]
-
->>>>>>> f31568cf
         ax.plot(bins, data3,label='breit-wigner')
         # add the legend
         ax.legend()

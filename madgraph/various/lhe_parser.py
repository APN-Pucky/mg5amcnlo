--- conflicted
+++ resolved
@@ -77,24 +77,12 @@
         for key, value in obj.groupdict().items():
             if key not in  ['comment','pid']:
                 setattr(self, key, float(value))
-            elif key in ['pid']:
+            elif key in ['pid', 'mother1', 'mother2']:
                 setattr(self, key, int(value))
             else:
                 self.comment = value
-        # assign the mother:
-        if self.mother1:
-            try:
-                self.mother1 = self.event[int(self.mother1) -1]
-            except KeyError:
-                raise Exception, 'Wrong Events format: a daughter appears before it\'s mother'
-        if self.mother2:
-            try:
-                self.mother2 = self.event[int(self.mother2) -1]
-            except KeyError:
-                raise Exception, 'Wrong Events format: a daughter appears before it\'s mother'
-    
-    
-    
+        # Note that mother1/mother2 will be modified by the Event parse function to replace the
+        # integer by a pointer to the actual particle object.
     
     def __str__(self):
         """string representing the particles"""
@@ -656,6 +644,8 @@
 class Event(list):
     """Class storing a single event information (list of particles + global information)"""
 
+    warning_order = True # raise a warning if the order of the particle are not in accordance of child/mother
+
     def __init__(self, text=None):
         """The initialization of an empty Event (or one associate to a text file)"""
         list.__init__(self)
@@ -675,7 +665,6 @@
         
         if text:
             self.parse(text)
-            self.parse_reweight()
 
             
     def parse(self, text):
@@ -701,29 +690,35 @@
                 self.append(Particle(line, event=self))
             else:
                 self.tag += '%s\n' % line
-                
+
+        # assign the mother:
+        for i,particle in enumerate(self):
+            if self.warning_order:
+                if i < particle.mother1 or i < particle.mother2:
+                    logger.warning("Order of particle in the event did not agree with parent/child order. This might be problematic for some code.")
+                    Event.warning_order = False
+                                   
+            if particle.mother1:
+                particle.mother1 = self[int(particle.mother1) -1]
+            if particle.mother2:
+                particle.mother2 = self[int(particle.mother2) -1]
+
+   
     def parse_reweight(self):
         """Parse the re-weight information in order to return a dictionary
            {key: value}. If no group is define group should be '' """
-<<<<<<< HEAD
         if self.reweight_data:
             return
-=======
-        
-        if self.reweight_data:
-            return
-        
->>>>>>> 86e94546
         self.reweight_data = {}
         self.reweight_order = []
         start, stop = self.tag.find('<rwgt>'), self.tag.find('</rwgt>')
         if start != -1 != stop :
-            pattern = re.compile(r'''<\s*wgt id=\'(?P<id>[^\']+)\'\s*>\s*(?P<val>[\ded+-.]*)\s*</wgt>''')
+            pattern = re.compile(r'''<\s*wgt id=(?:\'|\")(?P<id>[^\'\"]+)(?:\'|\")\s*>\s*(?P<val>[\ded+-.]*)\s*</wgt>''')
             data = pattern.findall(self.tag)
             try:
                 self.reweight_data = dict([(pid, float(value)) for (pid, value) in data
                                            if not self.reweight_order.append(pid)])
-                      # the if is to create the order file on the flight
+                             # the if is to create the order file on the flight
             except ValueError, error:
                 raise Exception, 'Event File has unvalid weight. %s' % error
             self.tag = self.tag[:start] + self.tag[stop+7:]
@@ -1106,7 +1101,7 @@
             if set(self.reweight_data.keys()) != set(self.reweight_order):
                 self.reweight_order += [k for k in self.reweight_data.keys() \
                                                 if k not in self.reweight_order]
-                
+
             reweight_str = '<rwgt>\n%s\n</rwgt>' % '\n'.join(
                         '<wgt id=\'%s\'> %+13.7e </wgt>' % (i, float(self.reweight_data[i]))
                         for i in self.reweight_order)

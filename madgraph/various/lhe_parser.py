from __future__ import division
import collections
import random
import re
import math
import time
import os



if '__main__' == __name__:
    import sys
    sys.path.append('../../')
import misc
import logging
import gzip
logger = logging.getLogger("madgraph.lhe_parser")

class Particle(object):
    """ """
    pattern=re.compile(r'''^\s*
        (?P<pid>-?\d+)\s+           #PID
        (?P<status>-?\d+)\s+            #status (1 for output particle)
        (?P<mother1>-?\d+)\s+       #mother
        (?P<mother2>-?\d+)\s+       #mother
        (?P<color1>[+-e.\d]*)\s+    #color1
        (?P<color2>[+-e.\d]*)\s+    #color2
        (?P<px>[+-e.\d]*)\s+        #px
        (?P<py>[+-e.\d]*)\s+        #py
        (?P<pz>[+-e.\d]*)\s+        #pz
        (?P<E>[+-e.\d]*)\s+         #E
        (?P<mass>[+-e.\d]*)\s+      #mass
        (?P<vtim>[+-e.\d]*)\s+      #displace vertex
        (?P<helicity>[+-e.\d]*)\s*      #helicity
        ($|(?P<comment>\#[\d|D]*))  #comment/end of string
        ''',66) #verbose+ignore case
    
    
    
    def __init__(self, line=None, event=None):
        """ """
        
        if isinstance(line, Particle):
            for key in line.__dict__:
                setattr(self, key, getattr(line, key))
            if event:
                self.event = event
            return
        
        self.event = event
        self.event_id = len(event) #not yet in the event
        # LHE information
        self.pid = 0
        self.status = 0 # -1:initial. 1:final. 2: propagator
        self.mother1 = None
        self.mother2 = None
        self.color1 = 0
        self.color2 = None
        self.px = 0
        self.py = 0 
        self.pz = 0
        self.E = 0
        self.mass = 0
        self.vtim = 0
        self.helicity = 9
        self.rwgt = 0
        self.comment = ''

        if line:
            self.parse(line)
          
    @property
    def pdg(self):
        "convenient alias"
        return self.pid
            
    def parse(self, line):
        """parse the line"""
    
        obj = self.pattern.search(line)
        if not obj:
            raise Exception, 'the line\n%s\n is not a valid format for LHE particle' % line
        for key, value in obj.groupdict().items():
            if key not in  ['comment','pid']:
                setattr(self, key, float(value))
            elif key in ['pid', 'mother1', 'mother2']:
                setattr(self, key, int(value))
            else:
                self.comment = value
        # Note that mother1/mother2 will be modified by the Event parse function to replace the
        # integer by a pointer to the actual particle object.
    
    def __str__(self):
        """string representing the particles"""
        return " %8d %2d %4d %4d %4d %4d %+13.7e %+13.7e %+13.7e %14.8e %14.8e %10.4e %10.4e" \
            % (self.pid, 
               self.status,
               self.mother1.event_id+1 if self.mother1 else 0,
               self.mother2.event_id+1 if self.mother2 else 0,
               self.color1,
               self.color2,
               self.px,
               self.py,
               self.pz,
               self.E, 
               self.mass,
               self.vtim,
               self.helicity)
            
    def __eq__(self, other):

        if not isinstance(other, Particle):
            return False        
        if self.pid == other.pid and \
           self.status == other.status and \
           self.mother1 == other.mother1 and \
           self.mother2 == other.mother2 and \
           self.color1 == other.color1 and \
           self.color2 == other.color2 and \
           self.px == other.px and \
           self.py == other.py and \
           self.pz == other.pz and \
           self.E == other.E and \
           self.mass == other.mass and \
           self.vtim == other.vtim and \
           self.helicity == other.helicity:
            return True
        return False
        
    def set_momentum(self, momentum):
        
        self.E = momentum.E
        self.px = momentum.px 
        self.py = momentum.py
        self.pz = momentum.pz

    def add_decay(self, decay_event):
        """associate to this particle the decay in the associate event"""
        
        return self.event.add_decay_to_particle(self.event_id, decay_event)
            
    def __repr__(self):
        return 'Particle("%s", event=%s)' % (str(self), self.event)


class EventFile(object):
    """A class to allow to read both gzip and not gzip file"""

    def __new__(self, path, mode='r', *args, **opt):

        if  path.endswith(".gz"):
            return gzip.GzipFile.__new__(EventFileGzip, path, mode, *args, **opt)
        else:
            return file.__new__(EventFileNoGzip, path, mode, *args, **opt)
    
    def __init__(self, path, mode='r', *args, **opt):
        """open file and read the banner [if in read mode]"""
        
        super(EventFile, self).__init__(path, mode, *args, **opt)
        self.banner = ''
        if mode == 'r':
            line = ''
            while '</init>' not in line.lower():
                try:
                    line  = super(EventFile, self).next()
                except StopIteration:
                    self.seek(0)
                    self.banner = ''
                    break 
                if "<event>" in line.lower():
                    self.seek(0)
                    self.banner = ''
                    break                     

                self.banner += line

    def get_banner(self):
        """return a banner object"""
        import madgraph.various.banner as banner
        if isinstance(self.banner, banner.Banner):
            return self.banner
        
        output = banner.Banner()
        output.read_banner(self.banner)
        return output

    @property
    def cross(self):
        """return the cross-section of the file #from the banner"""
        try:
            return self._cross
        except Exception:
            pass

        onebanner = self.get_banner()
        self._cross = onebanner.get_cross()
        return self._cross
    
    def __len__(self):
        if hasattr(self,"len"):
            return self.len

        init_pos = self.tell()
        self.seek(0)
        nb_event=0
        for _ in self:
            nb_event +=1
        self.len = nb_event
        self.seek(init_pos)
        return self.len
        
    
    def next(self):
        """get next event"""
        text = ''
        line = ''
        mode = 0
        while '</event>' not in line:
            line = super(EventFile, self).next().lower()
            if '<event' in line:
                mode = 1
                text = ''
            if mode:
                text += line
        return Event(text)
    
    def initialize_unweighting(self, get_wgt, trunc_error):
        """ scan once the file to return 
            - the list of the hightest weight (of size trunc_error*NB_EVENT
            - the cross-section by type of process
            - the total number of events in the file
            """
            
        # We need to loop over the event file to get some information about the 
        # new cross-section/ wgt of event.
        self.seek(0)
        all_wgt = []
        cross = collections.defaultdict(int)
        nb_event = 0
        for event in self:
            nb_event +=1
            wgt = get_wgt(event)
            cross['all'] += wgt
            cross['abs'] += abs(wgt)
            cross[event.ievent] += wgt
            all_wgt.append(abs(wgt))
            # avoid all_wgt to be too large
            if nb_event % 20000 == 0:
                all_wgt.sort()
                # drop the lowest weight
                nb_keep = max(20, int(nb_event*trunc_error*15))
                all_wgt = all_wgt[-nb_keep:]
        
        #final selection of the interesting weight to keep
        all_wgt.sort()
        # drop the lowest weight
        nb_keep = max(20, int(nb_event*trunc_error*10))
        all_wgt = all_wgt[-nb_keep:] 
        self.seek(0)
        return all_wgt, cross, nb_event
            
    
    def unweight(self, outputpath, get_wgt, max_wgt=0, trunc_error=0, event_target=0, 
                 log_level=logging.DEBUG):
        """unweight the current file according to wgt information wgt.
        which can either be a fct of the event or a tag in the rwgt list.
        max_wgt allow to do partial unweighting. 
        trunc_error allow for dynamical partial unweighting
        event_target reweight for that many event with maximal trunc_error.
        (stop to write event when target is reached)
        """

        if isinstance(get_wgt, str):
            unwgt_name =get_wgt 
            def get_wgt(event):
                event.parse_reweight()
                return event.reweight_data[unwgt_name]
        else:
            unwgt_name = get_wgt.func_name

        
        # check which weight to write
        if hasattr(self, "written_weight"):
            written_weight = lambda x: math.copysign(self.written_weight,float(x))
        else: 
            written_weight = lambda x: x
            
        all_wgt, cross, nb_event = self.initialize_unweighting(get_wgt, trunc_error)

        # function that need to be define on the flight
        def max_wgt_for_trunc(trunc):
            """find the weight with the maximal truncation."""
            
            xsum = 0
            i=1 
            while (xsum - all_wgt[-i] * (i-1) <= cross['abs'] * trunc):
                max_wgt = all_wgt[-i]
                xsum += all_wgt[-i]
                i +=1
                if i == len(all_wgt):
                    break

            return max_wgt
        # end of the function
                
        # choose the max_weight
        if not max_wgt:
            if trunc_error == 0 or len(all_wgt)<2 or event_target:
                max_wgt = all_wgt[-1]
            else:
                max_wgt = max_wgt_for_trunc(trunc_error)

        # need to modify the banner so load it to an object
        if self.banner:
            try:
                import madgraph
            except:
                import internal.banner as banner_module
            else:
                import madgraph.various.banner as banner_module
            if not isinstance(self.banner, banner_module.Banner):
                banner = self.get_banner()
                # 1. modify the cross-section
                banner.modify_init_cross(cross)
                strategy = banner.get_lha_strategy()
                # 2. modify the lha strategy
                if strategy >0:  
                    banner.set_lha_strategy(4)
                else:
                    banner.set_lha_strategy(-4)
                # 3. add information about change in weight
                banner["unweight"] = "unweighted by %s" % unwgt_name
            else:
                banner = self.banner

        
        # Do the reweighting (up to 20 times if we have target_event)
        nb_try = 20
        nb_keep = 0
        for i in range(nb_try):
            self.seek(0)
            if event_target:
                if i==0:
                    max_wgt = max_wgt_for_trunc(0)
                else:
                    #guess the correct max_wgt based on last iteration
                    efficiency = nb_keep/nb_event
                    needed_efficiency = event_target/nb_event
                    last_max_wgt = max_wgt
                    needed_max_wgt = last_max_wgt * efficiency / needed_efficiency
                    
                    min_max_wgt = max_wgt_for_trunc(trunc_error)
                    max_wgt = max(min_max_wgt, needed_max_wgt)
                    max_wgt = min(max_wgt, all_wgt[-1])
                    if max_wgt == last_max_wgt:
                        if nb_keep <= event_target:
                            logger.warning("fail to reach target")
                            break   
                        else:
                            break
            #create output file (here since we are sure that we have to rewrite it)
            outfile = EventFile(outputpath, "w")
            # need to write banner information
            # need to see what to do with rwgt information!
            if self.banner:
                banner.write(outfile, close_tag=False)

            # scan the file
            nb_keep = 0
            trunc_cross = 0
            for event in self:
                r = random.random()
                wgt = get_wgt(event)
                if abs(wgt) < r * max_wgt:
                    continue
                elif wgt > 0:
                    nb_keep += 1
                    event.wgt = written_weight(max(wgt, max_wgt))
                    
                    if abs(wgt) > max_wgt:
                        trunc_cross += abs(wgt) - max_wgt 
                    if event_target ==0 or nb_keep <= event_target:                         
                        outfile.write(str(event))

                elif wgt < 0:
                    nb_keep += 1
                    event.wgt = -1 * max(abs(wgt), max_wgt)
                    if abs(wgt) > max_wgt:
                        trunc_cross += abs(wgt) - max_wgt
                    if event_target ==0 or nb_keep <= event_target: 
                        outfile.write(str(event))
            
            if nb_keep > event_target:
                if event_target and i != nb_try-1 and nb_keep >= event_target *1.05:
                    outfile.close()
#                    logger.log(log_level, "Found Too much event %s. Try to reduce truncation" % nb_keep)
                    continue
                else:
                    outfile.write("</LesHouchesEvents>\n")
                    outfile.close()
                break
            else:
                outfile.close()
#                logger.log(log_level, "Found only %s event. Reduce max_wgt" % nb_keep)
        else:
            # pass here if event_target > 0 and all the attempt fail.
            logger.warning("fail to reach target event")
        
#        logger.log(log_level, "Final maximum weight used for final "+\
#                    "unweighting is %s yielding %s events." % (max_wgt,nb_keep))
            
        if event_target:
            nb_events_unweighted = nb_keep
            nb_keep = min( event_target, nb_keep)
        else:
            nb_events_unweighted = nb_keep

        logger.info("write %i event (efficiency %.2g %%, truncation %.2g %%) after %i iteration(s)", 
          nb_keep, nb_events_unweighted/nb_event*100, trunc_cross/cross['abs']*100, i)
     
        return nb_keep
        
    
class EventFileGzip(EventFile, gzip.GzipFile):
    """A way to read/write a gzipped lhef event"""
        
class EventFileNoGzip(EventFile, file):
    """A way to read a standard event file"""
    
class MultiEventFile(EventFile):
    """a class to read simultaneously multiple file and read them in mixing them.
       Unweighting can be done at the same time. 
       The number of events in each file need to be provide in advance 
       (if not provide the file is first read to find that number"""
    
    def __new__(cls, start_list=[]):
        return object.__new__(MultiEventFile)
    
    def __init__(self, start_list=[]):
        """if trunc_error is define here then this allow
        to only read all the files twice and not three times."""
        self.files = []
        self.banner = ''
        self.initial_nb_events = []
        self.total_event_in_files = 0
        self.curr_nb_events = []
        self.cross = []
        self.error = []
        self.across = []
        self.scales = []
        if start_list:
            for p in start_list:
                self.add(p)
        self.configure = False
        
    def add(self, path, cross, error, across):
        """ add a file to the pool, across allow to reweight the sum of weight 
        in the file to the given cross-section 
        """
        
        if across == 0:
            # No event linked to this channel -> so no need to include it
            return 
        
        obj = EventFile(path)
        if len(self.files) == 0 and not self.banner:
            self.banner = obj.banner
        self.curr_nb_events.append(0)
        self.initial_nb_events.append(0)
        self.cross.append(cross)
        self.across.append(across)
        self.error.append(error)
        self.scales.append(1)
        self.files.append(obj)
        self.configure = False
        
    def __iter__(self):
        return self
    
    def next(self):

        if not self.configure:
            self.configure()

        remaining_event = self.total_event_in_files - sum(self.curr_nb_events)
        if remaining_event == 0:
            raise StopIteration
        # determine which file need to be read
        nb_event = random.randint(1, remaining_event)
        sum_nb=0
        for i, obj in enumerate(self.files):
            sum_nb += self.initial_nb_events[i] - self.curr_nb_events[i]
            if nb_event <= sum_nb:
                self.curr_nb_events[i] += 1
                event = obj.next()
                event.sample_scale = self.scales[i] # for file reweighting
                return event
        else:
            raise Exception
    

    def define_init_banner(self, wgt):
        """define the part of the init_banner"""
        
        if not self.banner:
            return
        
        # compute the cross-section of each splitted channel
        grouped_cross = {}
        grouped_error = {}
        for i,ff in enumerate(self.files):
            filename = ff.name
            Pdir = [P for P in filename.split(os.path.sep) if P.startswith('P')][-1]
            group = Pdir.split("_")[0][1:]
            if group in grouped_cross:
                grouped_cross[group] += self.cross[i]
                grouped_error[group] += self.error[i]**2 
            else:
                grouped_cross[group] = self.cross[i]
                grouped_error[group] = self.error[i]**2                
                
        nb_group = len(grouped_cross)
        
        # compute the information for the first line 
        try:
            run_card = self.banner.run_card
        except:
            run_card = self.banner.charge_card("run_card")
        
        init_information = run_card.get_banner_init_information()
        init_information["nprup"] = nb_group
        
        if run_card["lhe_version"] < 3:
            init_information["generator_info"] = ""
        else:
            init_information["generator_info"] = "<generator name='MadGraph5_aMC@NLO' version='2.2.1'>please cite 1405.0301 </generator>\n"
        
        # cross_information:
        cross_info = "%(cross)e %(error)e %(wgt)e %(id)i"
        init_information["cross_info"] = []
        for id in grouped_cross:
            conv = {"id": int(id), "cross": grouped_cross[id], "error": math.sqrt(grouped_error[id]),
                    "wgt": wgt}
            init_information["cross_info"].append( cross_info % conv)
        init_information["cross_info"] = '\n'.join(init_information["cross_info"])
            
        
        
        template_init =\
        """    %(idbmup1)i %(idbmup2)i %(ebmup1)e %(ebmup2)e %(pdfgup1)i %(pdfgup2)i %(pdfsup1)i %(pdfsup2)i -3 %(nprup)i
%(cross_info)s
%(generator_info)s
"""
        
        self.banner["init"] = template_init % init_information
        
            
    
    def initialize_unweighting(self, getwgt, trunc_error):
        """ scan once the file to return 
            - the list of the hightest weight (of size trunc_error*NB_EVENT
            - the cross-section by type of process
            - the total number of events in the files
            In top of that it initialise the information for the next routine
            to determine how to choose which file to read 
            """
        self.seek(0)
        all_wgt = []
        total_event = 0
        sum_cross = collections.defaultdict(int)
        for i,f in enumerate(self.files):
            nb_event = 0 
            # We need to loop over the event file to get some information about the 
            # new cross-section/ wgt of event.
            cross = collections.defaultdict(int)
            new_wgt =[] 
            for event in f:
                nb_event += 1
                total_event += 1
                event.sample_scale = 1
                wgt = getwgt(event)
                cross['all'] += wgt
                cross['abs'] += abs(wgt)
                cross[event.ievent] += wgt
                new_wgt.append(abs(wgt))
                # avoid all_wgt to be too large
                if nb_event % 20000 == 0:
                    new_wgt.sort()
                    # drop the lowest weight
                    nb_keep = max(20, int(nb_event*trunc_error*15))
                    new_wgt = new_wgt[-nb_keep:]
            if nb_event == 0:
                raise Exception
            # store the information
            self.initial_nb_events[i] = nb_event
            self.scales[i] = self.across[i]/cross['abs'] if self.across[i] else 1
<<<<<<< HEAD
            misc.sprint("sum of wgt in event %s is %s. Should be %s => scale %s (nb_event: %s)"
                        % (i, cross['all'], self.cross[i], self.scales[i], nb_event))
=======
            #misc.sprint("sum of wgt in event %s is %s. Should be %s => scale %s (nb_event: %s)"
            #            % (i, cross['all'], self.cross[i], self.scales[i], nb_event))
>>>>>>> 2cdf4dcc
            for key in cross:
                sum_cross[key] += cross[key]* self.scales[i]
            all_wgt +=[self.scales[i] * w for w in new_wgt]
            all_wgt.sort()
            nb_keep = max(20, int(total_event*trunc_error*10))
            all_wgt = all_wgt[-nb_keep:] 
            
        self.total_event_in_files = total_event
        #final selection of the interesting weight to keep
        all_wgt.sort()
        # drop the lowest weight
        nb_keep = max(20, int(total_event*trunc_error*10))
        all_wgt = all_wgt[-nb_keep:]  
        self.seek(0)
        self.configure = True
        return all_wgt, sum_cross, total_event
    
    def configure(self):
        
        self.configure = True
        for i,f in enumerate(self.files):
            self.initial_nb_events = len(f)
    
    
    def __len__(self):
        
        return len(self.files)
    
    def seek(self, pos):
        """ """
        
        if pos !=0:
            raise Exception
        for i in range(len(self)):
            self.curr_nb_events[i] = 0         
        for f in self.files:
            f.seek(pos)
            
    def unweight(self, outputpath, get_wgt, **opts):
        """unweight the current file according to wgt information wgt.
        which can either be a fct of the event or a tag in the rwgt list.
        max_wgt allow to do partial unweighting. 
        trunc_error allow for dynamical partial unweighting
        event_target reweight for that many event with maximal trunc_error.
        (stop to write event when target is reached)
        """
        
        if isinstance(get_wgt, str):
            unwgt_name =get_wgt 
            def get_wgt_multi(event):
                event.parse_reweight()
                return event.reweight_data[unwgt_name] * event.sample_scale
        else:
            unwgt_name = get_wgt.func_name
            get_wgt_multi = lambda event: get_wgt(event) * event.sample_scale
        #define the weighting such that we have built-in the scaling
        
        if opts['event_target']:
            new_wgt = sum(self.across)/opts['event_target']
            self.define_init_banner(new_wgt)
            self.written_weight = new_wgt
          
        return super(MultiEventFile, self).unweight(outputpath, get_wgt_multi, **opts)

           
class Event(list):
    """Class storing a single event information (list of particles + global information)"""

    warning_order = True # raise a warning if the order of the particle are not in accordance of child/mother

    def __init__(self, text=None):
        """The initialization of an empty Event (or one associate to a text file)"""
        list.__init__(self)
        
        # First line information
        self.nexternal = 0
        self.ievent = 0
        self.wgt = 0
        self.aqcd = 0 
        self.scale = 0
        self.aqed = 0
        self.aqcd = 0
        # Weight information
        self.tag = ''
        self.comment = ''
        self.reweight_data ={}
        
        if text:
            self.parse(text)

            
    def parse(self, text):
        """Take the input file and create the structured information"""
        text = re.sub(r'</?event>', '', text) # remove pointless tag
        status = 'first' 
        for line in text.split('\n'):
            line = line.strip()
            if not line: 
                continue
            if line.startswith('#'):
                self.comment += '%s\n' % line
                continue
            if 'first' == status:
                self.assign_scale_line(line)
                status = 'part' 
                continue
            
            if '<' in line:
                status = 'tag'
                
            if 'part' == status:
                self.append(Particle(line, event=self))
            else:
                self.tag += '%s\n' % line

        # assign the mother:
        for i,particle in enumerate(self):
            if self.warning_order:
                if i < particle.mother1 or i < particle.mother2:
                    logger.warning("Order of particle in the event did not agree with parent/child order. This might be problematic for some code.")
                    Event.warning_order = False
                                   
            if particle.mother1:
                particle.mother1 = self[int(particle.mother1) -1]
            if particle.mother2:
                particle.mother2 = self[int(particle.mother2) -1]

   
    def parse_reweight(self):
        """Parse the re-weight information in order to return a dictionary
           {key: value}. If no group is define group should be '' """
        if self.reweight_data:
            return
        self.reweight_data = {}
        self.reweight_order = []
        start, stop = self.tag.find('<rwgt>'), self.tag.find('</rwgt>')
        if start != -1 != stop :
            pattern = re.compile(r'''<\s*wgt id=(?:\'|\")(?P<id>[^\'\"]+)(?:\'|\")\s*>\s*(?P<val>[\ded+-.]*)\s*</wgt>''')
            data = pattern.findall(self.tag)
            try:
                self.reweight_data = dict([(pid, float(value)) for (pid, value) in data
                                           if not self.reweight_order.append(pid)])
            # the if is to create the order file on the flight
            except ValueError, error:
                raise Exception, 'Event File has unvalid weight. %s' % error
            self.tag = self.tag[:start] + self.tag[stop+7:]
        return self.reweight_data
<<<<<<< HEAD
=======

>>>>>>> 2cdf4dcc

    def add_decay_to_particle(self, position, decay_event):
        """define the decay of the particle id by the event pass in argument"""
        
        this_particle = self[position]
        #change the status to internal particle
        this_particle.status = 2
        this_particle.helicity = 0
        
        # some usefull information
        decay_particle = decay_event[0]
        this_4mom = FourMomentum(this_particle)
        nb_part = len(self) #original number of particle
        
        thres = decay_particle.E*1e-10
        assert max(decay_particle.px, decay_particle.py, decay_particle.pz) < thres,\
            "not on rest particle %s %s %s %s" % (decay_particle.E, decay_particle.px,decay_particle.py,decay_particle.pz) 
        
        self.nexternal += decay_event.nexternal -1
        
        # add the particle with only handling the 4-momenta/mother
        # color information will be corrected later.
        for particle in decay_event[1:]:
            # duplicate particle to avoid border effect
            new_particle = Particle(particle, self)
            new_particle.event_id = len(self)
            self.append(new_particle)
            # compute and assign the new four_momenta
            new_momentum = this_4mom.boost(FourMomentum(new_particle))
            new_particle.set_momentum(new_momentum)
            # compute the new mother
            for tag in ['mother1', 'mother2']:
                mother = getattr(particle, tag)
                if isinstance(mother, Particle):
                    mother_id = getattr(particle, tag).event_id
                    if mother_id == 0:
                        setattr(new_particle, tag, this_particle)
                    else:
                        setattr(new_particle, tag, self[nb_part + mother_id -1]) 
                elif tag == "mother2" and isinstance(particle.mother1, Particle):
                    new_particle.mother2 = this_particle
                else:
                    misc.sprint("Need to understan why", particle)
            
        # Need to correct the color information of the particle
        # first find the first available color index
        max_color=501
        for particle in self[:nb_part]:
            max_color=max(max_color, particle.color1, particle.color2)
        
        # define a color mapping and assign it:
        color_mapping = {}
        color_mapping[decay_particle.color1] = this_particle.color1
        color_mapping[decay_particle.color2] = this_particle.color2
        for particle in self[nb_part:]:
            if particle.color1:
                if particle.color1 not in color_mapping:
                    max_color +=1
                    color_mapping[particle.color1] = max_color
                    particle.color1 = max_color
                else:
                    particle.color1 = color_mapping[particle.color1]
            if particle.color2:
                if particle.color2 not in color_mapping:
                    max_color +=1
                    color_mapping[particle.color2] = max_color
                    particle.color2 = max_color
                else:
                    particle.color2 = color_mapping[particle.color2]                

    def remove_decay(self, pdg_code=0, event_id=None):
        
        to_remove = []
        if event_id is not None:
            to_remove.append(self[event_id])
    
        if pdg_code:
            for particle in self:
                if particle.pid == pdg_code:
                    to_remove.append(particle) 
                    
        new_event = Event()
        # copy first line information + ...
        for tag in ['nexternal', 'ievent', 'wgt', 'aqcd', 'scale', 'aqed','tag','comment']:
            setattr(new_event, tag, getattr(self, tag))
            
        for particle in self:
            if isinstance(particle.mother1, Particle) and particle.mother1 in to_remove:
                to_remove.append(particle)
                if particle.status == 1:
                    new_event.nexternal -= 1
                continue
            elif isinstance(particle.mother2, Particle) and particle.mother2 in to_remove:
                to_remove.append(particle)
                if particle.status == 1:
                    new_event.nexternal -= 1
                continue
            else:
                new_event.append(Particle(particle))
                
        #ensure that the event_id is correct for all_particle
        # and put the status to 1 for removed particle
        for pos, particle in enumerate(new_event):
            particle.event_id = pos
            if particle in to_remove:
                particle.status = 1
                new_event.nexternal += 1
        return new_event

    def get_decay(self, pdg_code=0, event_id=None):
        
        to_start = []
        if event_id is not None:
            to_start.append(self[event_id])
    
        elif pdg_code:
            for particle in self:
                if particle.pid == pdg_code:
                    to_start.append(particle)
                    break 

        new_event = Event()
        # copy first line information + ...
        for tag in ['ievent', 'wgt', 'aqcd', 'scale', 'aqed','tag','comment']:
            setattr(new_event, tag, getattr(self, tag))
        
        # Add the decaying particle
        old2new = {}            
        new_decay_part = Particle(to_start[0])
        new_decay_part.mother1 = None
        new_decay_part.mother2 = None
        new_decay_part.status =  -1
        old2new[new_decay_part.event_id] = len(old2new) 
        new_event.append(new_decay_part)
        
        # add the other particle   
        for particle in self:
            if isinstance(particle.mother1, Particle) and particle.mother1.event_id in old2new\
            or isinstance(particle.mother2, Particle) and particle.mother2.event_id in old2new:
                old2new[particle.event_id] = len(old2new) 
                new_event.append(Particle(particle))

        #ensure that the event_id is correct for all_particle
        # and correct the mother1/mother2 by the new reference
        nexternal = 0
        for pos, particle in enumerate(new_event):
            particle.event_id = pos
            if particle.mother1:
                particle.mother1 = new_event[old2new[particle.mother1.event_id]]
            if particle.mother2:
                particle.mother2 = new_event[old2new[particle.mother2.event_id]]
            if particle.status in [-1,1]:
                nexternal +=1
        new_event.nexternal = nexternal
        
        return new_event

            
    def check(self):
        """check various property of the events"""
        
        #1. Check that the 4-momenta are conserved
        E, px, py, pz = 0,0,0,0
        absE, abspx, abspy, abspz = 0,0,0,0
        for particle in self:
            coeff = 1
            if particle.status == -1:
                coeff = -1
            elif particle.status != 1:
                continue
            E += coeff * particle.E
            absE += abs(particle.E)
            px += coeff * particle.px
            py += coeff * particle.py
            pz += coeff * particle.pz
            abspx += abs(particle.px)
            abspy += abs(particle.py)
            abspz += abs(particle.pz)
        # check that relative error is under control
        threshold = 5e-7
        if E/absE > threshold:
            logger.critical(self)
            raise Exception, "Do not conserve Energy %s, %s" % (E/absE, E)
        if px/abspx > threshold:
            logger.critical(self)
            raise Exception, "Do not conserve Px %s, %s" % (px/abspx, px)         
        if py/abspy > threshold:
            logger.critical(self)
            raise Exception, "Do not conserve Py %s, %s" % (py/abspy, py)
        if pz/abspz > threshold:
            logger.critical(self)
            raise Exception, "Do not conserve Pz %s, %s" % (pz/abspz, pz)
            
        #2. check the color of the event
        self.check_color_structure()            
         
    def assign_scale_line(self, line):
        """read the line corresponding to global event line
        format of the line is:
        Nexternal IEVENT WEIGHT SCALE AEW AS
        """
        inputs = line.split()
        assert len(inputs) == 6
        self.nexternal=int(inputs[0])
        self.ievent=int(inputs[1])
        self.wgt=float(inputs[2])
        self.scale=float(inputs[3])
        self.aqed=float(inputs[4])
        self.aqcd=float(inputs[5])
        
    def get_tag_and_order(self):
        """Return the unique tag identifying the SubProcesses for the generation.
        Usefull for program like MadSpin and Reweight module."""
        
        initial, final, order = [], [], [[], []]
        for particle in self:
            if particle.status == -1:
                initial.append(particle.pid)
                order[0].append(particle.pid)
            elif particle.status == 1: 
                final.append(particle.pid)
                order[1].append(particle.pid)
        initial.sort(), final.sort()
        tag = (tuple(initial), tuple(final))
        return tag, order
    
    def get_helicity(self, get_order, allow_reversed=True):
        """return a list with the helicities in the order asked for"""

        
        
        #avoid to modify the input
        order = [list(get_order[0]), list(get_order[1])] 
        out = [9] *(len(order[0])+len(order[1]))
        for i, part in enumerate(self):
            if part.status == 1: #final
                try:
                    ind = order[1].index(part.pid)
                except ValueError, error:
                    if not allow_reversed:
                        raise error
                    else:
                        order = [[-i for i in get_order[0]],[-i for i in get_order[1]]]
                        try:
                            return self.get_helicity(order, False)
                        except ValueError:
                            raise error     
                position = len(order[0]) + ind
                order[1][ind] = 0   
            elif part.status == -1:
                try:
                    ind = order[0].index(part.pid)
                except ValueError, error:
                    if not allow_reversed:
                        raise error
                    else:
                        order = [[-i for i in get_order[0]],[-i for i in get_order[1]]]
                        try:
                            return self.get_helicity(order, False)
                        except ValueError:
                            raise error
                 
                position =  ind
                order[0][ind] = 0
            else: #intermediate
                continue
            out[position] = int(part.helicity)
        return out  

    
    def check_color_structure(self):
        """check the validity of the color structure"""
        
        #1. check that each color is raised only once.
        color_index = collections.defaultdict(int)
        for particle in self:
            if particle.status in [-1,1]:
                if particle.color1:
                    color_index[particle.color1] +=1
                if particle.color2:
                    color_index[particle.color2] +=1     
                
        for key,value in color_index.items():
            if value > 2:
                print self
                print key, value
                raise Exception, 'Wrong color_flow'           
        
        #2. check that each parent present have coherent color-structure
        check = []
        popup_index = [] #check that the popup index are created in a unique way
        for particle in self:
            mothers = []
            childs = []
            if particle.mother1:
                mothers.append(particle.mother1)
            if particle.mother2 and particle.mother2 is not particle.mother1:
                mothers.append(particle.mother2)                 
            if not mothers:
                continue
            if (particle.mother1.event_id, particle.mother2.event_id) in check:
                continue
            check.append((particle.mother1.event_id, particle.mother2.event_id))
            
            childs = [p for p in self if p.mother1 is particle.mother1 and \
                                         p.mother2 is particle.mother2]
            
            mcolors = []
            manticolors = []
            for m in mothers:
                if m.color1:
                    if m.color1 in manticolors:
                        manticolors.remove(m.color1)
                    else:
                        mcolors.append(m.color1)
                if m.color2:
                    if m.color2 in mcolors:
                        mcolors.remove(m.color2)
                    else:
                        manticolors.append(m.color2)
            ccolors = []
            canticolors = []
            for m in childs:
                if m.color1:
                    if m.color1 in canticolors:
                        canticolors.remove(m.color1)
                    else:
                        ccolors.append(m.color1)
                if m.color2:
                    if m.color2 in ccolors:
                        ccolors.remove(m.color2)
                    else:
                        canticolors.append(m.color2)
            for index in mcolors[:]:
                if index in ccolors:
                    mcolors.remove(index)
                    ccolors.remove(index)
            for index in manticolors[:]:
                if index in canticolors:
                    manticolors.remove(index)
                    canticolors.remove(index)             
                        
            if mcolors != []:
                #only case is a epsilon_ijk structure.
                if len(canticolors) + len(mcolors) != 3:
                    logger.critical(str(self))
                    raise Exception, "Wrong color flow for %s -> %s" ([m.pid for m in mothers], [c.pid for c in childs])              
                else:
                    popup_index += canticolors
            elif manticolors != []:
                #only case is a epsilon_ijk structure.
                if len(ccolors) + len(manticolors) != 3:
                    logger.critical(str(self))
                    raise Exception, "Wrong color flow for %s -> %s" ([m.pid for m in mothers], [c.pid for c in childs])              
                else:
                    popup_index += ccolors

            # Check that color popup (from epsilon_ijk) are raised only once
            if len(popup_index) != len(set(popup_index)):
                logger.critical(self)
                raise Exception, "Wrong color flow: identical poping-up index, %s" % (popup_index)
               
    def __str__(self):
        """return a correctly formatted LHE event"""
                
        out="""<event>
%(scale)s
%(particles)s
%(comments)s
%(tag)s
%(reweight)s
</event>
""" 

        scale_str = "%2d %6d %+13.7e %14.8e %14.8e %14.8e" % \
            (self.nexternal,self.ievent,self.wgt,self.scale,self.aqed,self.aqcd)
        if self.reweight_data:
            # check that all key have an order if not add them at the end
            if set(self.reweight_data.keys()) != set(self.reweight_order):
                self.reweight_order += [k for k in self.reweight_data.keys() \
                                                if k not in self.reweight_order]

            reweight_str = '<rwgt>\n%s\n</rwgt>' % '\n'.join(
                        '<wgt id=\'%s\'> %+13.7e </wgt>' % (i, float(self.reweight_data[i]))
                        for i in self.reweight_order)
        else:
            reweight_str = '' 
        out = out % {'scale': scale_str, 
                      'particles': '\n'.join([str(p) for p in self]),
                      'tag': self.tag,
                      'comments': self.comment,
                      'reweight': reweight_str}
        return re.sub('[\n]+', '\n', out)
    
    def get_momenta_str(self, get_order, allow_reversed=True):
        """return the momenta str in the order asked for"""
        
        
        #avoid to modify the input
        order = [list(get_order[0]), list(get_order[1])] 
        out = [''] *(len(order[0])+len(order[1]))
        for i, part in enumerate(self):
            if part.status == 1: #final
                try:
                    ind = order[1].index(part.pid)
                except ValueError, error:
                    if not allow_reversed:
                        raise error
                    else:
                        order = [[-i for i in get_order[0]],[-i for i in get_order[1]]]
                        try:
                            return self.get_momenta_str(order, False)
                        except ValueError:
                            raise error     
                position = len(order[0]) + ind
                order[1][ind] = 0   
            elif part.status == -1:
                try:
                    ind = order[0].index(part.pid)
                except ValueError, error:
                    if not allow_reversed:
                        raise error
                    else:
                        order = [[-i for i in get_order[0]],[-i for i in get_order[1]]]
                        try:
                            return self.get_momenta_str(order, False)
                        except ValueError:
                            raise error
                 
                position =  ind
                order[0][ind] = 0
            else: #intermediate
                continue
            format = '%.12f'
            format_line = ' '.join([format]*4) + ' \n'
            out[position] = format_line % (part.E, part.px, part.py, part.pz)
            
        out = ''.join(out).replace('e','d')
        return out    


class FourMomentum(object):
    """a convenient object for 4-momenta operation"""
    
    def __init__(self, obj=0, px=0, py=0, pz=0, E=0):
        """initialize the four momenta"""

        if obj is 0 and E:
            obj = E
         
        if isinstance(obj, (FourMomentum, Particle)):
            px = obj.px
            py = obj.py
            pz = obj.pz
            E = obj.E
        else:
            E =obj

            
        self.E = E
        self.px = px
        self.py = py
        self.pz =pz

    @property
    def mass(self):
        """return the mass"""    
        return math.sqrt(self.E**2 - self.px**2 - self.py**2 - self.pz**2)

    def mass_sqr(self):
        """return the mass square"""    
        return self.E**2 - self.px**2 - self.py**2 - self.pz**2

    @property
    def pt(self):
        return math.sqrt(max(0, self.pt2()))
    
    def pt2(self):
        """ return the pt square """
        
        return  self.px**2 + self.py**2 + self.pz**2
    
    def __add__(self, obj):
        
        assert isinstance(obj, FourMomentum)
        new = FourMomentum(self.E+obj.E,
                           self.px + obj.px,
                           self.py + obj.py,
                           self.pz + obj.pz)
        return new
    
    def __iadd__(self, obj):
        """update the object with the sum"""
        self.E += obj.E
        self.px += obj.px
        self.py += obj.py
        self.pz += obj.pz
        return self
    
    def __pow__(self, power):
        assert power in [1,2]
        
        if power == 1:
            return FourMomentum(self)
        elif power == 2:
            return self.mass_sqr()
        
    def boost(self, mom):
        """mom 4-momenta is suppose to be given in the rest frame of this 4-momenta.
        the output is the 4-momenta in the frame of this 4-momenta
        function copied from HELAS routine."""

        
        pt = self.pt2()
        if pt:
            s3product = self.px * mom.px + self.py * mom.py + self.pz * mom.pz
            mass = self.mass
            lf = (mom.E + (self.E - mass) * s3product / pt ) / mass
            return FourMomentum(E=(self.E*mom.E+s3product)/mass,
                           px=mom.px + self.px * lf,
                           py=mom.py + self.py * lf,
                           pz=mom.pz + self.pz * lf)
        else:
            return FourMomentum(mom)
                

if '__main__' == __name__:   
    
    # Example 1: adding some missing information to the event (here distance travelled)
    if False: 
        lhe = EventFile('unweighted_events.lhe')
        output = open('output_events.lhe', 'w')
        #write the banner to the output file
        output.write(lhe.banner)
        # Loop over all events
        for event in lhe:
            for particle in event:
                # modify particle attribute: here remove the mass
                particle.mass = 0
                particle.vtim = 2 # The one associate to distance travelled by the particle.
    
            #write this modify event
            output.write(str(event))
        output.write('</LesHouchesEvent>\n')
    

        
    # Example 3: Plotting some variable
    if True:
        lhe = EventFile('unweighted_events.lhe')
        import matplotlib.pyplot as plt
        import matplotlib.gridspec as gridspec
        nbins = 100
        
        nb_pass = 0
        data = []
        for event in lhe:
            if nb_pass > 10000:
                break
            E=0
            for particle in event:
                if particle.status<0:
                    E+=particle.E
            event.parse_reweight()

            if 2 < event.reweight_data["mg_reweight_1"]/event.wgt:            
                data.append(event.reweight_data["mg_reweight_1"]/event.wgt)
                nb_pass +=1

            
        print nb_pass
        gs1 = gridspec.GridSpec(2, 1, height_ratios=[5,1])
        gs1.update(wspace=0, hspace=0) # set the spacing between axes. 
        ax = plt.subplot(gs1[0])
        
        n, bins, patches = ax.hist(data, nbins, histtype='step', label='original')
        ax_c = ax.twinx()
        ax_c.set_ylabel('MadGraph5_aMC@NLO')
        ax_c.yaxis.set_label_coords(1.01, 0.25)
        ax_c.set_yticks(ax.get_yticks())
        ax_c.set_yticklabels([])
        plt.axis('on')
        plt.xlabel('weight ratio')
        plt.show()


    # Example 4: More complex plotting example (with ratio plot)
    if False:
        lhe = EventFile('unweighted_events.lhe')
        import matplotlib.pyplot as plt
        import matplotlib.gridspec as gridspec
        nbins = 100
        
        #mtau, wtau = 45, 5.1785e-06
        mtau, wtau = 1.777, 4.027000e-13
        nb_pass = 0
        data, data2, data3 = [], [], []
        for event in lhe:
            nb_pass +=1
            if nb_pass > 10000:
                break
            tau1 = FourMomentum()
            tau2 = FourMomentum()
            for part in event:
                if part.pid in [-12,11,16]:
                    momenta = FourMomentum(part)
                    tau1 += momenta
                elif part.pid == 15:
                    tau2 += FourMomentum(part)

            if abs((mtau-tau2.mass())/wtau)<1e6 and tau2.mass() >1:               
                data.append((tau1.mass()-mtau)/wtau)
                data2.append((tau2.mass()-mtau)/wtau)   
        gs1 = gridspec.GridSpec(2, 1, height_ratios=[5,1])
        gs1.update(wspace=0, hspace=0) # set the spacing between axes. 
        ax = plt.subplot(gs1[0])
        
        n, bins, patches = ax.hist(data2, nbins, histtype='step', label='original')
        n2, bins2, patches2 = ax.hist(data, bins=bins, histtype='step',label='reconstructed')
        import cmath
        
        breit = lambda m : math.sqrt(4*math.pi)*1/(((m)**2-mtau**2)**2+(mtau*wtau)**2)*wtau
        
        data3 = [breit(mtau + x*wtau)*wtau*16867622.6624*50 for x in bins]

        ax.plot(bins, data3,label='breit-wigner')
        # add the legend
        ax.legend()
        # add on the right program tag
        ax_c = ax.twinx()
        ax_c.set_ylabel('MadGraph5_aMC@NLO')
        ax_c.yaxis.set_label_coords(1.01, 0.25)
        ax_c.set_yticks(ax.get_yticks())
        ax_c.set_yticklabels([])
        
        plt.title('invariant mass of tau LHE/reconstructed')
        plt.axis('on')
        ax.set_xticklabels([])
        # ratio plot
        ax = plt.subplot(gs1[1])
        data4 = [n[i]/(data3[i]) for i in range(nbins)]
        ax.plot(bins, data4 + [0] , 'b')
        data4 = [n2[i]/(data3[i]) for i in range(nbins)]
        ax.plot(bins, data4 + [0] , 'g')
        ax.set_ylim([0,2])
        #remove last y tick to avoid overlap with above plot:
        tick = ax.get_yticks()
        ax.set_yticks(tick[:-1])
        
        
        plt.axis('on')
        plt.xlabel('(M - Mtau)/Wtau')                                                                                                                                 
        plt.show()

        

                            
                            
    
    
    
<|MERGE_RESOLUTION|>--- conflicted
+++ resolved
@@ -594,13 +594,8 @@
             # store the information
             self.initial_nb_events[i] = nb_event
             self.scales[i] = self.across[i]/cross['abs'] if self.across[i] else 1
-<<<<<<< HEAD
-            misc.sprint("sum of wgt in event %s is %s. Should be %s => scale %s (nb_event: %s)"
-                        % (i, cross['all'], self.cross[i], self.scales[i], nb_event))
-=======
             #misc.sprint("sum of wgt in event %s is %s. Should be %s => scale %s (nb_event: %s)"
             #            % (i, cross['all'], self.cross[i], self.scales[i], nb_event))
->>>>>>> 2cdf4dcc
             for key in cross:
                 sum_cross[key] += cross[key]* self.scales[i]
             all_wgt +=[self.scales[i] * w for w in new_wgt]
@@ -748,10 +743,7 @@
                 raise Exception, 'Event File has unvalid weight. %s' % error
             self.tag = self.tag[:start] + self.tag[stop+7:]
         return self.reweight_data
-<<<<<<< HEAD
-=======
-
->>>>>>> 2cdf4dcc
+
 
     def add_decay_to_particle(self, position, decay_event):
         """define the decay of the particle id by the event pass in argument"""

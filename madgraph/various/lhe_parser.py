--- conflicted
+++ resolved
@@ -928,10 +928,6 @@
         
 
         if 'event_target' in opts and opts['event_target']:
-<<<<<<< HEAD
-            new_wgt = sum(self.across)/opts['event_target']
-            self.define_init_banner(new_wgt)
-=======
             if 'normalization' in opts:
                 if opts['normalization'] == 'sum':
                     new_wgt = sum(self.across)/opts['event_target']
@@ -946,7 +942,6 @@
                 strategy = 4
                 new_wgt = sum(self.across)
             self.define_init_banner(new_wgt, strategy)
->>>>>>> c9d91378
             self.written_weight = new_wgt
         elif 'write_init' in opts and opts['write_init']:
             self.define_init_banner(0,0)

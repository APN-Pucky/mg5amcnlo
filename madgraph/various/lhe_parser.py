--- conflicted
+++ resolved
@@ -2433,7 +2433,6 @@
         if isinstance(input, str):
             self.parse(input)
         
-<<<<<<< HEAD
     def __str__(self, mode='display'):
         
         if mode == 'display':
@@ -2461,7 +2460,7 @@
                     variable.append(v)
             to_add = lambda x,y: to_add_full(x,y, format_var, variable)
             #set the formatting
-            to_add('%.10e', self.pwgt)
+            to_add('%.10e', [p*self.bias_wgt for p in self.pwgt])
             to_add('%.10e', self.born)
             to_add('%.10e', self.real)
             to_add('%i', self.nexternal)
@@ -2474,31 +2473,14 @@
             to_add('%i' , [self.type, self.nfks])
             to_add('%i' , self.to_merge_pdg)
             to_add('%i', self.merge_new_pdg)
-            to_add('%.10e', self.ref_wgt)
-            
+            to_add('%.10e', self.ref_wgt*self.bias_wgt)
+            to_add('%.10e', self.bias_wgt)
             return ' '.join(format_var) % tuple(variable)
             
-    def parse(self, text):
-        """parse the line and create the related object"""
-=======
-    def __str__(self):
-        
-        out = """        pwgt: %(pwgt)s
-        born, real : %(born)s %(real)s
-        pdgs : %(pdgs)s
-        bjks : %(bjks)s
-        scales**2, gs: %(scales2)s %(gs)s
-        born/real related : %(born_related)s %(real_related)s
-        type / nfks : %(type)s  %(nfks)s
-        to merge : %(to_merge_pdg)s in %(merge_new_pdg)s
-        ref_wgt :  %(ref_wgt)s""" % self.__dict__
-        return out
-        
         
     def parse(self, text, keep_bias=False):
         """parse the line and create the related object.
            keep bias allow to not systematically correct for the bias in the written information"""
->>>>>>> c135abdc
         #0.546601845792D+00 0.000000000000D+00 0.000000000000D+00 0.119210435309D+02 0.000000000000D+00  5 -1 2 -11 12 21 0 0.24546101D-01 0.15706890D-02 0.12586055D+04 0.12586055D+04 0.12586055D+04  1  2  2  2  5  2  2 0.539995789976D+04
         #0.274922677249D+01 0.000000000000D+00 0.000000000000D+00 0.770516514633D+01 0.113763730192D+00  5 21 2 -11 12 1 2 0.52500539D-02 0.30205908D+00 0.45444066D+04 0.45444066D+04 0.45444066D+04 0.12520062D+01  1  2  1  3  5  1       -1 0.110944218997D+05
         # below comment are from Rik description email

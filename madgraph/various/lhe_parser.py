--- conflicted
+++ resolved
@@ -497,18 +497,12 @@
             except:
                 import madgraph.various.banner as banner_module
             else:
-<<<<<<< HEAD
                 try:
                     import internal.banner as banner_module
                 except:
                     logger.debug("no banner module found")
                     banner_module = None
             if banner_module and not isinstance(self.banner, banner_module.Banner):
-=======
-                import internal.banner as banner_module
-
-            if not isinstance(self.banner, banner_module.Banner):
->>>>>>> 7f6ffa58
                 banner = self.get_banner()
                 # 1. modify the cross-section
                 banner.modify_init_cross(cross, allow_zero=True) # for few event cross might miss input

################################################################################
#
# Copyright (c) 2009 The MadGraph5_aMC@NLO Development team and Contributors
#
# This file is a part of the MadGraph5_aMC@NLO project, an application which 
# automatically generates Feynman diagrams and matrix elements for arbitrary
# high-energy processes in the Standard Model and beyond.
#
# It is subject to the MadGraph5_aMC@NLO license which should accompany this 
# distribution.
#
# For more information, visit madgraph.phys.ucl.ac.be and amcatnlo.web.cern.ch
#
################################################################################
"""A set of functions performing routine administrative I/O tasks."""

from __future__ import absolute_import
from __future__ import print_function
import collections
import contextlib
import itertools
import logging
import os
import re
import signal
import subprocess
import sys
import optparse
import time
import shutil
import stat
import traceback
import gzip as ziplib
from distutils.version import LooseVersion, StrictVersion
import six
from six.moves import zip_longest
from six.moves import range
from six.moves import zip
from six.moves import input
StringIO = six
if six.PY3:
    import io
    file = io.IOBase
try:
    # Use in MadGraph
    import madgraph
except Exception as error:
    # Use in MadEvent
    import internal
    from internal import MadGraph5Error, InvalidCmd
    import internal.files as files
    MADEVENT = True    
else:
    from madgraph import MadGraph5Error, InvalidCmd
    import madgraph.iolibs.files as files
    MADEVENT = False

    
logger = logging.getLogger('cmdprint.ext_program')
logger_stderr = logging.getLogger('madevent.misc')
pjoin = os.path.join
   
#===============================================================================
# parse_info_str
#===============================================================================
def parse_info_str(fsock):
    """Parse a newline separated list of "param=value" as a dictionnary
    """

    info_dict = {}
    pattern = re.compile("(?P<name>\w*)\s*=\s*(?P<value>.*)",
                         re.IGNORECASE | re.VERBOSE)
    for entry in fsock:
        entry = entry.strip()
        if len(entry) == 0: continue
        m = pattern.match(entry)
        if m is not None:
            info_dict[m.group('name')] = m.group('value')
        else:
            raise IOError("String %s is not a valid info string" % entry)

    return info_dict


def glob(name, path=''):
    """call to glob.glob with automatic security on path"""
    import glob as glob_module
    path = re.sub('(?P<name>\?|\*|\[|\])', '[\g<name>]', path)
    return glob_module.glob(pjoin(path, name))

#===============================================================================
# mute_logger (designed to be a decorator)
#===============================================================================
def mute_logger(names=['madgraph','ALOHA','cmdprint','madevent'], levels=[50,50,50,50]):
    """change the logger level and restore those at their initial value at the
    end of the function decorated."""
    def control_logger(f):
        def restore_old_levels(names, levels):
            for name, level in zip(names, levels):
                log_module = logging.getLogger(name)
                log_module.setLevel(level)            
        
        def f_with_no_logger(self, *args, **opt):
            old_levels = []
            for name, level in zip(names, levels):
                log_module = logging.getLogger(name)
                old_levels.append(log_module.level)
                log_module.setLevel(level)
            try:
                out = f(self, *args, **opt)
                restore_old_levels(names, old_levels)
                return out
            except:
                restore_old_levels(names, old_levels)
                raise
            
        return f_with_no_logger
    return control_logger

PACKAGE_INFO = {}
#===============================================================================
# get_pkg_info
#===============================================================================
def get_pkg_info(info_str=None):
    """Returns the current version information of the MadGraph5_aMC@NLO package, 
    as written in the VERSION text file. If the file cannot be found, 
    a dictionary with empty values is returned. As an option, an info
    string can be passed to be read instead of the file content.
    """
    global PACKAGE_INFO

    if info_str:
        info_dict = parse_info_str(StringIO.StringIO(info_str))
        return info_dict

    if PACKAGE_INFO:
        return PACKAGE_INFO
    
    elif MADEVENT:
        info_dict ={}
        info_dict['version'] = open(pjoin(internal.__path__[0],'..','..','MGMEVersion.txt')).read().strip()
        info_dict['date'] = '20xx-xx-xx'
        PACKAGE_INFO = info_dict                        
    else:
        if PACKAGE_INFO:
            return PACKAGE_INFO
        info_dict = files.read_from_file(os.path.join(madgraph.__path__[0],
                                                  "VERSION"),
                                                  parse_info_str, 
                                                  print_error=False)
        PACKAGE_INFO = info_dict
        
    return info_dict

#===============================================================================
# get_time_info
#===============================================================================
def get_time_info():
    """Returns the present time info for use in MG5 command history header.
    """

    creation_time = time.asctime() 
    time_info = {'time': creation_time,
                 'fill': ' ' * (26 - len(creation_time))}

    return time_info


#===============================================================================
# Test the compatibility of a given version of MA5 with this version of MG5
#===============================================================================
def is_MA5_compatible_with_this_MG5(ma5path):
    """ Returns None if compatible or, it not compatible, a string explaining 
    why it is so."""

    ma5_version = None
    try:
        for line in open(pjoin(ma5path,'version.txt'),'r').read().split('\n'):
            if line.startswith('MA5 version :'):
                ma5_version=LooseVersion(line[13:].strip())
                break
    except:
        ma5_version = None

    if ma5_version is None:
        reason = "No MadAnalysis5 version number could be read from the path supplied '%s'."%ma5path
        reason += "\nThe specified version of MadAnalysis5 will not be active in your session."
        return reason
        
    mg5_version = None
    try:
        info = get_pkg_info()        
        mg5_version = LooseVersion(info['version'])
    except:
        mg5_version = None
    
    # If version not reckognized, then carry on as it's probably a development version
    if not mg5_version:
        return None
    
    if mg5_version < LooseVersion("2.6.1") and ma5_version >= LooseVersion("1.6.32"):
        reason =  "This active MG5aMC version is too old (v%s) for your selected version of MadAnalysis5 (v%s)"%(mg5_version,ma5_version)
        reason += "\nUpgrade MG5aMC or re-install MA5 from within MG5aMC to fix this compatibility issue."
        reason += "\nThe specified version of MadAnalysis5 will not be active in your session."
        return reason

    if mg5_version >= LooseVersion("2.6.1") and ma5_version < LooseVersion("1.6.32"):
        reason = "Your selected version of MadAnalysis5 (v%s) is too old for this active version of MG5aMC (v%s)."%(ma5_version,mg5_version)
        reason += "\nRe-install MA5 from within MG5aMC to fix this compatibility issue."
        reason += "\nThe specified version of MadAnalysis5 will not be active in your session."
        return reason

    return None

#===============================================================================
# Find the subdirectory which includes the files ending with a given extension 
#===============================================================================
def find_includes_path(start_path, extension):
    """Browse the subdirectories of the path 'start_path' and returns the first
    one found which contains at least one file ending with the string extension
    given in argument."""
    
    if not os.path.isdir(start_path):
        return None
    subdirs=[pjoin(start_path,dir) for dir in os.listdir(start_path)]
    for subdir in subdirs:
        if os.path.isfile(subdir):
            if os.path.basename(subdir).endswith(extension):
                return start_path
        elif os.path.isdir(subdir):
            path = find_includes_path(subdir, extension)
            if path:
                return path
    return None

#===============================================================================
# Given the path of a ninja installation, this function determines if it 
# supports quadruple precision or not. 
#===============================================================================
def get_ninja_quad_prec_support(ninja_lib_path):
    """ Get whether ninja supports quad prec in different ways"""
    
    # First try with the ninja-config executable if present
    ninja_config = os.path.abspath(pjoin(
                                 ninja_lib_path,os.pardir,'bin','ninja-config'))
    if os.path.exists(ninja_config):
        try:    
            p = Popen([ninja_config, '-quadsupport'], stdout=subprocess.PIPE, 
                                                         stderr=subprocess.PIPE)
            output, error = p.communicate()
            return 'TRUE' in output.decode(errors='ignore').upper()
        except Exception:
            pass
    
    # If no ninja-config is present, then simply use the presence of
    # 'quadninja' in the include
    return False

#===============================================================================
# find a executable
#===============================================================================
def which(program):
    def is_exe(fpath):
        return os.path.exists(fpath) and os.access(\
                                               os.path.realpath(fpath), os.X_OK)

    if not program:
        return None

    fpath, fname = os.path.split(program)
    if fpath:
        if is_exe(program):
            return program
    else:
        for path in os.environ["PATH"].split(os.pathsep):
            exe_file = os.path.join(path, program)
            if is_exe(exe_file):
                return exe_file
    return None

def has_f2py():
    has_f2py = False
    if which('f2py'):
        has_f2py = True
    elif sys.version_info[1] == 6:
        if which('f2py-2.6'):
            has_f2py = True
        elif which('f2py2.6'):
            has_f2py = True                 
    else:
        if which('f2py-2.7'):
            has_f2py = True 
        elif which('f2py2.7'):
            has_f2py = True  
    return has_f2py       
        
#===============================================================================
#  Activate dependencies if possible. Mainly for tests
#===============================================================================

def deactivate_dependence(dependency, cmd=None, log = None):
    """ Make sure to turn off some dependency of MG5aMC. """
    
    def tell(msg):
        if log == 'stdout':
            print(msg)
        elif callable(log):
            log(msg)
    

    if dependency in ['pjfry','golem','samurai','ninja','collier']:
        if cmd.options[dependency] not in ['None',None,'']:
            tell("Deactivating MG5_aMC dependency '%s'"%dependency)
            cmd.options[dependency] = None

def activate_dependence(dependency, cmd=None, log = None, MG5dir=None):
    """ Checks whether the specfieid MG dependency can be activated if it was
    not turned off in MG5 options."""
    
    def tell(msg):
        if log == 'stdout':
            print(msg)
        elif callable(log):
            log(msg)

    if cmd is None:
        cmd = MGCmd.MasterCmd()

    if dependency=='pjfry':
        if cmd.options['pjfry'] in ['None',None,''] or \
         (cmd.options['pjfry'] == 'auto' and which_lib('libpjfry.a') is None) or\
          which_lib(pjoin(cmd.options['pjfry'],'libpjfry.a')) is None:
            tell("Installing PJFry...")
            cmd.do_install('PJFry')

    if dependency=='golem':
        if cmd.options['golem'] in ['None',None,''] or\
         (cmd.options['golem'] == 'auto' and which_lib('libgolem.a') is None) or\
         which_lib(pjoin(cmd.options['golem'],'libgolem.a')) is None:
            tell("Installing Golem95...")
            cmd.do_install('Golem95')
    
    if dependency=='samurai':
        raise MadGraph5Error('Samurai cannot yet be automatically installed.') 

    if dependency=='ninja':
        if cmd.options['ninja'] in ['None',None,''] or\
         (cmd.options['ninja'] == './HEPTools/lib' and not MG5dir is None and\
         which_lib(pjoin(MG5dir,cmd.options['ninja'],'libninja.a')) is None):
            tell("Installing ninja...")
            cmd.do_install('ninja')
 
    if dependency=='collier':
        if cmd.options['collier'] in ['None',None,''] or\
         (cmd.options['collier'] == 'auto' and which_lib('libcollier.a') is None) or\
         which_lib(pjoin(cmd.options['collier'],'libcollier.a')) is None:
            tell("Installing COLLIER...")
            cmd.do_install('collier')

#===============================================================================
# find a library
#===============================================================================
def which_lib(lib):
    def is_lib(fpath):
        return os.path.exists(fpath) and os.access(fpath, os.R_OK)

    if not lib:
        return None

    fpath, fname = os.path.split(lib)
    if fpath:
        if is_lib(lib):
            return lib
    else:
        locations = sum([os.environ[env_path].split(os.pathsep) for env_path in
           ["DYLD_LIBRARY_PATH","LD_LIBRARY_PATH","LIBRARY_PATH","PATH"] 
                                                  if env_path in os.environ],[])
        for path in locations:
            lib_file = os.path.join(path, lib)
            if is_lib(lib_file):
                return lib_file
    return None

#===============================================================================
# Return Nice display for a random variable
#===============================================================================
def nice_representation(var, nb_space=0):
    """ Return nice information on the current variable """
    
    #check which data to put:
    info = [('type',type(var)),('str', var)]
    if hasattr(var, 'func_doc'):
        info.append( ('DOC', var.__doc__) )
    if hasattr(var, '__doc__'):
        info.append( ('DOC', var.__doc__) )
    if hasattr(var, '__dict__'):
        info.append( ('ATTRIBUTE', list(var.__dict__.keys()) ))
    
    spaces = ' ' * nb_space

    outstr=''
    for name, value in info:
        outstr += '%s%3s : %s\n' % (spaces,name, value)

    return outstr

#
# Decorator for re-running a crashing function automatically.
#
wait_once = False
def multiple_try(nb_try=5, sleep=20):

    def deco_retry(f):
        def deco_f_retry(*args, **opt):
            for i in range(nb_try):
                try:
                    return f(*args, **opt)
                except KeyboardInterrupt:
                    raise
                except Exception as error:
                    global wait_once
                    if not wait_once:
                        text = """Start waiting for update. (more info in debug mode)"""
                        logger.info(text)
                        logger_stderr.debug('fail to do %s function with %s args. %s try on a max of %s (%s waiting time)' %
                                 (str(f), ', '.join([str(a) for a in args]), i+1, nb_try, sleep * (i+1)))
                        logger_stderr.debug('error is %s' % str(error))
                        if __debug__: logger_stderr.debug('and occurred at :'+traceback.format_exc())
                    wait_once = True
                    time.sleep(sleep * (i+1))

            if __debug__:
                raise
            raise error.__class__('[Fail %i times] \n %s ' % (i+1, error))
        return deco_f_retry
    return deco_retry

#===============================================================================
# helper for scan. providing a nice formatted string for the scan name
#===============================================================================
def get_scan_name(first, last):
    """return a name of the type xxxx[A-B]yyy
        where xxx and yyy are the common part between the two names.
    """
    
    # find the common string at the beginning     
    base = [first[i] for i in range(len(first)) if first[:i+1] == last[:i+1]]
    # remove digit even if in common
    while base and base[0].isdigit():
        base = base[1:] 
    # find the common string at the end 
    end = [first[-(i+1)] for i in range(len(first)) if first[-(i+1):] == last[-(i+1):]]
    # remove digit even if in common    
    while end and end[-1].isdigit():
        end = end[:-1] 
    end.reverse()
    #convert to string
    base, end = ''.join(base), ''.join(end)
    if end:
        name = "%s[%s-%s]%s" % (base, first[len(base):-len(end)], last[len(base):-len(end)],end)
    else:
        name = "%s[%s-%s]%s" % (base, first[len(base):], last[len(base):],end)
    return name

def copytree(*args, **opts):

    if 'copy_function' not in opts:
        opts['copy_function'] = shutil.copy
    return misc.copytree(*args, **opts)

#===============================================================================
# Compiler which returns smart output error in case of trouble
#===============================================================================
def compile(arg=[], cwd=None, mode='fortran', job_specs = True, nb_core=1 ,**opt):
    """compile a given directory"""

    if 'nocompile' in opt:
        if opt['nocompile'] == True:
            if not arg:
                return
            if cwd:
                executable = pjoin(cwd, arg[0])
            else:
                executable = arg[0]
            if os.path.exists(executable):
                return
        del opt['nocompile']

    cmd = ['make']
    try:
        if nb_core > 1:
            cmd.append('-j%s' % nb_core)
        cmd += arg
        p = subprocess.Popen(cmd, stdout=subprocess.PIPE, 
                             stderr=subprocess.STDOUT, cwd=cwd, **opt)
        (out, err) = p.communicate()
    except OSError as error:
        if cwd and not os.path.exists(cwd):
            raise OSError('Directory %s doesn\'t exists. Impossible to run make' % cwd)
        else:
            error_text = "Impossible to compile %s directory\n" % cwd
            error_text += "Trying to launch make command returns:\n"
            error_text += "    " + str(error) + "\n"
            error_text += "In general this means that your computer is not able to compile."
            if sys.platform == "darwin":
                error_text += "Note that MacOSX doesn\'t have gmake/gfortan install by default.\n"
                error_text += "Xcode contains gmake. For gfortran we advise: http://hpc.sourceforge.net/"
            raise MadGraph5Error(error_text)

    if p.returncode:
        # Check that makefile exists
        if not cwd:
            cwd = os.getcwd()
        all_file = [f.lower() for f in os.listdir(cwd)]
        if 'makefile' not in all_file and '-f' not in arg:
            raise OSError('no makefile present in %s' % os.path.realpath(cwd))

        if mode == 'fortran' and  not (which('g77') or which('gfortran')):
            error_msg = 'A fortran compiler (g77 or gfortran) is required to create this output.\n'
            error_msg += 'Please install g77 or gfortran on your computer and retry.'
            raise MadGraph5Error(error_msg)
        elif mode == 'cpp' and not which('g++'):            
            error_msg ='A C++ compiler (g++) is required to create this output.\n'
            error_msg += 'Please install g++ (which is part of the gcc package)  on your computer and retry.'
            raise MadGraph5Error(error_msg)

        try:
            out = out.decode('utf-8', errors='ignore')
        except Exception:
            out = str(out)

        # Check if this is due to the need of gfortran 4.6 for quadruple precision
        if any(tag.upper() in out.upper() for tag in ['real(kind=16)','real*16',
            'complex*32']) and mode == 'fortran' and not \
                             ''.join(get_gfortran_version().split('.')) >= '46':
            if not which('gfortran'):
                raise MadGraph5Error('The fortran compiler gfortran v4.6 or later '+\
                  'is required to compile %s.\nPlease install it and retry.'%cwd)
            else:
                logger_stderr.error('ERROR, you could not compile %s because'%cwd+\
             ' your version of gfortran is older than 4.6. MadGraph5_aMC@NLO will carry on,'+\
                              ' but will not be able to compile an executable.')
                return p.returncode
        # Other reason
        error_text = 'A compilation Error occurs '
        if cwd:
            error_text += 'when trying to compile %s.\n' % cwd
        error_text += 'The compilation fails with the following output message:\n'
        error_text += '    '+out.replace('\n','\n    ')+'\n'
        error_text += 'Please try to fix this compilations issue and retry.\n'
        error_text += 'Help might be found at https://answers.launchpad.net/mg5amcnlo.\n'
        error_text += 'If you think that this is a bug, you can report this at https://bugs.launchpad.net/mg5amcnlo'
        raise MadGraph5Error(error_text)
    return p.returncode

def get_gfortran_version(compiler='gfortran'):
    """ Returns the gfortran version as a string.
        Returns '0' if it failed."""
    try:    
        p = Popen([compiler, '-dumpversion'], stdout=subprocess.PIPE, 
                    stderr=subprocess.PIPE)
        output, error = p.communicate()
        output = output.decode("utf-8",errors='ignore')
        version_finder=re.compile(r"(?P<version>\d[\d.]*)")
        version = version_finder.search(output).group('version')
        return version
    except Exception as error:
        raise error
        return '0'

def mod_compilator(directory, new='gfortran', current=None, compiler_type='gfortran'):
    #define global regular expression
    if type(directory)!=list:
        directory=[directory]

    #search file
    file_to_change=find_makefile_in_dir(directory)
    if compiler_type == 'gfortran':
        comp_re = re.compile('^(\s*)FC\s*=\s*(.+)\s*$')
        var = 'FC'
    elif compiler_type == 'cpp':
        comp_re = re.compile('^(\s*)CXX\s*=\s*(.+)\s*$')
        var = 'CXX'
    else:
        MadGraph5Error, 'Unknown compiler type: %s' % compiler_type

    mod = False
    for name in file_to_change:
        lines = open(name,'r').read().split('\n')
        for iline, line in enumerate(lines):
            result = comp_re.match(line)
            if result:
                if new != result.group(2) and '$' not in result.group(2):
                    mod = True
                    lines[iline] = result.group(1) + var + "=" + new
            elif compiler_type == 'gfortran' and line.startswith('DEFAULT_F_COMPILER'):
                lines[iline] = "DEFAULT_F_COMPILER = %s" % new
            elif compiler_type == 'cpp' and line.startswith('DEFAULT_CPP_COMPILER'):    
                lines[iline] = "DEFAULT_CPP_COMPILER = %s" % new
                
        if mod:
            open(name,'w').write('\n'.join(lines))
            # reset it to change the next file
            mod = False

def pid_exists(pid):
    """Check whether pid exists in the current process table.
    UNIX only.
    https://stackoverflow.com/questions/568271/how-to-check-if-there-exists-a-process-with-a-given-pid-in-python
    """
    import errno
    
    if pid < 0:
        return False
    if pid == 0:
        # According to "man 2 kill" PID 0 refers to every process
        # in the process group of the calling process.
        # On certain systems 0 is a valid PID but we have no way
        # to know that in a portable fashion.
        raise ValueError('invalid PID 0')
    try:
        os.kill(pid, 0)
    except OSError as err:
        if err.errno == errno.ESRCH:
            # ESRCH == No such process
            return False
        elif err.errno == errno.EPERM:
            # EPERM clearly means there's a process to deny access to
            return True
        else:
            # According to "man 2 kill" possible error values are
            # (EINVAL, EPERM, ESRCH)
            raise
    else:
        return True



#===============================================================================
# mute_logger (designed to work as with statement)
#===============================================================================
class MuteLogger(object):
    """mute_logger (designed to work as with statement),
       files allow to redirect the output of the log to a given file.
    """

    def __init__(self, names, levels, files=None, **opt):
        assert isinstance(names, list)
        assert isinstance(names, list)
        
        self.names = names
        self.levels = levels
        if isinstance(files, list):
            self.files = files
        else:
            self.files = [files] * len(names)
        self.logger_saved_info = {}
        self.opts = opt

    def __enter__(self):
        old_levels = []
        for name, level, path in zip(self.names, self.levels, self.files):
            if path:
                self.setup_logFile_for_logger(path, name, **self.opts)
            log_module = logging.getLogger(name)
            old_levels.append(log_module.level)
            log_module = logging.getLogger(name)
            log_module.setLevel(level)
        self.levels = old_levels
        
    def __exit__(self, ctype, value, traceback ):
        for name, level, path in zip(self.names, self.levels, self.files):

            if path:
                if 'keep' in self.opts and not self.opts['keep']:
                    self.restore_logFile_for_logger(name, level, path=path)
                else:
                    self.restore_logFile_for_logger(name, level)
            else:
                log_module = logging.getLogger(name)
                log_module.setLevel(level)         
        
    def setup_logFile_for_logger(self, path, full_logname, **opts):
        """ Setup the logger by redirecting them all to logfiles in tmp """
        
        logs = full_logname.split('.')
        lognames = [ '.'.join(logs[:(len(logs)-i)]) for i in\
                                            range(len(full_logname.split('.')))]
        for logname in lognames:
            try:
                os.remove(path)
            except Exception as error:
                pass
            my_logger = logging.getLogger(logname)
            hdlr = logging.FileHandler(path)            
            # I assume below that the orders of the handlers in my_logger.handlers
            # remains the same after having added/removed the FileHandler
            self.logger_saved_info[logname] = [hdlr, my_logger.handlers]
            #for h in my_logger.handlers:
            #    h.setLevel(logging.CRITICAL)
            for old_hdlr in list(my_logger.handlers):
                my_logger.removeHandler(old_hdlr)
            my_logger.addHandler(hdlr)
            #my_logger.setLevel(level)
            my_logger.debug('Log of %s' % logname)

    def restore_logFile_for_logger(self, full_logname, level, path=None, **opts):
        """ Setup the logger by redirecting them all to logfiles in tmp """
        
        logs = full_logname.split('.')
        lognames = [ '.'.join(logs[:(len(logs)-i)]) for i in\
                                            range(len(full_logname.split('.')))]
        for logname in lognames:
            if path:
                try:
                    os.remove(path)
                except Exception as error:
                    pass
            my_logger = logging.getLogger(logname)
            if logname in self.logger_saved_info:
                my_logger.removeHandler(self.logger_saved_info[logname][0])
                for old_hdlr in self.logger_saved_info[logname][1]:
                    my_logger.addHandler(old_hdlr)
            else:
                my_logger.setLevel(level)
        
            #for i, h in enumerate(my_logger.handlers):
            #    h.setLevel(cls.logger_saved_info[logname][2][i])

nb_open =0
@contextlib.contextmanager
def stdchannel_redirected(stdchannel, dest_filename):
    """                                                                                                                                                                                                     
    A context manager to temporarily redirect stdout or stderr                                                                                                                                              
                                                                                                                                                                                                            
    e.g.:                                                                                                                                                                                                   
                                                                                                                                                                                                            
                                                                                                                                                                                                            
    with stdchannel_redirected(sys.stderr, os.devnull):                                                                                                                                                     
        if compiler.has_function('clock_gettime', libraries=['rt']):                                                                                                                                        
            libraries.append('rt')                                                                                                                                                                          
    """

    if logger.getEffectiveLevel()>5:
        #deactivate this for hard-core debugging level
        try:
            oldstdchannel = os.dup(stdchannel.fileno())
            dest_file = open(dest_filename, 'w')
            os.dup2(dest_file.fileno(), stdchannel.fileno())
            yield
        finally:
            if oldstdchannel is not None:
                os.dup2(oldstdchannel, stdchannel.fileno())
                os.close(oldstdchannel)
            if dest_file is not None:
                dest_file.close()
    else:
        try:
            logger.debug('no stdout/stderr redirection due to debug level')
            yield
        finally:
            return
        
        
def get_open_fds():
    '''
    return the number of open file descriptors for current process

    .. warning: will only work on UNIX-like os-es.
    '''
    import subprocess
    import os

    pid = os.getpid()
    procs = subprocess.check_output( 
        [ "lsof", '-w', '-Ff', "-p", str( pid ) ] )
    nprocs = [s for s in procs.split( '\n' ) if s and s[ 0 ] == 'f' and s[1: ].isdigit()]
        
    return nprocs

def detect_if_cpp_compiler_is_clang(cpp_compiler):
    """ Detects whether the specified C++ compiler is clang."""
    
    try:
        p = Popen([cpp_compiler, '--version'], stdout=subprocess.PIPE, 
                    stderr=subprocess.PIPE)
        output, error = p.communicate()
    except Exception as error:
        # Cannot probe the compiler, assume not clang then
        return False
<<<<<<< HEAD

    try:
        output = output.decode()
    except Exception as error:
        misc.sprint("error in clang detection \ncompiler: %s\n version output: %s\n error: %s" % (cpp_compiler, output, error))
        pass
=======
    output = output.decode(errors='ignore')
    
>>>>>>> 81eeb25b
    return 'LLVM' in str(output) or "clang" in str(output)


def detect_cpp_std_lib_dependence(cpp_compiler):
    """ Detects if the specified c++ compiler will normally link against the C++
    standard library -lc++ or -libstdc++."""

    is_clang = detect_if_cpp_compiler_is_clang(cpp_compiler)
    if is_clang:
        try:
            import platform
            v, _,_ = platform.mac_ver()
            if not v:
                # We will not attempt to support clang elsewhere than on macs, so
                # we venture a guess here.
                return '-lc++'
            else:
                maj, v = [float(x) for x in v.rsplit('.')[:2]]
                if maj >=11 or (maj ==10 and v >= 9):
                   return '-lc++'
                else:
                   return '-lstdc++'
        except:
            return '-lstdc++'
    return '-lstdc++'

def detect_current_compiler(path, compiler_type='fortran'):
    """find the current compiler for the current directory"""
    
#    comp = re.compile("^\s*FC\s*=\s*(\w+)\s*")
#   The regular expression below allows for compiler definition with absolute path
    if compiler_type == 'fortran':
        comp = re.compile("^\s*FC\s*=\s*([\w\/\\.\-]+)\s*")
    elif compiler_type == 'cpp':
        comp = re.compile("^\s*CXX\s*=\s*([\w\/\\.\-]+)\s*")
    else:
        MadGraph5Error, 'Unknown compiler type: %s' % compiler_type

    for line in open(path):
        if comp.search(line):
            compiler = comp.search(line).groups()[0]
            return compiler
        elif compiler_type == 'fortran' and line.startswith('DEFAULT_F_COMPILER'):
            return line.split('=')[1].strip()
        elif compiler_type == 'cpp' and line.startswith('DEFAULT_CPP_COMPILER'):
            return line.split('=')[1].strip()

def find_makefile_in_dir(directory):
    """ return a list of all file starting with makefile in the given directory"""

    out=[]
    #list mode
    if type(directory)==list:
        for name in directory:
            out+=find_makefile_in_dir(name)
        return out

    #single mode
    for name in os.listdir(directory):
        if os.path.isdir(directory+'/'+name):
            out+=find_makefile_in_dir(directory+'/'+name)
        elif os.path.isfile(directory+'/'+name) and name.lower().startswith('makefile'):
            out.append(directory+'/'+name)
        elif os.path.isfile(directory+'/'+name) and name.lower().startswith('make_opt'):
            out.append(directory+'/'+name)
    return out

def rm_old_compile_file():

    # remove all the .o files
    os.path.walk('.', rm_file_extension, '.o')
    
    # remove related libraries
    libraries = ['libblocks.a', 'libgeneric_mw.a', 'libMWPS.a', 'libtools.a', 'libdhelas3.a',
                 'libdsample.a', 'libgeneric.a', 'libmodel.a', 'libpdf.a', 'libdhelas3.so', 'libTF.a', 
                 'libdsample.so', 'libgeneric.so', 'libmodel.so', 'libpdf.so']
    lib_pos='./lib'
    [os.remove(os.path.join(lib_pos, lib)) for lib in libraries \
                                 if os.path.exists(os.path.join(lib_pos, lib))]


def format_time(n_secs):
    m, s = divmod(n_secs, 60)
    h, m = divmod(m, 60)
    d, h = divmod(h, 24)
    if d > 0:
        return "%d day%s,%dh%02dm%02ds" % (d,'' if d<=1 else 's',h, m, s)
    elif h > 0:
        return "%dh%02dm%02ds" % (h, m, s)
    elif m > 0:
        return "%dm%02ds" % (m, s)                
    else:
        return "%d second%s" % (s, '' if s<=1 else 's')   

def rm_file_extension( ext, dirname, names):

    [os.remove(os.path.join(dirname, name)) for name in names if name.endswith(ext)]



def multiple_replacer(*key_values):
    replace_dict = dict(key_values)
    replacement_function = lambda match: replace_dict[match.group(0)]
    pattern = re.compile("|".join([re.escape(k) for k, v in key_values]), re.M)
    return lambda string: pattern.sub(replacement_function, string)

def multiple_replace(string, *key_values):
    return multiple_replacer(*key_values)(string)

# Control
def check_system_error(value=1):
    def deco_check(f):
        def deco_f(arg, *args, **opt):
            try:
                return f(arg, *args, **opt)
            except OSError as error:
                logger.debug('try to recover from %s' % error)
                if isinstance(arg, (list,tuple)):
                    prog =  arg[0]
                else:
                    prog = arg
                
                # Permission denied
                if error.errno == 13:     
                    if os.path.exists(prog):
                        os.system('chmod +x %s' % prog)
                    elif 'cwd' in opt and opt['cwd'] and \
                                       os.path.isfile(pjoin(opt['cwd'],arg[0])):
                        os.system('chmod +x %s' % pjoin(opt['cwd'],arg[0]))
                    return f(arg, *args, **opt)
                # NO such file or directory
                elif error.errno == 2:
                    # raise a more meaningfull error message
                    raise Exception('%s fails with no such file or directory' \
                                                                           % arg)            
                else:
                    raise
        return deco_f
    return deco_check


@check_system_error()
def call(arg, *args, **opt):
    """nice way to call an external program with nice error treatment"""
    try:
        return subprocess.call(arg, *args, **opt)
    except OSError:
        arg[0] = './%s' % arg[0]
        return subprocess.call(arg, *args, **opt)
        
@check_system_error()
def Popen(arg, *args, **opt):
    """nice way to call an external program with nice error treatment"""
    return subprocess.Popen(arg, *args, **opt)

@check_system_error()
def call_stdout(arg, *args, **opt):
    """nice way to call an external program with nice error treatment"""
    try:
        out = subprocess.Popen(arg, *args, stdout=subprocess.PIPE, **opt)
    except OSError:
        arg[0] = './%s' % arg[0]
        out = subprocess.call(arg, *args,  stdout=subprocess.PIPE, **opt)
        
    str_out = out.stdout.read().decode(errors='ignore').strip()
    return str_out



def copytree(src, dst, symlinks = False, ignore = None):
  if not os.path.exists(dst):
    os.makedirs(dst)
    shutil.copystat(src, dst)
  lst = os.listdir(src)
  if ignore:
    excl = ignore(src, lst)
    lst = [x for x in lst if x not in excl]
  for item in lst:
    s = os.path.join(src, item)
    d = os.path.join(dst, item)
    if symlinks and os.path.islink(s):
      if os.path.lexists(d):
        os.remove(d)
      os.symlink(os.readlink(s), d)
      try:
        st = os.lstat(s)
        mode = stat.S_IMODE(st.st_mode)
        os.lchmod(d, mode)
      except:
        pass # lchmod not available
    elif os.path.isdir(s):
      copytree(s, d, symlinks, ignore)
    else:
      shutil.copy2(s, d)

    

@multiple_try()
def mult_try_open(filepath, *args, **opt):
    """try to open a file with multiple try to ensure that filesystem is sync"""  
    return open(filepath, *args, ** opt)

################################################################################
# TAIL FUNCTION
################################################################################
def tail(f, n, offset=None):
    """Reads a n lines from f with an offset of offset lines.  The return
    value is a tuple in the form ``lines``.
    """
    avg_line_length = 74
    to_read = n + (offset or 0)

    while 1:
        try:
            f.seek(-(avg_line_length * to_read), 2)
        except IOError:
            # woops.  apparently file is smaller than what we want
            # to step back, go to the beginning instead
            f.seek(0)
        pos = f.tell()
        lines = f.read().splitlines()
        if len(lines) >= to_read or pos == 0:
            return lines[-to_read:offset and -offset or None]
        avg_line_length *= 1.3
        avg_line_length = int(avg_line_length)

def mkfifo(fifo_path):
    """ makes a piping fifo (First-in First-out) file and nicely intercepts 
    error in case the file format of the target drive doesn't suppor tit."""

    try:
        os.mkfifo(fifo_path)
    except:
        raise OSError('MadGraph5_aMCatNLO could not create a fifo file at:\n'+
          '   %s\n'%fifo_path+'Make sure that this file does not exist already'+
          ' and that the file format of the target drive supports fifo file (i.e not NFS).')

################################################################################
# LAST LINE FUNCTION
################################################################################
def get_last_line(fsock):
    """return the last line of a file"""
    
    return tail(fsock, 1)[0]


#https://stackoverflow.com/questions/2301789/read-a-file-in-reverse-order-using-python
def reverse_readline(filename, buf_size=8192):
    """A generator that returns the lines of a file in reverse order"""
    with open(filename) as fh:
        segment = None
        offset = 0
        fh.seek(0, os.SEEK_END)
        file_size = remaining_size = fh.tell()
        while remaining_size > 0:
            offset = min(file_size, offset + buf_size)
            fh.seek(file_size - offset)
            buffer = fh.read(min(remaining_size, buf_size))
            remaining_size -= buf_size
            lines = buffer.split('\n')
            # The first line of the buffer is probably not a complete line so
            # we'll save it and append it to the last line of the next buffer
            # we read
            if segment is not None:
                # If the previous chunk starts right from the beginning of line
                # do not concat the segment to the last line of new chunk.
                # Instead, yield the segment first 
                if buffer[-1] != '\n':
                    lines[-1] += segment
                else:
                    yield segment
            segment = lines[0]
            for index in range(len(lines) - 1, 0, -1):
                if lines[index]:
                    yield lines[index]
        # Don't yield None if the file was empty
        if segment is not None:
            yield segment




def write_PS_input(filePath, PS):
    """ Write out in file filePath the PS point to be read by the MadLoop."""
    try:
        PSfile = open(filePath, 'w')
        # Add a newline in the end as the implementation fortran 'read'
        # command on some OS is problematic if it ends directly with the
        # floating point number read.

        PSfile.write('\n'.join([' '.join(['%.16E'%pi for pi in p]) \
                                                             for p in PS])+'\n')
        PSfile.close()
    except Exception:
        raise MadGraph5Error('Could not write out the PS point to file %s.'\
                                                                  %str(filePath))

def format_timer(running_time):
    """ return a nicely string representing the time elapsed."""
    if running_time < 2e-2:
        running_time = running_time = 'current time: %02dh%02d' % (time.localtime().tm_hour, time.localtime().tm_min) 
    elif running_time < 10:
        running_time = ' %.2gs ' % running_time
    elif 60 > running_time >= 10:
        running_time = ' %.3gs ' % running_time
    elif 3600 > running_time >= 60:
        running_time = ' %im %is ' % (running_time // 60, int(running_time % 60))
    else:
        running_time = ' %ih %im ' % (running_time // 3600, (running_time//60 % 60))
    return running_time
    

#===============================================================================
# TMP_directory (designed to work as with statement)
#===============================================================================
class TMP_directory(object):
    """create a temporary directory and ensure this one to be cleaned.
    """

    def __init__(self, suffix='', prefix='tmp', dir=None):
        self.nb_try_remove = 0
        import tempfile   
        self.path = tempfile.mkdtemp(suffix, prefix, dir)

    
    def __exit__(self, ctype, value, traceback ):
        #True only for debugging:
        if False and isinstance(value, Exception):
            sprint("Directory %s not cleaned. This directory can be removed manually" % self.path)
            return False
        try:
            shutil.rmtree(self.path)
        except OSError:
            self.nb_try_remove += 1
            if self.nb_try_remove < 3:
                time.sleep(10)
                self.__exit__(ctype, value, traceback)
            else:
                logger.warning("Directory %s not completely cleaned. This directory can be removed manually" % self.path)
        
    def __enter__(self):
        return self.path
    
class TMP_variable(object):
    """replace an attribute of a class with another value for the time of the
       context manager
    """

    def __init__(self, cls, attribute, value):

        self.cls = cls
        self.attribute = attribute        
        if isinstance(attribute, list):
            self.old_value = []
            for key, onevalue in zip(attribute, value):
                self.old_value.append(getattr(cls, key))
                setattr(self.cls, key, onevalue)
        else:
            self.old_value = getattr(cls, attribute)
            setattr(self.cls, self.attribute, value)
    
    def __exit__(self, ctype, value, traceback ):
        
        if isinstance(self.attribute, list):
            for key, old_value in zip(self.attribute, self.old_value):
                setattr(self.cls, key, old_value)
        else:
            setattr(self.cls, self.attribute, self.old_value)
        
    def __enter__(self):
        return self.old_value 
    
    #allow to use as decorator
    def __call__(self, func):
        def wrapper(*args, **kwds):
            with self:
                return func(*args, **kwds)
    
#
# GUNZIP/GZIP
#
def gunzip(path, keep=False, stdout=None):
    """ a standard replacement for os.system('gunzip -f %s.gz ' % event_path)"""

    
    if not path.endswith(".gz"):
        if os.path.exists("%s.gz" % path):
            path = "%s.gz" % path
        else:
            raise Exception("%(path)s does not finish by .gz and the file %(path)s.gz does not exists" %\
                              {"path": path})         

    
    #for large file (>1G) it is faster and safer to use a separate thread
    if os.path.getsize(path) > 1e8:
        if stdout:
            os.system('gunzip -c %s > %s' % (path, stdout))
        else:
            os.system('gunzip  %s' % path) 
        return 0
    
    if not stdout:
        stdout = path[:-3]
    try:
        gfile = ziplib.open(path, "r")
    except IOError:
        raise
    else:    
        try:    
            open(stdout,'w').write(gfile.read().decode(errors='ignore'))
        except IOError as error:
            sprint(error)
            # this means that the file is actually not gzip
            if stdout == path:
                return
            else:
                files.cp(path, stdout)
    finally:
        gfile.close()    
    if not keep:
        os.remove(path)
    return 0

def gzip(path, stdout=None, error=True, forceexternal=False):
    """ a standard replacement for os.system('gzip %s ' % path)"""
 
    #for large file (>1G) it is faster and safer to use a separate thread
    if os.path.getsize(path) > 1e9 or forceexternal:
        call(['gzip', '-f', path])
        if stdout:
            if not stdout.endswith(".gz"):
                stdout = "%s.gz" % stdout
            shutil.move('%s.gz' % path, stdout)
        return
    
    if not stdout:
        stdout = "%s.gz" % path
    elif not stdout.endswith(".gz"):
        stdout = "%s.gz" % stdout

    try:
        ziplib.open(stdout,"w").write(open(path).read().encode())
    except OverflowError:
        gzip(path, stdout, error=error, forceexternal=True)
    except Exception:
        if error:
            raise
        else:
            return
    finally:
        os.remove(path)
    
#
# Global function to open supported file types
#
class open_file(object):
    """ a convinient class to open a file """
    
    web_browser = None
    eps_viewer = None
    text_editor = None 
    configured = False
    
    def __init__(self, filename):
        """open a file"""
        
        # Check that the class is correctly configure
        if not self.configured:
            self.configure()
        
        try:
            extension = filename.rsplit('.',1)[1]
        except IndexError:
            extension = ''   
    
    
        # dispatch method
        if extension in ['html','htm','php']:
            self.open_program(self.web_browser, filename, background=True)
        elif extension in ['ps','eps']:
            self.open_program(self.eps_viewer, filename, background=True)
        else:
            self.open_program(self.text_editor,filename, mac_check=False)
            # mac_check to False avoid to use open cmd in mac
    
    @classmethod
    def configure(cls, configuration=None):
        """ configure the way to open the file """
         
        cls.configured = True
        
        # start like this is a configuration for mac
        cls.configure_mac(configuration)
        if sys.platform == 'darwin':
            return # done for MAC
        
        # on Mac some default (eps/web) might be kept on None. This is not
        #suitable for LINUX which doesn't have open command.
        
        # first for eps_viewer
        if not cls.eps_viewer:
           cls.eps_viewer = cls.find_valid(['evince','gv', 'ggv'], 'eps viewer') 
            
        # Second for web browser
        if not cls.web_browser:
            cls.web_browser = cls.find_valid(
                                    ['firefox', 'chrome', 'safari','opera'], 
                                    'web browser')

    @classmethod
    def configure_mac(cls, configuration=None):
        """ configure the way to open a file for mac """
    
        if configuration is None:
            configuration = {'text_editor': None,
                             'eps_viewer':None,
                             'web_browser':None}
        
        for key in configuration:
            if key == 'text_editor':
                # Treat text editor ONLY text base editor !!
                if configuration[key]:
                    program = configuration[key].split()[0]                    
                    if not which(program):
                        logger.warning('Specified text editor %s not valid.' % \
                                                             configuration[key])
                    else:
                        # All is good
                        cls.text_editor = configuration[key]
                        continue
                #Need to find a valid default
                if 'EDITOR' in os.environ:
                    cls.text_editor = os.environ['EDITOR']
                else:
                    cls.text_editor = cls.find_valid(
                                        ['vi', 'emacs', 'vim', 'gedit', 'nano'],
                                         'text editor')
              
            elif key == 'eps_viewer':
                if configuration[key]:
                    cls.eps_viewer = configuration[key]
                    continue
                # else keep None. For Mac this will use the open command.
            elif key == 'web_browser':
                if configuration[key]:
                    cls.web_browser = configuration[key]
                    continue
                # else keep None. For Mac this will use the open command.

    @staticmethod
    def find_valid(possibility, program='program'):
        """find a valid shell program in the list"""
        
        for p in possibility:
            if which(p):
                logger.info('Using default %s \"%s\". ' % (program, p) + \
                             'Set another one in ./input/mg5_configuration.txt')
                return p
        
        logger.info('No valid %s found. ' % program + \
                                   'Please set in ./input/mg5_configuration.txt')
        return None
        
        
    def open_program(self, program, file_path, mac_check=True, background=False):
        """ open a file with a given program """
        
        if mac_check==True and sys.platform == 'darwin':
            return self.open_mac_program(program, file_path)
        
        # Shell program only                                                                                                                                                                 
        if program:
            arguments = program.split() # allow argument in program definition
            arguments.append(file_path)
        
            if not background:
                subprocess.call(arguments)
            else:
                import six.moves._thread
                six.moves._thread.start_new_thread(subprocess.call,(arguments,))
        else:
            logger.warning('Not able to open file %s since no program configured.' % file_path + \
                                'Please set one in ./input/mg5_configuration.txt')

    def open_mac_program(self, program, file_path):
        """ open a text with the text editor """
        
        if not program:
            # Ask to mac manager
            os.system('open %s' % file_path)
        elif which(program):
            # shell program
            arguments = program.split() # Allow argument in program definition
            arguments.append(file_path)
            subprocess.call(arguments)
        else:
            # not shell program
            os.system('open -a %s %s' % (program, file_path))

def get_HEPTools_location_setter(HEPToolsDir,type):
    """ Checks whether mg5dir/HEPTools/<type> (which is 'lib', 'bin' or 'include')
    is in the environment paths of the user. If not, it returns a preamble that
    sets it before calling the exectuable, for example:
       <preamble> ./my_exe
    with <preamble> -> DYLD_LIBRARY_PATH=blabla:$DYLD_LIBRARY_PATH"""
    
    assert(type in ['bin','include','lib'])
    
    target_env_var = 'PATH' if type in ['bin','include'] else \
          ('DYLD_LIBRARY_PATH' if sys.platform=='darwin' else 'LD_LIBRARY_PATH')
    
    target_path = os.path.abspath(pjoin(HEPToolsDir,type))
    
    if target_env_var not in os.environ or \
                target_path not in os.environ[target_env_var].split(os.pathsep):
        return "%s=%s:$%s "%(target_env_var,target_path,target_env_var)
    else:
        return ''

def get_shell_type():
    """ Try and guess what shell type does the user use."""
    try:
        if os.environ['SHELL'].endswith('bash'):
            return 'bash'
        elif os.environ['SHELL'].endswith('tcsh'):
            return 'tcsh'
        else:
            # If unknown, return None
            return None 
    except KeyError:
        return None

def is_executable(path):
    """ check if a path is executable"""
    try: 
        return os.access(path, os.X_OK)
    except Exception:
        return False        
    
class OptionParser(optparse.OptionParser):
    """Option Peaser which raise an error instead as calling exit"""
    
    def exit(self, status=0, msg=None):
        if msg:
            raise InvalidCmd(msg)
        else:
            raise InvalidCmd

def sprint(*args, **opt):
    """Returns the current line number in our program."""
    
    if not __debug__:
        return
    

    import inspect
    if 'cond' in opt and not opt['cond']:
        return

    use_print = False    
    if 'use_print' in opt and opt['use_print']:
        use_print = True
    
    if 'log' in opt:
        log = opt['log']
    else:
        log = logging.getLogger('madgraph')
    if 'level' in opt:
        level = opt['level']
    else:
        level = logging.getLogger('madgraph').level
        if level == 0:
            use_print = True
        #print  "madgraph level",level
        #if level == 20:
        #    level = 10 #avoid info level
        #print "use", level
    if 'wait' in opt:
        wait = bool(opt['wait'])
    else:
        wait = False
        
    lineno  =  inspect.currentframe().f_back.f_lineno
    fargs =  inspect.getframeinfo(inspect.currentframe().f_back)
    filename, lineno = fargs[:2]
    #file = inspect.currentframe().f_back.co_filename
    #print type(file)
    try:
        source = inspect.getsourcelines(inspect.currentframe().f_back)
        line = source[0][lineno-source[1]]
        line = re.findall(r"misc\.sprint\(\s*(.*)\)\s*($|#)", line)[0][0]
        if line.startswith("'") and line.endswith("'") and line.count(",") ==0:
            line= ''
        elif line.startswith("\"") and line.endswith("\"") and line.count(",") ==0:
            line= ''
        elif line.startswith(("\"","'")) and len(args)==1 and "%" in line:
            line= ''        
    except Exception:
        line=''

    if line:
        intro = ' %s = \033[0m' % line
    else:
        intro = ''
    
    
    if not use_print:
        log.log(level, ' '.join([intro]+[str(a) for a in args]) + \
                   ' \033[1;30m[%s at line %s]\033[0m' % (os.path.basename(filename), lineno))
    else:
        print(' '.join([intro]+[str(a) for a in args]) + \
                   ' \033[1;30m[%s at line %s]\033[0m' % (os.path.basename(filename), lineno))

    if wait:
        input('press_enter to continue')
    elif 'sleep' in opt:
        time.sleep(int(opt['sleep']))

    return 

class misc(object):
    @staticmethod
    def sprint(*args, **opt):
        return sprint(*args, **opt)
################################################################################
# function to check if two float are approximatively equal
################################################################################
def equal(a,b,sig_fig=6, zero_limit=True):
    """function to check if two float are approximatively equal"""
    import math

    if isinstance(sig_fig, int):
        if not a or not b:
            if zero_limit:
                if zero_limit is not True:
                    power = zero_limit
                else:
                    power = sig_fig + 1
            else:
                return a == b  
        else:
            power = sig_fig - int(math.log10(abs(a)))

        return ( a==b or abs(int(a*10**power) - int(b*10**power)) < 10)
    else:
        return abs(a-b) < sig_fig

################################################################################
# class to change directory with the "with statement"
# Exemple:
# with chdir(path) as path:
#     pass
################################################################################
class chdir:
    def __init__(self, newPath):
        self.newPath = newPath

    def __enter__(self):
        self.savedPath = os.getcwd()
        os.chdir(self.newPath)

    def __exit__(self, etype, value, traceback):
        os.chdir(self.savedPath)

################################################################################
# Timeout FUNCTION
################################################################################

def timeout(func, args=(), kwargs={}, timeout_duration=1, default=None):
    '''This function will spwan a thread and run the given function using the args, kwargs and 
    return the given default value if the timeout_duration is exceeded 
    ''' 
    import threading
    class InterruptableThread(threading.Thread):
        def __init__(self):
            threading.Thread.__init__(self)
            self.result = default
        def run(self):
            try:
                self.result = func(*args, **kwargs)
            except Exception as error:
                print(error)
                self.result = default
    it = InterruptableThread()
    it.start()
    it.join(timeout_duration)
    return it.result

def mmin(iter, default=None):
    
    if six.PY3:
        return min(iter, default=default)
    else:
        return min(iter, default)


################################################################################
# TAIL FUNCTION
################################################################################
class digest:

    def test_all(self):
        try:
            return self.test_hashlib()
        except Exception:
            pass
        try:
            return self.test_md5()
        except Exception:
            pass
        try:
            return self.test_zlib()
        except Exception:
            pass
                
    def test_hashlib(self):
        import hashlib
        def digest(text):
            """using mg5 for the hash"""
            t = hashlib.md5()
            t.update(text)
            return t.hexdigest()
        return digest
    
    def test_md5(self):
        import md5
        def digest(text):
            """using mg5 for the hash"""
            t = md5.md5()
            t.update(text)
            return t.hexdigest()
        return digest
    
    def test_zlib(self):
        import zlib
        def digest(text):
            return zlib.adler32(text)
    
digest = digest().test_all()

#===============================================================================
# Helper class for timing and RAM flashing of subprocesses.
#===============================================================================
class ProcessTimer:
  def __init__(self,*args,**opts):
    self.cmd_args = args
    self.cmd_opts = opts
    self.execution_state = False

  def execute(self):
    self.max_vms_memory = 0
    self.max_rss_memory = 0

    self.t1 = None
    self.t0 = time.time()
    self.p = subprocess.Popen(*self.cmd_args,**self.cmd_opts)
    self.execution_state = True

  def poll(self):
    if not self.check_execution_state():
      return False

    self.t1 = time.time()
    # I redirect stderr to void, because from MacOX snow leopard onward, this
    # ps -p command writes a million times the following stupid warning
    # dyld: DYLD_ environment variables being ignored because main executable (/bin/ps) is setuid or setgid
    flash = subprocess.Popen("ps -p %i -o rss"%self.p.pid,
                  shell=True,stdout=subprocess.PIPE,stderr=open(os.devnull,"w"))
    stdout_list = flash.communicate()[0].decode(errors='ignore').split('\n')
    rss_memory = int(stdout_list[1])
    # for now we ignore vms
    vms_memory = 0

    # This is the neat version using psutil
#    try:
#      pp = psutil.Process(self.p.pid)
#
#      # obtain a list of the subprocess and all its descendants
#      descendants = list(pp.get_children(recursive=True))
#      descendants = descendants + [pp]
#
#      rss_memory = 0
#      vms_memory = 0
#
#      # calculate and sum up the memory of the subprocess and all its descendants 
#      for descendant in descendants:
#        try:
#          mem_info = descendant.get_memory_info()
#
#          rss_memory += mem_info[0]
#          vms_memory += mem_info[1]
#        except psutil.error.NoSuchProcess:
#          # sometimes a subprocess descendant will have terminated between the time
#          # we obtain a list of descendants, and the time we actually poll this
#          # descendant's memory usage.
#          pass
#
#    except psutil.error.NoSuchProcess:
#      return self.check_execution_state()

    self.max_vms_memory = max(self.max_vms_memory,vms_memory)
    self.max_rss_memory = max(self.max_rss_memory,rss_memory)

    return self.check_execution_state()

  def is_running(self):
    # Version with psutil
#    return psutil.pid_exists(self.p.pid) and self.p.poll() == None
    return self.p.poll() == None

  def check_execution_state(self):
    if not self.execution_state:
      return False
    if self.is_running():
      return True
    self.executation_state = False
    self.t1 = time.time()
    return False

  def close(self,kill=False):

    if self.p.poll() == None:
        if kill:
            self.p.kill()
        else:
            self.p.terminate()

    # Again a neater handling with psutil
#    try:
#      pp = psutil.Process(self.p.pid)
#      if kill:
#        pp.kill()
#      else:
#        pp.terminate()
#    except psutil.error.NoSuchProcess:
#      pass

## Define apple_notify (in a way which is system independent
class Applenotification(object):

    def __init__(self):
        self.init = False
        self.working = True

    def load_notification(self):        
        try:
            import Foundation
            import objc
            self.NSUserNotification = objc.lookUpClass('NSUserNotification')
            self.NSUserNotificationCenter = objc.lookUpClass('NSUserNotificationCenter')
        except:
            self.working=False
            if which('osascript'):
                self.working = 'osascript'
            return
        self.working=True

    def __call__(self,subtitle, info_text, userInfo={}):
        
        if not self.init:
            self.load_notification()
        if not self.working:
            return
        elif self.working is True:
            try:
                notification = self.NSUserNotification.alloc().init()
                notification.setTitle_('MadGraph5_aMC@NLO')
                notification.setSubtitle_(subtitle)
                notification.setInformativeText_(info_text)
                try:
                    notification.setUserInfo_(userInfo)
                except:
                    pass
                self.NSUserNotificationCenter.defaultUserNotificationCenter().scheduleNotification_(notification)
            except:
                pass

        elif self.working=='osascript':
            try:
                os.system("""
              osascript -e 'display notification "{}" with title "MadGraph5_aMC@NLO" subtitle "{}"'
              """.format(info_text, subtitle))
            except:
                pass
        


apple_notify = Applenotification()

class EasterEgg(object):
    
    done_notification = False
    message_aprilfirst =\
        {'error': ['Be careful, a cat is eating a lot of fish today. This makes the code unstable.',
                   'Really, this sounds fishy.',
                   'A Higgs boson walks into a church. The priest says "We don\'t allow Higgs bosons in here." The Higgs boson replies, "But without me, how can you have mass?"',
                   "Why does Heisenberg detest driving cars? Because, every time he looks at the speedometer he gets lost!",
                   "May the mass times acceleration be with you.",
                   "NOTE: This product may actually be nine-dimensional. If this is the case, functionality is not affected by the extra five dimensions.",
                   "IMPORTANT: This product is composed of 100%% matter: It is the responsibility of the User to make sure that it does not come in contact with antimatter.",
                   "",
                   'The fish are out of jokes. See you next year for more!'],
#         'loading': ['Hi %(user)s, You are Loading Madgraph. Please be patient, we are doing the work.'],
#         'quit': ['Thanks %(user)s for using MadGraph5_aMC@NLO, even on April 1st!']
               }

    default_banner_1 =  "************************************************************\n" + \
        "*                                                          *\n" + \
        "*                     W E L C O M E to                     *\n" + \
        "*              M A D G R A P H 5 _ a M C @ N L O           *\n" + \
        "*                                                          *\n" + \
        "*                                                          *\n" 


    default_banner_2 =        "*                                                          *\n" + \
        "%s" + \
        "*                                                          *\n" + \
        "*    The MadGraph5_aMC@NLO Development Team - Find us at   *\n" + \
        "*    https://server06.fynu.ucl.ac.be/projects/madgraph     *\n" + \
        "*                            and                           *\n" + \
        "*            http://amcatnlo.web.cern.ch/amcatnlo/         *\n" + \
        "*                                                          *\n" + \
        "*               Type 'help' for in-line help.              *\n" + \
        "*           Type 'tutorial' to learn how MG5 works         *\n" + \
        "*    Type 'tutorial aMCatNLO' to learn how aMC@NLO works   *\n" + \
        "*    Type 'tutorial MadLoop' to learn how MadLoop works    *\n" + \
        "*                                                          *\n" + \
        "************************************************************"

    May4_banner = "*                           _____                          *\n" + \
        "*                       ,-~\"     \"~-.                      *\n" + \
        "*        *            ,^ ___         ^.             *      *\n" + \
        "*          *         / .^   ^.         \         *         *\n" + \
        "*            *      Y  l  o  !          Y      *           *\n" + \
        "*              *   l_  `.___.'         _,[   *             *\n" + \
        "*                * |^~\"--------------~\"\"^| *               *\n" + \
        "*              *   !     May the 4th     !   *             *\n" + \
        "*            *       \                 /       *           *\n" + \
        "*          *          ^.             .^          *         *\n" + \
        "*        *              \"-.._____.,-\"              *       *\n"

    special_banner = {(4,5): May4_banner}

    
    def __init__(self, msgtype):

        try:
            now = time.localtime()
            date = now.tm_mday, now.tm_mon 
            if date in [(1,4)]:
                madgraph.iolibs.drawing_eps.EpsDiagramDrawer.april_fool = True
                if msgtype in EasterEgg.message_aprilfirst:
                    choices = EasterEgg.message_aprilfirst[msgtype]
                    if len(choices) == 0:
                        return
                    elif len(choices) == 1:
                        msg = choices[0]
                    else:
                        import random
                        msg = choices[random.randint(0,len(choices)-2)]
                    EasterEgg.message_aprilfirst[msgtype].remove(msg)
                else:
                    return
            elif msgtype=='loading' and date in self.special_banner:
                self.change_banner(date)
                return
            else:
                return
            if MADEVENT:
                return
            
            import os
            import pwd
            username =pwd.getpwuid( os.getuid() )[ 0 ] 
            msg = msg % {'user': username}
            if sys.platform == "darwin":
                self.call_apple(msg)
            else:
                self.call_linux(msg)
        except Exception as error:
            sprint(error)
            pass
    
    def __call__(self, msg):
        try:
            self.call_apple(msg)
        except:
            pass
            
    def change_banner(self, date):
        if MADEVENT:
            return
        import madgraph.interface.madgraph_interface as madgraph_interface
        madgraph_interface.CmdExtended.intro_banner= self.default_banner_1 + self.special_banner[date] + self.default_banner_2
        

    def call_apple(self, msg):
        
        #1. control if the volume is on or not
        p = subprocess.Popen("osascript -e 'get volume settings'", stdout=subprocess.PIPE, shell=True)
        output, _  = p.communicate()
        output = output.decode(errors='ignore')
        #output volume:25, input volume:71, alert volume:100, output muted:true
        info = dict([[a.strip() for a in l.split(':',1)] for l in output.strip().split(',')])
        muted = False
        if 'output muted' in info and info['output muted'] == 'true':
            muted = True
        elif 'output volume' in info and info['output volume'] == '0':
            muted = True
        
        if muted:
            if not EasterEgg.done_notification:
                apple_notify('On April first','turn up your volume!')
                EasterEgg.done_notification = True
        else:
            os.system('say %s' % msg)


    def call_linux(self, msg):
        # check for fishing path
        fishPath = madgraph.MG5DIR+"/input/.cowgraph.cow"
        if os.path.exists(fishPath):
            fishPath = " -f " + fishPath
            #sprint("got fishPath: ",fishPath)

        # check for fishing pole
        fishPole = which('cowthink')
        if not os.path.exists(fishPole):
            if os.path.exists(which('cowsay')):
                fishPole = which('cowsay')
            else:
                return

        # go fishing
        fishCmd = fishPole + fishPath + " " + msg
        os.system(fishCmd)


def get_older_version(v1, v2):
    """ return v2  if v1>v2
        return v1 if v1<v2
        return v1 if v1=v2 
        return v1 if v2 is not in 1.2.3.4.5 format
        return v2 if v1 is not in 1.2.3.4.5 format
    """
    
    for a1, a2 in zip_longest(v1, v2, fillvalue=0):
        try:
            a1= int(a1)
        except:
            return v2
        try:
            a2= int(a2)
        except:
            return v1        
        if a1 > a2:
            return v2
        elif a1 < a2:
            return v1
    return v1

    

plugin_support = {}
def is_plugin_supported(obj):
    global plugin_support
    
    name = obj.__name__
    if name in plugin_support:
        return plugin_support[name]
    
    # get MG5 version
    if '__mg5amcnlo__' in plugin_support:
        mg5_ver = plugin_support['__mg5amcnlo__']
    else:
        info = get_pkg_info()
        mg5_ver = info['version'].split('.')
    try:
        min_ver = obj.minimal_mg5amcnlo_version
        max_ver = obj.maximal_mg5amcnlo_version
        val_ver = obj.latest_validated_version
    except:
        logger.error("Plugin %s misses some required info to be valid. It is therefore discarded" % name)
        plugin_support[name] = False
        return
    
    if get_older_version(min_ver, mg5_ver) == min_ver and \
       get_older_version(mg5_ver, max_ver) == mg5_ver:
        plugin_support[name] = True
        if get_older_version(mg5_ver, val_ver) == val_ver:
            logger.warning("""Plugin %s has marked as NOT being validated with this version. 
It has been validated for the last time with version: %s""",
                                        name, '.'.join(str(i) for i in val_ver))
    else:
        if __debug__:
            logger.error("Plugin %s seems not supported by this version of MG5aMC. Keep it active (please update status)" % name)
            plugin_support[name] = True            
        else:
            logger.error("Plugin %s is not supported by this version of MG5aMC." % name)
            plugin_support[name] = False
    return plugin_support[name]
    

#decorator
def set_global(loop=False, unitary=True, mp=False, cms=False):
    from functools import wraps
    import aloha
    import aloha.aloha_lib as aloha_lib
    def deco_set(f):
        @wraps(f)
        def deco_f_set(*args, **opt):
            old_loop = aloha.loop_mode
            old_gauge = aloha.unitary_gauge
            old_mp = aloha.mp_precision
            old_cms = aloha.complex_mass
            aloha.loop_mode = loop
            aloha.unitary_gauge = unitary
            aloha.mp_precision = mp
            aloha.complex_mass = cms
            aloha_lib.KERNEL.clean()
            try:
                out =  f(*args, **opt)
            except:
                aloha.loop_mode = old_loop
                aloha.unitary_gauge = old_gauge
                aloha.mp_precision = old_mp
                aloha.complex_mass = old_cms
                raise
            aloha.loop_mode = old_loop
            aloha.unitary_gauge = old_gauge
            aloha.mp_precision = old_mp
            aloha.complex_mass = old_cms
            aloha_lib.KERNEL.clean()
            return out
        return deco_f_set
    return deco_set
   
    
    

def plugin_import(module, error_msg, fcts=[]):
    """convenient way to import a plugin file/function"""
    
    if six.PY2:
        level = -1
    else:
        level = 0

    try:
        _temp = __import__('PLUGIN.%s' % module, globals(), locals(), fcts, level)
    except ImportError:
        try:
            _temp = __import__('MG5aMC_PLUGIN.%s' % module, globals(), locals(), fcts, level)
        except ImportError:
            raise MadGraph5Error(error_msg)
    
    if not fcts:
        return _temp
    elif len(fcts) == 1:
        return getattr(_temp,fcts[0])
    else:
        return [getattr(_temp,name) for name in fcts]

def from_plugin_import(plugin_path, target_type, keyname=None, warning=False,
                       info=None):
    """return the class associated with keyname for a given plugin class
    if keyname is None, return all the name associated"""
    
    validname = []
    for plugpath in plugin_path:
        plugindirname = os.path.basename(plugpath)
        for plug in os.listdir(plugpath):
            if os.path.exists(pjoin(plugpath, plug, '__init__.py')):
                try:
                    with stdchannel_redirected(sys.stdout, os.devnull):
                        __import__('%s.%s' % (plugindirname,plug))
                except Exception as error:
                    if warning:
                        logger.warning("error detected in plugin: %s.", plug)
                        logger.warning("%s", error)
                    continue
                plugin = sys.modules['%s.%s' % (plugindirname,plug)] 
                if hasattr(plugin, target_type):
                    if not is_plugin_supported(plugin):
                        continue
                    if keyname is None:
                        validname += list(getattr(plugin, target_type).keys())
                    else:
                        if keyname in getattr(plugin, target_type):
                            if not info:
                                logger.info('Using from plugin %s mode %s' % (plug, keyname), '$MG:BOLD')
                            else:
                                logger.info(info % {'plug': plug, 'key':keyname}, '$MG:BOLD')
                            return getattr(plugin, target_type)[keyname]
                        
    if not keyname:
        return validname
    
    
    

python_lhapdf=None
def import_python_lhapdf(lhapdfconfig):
    """load the python module of lhapdf return None if it can not be loaded"""

    #save the result to have it faster and avoid the segfault at the second try if lhapdf is not compatible
    global python_lhapdf
    if python_lhapdf:
        if python_lhapdf == -1:
            return None
        else:
            return python_lhapdf

    use_lhapdf=False
    try:
        
        lhapdf_libdir=subprocess.Popen([lhapdfconfig,'--libdir'],\
                                           stdout=subprocess.PIPE).stdout.read().decode(errors='ignore').strip()
    except:
        use_lhapdf=False
        return False
    else:
        try:
            candidates=[dirname for dirname in os.listdir(lhapdf_libdir) \
                            if os.path.isdir(os.path.join(lhapdf_libdir,dirname))]
        except OSError:
            candidates=[]
        for candidate in candidates:
            if os.path.isdir(os.path.join(lhapdf_libdir,candidate,'site-packages')):
                sys.path.insert(0,os.path.join(lhapdf_libdir,candidate,'site-packages'))
                try:
                    import lhapdf
                    use_lhapdf=True
                    break
                except ImportError:
                    sys.path.pop(0)
                    continue
    if not use_lhapdf:
        try:
            candidates=[dirname for dirname in os.listdir(lhapdf_libdir+'64') \
                            if os.path.isdir(os.path.join(lhapdf_libdir+'64',dirname))]
        except OSError:
            candidates=[]

        for candidate in candidates:
            if os.path.isdir(os.path.join(lhapdf_libdir+'64',candidate,'site-packages')):
                sys.path.insert(0,os.path.join(lhapdf_libdir+'64',candidate,'site-packages'))
                try:
                    import lhapdf
                    use_lhapdf=True
                    break
                except ImportError:
                    sys.path.pop(0)
                    continue
        if not use_lhapdf:
            try:
                import lhapdf
                use_lhapdf=True
            except ImportError:
                print('fail')
                logger.warning("Failed to access python version of LHAPDF: "\
                                   "If the python interface to LHAPDF is available on your system, try "\
                                   "adding its location to the PYTHONPATH environment variable and the"\
                                   "LHAPDF library location to LD_LIBRARY_PATH (linux) or DYLD_LIBRARY_PATH (mac os x)."\
                                   "The required LD_LIBRARY_PATH is "+ lhapdf_libdir 
                                   )
        
    if use_lhapdf:
        python_lhapdf = lhapdf
        python_lhapdf.setVerbosity(0)
    else:
        python_lhapdf = None
    return python_lhapdf

def newtonmethod(f, df, x0, error=1e-10,maxiter=10000):
    """implement newton method for solving f(x)=0, df is the derivate"""
    x = x0
    iter=0
    while abs(f(x)) > error:
        iter+=1
        x = x - f(x)/df(x)
        if iter ==maxiter:
            sprint('fail to solve equation')
            raise Exception
    return x

def wget(http, path, *args, **opt):
    """a wget function for both unix and mac"""

    if sys.platform == "darwin":
        return call(['curl', '-L', http, '-o%s' % path], *args, **opt)
    else:
        return call(['wget', http, '--output-document=%s'% path], *args, **opt)


def make_unique(input, keepordering=None):
    "remove duplicate in a list "

    if keepordering is None:
        if MADEVENT:
            keepordering = False
        else:
            keepordering = madgraph.ordering
    if not keepordering:
        return list(set(input))
    else:
        return list(dict.fromkeys(input)) 

if six.PY3:
    try:
        from collections import MutableSet
    except ImportError: # this is for python3.10
        from collections.abc import  MutableSet
    
    class OrderedSet(collections.OrderedDict, MutableSet):

        def __init__(self, arg=None):
            super( OrderedSet, self).__init__()
            if arg:
                self.update(arg)

        def update(self, *args, **kwargs):
            if kwargs:
                raise TypeError("update() takes no keyword arguments")

            for s in args:
                for e in s:
                    self.add(e)

        def add(self, elem):
            self[elem] = None

        def discard(self, elem):
            self.pop(elem, None)

        def pop(self, *args):
            if args:
                return super().pop(*args)
            else:
                key = next(iter(self))
                return super().pop(key, None)
                
        def __le__(self, other):
            return all(e in other for e in self)

        def __lt__(self, other):
            return self <= other and self != other

        def __ge__(self, other):
            return all(e in self for e in other)

        def __gt__(self, other):
            return self >= other and self != other

        def __repr__(self):
            return 'OrderedSet([%s])' % (', '.join(map(repr, self.keys())))

        def __str__(self):
            return '{%s}' % (', '.join(map(repr, self.keys())))

        def __eq__(self, other):
            try:
                return set(self) == set(other)
            except TypeError:
                return False
        difference = property(lambda self: self.__sub__)
        difference_update = property(lambda self: self.__isub__)
        intersection = property(lambda self: self.__and__)
        intersection_update = property(lambda self: self.__iand__)
        issubset = property(lambda self: self.__le__)
        issuperset = property(lambda self: self.__ge__)
        symmetric_difference = property(lambda self: self.__xor__)
        symmetric_difference_update = property(lambda self: self.__ixor__)
        union = property(lambda self: self.__or__)
else:
    OrderedSet = set


def cmp_to_key(mycmp):
    'Convert a cmp= function into a key= function (for using python2 type of sort)'

    class K:
        def __init__(self, obj, *args):
            self.obj = obj
        def __lt__(self, other):
            return mycmp(self.obj, other.obj) < 0
        def __gt__(self, other):
            return mycmp(self.obj, other.obj) > 0
        def __eq__(self, other):
            return mycmp(self.obj, other.obj) == 0
        def __le__(self, other):
            return mycmp(self.obj, other.obj) <= 0
        def __ge__(self, other):
            return mycmp(self.obj, other.obj) >= 0
        def __ne__(self, other):
            return mycmp(self.obj, other.obj) != 0
    return K

def smallest_diff_key(A, B):
    """return the smallest key adiff in A such that adiff not in B or A[adiff] != B[bdiff]"""
    diff_keys = [k for k in A if k not in B or A[k] != B[k]]
    return min(diff_keys)

def dict_cmp(A, B, level=1):
    if len(A) != len(B):
        return (len(A) > len(B)) - (len(A) < len(B))
    try:
        adiff = smallest_diff_key(A, B)
    except ValueError:
        # No difference.
        return 0
    bdiff = smallest_diff_key(B, A)
    if adiff != bdiff:
        a = adiff
        b = bdiff
        return (a > b) - (a < b)        
    a = A[adiff]
    b = B[bdiff]
    if isinstance(a, dict):
        return dict_cmp(a,b,level=level+1)
    else:
        return (a > b) - (a < b)
        #return cmp(A[adiff], B[bdiff])

if six.PY3:
    import io
    file = io.FileIO
        
class BackRead(file):
    """read a file returning the lines in reverse order for each call of readline()
This actually just reads blocks (4096 bytes by default) of data from the end of
the file and returns last line in an internal buffer."""


    def readline(self):
        """ readline in a backward way """

        while len(self.data) == 1 and ((self.blkcount * self.blksize) < self.size):
          self.blkcount = self.blkcount + 1
          line = self.data[0]
          try:
            self.seek(-self.blksize * self.blkcount, 2) # read from end of file
            self.data = (self.read(self.blksize).decode(errors='ignore') + line).split('\n')
          except IOError:  # can't seek before the beginning of the file
            self.seek(0)
            data = self.read(self.size - (self.blksize * (self.blkcount-1))).decode(errors='ignore') + line
            self.data = data.split('\n')

        if len(self.data) == 0:
          return ""

        line = self.data.pop()
        return line + '\n'

    def __init__(self, filepos, blksize=4096):
        """initialize the internal structures"""

        # get the file size
        self.size = os.stat(filepos)[6]
        # how big of a block to read from the file...
        self.blksize = blksize
        # how many blocks we've read
        self.blkcount = 1
        file.__init__(self, filepos, 'rb')
        # if the file is smaller than the blocksize, read a block,
        # otherwise, read the whole thing...
        if self.size > self.blksize:
          self.seek(-self.blksize * self.blkcount, 2) # read from end of file
        self.data = self.read(self.blksize).decode(errors='ignore').split('\n')
        # strip the last item if it's empty...  a byproduct of the last line having
        # a newline at the end of it
        if not self.data[-1]:
          self.data.pop()

    def next(self):
        line = self.readline()
        if line:
            return line
        else:
            raise StopIteration
def tqdm(iterator, **opts):
    return iterator

        
############################### TRACQER FOR OPEN FILE
#openfiles = set()
#oldfile = __builtin__.file
#
#class newfile(oldfile):
#    done = 0
#    def __init__(self, *args):
#        self.x = args[0]
#        if 'matplotlib' in self.x:
#            raise Exception
#        print "### OPENING %s ### %s " % (str(self.x) , time.time()-start)
#        oldfile.__init__(self, *args)
#        openfiles.add(self)
#
#    def close(self):
#        print "### CLOSING %s ### %s" % (str(self.x), time.time()-start)
#        oldfile.close(self)
#        openfiles.remove(self)
#oldopen = __builtin__.open
#def newopen(*args):
#    return newfile(*args)
#__builtin__.file = newfile
#__builtin__.open = newopen

<|MERGE_RESOLUTION|>--- conflicted
+++ resolved
@@ -788,17 +788,9 @@
     except Exception as error:
         # Cannot probe the compiler, assume not clang then
         return False
-<<<<<<< HEAD
-
-    try:
-        output = output.decode()
-    except Exception as error:
-        misc.sprint("error in clang detection \ncompiler: %s\n version output: %s\n error: %s" % (cpp_compiler, output, error))
-        pass
-=======
+
     output = output.decode(errors='ignore')
     
->>>>>>> 81eeb25b
     return 'LLVM' in str(output) or "clang" in str(output)
 
 

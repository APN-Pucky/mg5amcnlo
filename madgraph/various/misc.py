--- conflicted
+++ resolved
@@ -559,10 +559,7 @@
         p = Popen([compiler, '-dumpversion'], stdout=subprocess.PIPE, 
                     stderr=subprocess.PIPE)
         output, error = p.communicate()
-<<<<<<< HEAD
-=======
         output = output.decode("utf-8")
->>>>>>> 33a32884
         version_finder=re.compile(r"(?P<version>\d[\d.]*)")
         version = version_finder.search(output).group('version')
         return version

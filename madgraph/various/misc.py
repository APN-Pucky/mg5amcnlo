################################################################################
#
# Copyright (c) 2009 The MadGraph5_aMC@NLO Development team and Contributors
#
# This file is a part of the MadGraph5_aMC@NLO project, an application which 
# automatically generates Feynman diagrams and matrix elements for arbitrary
# high-energy processes in the Standard Model and beyond.
#
# It is subject to the MadGraph5_aMC@NLO license which should accompany this 
# distribution.
#
# For more information, visit madgraph.phys.ucl.ac.be and amcatnlo.web.cern.ch
#
################################################################################
"""A set of functions performing routine administrative I/O tasks."""

from __future__ import absolute_import
from __future__ import print_function
import contextlib
import itertools
import logging
import os
import re
import signal
import subprocess
import sys
import optparse
import time
import shutil
import traceback
import gzip as ziplib
from distutils.version import LooseVersion, StrictVersion
import six
from six.moves import zip_longest
from six.moves import range
from six.moves import zip
from six.moves import input
StringIO = six
if six.PY3:
    import io
    file = io.IOBase
try:
    # Use in MadGraph
    import madgraph
except Exception as error:
    # Use in MadEvent
    import internal
    from internal import MadGraph5Error, InvalidCmd
    import internal.files as files
    MADEVENT = True    
else:
    from madgraph import MadGraph5Error, InvalidCmd
    import madgraph.iolibs.files as files
    MADEVENT = False

    
logger = logging.getLogger('cmdprint.ext_program')
logger_stderr = logging.getLogger('madevent.misc')
pjoin = os.path.join
   
#===============================================================================
# parse_info_str
#===============================================================================
def parse_info_str(fsock):
    """Parse a newline separated list of "param=value" as a dictionnary
    """

    info_dict = {}
    pattern = re.compile("(?P<name>\w*)\s*=\s*(?P<value>.*)",
                         re.IGNORECASE | re.VERBOSE)
    for entry in fsock:
        entry = entry.strip()
        if len(entry) == 0: continue
        m = pattern.match(entry)
        if m is not None:
            info_dict[m.group('name')] = m.group('value')
        else:
            raise IOError("String %s is not a valid info string" % entry)

    return info_dict


def glob(name, path=''):
    """call to glob.glob with automatic security on path"""
    import glob as glob_module
    path = re.sub('(?P<name>\?|\*|\[|\])', '[\g<name>]', path)
    return glob_module.glob(pjoin(path, name))

#===============================================================================
# mute_logger (designed to be a decorator)
#===============================================================================
def mute_logger(names=['madgraph','ALOHA','cmdprint','madevent'], levels=[50,50,50,50]):
    """change the logger level and restore those at their initial value at the
    end of the function decorated."""
    def control_logger(f):
        def restore_old_levels(names, levels):
            for name, level in zip(names, levels):
                log_module = logging.getLogger(name)
                log_module.setLevel(level)            
        
        def f_with_no_logger(self, *args, **opt):
            old_levels = []
            for name, level in zip(names, levels):
                log_module = logging.getLogger(name)
                old_levels.append(log_module.level)
                log_module.setLevel(level)
            try:
                out = f(self, *args, **opt)
                restore_old_levels(names, old_levels)
                return out
            except:
                restore_old_levels(names, old_levels)
                raise
            
        return f_with_no_logger
    return control_logger

PACKAGE_INFO = {}
#===============================================================================
# get_pkg_info
#===============================================================================
def get_pkg_info(info_str=None):
    """Returns the current version information of the MadGraph5_aMC@NLO package, 
    as written in the VERSION text file. If the file cannot be found, 
    a dictionary with empty values is returned. As an option, an info
    string can be passed to be read instead of the file content.
    """
    global PACKAGE_INFO

    if info_str:
        info_dict = parse_info_str(StringIO.StringIO(info_str))
        return info_dict

    if PACKAGE_INFO:
        return PACKAGE_INFO
    
    elif MADEVENT:
        info_dict ={}
        info_dict['version'] = open(pjoin(internal.__path__[0],'..','..','MGMEVersion.txt')).read().strip()
        info_dict['date'] = '20xx-xx-xx'
        PACKAGE_INFO = info_dict                        
    else:
        if PACKAGE_INFO:
            return PACKAGE_INFO
        info_dict = files.read_from_file(os.path.join(madgraph.__path__[0],
                                                  "VERSION"),
                                                  parse_info_str, 
                                                  print_error=False)
        PACKAGE_INFO = info_dict
        
    return info_dict

#===============================================================================
# get_time_info
#===============================================================================
def get_time_info():
    """Returns the present time info for use in MG5 command history header.
    """

    creation_time = time.asctime() 
    time_info = {'time': creation_time,
                 'fill': ' ' * (26 - len(creation_time))}

    return time_info


#===============================================================================
# Test the compatibility of a given version of MA5 with this version of MG5
#===============================================================================
def is_MA5_compatible_with_this_MG5(ma5path):
    """ Returns None if compatible or, it not compatible, a string explaining 
    why it is so."""

    ma5_version = None
    try:
        for line in open(pjoin(ma5path,'version.txt'),'r').read().split('\n'):
            if line.startswith('MA5 version :'):
                ma5_version=LooseVersion(line[13:].strip())
                break
    except:
        ma5_version = None

    if ma5_version is None:
        reason = "No MadAnalysis5 version number could be read from the path supplied '%s'."%ma5path
        reason += "\nThe specified version of MadAnalysis5 will not be active in your session."
        return reason
        
    mg5_version = None
    try:
        info = get_pkg_info()        
        mg5_version = LooseVersion(info['version'])
    except:
        mg5_version = None
    
    # If version not reckognized, then carry on as it's probably a development version
    if not mg5_version:
        return None
    
    if mg5_version < LooseVersion("2.6.1") and ma5_version >= LooseVersion("1.6.32"):
        reason =  "This active MG5aMC version is too old (v%s) for your selected version of MadAnalysis5 (v%s)"%(mg5_version,ma5_version)
        reason += "\nUpgrade MG5aMC or re-install MA5 from within MG5aMC to fix this compatibility issue."
        reason += "\nThe specified version of MadAnalysis5 will not be active in your session."
        return reason

    if mg5_version >= LooseVersion("2.6.1") and ma5_version < LooseVersion("1.6.32"):
        reason = "Your selected version of MadAnalysis5 (v%s) is too old for this active version of MG5aMC (v%s)."%(ma5_version,mg5_version)
        reason += "\nRe-install MA5 from within MG5aMC to fix this compatibility issue."
        reason += "\nThe specified version of MadAnalysis5 will not be active in your session."
        return reason

    return None

#===============================================================================
# Find the subdirectory which includes the files ending with a given extension 
#===============================================================================
def find_includes_path(start_path, extension):
    """Browse the subdirectories of the path 'start_path' and returns the first
    one found which contains at least one file ending with the string extension
    given in argument."""
    
    if not os.path.isdir(start_path):
        return None
    subdirs=[pjoin(start_path,dir) for dir in os.listdir(start_path)]
    for subdir in subdirs:
        if os.path.isfile(subdir):
            if os.path.basename(subdir).endswith(extension):
                return start_path
        elif os.path.isdir(subdir):
            path = find_includes_path(subdir, extension)
            if path:
                return path
    return None

#===============================================================================
# Given the path of a ninja installation, this function determines if it 
# supports quadruple precision or not. 
#===============================================================================
def get_ninja_quad_prec_support(ninja_lib_path):
    """ Get whether ninja supports quad prec in different ways"""
    
    # First try with the ninja-config executable if present
    ninja_config = os.path.abspath(pjoin(
                                 ninja_lib_path,os.pardir,'bin','ninja-config'))
    if os.path.exists(ninja_config):
        try:    
            p = Popen([ninja_config, '-quadsupport'], stdout=subprocess.PIPE, 
                                                         stderr=subprocess.PIPE)
            output, error = p.communicate()
            return 'TRUE' in output.decode().upper()
        except Exception:
            pass
    
    # If no ninja-config is present, then simply use the presence of
    # 'quadninja' in the include
    return False

#===============================================================================
# find a executable
#===============================================================================
def which(program):
    def is_exe(fpath):
        return os.path.exists(fpath) and os.access(\
                                               os.path.realpath(fpath), os.X_OK)

    if not program:
        return None

    fpath, fname = os.path.split(program)
    if fpath:
        if is_exe(program):
            return program
    else:
        for path in os.environ["PATH"].split(os.pathsep):
            exe_file = os.path.join(path, program)
            if is_exe(exe_file):
                return exe_file
    return None

def has_f2py():
    has_f2py = False
    if which('f2py'):
        has_f2py = True
    elif sys.version_info[1] == 6:
        if which('f2py-2.6'):
            has_f2py = True
        elif which('f2py2.6'):
            has_f2py = True                 
    else:
        if which('f2py-2.7'):
            has_f2py = True 
        elif which('f2py2.7'):
            has_f2py = True  
    return has_f2py       
        
#===============================================================================
#  Activate dependencies if possible. Mainly for tests
#===============================================================================

def deactivate_dependence(dependency, cmd=None, log = None):
    """ Make sure to turn off some dependency of MG5aMC. """
    
    def tell(msg):
        if log == 'stdout':
            print(msg)
        elif callable(log):
            log(msg)
    

    if dependency in ['pjfry','golem','samurai','ninja','collier']:
        if cmd.options[dependency] not in ['None',None,'']:
            tell("Deactivating MG5_aMC dependency '%s'"%dependency)
            cmd.options[dependency] = None

def activate_dependence(dependency, cmd=None, log = None, MG5dir=None):
    """ Checks whether the specfieid MG dependency can be activated if it was
    not turned off in MG5 options."""
    
    def tell(msg):
        if log == 'stdout':
            print(msg)
        elif callable(log):
            log(msg)

    if cmd is None:
        cmd = MGCmd.MasterCmd()

    if dependency=='pjfry':
        if cmd.options['pjfry'] in ['None',None,''] or \
         (cmd.options['pjfry'] == 'auto' and which_lib('libpjfry.a') is None) or\
          which_lib(pjoin(cmd.options['pjfry'],'libpjfry.a')) is None:
            tell("Installing PJFry...")
            cmd.do_install('PJFry')

    if dependency=='golem':
        if cmd.options['golem'] in ['None',None,''] or\
         (cmd.options['golem'] == 'auto' and which_lib('libgolem.a') is None) or\
         which_lib(pjoin(cmd.options['golem'],'libgolem.a')) is None:
            tell("Installing Golem95...")
            cmd.do_install('Golem95')
    
    if dependency=='samurai':
        raise MadGraph5Error('Samurai cannot yet be automatically installed.') 

    if dependency=='ninja':
        if cmd.options['ninja'] in ['None',None,''] or\
         (cmd.options['ninja'] == './HEPTools/lib' and not MG5dir is None and\
         which_lib(pjoin(MG5dir,cmd.options['ninja'],'libninja.a')) is None):
            tell("Installing ninja...")
            cmd.do_install('ninja')
 
    if dependency=='collier':
        if cmd.options['collier'] in ['None',None,''] or\
         (cmd.options['collier'] == 'auto' and which_lib('libcollier.a') is None) or\
         which_lib(pjoin(cmd.options['collier'],'libcollier.a')) is None:
            tell("Installing COLLIER...")
            cmd.do_install('collier')

#===============================================================================
# find a library
#===============================================================================
def which_lib(lib):
    def is_lib(fpath):
        return os.path.exists(fpath) and os.access(fpath, os.R_OK)

    if not lib:
        return None

    fpath, fname = os.path.split(lib)
    if fpath:
        if is_lib(lib):
            return lib
    else:
        locations = sum([os.environ[env_path].split(os.pathsep) for env_path in
           ["DYLD_LIBRARY_PATH","LD_LIBRARY_PATH","LIBRARY_PATH","PATH"] 
                                                  if env_path in os.environ],[])
        for path in locations:
            lib_file = os.path.join(path, lib)
            if is_lib(lib_file):
                return lib_file
    return None

#===============================================================================
# Return Nice display for a random variable
#===============================================================================
def nice_representation(var, nb_space=0):
    """ Return nice information on the current variable """
    
    #check which data to put:
    info = [('type',type(var)),('str', var)]
    if hasattr(var, 'func_doc'):
        info.append( ('DOC', var.__doc__) )
    if hasattr(var, '__doc__'):
        info.append( ('DOC', var.__doc__) )
    if hasattr(var, '__dict__'):
        info.append( ('ATTRIBUTE', list(var.__dict__.keys()) ))
    
    spaces = ' ' * nb_space

    outstr=''
    for name, value in info:
        outstr += '%s%3s : %s\n' % (spaces,name, value)

    return outstr

#
# Decorator for re-running a crashing function automatically.
#
wait_once = False
def multiple_try(nb_try=5, sleep=20):

    def deco_retry(f):
        def deco_f_retry(*args, **opt):
            for i in range(nb_try):
                try:
                    return f(*args, **opt)
                except KeyboardInterrupt:
                    raise
                except Exception as error:
                    global wait_once
                    if not wait_once:
                        text = """Start waiting for update. (more info in debug mode)"""
                        logger.info(text)
                        logger_stderr.debug('fail to do %s function with %s args. %s try on a max of %s (%s waiting time)' %
                                 (str(f), ', '.join([str(a) for a in args]), i+1, nb_try, sleep * (i+1)))
                        logger_stderr.debug('error is %s' % str(error))
                        if __debug__: logger_stderr.debug('and occurred at :'+traceback.format_exc())
                    wait_once = True
                    time.sleep(sleep * (i+1))

            if __debug__:
                raise
            raise error.__class__('[Fail %i times] \n %s ' % (i+1, error))
        return deco_f_retry
    return deco_retry

#===============================================================================
# helper for scan. providing a nice formatted string for the scan name
#===============================================================================
def get_scan_name(first, last):
    """return a name of the type xxxx[A-B]yyy
        where xxx and yyy are the common part between the two names.
    """
    
    # find the common string at the beginning     
    base = [first[i] for i in range(len(first)) if first[:i+1] == last[:i+1]]
    # remove digit even if in common
    while base and base[0].isdigit():
        base = base[1:] 
    # find the common string at the end 
    end = [first[-(i+1)] for i in range(len(first)) if first[-(i+1):] == last[-(i+1):]]
    # remove digit even if in common    
    while end and end[-1].isdigit():
        end = end[:-1] 
    end.reverse()
    #convert to string
    base, end = ''.join(base), ''.join(end)
    if end:
        name = "%s[%s-%s]%s" % (base, first[len(base):-len(end)], last[len(base):-len(end)],end)
    else:
        name = "%s[%s-%s]%s" % (base, first[len(base):], last[len(base):],end)
    return name

#===============================================================================
# Compiler which returns smart output error in case of trouble
#===============================================================================
def compile(arg=[], cwd=None, mode='fortran', job_specs = True, nb_core=1 ,**opt):
    """compile a given directory"""

    if 'nocompile' in opt:
        if opt['nocompile'] == True:
            if not arg:
                return
            if cwd:
                executable = pjoin(cwd, arg[0])
            else:
                executable = arg[0]
            if os.path.exists(executable):
                return
        del opt['nocompile']

    cmd = ['make']
    try:
        if nb_core > 1:
            cmd.append('-j%s' % nb_core)
        cmd += arg
        p = subprocess.Popen(cmd, stdout=subprocess.PIPE, 
                             stderr=subprocess.STDOUT, cwd=cwd, **opt)
        (out, err) = p.communicate()
    except OSError as error:
        if cwd and not os.path.exists(cwd):
            raise OSError('Directory %s doesn\'t exists. Impossible to run make' % cwd)
        else:
            error_text = "Impossible to compile %s directory\n" % cwd
            error_text += "Trying to launch make command returns:\n"
            error_text += "    " + str(error) + "\n"
            error_text += "In general this means that your computer is not able to compile."
            if sys.platform == "darwin":
                error_text += "Note that MacOSX doesn\'t have gmake/gfortan install by default.\n"
                error_text += "Xcode contains gmake. For gfortran we advise: http://hpc.sourceforge.net/"
<<<<<<< HEAD
                raise MadGraph5Error(error_text)
=======
            raise MadGraph5Error(error_text)
>>>>>>> b19b3d15

    if p.returncode:
        # Check that makefile exists
        if not cwd:
            cwd = os.getcwd()
        all_file = [f.lower() for f in os.listdir(cwd)]
        if 'makefile' not in all_file and '-f' not in arg:
            raise OSError('no makefile present in %s' % os.path.realpath(cwd))

        if mode == 'fortran' and  not (which('g77') or which('gfortran')):
            error_msg = 'A fortran compiler (g77 or gfortran) is required to create this output.\n'
            error_msg += 'Please install g77 or gfortran on your computer and retry.'
            raise MadGraph5Error(error_msg)
        elif mode == 'cpp' and not which('g++'):            
            error_msg ='A C++ compiler (g++) is required to create this output.\n'
            error_msg += 'Please install g++ (which is part of the gcc package)  on your computer and retry.'
            raise MadGraph5Error(error_msg)

        try:
            out = out.decode('utf-8')
        except Exception:
            out = str(out)

        # Check if this is due to the need of gfortran 4.6 for quadruple precision
        if any(tag.upper() in out.upper() for tag in ['real(kind=16)','real*16',
            'complex*32']) and mode == 'fortran' and not \
                             ''.join(get_gfortran_version().split('.')) >= '46':
            if not which('gfortran'):
                raise MadGraph5Error('The fortran compiler gfortran v4.6 or later '+\
                  'is required to compile %s.\nPlease install it and retry.'%cwd)
            else:
                logger_stderr.error('ERROR, you could not compile %s because'%cwd+\
             ' your version of gfortran is older than 4.6. MadGraph5_aMC@NLO will carry on,'+\
                              ' but will not be able to compile an executable.')
                return p.returncode
        # Other reason
        error_text = 'A compilation Error occurs '
        if cwd:
            error_text += 'when trying to compile %s.\n' % cwd
        error_text += 'The compilation fails with the following output message:\n'
        error_text += '    '+out.replace('\n','\n    ')+'\n'
        error_text += 'Please try to fix this compilations issue and retry.\n'
        error_text += 'Help might be found at https://answers.launchpad.net/mg5amcnlo.\n'
        error_text += 'If you think that this is a bug, you can report this at https://bugs.launchpad.net/mg5amcnlo'
        raise MadGraph5Error(error_text)
    return p.returncode

def get_gfortran_version(compiler='gfortran'):
    """ Returns the gfortran version as a string.
        Returns '0' if it failed."""
    try:    
        p = Popen([compiler, '-dumpversion'], stdout=subprocess.PIPE, 
                    stderr=subprocess.PIPE)
        output, error = p.communicate()
        output = output.decode("utf-8")
        version_finder=re.compile(r"(?P<version>\d[\d.]*)")
        version = version_finder.search(output).group('version')
        return version
    except Exception as error:
        raise error
        return '0'

def mod_compilator(directory, new='gfortran', current=None, compiler_type='gfortran'):
    #define global regular expression
    if type(directory)!=list:
        directory=[directory]

    #search file
    file_to_change=find_makefile_in_dir(directory)
    if compiler_type == 'gfortran':
        comp_re = re.compile('^(\s*)FC\s*=\s*(.+)\s*$')
        var = 'FC'
    elif compiler_type == 'cpp':
        comp_re = re.compile('^(\s*)CXX\s*=\s*(.+)\s*$')
        var = 'CXX'
    else:
        MadGraph5Error, 'Unknown compiler type: %s' % compiler_type

    mod = False
    for name in file_to_change:
        lines = open(name,'r').read().split('\n')
        for iline, line in enumerate(lines):
            result = comp_re.match(line)
            if result:
                if new != result.group(2) and '$' not in result.group(2):
                    mod = True
                    lines[iline] = result.group(1) + var + "=" + new
            elif compiler_type == 'gfortran' and line.startswith('DEFAULT_F_COMPILER'):
                lines[iline] = "DEFAULT_F_COMPILER = %s" % new
            elif compiler_type == 'cpp' and line.startswith('DEFAULT_CPP_COMPILER'):    
                lines[iline] = "DEFAULT_CPP_COMPILER = %s" % new
                
        if mod:
            open(name,'w').write('\n'.join(lines))
            # reset it to change the next file
            mod = False

def pid_exists(pid):
    """Check whether pid exists in the current process table.
    UNIX only.
    https://stackoverflow.com/questions/568271/how-to-check-if-there-exists-a-process-with-a-given-pid-in-python
    """
    import errno
    
    if pid < 0:
        return False
    if pid == 0:
        # According to "man 2 kill" PID 0 refers to every process
        # in the process group of the calling process.
        # On certain systems 0 is a valid PID but we have no way
        # to know that in a portable fashion.
        raise ValueError('invalid PID 0')
    try:
        os.kill(pid, 0)
    except OSError as err:
        if err.errno == errno.ESRCH:
            # ESRCH == No such process
            return False
        elif err.errno == errno.EPERM:
            # EPERM clearly means there's a process to deny access to
            return True
        else:
            # According to "man 2 kill" possible error values are
            # (EINVAL, EPERM, ESRCH)
            raise
    else:
        return True



#===============================================================================
# mute_logger (designed to work as with statement)
#===============================================================================
class MuteLogger(object):
    """mute_logger (designed to work as with statement),
       files allow to redirect the output of the log to a given file.
    """

    def __init__(self, names, levels, files=None, **opt):
        assert isinstance(names, list)
        assert isinstance(names, list)
        
        self.names = names
        self.levels = levels
        if isinstance(files, list):
            self.files = files
        else:
            self.files = [files] * len(names)
        self.logger_saved_info = {}
        self.opts = opt

    def __enter__(self):
        old_levels = []
        for name, level, path in zip(self.names, self.levels, self.files):
            if path:
                self.setup_logFile_for_logger(path, name, **self.opts)
            log_module = logging.getLogger(name)
            old_levels.append(log_module.level)
            log_module = logging.getLogger(name)
            log_module.setLevel(level)
        self.levels = old_levels
        
    def __exit__(self, ctype, value, traceback ):
        for name, level, path in zip(self.names, self.levels, self.files):

            if path:
                if 'keep' in self.opts and not self.opts['keep']:
                    self.restore_logFile_for_logger(name, level, path=path)
                else:
                    self.restore_logFile_for_logger(name, level)
            else:
                log_module = logging.getLogger(name)
                log_module.setLevel(level)         
        
    def setup_logFile_for_logger(self, path, full_logname, **opts):
        """ Setup the logger by redirecting them all to logfiles in tmp """
        
        logs = full_logname.split('.')
        lognames = [ '.'.join(logs[:(len(logs)-i)]) for i in\
                                            range(len(full_logname.split('.')))]
        for logname in lognames:
            try:
                os.remove(path)
            except Exception as error:
                pass
            my_logger = logging.getLogger(logname)
            hdlr = logging.FileHandler(path)            
            # I assume below that the orders of the handlers in my_logger.handlers
            # remains the same after having added/removed the FileHandler
            self.logger_saved_info[logname] = [hdlr, my_logger.handlers]
            #for h in my_logger.handlers:
            #    h.setLevel(logging.CRITICAL)
            for old_hdlr in list(my_logger.handlers):
                my_logger.removeHandler(old_hdlr)
            my_logger.addHandler(hdlr)
            #my_logger.setLevel(level)
            my_logger.debug('Log of %s' % logname)

    def restore_logFile_for_logger(self, full_logname, level, path=None, **opts):
        """ Setup the logger by redirecting them all to logfiles in tmp """
        
        logs = full_logname.split('.')
        lognames = [ '.'.join(logs[:(len(logs)-i)]) for i in\
                                            range(len(full_logname.split('.')))]
        for logname in lognames:
            if path:
                try:
                    os.remove(path)
                except Exception as error:
                    pass
            my_logger = logging.getLogger(logname)
            if logname in self.logger_saved_info:
                my_logger.removeHandler(self.logger_saved_info[logname][0])
                for old_hdlr in self.logger_saved_info[logname][1]:
                    my_logger.addHandler(old_hdlr)
            else:
                my_logger.setLevel(level)
        
            #for i, h in enumerate(my_logger.handlers):
            #    h.setLevel(cls.logger_saved_info[logname][2][i])

nb_open =0
@contextlib.contextmanager
def stdchannel_redirected(stdchannel, dest_filename):
    """                                                                                                                                                                                                     
    A context manager to temporarily redirect stdout or stderr                                                                                                                                              
                                                                                                                                                                                                            
    e.g.:                                                                                                                                                                                                   
                                                                                                                                                                                                            
                                                                                                                                                                                                            
    with stdchannel_redirected(sys.stderr, os.devnull):                                                                                                                                                     
        if compiler.has_function('clock_gettime', libraries=['rt']):                                                                                                                                        
            libraries.append('rt')                                                                                                                                                                          
    """

    try:
        oldstdchannel = os.dup(stdchannel.fileno())
        dest_file = open(dest_filename, 'w')
        os.dup2(dest_file.fileno(), stdchannel.fileno())
        yield
    finally:
        if oldstdchannel is not None:
            os.dup2(oldstdchannel, stdchannel.fileno())
            os.close(oldstdchannel)
        if dest_file is not None:
            dest_file.close()
        
def get_open_fds():
    '''
    return the number of open file descriptors for current process

    .. warning: will only work on UNIX-like os-es.
    '''
    import subprocess
    import os

    pid = os.getpid()
    procs = subprocess.check_output( 
        [ "lsof", '-w', '-Ff', "-p", str( pid ) ] )
    nprocs = [s for s in procs.split( '\n' ) if s and s[ 0 ] == 'f' and s[1: ].isdigit()]
        
    return nprocs

def detect_if_cpp_compiler_is_clang(cpp_compiler):
    """ Detects whether the specified C++ compiler is clang."""
    
    try:
        p = Popen([cpp_compiler, '--version'], stdout=subprocess.PIPE, 
                    stderr=subprocess.PIPE)
        output, error = p.communicate()
    except Exception as error:
        # Cannot probe the compiler, assume not clang then
        return False

    output = output.decode()
    return 'LLVM' in str(output) or "clang" in str(output)


def detect_cpp_std_lib_dependence(cpp_compiler):
    """ Detects if the specified c++ compiler will normally link against the C++
    standard library -lc++ or -libstdc++."""

    is_clang = detect_if_cpp_compiler_is_clang(cpp_compiler)
    if is_clang:
        try:
            import platform
            v, _,_ = platform.mac_ver()
            if not v:
                # We will not attempt to support clang elsewhere than on macs, so
                # we venture a guess here.
                return '-lc++'
            else:
                v = float(v.rsplit('.')[1])
                if v >= 9:
                   return '-lc++'
                else:
                   return '-lstdc++'
        except:
            return '-lstdc++'
    return '-lstdc++'

def detect_current_compiler(path, compiler_type='fortran'):
    """find the current compiler for the current directory"""
    
#    comp = re.compile("^\s*FC\s*=\s*(\w+)\s*")
#   The regular expression below allows for compiler definition with absolute path
    if compiler_type == 'fortran':
        comp = re.compile("^\s*FC\s*=\s*([\w\/\\.\-]+)\s*")
    elif compiler_type == 'cpp':
        comp = re.compile("^\s*CXX\s*=\s*([\w\/\\.\-]+)\s*")
    else:
        MadGraph5Error, 'Unknown compiler type: %s' % compiler_type

    for line in open(path):
        if comp.search(line):
            compiler = comp.search(line).groups()[0]
            return compiler
        elif compiler_type == 'fortran' and line.startswith('DEFAULT_F_COMPILER'):
            return line.split('=')[1].strip()
        elif compiler_type == 'cpp' and line.startswith('DEFAULT_CPP_COMPILER'):
            return line.split('=')[1].strip()

def find_makefile_in_dir(directory):
    """ return a list of all file starting with makefile in the given directory"""

    out=[]
    #list mode
    if type(directory)==list:
        for name in directory:
            out+=find_makefile_in_dir(name)
        return out

    #single mode
    for name in os.listdir(directory):
        if os.path.isdir(directory+'/'+name):
            out+=find_makefile_in_dir(directory+'/'+name)
        elif os.path.isfile(directory+'/'+name) and name.lower().startswith('makefile'):
            out.append(directory+'/'+name)
        elif os.path.isfile(directory+'/'+name) and name.lower().startswith('make_opt'):
            out.append(directory+'/'+name)
    return out

def rm_old_compile_file():

    # remove all the .o files
    os.path.walk('.', rm_file_extension, '.o')
    
    # remove related libraries
    libraries = ['libblocks.a', 'libgeneric_mw.a', 'libMWPS.a', 'libtools.a', 'libdhelas3.a',
                 'libdsample.a', 'libgeneric.a', 'libmodel.a', 'libpdf.a', 'libdhelas3.so', 'libTF.a', 
                 'libdsample.so', 'libgeneric.so', 'libmodel.so', 'libpdf.so']
    lib_pos='./lib'
    [os.remove(os.path.join(lib_pos, lib)) for lib in libraries \
                                 if os.path.exists(os.path.join(lib_pos, lib))]


def format_time(n_secs):
    m, s = divmod(n_secs, 60)
    h, m = divmod(m, 60)
    d, h = divmod(h, 24)
    if d > 0:
        return "%d day%s,%dh%02dm%02ds" % (d,'' if d<=1 else 's',h, m, s)
    elif h > 0:
        return "%dh%02dm%02ds" % (h, m, s)
    elif m > 0:
        return "%dm%02ds" % (m, s)                
    else:
        return "%d second%s" % (s, '' if s<=1 else 's')   

def rm_file_extension( ext, dirname, names):

    [os.remove(os.path.join(dirname, name)) for name in names if name.endswith(ext)]



def multiple_replacer(*key_values):
    replace_dict = dict(key_values)
    replacement_function = lambda match: replace_dict[match.group(0)]
    pattern = re.compile("|".join([re.escape(k) for k, v in key_values]), re.M)
    return lambda string: pattern.sub(replacement_function, string)

def multiple_replace(string, *key_values):
    return multiple_replacer(*key_values)(string)

# Control
def check_system_error(value=1):
    def deco_check(f):
        def deco_f(arg, *args, **opt):
            try:
                return f(arg, *args, **opt)
            except OSError as error:
                logger.debug('try to recover from %s' % error)
                if isinstance(arg, (list,tuple)):
                    prog =  arg[0]
                else:
                    prog = arg
                
                # Permission denied
                if error.errno == 13:     
                    if os.path.exists(prog):
                        os.system('chmod +x %s' % prog)
                    elif 'cwd' in opt and opt['cwd'] and \
                                       os.path.isfile(pjoin(opt['cwd'],arg[0])):
                        os.system('chmod +x %s' % pjoin(opt['cwd'],arg[0]))
                    return f(arg, *args, **opt)
                # NO such file or directory
                elif error.errno == 2:
                    # raise a more meaningfull error message
                    raise Exception('%s fails with no such file or directory' \
                                                                           % arg)            
                else:
                    raise
        return deco_f
    return deco_check


@check_system_error()
def call(arg, *args, **opt):
    """nice way to call an external program with nice error treatment"""
    try:
        return subprocess.call(arg, *args, **opt)
    except OSError:
        arg[0] = './%s' % arg[0]
        return subprocess.call(arg, *args, **opt)
        
@check_system_error()
def Popen(arg, *args, **opt):
    """nice way to call an external program with nice error treatment"""
    return subprocess.Popen(arg, *args, **opt)

@check_system_error()
def call_stdout(arg, *args, **opt):
    """nice way to call an external program with nice error treatment"""
    try:
        out = subprocess.Popen(arg, *args, stdout=subprocess.PIPE, **opt)
    except OSError:
        arg[0] = './%s' % arg[0]
        out = subprocess.call(arg, *args,  stdout=subprocess.PIPE, **opt)
        
    str_out = out.stdout.read().decode().strip()
    return str_out
    

@multiple_try()
def mult_try_open(filepath, *args, **opt):
    """try to open a file with multiple try to ensure that filesystem is sync"""  
    return open(filepath, *args, ** opt)

################################################################################
# TAIL FUNCTION
################################################################################
def tail(f, n, offset=None):
    """Reads a n lines from f with an offset of offset lines.  The return
    value is a tuple in the form ``lines``.
    """
    avg_line_length = 74
    to_read = n + (offset or 0)

    while 1:
        try:
            f.seek(-(avg_line_length * to_read), 2)
        except IOError:
            # woops.  apparently file is smaller than what we want
            # to step back, go to the beginning instead
            f.seek(0)
        pos = f.tell()
        lines = f.read().splitlines()
        if len(lines) >= to_read or pos == 0:
            return lines[-to_read:offset and -offset or None]
        avg_line_length *= 1.3
        avg_line_length = int(avg_line_length)

def mkfifo(fifo_path):
    """ makes a piping fifo (First-in First-out) file and nicely intercepts 
    error in case the file format of the target drive doesn't suppor tit."""

    try:
        os.mkfifo(fifo_path)
    except:
        raise OSError('MadGraph5_aMCatNLO could not create a fifo file at:\n'+
          '   %s\n'%fifo_path+'Make sure that this file does not exist already'+
          ' and that the file format of the target drive supports fifo file (i.e not NFS).')

################################################################################
# LAST LINE FUNCTION
################################################################################
def get_last_line(fsock):
    """return the last line of a file"""
    
    return tail(fsock, 1)[0]

<<<<<<< HEAD

#https://stackoverflow.com/questions/2301789/read-a-file-in-reverse-order-using-python
def reverse_readline(filename, buf_size=8192):
    """A generator that returns the lines of a file in reverse order"""
    with open(filename) as fh:
        segment = None
        offset = 0
        fh.seek(0, os.SEEK_END)
        file_size = remaining_size = fh.tell()
        while remaining_size > 0:
            offset = min(file_size, offset + buf_size)
            fh.seek(file_size - offset)
            buffer = fh.read(min(remaining_size, buf_size))
            remaining_size -= buf_size
            lines = buffer.split('\n')
            # The first line of the buffer is probably not a complete line so
            # we'll save it and append it to the last line of the next buffer
            # we read
            if segment is not None:
                # If the previous chunk starts right from the beginning of line
                # do not concat the segment to the last line of new chunk.
                # Instead, yield the segment first 
                if buffer[-1] != '\n':
                    lines[-1] += segment
                else:
                    yield segment
            segment = lines[0]
            for index in range(len(lines) - 1, 0, -1):
                if lines[index]:
                    yield lines[index]
        # Don't yield None if the file was empty
        if segment is not None:
            yield segment
=======
>>>>>>> b19b3d15

#https://stackoverflow.com/questions/2301789/read-a-file-in-reverse-order-using-python
def reverse_readline(filename, buf_size=8192):
    """A generator that returns the lines of a file in reverse order"""
    with open(filename) as fh:
        segment = None
        offset = 0
        fh.seek(0, os.SEEK_END)
        file_size = remaining_size = fh.tell()
        while remaining_size > 0:
            offset = min(file_size, offset + buf_size)
            fh.seek(file_size - offset)
            buffer = fh.read(min(remaining_size, buf_size))
            remaining_size -= buf_size
            lines = buffer.split('\n')
            # The first line of the buffer is probably not a complete line so
            # we'll save it and append it to the last line of the next buffer
            # we read
            if segment is not None:
                # If the previous chunk starts right from the beginning of line
                # do not concat the segment to the last line of new chunk.
                # Instead, yield the segment first 
                if buffer[-1] != '\n':
                    lines[-1] += segment
                else:
                    yield segment
            segment = lines[0]
            for index in range(len(lines) - 1, 0, -1):
                if lines[index]:
                    yield lines[index]
        # Don't yield None if the file was empty
        if segment is not None:
            yield segment

<<<<<<< HEAD
=======

>>>>>>> b19b3d15


def write_PS_input(filePath, PS):
    """ Write out in file filePath the PS point to be read by the MadLoop."""
    try:
        PSfile = open(filePath, 'w')
        # Add a newline in the end as the implementation fortran 'read'
        # command on some OS is problematic if it ends directly with the
        # floating point number read.

        PSfile.write('\n'.join([' '.join(['%.16E'%pi for pi in p]) \
                                                             for p in PS])+'\n')
        PSfile.close()
    except Exception:
        raise MadGraph5Error('Could not write out the PS point to file %s.'\
                                                                  %str(filePath))

def format_timer(running_time):
    """ return a nicely string representing the time elapsed."""
    if running_time < 2e-2:
        running_time = running_time = 'current time: %02dh%02d' % (time.localtime().tm_hour, time.localtime().tm_min) 
    elif running_time < 10:
        running_time = ' %.2gs ' % running_time
    elif 60 > running_time >= 10:
        running_time = ' %.3gs ' % running_time
    elif 3600 > running_time >= 60:
        running_time = ' %im %is ' % (running_time // 60, int(running_time % 60))
    else:
        running_time = ' %ih %im ' % (running_time // 3600, (running_time//60 % 60))
    return running_time
    

#===============================================================================
# TMP_directory (designed to work as with statement)
#===============================================================================
class TMP_directory(object):
    """create a temporary directory and ensure this one to be cleaned.
    """

    def __init__(self, suffix='', prefix='tmp', dir=None):
        self.nb_try_remove = 0
        import tempfile   
        self.path = tempfile.mkdtemp(suffix, prefix, dir)

    
    def __exit__(self, ctype, value, traceback ):
        #True only for debugging:
        if False and isinstance(value, Exception):
            sprint("Directory %s not cleaned. This directory can be removed manually" % self.path)
            return False
        try:
            shutil.rmtree(self.path)
        except OSError:
            self.nb_try_remove += 1
            if self.nb_try_remove < 3:
                time.sleep(10)
                self.__exit__(ctype, value, traceback)
            else:
                logger.warning("Directory %s not completely cleaned. This directory can be removed manually" % self.path)
        
    def __enter__(self):
        return self.path
    
class TMP_variable(object):
    """replace an attribute of a class with another value for the time of the
       context manager
    """

    def __init__(self, cls, attribute, value):

        self.cls = cls
        self.attribute = attribute        
        if isinstance(attribute, list):
            self.old_value = []
            for key, onevalue in zip(attribute, value):
                self.old_value.append(getattr(cls, key))
                setattr(self.cls, key, onevalue)
        else:
            self.old_value = getattr(cls, attribute)
            setattr(self.cls, self.attribute, value)
    
    def __exit__(self, ctype, value, traceback ):
        
        if isinstance(self.attribute, list):
            for key, old_value in zip(self.attribute, self.old_value):
                setattr(self.cls, key, old_value)
        else:
            setattr(self.cls, self.attribute, self.old_value)
        
    def __enter__(self):
        return self.old_value 
    
    #allow to use as decorator
    def __call__(self, func):
        def wrapper(*args, **kwds):
            with self:
                return func(*args, **kwds)
    
#
# GUNZIP/GZIP
#
def gunzip(path, keep=False, stdout=None):
    """ a standard replacement for os.system('gunzip -f %s.gz ' % event_path)"""

    
    if not path.endswith(".gz"):
        if os.path.exists("%s.gz" % path):
            path = "%s.gz" % path
        else:
            raise Exception("%(path)s does not finish by .gz and the file %(path)s.gz does not exists" %\
                              {"path": path})         

    
    #for large file (>1G) it is faster and safer to use a separate thread
    if os.path.getsize(path) > 1e8:
        if stdout:
            os.system('gunzip -c %s > %s' % (path, stdout))
        else:
            os.system('gunzip  %s' % path) 
        return 0
    
    if not stdout:
        stdout = path[:-3]
    try:
        gfile = ziplib.open(path, "r")
    except IOError:
        raise
    else:    
        try:    
            open(stdout,'w').write(gfile.read().decode())
        except IOError as error:
            sprint(error)
            # this means that the file is actually not gzip
            if stdout == path:
                return
            else:
                files.cp(path, stdout)
    finally:
        gfile.close()    
    if not keep:
        os.remove(path)
    return 0

def gzip(path, stdout=None, error=True, forceexternal=False):
    """ a standard replacement for os.system('gzip %s ' % path)"""
 
    #for large file (>1G) it is faster and safer to use a separate thread
    if os.path.getsize(path) > 1e9 or forceexternal:
        call(['gzip', '-f', path])
        if stdout:
            if not stdout.endswith(".gz"):
                stdout = "%s.gz" % stdout
            shutil.move('%s.gz' % path, stdout)
        return
    
    if not stdout:
        stdout = "%s.gz" % path
    elif not stdout.endswith(".gz"):
        stdout = "%s.gz" % stdout

    try:
        ziplib.open(stdout,"w").write(open(path).read().encode())
    except OverflowError:
        gzip(path, stdout, error=error, forceexternal=True)
    except Exception:
        if error:
            raise
        else:
            return
    finally:
        os.remove(path)
    
#
# Global function to open supported file types
#
class open_file(object):
    """ a convinient class to open a file """
    
    web_browser = None
    eps_viewer = None
    text_editor = None 
    configured = False
    
    def __init__(self, filename):
        """open a file"""
        
        # Check that the class is correctly configure
        if not self.configured:
            self.configure()
        
        try:
            extension = filename.rsplit('.',1)[1]
        except IndexError:
            extension = ''   
    
    
        # dispatch method
        if extension in ['html','htm','php']:
            self.open_program(self.web_browser, filename, background=True)
        elif extension in ['ps','eps']:
            self.open_program(self.eps_viewer, filename, background=True)
        else:
            self.open_program(self.text_editor,filename, mac_check=False)
            # mac_check to False avoid to use open cmd in mac
    
    @classmethod
    def configure(cls, configuration=None):
        """ configure the way to open the file """
         
        cls.configured = True
        
        # start like this is a configuration for mac
        cls.configure_mac(configuration)
        if sys.platform == 'darwin':
            return # done for MAC
        
        # on Mac some default (eps/web) might be kept on None. This is not
        #suitable for LINUX which doesn't have open command.
        
        # first for eps_viewer
        if not cls.eps_viewer:
           cls.eps_viewer = cls.find_valid(['evince','gv', 'ggv'], 'eps viewer') 
            
        # Second for web browser
        if not cls.web_browser:
            cls.web_browser = cls.find_valid(
                                    ['firefox', 'chrome', 'safari','opera'], 
                                    'web browser')

    @classmethod
    def configure_mac(cls, configuration=None):
        """ configure the way to open a file for mac """
    
        if configuration is None:
            configuration = {'text_editor': None,
                             'eps_viewer':None,
                             'web_browser':None}
        
        for key in configuration:
            if key == 'text_editor':
                # Treat text editor ONLY text base editor !!
                if configuration[key]:
                    program = configuration[key].split()[0]                    
                    if not which(program):
                        logger.warning('Specified text editor %s not valid.' % \
                                                             configuration[key])
                    else:
                        # All is good
                        cls.text_editor = configuration[key]
                        continue
                #Need to find a valid default
                if 'EDITOR' in os.environ:
                    cls.text_editor = os.environ['EDITOR']
                else:
                    cls.text_editor = cls.find_valid(
                                        ['vi', 'emacs', 'vim', 'gedit', 'nano'],
                                         'text editor')
              
            elif key == 'eps_viewer':
                if configuration[key]:
                    cls.eps_viewer = configuration[key]
                    continue
                # else keep None. For Mac this will use the open command.
            elif key == 'web_browser':
                if configuration[key]:
                    cls.web_browser = configuration[key]
                    continue
                # else keep None. For Mac this will use the open command.

    @staticmethod
    def find_valid(possibility, program='program'):
        """find a valid shell program in the list"""
        
        for p in possibility:
            if which(p):
                logger.info('Using default %s \"%s\". ' % (program, p) + \
                             'Set another one in ./input/mg5_configuration.txt')
                return p
        
        logger.info('No valid %s found. ' % program + \
                                   'Please set in ./input/mg5_configuration.txt')
        return None
        
        
    def open_program(self, program, file_path, mac_check=True, background=False):
        """ open a file with a given program """
        
        if mac_check==True and sys.platform == 'darwin':
            return self.open_mac_program(program, file_path)
        
        # Shell program only                                                                                                                                                                 
        if program:
            arguments = program.split() # allow argument in program definition
            arguments.append(file_path)
        
            if not background:
                subprocess.call(arguments)
            else:
                import six.moves._thread
                six.moves._thread.start_new_thread(subprocess.call,(arguments,))
        else:
            logger.warning('Not able to open file %s since no program configured.' % file_path + \
                                'Please set one in ./input/mg5_configuration.txt')

    def open_mac_program(self, program, file_path):
        """ open a text with the text editor """
        
        if not program:
            # Ask to mac manager
            os.system('open %s' % file_path)
        elif which(program):
            # shell program
            arguments = program.split() # Allow argument in program definition
            arguments.append(file_path)
            subprocess.call(arguments)
        else:
            # not shell program
            os.system('open -a %s %s' % (program, file_path))

def get_HEPTools_location_setter(HEPToolsDir,type):
    """ Checks whether mg5dir/HEPTools/<type> (which is 'lib', 'bin' or 'include')
    is in the environment paths of the user. If not, it returns a preamble that
    sets it before calling the exectuable, for example:
       <preamble> ./my_exe
    with <preamble> -> DYLD_LIBRARY_PATH=blabla:$DYLD_LIBRARY_PATH"""
    
    assert(type in ['bin','include','lib'])
    
    target_env_var = 'PATH' if type in ['bin','include'] else \
          ('DYLD_LIBRARY_PATH' if sys.platform=='darwin' else 'LD_LIBRARY_PATH')
    
    target_path = os.path.abspath(pjoin(HEPToolsDir,type))
    
    if target_env_var not in os.environ or \
                target_path not in os.environ[target_env_var].split(os.pathsep):
        return "%s=%s:$%s "%(target_env_var,target_path,target_env_var)
    else:
        return ''

def get_shell_type():
    """ Try and guess what shell type does the user use."""
    try:
        if os.environ['SHELL'].endswith('bash'):
            return 'bash'
        elif os.environ['SHELL'].endswith('tcsh'):
            return 'tcsh'
        else:
            # If unknown, return None
            return None 
    except KeyError:
        return None

def is_executable(path):
    """ check if a path is executable"""
    try: 
        return os.access(path, os.X_OK)
    except Exception:
        return False        
    
class OptionParser(optparse.OptionParser):
    """Option Peaser which raise an error instead as calling exit"""
    
    def exit(self, status=0, msg=None):
        if msg:
            raise InvalidCmd(msg)
        else:
            raise InvalidCmd

def sprint(*args, **opt):
    """Returns the current line number in our program."""
    
    if not __debug__:
        return
    

    import inspect
    if 'cond' in opt and not opt['cond']:
        return

    use_print = False    
    if 'use_print' in opt and opt['use_print']:
        use_print = True
    
    if 'log' in opt:
        log = opt['log']
    else:
        log = logging.getLogger('madgraph')
    if 'level' in opt:
        level = opt['level']
    else:
        level = logging.getLogger('madgraph').level
        if level == 0:
            use_print = True
        #print  "madgraph level",level
        #if level == 20:
        #    level = 10 #avoid info level
        #print "use", level
    if 'wait' in opt:
        wait = bool(opt['wait'])
    else:
        wait = False
        
    lineno  =  inspect.currentframe().f_back.f_lineno
    fargs =  inspect.getframeinfo(inspect.currentframe().f_back)
    filename, lineno = fargs[:2]
    #file = inspect.currentframe().f_back.co_filename
    #print type(file)
    try:
        source = inspect.getsourcelines(inspect.currentframe().f_back)
        line = source[0][lineno-source[1]]
        line = re.findall(r"misc\.sprint\(\s*(.*)\)\s*($|#)", line)[0][0]
        if line.startswith("'") and line.endswith("'") and line.count(",") ==0:
            line= ''
        elif line.startswith("\"") and line.endswith("\"") and line.count(",") ==0:
            line= ''
        elif line.startswith(("\"","'")) and len(args)==1 and "%" in line:
            line= ''        
    except Exception:
        line=''

    if line:
        intro = ' %s = \033[0m' % line
    else:
        intro = ''
    
    
    if not use_print:
        log.log(level, ' '.join([intro]+[str(a) for a in args]) + \
                   ' \033[1;30m[%s at line %s]\033[0m' % (os.path.basename(filename), lineno))
    else:
        print(' '.join([intro]+[str(a) for a in args]) + \
                   ' \033[1;30m[%s at line %s]\033[0m' % (os.path.basename(filename), lineno))

    if wait:
        input('press_enter to continue')
    elif 'sleep' in opt:
        time.sleep(int(opt['sleep']))

    return 

################################################################################
# function to check if two float are approximatively equal
################################################################################
def equal(a,b,sig_fig=6, zero_limit=True):
    """function to check if two float are approximatively equal"""
    import math

    if isinstance(sig_fig, int):
        if not a or not b:
            if zero_limit:
                if zero_limit is not True:
                    power = zero_limit
                else:
                    power = sig_fig + 1
            else:
                return a == b  
        else:
            power = sig_fig - int(math.log10(abs(a)))

        return ( a==b or abs(int(a*10**power) - int(b*10**power)) < 10)
    else:
        return abs(a-b) < sig_fig

################################################################################
# class to change directory with the "with statement"
# Exemple:
# with chdir(path) as path:
#     pass
################################################################################
class chdir:
    def __init__(self, newPath):
        self.newPath = newPath

    def __enter__(self):
        self.savedPath = os.getcwd()
        os.chdir(self.newPath)

    def __exit__(self, etype, value, traceback):
        os.chdir(self.savedPath)

################################################################################
# Timeout FUNCTION
################################################################################

def timeout(func, args=(), kwargs={}, timeout_duration=1, default=None):
    '''This function will spwan a thread and run the given function using the args, kwargs and 
    return the given default value if the timeout_duration is exceeded 
    ''' 
    import threading
    class InterruptableThread(threading.Thread):
        def __init__(self):
            threading.Thread.__init__(self)
            self.result = default
        def run(self):
            try:
                self.result = func(*args, **kwargs)
            except Exception as error:
                print(error)
                self.result = default
    it = InterruptableThread()
    it.start()
    it.join(timeout_duration)
    return it.result

def mmin(iter, default=None):
    
    if six.PY3:
        return min(iter, default=default)
    else:
        return min(iter, default)


################################################################################
# TAIL FUNCTION
################################################################################
class digest:

    def test_all(self):
        try:
            return self.test_hashlib()
        except Exception:
            pass
        try:
            return self.test_md5()
        except Exception:
            pass
        try:
            return self.test_zlib()
        except Exception:
            pass
                
    def test_hashlib(self):
        import hashlib
        def digest(text):
            """using mg5 for the hash"""
            t = hashlib.md5()
            t.update(text)
            return t.hexdigest()
        return digest
    
    def test_md5(self):
        import md5
        def digest(text):
            """using mg5 for the hash"""
            t = md5.md5()
            t.update(text)
            return t.hexdigest()
        return digest
    
    def test_zlib(self):
        import zlib
        def digest(text):
            return zlib.adler32(text)
    
digest = digest().test_all()

#===============================================================================
# Helper class for timing and RAM flashing of subprocesses.
#===============================================================================
class ProcessTimer:
  def __init__(self,*args,**opts):
    self.cmd_args = args
    self.cmd_opts = opts
    self.execution_state = False

  def execute(self):
    self.max_vms_memory = 0
    self.max_rss_memory = 0

    self.t1 = None
    self.t0 = time.time()
    self.p = subprocess.Popen(*self.cmd_args,**self.cmd_opts)
    self.execution_state = True

  def poll(self):
    if not self.check_execution_state():
      return False

    self.t1 = time.time()
    # I redirect stderr to void, because from MacOX snow leopard onward, this
    # ps -p command writes a million times the following stupid warning
    # dyld: DYLD_ environment variables being ignored because main executable (/bin/ps) is setuid or setgid
    flash = subprocess.Popen("ps -p %i -o rss"%self.p.pid,
                  shell=True,stdout=subprocess.PIPE,stderr=open(os.devnull,"w"))
    stdout_list = flash.communicate()[0].decode().split('\n')
    rss_memory = int(stdout_list[1])
    # for now we ignore vms
    vms_memory = 0

    # This is the neat version using psutil
#    try:
#      pp = psutil.Process(self.p.pid)
#
#      # obtain a list of the subprocess and all its descendants
#      descendants = list(pp.get_children(recursive=True))
#      descendants = descendants + [pp]
#
#      rss_memory = 0
#      vms_memory = 0
#
#      # calculate and sum up the memory of the subprocess and all its descendants 
#      for descendant in descendants:
#        try:
#          mem_info = descendant.get_memory_info()
#
#          rss_memory += mem_info[0]
#          vms_memory += mem_info[1]
#        except psutil.error.NoSuchProcess:
#          # sometimes a subprocess descendant will have terminated between the time
#          # we obtain a list of descendants, and the time we actually poll this
#          # descendant's memory usage.
#          pass
#
#    except psutil.error.NoSuchProcess:
#      return self.check_execution_state()

    self.max_vms_memory = max(self.max_vms_memory,vms_memory)
    self.max_rss_memory = max(self.max_rss_memory,rss_memory)

    return self.check_execution_state()

  def is_running(self):
    # Version with psutil
#    return psutil.pid_exists(self.p.pid) and self.p.poll() == None
    return self.p.poll() == None

  def check_execution_state(self):
    if not self.execution_state:
      return False
    if self.is_running():
      return True
    self.executation_state = False
    self.t1 = time.time()
    return False

  def close(self,kill=False):

    if self.p.poll() == None:
        if kill:
            self.p.kill()
        else:
            self.p.terminate()

    # Again a neater handling with psutil
#    try:
#      pp = psutil.Process(self.p.pid)
#      if kill:
#        pp.kill()
#      else:
#        pp.terminate()
#    except psutil.error.NoSuchProcess:
#      pass

## Define apple_notify (in a way which is system independent
class Applenotification(object):

    def __init__(self):
        self.init = False
        self.working = True

    def load_notification(self):        
        try:
            import Foundation
            import objc
            self.NSUserNotification = objc.lookUpClass('NSUserNotification')
            self.NSUserNotificationCenter = objc.lookUpClass('NSUserNotificationCenter')
        except:
            self.working=False
        self.working=True

    def __call__(self,subtitle, info_text, userInfo={}):
        
        if not self.init:
            self.load_notification()
        if not self.working:
            return
        try:
            notification = self.NSUserNotification.alloc().init()
            notification.setTitle_('MadGraph5_aMC@NLO')
            notification.setSubtitle_(subtitle)
            notification.setInformativeText_(info_text)
            try:
                notification.setUserInfo_(userInfo)
            except:
                pass
            self.NSUserNotificationCenter.defaultUserNotificationCenter().scheduleNotification_(notification)
        except:
            pass        
        


apple_notify = Applenotification()

class EasterEgg(object):
    
    done_notification = False
    message_aprilfirst =\
        {'error': ['Be careful, a cat is eating a lot of fish today. This makes the code unstable.',
                   'Really, this sounds fishy.',
                   'A Higgs boson walks into a church. The priest says "We don\'t allow Higgs bosons in here." The Higgs boson replies, "But without me, how can you have mass?"',
                   "Why does Heisenberg detest driving cars? Because, every time he looks at the speedometer he gets lost!",
                   "May the mass times acceleration be with you.",
                   "NOTE: This product may actually be nine-dimensional. If this is the case, functionality is not affected by the extra five dimensions.",
                   "IMPORTANT: This product is composed of 100%% matter: It is the responsibility of the User to make sure that it does not come in contact with antimatter.",
                   "",
                   'The fish are out of jokes. See you next year for more!'],
#         'loading': ['Hi %(user)s, You are Loading Madgraph. Please be patient, we are doing the work.'],
#         'quit': ['Thanks %(user)s for using MadGraph5_aMC@NLO, even on April 1st!']
               }

    default_banner_1 =  "************************************************************\n" + \
        "*                                                          *\n" + \
        "*                     W E L C O M E to                     *\n" + \
        "*              M A D G R A P H 5 _ a M C @ N L O           *\n" + \
        "*                                                          *\n" + \
        "*                                                          *\n" 


    default_banner_2 =        "*                                                          *\n" + \
        "%s" + \
        "*                                                          *\n" + \
        "*    The MadGraph5_aMC@NLO Development Team - Find us at   *\n" + \
        "*    https://server06.fynu.ucl.ac.be/projects/madgraph     *\n" + \
        "*                            and                           *\n" + \
        "*            http://amcatnlo.web.cern.ch/amcatnlo/         *\n" + \
        "*                                                          *\n" + \
        "*               Type 'help' for in-line help.              *\n" + \
        "*           Type 'tutorial' to learn how MG5 works         *\n" + \
        "*    Type 'tutorial aMCatNLO' to learn how aMC@NLO works   *\n" + \
        "*    Type 'tutorial MadLoop' to learn how MadLoop works    *\n" + \
        "*                                                          *\n" + \
        "************************************************************"

    May4_banner = "*                           _____                          *\n" + \
        "*                       ,-~\"     \"~-.                      *\n" + \
        "*        *            ,^ ___         ^.             *      *\n" + \
        "*          *         / .^   ^.         \         *         *\n" + \
        "*            *      Y  l  o  !          Y      *           *\n" + \
        "*              *   l_  `.___.'         _,[   *             *\n" + \
        "*                * |^~\"--------------~\"\"^| *               *\n" + \
        "*              *   !     May the 4th     !   *             *\n" + \
        "*            *       \                 /       *           *\n" + \
        "*          *          ^.             .^          *         *\n" + \
        "*        *              \"-.._____.,-\"              *       *\n"

    special_banner = {(4,5): May4_banner}

    
    def __init__(self, msgtype):

        try:
            now = time.localtime()
            date = now.tm_mday, now.tm_mon 
            if date in [(1,4)]:
                madgraph.iolibs.drawing_eps.EpsDiagramDrawer.april_fool = True
                if msgtype in EasterEgg.message_aprilfirst:
                    choices = EasterEgg.message_aprilfirst[msgtype]
                    if len(choices) == 0:
                        return
                    elif len(choices) == 1:
                        msg = choices[0]
                    else:
                        import random
                        msg = choices[random.randint(0,len(choices)-2)]
                    EasterEgg.message_aprilfirst[msgtype].remove(msg)
                else:
                    return
            elif msgtype=='loading' and date in self.special_banner:
                self.change_banner(date)
                return
            else:
                return
            if MADEVENT:
                return
            
            import os
            import pwd
            username =pwd.getpwuid( os.getuid() )[ 0 ] 
            msg = msg % {'user': username}
            if sys.platform == "darwin":
                self.call_apple(msg)
            else:
                self.call_linux(msg)
        except Exception as error:
            sprint(error)
            pass
    
    def __call__(self, msg):
        try:
            self.call_apple(msg)
        except:
            pass
            
    def change_banner(self, date):
        if MADEVENT:
            return
        import madgraph.interface.madgraph_interface as madgraph_interface
        madgraph_interface.CmdExtended.intro_banner= self.default_banner_1 + self.special_banner[date] + self.default_banner_2
        

    def call_apple(self, msg):
        
        #1. control if the volume is on or not
        p = subprocess.Popen("osascript -e 'get volume settings'", stdout=subprocess.PIPE, shell=True)
        output, _  = p.communicate()
        output = output.decode()
        #output volume:25, input volume:71, alert volume:100, output muted:true
        info = dict([[a.strip() for a in l.split(':',1)] for l in output.strip().split(',')])
        muted = False
        if 'output muted' in info and info['output muted'] == 'true':
            muted = True
        elif 'output volume' in info and info['output volume'] == '0':
            muted = True
        
        if muted:
            if not EasterEgg.done_notification:
                apple_notify('On April first','turn up your volume!')
                EasterEgg.done_notification = True
        else:
            os.system('say %s' % msg)


    def call_linux(self, msg):
        # check for fishing path
        fishPath = madgraph.MG5DIR+"/input/.cowgraph.cow"
        if os.path.exists(fishPath):
            fishPath = " -f " + fishPath
            #sprint("got fishPath: ",fishPath)

        # check for fishing pole
        fishPole = which('cowthink')
        if not os.path.exists(fishPole):
            if os.path.exists(which('cowsay')):
                fishPole = which('cowsay')
            else:
                return

        # go fishing
        fishCmd = fishPole + fishPath + " " + msg
        os.system(fishCmd)


def get_older_version(v1, v2):
    """ return v2  if v1>v2
        return v1 if v1<v2
        return v1 if v1=v2 
        return v1 if v2 is not in 1.2.3.4.5 format
        return v2 if v1 is not in 1.2.3.4.5 format
    """
    
    for a1, a2 in zip_longest(v1, v2, fillvalue=0):
        try:
            a1= int(a1)
        except:
            return v2
        try:
            a2= int(a2)
        except:
            return v1        
        if a1 > a2:
            return v2
        elif a1 < a2:
            return v1
    return v1

    

plugin_support = {}
def is_plugin_supported(obj):
    global plugin_support
    
    name = obj.__name__
    if name in plugin_support:
        return plugin_support[name]
    
    # get MG5 version
    if '__mg5amcnlo__' in plugin_support:
        mg5_ver = plugin_support['__mg5amcnlo__']
    else:
        info = get_pkg_info()
        mg5_ver = info['version'].split('.')
    try:
        min_ver = obj.minimal_mg5amcnlo_version
        max_ver = obj.maximal_mg5amcnlo_version
        val_ver = obj.latest_validated_version
    except:
        logger.error("Plugin %s misses some required info to be valid. It is therefore discarded" % name)
        plugin_support[name] = False
        return
    
    if get_older_version(min_ver, mg5_ver) == min_ver and \
       get_older_version(mg5_ver, max_ver) == mg5_ver:
        plugin_support[name] = True
        if get_older_version(mg5_ver, val_ver) == val_ver:
            logger.warning("""Plugin %s has marked as NOT being validated with this version. 
It has been validated for the last time with version: %s""",
                                        name, '.'.join(str(i) for i in val_ver))
    else:
        if __debug__:
            logger.error("Plugin %s seems not supported by this version of MG5aMC. Keep it active (please update status)" % name)
            plugin_support[name] = True            
        else:
            logger.error("Plugin %s is not supported by this version of MG5aMC." % name)
            plugin_support[name] = False
    return plugin_support[name]
    

#decorator
def set_global(loop=False, unitary=True, mp=False, cms=False):
    from functools import wraps
    import aloha
    import aloha.aloha_lib as aloha_lib
    def deco_set(f):
        @wraps(f)
        def deco_f_set(*args, **opt):
            old_loop = aloha.loop_mode
            old_gauge = aloha.unitary_gauge
            old_mp = aloha.mp_precision
            old_cms = aloha.complex_mass
            aloha.loop_mode = loop
            aloha.unitary_gauge = unitary
            aloha.mp_precision = mp
            aloha.complex_mass = cms
            aloha_lib.KERNEL.clean()
            try:
                out =  f(*args, **opt)
            except:
                aloha.loop_mode = old_loop
                aloha.unitary_gauge = old_gauge
                aloha.mp_precision = old_mp
                aloha.complex_mass = old_cms
                raise
            aloha.loop_mode = old_loop
            aloha.unitary_gauge = old_gauge
            aloha.mp_precision = old_mp
            aloha.complex_mass = old_cms
            aloha_lib.KERNEL.clean()
            return out
        return deco_f_set
    return deco_set
   
    
    

def plugin_import(module, error_msg, fcts=[]):
    """convenient way to import a plugin file/function"""
    
    try:
        _temp = __import__('PLUGIN.%s' % module, globals(), locals(), fcts, -1)
    except ImportError:
        try:
            _temp = __import__('MG5aMC_PLUGIN.%s' % module, globals(), locals(), fcts, -1)
        except ImportError:
            raise MadGraph5Error(error_msg)
    
    if not fcts:
        return _temp
    elif len(fcts) == 1:
        return getattr(_temp,fcts[0])
    else:
        return [getattr(_temp,name) for name in fcts]

def from_plugin_import(plugin_path, target_type, keyname=None, warning=False,
                       info=None):
    """return the class associated with keyname for a given plugin class
    if keyname is None, return all the name associated"""
    
    validname = []
    for plugpath in plugin_path:
        plugindirname = os.path.basename(plugpath)
        for plug in os.listdir(plugpath):
            if os.path.exists(pjoin(plugpath, plug, '__init__.py')):
                try:
                    with stdchannel_redirected(sys.stdout, os.devnull):
                        __import__('%s.%s' % (plugindirname,plug))
                except Exception as error:
                    if warning:
                        logger.warning("error detected in plugin: %s.", plug)
                        logger.warning("%s", error)
                    continue
                plugin = sys.modules['%s.%s' % (plugindirname,plug)] 
                if hasattr(plugin, target_type):
                    if not is_plugin_supported(plugin):
                        continue
                    if keyname is None:
                        validname += list(getattr(plugin, target_type).keys())
                    else:
                        if keyname in getattr(plugin, target_type):
                            if not info:
                                logger.info('Using from plugin %s mode %s' % (plug, keyname), '$MG:BOLD')
                            else:
                                logger.info(info % {'plug': plug, 'key':keyname}, '$MG:BOLD')
                            return getattr(plugin, target_type)[keyname]
                        
    if not keyname:
        return validname
    
    
    

python_lhapdf=None
def import_python_lhapdf(lhapdfconfig):
    """load the python module of lhapdf return None if it can not be loaded"""

    #save the result to have it faster and avoid the segfault at the second try if lhapdf is not compatible
    global python_lhapdf
    if python_lhapdf:
        if python_lhapdf == -1:
            return None
        else:
            return python_lhapdf

    use_lhapdf=False
    try:
        
        lhapdf_libdir=subprocess.Popen([lhapdfconfig,'--libdir'],\
                                           stdout=subprocess.PIPE).stdout.read().decode().strip()
    except:
        use_lhapdf=False
        return False
    else:
        try:
            candidates=[dirname for dirname in os.listdir(lhapdf_libdir) \
                            if os.path.isdir(os.path.join(lhapdf_libdir,dirname))]
        except OSError:
            candidates=[]
        for candidate in candidates:
            if os.path.isdir(os.path.join(lhapdf_libdir,candidate,'site-packages')):
                sys.path.insert(0,os.path.join(lhapdf_libdir,candidate,'site-packages'))
                try:
                    import lhapdf
                    use_lhapdf=True
                    break
                except ImportError:
                    sys.path.pop(0)
                    continue
    if not use_lhapdf:
        try:
            candidates=[dirname for dirname in os.listdir(lhapdf_libdir+'64') \
                            if os.path.isdir(os.path.join(lhapdf_libdir+'64',dirname))]
        except OSError:
            candidates=[]
        sprint(candidates, lhapdf_libdir+'64')
        for candidate in candidates:
            if os.path.isdir(os.path.join(lhapdf_libdir+'64',candidate,'site-packages')):
                sys.path.insert(0,os.path.join(lhapdf_libdir+'64',candidate,'site-packages'))
                try:
                    import lhapdf
                    use_lhapdf=True
                    break
                except ImportError:
                    sys.path.pop(0)
                    continue
        if not use_lhapdf:
            try:
                import lhapdf
                use_lhapdf=True
            except ImportError:
                print('fail')
                logger.warning("Failed to access python version of LHAPDF: "\
                                   "If the python interface to LHAPDF is available on your system, try "\
                                   "adding its location to the PYTHONPATH environment variable and the"\
                                   "LHAPDF library location to LD_LIBRARY_PATH (linux) or DYLD_LIBRARY_PATH (mac os x)."\
                                   "The required LD_LIBRARY_PATH is "+ lhapdf_libdir 
                                   )
        
    if use_lhapdf:
        python_lhapdf = lhapdf
        python_lhapdf.setVerbosity(0)
    else:
        python_lhapdf = None
    return python_lhapdf

def newtonmethod(f, df, x0, error=1e-10,maxiter=10000):
    """implement newton method for solving f(x)=0, df is the derivate"""
    x = x0
    iter=0
    while abs(f(x)) > error:
        iter+=1
        x = x - f(x)/df(x)
        if iter ==maxiter:
            sprint('fail to solve equation')
            raise Exception
    return x

def wget(http, path, *args, **opt):
    """a wget function for both unix and mac"""

    if sys.platform == "darwin":
        return call(['curl', '-L', http, '-o%s' % path], *args, **opt)
    else:
        return call(['wget', http, '--output-document=%s'% path], *args, **opt)

def cmp_to_key(mycmp):
    'Convert a cmp= function into a key= function (for using python2 type of sort)'

    class K:
        def __init__(self, obj, *args):
            self.obj = obj
        def __lt__(self, other):
            return mycmp(self.obj, other.obj) < 0
        def __gt__(self, other):
            return mycmp(self.obj, other.obj) > 0
        def __eq__(self, other):
            return mycmp(self.obj, other.obj) == 0
        def __le__(self, other):
            return mycmp(self.obj, other.obj) <= 0
        def __ge__(self, other):
            return mycmp(self.obj, other.obj) >= 0
        def __ne__(self, other):
            return mycmp(self.obj, other.obj) != 0
    return K

def smallest_diff_key(A, B):
    """return the smallest key adiff in A such that adiff not in B or A[adiff] != B[bdiff]"""
    diff_keys = [k for k in A if k not in B or A[k] != B[k]]
    return min(diff_keys)

def dict_cmp(A, B, level=1):
    if len(A) != len(B):
        return (len(A) > len(B)) - (len(A) < len(B))
    try:
        adiff = smallest_diff_key(A, B)
    except ValueError:
        # No difference.
        return 0
    bdiff = smallest_diff_key(B, A)
    if adiff != bdiff:
        a = adiff
        b = bdiff
        return (a > b) - (a < b)        
    a = A[adiff]
    b = B[bdiff]
    if isinstance(a, dict):
        return dict_cmp(a,b,level=level+1)
    else:
        return (a > b) - (a < b)
        #return cmp(A[adiff], B[bdiff])

<<<<<<< HEAD
=======
if six.PY3:
    import io
    file = io.FileIO
        
class BackRead(file):
    """read a file returning the lines in reverse order for each call of readline()
This actually just reads blocks (4096 bytes by default) of data from the end of
the file and returns last line in an internal buffer."""


    def readline(self):
        """ readline in a backward way """

        while len(self.data) == 1 and ((self.blkcount * self.blksize) < self.size):
          self.blkcount = self.blkcount + 1
          line = self.data[0]
          try:
            self.seek(-self.blksize * self.blkcount, 2) # read from end of file
            self.data = (self.read(self.blksize).decode() + line).split('\n')
          except IOError:  # can't seek before the beginning of the file
            self.seek(0)
            data = self.read(self.size - (self.blksize * (self.blkcount-1))).decode() + line
            self.data = data.split('\n')

        if len(self.data) == 0:
          return ""

        line = self.data.pop()
        return line + '\n'

    def __init__(self, filepos, blksize=4096):
        """initialize the internal structures"""

        # get the file size
        self.size = os.stat(filepos)[6]
        # how big of a block to read from the file...
        self.blksize = blksize
        # how many blocks we've read
        self.blkcount = 1
        file.__init__(self, filepos, 'rb')
        # if the file is smaller than the blocksize, read a block,
        # otherwise, read the whole thing...
        if self.size > self.blksize:
          self.seek(-self.blksize * self.blkcount, 2) # read from end of file
        self.data = self.read(self.blksize).decode().split('\n')
        # strip the last item if it's empty...  a byproduct of the last line having
        # a newline at the end of it
        if not self.data[-1]:
          self.data.pop()

    def next(self):
        line = self.readline()
        if line:
            return line
        else:
            raise StopIteration
        
>>>>>>> b19b3d15
############################### TRACQER FOR OPEN FILE
#openfiles = set()
#oldfile = __builtin__.file
#
#class newfile(oldfile):
#    done = 0
#    def __init__(self, *args):
#        self.x = args[0]
#        if 'matplotlib' in self.x:
#            raise Exception
#        print "### OPENING %s ### %s " % (str(self.x) , time.time()-start)
#        oldfile.__init__(self, *args)
#        openfiles.add(self)
#
#    def close(self):
#        print "### CLOSING %s ### %s" % (str(self.x), time.time()-start)
#        oldfile.close(self)
#        openfiles.remove(self)
#oldopen = __builtin__.open
#def newopen(*args):
#    return newfile(*args)
#__builtin__.file = newfile
#__builtin__.open = newopen<|MERGE_RESOLUTION|>--- conflicted
+++ resolved
@@ -497,11 +497,7 @@
             if sys.platform == "darwin":
                 error_text += "Note that MacOSX doesn\'t have gmake/gfortan install by default.\n"
                 error_text += "Xcode contains gmake. For gfortran we advise: http://hpc.sourceforge.net/"
-<<<<<<< HEAD
-                raise MadGraph5Error(error_text)
-=======
             raise MadGraph5Error(error_text)
->>>>>>> b19b3d15
 
     if p.returncode:
         # Check that makefile exists
@@ -993,7 +989,6 @@
     
     return tail(fsock, 1)[0]
 
-<<<<<<< HEAD
 
 #https://stackoverflow.com/questions/2301789/read-a-file-in-reverse-order-using-python
 def reverse_readline(filename, buf_size=8192):
@@ -1027,46 +1022,8 @@
         # Don't yield None if the file was empty
         if segment is not None:
             yield segment
-=======
->>>>>>> b19b3d15
-
-#https://stackoverflow.com/questions/2301789/read-a-file-in-reverse-order-using-python
-def reverse_readline(filename, buf_size=8192):
-    """A generator that returns the lines of a file in reverse order"""
-    with open(filename) as fh:
-        segment = None
-        offset = 0
-        fh.seek(0, os.SEEK_END)
-        file_size = remaining_size = fh.tell()
-        while remaining_size > 0:
-            offset = min(file_size, offset + buf_size)
-            fh.seek(file_size - offset)
-            buffer = fh.read(min(remaining_size, buf_size))
-            remaining_size -= buf_size
-            lines = buffer.split('\n')
-            # The first line of the buffer is probably not a complete line so
-            # we'll save it and append it to the last line of the next buffer
-            # we read
-            if segment is not None:
-                # If the previous chunk starts right from the beginning of line
-                # do not concat the segment to the last line of new chunk.
-                # Instead, yield the segment first 
-                if buffer[-1] != '\n':
-                    lines[-1] += segment
-                else:
-                    yield segment
-            segment = lines[0]
-            for index in range(len(lines) - 1, 0, -1):
-                if lines[index]:
-                    yield lines[index]
-        # Don't yield None if the file was empty
-        if segment is not None:
-            yield segment
-
-<<<<<<< HEAD
-=======
-
->>>>>>> b19b3d15
+
+
 
 
 def write_PS_input(filePath, PS):
@@ -2206,8 +2163,6 @@
         return (a > b) - (a < b)
         #return cmp(A[adiff], B[bdiff])
 
-<<<<<<< HEAD
-=======
 if six.PY3:
     import io
     file = io.FileIO
@@ -2265,7 +2220,6 @@
         else:
             raise StopIteration
         
->>>>>>> b19b3d15
 ############################### TRACQER FOR OPEN FILE
 #openfiles = set()
 #oldfile = __builtin__.file

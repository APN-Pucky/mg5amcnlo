################################################################################
#
# Copyright (c) 2009 The MadGraph5_aMC@NLO Development team and Contributors
#
# This file is a part of the MadGraph5_aMC@NLO project, an application which 
# automatically generates Feynman diagrams and matrix elements for arbitrary
# high-energy processes in the Standard Model and beyond.
#
# It is subject to the MadGraph5_aMC@NLO license which should accompany this 
# distribution.
#
# For more information, visit madgraph.phys.ucl.ac.be and amcatnlo.web.cern.ch
#
################################################################################
"""A set of functions performing routine administrative I/O tasks."""

import contextlib
import itertools
import logging
import os
import re
import signal
import subprocess
import sys
import StringIO
import sys
import optparse
import time
import shutil
import traceback
import gzip as ziplib
from distutils.version import LooseVersion, StrictVersion

try:
    # Use in MadGraph
    import madgraph
except Exception, error:
    # Use in MadEvent
    import internal
    from internal import MadGraph5Error, InvalidCmd
    import internal.files as files
    MADEVENT = True    
else:
    from madgraph import MadGraph5Error, InvalidCmd
    import madgraph.iolibs.files as files
    MADEVENT = False

    
logger = logging.getLogger('cmdprint.ext_program')
logger_stderr = logging.getLogger('madevent.misc')
pjoin = os.path.join
   
#===============================================================================
# parse_info_str
#===============================================================================
def parse_info_str(fsock):
    """Parse a newline separated list of "param=value" as a dictionnary
    """

    info_dict = {}
    pattern = re.compile("(?P<name>\w*)\s*=\s*(?P<value>.*)",
                         re.IGNORECASE | re.VERBOSE)
    for entry in fsock:
        entry = entry.strip()
        if len(entry) == 0: continue
        m = pattern.match(entry)
        if m is not None:
            info_dict[m.group('name')] = m.group('value')
        else:
            raise IOError, "String %s is not a valid info string" % entry

    return info_dict


def glob(name, path=''):
    """call to glob.glob with automatic security on path"""
    import glob as glob_module
    path = re.sub('(?P<name>\?|\*|\[|\])', '[\g<name>]', path)
    return glob_module.glob(pjoin(path, name))

#===============================================================================
# mute_logger (designed to be a decorator)
#===============================================================================
def mute_logger(names=['madgraph','ALOHA','cmdprint','madevent'], levels=[50,50,50,50]):
    """change the logger level and restore those at their initial value at the
    end of the function decorated."""
    def control_logger(f):
        def restore_old_levels(names, levels):
            for name, level in zip(names, levels):
                log_module = logging.getLogger(name)
                log_module.setLevel(level)            
        
        def f_with_no_logger(self, *args, **opt):
            old_levels = []
            for name, level in zip(names, levels):
                log_module = logging.getLogger(name)
                old_levels.append(log_module.level)
                log_module.setLevel(level)
            try:
                out = f(self, *args, **opt)
                restore_old_levels(names, old_levels)
                return out
            except:
                restore_old_levels(names, old_levels)
                raise
            
        return f_with_no_logger
    return control_logger

PACKAGE_INFO = {}
#===============================================================================
# get_pkg_info
#===============================================================================
def get_pkg_info(info_str=None):
    """Returns the current version information of the MadGraph5_aMC@NLO package, 
    as written in the VERSION text file. If the file cannot be found, 
    a dictionary with empty values is returned. As an option, an info
    string can be passed to be read instead of the file content.
    """
    global PACKAGE_INFO

    if info_str:
        info_dict = parse_info_str(StringIO.StringIO(info_str))

    elif MADEVENT:
        info_dict ={}
        info_dict['version'] = open(pjoin(internal.__path__[0],'..','..','MGMEVersion.txt')).read().strip()
        info_dict['date'] = '20xx-xx-xx'                        
    else:
        if PACKAGE_INFO:
            return PACKAGE_INFO
        info_dict = files.read_from_file(os.path.join(madgraph.__path__[0],
                                                  "VERSION"),
                                                  parse_info_str, 
                                                  print_error=False)
        PACKAGE_INFO = info_dict
        
    return info_dict

#===============================================================================
# get_time_info
#===============================================================================
def get_time_info():
    """Returns the present time info for use in MG5 command history header.
    """

    creation_time = time.asctime() 
    time_info = {'time': creation_time,
                 'fill': ' ' * (26 - len(creation_time))}

    return time_info


#===============================================================================
# Test the compatibility of a given version of MA5 with this version of MG5
#===============================================================================
def is_MA5_compatible_with_this_MG5(ma5path):
    """ Returns None if compatible or, it not compatible, a string explaining 
    why it is so."""

    ma5_version = None
    try:
        for line in open(pjoin(ma5path,'version.txt'),'r').read().split('\n'):
            if line.startswith('MA5 version :'):
                ma5_version=LooseVersion(line[13:].strip())
                break
    except:
        ma5_version = None

    if ma5_version is None:
        reason = "No MadAnalysis5 version number could be read from the path supplied '%s'."%ma5path
        reason += "\nThe specified version of MadAnalysis5 will not be active in your session."
        return reason
        
    mg5_version = None
    try:
        info = get_pkg_info()        
        mg5_version = LooseVersion(info['version'])
    except:
        mg5_version = None
    
    # If version not reckognized, then carry on as it's probably a development version
    if not mg5_version:
        return None
    
    if mg5_version < LooseVersion("2.6.1") and ma5_version >= LooseVersion("1.6.32"):
        reason =  "This active MG5aMC version is too old (v%s) for your selected version of MadAnalysis5 (v%s)"%(mg5_version,ma5_version)
        reason += "\nUpgrade MG5aMC or re-install MA5 from within MG5aMC to fix this compatibility issue."
        reason += "\nThe specified version of MadAnalysis5 will not be active in your session."
        return reason

    if mg5_version >= LooseVersion("2.6.1") and ma5_version < LooseVersion("1.6.32"):
        reason = "Your selected version of MadAnalysis5 (v%s) is too old for this active version of MG5aMC (v%s)."%(ma5_version,mg5_version)
        reason += "\nRe-install MA5 from within MG5aMC to fix this compatibility issue."
        reason += "\nThe specified version of MadAnalysis5 will not be active in your session."
        return reason

    return None

#===============================================================================
# Find the subdirectory which includes the files ending with a given extension 
#===============================================================================
def find_includes_path(start_path, extension):
    """Browse the subdirectories of the path 'start_path' and returns the first
    one found which contains at least one file ending with the string extension
    given in argument."""
    
    if not os.path.isdir(start_path):
        return None
    subdirs=[pjoin(start_path,dir) for dir in os.listdir(start_path)]
    for subdir in subdirs:
        if os.path.isfile(subdir):
            if os.path.basename(subdir).endswith(extension):
                return start_path
        elif os.path.isdir(subdir):
            path = find_includes_path(subdir, extension)
            if path:
                return path
    return None

#===============================================================================
# Given the path of a ninja installation, this function determines if it 
# supports quadruple precision or not. 
#===============================================================================
def get_ninja_quad_prec_support(ninja_lib_path):
    """ Get whether ninja supports quad prec in different ways"""
    
    # First try with the ninja-config executable if present
    ninja_config = os.path.abspath(pjoin(
                                 ninja_lib_path,os.pardir,'bin','ninja-config'))
    if os.path.exists(ninja_config):
        try:    
            p = Popen([ninja_config, '-quadsupport'], stdout=subprocess.PIPE, 
                                                         stderr=subprocess.PIPE)
            output, error = p.communicate()
            return 'TRUE' in output.upper()
        except Exception:
            pass
    
    # If no ninja-config is present, then simply use the presence of
    # 'quadninja' in the include
    return False

#===============================================================================
# find a executable
#===============================================================================
def which(program):
    def is_exe(fpath):
        return os.path.exists(fpath) and os.access(\
                                               os.path.realpath(fpath), os.X_OK)

    if not program:
        return None

    fpath, fname = os.path.split(program)
    if fpath:
        if is_exe(program):
            return program
    else:
        for path in os.environ["PATH"].split(os.pathsep):
            exe_file = os.path.join(path, program)
            if is_exe(exe_file):
                return exe_file
    return None

def has_f2py():
    has_f2py = False
    if which('f2py'):
        has_f2py = True
    elif sys.version_info[1] == 6:
        if which('f2py-2.6'):
            has_f2py = True
        elif which('f2py2.6'):
            has_f2py = True                 
    else:
        if which('f2py-2.7'):
            has_f2py = True 
        elif which('f2py2.7'):
            has_f2py = True  
    return has_f2py       
        
#===============================================================================
#  Activate dependencies if possible. Mainly for tests
#===============================================================================

def deactivate_dependence(dependency, cmd=None, log = None):
    """ Make sure to turn off some dependency of MG5aMC. """
    
    def tell(msg):
        if log == 'stdout':
            print msg
        elif callable(log):
            log(msg)
    

    if dependency in ['pjfry','golem','samurai','ninja','collier']:
        if cmd.options[dependency] not in ['None',None,'']:
            tell("Deactivating MG5_aMC dependency '%s'"%dependency)
            cmd.options[dependency] = None

def activate_dependence(dependency, cmd=None, log = None, MG5dir=None):
    """ Checks whether the specfieid MG dependency can be activated if it was
    not turned off in MG5 options."""
    
    def tell(msg):
        if log == 'stdout':
            print msg
        elif callable(log):
            log(msg)

    if cmd is None:
        cmd = MGCmd.MasterCmd()

    if dependency=='pjfry':
        if cmd.options['pjfry'] in ['None',None,''] or \
         (cmd.options['pjfry'] == 'auto' and which_lib('libpjfry.a') is None) or\
          which_lib(pjoin(cmd.options['pjfry'],'libpjfry.a')) is None:
            tell("Installing PJFry...")
            cmd.do_install('PJFry')

    if dependency=='golem':
        if cmd.options['golem'] in ['None',None,''] or\
         (cmd.options['golem'] == 'auto' and which_lib('libgolem.a') is None) or\
         which_lib(pjoin(cmd.options['golem'],'libgolem.a')) is None:
            tell("Installing Golem95...")
            cmd.do_install('Golem95')
    
    if dependency=='samurai':
        raise MadGraph5Error, 'Samurai cannot yet be automatically installed.' 

    if dependency=='ninja':
        if cmd.options['ninja'] in ['None',None,''] or\
         (cmd.options['ninja'] == './HEPTools/lib' and not MG5dir is None and\
         which_lib(pjoin(MG5dir,cmd.options['ninja'],'libninja.a')) is None):
            tell("Installing ninja...")
            cmd.do_install('ninja')
 
    if dependency=='collier':
        if cmd.options['collier'] in ['None',None,''] or\
         (cmd.options['collier'] == 'auto' and which_lib('libcollier.a') is None) or\
         which_lib(pjoin(cmd.options['collier'],'libcollier.a')) is None:
            tell("Installing COLLIER...")
            cmd.do_install('collier')

#===============================================================================
# find a library
#===============================================================================
def which_lib(lib):
    def is_lib(fpath):
        return os.path.exists(fpath) and os.access(fpath, os.R_OK)

    if not lib:
        return None

    fpath, fname = os.path.split(lib)
    if fpath:
        if is_lib(lib):
            return lib
    else:
        locations = sum([os.environ[env_path].split(os.pathsep) for env_path in
           ["DYLD_LIBRARY_PATH","LD_LIBRARY_PATH","LIBRARY_PATH","PATH"] 
                                                  if env_path in os.environ],[])
        for path in locations:
            lib_file = os.path.join(path, lib)
            if is_lib(lib_file):
                return lib_file
    return None

#===============================================================================
# Return Nice display for a random variable
#===============================================================================
def nice_representation(var, nb_space=0):
    """ Return nice information on the current variable """
    
    #check which data to put:
    info = [('type',type(var)),('str', var)]
    if hasattr(var, 'func_doc'):
        info.append( ('DOC', var.func_doc) )
    if hasattr(var, '__doc__'):
        info.append( ('DOC', var.__doc__) )
    if hasattr(var, '__dict__'):
        info.append( ('ATTRIBUTE', var.__dict__.keys() ))
    
    spaces = ' ' * nb_space

    outstr=''
    for name, value in info:
        outstr += '%s%3s : %s\n' % (spaces,name, value)

    return outstr

#
# Decorator for re-running a crashing function automatically.
#
wait_once = False
def multiple_try(nb_try=5, sleep=20):

    def deco_retry(f):
        def deco_f_retry(*args, **opt):
            for i in range(nb_try):
                try:
                    return f(*args, **opt)
                except KeyboardInterrupt:
                    raise
                except Exception, error:
                    global wait_once
                    if not wait_once:
                        text = """Start waiting for update. (more info in debug mode)"""
                        logger.info(text)
                        logger_stderr.debug('fail to do %s function with %s args. %s try on a max of %s (%s waiting time)' %
                                 (str(f), ', '.join([str(a) for a in args]), i+1, nb_try, sleep * (i+1)))
                        logger_stderr.debug('error is %s' % str(error))
                        if __debug__: logger_stderr.debug('and occurred at :'+traceback.format_exc())
                    wait_once = True
                    time.sleep(sleep * (i+1))

            if __debug__:
                raise
            raise error.__class__, '[Fail %i times] \n %s ' % (i+1, error)
        return deco_f_retry
    return deco_retry

#===============================================================================
# helper for scan. providing a nice formatted string for the scan name
#===============================================================================
def get_scan_name(first, last):
    """return a name of the type xxxx[A-B]yyy
        where xxx and yyy are the common part between the two names.
    """
    
    # find the common string at the beginning     
    base = [first[i] for i in range(len(first)) if first[:i+1] == last[:i+1]]
    # remove digit even if in common
    while base and base[0].isdigit():
        base = base[1:] 
    # find the common string at the end 
    end = [first[-(i+1)] for i in range(len(first)) if first[-(i+1):] == last[-(i+1):]]
    # remove digit even if in common    
    while end and end[-1].isdigit():
        end = end[:-1] 
    end.reverse()
    #convert to string
    base, end = ''.join(base), ''.join(end)
    if end:
        name = "%s[%s-%s]%s" % (base, first[len(base):-len(end)], last[len(base):-len(end)],end)
    else:
        name = "%s[%s-%s]%s" % (base, first[len(base):], last[len(base):],end)
    return name

#===============================================================================
# Compiler which returns smart output error in case of trouble
#===============================================================================
def compile(arg=[], cwd=None, mode='fortran', job_specs = True, nb_core=1 ,**opt):
    """compile a given directory"""

    if 'nocompile' in opt:
        if opt['nocompile'] == True:
            if not arg:
                return
            if cwd:
                executable = pjoin(cwd, arg[0])
            else:
                executable = arg[0]
            if os.path.exists(executable):
                return
        del opt['nocompile']

    cmd = ['make']
    try:
        if nb_core > 1:
            cmd.append('-j%s' % nb_core)
        cmd += arg
        p = subprocess.Popen(cmd, stdout=subprocess.PIPE, 
                             stderr=subprocess.STDOUT, cwd=cwd, **opt)
        (out, err) = p.communicate()
    except OSError, error:
        if cwd and not os.path.exists(cwd):
            raise OSError, 'Directory %s doesn\'t exists. Impossible to run make' % cwd
        else:
            error_text = "Impossible to compile %s directory\n" % cwd
            error_text += "Trying to launch make command returns:\n"
            error_text += "    " + str(error) + "\n"
            error_text += "In general this means that your computer is not able to compile."
            if sys.platform == "darwin":
                error_text += "Note that MacOSX doesn\'t have gmake/gfortan install by default.\n"
                error_text += "Xcode3 contains those required programs"
            raise MadGraph5Error, error_text

    if p.returncode:
        # Check that makefile exists
        if not cwd:
            cwd = os.getcwd()
        all_file = [f.lower() for f in os.listdir(cwd)]
        if 'makefile' not in all_file and '-f' not in arg:
            raise OSError, 'no makefile present in %s' % os.path.realpath(cwd)

        if mode == 'fortran' and  not (which('g77') or which('gfortran')):
            error_msg = 'A fortran compiler (g77 or gfortran) is required to create this output.\n'
            error_msg += 'Please install g77 or gfortran on your computer and retry.'
            raise MadGraph5Error, error_msg
        elif mode == 'cpp' and not which('g++'):            
            error_msg ='A C++ compiler (g++) is required to create this output.\n'
            error_msg += 'Please install g++ (which is part of the gcc package)  on your computer and retry.'
            raise MadGraph5Error, error_msg

        # Check if this is due to the need of gfortran 4.6 for quadruple precision
        if any(tag.upper() in out.upper() for tag in ['real(kind=16)','real*16',
            'complex*32']) and mode == 'fortran' and not \
                             ''.join(get_gfortran_version().split('.')) >= '46':
            if not which('gfortran'):
                raise MadGraph5Error, 'The fortran compiler gfortran v4.6 or later '+\
                  'is required to compile %s.\nPlease install it and retry.'%cwd
            else:
                logger_stderr.error('ERROR, you could not compile %s because'%cwd+\
             ' your version of gfortran is older than 4.6. MadGraph5_aMC@NLO will carry on,'+\
                              ' but will not be able to compile an executable.')
                return p.returncode
        # Other reason
        error_text = 'A compilation Error occurs '
        if cwd:
            error_text += 'when trying to compile %s.\n' % cwd
        error_text += 'The compilation fails with the following output message:\n'
        error_text += '    '+out.replace('\n','\n    ')+'\n'
        error_text += 'Please try to fix this compilations issue and retry.\n'
        error_text += 'Help might be found at https://answers.launchpad.net/mg5amcnlo.\n'
        error_text += 'If you think that this is a bug, you can report this at https://bugs.launchpad.net/mg5amcnlo'
        raise MadGraph5Error, error_text
    return p.returncode

def get_gfortran_version(compiler='gfortran'):
    """ Returns the gfortran version as a string.
        Returns '0' if it failed."""
    try:    
        p = Popen([compiler, '-dumpversion'], stdout=subprocess.PIPE, 
                    stderr=subprocess.PIPE)
        output, error = p.communicate()
        version_finder=re.compile(r"(?P<version>(\d.)*\d)")
        version = version_finder.search(output).group('version')
        return version
    except Exception:
        return '0'

def mod_compilator(directory, new='gfortran', current=None, compiler_type='gfortran'):
    #define global regular expression
    if type(directory)!=list:
        directory=[directory]

    #search file
    file_to_change=find_makefile_in_dir(directory)
    if compiler_type == 'gfortran':
        comp_re = re.compile('^(\s*)FC\s*=\s*(.+)\s*$')
        var = 'FC'
    elif compiler_type == 'cpp':
        comp_re = re.compile('^(\s*)CXX\s*=\s*(.+)\s*$')
        var = 'CXX'
    else:
        MadGraph5Error, 'Unknown compiler type: %s' % compiler_type

    mod = False
    for name in file_to_change:
        lines = open(name,'r').read().split('\n')
        for iline, line in enumerate(lines):
            result = comp_re.match(line)
            if result:
                if new != result.group(2) and '$' not in result.group(2):
                    mod = True
                    lines[iline] = result.group(1) + var + "=" + new
            elif compiler_type == 'gfortran' and line.startswith('DEFAULT_F_COMPILER'):
                lines[iline] = "DEFAULT_F_COMPILER = %s" % new
            elif compiler_type == 'cpp' and line.startswith('DEFAULT_CPP_COMPILER'):    
                lines[iline] = "DEFAULT_CPP_COMPILER = %s" % new
                
        if mod:
            open(name,'w').write('\n'.join(lines))
            # reset it to change the next file
            mod = False

def pid_exists(pid):
    """Check whether pid exists in the current process table.
    UNIX only.
    https://stackoverflow.com/questions/568271/how-to-check-if-there-exists-a-process-with-a-given-pid-in-python
    """
    import errno
    
    if pid < 0:
        return False
    if pid == 0:
        # According to "man 2 kill" PID 0 refers to every process
        # in the process group of the calling process.
        # On certain systems 0 is a valid PID but we have no way
        # to know that in a portable fashion.
        raise ValueError('invalid PID 0')
    try:
        os.kill(pid, 0)
    except OSError as err:
        if err.errno == errno.ESRCH:
            # ESRCH == No such process
            return False
        elif err.errno == errno.EPERM:
            # EPERM clearly means there's a process to deny access to
            return True
        else:
            # According to "man 2 kill" possible error values are
            # (EINVAL, EPERM, ESRCH)
            raise
    else:
        return True

#===============================================================================
# mute_logger (designed to work as with statement)
#===============================================================================
class MuteLogger(object):
    """mute_logger (designed to work as with statement),
       files allow to redirect the output of the log to a given file.
    """

    def __init__(self, names, levels, files=None, **opt):
        assert isinstance(names, list)
        assert isinstance(names, list)
        
        self.names = names
        self.levels = levels
        if isinstance(files, list):
            self.files = files
        else:
            self.files = [files] * len(names)
        self.logger_saved_info = {}
        self.opts = opt

    def __enter__(self):
        old_levels = []
        for name, level, path in zip(self.names, self.levels, self.files):
            if path:
                self.setup_logFile_for_logger(path, name, **self.opts)
            log_module = logging.getLogger(name)
            old_levels.append(log_module.level)
            log_module = logging.getLogger(name)
            log_module.setLevel(level)
        self.levels = old_levels
        
    def __exit__(self, ctype, value, traceback ):
        for name, level, path in zip(self.names, self.levels, self.files):

            if path:
                if 'keep' in self.opts and not self.opts['keep']:
                    self.restore_logFile_for_logger(name, level, path=path)
                else:
                    self.restore_logFile_for_logger(name, level)
            else:
                log_module = logging.getLogger(name)
                log_module.setLevel(level)         
        
    def setup_logFile_for_logger(self, path, full_logname, **opts):
        """ Setup the logger by redirecting them all to logfiles in tmp """
        
        logs = full_logname.split('.')
        lognames = [ '.'.join(logs[:(len(logs)-i)]) for i in\
                                            range(len(full_logname.split('.')))]
        for logname in lognames:
            try:
                os.remove(path)
            except Exception, error:
                pass
            my_logger = logging.getLogger(logname)
            hdlr = logging.FileHandler(path)            
            # I assume below that the orders of the handlers in my_logger.handlers
            # remains the same after having added/removed the FileHandler
            self.logger_saved_info[logname] = [hdlr, my_logger.handlers]
            #for h in my_logger.handlers:
            #    h.setLevel(logging.CRITICAL)
            for old_hdlr in list(my_logger.handlers):
                my_logger.removeHandler(old_hdlr)
            my_logger.addHandler(hdlr)
            #my_logger.setLevel(level)
            my_logger.debug('Log of %s' % logname)

    def restore_logFile_for_logger(self, full_logname, level, path=None, **opts):
        """ Setup the logger by redirecting them all to logfiles in tmp """
        
        logs = full_logname.split('.')
        lognames = [ '.'.join(logs[:(len(logs)-i)]) for i in\
                                            range(len(full_logname.split('.')))]
        for logname in lognames:
            if path:
                try:
                    os.remove(path)
                except Exception, error:
                    pass
            my_logger = logging.getLogger(logname)
            if logname in self.logger_saved_info:
                my_logger.removeHandler(self.logger_saved_info[logname][0])
                for old_hdlr in self.logger_saved_info[logname][1]:
                    my_logger.addHandler(old_hdlr)
            else:
                my_logger.setLevel(level)
        
            #for i, h in enumerate(my_logger.handlers):
            #    h.setLevel(cls.logger_saved_info[logname][2][i])

nb_open =0
@contextlib.contextmanager
def stdchannel_redirected(stdchannel, dest_filename):
    """                                                                                                                                                                                                     
    A context manager to temporarily redirect stdout or stderr                                                                                                                                              
                                                                                                                                                                                                            
    e.g.:                                                                                                                                                                                                   
                                                                                                                                                                                                            
                                                                                                                                                                                                            
    with stdchannel_redirected(sys.stderr, os.devnull):                                                                                                                                                     
        if compiler.has_function('clock_gettime', libraries=['rt']):                                                                                                                                        
            libraries.append('rt')                                                                                                                                                                          
    """

    try:
        oldstdchannel = os.dup(stdchannel.fileno())
        dest_file = open(dest_filename, 'w')
        os.dup2(dest_file.fileno(), stdchannel.fileno())
        yield
    finally:
        if oldstdchannel is not None:
            os.dup2(oldstdchannel, stdchannel.fileno())
            os.close(oldstdchannel)
        if dest_file is not None:
            dest_file.close()
        
def get_open_fds():
    '''
    return the number of open file descriptors for current process

    .. warning: will only work on UNIX-like os-es.
    '''
    import subprocess
    import os

    pid = os.getpid()
    procs = subprocess.check_output( 
        [ "lsof", '-w', '-Ff', "-p", str( pid ) ] )
    nprocs = filter( 
            lambda s: s and s[ 0 ] == 'f' and s[1: ].isdigit(),
            procs.split( '\n' ) )
        
    return nprocs

def detect_if_cpp_compiler_is_clang(cpp_compiler):
    """ Detects whether the specified C++ compiler is clang."""
    
    try:
        p = Popen([cpp_compiler, '--version'], stdout=subprocess.PIPE, 
                    stderr=subprocess.PIPE)
        output, error = p.communicate()
    except Exception, error:
        # Cannot probe the compiler, assume not clang then
        return False
    return 'LLVM' in output

def detect_cpp_std_lib_dependence(cpp_compiler):
    """ Detects if the specified c++ compiler will normally link against the C++
    standard library -lc++ or -libstdc++."""

    is_clang = detect_if_cpp_compiler_is_clang(cpp_compiler)
    if is_clang:
        try:
            import platform
            v, _,_ = platform.mac_ver()
            if not v:
                # We will not attempt to support clang elsewhere than on macs, so
                # we venture a guess here.
                return '-lc++'
            else:
                v = float(v.rsplit('.')[1])
                if v >= 9:
                   return '-lc++'
                else:
                   return '-lstdc++'
        except:
            return '-lstdc++'
    return '-lstdc++'

def detect_current_compiler(path, compiler_type='fortran'):
    """find the current compiler for the current directory"""
    
#    comp = re.compile("^\s*FC\s*=\s*(\w+)\s*")
#   The regular expression below allows for compiler definition with absolute path
    if compiler_type == 'fortran':
        comp = re.compile("^\s*FC\s*=\s*([\w\/\\.\-]+)\s*")
    elif compiler_type == 'cpp':
        comp = re.compile("^\s*CXX\s*=\s*([\w\/\\.\-]+)\s*")
    else:
        MadGraph5Error, 'Unknown compiler type: %s' % compiler_type

    for line in open(path):
        if comp.search(line):
            compiler = comp.search(line).groups()[0]
            return compiler
        elif compiler_type == 'fortran' and line.startswith('DEFAULT_F_COMPILER'):
            return line.split('=')[1].strip()
        elif compiler_type == 'cpp' and line.startswith('DEFAULT_CPP_COMPILER'):
            return line.split('=')[1].strip()

def find_makefile_in_dir(directory):
    """ return a list of all file starting with makefile in the given directory"""

    out=[]
    #list mode
    if type(directory)==list:
        for name in directory:
            out+=find_makefile_in_dir(name)
        return out

    #single mode
    for name in os.listdir(directory):
        if os.path.isdir(directory+'/'+name):
            out+=find_makefile_in_dir(directory+'/'+name)
        elif os.path.isfile(directory+'/'+name) and name.lower().startswith('makefile'):
            out.append(directory+'/'+name)
        elif os.path.isfile(directory+'/'+name) and name.lower().startswith('make_opt'):
            out.append(directory+'/'+name)
    return out

def rm_old_compile_file():

    # remove all the .o files
    os.path.walk('.', rm_file_extension, '.o')
    
    # remove related libraries
    libraries = ['libblocks.a', 'libgeneric_mw.a', 'libMWPS.a', 'libtools.a', 'libdhelas3.a',
                 'libdsample.a', 'libgeneric.a', 'libmodel.a', 'libpdf.a', 'libdhelas3.so', 'libTF.a', 
                 'libdsample.so', 'libgeneric.so', 'libmodel.so', 'libpdf.so']
    lib_pos='./lib'
    [os.remove(os.path.join(lib_pos, lib)) for lib in libraries \
                                 if os.path.exists(os.path.join(lib_pos, lib))]


def format_time(n_secs):
    m, s = divmod(n_secs, 60)
    h, m = divmod(m, 60)
    d, h = divmod(h, 24)
    if d > 0:
        return "%d day%s,%dh%02dm%02ds" % (d,'' if d<=1 else 's',h, m, s)
    elif h > 0:
        return "%dh%02dm%02ds" % (h, m, s)
    elif m > 0:
        return "%dm%02ds" % (m, s)                
    else:
        return "%d second%s" % (s, '' if s<=1 else 's')   

def rm_file_extension( ext, dirname, names):

    [os.remove(os.path.join(dirname, name)) for name in names if name.endswith(ext)]



def multiple_replacer(*key_values):
    replace_dict = dict(key_values)
    replacement_function = lambda match: replace_dict[match.group(0)]
    pattern = re.compile("|".join([re.escape(k) for k, v in key_values]), re.M)
    return lambda string: pattern.sub(replacement_function, string)

def multiple_replace(string, *key_values):
    return multiple_replacer(*key_values)(string)

# Control
def check_system_error(value=1):
    def deco_check(f):
        def deco_f(arg, *args, **opt):
            try:
                return f(arg, *args, **opt)
            except OSError, error:
                logger.debug('try to recover from %s' % error)
                if isinstance(arg, list):
                    prog =  arg[0]
                else:
                    prog = arg[0]
                
                # Permission denied
                if error.errno == 13:     
                    if os.path.exists(prog):
                        os.system('chmod +x %s' % prog)
                    elif 'cwd' in opt and opt['cwd'] and \
                                       os.path.isfile(pjoin(opt['cwd'],arg[0])):
                        os.system('chmod +x %s' % pjoin(opt['cwd'],arg[0]))
                    return f(arg, *args, **opt)
                # NO such file or directory
                elif error.errno == 2:
                    # raise a more meaningfull error message
                    raise Exception, '%s fails with no such file or directory' \
                                                                           % arg            
                else:
                    raise
        return deco_f
    return deco_check


@check_system_error()
def call(arg, *args, **opt):
    """nice way to call an external program with nice error treatment"""
    try:
        return subprocess.call(arg, *args, **opt)
    except OSError:
        arg[0] = './%s' % arg[0]
        return subprocess.call(arg, *args, **opt)
        
@check_system_error()
def Popen(arg, *args, **opt):
    """nice way to call an external program with nice error treatment"""
    return subprocess.Popen(arg, *args, **opt)

@check_system_error()
def call_stdout(arg, *args, **opt):
    """nice way to call an external program with nice error treatment"""
    try:
        out = subprocess.Popen(arg, *args, stdout=subprocess.PIPE, **opt)
    except OSError:
        arg[0] = './%s' % arg[0]
        out = subprocess.call(arg, *args,  stdout=subprocess.PIPE, **opt)
        
    str_out = out.stdout.read().strip()
    return str_out
    

@multiple_try()
def mult_try_open(filepath, *args, **opt):
    """try to open a file with multiple try to ensure that filesystem is sync"""  
    return open(filepath, *args, ** opt)

################################################################################
# TAIL FUNCTION
################################################################################
def tail(f, n, offset=None):
    """Reads a n lines from f with an offset of offset lines.  The return
    value is a tuple in the form ``lines``.
    """
    avg_line_length = 74
    to_read = n + (offset or 0)

    while 1:
        try:
            f.seek(-(avg_line_length * to_read), 2)
        except IOError:
            # woops.  apparently file is smaller than what we want
            # to step back, go to the beginning instead
            f.seek(0)
        pos = f.tell()
        lines = f.read().splitlines()
        if len(lines) >= to_read or pos == 0:
            return lines[-to_read:offset and -offset or None]
        avg_line_length *= 1.3
        avg_line_length = int(avg_line_length)

def mkfifo(fifo_path):
    """ makes a piping fifo (First-in First-out) file and nicely intercepts 
    error in case the file format of the target drive doesn't suppor tit."""

    try:
        os.mkfifo(fifo_path)
    except:
        raise OSError('MadGraph5_aMCatNLO could not create a fifo file at:\n'+
          '   %s\n'%fifo_path+'Make sure that this file does not exist already'+
          ' and that the file format of the target drive supports fifo file (i.e not NFS).')

################################################################################
# LAST LINE FUNCTION
################################################################################
def get_last_line(fsock):
    """return the last line of a file"""
    
    return tail(fsock, 1)[0]

class BackRead(file):
    """read a file returning the lines in reverse order for each call of readline()
This actually just reads blocks (4096 bytes by default) of data from the end of
the file and returns last line in an internal buffer."""


    def readline(self):
        """ readline in a backward way """
        
        while len(self.data) == 1 and ((self.blkcount * self.blksize) < self.size):
          self.blkcount = self.blkcount + 1
          line = self.data[0]
          try:
            self.seek(-self.blksize * self.blkcount, 2) # read from end of file
            self.data = (self.read(self.blksize) + line).split('\n')
          except IOError:  # can't seek before the beginning of the file
            self.seek(0)
            data = self.read(self.size - (self.blksize * (self.blkcount-1))) + line
            self.data = data.split('\n')
    
        if len(self.data) == 0:
          return ""
    
        line = self.data.pop()
        return line + '\n'

    def __init__(self, filepos, blksize=4096):
        """initialize the internal structures"""

        # get the file size
        self.size = os.stat(filepos)[6]
        # how big of a block to read from the file...
        self.blksize = blksize
        # how many blocks we've read
        self.blkcount = 1
        file.__init__(self, filepos, 'rb')
        # if the file is smaller than the blocksize, read a block,
        # otherwise, read the whole thing...
        if self.size > self.blksize:
          self.seek(-self.blksize * self.blkcount, 2) # read from end of file
        self.data = self.read(self.blksize).split('\n')
        # strip the last item if it's empty...  a byproduct of the last line having
        # a newline at the end of it
        if not self.data[-1]:
          self.data.pop()
        
    def next(self):
        line = self.readline()
        if line:
            return line
        else:
            raise StopIteration


def write_PS_input(filePath, PS):
    """ Write out in file filePath the PS point to be read by the MadLoop."""
    try:
        PSfile = open(filePath, 'w')
        # Add a newline in the end as the implementation fortran 'read'
        # command on some OS is problematic if it ends directly with the
        # floating point number read.

        PSfile.write('\n'.join([' '.join(['%.16E'%pi for pi in p]) \
                                                             for p in PS])+'\n')
        PSfile.close()
    except Exception:
        raise MadGraph5Error, 'Could not write out the PS point to file %s.'\
                                                                  %str(filePath)

def format_timer(running_time):
    """ return a nicely string representing the time elapsed."""
    if running_time < 2e-2:
        running_time = running_time = 'current time: %02dh%02d' % (time.localtime().tm_hour, time.localtime().tm_min) 
    elif running_time < 10:
        running_time = ' %.2gs ' % running_time
    elif 60 > running_time >= 10:
        running_time = ' %.3gs ' % running_time
    elif 3600 > running_time >= 60:
        running_time = ' %im %is ' % (running_time // 60, int(running_time % 60))
    else:
        running_time = ' %ih %im ' % (running_time // 3600, (running_time//60 % 60))
    return running_time
    

#===============================================================================
# TMP_directory (designed to work as with statement)
#===============================================================================
class TMP_directory(object):
    """create a temporary directory and ensure this one to be cleaned.
    """

    def __init__(self, suffix='', prefix='tmp', dir=None):
        self.nb_try_remove = 0
        import tempfile   
        self.path = tempfile.mkdtemp(suffix, prefix, dir)

    
    def __exit__(self, ctype, value, traceback ):
        #True only for debugging:
        if False and isinstance(value, Exception):
            sprint("Directory %s not cleaned. This directory can be removed manually" % self.path)
            return False
        try:
            shutil.rmtree(self.path)
        except OSError:
            self.nb_try_remove += 1
            if self.nb_try_remove < 3:
                time.sleep(10)
                self.__exit__(ctype, value, traceback)
            else:
                logger.warning("Directory %s not completely cleaned. This directory can be removed manually" % self.path)
        
    def __enter__(self):
        return self.path
    
class TMP_variable(object):
    """replace an attribute of a class with another value for the time of the
       context manager
    """

    def __init__(self, cls, attribute, value):

        self.cls = cls
        self.attribute = attribute        
        if isinstance(attribute, list):
            self.old_value = []
            for key, onevalue in zip(attribute, value):
                self.old_value.append(getattr(cls, key))
                setattr(self.cls, key, onevalue)
        else:
            self.old_value = getattr(cls, attribute)
            setattr(self.cls, self.attribute, value)
    
    def __exit__(self, ctype, value, traceback ):
        
        if isinstance(self.attribute, list):
            for key, old_value in zip(self.attribute, self.old_value):
                setattr(self.cls, key, old_value)
        else:
            setattr(self.cls, self.attribute, self.old_value)
        
    def __enter__(self):
        return self.old_value 
    
#
# GUNZIP/GZIP
#
def gunzip(path, keep=False, stdout=None):
    """ a standard replacement for os.system('gunzip -f %s.gz ' % event_path)"""

    if not path.endswith(".gz"):
        if os.path.exists("%s.gz" % path):
            path = "%s.gz" % path
        else:
            raise Exception, "%(path)s does not finish by .gz and the file %(path)s.gz does not exists" %\
                              {"path": path}         

    
    #for large file (>1G) it is faster and safer to use a separate thread
    if os.path.getsize(path) > 1e8:
        if stdout:
            os.system('gunzip -c %s > %s' % (path, stdout))
        else:
            os.system('gunzip  %s' % path) 
        return 0
    
    if not stdout:
        stdout = path[:-3]
    try:
        gfile = ziplib.open(path, "r")
    except IOError:
        raise
    else:    
        try:    
            open(stdout,'w').write(gfile.read())
        except IOError:
            # this means that the file is actually not gzip
            if stdout == path:
                return
            else:
                files.cp(path, stdout)
            
    if not keep:
        os.remove(path)
    return 0

def gzip(path, stdout=None, error=True, forceexternal=False):
    """ a standard replacement for os.system('gzip %s ' % path)"""
 
    #for large file (>1G) it is faster and safer to use a separate thread
    if os.path.getsize(path) > 1e9 or forceexternal:
        call(['gzip', '-f', path])
        if stdout:
            if not stdout.endswith(".gz"):
                stdout = "%s.gz" % stdout
            shutil.move('%s.gz' % path, stdout)
        return
    
    if not stdout:
        stdout = "%s.gz" % path
    elif not stdout.endswith(".gz"):
        stdout = "%s.gz" % stdout

    try:
        ziplib.open(stdout,"w").write(open(path).read())
    except OverflowError:
        gzip(path, stdout, error=error, forceexternal=True)
    except Exception:
        if error:
            raise
    else:
        os.remove(path)
    
#
# Global function to open supported file types
#
class open_file(object):
    """ a convinient class to open a file """
    
    web_browser = None
    eps_viewer = None
    text_editor = None 
    configured = False
    
    def __init__(self, filename):
        """open a file"""
        
        # Check that the class is correctly configure
        if not self.configured:
            self.configure()
        
        try:
            extension = filename.rsplit('.',1)[1]
        except IndexError:
            extension = ''   
    
    
        # dispatch method
        if extension in ['html','htm','php']:
            self.open_program(self.web_browser, filename, background=True)
        elif extension in ['ps','eps']:
            self.open_program(self.eps_viewer, filename, background=True)
        else:
            self.open_program(self.text_editor,filename, mac_check=False)
            # mac_check to False avoid to use open cmd in mac
    
    @classmethod
    def configure(cls, configuration=None):
        """ configure the way to open the file """
         
        cls.configured = True
        
        # start like this is a configuration for mac
        cls.configure_mac(configuration)
        if sys.platform == 'darwin':
            return # done for MAC
        
        # on Mac some default (eps/web) might be kept on None. This is not
        #suitable for LINUX which doesn't have open command.
        
        # first for eps_viewer
        if not cls.eps_viewer:
           cls.eps_viewer = cls.find_valid(['evince','gv', 'ggv'], 'eps viewer') 
            
        # Second for web browser
        if not cls.web_browser:
            cls.web_browser = cls.find_valid(
                                    ['firefox', 'chrome', 'safari','opera'], 
                                    'web browser')

    @classmethod
    def configure_mac(cls, configuration=None):
        """ configure the way to open a file for mac """
    
        if configuration is None:
            configuration = {'text_editor': None,
                             'eps_viewer':None,
                             'web_browser':None}
        
        for key in configuration:
            if key == 'text_editor':
                # Treat text editor ONLY text base editor !!
                if configuration[key]:
                    program = configuration[key].split()[0]                    
                    if not which(program):
                        logger.warning('Specified text editor %s not valid.' % \
                                                             configuration[key])
                    else:
                        # All is good
                        cls.text_editor = configuration[key]
                        continue
                #Need to find a valid default
                if os.environ.has_key('EDITOR'):
                    cls.text_editor = os.environ['EDITOR']
                else:
                    cls.text_editor = cls.find_valid(
                                        ['vi', 'emacs', 'vim', 'gedit', 'nano'],
                                         'text editor')
              
            elif key == 'eps_viewer':
                if configuration[key]:
                    cls.eps_viewer = configuration[key]
                    continue
                # else keep None. For Mac this will use the open command.
            elif key == 'web_browser':
                if configuration[key]:
                    cls.web_browser = configuration[key]
                    continue
                # else keep None. For Mac this will use the open command.

    @staticmethod
    def find_valid(possibility, program='program'):
        """find a valid shell program in the list"""
        
        for p in possibility:
            if which(p):
                logger.info('Using default %s \"%s\". ' % (program, p) + \
                             'Set another one in ./input/mg5_configuration.txt')
                return p
        
        logger.info('No valid %s found. ' % program + \
                                   'Please set in ./input/mg5_configuration.txt')
        return None
        
        
    def open_program(self, program, file_path, mac_check=True, background=False):
        """ open a file with a given program """
        
        if mac_check==True and sys.platform == 'darwin':
            return self.open_mac_program(program, file_path)
        
        # Shell program only                                                                                                                                                                 
        if program:
            arguments = program.split() # allow argument in program definition
            arguments.append(file_path)
        
            if not background:
                subprocess.call(arguments)
            else:
                import thread
                thread.start_new_thread(subprocess.call,(arguments,))
        else:
            logger.warning('Not able to open file %s since no program configured.' % file_path + \
                                'Please set one in ./input/mg5_configuration.txt')

    def open_mac_program(self, program, file_path):
        """ open a text with the text editor """
        
        if not program:
            # Ask to mac manager
            os.system('open %s' % file_path)
        elif which(program):
            # shell program
            arguments = program.split() # Allow argument in program definition
            arguments.append(file_path)
            subprocess.call(arguments)
        else:
            # not shell program
            os.system('open -a %s %s' % (program, file_path))

def get_HEPTools_location_setter(HEPToolsDir,type):
    """ Checks whether mg5dir/HEPTools/<type> (which is 'lib', 'bin' or 'include')
    is in the environment paths of the user. If not, it returns a preamble that
    sets it before calling the exectuable, for example:
       <preamble> ./my_exe
    with <preamble> -> DYLD_LIBRARY_PATH=blabla:$DYLD_LIBRARY_PATH"""
    
    assert(type in ['bin','include','lib'])
    
    target_env_var = 'PATH' if type in ['bin','include'] else \
          ('DYLD_LIBRARY_PATH' if sys.platform=='darwin' else 'LD_LIBRARY_PATH')
    
    target_path = os.path.abspath(pjoin(HEPToolsDir,type))
    
    if target_env_var not in os.environ or \
                target_path not in os.environ[target_env_var].split(os.pathsep):
        return "%s=%s:$%s "%(target_env_var,target_path,target_env_var)
    else:
        return ''

def get_shell_type():
    """ Try and guess what shell type does the user use."""
    try:
        if os.environ['SHELL'].endswith('bash'):
            return 'bash'
        elif os.environ['SHELL'].endswith('tcsh'):
            return 'tcsh'
        else:
            # If unknown, return None
            return None 
    except KeyError:
        return None

def is_executable(path):
    """ check if a path is executable"""
    try: 
        return os.access(path, os.X_OK)
    except Exception:
        return False        
    
class OptionParser(optparse.OptionParser):
    """Option Peaser which raise an error instead as calling exit"""
    
    def exit(self, status=0, msg=None):
        if msg:
            raise InvalidCmd, msg
        else:
            raise InvalidCmd

def sprint(*args, **opt):
    """Returns the current line number in our program."""
    
    if not __debug__:
        return
    

    import inspect
    if opt.has_key('cond') and not opt['cond']:
        return

    use_print = False    
    if opt.has_key('use_print') and opt['use_print']:
        use_print = True
    
    if opt.has_key('log'):
        log = opt['log']
    else:
        log = logging.getLogger('madgraph')
    if opt.has_key('level'):
        level = opt['level']
    else:
        level = logging.getLogger('madgraph').level
        if level == 0:
            use_print = True
        #print  "madgraph level",level
        #if level == 20:
        #    level = 10 #avoid info level
        #print "use", level
    if opt.has_key('wait'):
        wait = bool(opt['wait'])
    else:
        wait = False
        
    lineno  =  inspect.currentframe().f_back.f_lineno
    fargs =  inspect.getframeinfo(inspect.currentframe().f_back)
    filename, lineno = fargs[:2]
    #file = inspect.currentframe().f_back.co_filename
    #print type(file)
    try:
        source = inspect.getsourcelines(inspect.currentframe().f_back)
        line = source[0][lineno-source[1]]
        line = re.findall(r"misc\.sprint\(\s*(.*)\)\s*($|#)", line)[0][0]
        if line.startswith("'") and line.endswith("'") and line.count(",") ==0:
            line= ''
        elif line.startswith("\"") and line.endswith("\"") and line.count(",") ==0:
            line= ''
        elif line.startswith(("\"","'")) and len(args)==1 and "%" in line:
            line= ''        
    except Exception:
        line=''

    if line:
        intro = ' %s = \033[0m' % line
    else:
        intro = ''
    
    
    if not use_print:
        log.log(level, ' '.join([intro]+[str(a) for a in args]) + \
                   ' \033[1;30m[%s at line %s]\033[0m' % (os.path.basename(filename), lineno))
    else:
        print ' '.join([intro]+[str(a) for a in args]) + \
                   ' \033[1;30m[%s at line %s]\033[0m' % (os.path.basename(filename), lineno)

    if wait:
        raw_input('press_enter to continue')
    elif opt.has_key('sleep'):
        time.sleep(int(opt['sleep']))

    return 

################################################################################
# function to check if two float are approximatively equal
################################################################################
def equal(a,b,sig_fig=6, zero_limit=True):
    """function to check if two float are approximatively equal"""
    import math

    if isinstance(sig_fig, int):
        if not a or not b:
            if zero_limit:
                if zero_limit is not True:
                    power = zero_limit
                else:
                    power = sig_fig + 1
            else:
                return a == b  
        else:
<<<<<<< HEAD
            power = sig_fig - int(math.log10(abs(a))) + 1
=======
            power = sig_fig - int(math.log10(abs(a)))

>>>>>>> 7c530ba9
        return ( a==b or abs(int(a*10**power) - int(b*10**power)) < 10)
    else:
        return abs(a-b) < sig_fig

################################################################################
# class to change directory with the "with statement"
# Exemple:
# with chdir(path) as path:
#     pass
################################################################################
class chdir:
    def __init__(self, newPath):
        self.newPath = newPath

    def __enter__(self):
        self.savedPath = os.getcwd()
        os.chdir(self.newPath)

    def __exit__(self, etype, value, traceback):
        os.chdir(self.savedPath)

################################################################################
# Timeout FUNCTION
################################################################################

def timeout(func, args=(), kwargs={}, timeout_duration=1, default=None):
    '''This function will spwan a thread and run the given function using the args, kwargs and 
    return the given default value if the timeout_duration is exceeded 
    ''' 
    import threading
    class InterruptableThread(threading.Thread):
        def __init__(self):
            threading.Thread.__init__(self)
            self.result = default
        def run(self):
            try:
                self.result = func(*args, **kwargs)
            except Exception,error:
                print error
                self.result = default
    it = InterruptableThread()
    it.start()
    it.join(timeout_duration)
    return it.result


################################################################################
# TAIL FUNCTION
################################################################################
class digest:

    def test_all(self):
        try:
            return self.test_hashlib()
        except Exception:
            pass
        try:
            return self.test_md5()
        except Exception:
            pass
        try:
            return self.test_zlib()
        except Exception:
            pass
                
    def test_hashlib(self):
        import hashlib
        def digest(text):
            """using mg5 for the hash"""
            t = hashlib.md5()
            t.update(text)
            return t.hexdigest()
        return digest
    
    def test_md5(self):
        import md5
        def digest(text):
            """using mg5 for the hash"""
            t = md5.md5()
            t.update(text)
            return t.hexdigest()
        return digest
    
    def test_zlib(self):
        import zlib
        def digest(text):
            return zlib.adler32(text)
    
digest = digest().test_all()

#===============================================================================
# Helper class for timing and RAM flashing of subprocesses.
#===============================================================================
class ProcessTimer:
  def __init__(self,*args,**opts):
    self.cmd_args = args
    self.cmd_opts = opts
    self.execution_state = False

  def execute(self):
    self.max_vms_memory = 0
    self.max_rss_memory = 0

    self.t1 = None
    self.t0 = time.time()
    self.p = subprocess.Popen(*self.cmd_args,**self.cmd_opts)
    self.execution_state = True

  def poll(self):
    if not self.check_execution_state():
      return False

    self.t1 = time.time()
    # I redirect stderr to void, because from MacOX snow leopard onward, this
    # ps -p command writes a million times the following stupid warning
    # dyld: DYLD_ environment variables being ignored because main executable (/bin/ps) is setuid or setgid
    flash = subprocess.Popen("ps -p %i -o rss"%self.p.pid,
                  shell=True,stdout=subprocess.PIPE,stderr=open(os.devnull,"w"))
    stdout_list = flash.communicate()[0].split('\n')
    rss_memory = int(stdout_list[1])
    # for now we ignore vms
    vms_memory = 0

    # This is the neat version using psutil
#    try:
#      pp = psutil.Process(self.p.pid)
#
#      # obtain a list of the subprocess and all its descendants
#      descendants = list(pp.get_children(recursive=True))
#      descendants = descendants + [pp]
#
#      rss_memory = 0
#      vms_memory = 0
#
#      # calculate and sum up the memory of the subprocess and all its descendants 
#      for descendant in descendants:
#        try:
#          mem_info = descendant.get_memory_info()
#
#          rss_memory += mem_info[0]
#          vms_memory += mem_info[1]
#        except psutil.error.NoSuchProcess:
#          # sometimes a subprocess descendant will have terminated between the time
#          # we obtain a list of descendants, and the time we actually poll this
#          # descendant's memory usage.
#          pass
#
#    except psutil.error.NoSuchProcess:
#      return self.check_execution_state()

    self.max_vms_memory = max(self.max_vms_memory,vms_memory)
    self.max_rss_memory = max(self.max_rss_memory,rss_memory)

    return self.check_execution_state()

  def is_running(self):
    # Version with psutil
#    return psutil.pid_exists(self.p.pid) and self.p.poll() == None
    return self.p.poll() == None

  def check_execution_state(self):
    if not self.execution_state:
      return False
    if self.is_running():
      return True
    self.executation_state = False
    self.t1 = time.time()
    return False

  def close(self,kill=False):

    if self.p.poll() == None:
        if kill:
            self.p.kill()
        else:
            self.p.terminate()

    # Again a neater handling with psutil
#    try:
#      pp = psutil.Process(self.p.pid)
#      if kill:
#        pp.kill()
#      else:
#        pp.terminate()
#    except psutil.error.NoSuchProcess:
#      pass

## Define apple_notify (in a way which is system independent
class Applenotification(object):

    def __init__(self):
        self.init = False
        self.working = True

    def load_notification(self):        
        try:
            import Foundation
            import objc
            self.NSUserNotification = objc.lookUpClass('NSUserNotification')
            self.NSUserNotificationCenter = objc.lookUpClass('NSUserNotificationCenter')
        except:
            self.working=False
        self.working=True

    def __call__(self,subtitle, info_text, userInfo={}):
        
        if not self.init:
            self.load_notification()
        if not self.working:
            return
        try:
            notification = self.NSUserNotification.alloc().init()
            notification.setTitle_('MadGraph5_aMC@NLO')
            notification.setSubtitle_(subtitle)
            notification.setInformativeText_(info_text)
            try:
                notification.setUserInfo_(userInfo)
            except:
                pass
            self.NSUserNotificationCenter.defaultUserNotificationCenter().scheduleNotification_(notification)
        except:
            pass        
        


apple_notify = Applenotification()

class EasterEgg(object):
    
    done_notification = False
    message_aprilfirst =\
        {'error': ['Be careful, a cat is eating a lot of fish today. This makes the code unstable.',
                   'Really, this sounds fishy.',
                   'A Higgs boson walks into a church. The priest says "We don\'t allow Higgs bosons in here." The Higgs boson replies, "But without me, how can you have mass?"',
                   "Why does Heisenberg detest driving cars? Because, every time he looks at the speedometer he gets lost!",
                   "May the mass times acceleration be with you.",
                   "NOTE: This product may actually be nine-dimensional. If this is the case, functionality is not affected by the extra five dimensions.",
                   "IMPORTANT: This product is composed of 100%% matter: It is the responsibility of the User to make sure that it does not come in contact with antimatter.",
                   'The fish are out of jokes. See you next year for more!'],
         'loading': ['Hi %(user)s, You are Loading Madgraph. Please be patient, we are doing the work.'],
         'quit': ['Thanks %(user)s for using MadGraph5_aMC@NLO, even on April 1st!']
               }
    
    def __init__(self, msgtype):

        try:
            now = time.localtime()
            date = now.tm_mday, now.tm_mon 
            if date in [(1,4)]:
                if msgtype in EasterEgg.message_aprilfirst:
                    choices = EasterEgg.message_aprilfirst[msgtype]
                    if len(choices) == 0:
                        return
                    elif len(choices) == 1:
                        msg = choices[0]
                    else:
                        import random
                        msg = choices[random.randint(0,len(choices)-2)]
                    EasterEgg.message_aprilfirst[msgtype].remove(msg)
                    
            else:
                return
            if MADEVENT:
                return
            
            import os
            import pwd
            username =pwd.getpwuid( os.getuid() )[ 0 ] 
            msg = msg % {'user': username}
            if sys.platform == "darwin":
                self.call_apple(msg)
            else:
                self.call_linux(msg)
        except Exception, error:
            sprint(error)
            pass
    
    def __call__(self, msg):
        try:
            self.call_apple(msg)
        except:
            pass
            
    def call_apple(self, msg):
        
        #1. control if the volume is on or not
        p = subprocess.Popen("osascript -e 'get volume settings'", stdout=subprocess.PIPE, shell=True)
        output, _  = p.communicate()
        #output volume:25, input volume:71, alert volume:100, output muted:true
        info = dict([[a.strip() for a in l.split(':',1)] for l in output.strip().split(',')])
        muted = False
        if 'output muted' in info and info['output muted'] == 'true':
            muted = True
        elif 'output volume' in info and info['output volume'] == '0':
            muted = True
        
        if muted:
            if not EasterEgg.done_notification:
                apple_notify('On April first','turn up your volume!')
                EasterEgg.done_notification = True
        else:
            os.system('say %s' % msg)


    def call_linux(self, msg):
        # check for fishing path
        fishPath = madgraph.MG5DIR+"/input/.cowgraph.cow"
        if os.path.exists(fishPath):
            fishPath = " -f " + fishPath
            #sprint("got fishPath: ",fishPath)

        # check for fishing pole
        fishPole = which('cowthink')
        if not os.path.exists(fishPole):
            if os.path.exists(which('cowsay')):
                fishPole = which('cowsay')
            else:
                return

        # go fishing
        fishCmd = fishPole + fishPath + " " + msg
        os.system(fishCmd)


if __debug__:
    try:
        import os 
        import pwd
        username =pwd.getpwuid( os.getuid() )[ 0 ]
        if 'hirschi' in username or 'vryonidou' in username and __debug__:
            EasterEgg('loading')
    except:
        pass


def get_older_version(v1, v2):
    """ return v2  if v1>v2
        return v1 if v1<v2
        return v1 if v1=v2 
        return v1 if v2 is not in 1.2.3.4.5 format
        return v2 if v1 is not in 1.2.3.4.5 format
    """
    from itertools import izip_longest
    for a1, a2 in izip_longest(v1, v2, fillvalue=0):
        try:
            a1= int(a1)
        except:
            return v2
        try:
            a2= int(a2)
        except:
            return v1        
        if a1 > a2:
            return v2
        elif a1 < a2:
            return v1
    return v1

    

plugin_support = {}
def is_plugin_supported(obj):
    global plugin_support
    
    name = obj.__name__
    if name in plugin_support:
        return plugin_support[name]
    
    # get MG5 version
    if '__mg5amcnlo__' in plugin_support:
        mg5_ver = plugin_support['__mg5amcnlo__']
    else:
        info = get_pkg_info()
        mg5_ver = info['version'].split('.')
    try:
        min_ver = obj.minimal_mg5amcnlo_version
        max_ver = obj.maximal_mg5amcnlo_version
        val_ver = obj.latest_validated_version
    except:
        logger.error("Plugin %s misses some required info to be valid. It is therefore discarded" % name)
        plugin_support[name] = False
        return
    
    if get_older_version(min_ver, mg5_ver) == min_ver and \
       get_older_version(mg5_ver, max_ver) == mg5_ver:
        plugin_support[name] = True
        if get_older_version(mg5_ver, val_ver) == val_ver:
            logger.warning("""Plugin %s has marked as NOT being validated with this version. 
It has been validated for the last time with version: %s""",
                                        name, '.'.join(str(i) for i in val_ver))
    else:
        if __debug__:
            logger.error("Plugin %s seems not supported by this version of MG5aMC. Keep it active (please update status)" % name)
            plugin_support[name] = True            
        else:
            logger.error("Plugin %s is not supported by this version of MG5aMC." % name)
            plugin_support[name] = False
    return plugin_support[name]
    

#decorator
def set_global(loop=False, unitary=True, mp=False, cms=False):
    from functools import wraps
    import aloha
    import aloha.aloha_lib as aloha_lib
    def deco_set(f):
        @wraps(f)
        def deco_f_set(*args, **opt):
            old_loop = aloha.loop_mode
            old_gauge = aloha.unitary_gauge
            old_mp = aloha.mp_precision
            old_cms = aloha.complex_mass
            aloha.loop_mode = loop
            aloha.unitary_gauge = unitary
            aloha.mp_precision = mp
            aloha.complex_mass = cms
            aloha_lib.KERNEL.clean()
            try:
                out =  f(*args, **opt)
            except:
                aloha.loop_mode = old_loop
                aloha.unitary_gauge = old_gauge
                aloha.mp_precision = old_mp
                aloha.complex_mass = old_cms
                raise
            aloha.loop_mode = old_loop
            aloha.unitary_gauge = old_gauge
            aloha.mp_precision = old_mp
            aloha.complex_mass = old_cms
            aloha_lib.KERNEL.clean()
            return out
        return deco_f_set
    return deco_set
   
    
    

def plugin_import(module, error_msg, fcts=[]):
    """convenient way to import a plugin file/function"""
    
    try:
        _temp = __import__('PLUGIN.%s' % module, globals(), locals(), fcts, -1)
    except ImportError:
        try:
            _temp = __import__('MG5aMC_PLUGIN.%s' % module, globals(), locals(), fcts, -1)
        except ImportError:
            raise MadGraph5Error, error_msg
    
    if not fcts:
        return _temp
    elif len(fcts) == 1:
        return getattr(_temp,fcts[0])
    else:
        return [getattr(_temp,name) for name in fcts]

def from_plugin_import(plugin_path, target_type, keyname=None, warning=False,
                       info=None):
    """return the class associated with keyname for a given plugin class
    if keyname is None, return all the name associated"""
    
    validname = []
    for plugpath in plugin_path:
        plugindirname = os.path.basename(plugpath)
        for plug in os.listdir(plugpath):
            if os.path.exists(pjoin(plugpath, plug, '__init__.py')):
                try:
                    with stdchannel_redirected(sys.stdout, os.devnull):
                        __import__('%s.%s' % (plugindirname,plug))
                except Exception, error:
                    if warning:
                        logger.warning("error detected in plugin: %s.", plug)
                        logger.warning("%s", error)
                    continue
                plugin = sys.modules['%s.%s' % (plugindirname,plug)] 
                if hasattr(plugin, target_type):
                    if not is_plugin_supported(plugin):
                        continue
                    if keyname is None:
                        validname += getattr(plugin, target_type).keys()
                    else:
                        if keyname in getattr(plugin, target_type):
                            if not info:
                                logger.info('Using from plugin %s mode %s' % (plug, keyname), '$MG:BOLD')
                            else:
                                logger.info(info % {'plug': plug, 'key':keyname}, '$MG:BOLD')
                            return getattr(plugin, target_type)[keyname]
                        
    if not keyname:
        return validname
    
    
    

python_lhapdf=None
def import_python_lhapdf(lhapdfconfig):
    """load the python module of lhapdf return None if it can not be loaded"""

    #save the result to have it faster and avoid the segfault at the second try if lhapdf is not compatible
    global python_lhapdf
    if python_lhapdf:
        if python_lhapdf == -1:
            return None
        else:
            return python_lhapdf
        
    use_lhapdf=False
    try:
        lhapdf_libdir=subprocess.Popen([lhapdfconfig,'--libdir'],\
                                           stdout=subprocess.PIPE).stdout.read().strip()
    except:
        use_lhapdf=False
        return False
    else:
        try:
            candidates=[dirname for dirname in os.listdir(lhapdf_libdir) \
                            if os.path.isdir(os.path.join(lhapdf_libdir,dirname))]
        except OSError:
            candidates=[]
        for candidate in candidates:
            if os.path.isfile(os.path.join(lhapdf_libdir,candidate,'site-packages','lhapdf.so')):
                sys.path.insert(0,os.path.join(lhapdf_libdir,candidate,'site-packages'))
                try:
                    import lhapdf
                    use_lhapdf=True
                    break
                except ImportError:
                    sys.path.pop(0)
                    continue
    if not use_lhapdf:
        try:
            candidates=[dirname for dirname in os.listdir(lhapdf_libdir+'64') \
                            if os.path.isdir(os.path.join(lhapdf_libdir+'64',dirname))]
        except OSError:
            candidates=[]
        for candidate in candidates:
            if os.path.isfile(os.path.join(lhapdf_libdir+'64',candidate,'site-packages','lhapdf.so')):
                sys.path.insert(0,os.path.join(lhapdf_libdir+'64',candidate,'site-packages'))
                try:
                    import lhapdf
                    use_lhapdf=True
                    break
                except ImportError:
                    sys.path.pop(0)
                    continue
        if not use_lhapdf:
            try:
                import lhapdf
                use_lhapdf=True
            except ImportError:
                print 'fail'
                logger.warning("Failed to access python version of LHAPDF: "\
                                   "If the python interface to LHAPDF is available on your system, try "\
                                   "adding its location to the PYTHONPATH environment variable and the"\
                                   "LHAPDF library location to LD_LIBRARY_PATH (linux) or DYLD_LIBRARY_PATH (mac os x).")
        
    if use_lhapdf:
        python_lhapdf = lhapdf
        python_lhapdf.setVerbosity(0)
    else:
        python_lhapdf = None
    return python_lhapdf

def newtonmethod(f, df, x0, error=1e-10,maxiter=10000):
    """implement newton method for solving f(x)=0, df is the derivate"""
    x = x0
    iter=0
    while abs(f(x)) > error:
        iter+=1
        x = x - f(x)/df(x)
        if iter ==maxiter:
            sprint('fail to solve equation')
            raise Exception
    return x

def wget(http, path, *args, **opt):
    """a wget function for both unix and mac"""

    if sys.platform == "darwin":
        return call(['curl', '-L', http, '-o%s' % path], *args, **opt)
    else:
        return call(['wget', http, '--output-document=%s'% path], *args, **opt)

############################### TRACQER FOR OPEN FILE
#openfiles = set()
#oldfile = __builtin__.file
#
#class newfile(oldfile):
#    done = 0
#    def __init__(self, *args):
#        self.x = args[0]
#        if 'matplotlib' in self.x:
#            raise Exception
#        print "### OPENING %s ### %s " % (str(self.x) , time.time()-start)
#        oldfile.__init__(self, *args)
#        openfiles.add(self)
#
#    def close(self):
#        print "### CLOSING %s ### %s" % (str(self.x), time.time()-start)
#        oldfile.close(self)
#        openfiles.remove(self)
#oldopen = __builtin__.open
#def newopen(*args):
#    return newfile(*args)
#__builtin__.file = newfile
#__builtin__.open = newopen<|MERGE_RESOLUTION|>--- conflicted
+++ resolved
@@ -1464,12 +1464,8 @@
             else:
                 return a == b  
         else:
-<<<<<<< HEAD
-            power = sig_fig - int(math.log10(abs(a))) + 1
-=======
             power = sig_fig - int(math.log10(abs(a)))
 
->>>>>>> 7c530ba9
         return ( a==b or abs(int(a*10**power) - int(b*10**power)) < 10)
     else:
         return abs(a-b) < sig_fig

################################################################################
#
# Copyright (c) 2009 The MadGraph5_aMC@NLO Development team and Contributors
#
# This file is a part of the MadGraph5_aMC@NLO project, an application which 
# automatically generates Feynman diagrams and matrix elements for arbitrary
# high-energy processes in the Standard Model and beyond.
#
# It is subject to the MadGraph5_aMC@NLO license which should accompany this 
# distribution.
#
# For more information, visit madgraph.phys.ucl.ac.be and amcatnlo.web.cern.ch
#
################################################################################

"""A set of functions performing routine administrative I/O tasks."""

import logging
import os
import re
import signal
import subprocess
import sys
import StringIO
import sys
import optparse
import time
import shutil

try:
    # Use in MadGraph
    import madgraph
    from madgraph import MadGraph5Error, InvalidCmd
    import madgraph.iolibs.files as files
except Exception, error:
    if __debug__:
        print error
    # Use in MadEvent
    import internal as madgraph
    from internal import MadGraph5Error, InvalidCmd
    import internal.files as files
    
logger = logging.getLogger('cmdprint.ext_program')
logger_stderr = logging.getLogger('madevent.misc')
pjoin = os.path.join
   
#===============================================================================
# parse_info_str
#===============================================================================
def parse_info_str(fsock):
    """Parse a newline separated list of "param=value" as a dictionnary
    """

    info_dict = {}
    pattern = re.compile("(?P<name>\w*)\s*=\s*(?P<value>.*)",
                         re.IGNORECASE | re.VERBOSE)
    for entry in fsock:
        entry = entry.strip()
        if len(entry) == 0: continue
        m = pattern.match(entry)
        if m is not None:
            info_dict[m.group('name')] = m.group('value')
        else:
            raise IOError, "String %s is not a valid info string" % entry

    return info_dict


#===============================================================================
# mute_logger (designed to be a decorator)
#===============================================================================
def mute_logger(names=['madgraph','ALOHA','cmdprint','madevent'], levels=[50,50,50,50]):
    """change the logger level and restore those at their initial value at the
    end of the function decorated."""
    def control_logger(f):
        def restore_old_levels(names, levels):
            for name, level in zip(names, levels):
                log_module = logging.getLogger(name)
                log_module.setLevel(level)            
        
        def f_with_no_logger(self, *args, **opt):
            old_levels = []
            for name, level in zip(names, levels):
                log_module = logging.getLogger(name)
                old_levels.append(log_module.level)
                log_module.setLevel(level)
            try:
                out = f(self, *args, **opt)
                restore_old_levels(names, old_levels)
                return out
            except:
                restore_old_levels(names, old_levels)
                raise
            
        return f_with_no_logger
    return control_logger

#===============================================================================
# get_pkg_info
#===============================================================================
def get_pkg_info(info_str=None):
    """Returns the current version information of the MadGraph5_aMC@NLO package, 
    as written in the VERSION text file. If the file cannot be found, 
    a dictionary with empty values is returned. As an option, an info
    string can be passed to be read instead of the file content.
    """

    if info_str is None:
        info_dict = files.read_from_file(os.path.join(madgraph.__path__[0],
                                                  "VERSION"),
                                                  parse_info_str, 
                                                  print_error=False)
    else:
        info_dict = parse_info_str(StringIO.StringIO(info_str))

    return info_dict

#===============================================================================
# get_time_info
#===============================================================================
def get_time_info():
    """Returns the present time info for use in MG5 command history header.
    """

    creation_time = time.asctime() 
    time_info = {'time': creation_time,
                 'fill': ' ' * (26 - len(creation_time))}

    return time_info

#===============================================================================
# find a executable
#===============================================================================
def which(program):
    def is_exe(fpath):
        return os.path.exists(fpath) and os.access(fpath, os.X_OK)

    if not program:
        return None

    fpath, fname = os.path.split(program)
    if fpath:
        if is_exe(program):
            return program
    else:
        for path in os.environ["PATH"].split(os.pathsep):
            exe_file = os.path.join(path, program)
            if is_exe(exe_file):
                return exe_file
    return None

#===============================================================================
# Return Nice display for a random variable
#===============================================================================
def nice_representation(var, nb_space=0):
    """ Return nice information on the current variable """
    
    #check which data to put:
    info = [('type',type(var)),('str', var)]
    if hasattr(var, 'func_doc'):
        info.append( ('DOC', var.func_doc) )
    if hasattr(var, '__doc__'):
        info.append( ('DOC', var.__doc__) )
    if hasattr(var, '__dict__'):
        info.append( ('ATTRIBUTE', var.__dict__.keys() ))
    
    spaces = ' ' * nb_space

    outstr=''
    for name, value in info:
        outstr += '%s%3s : %s\n' % (spaces,name, value)

    return outstr

#
# Decorator for re-running a crashing function automatically.
#
wait_once = False
def multiple_try(nb_try=5, sleep=20):

    def deco_retry(f):
        def deco_f_retry(*args, **opt):
            for i in range(nb_try):
                try:
                    return f(*args, **opt)
                except KeyboardInterrupt:
                    raise
                except Exception, error:
                    global wait_once
                    if not wait_once:
                        text = """Start waiting for update. (more info in debug mode)"""
                        logger.info(text)
                        logger_stderr.debug('fail to do %s function with %s args. %s try on a max of %s (%s waiting time)' %
                                 (str(f), ', '.join([str(a) for a in args]), i+1, nb_try, sleep * (i+1)))
                        logger_stderr.debug('error is %s' % str(error))
                    wait_once = True
                    time.sleep(sleep * (i+1))

            raise error.__class__, '[Fail %i times] \n %s ' % (i+1, error)
        return deco_f_retry
    return deco_retry

#===============================================================================
# Compiler which returns smart output error in case of trouble
#===============================================================================
def compile(arg=[], cwd=None, mode='fortran', job_specs = True, nb_core=1 ,**opt):
    """compile a given directory"""

    cmd = ['make']
    try:
        if nb_core > 1:
            cmd.append('-j%s' % nb_core)
        cmd += arg
        p = subprocess.Popen(cmd, stdout=subprocess.PIPE, 
                             stderr=subprocess.STDOUT, cwd=cwd, **opt)
        (out, err) = p.communicate()
    except OSError, error:
        if cwd and not os.path.exists(cwd):
            raise OSError, 'Directory %s doesn\'t exists. Impossible to run make' % cwd
        else:
            error_text = "Impossible to compile %s directory\n" % cwd
            error_text += "Trying to launch make command returns:\n"
            error_text += "    " + str(error) + "\n"
            error_text += "In general this means that your computer is not able to compile."
            if sys.platform == "darwin":
                error_text += "Note that MacOSX doesn\'t have gmake/gfortan install by default.\n"
                error_text += "Xcode3 contains those required programs"
            raise MadGraph5Error, error_text

    if p.returncode:
        # Check that makefile exists
        if not cwd:
            cwd = os.getcwd()
        all_file = [f.lower() for f in os.listdir(cwd)]
        if 'makefile' not in all_file:
            raise OSError, 'no makefile present in %s' % os.path.realpath(cwd)

        if mode == 'fortran' and  not (which('g77') or which('gfortran')):
            error_msg = 'A fortran compiler (g77 or gfortran) is required to create this output.\n'
            error_msg += 'Please install g77 or gfortran on your computer and retry.'
            raise MadGraph5Error, error_msg
        elif mode == 'cpp' and not which('g++'):            
            error_msg ='A C++ compiler (g++) is required to create this output.\n'
            error_msg += 'Please install g++ (which is part of the gcc package)  on your computer and retry.'
            raise MadGraph5Error, error_msg

        # Check if this is due to the need of gfortran 4.6 for quadruple precision
        if any(tag.upper() in out.upper() for tag in ['real(kind=16)','real*16',
            'complex*32']) and mode == 'fortran' and not \
                             ''.join(get_gfortran_version().split('.')) >= '46':
            if not which('gfortran'):
                raise MadGraph5Error, 'The fortran compiler gfortran v4.6 or later '+\
                  'is required to compile %s.\nPlease install it and retry.'%cwd
            else:
                logger_stderr.error('ERROR, you could not compile %s because'%cwd+\
             ' your version of gfortran is older than 4.6. MadGraph5_aMC@NLO will carry on,'+\
                              ' but will not be able to compile an executable.')
                return p.returncode
        # Other reason
        error_text = 'A compilation Error occurs '
        if cwd:
            error_text += 'when trying to compile %s.\n' % cwd
        error_text += 'The compilation fails with the following output message:\n'
        error_text += '    '+out.replace('\n','\n    ')+'\n'
        error_text += 'Please try to fix this compilations issue and retry.\n'
        error_text += 'Help might be found at https://answers.launchpad.net/madgraph5.\n'
        error_text += 'If you think that this is a bug, you can report this at https://bugs.launchpad.net/madgraph5'

        raise MadGraph5Error, error_text
    return p.returncode

def get_gfortran_version(compiler='gfortran'):
    """ Returns the gfortran version as a string.
        Returns '0' if it failed."""
    try:    
        p = Popen([compiler, '-dumpversion'], stdout=subprocess.PIPE, 
                    stderr=subprocess.PIPE)
        output, error = p.communicate()
        version_finder=re.compile(r"(?P<version>(\d.)*\d)")
        version = version_finder.search(output).group('version')
        return version
    except Exception:
        return '0'

def mod_compilator(directory, new='gfortran', current=None):
    #define global regular expression
    if type(directory)!=list:
        directory=[directory]

    #search file
    file_to_change=find_makefile_in_dir(directory)
    for name in file_to_change:
        text = open(name,'r').read()
        if new == 'g77' and current is None:
            current = 'gfortran'
        elif new == 'gfortran' and current is None:
            current = 'g77'
        else:
            current = 'g77|gfortran'
        pattern = re.compile(current)
        text= pattern.sub(new, text)
        open(name,'w').write(text)

<<<<<<< HEAD
#===============================================================================
# mute_logger (designed to be a decorator)
#===============================================================================
class chdir:
    def __init__(self, path):
        self.current = os.getcwd()
        self.path = path
    def __enter__(self):
        os.chdir(self.path)
        return
    def __exit__(self, type, value, traceback):
        os.chdir(self.current)

=======
>>>>>>> e7ec9cee
#===============================================================================
# mute_logger (designed to work as with statement)
#===============================================================================
class MuteLogger(object):
    """mute_logger (designed to work as with statement),
       files allow to redirect the output of the log to a given file.
    """

    def __init__(self, names, levels, files=None, **opt):
        assert isinstance(names, list)
        assert isinstance(names, list)
        
        self.names = names
        self.levels = levels
        if isinstance(files, list):
            self.files = files
        else:
            self.files = [files] * len(names)
        self.logger_saved_info = {}
        self.opts = opt

    def __enter__(self):
        old_levels = []
        for name, level, path in zip(self.names, self.levels, self.files):
            if path:
                self.setup_logFile_for_logger(path, name, **self.opts)
            log_module = logging.getLogger(name)
            old_levels.append(log_module.level)
            log_module = logging.getLogger(name)
            log_module.setLevel(level)
        self.levels = old_levels
        
    def __exit__(self, ctype, value, traceback ):
        for name, level, path, level in zip(self.names, self.levels, self.files, self.levels):
            if 'keep' in self.opts and not self.opts['keep']:
                self.restore_logFile_for_logger(name, level, path=path)
            else:
                self.restore_logFile_for_logger(name, level)
            
            log_module = logging.getLogger(name)
            log_module.setLevel(level)         
        
    def setup_logFile_for_logger(self, path, full_logname, **opts):
        """ Setup the logger by redirecting them all to logfiles in tmp """
        
        logs = full_logname.split('.')
        lognames = [ '.'.join(logs[:(len(logs)-i)]) for i in\
                                            range(len(full_logname.split('.')))]
        for logname in lognames:
            try:
                os.remove(path)
            except Exception, error:
                pass
            my_logger = logging.getLogger(logname)
            hdlr = logging.FileHandler(path)            
            # I assume below that the orders of the handlers in my_logger.handlers
            # remains the same after having added/removed the FileHandler
            self.logger_saved_info[logname] = [hdlr, my_logger.handlers]
            #for h in my_logger.handlers:
            #    h.setLevel(logging.CRITICAL)
            for old_hdlr in list(my_logger.handlers):
                my_logger.removeHandler(old_hdlr)
            my_logger.addHandler(hdlr)
            #my_logger.setLevel(level)
            my_logger.debug('Log of %s' % logname)

    def restore_logFile_for_logger(self, full_logname, level, path=None, **opts):
        """ Setup the logger by redirecting them all to logfiles in tmp """
        
        logs = full_logname.split('.')
        lognames = [ '.'.join(logs[:(len(logs)-i)]) for i in\
                                            range(len(full_logname.split('.')))]
        for logname in lognames:
            if path:
                try:
                    os.remove(path)
                except Exception, error:
                    pass
            my_logger = logging.getLogger(logname)
            if logname in self.logger_saved_info:
                my_logger.removeHandler(self.logger_saved_info[logname][0])
                for old_hdlr in self.logger_saved_info[logname][1]:
                    my_logger.addHandler(old_hdlr)
            else:
                my_logger.setLevel(level)
        
            #for i, h in enumerate(my_logger.handlers):
            #    h.setLevel(cls.logger_saved_info[logname][2][i])


def detect_current_compiler(path):
    """find the current compiler for the current directory"""
    
#    comp = re.compile("^\s*FC\s*=\s*(\w+)\s*")
#   The regular expression below allows for compiler definition with absolute path
    comp = re.compile("^\s*FC\s*=\s*([\w\/\\.\-]+)\s*")
    for line in open(path):
        if comp.search(line):
            compiler = comp.search(line).groups()[0]
            return compiler

def find_makefile_in_dir(directory):
    """ return a list of all file starting with makefile in the given directory"""

    out=[]
    #list mode
    if type(directory)==list:
        for name in directory:
            out+=find_makefile_in_dir(name)
        return out

    #single mode
    for name in os.listdir(directory):
        if os.path.isdir(directory+'/'+name):
            out+=find_makefile_in_dir(directory+'/'+name)
        elif os.path.isfile(directory+'/'+name) and name.lower().startswith('makefile'):
            out.append(directory+'/'+name)
        elif os.path.isfile(directory+'/'+name) and name.lower().startswith('make_opt'):
            out.append(directory+'/'+name)
    return out

def rm_old_compile_file():

    # remove all the .o files
    os.path.walk('.', rm_file_extension, '.o')
    
    # remove related libraries
    libraries = ['libblocks.a', 'libgeneric_mw.a', 'libMWPS.a', 'libtools.a', 'libdhelas3.a',
                 'libdsample.a', 'libgeneric.a', 'libmodel.a', 'libpdf.a', 'libdhelas3.so', 'libTF.a', 
                 'libdsample.so', 'libgeneric.so', 'libmodel.so', 'libpdf.so']
    lib_pos='./lib'
    [os.remove(os.path.join(lib_pos, lib)) for lib in libraries \
                                 if os.path.exists(os.path.join(lib_pos, lib))]


def rm_file_extension( ext, dirname, names):

    [os.remove(os.path.join(dirname, name)) for name in names if name.endswith(ext)]



# Control
def check_system_error(value=1):
    def deco_check(f):
        def deco_f(arg, *args, **opt):
            try:
                return f(arg, *args, **opt)
            except OSError, error:
                logger.debug('try to recover from %s' % error)
                if isinstance(arg, list):
                    prog =  arg[0]
                else:
                    prog = arg[0]
                
                # Permission denied
                if error.errno == 13:     
                    if os.path.exists(prog):
                        os.system('chmod +x %s' % prog)
                    elif 'cwd' in opt and opt['cwd'] and \
                                       os.path.isfile(pjoin(opt['cwd'],arg[0])):
                        os.system('chmod +x %s' % pjoin(opt['cwd'],arg[0]))
                    return f(arg, *args, **opt)
                # NO such file or directory
                elif error.errno == 2:
                    # raise a more meaningfull error message
                    raise Exception, '%s fails with no such file or directory' \
                                                                           % arg            
                else:
                    raise
        return deco_f
    return deco_check


@check_system_error()
def call(arg, *args, **opt):
    """nice way to call an external program with nice error treatment"""
    return subprocess.call(arg, *args, **opt)

@check_system_error()
def Popen(arg, *args, **opt):
    """nice way to call an external program with nice error treatment"""
    return subprocess.Popen(arg, *args, **opt)

@multiple_try()
def mult_try_open(filepath, *args, **opt):
    """try to open a file with multiple try to ensure that filesystem is sync"""  
    return open(filepath, *args, ** opt)


################################################################################
# TAIL FUNCTION
################################################################################
def tail(f, n, offset=None):
    """Reads a n lines from f with an offset of offset lines.  The return
    value is a tuple in the form ``lines``.
    """
    avg_line_length = 74
    to_read = n + (offset or 0)

    while 1:
        try:
            f.seek(-(avg_line_length * to_read), 2)
        except IOError:
            # woops.  apparently file is smaller than what we want
            # to step back, go to the beginning instead
            f.seek(0)
        pos = f.tell()
        lines = f.read().splitlines()
        if len(lines) >= to_read or pos == 0:
            return lines[-to_read:offset and -offset or None]
        avg_line_length *= 1.3
        avg_line_length = int(avg_line_length)

################################################################################
# LAST LINE FUNCTION
################################################################################
def get_last_line(fsock):
    """return the last line of a file"""
    
    return tail(fsock, 1)[0]
    
class BackRead(file):
    """read a file returning the lines in reverse order for each call of readline()
This actually just reads blocks (4096 bytes by default) of data from the end of
the file and returns last line in an internal buffer."""


    def readline(self):
        """ readline in a backward way """
        
        while len(self.data) == 1 and ((self.blkcount * self.blksize) < self.size):
          self.blkcount = self.blkcount + 1
          line = self.data[0]
          try:
            self.seek(-self.blksize * self.blkcount, 2) # read from end of file
            self.data = (self.read(self.blksize) + line).split('\n')
          except IOError:  # can't seek before the beginning of the file
            self.seek(0)
            data = self.read(self.size - (self.blksize * (self.blkcount-1))) + line
            self.data = data.split('\n')
    
        if len(self.data) == 0:
          return ""
    
        line = self.data.pop()
        return line + '\n'

    def __init__(self, filepos, blksize=4096):
        """initialize the internal structures"""

        # get the file size
        self.size = os.stat(filepos)[6]
        # how big of a block to read from the file...
        self.blksize = blksize
        # how many blocks we've read
        self.blkcount = 1
        file.__init__(self, filepos, 'rb')
        # if the file is smaller than the blocksize, read a block,
        # otherwise, read the whole thing...
        if self.size > self.blksize:
          self.seek(-self.blksize * self.blkcount, 2) # read from end of file
        self.data = self.read(self.blksize).split('\n')
        # strip the last item if it's empty...  a byproduct of the last line having
        # a newline at the end of it
        if not self.data[-1]:
          self.data.pop()
        
    def next(self):
        line = self.readline()
        if line:
            return line
        else:
            raise StopIteration


def write_PS_input(filePath, PS):
    """ Write out in file filePath the PS point to be read by the MadLoop."""
    try:
        PSfile = open(filePath, 'w')
        # Add a newline in the end as the implementation fortran 'read'
        # command on some OS is problematic if it ends directly with the
        # floating point number read.

        PSfile.write('\n'.join([' '.join(['%.16E'%pi for pi in p]) \
                                                             for p in PS])+'\n')
        PSfile.close()
    except Exception:
        raise MadGraph5Error, 'Could not write out the PS point to file %s.'\
                                                                  %str(filePath)

def format_timer(running_time):
    """ return a nicely string representing the time elapsed."""
    if running_time < 2e-2:
        running_time = running_time = 'current time: %02dh%02d' % (time.localtime().tm_hour, time.localtime().tm_min) 
    elif running_time < 10:
        running_time = ' %.2gs ' % running_time
    elif 60 > running_time >= 10:
        running_time = ' %.3gs ' % running_time
    elif 3600 > running_time >= 60:
        running_time = ' %im %is ' % (running_time // 60, int(running_time % 60))
    else:
        running_time = ' %ih %im ' % (running_time // 3600, (running_time//60 % 60))
    return running_time
    

#===============================================================================
# TMP_directory (designed to work as with statement)
#===============================================================================
class TMP_directory(object):
    """create a temporary directory and ensure this one to be cleaned.
    """

    def __init__(self, suffix='', prefix='tmp', dir=None):
        import tempfile   
        self.path = tempfile.mkdtemp(suffix, prefix, dir)


    def __exit__(self, ctype, value, traceback ):
        shutil.rmtree(self.path)
        
    def __enter__(self):
        return self.path

#
# Global function to open supported file types
#
class open_file(object):
    """ a convinient class to open a file """
    
    web_browser = None
    eps_viewer = None
    text_editor = None 
    configured = False
    
    def __init__(self, filename):
        """open a file"""
        
        # Check that the class is correctly configure
        if not self.configured:
            self.configure()
        
        try:
            extension = filename.rsplit('.',1)[1]
        except IndexError:
            extension = ''   
    
    
        # dispatch method
        if extension in ['html','htm','php']:
            self.open_program(self.web_browser, filename, background=True)
        elif extension in ['ps','eps']:
            self.open_program(self.eps_viewer, filename, background=True)
        else:
            self.open_program(self.text_editor,filename, mac_check=False)
            # mac_check to False avoid to use open cmd in mac
    
    @classmethod
    def configure(cls, configuration=None):
        """ configure the way to open the file """
        
        cls.configured = True
        
        # start like this is a configuration for mac
        cls.configure_mac(configuration)
        if sys.platform == 'darwin':
            return # done for MAC
        
        # on Mac some default (eps/web) might be kept on None. This is not
        #suitable for LINUX which doesn't have open command.
        
        # first for eps_viewer
        if not cls.eps_viewer:
           cls.eps_viewer = cls.find_valid(['evince','gv', 'ggv'], 'eps viewer') 
            
        # Second for web browser
        if not cls.web_browser:
            cls.web_browser = cls.find_valid(
                                    ['firefox', 'chrome', 'safari','opera'], 
                                    'web browser')

    @classmethod
    def configure_mac(cls, configuration=None):
        """ configure the way to open a file for mac """
    
        if configuration is None:
            configuration = {'text_editor': None,
                             'eps_viewer':None,
                             'web_browser':None}
        
        for key in configuration:
            if key == 'text_editor':
                # Treat text editor ONLY text base editor !!
                if configuration[key]:
                    program = configuration[key].split()[0]                    
                    if not which(program):
                        logger.warning('Specified text editor %s not valid.' % \
                                                             configuration[key])
                    else:
                        # All is good
                        cls.text_editor = configuration[key]
                        continue
                #Need to find a valid default
                if os.environ.has_key('EDITOR'):
                    cls.text_editor = os.environ['EDITOR']
                else:
                    cls.text_editor = cls.find_valid(
                                        ['vi', 'emacs', 'vim', 'gedit', 'nano'],
                                         'text editor')
              
            elif key == 'eps_viewer':
                if configuration[key]:
                    cls.eps_viewer = configuration[key]
                    continue
                # else keep None. For Mac this will use the open command.
            elif key == 'web_browser':
                if configuration[key]:
                    cls.web_browser = configuration[key]
                    continue
                # else keep None. For Mac this will use the open command.

    @staticmethod
    def find_valid(possibility, program='program'):
        """find a valid shell program in the list"""
        
        for p in possibility:
            if which(p):
                logger.info('Using default %s \"%s\". ' % (program, p) + \
                             'Set another one in ./input/mg5_configuration.txt')
                return p
        
        logger.info('No valid %s found. ' % program + \
                                   'Please set in ./input/mg5_configuration.txt')
        return None
        
        
    def open_program(self, program, file_path, mac_check=True, background=False):
        """ open a file with a given program """
        
        if mac_check==True and sys.platform == 'darwin':
            return self.open_mac_program(program, file_path)
        
        # Shell program only                                                                                                                                                                 
        if program:
            arguments = program.split() # allow argument in program definition
            arguments.append(file_path)
        
            if not background:
                subprocess.call(arguments)
            else:
                import thread
                thread.start_new_thread(subprocess.call,(arguments,))
        else:
            logger.warning('Not able to open file %s since no program configured.' % file_path + \
                                'Please set one in ./input/mg5_configuration.txt')

    def open_mac_program(self, program, file_path):
        """ open a text with the text editor """
        
        if not program:
            # Ask to mac manager
            os.system('open %s' % file_path)
        elif which(program):
            # shell program
            arguments = program.split() # Allow argument in program definition
            arguments.append(file_path)
            subprocess.call(arguments)
        else:
            # not shell program
            os.system('open -a %s %s' % (program, file_path))

def is_executable(path):
    """ check if a path is executable"""
    try: 
        return os.access(path, os.X_OK)
    except Exception:
        return False        
    
class OptionParser(optparse.OptionParser):
    """Option Peaser which raise an error instead as calling exit"""
    
    def exit(self, status=0, msg=None):
        if msg:
            raise InvalidCmd, msg
        else:
            raise InvalidCmd

def sprint(*args, **opt):
    """Returns the current line number in our program."""
    import inspect
    if opt.has_key('log'):
        log = opt['log']
    else:
        log = logging.getLogger('madgraph')
    if opt.has_key('level'):
        level = opt['level']
    else:
        level = logging.getLogger('madgraph').level
        if level == 20:
            level = 10 #avoid info level
    lineno  =  inspect.currentframe().f_back.f_lineno
    fargs =  inspect.getframeinfo(inspect.currentframe().f_back)
    filename, lineno = fargs[:2]
    #file = inspect.currentframe().f_back.co_filename
    #print type(file)


    log.log(level, ' '.join([str(a) for a in args]) + \
               '\nraised at %s at line %s ' % (filename, lineno))
    
    return 

################################################################################
# function to check if two float are approximatively equal
################################################################################
def equal(a,b,sig_fig=6, zero_limit=True):
    """function to check if two float are approximatively equal"""
    import math

    if not a or not b:
        if zero_limit:
            power = sig_fig + 1
        else:
            return a == b  
    else:
        power = sig_fig - int(math.log10(abs(a))) + 1

    return ( a==b or abs(int(a*10**power) - int(b*10**power)) < 10)

################################################################################
# class to change directory with the "with statement"
################################################################################
class chdir:
    def __init__(self, newPath):
        self.newPath = newPath

    def __enter__(self):
        self.savedPath = os.getcwd()
        os.chdir(self.newPath)

    def __exit__(self, etype, value, traceback):
        os.chdir(self.savedPath)



################################################################################
# TAIL FUNCTION
################################################################################
class digest:

    def test_all(self):
        try:
            return self.test_hashlib()
        except Exception:
            pass
        try:
            return self.test_md5()
        except Exception:
            pass
        try:
            return self.test_zlib()
        except Exception:
            pass
                
    def test_hashlib(self):
        import hashlib
        def digest(text):
            """using mg5 for the hash"""
            t = hashlib.md5()
            t.update(text)
            return t.hexdigest()
        return digest
    
    def test_md5(self):
        import md5
        def digest(text):
            """using mg5 for the hash"""
            t = md5.md5()
            t.update(text)
            return t.hexdigest()
        return digest
    
    def test_zlib(self):
        import zlib
        def digest(text):
            return zlib.adler32(text)
    
digest = digest().test_all()



<|MERGE_RESOLUTION|>--- conflicted
+++ resolved
@@ -301,22 +301,6 @@
         text= pattern.sub(new, text)
         open(name,'w').write(text)
 
-<<<<<<< HEAD
-#===============================================================================
-# mute_logger (designed to be a decorator)
-#===============================================================================
-class chdir:
-    def __init__(self, path):
-        self.current = os.getcwd()
-        self.path = path
-    def __enter__(self):
-        os.chdir(self.path)
-        return
-    def __exit__(self, type, value, traceback):
-        os.chdir(self.current)
-
-=======
->>>>>>> e7ec9cee
 #===============================================================================
 # mute_logger (designed to work as with statement)
 #===============================================================================

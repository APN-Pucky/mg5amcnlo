################################################################################
#
# Copyright (c) 2009 The MadGraph5_aMC@NLO Development team and Contributors
#
# This file is a part of the MadGraph5_aMC@NLO project, an application which 
# automatically generates Feynman diagrams and matrix elements for arbitrary
# high-energy processes in the Standard Model and beyond.
#
# It is subject to the MadGraph5_aMC@NLO license which should accompany this 
# distribution.
#
# For more information, visit madgraph.phys.ucl.ac.be and amcatnlo.web.cern.ch
#
################################################################################
"""A set of functions performing routine administrative I/O tasks."""

from __future__ import absolute_import
from __future__ import print_function
import collections
import contextlib
import itertools
import logging
import os
import re
import signal
import subprocess
import sys
import optparse
import time
import shutil
import stat
import traceback
import gzip as ziplib
from distutils.version import LooseVersion, StrictVersion
import six
from six.moves import zip_longest
from six.moves import range
from six.moves import zip
from six.moves import input
StringIO = six
if six.PY3:
    import io
    file = io.IOBase
try:
    # Use in MadGraph
    import madgraph
except Exception as error:
    # Use in MadEvent
    import internal
    from internal import MadGraph5Error, InvalidCmd
    import internal.files as files
    MADEVENT = True    
else:
    from madgraph import MadGraph5Error, InvalidCmd
    import madgraph.iolibs.files as files
    MADEVENT = False

    
logger = logging.getLogger('cmdprint.ext_program')
logger_stderr = logging.getLogger('madevent.misc')
pjoin = os.path.join
   
#===============================================================================
# parse_info_str
#===============================================================================
def parse_info_str(fsock):
    """Parse a newline separated list of "param=value" as a dictionnary
    """

    info_dict = {}
    pattern = re.compile("(?P<name>\w*)\s*=\s*(?P<value>.*)",
                         re.IGNORECASE | re.VERBOSE)
    for entry in fsock:
        entry = entry.strip()
        if len(entry) == 0: continue
        m = pattern.match(entry)
        if m is not None:
            info_dict[m.group('name')] = m.group('value')
        else:
            raise IOError("String %s is not a valid info string" % entry)

    return info_dict


def glob(name, path=''):
    """call to glob.glob with automatic security on path"""
    import glob as glob_module
    path = re.sub('(?P<name>\?|\*|\[|\])', '[\g<name>]', path)
    return glob_module.glob(pjoin(path, name))

#===============================================================================
# mute_logger (designed to be a decorator)
#===============================================================================
def mute_logger(names=['madgraph','ALOHA','cmdprint','madevent'], levels=[50,50,50,50]):
    """change the logger level and restore those at their initial value at the
    end of the function decorated."""
    def control_logger(f):
        def restore_old_levels(names, levels):
            for name, level in zip(names, levels):
                log_module = logging.getLogger(name)
                log_module.setLevel(level)            
        
        def f_with_no_logger(self, *args, **opt):
            old_levels = []
            for name, level in zip(names, levels):
                log_module = logging.getLogger(name)
                old_levels.append(log_module.level)
                log_module.setLevel(level)
            try:
                out = f(self, *args, **opt)
                restore_old_levels(names, old_levels)
                return out
            except:
                restore_old_levels(names, old_levels)
                raise
            
        return f_with_no_logger
    return control_logger

PACKAGE_INFO = {}
#===============================================================================
# get_pkg_info
#===============================================================================
def get_pkg_info(info_str=None):
    """Returns the current version information of the MadGraph5_aMC@NLO package, 
    as written in the VERSION text file. If the file cannot be found, 
    a dictionary with empty values is returned. As an option, an info
    string can be passed to be read instead of the file content.
    """
    global PACKAGE_INFO

    if info_str:
        info_dict = parse_info_str(StringIO.StringIO(info_str))
        return info_dict

    if PACKAGE_INFO:
        return PACKAGE_INFO
    
    elif MADEVENT:
        info_dict ={}
        info_dict['version'] = open(pjoin(internal.__path__[0],'..','..','MGMEVersion.txt')).read().strip()
        info_dict['date'] = '20xx-xx-xx'
        PACKAGE_INFO = info_dict                        
    else:
        if PACKAGE_INFO:
            return PACKAGE_INFO
        info_dict = files.read_from_file(os.path.join(madgraph.__path__[0],
                                                  "VERSION"),
                                                  parse_info_str, 
                                                  print_error=False)
        PACKAGE_INFO = info_dict
        
    return info_dict

#===============================================================================
# get_time_info
#===============================================================================
def get_time_info():
    """Returns the present time info for use in MG5 command history header.
    """

    creation_time = time.asctime() 
    time_info = {'time': creation_time,
                 'fill': ' ' * (26 - len(creation_time))}

    return time_info


#===============================================================================
# Test the compatibility of a given version of MA5 with this version of MG5
#===============================================================================
def is_MA5_compatible_with_this_MG5(ma5path):
    """ Returns None if compatible or, it not compatible, a string explaining 
    why it is so."""

    ma5_version = None
    try:
        for line in open(pjoin(ma5path,'version.txt'),'r').read().split('\n'):
            if line.startswith('MA5 version :'):
                ma5_version=LooseVersion(line[13:].strip())
                break
    except:
        ma5_version = None

    if ma5_version is None:
        reason = "No MadAnalysis5 version number could be read from the path supplied '%s'."%ma5path
        reason += "\nThe specified version of MadAnalysis5 will not be active in your session."
        return reason
        
    mg5_version = None
    try:
        info = get_pkg_info()        
        mg5_version = LooseVersion(info['version'])
    except:
        mg5_version = None
    
    # If version not reckognized, then carry on as it's probably a development version
    if not mg5_version:
        return None
    
    if mg5_version < LooseVersion("2.6.1") and ma5_version >= LooseVersion("1.6.32"):
        reason =  "This active MG5aMC version is too old (v%s) for your selected version of MadAnalysis5 (v%s)"%(mg5_version,ma5_version)
        reason += "\nUpgrade MG5aMC or re-install MA5 from within MG5aMC to fix this compatibility issue."
        reason += "\nThe specified version of MadAnalysis5 will not be active in your session."
        return reason

    if mg5_version >= LooseVersion("2.6.1") and ma5_version < LooseVersion("1.6.32"):
        reason = "Your selected version of MadAnalysis5 (v%s) is too old for this active version of MG5aMC (v%s)."%(ma5_version,mg5_version)
        reason += "\nRe-install MA5 from within MG5aMC to fix this compatibility issue."
        reason += "\nThe specified version of MadAnalysis5 will not be active in your session."
        return reason

    return None

#===============================================================================
# Find the subdirectory which includes the files ending with a given extension 
#===============================================================================
def find_includes_path(start_path, extension):
    """Browse the subdirectories of the path 'start_path' and returns the first
    one found which contains at least one file ending with the string extension
    given in argument."""
    
    if not os.path.isdir(start_path):
        return None
    subdirs=[pjoin(start_path,dir) for dir in os.listdir(start_path)]
    for subdir in subdirs:
        if os.path.isfile(subdir):
            if os.path.basename(subdir).endswith(extension):
                return start_path
        elif os.path.isdir(subdir):
            path = find_includes_path(subdir, extension)
            if path:
                return path
    return None

#===============================================================================
# Given the path of a ninja installation, this function determines if it 
# supports quadruple precision or not. 
#===============================================================================
def get_ninja_quad_prec_support(ninja_lib_path):
    """ Get whether ninja supports quad prec in different ways"""
    
    # First try with the ninja-config executable if present
    ninja_config = os.path.abspath(pjoin(
                                 ninja_lib_path,os.pardir,'bin','ninja-config'))
    if os.path.exists(ninja_config):
        try:    
            p = Popen([ninja_config, '-quadsupport'], stdout=subprocess.PIPE, 
                                                         stderr=subprocess.PIPE)
            output, error = p.communicate()
            return 'TRUE' in output.decode(errors='ignore').upper()
        except Exception:
            pass
    
    # If no ninja-config is present, then simply use the presence of
    # 'quadninja' in the include
    return False

#===============================================================================
# find a executable
#===============================================================================
def which(program):
    def is_exe(fpath):
        return os.path.exists(fpath) and os.access(\
                                               os.path.realpath(fpath), os.X_OK)

    if not program:
        return None

    fpath, fname = os.path.split(program)
    if fpath:
        if is_exe(program):
            return program
    else:
        for path in os.environ["PATH"].split(os.pathsep):
            exe_file = os.path.join(path, program)
            if is_exe(exe_file):
                return exe_file
    return None

def has_f2py():
    has_f2py = False
    if which('f2py'):
        has_f2py = True
    elif sys.version_info[1] == 6:
        if which('f2py-2.6'):
            has_f2py = True
        elif which('f2py2.6'):
            has_f2py = True                 
    else:
        if which('f2py-2.7'):
            has_f2py = True 
        elif which('f2py2.7'):
            has_f2py = True  
    return has_f2py       
        
#===============================================================================
#  Activate dependencies if possible. Mainly for tests
#===============================================================================

def deactivate_dependence(dependency, cmd=None, log = None):
    """ Make sure to turn off some dependency of MG5aMC. """
    
    def tell(msg):
        if log == 'stdout':
            print(msg)
        elif callable(log):
            log(msg)
    

    if dependency in ['pjfry','golem','samurai','ninja','collier']:
        if cmd.options[dependency] not in ['None',None,'']:
            tell("Deactivating MG5_aMC dependency '%s'"%dependency)
            cmd.options[dependency] = None

def activate_dependence(dependency, cmd=None, log = None, MG5dir=None):
    """ Checks whether the specfieid MG dependency can be activated if it was
    not turned off in MG5 options."""
    
    def tell(msg):
        if log == 'stdout':
            print(msg)
        elif callable(log):
            log(msg)

    if cmd is None:
        cmd = MGCmd.MasterCmd()

    if dependency=='pjfry':
        if cmd.options['pjfry'] in ['None',None,''] or \
         (cmd.options['pjfry'] == 'auto' and which_lib('libpjfry.a') is None) or\
          which_lib(pjoin(cmd.options['pjfry'],'libpjfry.a')) is None:
            tell("Installing PJFry...")
            cmd.do_install('PJFry')

    if dependency=='golem':
        if cmd.options['golem'] in ['None',None,''] or\
         (cmd.options['golem'] == 'auto' and which_lib('libgolem.a') is None) or\
         which_lib(pjoin(cmd.options['golem'],'libgolem.a')) is None:
            tell("Installing Golem95...")
            cmd.do_install('Golem95')
    
    if dependency=='samurai':
        raise MadGraph5Error('Samurai cannot yet be automatically installed.') 

    if dependency=='ninja':
        if cmd.options['ninja'] in ['None',None,''] or\
         (cmd.options['ninja'] == './HEPTools/lib' and not MG5dir is None and\
         which_lib(pjoin(MG5dir,cmd.options['ninja'],'libninja.a')) is None):
            tell("Installing ninja...")
            cmd.do_install('ninja')
 
    if dependency=='collier':
        if cmd.options['collier'] in ['None',None,''] or\
         (cmd.options['collier'] == 'auto' and which_lib('libcollier.a') is None) or\
         which_lib(pjoin(cmd.options['collier'],'libcollier.a')) is None:
            tell("Installing COLLIER...")
            cmd.do_install('collier')

#===============================================================================
# find a library
#===============================================================================
def which_lib(lib):
    def is_lib(fpath):
        return os.path.exists(fpath) and os.access(fpath, os.R_OK)

    if not lib:
        return None

    fpath, fname = os.path.split(lib)
    if fpath:
        if is_lib(lib):
            return lib
    else:
        locations = sum([os.environ[env_path].split(os.pathsep) for env_path in
           ["DYLD_LIBRARY_PATH","LD_LIBRARY_PATH","LIBRARY_PATH","PATH"] 
                                                  if env_path in os.environ],[])
        for path in locations:
            lib_file = os.path.join(path, lib)
            if is_lib(lib_file):
                return lib_file
    return None

#===============================================================================
# Return Nice display for a random variable
#===============================================================================
def nice_representation(var, nb_space=0):
    """ Return nice information on the current variable """
    
    #check which data to put:
    info = [('type',type(var)),('str', var)]
    if hasattr(var, 'func_doc'):
        info.append( ('DOC', var.__doc__) )
    if hasattr(var, '__doc__'):
        info.append( ('DOC', var.__doc__) )
    if hasattr(var, '__dict__'):
        info.append( ('ATTRIBUTE', list(var.__dict__.keys()) ))
    
    spaces = ' ' * nb_space

    outstr=''
    for name, value in info:
        outstr += '%s%3s : %s\n' % (spaces,name, value)

    return outstr

#
# Decorator for re-running a crashing function automatically.
#
wait_once = False
def multiple_try(nb_try=5, sleep=20):

    def deco_retry(f):
        def deco_f_retry(*args, **opt):
            for i in range(nb_try):
                try:
                    return f(*args, **opt)
                except KeyboardInterrupt:
                    raise
                except Exception as error:
                    global wait_once
                    if not wait_once:
                        text = """Start waiting for update. (more info in debug mode)"""
                        logger.info(text)
                        logger_stderr.debug('fail to do %s function with %s args. %s try on a max of %s (%s waiting time)' %
                                 (str(f), ', '.join([str(a) for a in args]), i+1, nb_try, sleep * (i+1)))
                        logger_stderr.debug('error is %s' % str(error))
                        if __debug__: logger_stderr.debug('and occurred at :'+traceback.format_exc())
                    wait_once = True
                    time.sleep(sleep * (i+1))

            if __debug__:
                raise
            raise error.__class__('[Fail %i times] \n %s ' % (i+1, error))
        return deco_f_retry
    return deco_retry

#===============================================================================
# helper for scan. providing a nice formatted string for the scan name
#===============================================================================
def get_scan_name(first, last):
    """return a name of the type xxxx[A-B]yyy
        where xxx and yyy are the common part between the two names.
    """
    
    # find the common string at the beginning     
    base = [first[i] for i in range(len(first)) if first[:i+1] == last[:i+1]]
    # remove digit even if in common
    while base and base[0].isdigit():
        base = base[1:] 
    # find the common string at the end 
    end = [first[-(i+1)] for i in range(len(first)) if first[-(i+1):] == last[-(i+1):]]
    # remove digit even if in common    
    while end and end[-1].isdigit():
        end = end[:-1] 
    end.reverse()
    #convert to string
    base, end = ''.join(base), ''.join(end)
    if end:
        name = "%s[%s-%s]%s" % (base, first[len(base):-len(end)], last[len(base):-len(end)],end)
    else:
        name = "%s[%s-%s]%s" % (base, first[len(base):], last[len(base):],end)
    return name

def copytree(*args, **opts):

    if 'copy_function' not in opts:
        opts['copy_function'] = shutil.copy
<<<<<<< HEAD
    return shutil.copytree(*args, **opts)
=======
    return misc.copytree(*args, **opts)
>>>>>>> 69c68be8

#===============================================================================
# Compiler which returns smart output error in case of trouble
#===============================================================================
def compile(arg=[], cwd=None, mode='fortran', job_specs = True, nb_core=1 ,**opt):
    """compile a given directory"""

    if 'nocompile' in opt:
        if opt['nocompile'] == True:
            if not arg:
                return
            if cwd:
                executable = pjoin(cwd, arg[0])
            else:
                executable = arg[0]
            if os.path.exists(executable):
                return
        del opt['nocompile']

    cmd = ['make']
    try:
        if nb_core > 1:
            cmd.append('-j%s' % nb_core)
        cmd += arg
        p = subprocess.Popen(cmd, stdout=subprocess.PIPE, 
                             stderr=subprocess.STDOUT, cwd=cwd, **opt)
        (out, err) = p.communicate()
    except OSError as error:
        if cwd and not os.path.exists(cwd):
            raise OSError('Directory %s doesn\'t exists. Impossible to run make' % cwd)
        else:
            error_text = "Impossible to compile %s directory\n" % cwd
            error_text += "Trying to launch make command returns:\n"
            error_text += "    " + str(error) + "\n"
            error_text += "In general this means that your computer is not able to compile."
            if sys.platform == "darwin":
                error_text += "Note that MacOSX doesn\'t have gmake/gfortan install by default.\n"
                error_text += "Xcode contains gmake. For gfortran we advise: http://hpc.sourceforge.net/"
            raise MadGraph5Error(error_text)

    if p.returncode:
        # Check that makefile exists
        if not cwd:
            cwd = os.getcwd()
        all_file = [f.lower() for f in os.listdir(cwd)]
        if 'makefile' not in all_file and '-f' not in arg:
            raise OSError('no makefile present in %s' % os.path.realpath(cwd))

        if mode == 'fortran' and  not (which('g77') or which('gfortran')):
            error_msg = 'A fortran compiler (g77 or gfortran) is required to create this output.\n'
            error_msg += 'Please install g77 or gfortran on your computer and retry.'
            raise MadGraph5Error(error_msg)
        elif mode == 'cpp' and not which('g++'):            
            error_msg ='A C++ compiler (g++) is required to create this output.\n'
            error_msg += 'Please install g++ (which is part of the gcc package)  on your computer and retry.'
            raise MadGraph5Error(error_msg)

        try:
            out = out.decode('utf-8', errors='ignore')
        except Exception:
            out = str(out)

        # Check if this is due to the need of gfortran 4.6 for quadruple precision
        if any(tag.upper() in out.upper() for tag in ['real(kind=16)','real*16',
            'complex*32']) and mode == 'fortran' and not \
                             ''.join(get_gfortran_version().split('.')) >= '46':
            if not which('gfortran'):
                raise MadGraph5Error('The fortran compiler gfortran v4.6 or later '+\
                  'is required to compile %s.\nPlease install it and retry.'%cwd)
            else:
                logger_stderr.error('ERROR, you could not compile %s because'%cwd+\
             ' your version of gfortran is older than 4.6. MadGraph5_aMC@NLO will carry on,'+\
                              ' but will not be able to compile an executable.')
                return p.returncode
        # Other reason
        error_text = 'A compilation Error occurs '
        if cwd:
            error_text += 'when trying to compile %s.\n' % cwd
        error_text += 'The compilation fails with the following output message:\n'
        error_text += '    '+out.replace('\n','\n    ')+'\n'
        error_text += 'Please try to fix this compilations issue and retry.\n'
        error_text += 'Help might be found at https://answers.launchpad.net/mg5amcnlo.\n'
        error_text += 'If you think that this is a bug, you can report this at https://bugs.launchpad.net/mg5amcnlo'
        raise MadGraph5Error(error_text)
    return p.returncode

def get_gfortran_version(compiler='gfortran'):
    """ Returns the gfortran version as a string.
        Returns '0' if it failed."""
    try:    
        p = Popen([compiler, '-dumpversion'], stdout=subprocess.PIPE, 
                    stderr=subprocess.PIPE)
        output, error = p.communicate()
        output = output.decode("utf-8",errors='ignore')
        version_finder=re.compile(r"(?P<version>\d[\d.]*)")
        version = version_finder.search(output).group('version')
        return version
    except Exception as error:
        raise error
        return '0'

def mod_compilator(directory, new='gfortran', current=None, compiler_type='gfortran'):
    #define global regular expression
    if type(directory)!=list:
        directory=[directory]

    #search file
    file_to_change=find_makefile_in_dir(directory)
    if compiler_type == 'gfortran':
        comp_re = re.compile('^(\s*)FC\s*=\s*(.+)\s*$')
        var = 'FC'
    elif compiler_type == 'cpp':
        comp_re = re.compile('^(\s*)CXX\s*=\s*(.+)\s*$')
        var = 'CXX'
    else:
        MadGraph5Error, 'Unknown compiler type: %s' % compiler_type

    mod = False
    for name in file_to_change:
        lines = open(name,'r').read().split('\n')
        for iline, line in enumerate(lines):
            result = comp_re.match(line)
            if result:
                if new != result.group(2) and '$' not in result.group(2):
                    mod = True
                    lines[iline] = result.group(1) + var + "=" + new
            elif compiler_type == 'gfortran' and line.startswith('DEFAULT_F_COMPILER'):
                lines[iline] = "DEFAULT_F_COMPILER = %s" % new
            elif compiler_type == 'cpp' and line.startswith('DEFAULT_CPP_COMPILER'):    
                lines[iline] = "DEFAULT_CPP_COMPILER = %s" % new
                
        if mod:
            open(name,'w').write('\n'.join(lines))
            # reset it to change the next file
            mod = False

def pid_exists(pid):
    """Check whether pid exists in the current process table.
    UNIX only.
    https://stackoverflow.com/questions/568271/how-to-check-if-there-exists-a-process-with-a-given-pid-in-python
    """
    import errno
    
    if pid < 0:
        return False
    if pid == 0:
        # According to "man 2 kill" PID 0 refers to every process
        # in the process group of the calling process.
        # On certain systems 0 is a valid PID but we have no way
        # to know that in a portable fashion.
        raise ValueError('invalid PID 0')
    try:
        os.kill(pid, 0)
    except OSError as err:
        if err.errno == errno.ESRCH:
            # ESRCH == No such process
            return False
        elif err.errno == errno.EPERM:
            # EPERM clearly means there's a process to deny access to
            return True
        else:
            # According to "man 2 kill" possible error values are
            # (EINVAL, EPERM, ESRCH)
            raise
    else:
        return True



#===============================================================================
# mute_logger (designed to work as with statement)
#===============================================================================
class MuteLogger(object):
    """mute_logger (designed to work as with statement),
       files allow to redirect the output of the log to a given file.
    """

    def __init__(self, names, levels, files=None, **opt):
        assert isinstance(names, list)
        assert isinstance(names, list)
        
        self.names = names
        self.levels = levels
        if isinstance(files, list):
            self.files = files
        else:
            self.files = [files] * len(names)
        self.logger_saved_info = {}
        self.opts = opt

    def __enter__(self):
        old_levels = []
        for name, level, path in zip(self.names, self.levels, self.files):
            if path:
                self.setup_logFile_for_logger(path, name, **self.opts)
            log_module = logging.getLogger(name)
            old_levels.append(log_module.level)
            log_module = logging.getLogger(name)
            log_module.setLevel(level)
        self.levels = old_levels
        
    def __exit__(self, ctype, value, traceback ):
        for name, level, path in zip(self.names, self.levels, self.files):

            if path:
                if 'keep' in self.opts and not self.opts['keep']:
                    self.restore_logFile_for_logger(name, level, path=path)
                else:
                    self.restore_logFile_for_logger(name, level)
            else:
                log_module = logging.getLogger(name)
                log_module.setLevel(level)         
        
    def setup_logFile_for_logger(self, path, full_logname, **opts):
        """ Setup the logger by redirecting them all to logfiles in tmp """
        
        logs = full_logname.split('.')
        lognames = [ '.'.join(logs[:(len(logs)-i)]) for i in\
                                            range(len(full_logname.split('.')))]
        for logname in lognames:
            try:
                os.remove(path)
            except Exception as error:
                pass
            my_logger = logging.getLogger(logname)
            hdlr = logging.FileHandler(path)            
            # I assume below that the orders of the handlers in my_logger.handlers
            # remains the same after having added/removed the FileHandler
            self.logger_saved_info[logname] = [hdlr, my_logger.handlers]
            #for h in my_logger.handlers:
            #    h.setLevel(logging.CRITICAL)
            for old_hdlr in list(my_logger.handlers):
                my_logger.removeHandler(old_hdlr)
            my_logger.addHandler(hdlr)
            #my_logger.setLevel(level)
            my_logger.debug('Log of %s' % logname)

    def restore_logFile_for_logger(self, full_logname, level, path=None, **opts):
        """ Setup the logger by redirecting them all to logfiles in tmp """
        
        logs = full_logname.split('.')
        lognames = [ '.'.join(logs[:(len(logs)-i)]) for i in\
                                            range(len(full_logname.split('.')))]
        for logname in lognames:
            if path:
                try:
                    os.remove(path)
                except Exception as error:
                    pass
            my_logger = logging.getLogger(logname)
            if logname in self.logger_saved_info:
                my_logger.removeHandler(self.logger_saved_info[logname][0])
                for old_hdlr in self.logger_saved_info[logname][1]:
                    my_logger.addHandler(old_hdlr)
            else:
                my_logger.setLevel(level)
        
            #for i, h in enumerate(my_logger.handlers):
            #    h.setLevel(cls.logger_saved_info[logname][2][i])

nb_open =0
@contextlib.contextmanager
def stdchannel_redirected(stdchannel, dest_filename):
    """                                                                                                                                                                                                     
    A context manager to temporarily redirect stdout or stderr                                                                                                                                              
                                                                                                                                                                                                            
    e.g.:                                                                                                                                                                                                   
                                                                                                                                                                                                            
                                                                                                                                                                                                            
    with stdchannel_redirected(sys.stderr, os.devnull):                                                                                                                                                     
        if compiler.has_function('clock_gettime', libraries=['rt']):                                                                                                                                        
            libraries.append('rt')                                                                                                                                                                          
    """

    if logger.getEffectiveLevel()>5:
        #deactivate this for hard-core debugging level
        try:
            oldstdchannel = os.dup(stdchannel.fileno())
            dest_file = open(dest_filename, 'w')
            os.dup2(dest_file.fileno(), stdchannel.fileno())
            yield
        finally:
            if oldstdchannel is not None:
                os.dup2(oldstdchannel, stdchannel.fileno())
                os.close(oldstdchannel)
            if dest_file is not None:
                dest_file.close()
    else:
        try:
            logger.debug('no stdout/stderr redirection due to debug level')
            yield
        finally:
            return
        
        
def get_open_fds():
    '''
    return the number of open file descriptors for current process

    .. warning: will only work on UNIX-like os-es.
    '''
    import subprocess
    import os

    pid = os.getpid()
    procs = subprocess.check_output( 
        [ "lsof", '-w', '-Ff', "-p", str( pid ) ] )
    nprocs = [s for s in procs.split( '\n' ) if s and s[ 0 ] == 'f' and s[1: ].isdigit()]
        
    return nprocs

def detect_if_cpp_compiler_is_clang(cpp_compiler):
    """ Detects whether the specified C++ compiler is clang."""
    
    try:
        p = Popen([cpp_compiler, '--version'], stdout=subprocess.PIPE, 
                    stderr=subprocess.PIPE)
        output, error = p.communicate()
    except Exception as error:
        # Cannot probe the compiler, assume not clang then
        return False
    output = output.decode(errors='ignore')
    
    return 'LLVM' in str(output) or "clang" in str(output)


def detect_cpp_std_lib_dependence(cpp_compiler):
    """ Detects if the specified c++ compiler will normally link against the C++
    standard library -lc++ or -libstdc++."""

    is_clang = detect_if_cpp_compiler_is_clang(cpp_compiler)
    if is_clang:
        try:
            import platform
            v, _,_ = platform.mac_ver()
            if not v:
                # We will not attempt to support clang elsewhere than on macs, so
                # we venture a guess here.
                return '-lc++'
            else:
                maj, v = [float(x) for x in v.rsplit('.')[:2]]
                if maj >=11 or (maj ==10 and v >= 9):
                   return '-lc++'
                else:
                   return '-lstdc++'
        except:
            return '-lstdc++'
    return '-lstdc++'

def detect_current_compiler(path, compiler_type='fortran'):
    """find the current compiler for the current directory"""
    
#    comp = re.compile("^\s*FC\s*=\s*(\w+)\s*")
#   The regular expression below allows for compiler definition with absolute path
    if compiler_type == 'fortran':
        comp = re.compile("^\s*FC\s*=\s*([\w\/\\.\-]+)\s*")
    elif compiler_type == 'cpp':
        comp = re.compile("^\s*CXX\s*=\s*([\w\/\\.\-]+)\s*")
    else:
        MadGraph5Error, 'Unknown compiler type: %s' % compiler_type

    for line in open(path):
        if comp.search(line):
            compiler = comp.search(line).groups()[0]
            return compiler
        elif compiler_type == 'fortran' and line.startswith('DEFAULT_F_COMPILER'):
            return line.split('=')[1].strip()
        elif compiler_type == 'cpp' and line.startswith('DEFAULT_CPP_COMPILER'):
            return line.split('=')[1].strip()

def find_makefile_in_dir(directory):
    """ return a list of all file starting with makefile in the given directory"""

    out=[]
    #list mode
    if type(directory)==list:
        for name in directory:
            out+=find_makefile_in_dir(name)
        return out

    #single mode
    for name in os.listdir(directory):
        if os.path.isdir(directory+'/'+name):
            out+=find_makefile_in_dir(directory+'/'+name)
        elif os.path.isfile(directory+'/'+name) and name.lower().startswith('makefile'):
            out.append(directory+'/'+name)
        elif os.path.isfile(directory+'/'+name) and name.lower().startswith('make_opt'):
            out.append(directory+'/'+name)
    return out

def rm_old_compile_file():

    # remove all the .o files
    os.path.walk('.', rm_file_extension, '.o')
    
    # remove related libraries
    libraries = ['libblocks.a', 'libgeneric_mw.a', 'libMWPS.a', 'libtools.a', 'libdhelas3.a',
                 'libdsample.a', 'libgeneric.a', 'libmodel.a', 'libpdf.a', 'libdhelas3.so', 'libTF.a', 
                 'libdsample.so', 'libgeneric.so', 'libmodel.so', 'libpdf.so']
    lib_pos='./lib'
    [os.remove(os.path.join(lib_pos, lib)) for lib in libraries \
                                 if os.path.exists(os.path.join(lib_pos, lib))]


def format_time(n_secs):
    m, s = divmod(n_secs, 60)
    h, m = divmod(m, 60)
    d, h = divmod(h, 24)
    if d > 0:
        return "%d day%s,%dh%02dm%02ds" % (d,'' if d<=1 else 's',h, m, s)
    elif h > 0:
        return "%dh%02dm%02ds" % (h, m, s)
    elif m > 0:
        return "%dm%02ds" % (m, s)                
    else:
        return "%d second%s" % (s, '' if s<=1 else 's')   

def rm_file_extension( ext, dirname, names):

    [os.remove(os.path.join(dirname, name)) for name in names if name.endswith(ext)]



def multiple_replacer(*key_values):
    replace_dict = dict(key_values)
    replacement_function = lambda match: replace_dict[match.group(0)]
    pattern = re.compile("|".join([re.escape(k) for k, v in key_values]), re.M)
    return lambda string: pattern.sub(replacement_function, string)

def multiple_replace(string, *key_values):
    return multiple_replacer(*key_values)(string)

# Control
def check_system_error(value=1):
    def deco_check(f):
        def deco_f(arg, *args, **opt):
            try:
                return f(arg, *args, **opt)
            except OSError as error:
                logger.debug('try to recover from %s' % error)
                if isinstance(arg, (list,tuple)):
                    prog =  arg[0]
                else:
                    prog = arg
                
                # Permission denied
                if error.errno == 13:     
                    if os.path.exists(prog):
                        os.system('chmod +x %s' % prog)
                    elif 'cwd' in opt and opt['cwd'] and \
                                       os.path.isfile(pjoin(opt['cwd'],arg[0])):
                        os.system('chmod +x %s' % pjoin(opt['cwd'],arg[0]))
                    return f(arg, *args, **opt)
                # NO such file or directory
                elif error.errno == 2:
                    # raise a more meaningfull error message
                    raise Exception('%s fails with no such file or directory' \
                                                                           % arg)            
                else:
                    raise
        return deco_f
    return deco_check


@check_system_error()
def call(arg, *args, **opt):
    """nice way to call an external program with nice error treatment"""
    try:
        return subprocess.call(arg, *args, **opt)
    except OSError:
        arg[0] = './%s' % arg[0]
        return subprocess.call(arg, *args, **opt)
        
@check_system_error()
def Popen(arg, *args, **opt):
    """nice way to call an external program with nice error treatment"""
    return subprocess.Popen(arg, *args, **opt)

@check_system_error()
def call_stdout(arg, *args, **opt):
    """nice way to call an external program with nice error treatment"""
    try:
        out = subprocess.Popen(arg, *args, stdout=subprocess.PIPE, **opt)
    except OSError:
        arg[0] = './%s' % arg[0]
        out = subprocess.call(arg, *args,  stdout=subprocess.PIPE, **opt)
        
    str_out = out.stdout.read().decode(errors='ignore').strip()
    return str_out



def copytree(src, dst, symlinks = False, ignore = None):
  if not os.path.exists(dst):
    os.makedirs(dst)
    shutil.copystat(src, dst)
  lst = os.listdir(src)
  if ignore:
    excl = ignore(src, lst)
    lst = [x for x in lst if x not in excl]
  for item in lst:
    s = os.path.join(src, item)
    d = os.path.join(dst, item)
    if symlinks and os.path.islink(s):
      if os.path.lexists(d):
        os.remove(d)
      os.symlink(os.readlink(s), d)
      try:
        st = os.lstat(s)
        mode = stat.S_IMODE(st.st_mode)
        os.lchmod(d, mode)
      except:
        pass # lchmod not available
    elif os.path.isdir(s):
      copytree(s, d, symlinks, ignore)
    else:
      shutil.copy2(s, d)

    

@multiple_try()
def mult_try_open(filepath, *args, **opt):
    """try to open a file with multiple try to ensure that filesystem is sync"""  
    return open(filepath, *args, ** opt)

################################################################################
# TAIL FUNCTION
################################################################################
def tail(f, n, offset=None):
    """Reads a n lines from f with an offset of offset lines.  The return
    value is a tuple in the form ``lines``.
    """
    avg_line_length = 74
    to_read = n + (offset or 0)

    while 1:
        try:
            f.seek(-(avg_line_length * to_read), 2)
        except IOError:
            # woops.  apparently file is smaller than what we want
            # to step back, go to the beginning instead
            f.seek(0)
        pos = f.tell()
        lines = f.read().splitlines()
        if len(lines) >= to_read or pos == 0:
            return lines[-to_read:offset and -offset or None]
        avg_line_length *= 1.3
        avg_line_length = int(avg_line_length)

def mkfifo(fifo_path):
    """ makes a piping fifo (First-in First-out) file and nicely intercepts 
    error in case the file format of the target drive doesn't suppor tit."""

    try:
        os.mkfifo(fifo_path)
    except:
        raise OSError('MadGraph5_aMCatNLO could not create a fifo file at:\n'+
          '   %s\n'%fifo_path+'Make sure that this file does not exist already'+
          ' and that the file format of the target drive supports fifo file (i.e not NFS).')

################################################################################
# LAST LINE FUNCTION
################################################################################
def get_last_line(fsock):
    """return the last line of a file"""
    
    return tail(fsock, 1)[0]


#https://stackoverflow.com/questions/2301789/read-a-file-in-reverse-order-using-python
def reverse_readline(filename, buf_size=8192):
    """A generator that returns the lines of a file in reverse order"""
    with open(filename) as fh:
        segment = None
        offset = 0
        fh.seek(0, os.SEEK_END)
        file_size = remaining_size = fh.tell()
        while remaining_size > 0:
            offset = min(file_size, offset + buf_size)
            fh.seek(file_size - offset)
            buffer = fh.read(min(remaining_size, buf_size))
            remaining_size -= buf_size
            lines = buffer.split('\n')
            # The first line of the buffer is probably not a complete line so
            # we'll save it and append it to the last line of the next buffer
            # we read
            if segment is not None:
                # If the previous chunk starts right from the beginning of line
                # do not concat the segment to the last line of new chunk.
                # Instead, yield the segment first 
                if buffer[-1] != '\n':
                    lines[-1] += segment
                else:
                    yield segment
            segment = lines[0]
            for index in range(len(lines) - 1, 0, -1):
                if lines[index]:
                    yield lines[index]
        # Don't yield None if the file was empty
        if segment is not None:
            yield segment




def write_PS_input(filePath, PS):
    """ Write out in file filePath the PS point to be read by the MadLoop."""
    try:
        PSfile = open(filePath, 'w')
        # Add a newline in the end as the implementation fortran 'read'
        # command on some OS is problematic if it ends directly with the
        # floating point number read.

        PSfile.write('\n'.join([' '.join(['%.16E'%pi for pi in p]) \
                                                             for p in PS])+'\n')
        PSfile.close()
    except Exception:
        raise MadGraph5Error('Could not write out the PS point to file %s.'\
                                                                  %str(filePath))

def format_timer(running_time):
    """ return a nicely string representing the time elapsed."""
    if running_time < 2e-2:
        running_time = running_time = 'current time: %02dh%02d' % (time.localtime().tm_hour, time.localtime().tm_min) 
    elif running_time < 10:
        running_time = ' %.2gs ' % running_time
    elif 60 > running_time >= 10:
        running_time = ' %.3gs ' % running_time
    elif 3600 > running_time >= 60:
        running_time = ' %im %is ' % (running_time // 60, int(running_time % 60))
    else:
        running_time = ' %ih %im ' % (running_time // 3600, (running_time//60 % 60))
    return running_time
    

#===============================================================================
# TMP_directory (designed to work as with statement)
#===============================================================================
class TMP_directory(object):
    """create a temporary directory and ensure this one to be cleaned.
    """

    def __init__(self, suffix='', prefix='tmp', dir=None):
        self.nb_try_remove = 0
        import tempfile   
        self.path = tempfile.mkdtemp(suffix, prefix, dir)

    
    def __exit__(self, ctype, value, traceback ):
        #True only for debugging:
        if False and isinstance(value, Exception):
            sprint("Directory %s not cleaned. This directory can be removed manually" % self.path)
            return False
        try:
            shutil.rmtree(self.path)
        except OSError:
            self.nb_try_remove += 1
            if self.nb_try_remove < 3:
                time.sleep(10)
                self.__exit__(ctype, value, traceback)
            else:
                logger.warning("Directory %s not completely cleaned. This directory can be removed manually" % self.path)
        
    def __enter__(self):
        return self.path
    
class TMP_variable(object):
    """replace an attribute of a class with another value for the time of the
       context manager
    """

    def __init__(self, cls, attribute, value):

        self.cls = cls
        self.attribute = attribute        
        if isinstance(attribute, list):
            self.old_value = []
            for key, onevalue in zip(attribute, value):
                self.old_value.append(getattr(cls, key))
                setattr(self.cls, key, onevalue)
        else:
            self.old_value = getattr(cls, attribute)
            setattr(self.cls, self.attribute, value)
    
    def __exit__(self, ctype, value, traceback ):
        
        if isinstance(self.attribute, list):
            for key, old_value in zip(self.attribute, self.old_value):
                setattr(self.cls, key, old_value)
        else:
            setattr(self.cls, self.attribute, self.old_value)
        
    def __enter__(self):
        return self.old_value 
    
    #allow to use as decorator
    def __call__(self, func):
        def wrapper(*args, **kwds):
            with self:
                return func(*args, **kwds)
    
#
# GUNZIP/GZIP
#
def gunzip(path, keep=False, stdout=None):
    """ a standard replacement for os.system('gunzip -f %s.gz ' % event_path)"""

    
    if not path.endswith(".gz"):
        if os.path.exists("%s.gz" % path):
            path = "%s.gz" % path
        else:
            raise Exception("%(path)s does not finish by .gz and the file %(path)s.gz does not exists" %\
                              {"path": path})         

    
    #for large file (>1G) it is faster and safer to use a separate thread
    if os.path.getsize(path) > 1e8:
        if stdout:
            os.system('gunzip -c %s > %s' % (path, stdout))
        else:
            os.system('gunzip  %s' % path) 
        return 0
    
    if not stdout:
        stdout = path[:-3]
    try:
        gfile = ziplib.open(path, "r")
    except IOError:
        raise
    else:    
        try:    
            open(stdout,'w').write(gfile.read().decode(errors='ignore'))
        except IOError as error:
            sprint(error)
            # this means that the file is actually not gzip
            if stdout == path:
                return
            else:
                files.cp(path, stdout)
    finally:
        gfile.close()    
    if not keep:
        os.remove(path)
    return 0

def gzip(path, stdout=None, error=True, forceexternal=False):
    """ a standard replacement for os.system('gzip %s ' % path)"""
 
    #for large file (>1G) it is faster and safer to use a separate thread
    if os.path.getsize(path) > 1e9 or forceexternal:
        call(['gzip', '-f', path])
        if stdout:
            if not stdout.endswith(".gz"):
                stdout = "%s.gz" % stdout
            shutil.move('%s.gz' % path, stdout)
        return
    
    if not stdout:
        stdout = "%s.gz" % path
    elif not stdout.endswith(".gz"):
        stdout = "%s.gz" % stdout

    try:
        ziplib.open(stdout,"w").write(open(path).read().encode())
    except OverflowError:
        gzip(path, stdout, error=error, forceexternal=True)
    except Exception:
        if error:
            raise
        else:
            return
    finally:
        os.remove(path)
    
#
# Global function to open supported file types
#
class open_file(object):
    """ a convinient class to open a file """
    
    web_browser = None
    eps_viewer = None
    text_editor = None 
    configured = False
    
    def __init__(self, filename):
        """open a file"""
        
        # Check that the class is correctly configure
        if not self.configured:
            self.configure()
        
        try:
            extension = filename.rsplit('.',1)[1]
        except IndexError:
            extension = ''   
    
    
        # dispatch method
        if extension in ['html','htm','php']:
            self.open_program(self.web_browser, filename, background=True)
        elif extension in ['ps','eps']:
            self.open_program(self.eps_viewer, filename, background=True)
        else:
            self.open_program(self.text_editor,filename, mac_check=False)
            # mac_check to False avoid to use open cmd in mac
    
    @classmethod
    def configure(cls, configuration=None):
        """ configure the way to open the file """
         
        cls.configured = True
        
        # start like this is a configuration for mac
        cls.configure_mac(configuration)
        if sys.platform == 'darwin':
            return # done for MAC
        
        # on Mac some default (eps/web) might be kept on None. This is not
        #suitable for LINUX which doesn't have open command.
        
        # first for eps_viewer
        if not cls.eps_viewer:
           cls.eps_viewer = cls.find_valid(['evince','gv', 'ggv'], 'eps viewer') 
            
        # Second for web browser
        if not cls.web_browser:
            cls.web_browser = cls.find_valid(
                                    ['firefox', 'chrome', 'safari','opera'], 
                                    'web browser')

    @classmethod
    def configure_mac(cls, configuration=None):
        """ configure the way to open a file for mac """
    
        if configuration is None:
            configuration = {'text_editor': None,
                             'eps_viewer':None,
                             'web_browser':None}
        
        for key in configuration:
            if key == 'text_editor':
                # Treat text editor ONLY text base editor !!
                if configuration[key]:
                    program = configuration[key].split()[0]                    
                    if not which(program):
                        logger.warning('Specified text editor %s not valid.' % \
                                                             configuration[key])
                    else:
                        # All is good
                        cls.text_editor = configuration[key]
                        continue
                #Need to find a valid default
                if 'EDITOR' in os.environ:
                    cls.text_editor = os.environ['EDITOR']
                else:
                    cls.text_editor = cls.find_valid(
                                        ['vi', 'emacs', 'vim', 'gedit', 'nano'],
                                         'text editor')
              
            elif key == 'eps_viewer':
                if configuration[key]:
                    cls.eps_viewer = configuration[key]
                    continue
                # else keep None. For Mac this will use the open command.
            elif key == 'web_browser':
                if configuration[key]:
                    cls.web_browser = configuration[key]
                    continue
                # else keep None. For Mac this will use the open command.

    @staticmethod
    def find_valid(possibility, program='program'):
        """find a valid shell program in the list"""
        
        for p in possibility:
            if which(p):
                logger.info('Using default %s \"%s\". ' % (program, p) + \
                             'Set another one in ./input/mg5_configuration.txt')
                return p
        
        logger.info('No valid %s found. ' % program + \
                                   'Please set in ./input/mg5_configuration.txt')
        return None
        
        
    def open_program(self, program, file_path, mac_check=True, background=False):
        """ open a file with a given program """
        
        if mac_check==True and sys.platform == 'darwin':
            return self.open_mac_program(program, file_path)
        
        # Shell program only                                                                                                                                                                 
        if program:
            arguments = program.split() # allow argument in program definition
            arguments.append(file_path)
        
            if not background:
                subprocess.call(arguments)
            else:
                import six.moves._thread
                six.moves._thread.start_new_thread(subprocess.call,(arguments,))
        else:
            logger.warning('Not able to open file %s since no program configured.' % file_path + \
                                'Please set one in ./input/mg5_configuration.txt')

    def open_mac_program(self, program, file_path):
        """ open a text with the text editor """
        
        if not program:
            # Ask to mac manager
            os.system('open %s' % file_path)
        elif which(program):
            # shell program
            arguments = program.split() # Allow argument in program definition
            arguments.append(file_path)
            subprocess.call(arguments)
        else:
            # not shell program
            os.system('open -a %s %s' % (program, file_path))

def get_HEPTools_location_setter(HEPToolsDir,type):
    """ Checks whether mg5dir/HEPTools/<type> (which is 'lib', 'bin' or 'include')
    is in the environment paths of the user. If not, it returns a preamble that
    sets it before calling the exectuable, for example:
       <preamble> ./my_exe
    with <preamble> -> DYLD_LIBRARY_PATH=blabla:$DYLD_LIBRARY_PATH"""
    
    assert(type in ['bin','include','lib'])
    
    target_env_var = 'PATH' if type in ['bin','include'] else \
          ('DYLD_LIBRARY_PATH' if sys.platform=='darwin' else 'LD_LIBRARY_PATH')
    
    target_path = os.path.abspath(pjoin(HEPToolsDir,type))
    
    if target_env_var not in os.environ or \
                target_path not in os.environ[target_env_var].split(os.pathsep):
        return "%s=%s:$%s "%(target_env_var,target_path,target_env_var)
    else:
        return ''

def get_shell_type():
    """ Try and guess what shell type does the user use."""
    try:
        if os.environ['SHELL'].endswith('bash'):
            return 'bash'
        elif os.environ['SHELL'].endswith('tcsh'):
            return 'tcsh'
        else:
            # If unknown, return None
            return None 
    except KeyError:
        return None

def is_executable(path):
    """ check if a path is executable"""
    try: 
        return os.access(path, os.X_OK)
    except Exception:
        return False        
    
class OptionParser(optparse.OptionParser):
    """Option Peaser which raise an error instead as calling exit"""
    
    def exit(self, status=0, msg=None):
        if msg:
            raise InvalidCmd(msg)
        else:
            raise InvalidCmd

def sprint(*args, **opt):
    """Returns the current line number in our program."""
    
    if not __debug__:
        return
    

    import inspect
    if 'cond' in opt and not opt['cond']:
        return

    use_print = False    
    if 'use_print' in opt and opt['use_print']:
        use_print = True
    
    if 'log' in opt:
        log = opt['log']
    else:
        log = logging.getLogger('madgraph')
    if 'level' in opt:
        level = opt['level']
    else:
        level = logging.getLogger('madgraph').level
        if level == 0:
            use_print = True
        #print  "madgraph level",level
        #if level == 20:
        #    level = 10 #avoid info level
        #print "use", level
    if 'wait' in opt:
        wait = bool(opt['wait'])
    else:
        wait = False
        
    lineno  =  inspect.currentframe().f_back.f_lineno
    fargs =  inspect.getframeinfo(inspect.currentframe().f_back)
    filename, lineno = fargs[:2]
    #file = inspect.currentframe().f_back.co_filename
    #print type(file)
    try:
        source = inspect.getsourcelines(inspect.currentframe().f_back)
        line = source[0][lineno-source[1]]
        line = re.findall(r"misc\.sprint\(\s*(.*)\)\s*($|#)", line)[0][0]
        if line.startswith("'") and line.endswith("'") and line.count(",") ==0:
            line= ''
        elif line.startswith("\"") and line.endswith("\"") and line.count(",") ==0:
            line= ''
        elif line.startswith(("\"","'")) and len(args)==1 and "%" in line:
            line= ''        
    except Exception:
        line=''

    if line:
        intro = ' %s = \033[0m' % line
    else:
        intro = ''
    
    
    if not use_print:
        log.log(level, ' '.join([intro]+[str(a) for a in args]) + \
                   ' \033[1;30m[%s at line %s]\033[0m' % (os.path.basename(filename), lineno))
    else:
        print(' '.join([intro]+[str(a) for a in args]) + \
                   ' \033[1;30m[%s at line %s]\033[0m' % (os.path.basename(filename), lineno))

    if wait:
        input('press_enter to continue')
    elif 'sleep' in opt:
        time.sleep(int(opt['sleep']))

    return 

class misc(object):
    @staticmethod
    def sprint(*args, **opt):
        return sprint(*args, **opt)
################################################################################
# function to check if two float are approximatively equal
################################################################################
def equal(a,b,sig_fig=6, zero_limit=True):
    """function to check if two float are approximatively equal"""
    import math

    if isinstance(sig_fig, int):
        if not a or not b:
            if zero_limit:
                if zero_limit is not True:
                    power = zero_limit
                else:
                    power = sig_fig + 1
            else:
                return a == b  
        else:
            power = sig_fig - int(math.log10(abs(a)))

        return ( a==b or abs(int(a*10**power) - int(b*10**power)) < 10)
    else:
        return abs(a-b) < sig_fig

################################################################################
# class to change directory with the "with statement"
# Exemple:
# with chdir(path) as path:
#     pass
################################################################################
class chdir:
    def __init__(self, newPath):
        self.newPath = newPath

    def __enter__(self):
        self.savedPath = os.getcwd()
        os.chdir(self.newPath)

    def __exit__(self, etype, value, traceback):
        os.chdir(self.savedPath)

################################################################################
# Timeout FUNCTION
################################################################################

def timeout(func, args=(), kwargs={}, timeout_duration=1, default=None):
    '''This function will spwan a thread and run the given function using the args, kwargs and 
    return the given default value if the timeout_duration is exceeded 
    ''' 
    import threading
    class InterruptableThread(threading.Thread):
        def __init__(self):
            threading.Thread.__init__(self)
            self.result = default
        def run(self):
            try:
                self.result = func(*args, **kwargs)
            except Exception as error:
                print(error)
                self.result = default
    it = InterruptableThread()
    it.start()
    it.join(timeout_duration)
    return it.result

def mmin(iter, default=None):
    
    if six.PY3:
        return min(iter, default=default)
    else:
        return min(iter, default)


################################################################################
# TAIL FUNCTION
################################################################################
class digest:

    def test_all(self):
        try:
            return self.test_hashlib()
        except Exception:
            pass
        try:
            return self.test_md5()
        except Exception:
            pass
        try:
            return self.test_zlib()
        except Exception:
            pass
                
    def test_hashlib(self):
        import hashlib
        def digest(text):
            """using mg5 for the hash"""
            t = hashlib.md5()
            t.update(text)
            return t.hexdigest()
        return digest
    
    def test_md5(self):
        import md5
        def digest(text):
            """using mg5 for the hash"""
            t = md5.md5()
            t.update(text)
            return t.hexdigest()
        return digest
    
    def test_zlib(self):
        import zlib
        def digest(text):
            return zlib.adler32(text)
    
digest = digest().test_all()

#===============================================================================
# Helper class for timing and RAM flashing of subprocesses.
#===============================================================================
class ProcessTimer:
  def __init__(self,*args,**opts):
    self.cmd_args = args
    self.cmd_opts = opts
    self.execution_state = False

  def execute(self):
    self.max_vms_memory = 0
    self.max_rss_memory = 0

    self.t1 = None
    self.t0 = time.time()
    self.p = subprocess.Popen(*self.cmd_args,**self.cmd_opts)
    self.execution_state = True

  def poll(self):
    if not self.check_execution_state():
      return False

    self.t1 = time.time()
    # I redirect stderr to void, because from MacOX snow leopard onward, this
    # ps -p command writes a million times the following stupid warning
    # dyld: DYLD_ environment variables being ignored because main executable (/bin/ps) is setuid or setgid
    flash = subprocess.Popen("ps -p %i -o rss"%self.p.pid,
                  shell=True,stdout=subprocess.PIPE,stderr=open(os.devnull,"w"))
    stdout_list = flash.communicate()[0].decode(errors='ignore').split('\n')
    rss_memory = int(stdout_list[1])
    # for now we ignore vms
    vms_memory = 0

    # This is the neat version using psutil
#    try:
#      pp = psutil.Process(self.p.pid)
#
#      # obtain a list of the subprocess and all its descendants
#      descendants = list(pp.get_children(recursive=True))
#      descendants = descendants + [pp]
#
#      rss_memory = 0
#      vms_memory = 0
#
#      # calculate and sum up the memory of the subprocess and all its descendants 
#      for descendant in descendants:
#        try:
#          mem_info = descendant.get_memory_info()
#
#          rss_memory += mem_info[0]
#          vms_memory += mem_info[1]
#        except psutil.error.NoSuchProcess:
#          # sometimes a subprocess descendant will have terminated between the time
#          # we obtain a list of descendants, and the time we actually poll this
#          # descendant's memory usage.
#          pass
#
#    except psutil.error.NoSuchProcess:
#      return self.check_execution_state()

    self.max_vms_memory = max(self.max_vms_memory,vms_memory)
    self.max_rss_memory = max(self.max_rss_memory,rss_memory)

    return self.check_execution_state()

  def is_running(self):
    # Version with psutil
#    return psutil.pid_exists(self.p.pid) and self.p.poll() == None
    return self.p.poll() == None

  def check_execution_state(self):
    if not self.execution_state:
      return False
    if self.is_running():
      return True
    self.executation_state = False
    self.t1 = time.time()
    return False

  def close(self,kill=False):

    if self.p.poll() == None:
        if kill:
            self.p.kill()
        else:
            self.p.terminate()

    # Again a neater handling with psutil
#    try:
#      pp = psutil.Process(self.p.pid)
#      if kill:
#        pp.kill()
#      else:
#        pp.terminate()
#    except psutil.error.NoSuchProcess:
#      pass

## Define apple_notify (in a way which is system independent
class Applenotification(object):

    def __init__(self):
        self.init = False
        self.working = True

    def load_notification(self):        
        try:
            import Foundation
            import objc
            self.NSUserNotification = objc.lookUpClass('NSUserNotification')
            self.NSUserNotificationCenter = objc.lookUpClass('NSUserNotificationCenter')
        except:
            self.working=False
            if which('osascript'):
                self.working = 'osascript'
            return
        self.working=True

    def __call__(self,subtitle, info_text, userInfo={}):
        
        if not self.init:
            self.load_notification()
        if not self.working:
            return
        elif self.working is True:
            try:
                notification = self.NSUserNotification.alloc().init()
                notification.setTitle_('MadGraph5_aMC@NLO')
                notification.setSubtitle_(subtitle)
                notification.setInformativeText_(info_text)
                try:
                    notification.setUserInfo_(userInfo)
                except:
                    pass
                self.NSUserNotificationCenter.defaultUserNotificationCenter().scheduleNotification_(notification)
            except:
                pass

        elif self.working=='osascript':
            try:
                os.system("""
              osascript -e 'display notification "{}" with title "MadGraph5_aMC@NLO" subtitle "{}"'
              """.format(info_text, subtitle))
            except:
                pass
        


apple_notify = Applenotification()

class EasterEgg(object):
    
    done_notification = False
    message_aprilfirst =\
        {'error': ['Be careful, a cat is eating a lot of fish today. This makes the code unstable.',
                   'Really, this sounds fishy.',
                   'A Higgs boson walks into a church. The priest says "We don\'t allow Higgs bosons in here." The Higgs boson replies, "But without me, how can you have mass?"',
                   "Why does Heisenberg detest driving cars? Because, every time he looks at the speedometer he gets lost!",
                   "May the mass times acceleration be with you.",
                   "NOTE: This product may actually be nine-dimensional. If this is the case, functionality is not affected by the extra five dimensions.",
                   "IMPORTANT: This product is composed of 100%% matter: It is the responsibility of the User to make sure that it does not come in contact with antimatter.",
                   "",
                   'The fish are out of jokes. See you next year for more!'],
#         'loading': ['Hi %(user)s, You are Loading Madgraph. Please be patient, we are doing the work.'],
#         'quit': ['Thanks %(user)s for using MadGraph5_aMC@NLO, even on April 1st!']
               }

    default_banner_1 =  "************************************************************\n" + \
        "*                                                          *\n" + \
        "*                     W E L C O M E to                     *\n" + \
        "*              M A D G R A P H 5 _ a M C @ N L O           *\n" + \
        "*                                                          *\n" + \
        "*                                                          *\n" 


    default_banner_2 =        "*                                                          *\n" + \
        "%s" + \
        "*                                                          *\n" + \
        "*    The MadGraph5_aMC@NLO Development Team - Find us at   *\n" + \
        "*    https://server06.fynu.ucl.ac.be/projects/madgraph     *\n" + \
        "*                            and                           *\n" + \
        "*            http://amcatnlo.web.cern.ch/amcatnlo/         *\n" + \
        "*                                                          *\n" + \
        "*               Type 'help' for in-line help.              *\n" + \
        "*           Type 'tutorial' to learn how MG5 works         *\n" + \
        "*    Type 'tutorial aMCatNLO' to learn how aMC@NLO works   *\n" + \
        "*    Type 'tutorial MadLoop' to learn how MadLoop works    *\n" + \
        "*                                                          *\n" + \
        "************************************************************"

    May4_banner = "*                           _____                          *\n" + \
        "*                       ,-~\"     \"~-.                      *\n" + \
        "*        *            ,^ ___         ^.             *      *\n" + \
        "*          *         / .^   ^.         \         *         *\n" + \
        "*            *      Y  l  o  !          Y      *           *\n" + \
        "*              *   l_  `.___.'         _,[   *             *\n" + \
        "*                * |^~\"--------------~\"\"^| *               *\n" + \
        "*              *   !     May the 4th     !   *             *\n" + \
        "*            *       \                 /       *           *\n" + \
        "*          *          ^.             .^          *         *\n" + \
        "*        *              \"-.._____.,-\"              *       *\n"

    special_banner = {(4,5): May4_banner}

    
    def __init__(self, msgtype):

        try:
            now = time.localtime()
            date = now.tm_mday, now.tm_mon 
            if date in [(1,4)]:
                madgraph.iolibs.drawing_eps.EpsDiagramDrawer.april_fool = True
                if msgtype in EasterEgg.message_aprilfirst:
                    choices = EasterEgg.message_aprilfirst[msgtype]
                    if len(choices) == 0:
                        return
                    elif len(choices) == 1:
                        msg = choices[0]
                    else:
                        import random
                        msg = choices[random.randint(0,len(choices)-2)]
                    EasterEgg.message_aprilfirst[msgtype].remove(msg)
                else:
                    return
            elif msgtype=='loading' and date in self.special_banner:
                self.change_banner(date)
                return
            else:
                return
            if MADEVENT:
                return
            
            import os
            import pwd
            username =pwd.getpwuid( os.getuid() )[ 0 ] 
            msg = msg % {'user': username}
            if sys.platform == "darwin":
                self.call_apple(msg)
            else:
                self.call_linux(msg)
        except Exception as error:
            sprint(error)
            pass
    
    def __call__(self, msg):
        try:
            self.call_apple(msg)
        except:
            pass
            
    def change_banner(self, date):
        if MADEVENT:
            return
        import madgraph.interface.madgraph_interface as madgraph_interface
        madgraph_interface.CmdExtended.intro_banner= self.default_banner_1 + self.special_banner[date] + self.default_banner_2
        

    def call_apple(self, msg):
        
        #1. control if the volume is on or not
        p = subprocess.Popen("osascript -e 'get volume settings'", stdout=subprocess.PIPE, shell=True)
        output, _  = p.communicate()
        output = output.decode(errors='ignore')
        #output volume:25, input volume:71, alert volume:100, output muted:true
        info = dict([[a.strip() for a in l.split(':',1)] for l in output.strip().split(',')])
        muted = False
        if 'output muted' in info and info['output muted'] == 'true':
            muted = True
        elif 'output volume' in info and info['output volume'] == '0':
            muted = True
        
        if muted:
            if not EasterEgg.done_notification:
                apple_notify('On April first','turn up your volume!')
                EasterEgg.done_notification = True
        else:
            os.system('say %s' % msg)


    def call_linux(self, msg):
        # check for fishing path
        fishPath = madgraph.MG5DIR+"/input/.cowgraph.cow"
        if os.path.exists(fishPath):
            fishPath = " -f " + fishPath
            #sprint("got fishPath: ",fishPath)

        # check for fishing pole
        fishPole = which('cowthink')
        if not os.path.exists(fishPole):
            if os.path.exists(which('cowsay')):
                fishPole = which('cowsay')
            else:
                return

        # go fishing
        fishCmd = fishPole + fishPath + " " + msg
        os.system(fishCmd)


def get_older_version(v1, v2):
    """ return v2  if v1>v2
        return v1 if v1<v2
        return v1 if v1=v2 
        return v1 if v2 is not in 1.2.3.4.5 format
        return v2 if v1 is not in 1.2.3.4.5 format
    """
    
    for a1, a2 in zip_longest(v1, v2, fillvalue=0):
        try:
            a1= int(a1)
        except:
            return v2
        try:
            a2= int(a2)
        except:
            return v1        
        if a1 > a2:
            return v2
        elif a1 < a2:
            return v1
    return v1

    

plugin_support = {}
def is_plugin_supported(obj):
    global plugin_support
    
    name = obj.__name__
    if name in plugin_support:
        return plugin_support[name]
    
    # get MG5 version
    if '__mg5amcnlo__' in plugin_support:
        mg5_ver = plugin_support['__mg5amcnlo__']
    else:
        info = get_pkg_info()
        mg5_ver = info['version'].split('.')
    try:
        min_ver = obj.minimal_mg5amcnlo_version
        max_ver = obj.maximal_mg5amcnlo_version
        val_ver = obj.latest_validated_version
    except:
        logger.error("Plugin %s misses some required info to be valid. It is therefore discarded" % name)
        plugin_support[name] = False
        return
    
    if get_older_version(min_ver, mg5_ver) == min_ver and \
       get_older_version(mg5_ver, max_ver) == mg5_ver:
        plugin_support[name] = True
        if get_older_version(mg5_ver, val_ver) == val_ver:
            logger.warning("""Plugin %s has marked as NOT being validated with this version. 
It has been validated for the last time with version: %s""",
                                        name, '.'.join(str(i) for i in val_ver))
    else:
        if __debug__:
            logger.error("Plugin %s seems not supported by this version of MG5aMC. Keep it active (please update status)" % name)
            plugin_support[name] = True            
        else:
            logger.error("Plugin %s is not supported by this version of MG5aMC." % name)
            plugin_support[name] = False
    return plugin_support[name]
    

#decorator
def set_global(loop=False, unitary=True, mp=False, cms=False):
    from functools import wraps
    import aloha
    import aloha.aloha_lib as aloha_lib
    def deco_set(f):
        @wraps(f)
        def deco_f_set(*args, **opt):
            old_loop = aloha.loop_mode
            old_gauge = aloha.unitary_gauge
            old_mp = aloha.mp_precision
            old_cms = aloha.complex_mass
            aloha.loop_mode = loop
            aloha.unitary_gauge = unitary
            aloha.mp_precision = mp
            aloha.complex_mass = cms
            aloha_lib.KERNEL.clean()
            try:
                out =  f(*args, **opt)
            except:
                aloha.loop_mode = old_loop
                aloha.unitary_gauge = old_gauge
                aloha.mp_precision = old_mp
                aloha.complex_mass = old_cms
                raise
            aloha.loop_mode = old_loop
            aloha.unitary_gauge = old_gauge
            aloha.mp_precision = old_mp
            aloha.complex_mass = old_cms
            aloha_lib.KERNEL.clean()
            return out
        return deco_f_set
    return deco_set
   
    
    

def plugin_import(module, error_msg, fcts=[]):
    """convenient way to import a plugin file/function"""
    
    if six.PY2:
        level = -1
    else:
        level = 0

    try:
        _temp = __import__('PLUGIN.%s' % module, globals(), locals(), fcts, level)
    except ImportError:
        try:
            _temp = __import__('MG5aMC_PLUGIN.%s' % module, globals(), locals(), fcts, level)
        except ImportError:
            raise MadGraph5Error(error_msg)
    
    if not fcts:
        return _temp
    elif len(fcts) == 1:
        return getattr(_temp,fcts[0])
    else:
        return [getattr(_temp,name) for name in fcts]

def from_plugin_import(plugin_path, target_type, keyname=None, warning=False,
                       info=None):
    """return the class associated with keyname for a given plugin class
    if keyname is None, return all the name associated"""
    
    validname = []
    for plugpath in plugin_path:
        plugindirname = os.path.basename(plugpath)
        for plug in os.listdir(plugpath):
            if os.path.exists(pjoin(plugpath, plug, '__init__.py')):
                try:
                    with stdchannel_redirected(sys.stdout, os.devnull):
                        __import__('%s.%s' % (plugindirname,plug))
                except Exception as error:
                    if warning:
                        logger.warning("error detected in plugin: %s.", plug)
                        logger.warning("%s", error)
                    continue
                plugin = sys.modules['%s.%s' % (plugindirname,plug)] 
                if hasattr(plugin, target_type):
                    if not is_plugin_supported(plugin):
                        continue
                    if keyname is None:
                        validname += list(getattr(plugin, target_type).keys())
                    else:
                        if keyname in getattr(plugin, target_type):
                            if not info:
                                logger.info('Using from plugin %s mode %s' % (plug, keyname), '$MG:BOLD')
                            else:
                                logger.info(info % {'plug': plug, 'key':keyname}, '$MG:BOLD')
                            return getattr(plugin, target_type)[keyname]
                        
    if not keyname:
        return validname
    
    
    

python_lhapdf=None
def import_python_lhapdf(lhapdfconfig):
    """load the python module of lhapdf return None if it can not be loaded"""

    #save the result to have it faster and avoid the segfault at the second try if lhapdf is not compatible
    global python_lhapdf
    if python_lhapdf:
        if python_lhapdf == -1:
            return None
        else:
            return python_lhapdf

    use_lhapdf=False
    try:
        
        lhapdf_libdir=subprocess.Popen([lhapdfconfig,'--libdir'],\
                                           stdout=subprocess.PIPE).stdout.read().decode(errors='ignore').strip()
    except:
        use_lhapdf=False
        return False
    else:
        try:
            candidates=[dirname for dirname in os.listdir(lhapdf_libdir) \
                            if os.path.isdir(os.path.join(lhapdf_libdir,dirname))]
        except OSError:
            candidates=[]
        for candidate in candidates:
            if os.path.isdir(os.path.join(lhapdf_libdir,candidate,'site-packages')):
                sys.path.insert(0,os.path.join(lhapdf_libdir,candidate,'site-packages'))
                try:
                    import lhapdf
                    use_lhapdf=True
                    break
                except ImportError:
                    sys.path.pop(0)
                    continue
    if not use_lhapdf:
        try:
            candidates=[dirname for dirname in os.listdir(lhapdf_libdir+'64') \
                            if os.path.isdir(os.path.join(lhapdf_libdir+'64',dirname))]
        except OSError:
            candidates=[]

        for candidate in candidates:
            if os.path.isdir(os.path.join(lhapdf_libdir+'64',candidate,'site-packages')):
                sys.path.insert(0,os.path.join(lhapdf_libdir+'64',candidate,'site-packages'))
                try:
                    import lhapdf
                    use_lhapdf=True
                    break
                except ImportError:
                    sys.path.pop(0)
                    continue
        if not use_lhapdf:
            try:
                import lhapdf
                use_lhapdf=True
            except ImportError:
                print('fail')
                logger.warning("Failed to access python version of LHAPDF: "\
                                   "If the python interface to LHAPDF is available on your system, try "\
                                   "adding its location to the PYTHONPATH environment variable and the"\
                                   "LHAPDF library location to LD_LIBRARY_PATH (linux) or DYLD_LIBRARY_PATH (mac os x)."\
                                   "The required LD_LIBRARY_PATH is "+ lhapdf_libdir 
                                   )
        
    if use_lhapdf:
        python_lhapdf = lhapdf
        python_lhapdf.setVerbosity(0)
    else:
        python_lhapdf = None
    return python_lhapdf

def newtonmethod(f, df, x0, error=1e-10,maxiter=10000):
    """implement newton method for solving f(x)=0, df is the derivate"""
    x = x0
    iter=0
    while abs(f(x)) > error:
        iter+=1
        x = x - f(x)/df(x)
        if iter ==maxiter:
            sprint('fail to solve equation')
            raise Exception
    return x

def wget(http, path, *args, **opt):
    """a wget function for both unix and mac"""

    if sys.platform == "darwin":
        return call(['curl', '-L', http, '-o%s' % path], *args, **opt)
    else:
        return call(['wget', http, '--output-document=%s'% path], *args, **opt)


def make_unique(input, keepordering=None):
    "remove duplicate in a list "

    if keepordering is None:
        if MADEVENT:
            keepordering = False
        else:
            keepordering = madgraph.ordering
    if not keepordering:
        return list(set(input))
    else:
        return list(dict.fromkeys(input)) 

if six.PY3:
    try:
        from collections import MutableSet
    except ImportError: # this is for python3.10
        from collections.abc import  MutableSet
    
    class OrderedSet(collections.OrderedDict, MutableSet):

        def __init__(self, arg=None):
            super( OrderedSet, self).__init__()
            if arg:
                self.update(arg)

        def update(self, *args, **kwargs):
            if kwargs:
                raise TypeError("update() takes no keyword arguments")

            for s in args:
                for e in s:
                    self.add(e)

        def add(self, elem):
            self[elem] = None

        def discard(self, elem):
            self.pop(elem, None)

        def pop(self, *args):
            if args:
                return super().pop(*args)
            else:
                key = next(iter(self))
                del self[key]
                return key

        def __le__(self, other):
            return all(e in other for e in self)

        def __lt__(self, other):
            return self <= other and self != other

        def __ge__(self, other):
            return all(e in self for e in other)

        def __gt__(self, other):
            return self >= other and self != other

        def __repr__(self):
            return 'OrderedSet([%s])' % (', '.join(map(repr, self.keys())))

        def __str__(self):
            return '{%s}' % (', '.join(map(repr, self.keys())))

        def __eq__(self, other):
            try:
                return set(self) == set(other)
            except TypeError:
                return False
        difference = property(lambda self: self.__sub__)
        difference_update = property(lambda self: self.__isub__)
        intersection = property(lambda self: self.__and__)
        intersection_update = property(lambda self: self.__iand__)
        issubset = property(lambda self: self.__le__)
        issuperset = property(lambda self: self.__ge__)
        symmetric_difference = property(lambda self: self.__xor__)
        symmetric_difference_update = property(lambda self: self.__ixor__)
        union = property(lambda self: self.__or__)
else:
    OrderedSet = set


def cmp_to_key(mycmp):
    'Convert a cmp= function into a key= function (for using python2 type of sort)'

    class K:
        def __init__(self, obj, *args):
            self.obj = obj
        def __lt__(self, other):
            return mycmp(self.obj, other.obj) < 0
        def __gt__(self, other):
            return mycmp(self.obj, other.obj) > 0
        def __eq__(self, other):
            return mycmp(self.obj, other.obj) == 0
        def __le__(self, other):
            return mycmp(self.obj, other.obj) <= 0
        def __ge__(self, other):
            return mycmp(self.obj, other.obj) >= 0
        def __ne__(self, other):
            return mycmp(self.obj, other.obj) != 0
    return K

def smallest_diff_key(A, B):
    """return the smallest key adiff in A such that adiff not in B or A[adiff] != B[bdiff]"""
    diff_keys = [k for k in A if k not in B or A[k] != B[k]]
    return min(diff_keys)

def dict_cmp(A, B, level=1):
    if len(A) != len(B):
        return (len(A) > len(B)) - (len(A) < len(B))
    try:
        adiff = smallest_diff_key(A, B)
    except ValueError:
        # No difference.
        return 0
    bdiff = smallest_diff_key(B, A)
    if adiff != bdiff:
        a = adiff
        b = bdiff
        return (a > b) - (a < b)        
    a = A[adiff]
    b = B[bdiff]
    if isinstance(a, dict):
        return dict_cmp(a,b,level=level+1)
    else:
        return (a > b) - (a < b)
        #return cmp(A[adiff], B[bdiff])

if six.PY3:
    import io
    file = io.FileIO
        
class BackRead(file):
    """read a file returning the lines in reverse order for each call of readline()
This actually just reads blocks (4096 bytes by default) of data from the end of
the file and returns last line in an internal buffer."""


    def readline(self):
        """ readline in a backward way """

        while len(self.data) == 1 and ((self.blkcount * self.blksize) < self.size):
          self.blkcount = self.blkcount + 1
          line = self.data[0]
          try:
            self.seek(-self.blksize * self.blkcount, 2) # read from end of file
            self.data = (self.read(self.blksize).decode(errors='ignore') + line).split('\n')
          except IOError:  # can't seek before the beginning of the file
            self.seek(0)
            data = self.read(self.size - (self.blksize * (self.blkcount-1))).decode(errors='ignore') + line
            self.data = data.split('\n')

        if len(self.data) == 0:
          return ""

        line = self.data.pop()
        return line + '\n'

    def __init__(self, filepos, blksize=4096):
        """initialize the internal structures"""

        # get the file size
        self.size = os.stat(filepos)[6]
        # how big of a block to read from the file...
        self.blksize = blksize
        # how many blocks we've read
        self.blkcount = 1
        file.__init__(self, filepos, 'rb')
        # if the file is smaller than the blocksize, read a block,
        # otherwise, read the whole thing...
        if self.size > self.blksize:
          self.seek(-self.blksize * self.blkcount, 2) # read from end of file
        self.data = self.read(self.blksize).decode(errors='ignore').split('\n')
        # strip the last item if it's empty...  a byproduct of the last line having
        # a newline at the end of it
        if not self.data[-1]:
          self.data.pop()

    def next(self):
        line = self.readline()
        if line:
            return line
        else:
            raise StopIteration
def tqdm(iterator, **opts):
    return iterator

        
############################### TRACQER FOR OPEN FILE
#openfiles = set()
#oldfile = __builtin__.file
#
#class newfile(oldfile):
#    done = 0
#    def __init__(self, *args):
#        self.x = args[0]
#        if 'matplotlib' in self.x:
#            raise Exception
#        print "### OPENING %s ### %s " % (str(self.x) , time.time()-start)
#        oldfile.__init__(self, *args)
#        openfiles.add(self)
#
#    def close(self):
#        print "### CLOSING %s ### %s" % (str(self.x), time.time()-start)
#        oldfile.close(self)
#        openfiles.remove(self)
#oldopen = __builtin__.open
#def newopen(*args):
#    return newfile(*args)
#__builtin__.file = newfile
#__builtin__.open = newopen

<|MERGE_RESOLUTION|>--- conflicted
+++ resolved
@@ -466,11 +466,7 @@
 
     if 'copy_function' not in opts:
         opts['copy_function'] = shutil.copy
-<<<<<<< HEAD
     return shutil.copytree(*args, **opts)
-=======
-    return misc.copytree(*args, **opts)
->>>>>>> 69c68be8
 
 #===============================================================================
 # Compiler which returns smart output error in case of trouble

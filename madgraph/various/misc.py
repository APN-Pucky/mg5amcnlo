--- conflicted
+++ resolved
@@ -174,12 +174,6 @@
 #===============================================================================
 def compile(arg=[], cwd=None, mode='fortran', job_specs = True, nb_core=1 ,**opt):
     """compile a given directory"""
-<<<<<<< HEAD
-    
-    command = ['make','-j%s' % nb_core] if job_specs else ['make']
-    try:
-        p = subprocess.Popen(command + arg, stdout=subprocess.PIPE, 
-=======
 
     cmd = ['make']
     try:
@@ -187,7 +181,6 @@
             cmd.append('-j%s' % nb_core)
         cmd += arg
         p = subprocess.Popen(cmd, stdout=subprocess.PIPE, 
->>>>>>> 0c6780f8
                              stderr=subprocess.STDOUT, cwd=cwd, **opt)
         (out, err) = p.communicate()
     except OSError, error:

--- conflicted
+++ resolved
@@ -190,11 +190,7 @@
             error_text += "In general this means that your computer is not able to compile."
             if sys.platform == "darwin":
                 error_text += "Note that MacOSX doesn\'t have gmake/gfortan install by default.\n"
-<<<<<<< HEAD
                 error_text += "Xcode3 contains those required programs"
-=======
-                error_text += "Xcode3 contains those required program"
->>>>>>> 48444ca0
             raise MadGraph5Error, error_text
 
     if p.returncode:

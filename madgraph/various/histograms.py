--- conflicted
+++ resolved
@@ -2403,10 +2403,7 @@
             gnuplot_output_list=gnuplot_output_list_v5
         else:
             output, _ = p.communicate()
-<<<<<<< HEAD
-=======
             output.decode()
->>>>>>> 8f5bf33e
             try:
                 version = float(output.split()[1])
             except:

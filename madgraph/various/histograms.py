#! /usr/bin/env python
################################################################################
#
# Copyright (c) 2010 The MadGraph5_aMC@NLO Development team and Contributors
#
# This file is a part of the MadGraph5_aMC@NLO project, an application which 
# automatically generates Feynman diagrams and matrix elements for arbitrary
# high-energy processes in the Standard Model and beyond.
#
# It is subject to the MadGraph5_aMC@NLO license which should accompany this 
# distribution.
#
# For more information, visit madgraph.phys.ucl.ac.be and amcatnlo.web.cern.ch
#
################################################################################
"""Module for the handling of histograms, including Monte-Carlo error per bin
and scale/PDF uncertainties."""

from __future__ import division

import array
import copy
import fractions
import itertools
import logging
import math
import os
import re
import sys
import StringIO
import subprocess
import xml.dom.minidom as minidom
from xml.parsers.expat import ExpatError as XMLParsingError

root_path = os.path.split(os.path.dirname(os.path.realpath( __file__ )))[0]
sys.path.append(os.path.join(root_path)) 
sys.path.append(os.path.join(root_path,os.pardir))
try:
    # import from madgraph directory
    import madgraph.various.misc as misc
    from madgraph import MadGraph5Error
    logger = logging.getLogger("madgraph.various.histograms")

except ImportError, error:
    # import from madevent directory
    import internal.misc as misc    
    from internal import MadGraph5Error
    logger = logging.getLogger("internal.histograms")

# I copy the Physics object list here so as not to add a whole dependency to
# base_objects which is annoying when using this histograms module from the
# bin/internal location of a process output (i.e. outside an MG5_aMC env.)

#===============================================================================
# PhysicsObjectList
#===============================================================================
class histograms_PhysicsObjectList(list):
    """A class to store lists of physics object."""

    class PhysicsObjectListError(Exception):
        """Exception raised if an error occurs in the definition
        or execution of a physics object list."""
        pass

    def __init__(self, init_list=None):
        """Creates a new particle list object. If a list of physics 
        object is given, add them."""

        list.__init__(self)

        if init_list is not None:
            for object in init_list:
                self.append(object)
                
    def append(self, object):
        """Appends an element, but test if valid before."""
        
        assert self.is_valid_element(object), \
            "Object %s is not a valid object for the current list" % repr(object)

        list.append(self, object)
        

    def is_valid_element(self, obj):
        """Test if object obj is a valid element for the list."""
        return True

    def __str__(self):
        """String representation of the physics object list object. 
        Outputs valid Python with improved format."""

        mystr = '['

        for obj in self:
            mystr = mystr + str(obj) + ',\n'

        mystr = mystr.rstrip(',\n')

        return mystr + ']'
#===============================================================================

class Bin(object):
    """A class to store Bin related features and function.
    """
  
    def __init__(self, boundaries=(0.0,0.0), wgts=None, n_entries = 0):
        """ Initializes an empty bin, necessarily with boundaries. """

        self.boundaries = boundaries
        self.n_entries  = n_entries
        if not wgts:
            self.wgts       = {'central':0.0}
        else:
            self.wgts       = wgts
  
    def __setattr__(self, name, value):
        if name=='boundaries':
            if not isinstance(value, tuple):
                raise MadGraph5Error, "Argument '%s' for bin property "+\
                                        "'boundaries' must be a tuple."%str(value)
            else:
                for coordinate in value:
                    if isinstance(coordinate, tuple):
                        for dim in coordinate:
                            if not isinstance(dim, float):
                                raise MadGraph5Error, "Coordinate '%s' of the bin"+\
                                  " boundary '%s' must be a float."%str(dim,value)
                    elif not isinstance(coordinate, float):
                        raise MadGraph5Error, "Element '%s' of the bin boundaries"+\
                                          " specified must be a float."%str(bound)
        elif name=='wgts':
            if not isinstance(value, dict):
                raise MadGraph5Error, "Argument '%s' for bin uncertainty "+\
                                          "'wgts' must be a dictionary."%str(value)
            for val in value.values():
                if not isinstance(val,float):
                    raise MadGraph5Error, "The bin weight value '%s' is not a "+\
                                                                 "float."%str(val)   
   
        super(Bin, self).__setattr__(name,value)
        
    def get_weight(self, key='central'):
        """ Accesses a specific weight from this bin."""
        try:
            return self.wgts[key]
        except KeyError:
            raise MadGraph5Error, "Weight with ID '%s' is not defined for"+\
                                                            " this bin"%str(key)
                                                            
    def set_weight(self, wgt, key='central'):
        """ Accesses a specific weight from this bin."""
        
        # an assert is used here in this intensive function, so as to avoid 
        # slow-down when not in debug mode.
        assert(isinstance(wgt, float))
           
        try:
            self.wgts[key] = wgt
        except KeyError:
            raise MadGraph5Error, "Weight with ID '%s' is not defined for"+\
                                                            " this bin"%str(key)                                                

    def addEvent(self, weights = 1.0):
        """ Add an event to this bin. """
        
        
        if isinstance(weights, float):
            weights = {'central': weights}
        
        for key in weights:
            if key == 'stat_error':
                continue
            try:
                self.wgts[key] += weights[key]
            except KeyError:
                raise MadGraph5Error('The event added defines the weight '+
                  '%s which was not '%key+'registered in this histogram.')
        
        self.n_entries += 1
        
        #if 'stat_error' not in weights and 'central' in w:
        #    self.wgts['stat_error'] = self.wgts['central']/math.sqrt(float(self.n_entries))
        #else:
        #    self.wgts['stat_error'] = math.sqrt( self.wgts['stat_error']**2 + 
        #                                              weights['stat_error']**2 )

    def nice_string(self, order=None, short=True):
        """ Nice representation of this Bin. 
        One can order the weight according to the argument if provided."""
        
        res     = ["Bin boundaries : %s"%str(self.boundaries)]
        if not short:
            res.append("Bin weights    :")
            if order is None:
                label_list = self.wgts.keys()
            else:
                label_list = order
        
            for label in label_list:
                try:
                    res.append(" -> '%s' : %4.3e"%(str(label),self.wgts[label]))
                except KeyError:
                    pass
        else:
            res.append("Central weight     : %4.3e"%self.get_weight())
        
        return '\n'.join(res)

    def alter_weights(self, func):
        """ Apply a given function to all bin weights."""
        self.wgts = func(self.wgts)

    @classmethod
    def combine(cls, binA, binB, func):
        """ Function to combine two bins. The 'func' is such that it takes
        two weight dictionaries and merge them into one."""
    
        res_bin = cls()
        if binA.boundaries != binB.boundaries:
            raise MadGraph5Error, 'The two bins to combine have'+\
         ' different boundaries, %s!=%s.'%(str(binA.boundaries),str(binB.boundaries))
        res_bin.boundaries = binA.boundaries
        
        try:
            res_bin.wgts = func(binA.wgts, binB.wgts)
        except Exception as e:
            raise MadGraph5Error, "When combining two bins, the provided"+\
              " function '%s' triggered the following error:\n\"%s\"\n"%\
              (func.__name__,str(e))+" when combining the following two bins:\n"+\
              binA.nice_string(short=False)+"\n and \n"+binB.nice_string(short=False)

        return res_bin

class BinList(histograms_PhysicsObjectList):
    """ A class implementing features related to a list of Bins. """

    def __init__(self, list = [], bin_range = None, 
                                     weight_labels = None):
        """ Initialize a list of Bins. It is possible to define the range
        as a list of three floats: [min_x, max_x, bin_width]"""
        
        self.weight_labels = weight_labels
        if bin_range:
            # Set the default weight_labels to something meaningful
            if not self.weight_labels:
                self.weight_labels = ['central', 'stat_error']
            if len(bin_range)!=3 or any(not isinstance(f, float) for f in bin_range):
                raise MadGraph5Error, "The range argument to build a BinList"+\
                  " must be a list of exactly three floats."
            current = bin_range[0]
            while current < bin_range[1]:
                self.append(Bin(boundaries =
                            (current, min(current+bin_range[2],bin_range[1])),
                            wgts = dict((wgt,0.0) for wgt in self.weight_labels)))
                current += bin_range[2]
        else:
            super(BinList, self).__init__(list)

    def is_valid_element(self, obj):
        """Test whether specified object is of the right type for this list."""

        return isinstance(obj, Bin)
    
    def __setattr__(self, name, value):
        if name=='weight_labels':
            if not value is None and not isinstance(value, list):
                raise MadGraph5Error, "Argument '%s' for BinList property '%s'"\
                                           %(str(value),name)+' must be a list.'
            elif not value is None:
                for label in value:
                    if all((not isinstance(label,cls)) for cls in \
                                                      [str, int, float, tuple]):
                        raise MadGraph5Error, "Element '%s' of the BinList property '%s'"\
                                 %(str(value),name)+' must be a string, an '+\
                                        'integer, a float or a tuple of float.'
                    if isinstance(label, tuple):
                        if len(label)>=1:
                            if not isinstance(label[0], (float, str)):
                                    raise MadGraph5Error, "Argument "+\
                            "'%s' for BinList property '%s'"%(str(value),name)+\
           ' can be a tuple, but its first element must be a float or string.'
                        for elem in label[1:]:
                            if not isinstance(elem, (float,int,str)):
                                raise MadGraph5Error, "Argument "+\
                            "'%s' for BinList property '%s'"%(str(value),name)+\
           ' can be a tuple, but its elements past the first one must be either floats, integers or strings'
                                
   
        super(BinList, self).__setattr__(name, value)    
            
    def append(self, object):
        """Appends an element, but test if valid before."""
        
        super(BinList,self).append(object)    
        # Assign the weight labels to those of the first bin added
        if len(self)==1 and self.weight_labels is None:
            self.weight_labels = object.wgts.keys()

    def nice_string(self, short=True):
        """ Nice representation of this BinList."""
        
        res     = ["Number of bin in the list : %d"%len(self)]
        res.append("Registered weight labels  : [%s]"%(', '.join([
                                  str(label) for label in self.weight_labels])))
        if not short: 
            for i, bin in enumerate(self):
                res.append('Bin number %d :'%i)
                res.append(bin.nice_string(order=self.weight_labels, short=short))
        
        return '\n'.join(res)

class Histogram(object):
    """A mother class for all specific implementations of Histogram conventions
    """
    
    allowed_dimensions   = None
    allowed_types        = []  
    allowed_axis_modes  = ['LOG','LIN'] 

    def __init__(self, title = "NoName", n_dimensions = 2, type=None,
                 x_axis_mode = 'LIN', y_axis_mode = 'LOG', bins=None):
        """ Initializes an empty histogram, possibly specifying 
              > a title 
              > a number of dimensions
              > a bin content
        """
        
        self.title       = title
        self.dimension   = n_dimensions
        if not bins:
            self.bins    = BinList([])
        else:
            self.bins    = bins
        self.type        = type
        self.x_axis_mode = x_axis_mode
        self.y_axis_mode = y_axis_mode        
   
    def __setattr__(self, name, value):
        if name=='title':
            if not isinstance(value, str):
                raise MadGraph5Error, "Argument '%s' for the histogram property "+\
                                          "'title' must be a string."%str(value)
        elif name=='dimension':
            if not isinstance(value, int):
                raise MadGraph5Error, "Argument '%s' for histogram property "+\
                                    "'dimension' must be an integer."%str(value)
            if self.allowed_dimensions and value not in self.allowed_dimensions:
                raise MadGraph5Error, "%i-Dimensional histograms not supported "\
                         %value+"by class '%s'. Supported dimensions are '%s'."\
                              %(self.__class__.__name__,self.allowed_dimensions)
        elif name=='bins':
            if not isinstance(value, BinList):
                raise MadGraph5Error, "Argument '%s' for histogram property "+\
                                        "'bins' must be a BinList."%str(value)
            else:
                for bin in value:
                    if not isinstance(bin, Bin):
                        raise MadGraph5Error, "Element '%s' of the "%str(bin)+\
                                  " histogram bin list specified must be a bin."
        elif name=='type':
            if not (value is None or value in self.allowed_types or 
                                                        self.allowed_types==[]):
                raise MadGraph5Error, "Argument '%s' for histogram"%str(value)+\
                             " property 'type' must be a string in %s or None."\
                                         %([str(t) for t in self.allowed_types])
        elif name in ['x_axis_mode','y_axis_mode']:
            if not value in self.allowed_axis_modes:
                raise MadGraph5Error, "Attribute '%s' of the histogram"%str(name)+\
                  " must be in [%s], ('%s' given)"%(str(self.allowed_axis_modes),
                                                                     str(value))
                                        
        super(Histogram, self).__setattr__(name,value)
    
    def nice_string(self, short=True):
        """ Nice representation of this histogram. """
        
        res = ['<%s> histogram:'%self.__class__.__name__]
        res.append(' -> title        : "%s"'%self.title)
        res.append(' -> dimensions   : %d'%self.dimension)
        if not self.type is None:
            res.append(' -> type         : %s'%self.type)
        else:        
            res.append(' -> type         : None')
        res.append(' -> (x, y)_axis  : ( %s, %s)'%\
              (tuple([('Linear' if mode=='LIN' else 'Logarithmic') for mode in \
                                        [self.x_axis_mode, self.y_axis_mode]])))
        if short:
            res.append(' -> n_bins       : %s'%len(self.bins))
            res.append(' -> weight types : [ %s ]'%
                (', '.join([str(label) for label in self.bins.weight_labels]) \
                          if (not self.bins.weight_labels is None) else 'None'))
        
        else:
            res.append(' -> Bins content :')
            res.append(self.bins.nice_string(short))

        return '\n'.join(res) 
    
    def alter_weights(self, func):
        """ Apply a given function to all bin weights."""
        
        for bin in self.bins:
            bin.alter_weights(func)
    
    @classmethod
    def combine(cls, histoA, histoB, func):
        """ Function to combine two Histograms. The 'func' is such that it takes
        two weight dictionaries and merge them into one."""
        
        res_histogram = copy.copy(histoA)
        if histoA.title != histoB.title:
            res_histogram.title = "[%s]__%s__[%s]"%(histoA.title,func.__name__,
                                                                   histoB.title)
        else:
            res_histogram.title = histoA.title
    
        res_histogram.bins = BinList([])
        if len(histoA.bins)!=len(histoB.bins):
            raise MadGraph5Error, 'The two histograms to combine have a '+\
         'different number of bins, %d!=%d.'%(len(histoA.bins),len(histoB.bins))

        if histoA.dimension!=histoB.dimension:
            raise MadGraph5Error, 'The two histograms to combine have a '+\
         'different dimensions, %d!=%d.'%(histoA.dimension,histoB.dimension)            
        res_histogram.dimension = histoA.dimension
    
        for i, bin in enumerate(histoA.bins):
            res_histogram.bins.append(Bin.combine(bin, histoB.bins[i],func))
        
        # Reorder the weight labels as in the original histogram and add at the
        # end the new ones which resulted from the combination, in a sorted order
        res_histogram.bins.weight_labels = [label for label in histoA.bins.\
                weight_labels if label in res_histogram.bins.weight_labels] + \
                sorted([label for label in res_histogram.bins.weight_labels if\
                                       label not in histoA.bins.weight_labels])
                
        
        return res_histogram

    # ==================================================
    #  Some handy function for Histogram combination
    # ==================================================
    @staticmethod
    def MULTIPLY(wgtsA, wgtsB):
        """ Apply the multiplication to the weights of two bins."""
        
        new_wgts = {}

        new_wgts['stat_error'] = math.sqrt(
          (wgtsA['stat_error']*wgtsB['central'])**2+
          (wgtsA['central']*wgtsB['stat_error'])**2)
        
        for label, wgt in wgtsA.items():    
            if label=='stat_error':
                continue
            new_wgts[label] = wgt*wgtsB[label]

        return new_wgts

    @staticmethod
    def DIVIDE(wgtsA, wgtsB):
        """ Apply the division to the weights of two bins."""
        
        new_wgts = {}
        if wgtsB['central'] == 0.0:
            new_wgts['stat_error'] = 0.0
        else: 
            # d(x/y) = ( (dx/y)**2 + ((x*dy)/(y**2))**2 )**0.5
            new_wgts['stat_error'] = math.sqrt(wgtsA['stat_error']**2+
            ((wgtsA['central']*wgtsB['stat_error'])/
                             wgtsB['central'])**2)/wgtsB['central']
        
        for label, wgt in wgtsA.items():
            if label=='stat_error':
                continue
            if wgtsB[label]==0.0 and wgt==0.0:
                new_wgts[label] = 0.0
            elif wgtsB[label]==0.0:
#               This situation is most often harmless and just happens in regions
#               with low statistics, so I'll bypass the warning here.
#                logger.debug('Warning:: A bin with finite weight was divided '+\
#                                                  'by a bin with zero weight.')
                new_wgts[label] = 0.0
            else:
                new_wgts[label] = wgt/wgtsB[label]

        return new_wgts        
    
    @staticmethod
    def OPERATION(wgtsA, wgtsB, wgt_operation, stat_error_operation):
        """ Apply the operation to the weights of two bins. Notice that we 
        assume here the two dict operands to have the same weight labels.
        The operation is a function that takes two floats as input."""

        new_wgts = {}
        for label, wgt in wgtsA.items():
            if label!='stat_error':
                new_wgts[label] = wgt_operation(wgt, wgtsB[label])
            else:
                new_wgts[label] = stat_error_operation(wgt, wgtsB[label])
#                if new_wgts[label]>1.0e+10:
#                    print "stat_error_operation is ",stat_error_operation.__name__
#                    print " inputs were ",wgt, wgtsB[label]
#                    print "for label", label
        
        return new_wgts


    @staticmethod
    def SINGLEHISTO_OPERATION(wgts, wgt_operation, stat_error_operation):
        """ Apply the operation to the weights of a *single* bins.
        The operation is a function that takes a single float as input."""
        
        new_wgts = {}
        for label, wgt in wgts.items():
            if label!='stat_error':
                new_wgts[label] = wgt_operation(wgt)
            else:
                new_wgts[label] = stat_error_operation(wgt)
        
        return new_wgts

    @staticmethod
    def ADD(wgtsA, wgtsB):
        """ Implements the addition using OPERATION above. """
        return Histogram.OPERATION(wgtsA, wgtsB, 
                         (lambda a,b: a+b),
                         (lambda a,b: math.sqrt(a**2+b**2)))
        
    @staticmethod
    def SUBTRACT(wgtsA, wgtsB):
        """ Implements the subtraction using OPERATION above. """
        
        return Histogram.OPERATION(wgtsA, wgtsB, 
                         (lambda a,b: a-b),
                         (lambda a,b: math.sqrt(a**2+b**2)))

    @staticmethod
    def RESCALE(factor):
        """ Implements the rescaling using SINGLEHISTO_OPERATION above. """
        
        def rescaler(wgts):
            return Histogram.SINGLEHISTO_OPERATION(wgts,(lambda a: a*factor),
                                                           (lambda a: a*factor))

        return rescaler

    @staticmethod
    def OFFSET(offset):
        """ Implements the offset using SINGLEBIN_OPERATION above. """
        def offsetter(wgts):
            return Histogram.SINGLEHISTO_OPERATION(
                                        wgts,(lambda a: a+offset),(lambda a: a))

        return offsetter
    
    def __add__(self, other):
        """ Overload the plus function. """
        if isinstance(other, Histogram):
            return self.__class__.combine(self,other,Histogram.ADD)
        elif isinstance(other, int) or isinstance(other, float):
            self.alter_weights(Histogram.OFFSET(float(other)))
            return self
        else:
            return NotImplemented, 'Histograms can only be added to other '+\
              ' histograms or scalars.'

    def __sub__(self, other):
        """ Overload the subtraction function. """
        if isinstance(other, Histogram):
            return self.__class__.combine(self,other,Histogram.SUBTRACT)
        elif isinstance(other, int) or isinstance(other, float):
            self.alter_weights(Histogram.OFFSET(-float(other)))
            return self
        else:
            return NotImplemented, 'Histograms can only be subtracted to other '+\
              ' histograms or scalars.'
    
    def __mul__(self, other):
        """ Overload the multiplication function. """
        if isinstance(other, Histogram):
            return self.__class__.combine(self,other,Histogram.MULTIPLY)
        elif isinstance(other, int) or isinstance(other, float):
            self.alter_weights(Histogram.RESCALE(float(other)))
            return self
        else:
            return NotImplemented, 'Histograms can only be multiplied to other '+\
              ' histograms or scalars.'

    def __div__(self, other):
        """ Overload the multiplication function. """
        if isinstance(other, Histogram):
            return self.__class__.combine(self,other,Histogram.DIVIDE)
        elif isinstance(other, int) or isinstance(other, float):
            self.alter_weights(Histogram.RESCALE(1.0/float(other)))
            return self
        else:
            return NotImplemented, 'Histograms can only be divided with other '+\
              ' histograms or scalars.'

    __truediv__ = __div__

class HwU(Histogram):
    """A concrete implementation of an histogram plots using the HwU format for
    reading/writing histogram content."""
    
    allowed_dimensions         = [2]
    allowed_types              = []   

    # For now only HwU output format is implemented.
    output_formats_implemented = ['HwU','gnuplot'] 
    # Lists the mandatory named weights that must be specified for each bin and
    # what corresponding label we assign them to in the Bin weight dictionary,
    # (if any).
    mandatory_weights  = {'xmin':'boundary_xmin', 'xmax':'boundary_xmax', 
                                   'central value':'central', 'dy':'stat_error'}
    
    # ========================
    #  Weight name parser RE's
    # ========================
    # This marks the start of the line that defines the name of the weights
    weight_header_start_re = re.compile('^##.*')
    # This is the format of a weight name specifier. It is much more complicated
    # than necessary because the HwU standard allows for spaces from within
    # the name of a weight
    weight_header_re = re.compile(
                       '&\s*(?P<wgt_name>(\S|(\s(?!\s*(&|$))))+)(\s(?!(&|$)))*')
    
    # ================================
    #  Histo weight specification RE's
    # ================================
    # The start of a plot
    histo_start_re = re.compile('^\s*<histogram>\s*(?P<n_bins>\d+)\s*"\s*'+
                                   '(?P<histo_name>(\S|(\s(?!\s*")))+)\s*"\s*$')
    # A given weight specifier
    a_float_re = '[\+|-]?\d+(\.\d*)?([EeDd][\+|-]?\d+)?'
    histo_bin_weight_re = re.compile('(?P<weight>%s|NaN)'%a_float_re,re.IGNORECASE)
    a_int_re = '[\+|-]?\d+'
    
    # The end of a plot
    histo_end_re = re.compile(r'^\s*<\\histogram>\s*$')
    # A scale type of weight
    weight_label_scale = re.compile('^\s*mur\s*=\s*(?P<mur_fact>%s)'%a_float_re+\
                   '\s*muf\s*=\s*(?P<muf_fact>%s)\s*$'%a_float_re,re.IGNORECASE)
    weight_label_PDF = re.compile('^\s*PDF\s*=\s*(?P<PDF_set>\d+)\s*$')
    weight_label_PDF_XML = re.compile('^\s*pdfset\s*=\s*(?P<PDF_set>\d+)\s*$')
    weight_label_TMS = re.compile('^\s*TMS\s*=\s*(?P<Merging_scale>%s)\s*$'%a_float_re)
    weight_label_alpsfact = re.compile('^\s*alpsfact\s*=\s*(?P<alpsfact>%s)\s*$'%a_float_re,
                                                                  re.IGNORECASE)

    weight_label_scale_adv = re.compile('^\s*dyn\s*=\s*(?P<dyn_choice>%s)'%a_int_re+\
                                        '\s*mur\s*=\s*(?P<mur_fact>%s)'%a_float_re+\
                                        '\s*muf\s*=\s*(?P<muf_fact>%s)\s*$'%a_float_re,re.IGNORECASE)
    weight_label_PDF_adv = re.compile('^\s*PDF\s*=\s*(?P<PDF_set>\d+)\s+(?P<PDF_set_cen>\S+)\s*$')
    
    
    class ParseError(MadGraph5Error):
        """a class for histogram data parsing errors"""
    
    @classmethod
    def get_HwU_wgt_label_type(cls, wgt_label):
        """ From the format of the weight label given in argument, it returns
        a string identifying the type of standard weight it is."""

        if isinstance(wgt_label,str):
            return 'UNKNOWN_TYPE'
        if isinstance(wgt_label,tuple):
            if len(wgt_label)==0:
                return 'UNKNOWN_TYPE'
            if isinstance(wgt_label[0],float):
                return 'murmuf_scales'
            if isinstance(wgt_label[0],str):
                return wgt_label[0]
        if isinstance(wgt_label,float):
            return 'merging_scale'
        if isinstance(wgt_label,int):
            return 'pdfset'
        # No clue otherwise
        return 'UNKNOWN_TYPE'
    
    
    def __init__(self, file_path=None, weight_header=None,
                raw_labels=False, consider_reweights='ALL', selected_central_weight=None, **opts):
        """ Read one plot from a file_path or a stream. Notice that this
        constructor only reads one, and the first one, of the plots specified.
        If file_path was a path in argument, it would then close the opened stream.
        If file_path was a stream in argument, it would leave it open.
        The option weight_header specifies an ordered list of weight names 
        to appear in the file specified.
        The option 'raw_labels' specifies that one wants to import the
        histogram data with no treatment of the weight labels at all
        (this is used for the matplotlib output)."""
        
        super(HwU, self).__init__(**opts)

        self.dimension = 2
        
        if file_path is None:
            return
        elif isinstance(file_path, str):
            stream = open(file_path,'r')
        elif isinstance(file_path, file):
            stream = file_path
        else:
            raise MadGraph5Error, "Argument file_path '%s' for HwU init"\
            %str(file_path)+"ialization must be either a file path or a stream."

        # Attempt to find the weight headers if not specified        
        if not weight_header:
            weight_header = HwU.parse_weight_header(stream, raw_labels=raw_labels)

        if not self.parse_one_histo_from_stream(stream, weight_header,
                  consider_reweights=consider_reweights, 
                  selected_central_weight=selected_central_weight,
                  raw_labels=raw_labels):
            # Indicate that the initialization of the histogram was unsuccessful
            # by setting the BinList property to None.
            super(Histogram,self).__setattr__('bins',None)
        
        # Explicitly close the opened stream for clarity.
        if isinstance(file_path, str):
            stream.close()

    def addEvent(self, x_value, weights = 1.0):
        """ Add an event to the current plot. """
        
        for bin in self.bins:
            if bin.boundaries[0] <= x_value < bin.boundaries[1]:
                bin.addEvent(weights = weights)
    
    def get(self, name):
        
        if name == 'bins':
            return [b.boundaries[0] for b in self.bins]
        else:
            return [b.wgts[name] for b in self.bins]
    
    def add_line(self, names):
        """add a column to the HwU. name can be a list"""
        
        if isinstance(names, str):
            names = [names]
        else:
            names = list(names)
        #check if all the entry are new 
        for name in names[:]:
            if name in self.bins[0].wgts:
                logger.warning("name: %s is already defines in HwU.")
                names.remove(name)
        #
        for name in names:
            self.bins.weight_labels.append(name)
            for bin in self.bins:
                bin.wgts[name] = 0
            
    def get_uncertainty_band(self, selector, mode=0):
        """return two list of entry one with the minimum and one with the maximum value.
           selector can be:
               - a regular expression on the label name
               - a function returning T/F (applying on the label name)
               - a list of labels
               - a keyword
        """     
        
        # find the set of weights to consider
        if isinstance(selector, str):
            if selector == 'QCUT':
                selector = r'^Weight_MERGING=[\d]*[.]?\d*$'
            elif selector == 'SCALE':
                selector = r'(MUF=\d*[.]?\d*_MUR=([^1]\d*|1\d+)_PDF=\d*)[.]?\d*|(MUF=([^1]\d*|1\d+)[.]?\d*_MUR=\d*[.]?\d*_PDF=\d*)'
            elif selector == 'ALPSFACT':
                selector = r'ALPSFACT'
            elif selector == 'PDF':
                selector = r'MUF=1_MUR=1_PDF=(\d*)'
                if not mode:
                    pdfs = [int(re.findall(selector, n)[0]) for n in self.bins[0].wgts if re.search(selector,n, re.IGNORECASE)]
                    min_pdf, max_pdf = min(pdfs), max(pdfs) 
                    if max_pdf - min_pdf > 100:
                        mode == 'min/max'
                    elif  max_pdf <= 90000:
                        mode = 'hessian'
                    else:
                        mode = 'gaussian'
            selections = [n for n in self.bins[0].wgts if re.search(selector,n, re.IGNORECASE)]
        elif hasattr(selector, '__call__'):
            selections = [n for n in self.bins[0].wgts if selector(n)]
        elif isinstance(selector, (list, tuple)):
            selections = selector
        
        # find the way to find the minimal/maximal curve
        if not mode:
            mode = 'min/max'
        
        # build the collection of values
        values = []
        for s in selections:
            values.append(self.get(s))
        
        #sanity check
        if not len(values):
            return [0] * len(self.bins), [0]* len(self.bins)
        elif len(values) ==1:
            return values[0], values[0]
        
        
        # Start the real work
        if mode == 'min/max':
            min_value, max_value = [], []
            for i in xrange(len(values[0])):
                data = [values[s][i] for s in xrange(len(values))]
                min_value.append(min(data))
                max_value.append(max(data))
        elif mode == 'gaussian':
            # use Gaussian method (NNPDF)
            min_value, max_value = [], []
            for i in xrange(len(values[0])):
                pdf_stdev = 0.0
                data = [values[s][i] for s in xrange(len(values))]
                sdata = sum(data)
                sdata2 = sum(x**2 for x in data)
                pdf_stdev = math.sqrt(max(sdata2 -sdata**2/float(len(values)-2),0.0))
                min_value.append(sdata - pdf_stdev)
                max_value.append(sdata + pdf_stdev)                 

        elif mode == 'hessian':
            # For old PDF this is based on the set ordering ->
            #need to order the pdf sets:
            pdfs = [(int(re.findall(selector, n)[0]),n) for n in self.bins[0].wgts if re.search(selector,n, re.IGNORECASE)]
            pdfs.sort()
            
            # check if the central was put or not in this sets:
            if len(pdfs) % 2:
                # adding the central automatically
                pdf1 = pdfs[0][0]
                central = pdf1 -1
                name = pdfs[0][1].replace(str(pdf1), str(central))
                central = self.get(name)
            else:
                central = self.get(pdfs.pop(0)[1])
            
            #rebuilt the collection of values but this time ordered correctly
            values = []
            for _, name in pdfs:
                values.append(self.get(name))
                
            #Do the computation
            min_value, max_value = [], []
            for i in xrange(len(values[0])):
                pdf_up = 0
                pdf_down = 0
                cntrl_val = central[i]
                for s in range(int((len(pdfs))/2)):
                    pdf_up   += max(0.0,values[2*s][i]   - cntrl_val,
                                        values[2*s+1][i] - cntrl_val)**2
                    pdf_down   += max(0.0,cntrl_val - values[2*s][i],
                                          cntrl_val - values[2*s+1][i])**2  
                                          
                min_value.append(cntrl_val - math.sqrt(pdf_down))
                max_value.append(cntrl_val + math.sqrt(pdf_up))                  
                                          

                
        
        return min_value, max_value            
    
    def get_formatted_header(self):
        """ Return a HwU formatted header for the weight label definition."""

        res = '##& xmin & xmax & '
        
        if 'central' in self.bins.weight_labels:
            res += 'central value & dy & '
        
        others = []
        for label in self.bins.weight_labels:
            if label in ['central', 'stat_error']:
                continue
            label_type = HwU.get_HwU_wgt_label_type(label)
            if label_type == 'UNKNOWN_TYPE':
                others.append(label)
            elif label_type == 'scale':
                others.append('muR=%6.3f muF=%6.3f'%(label[1],label[2]))
            elif label_type == 'scale_adv':
                others.append('dyn=%i muR=%6.3f muF=%6.3f'%(label[1],label[2],label[3]))
            elif label_type == 'merging_scale':
                others.append('TMS=%4.2f'%label[1])
            elif label_type == 'pdf':
                others.append('PDF=%i'%(label[1]))
            elif label_type == 'pdf_adv':
                others.append('PDF=%i %s'%(label[1],label[2]))
            elif label_type == 'alpsfact':
                others.append('alpsfact=%d'%label[1])

        return res+' & '.join(others)

    def get_HwU_source(self, print_header=True):
        """ Returns the string representation of this histogram using the
        HwU standard."""

        res = []
        if print_header:
            res.append(self.get_formatted_header())
            res.extend([''])
        res.append('<histogram> %s "%s"'%(len(self.bins),
                                     self.get_HwU_histogram_name(format='HwU')))
        for bin in self.bins:
            if 'central' in bin.wgts:
                res.append(' '.join('%+16.7e'%wgt for wgt in list(bin.boundaries)+
                                  [bin.wgts['central'],bin.wgts['stat_error']]))
            else:
                res.append(' '.join('%+16.7e'%wgt for wgt in list(bin.boundaries)))
            res[-1] += ' '.join('%+16.7e'%bin.wgts[key] for key in 
                self.bins.weight_labels if key not in ['central','stat_error'])
        res.append('<\histogram>')
        return res
    
    def output(self, path=None, format='HwU', print_header=True):
        """ Ouput this histogram to a file, stream or string if path is kept to
        None. The supported format are for now. Chose whether to print the header
        or not."""
        
        if not format in HwU.output_formats_implemented:
            raise MadGraph5Error, "The specified output format '%s'"%format+\
                             " is not yet supported. Supported formats are %s."\
                                                 %HwU.output_formats_implemented

        if format == 'HwU':
            str_output_list = self.get_HwU_source(print_header=print_header)

        if path is None:
            return '\n'.join(str_output_list)
        elif isinstance(path, str):
            stream = open(path,'w')
            stream.write('\n'.join(str_output_list))
            stream.close()
        elif isinstance(path, file):
            path.write('\n'.join(str_output_list))
        
        # Successful writeout
        return True

    def test_plot_compability(self, other, consider_type=True,
                                                consider_unknown_weight_labels=True):
        """ Test whether the defining attributes of self are identical to histo,
        typically to make sure that they are the same plots but from different
        runs, and they can be summed safely. We however don't want to 
        overload the __eq__ because it is still a more superficial check."""
       
        this_known_weight_labels = [label for label in self.bins.weight_labels if
                                   HwU.get_HwU_wgt_label_type(label)!='UNKNOWN_TYPE']
        other_known_weight_labels = [label for label in other.bins.weight_labels if
                                   HwU.get_HwU_wgt_label_type(label)!='UNKNOWN_TYPE']
        this_unknown_weight_labels = [label for label in self.bins.weight_labels if
                                   HwU.get_HwU_wgt_label_type(label)=='UNKNOWN_TYPE']
        other_unknown_weight_labels = [label for label in other.bins.weight_labels if
                                   HwU.get_HwU_wgt_label_type(label)=='UNKNOWN_TYPE']

        if self.title != other.title or \
           set(this_known_weight_labels) != set(other_known_weight_labels) or \
           (set(this_unknown_weight_labels) != set(other_unknown_weight_labels) and\
                                                 consider_unknown_weight_labels) or \
           (self.type != other.type and consider_type) or \
           self.x_axis_mode != self.x_axis_mode or \
           self.y_axis_mode != self.y_axis_mode or \
           any(b1.boundaries!=b2.boundaries for (b1,b2) in \
                                                     zip(self.bins,other.bins)):
            return False
        
        return True
           
            
    
    @classmethod
    def parse_weight_header(cls, stream, raw_labels=False):
        """ Read a given stream until it finds a header specifying the weights
        and then returns them."""
        
        for line in stream:
            if cls.weight_header_start_re.match(line):
                header = [h.group('wgt_name') for h in 
                                            cls.weight_header_re.finditer(line)]
                if any((name not in header) for name in cls.mandatory_weights):
                    raise HwU.ParseError, "The mandatory weight names %s were"\
                     %str(cls.mandatory_weights.keys())+" are not all present"+\
                     " in the following HwU header definition:\n   %s"%line
                
                # Apply replacement rules specified in mandatory_weights
                if raw_labels:
                    # If using raw labels, then just change the name of the 
                    # labels corresponding to the bin edges
                    header = [ (h if h not in ['xmin','xmax'] else 
                                     cls.mandatory_weights[h]) for h in header ]
                    # And return it with no further modification
                    return header
                else:
                    header = [ (h if h not in cls.mandatory_weights else 
                                     cls.mandatory_weights[h]) for h in header ]
                
                # We use a special rule for the weight labeled as a 
                # muR=2.0 muF=1.0 scale specification, in which case we store
                # it as a tuple
                for i, h in enumerate(header):
                    scale_wgt   = HwU.weight_label_scale.match(h)
                    PDF_wgt     = HwU.weight_label_PDF.match(h)
                    Merging_wgt = HwU.weight_label_TMS.match(h)
                    alpsfact_wgt = HwU.weight_label_alpsfact.match(h)
                    scale_wgt_adv = HwU.weight_label_scale_adv.match(h)
                    PDF_wgt_adv   = HwU.weight_label_PDF_adv.match(h)
                    if scale_wgt_adv:
                        header[i] = ('scale_adv',
                                     int(scale_wgt_adv.group('dyn_choice')),
                                     float(scale_wgt_adv.group('mur_fact')),
                                     float(scale_wgt_adv.group('muf_fact')))
                    elif scale_wgt:
                        header[i] = ('scale',
                                     float(scale_wgt.group('mur_fact')),
                                     float(scale_wgt.group('muf_fact')))
                    elif PDF_wgt_adv:
                        header[i] = ('pdf_adv',
                                     int(PDF_wgt_adv.group('PDF_set')),
                                     PDF_wgt_adv.group('PDF_set_cen'))
                    elif PDF_wgt:
                        header[i] = ('pdf',int(PDF_wgt.group('PDF_set')))
                    elif Merging_wgt:
                        header[i] = ('merging_scale',float(Merging_wgt.group('Merging_scale')))
                    elif alpsfact_wgt:
                        header[i] = ('alpsfact',float(alpsfact_wgt.group('alpsfact')))                      

                return header
            
        raise HwU.ParseError, "The weight headers could not be found."
    
    
    def process_histogram_name(self, histogram_name):
        """ Parse the histogram name for tags which would set its various
        attributes."""
        
        for i, tag in enumerate(histogram_name.split('|')):
            if i==0:
                self.title = tag.strip()
            else:
                stag = tag.split('@')
                if len(stag)==1 and stag[0].startswith('#'): continue
                if len(stag)!=2:
                    raise MadGraph5Error, 'Specifier in title must have the'+\
            " syntax @<attribute_name>:<attribute_value>, not '%s'."%tag.strip()
                # Now list all supported modifiers here
                stag = [t.strip().upper() for t in stag]
                if stag[0] in ['T','TYPE']:
                    self.type = stag[1]
                elif stag[0] in ['X_AXIS', 'X']:
                    self.x_axis_mode = stag[1]                    
                elif stag[0] in ['Y_AXIS', 'Y']:
                    self.y_axis_mode = stag[1] 
                elif stag[0] in ['JETSAMPLE', 'JS']:
                    self.jetsample = int(stag[1])
                else:
                    raise MadGraph5Error, "Specifier '%s' not recognized."%stag[0]                    
        
    def get_HwU_histogram_name(self, format='human'):
        """ Returns the histogram name in the HwU syntax or human readable."""
        
        type_map = {'NLO':'NLO', 'LO':'LO', 'AUX':'auxiliary histogram'}
        
        if format=='human':
            res = self.title
            if not self.type is None:
                try:
                    res += ', %s'%type_map[self.type]
                except KeyError:
                    res += ', %s'%str('NLO' if self.type.split()[0]=='NLO' else
                                                                      self.type)
            if hasattr(self,'jetsample'):
                if self.jetsample==-1:
                    res += ', all jet samples'
                else:
                    res += ', Jet sample %d'%self.jetsample
                    
            return res

        elif format=='human-no_type':
            res = self.title
            return res

        elif format=='HwU':
            res = [self.title]
            res.append('|X_AXIS@%s'%self.x_axis_mode)
            res.append('|Y_AXIS@%s'%self.y_axis_mode)
            if hasattr(self,'jetsample'):
                res.append('|JETSAMPLE@%d'%self.jetsample)            
            if self.type:
                res.append('|TYPE@%s'%self.type)
            return ' '.join(res)
        
    def parse_one_histo_from_stream(self, stream, all_weight_header,
                consider_reweights='ALL', raw_labels=False, selected_central_weight=None):
        """ Reads *one* histogram from a stream, with the mandatory specification
        of the ordered list of weight names. Return True or False depending
        on whether the starting definition of a new plot could be found in this
        stream."""
        n_bins = 0
        
        if consider_reweights=='ALL' or raw_labels:
            weight_header = all_weight_header 
        else:
            new_weight_header = []
            # Filter the weights to consider based on the user selection
            for wgt_label in all_weight_header:
                if wgt_label in ['central','stat_error','boundary_xmin','boundary_xmax'] or\
                    HwU.get_HwU_wgt_label_type(wgt_label) in consider_reweights:
                        new_weight_header.append(wgt_label)
            weight_header = new_weight_header                   
        
        # Find the starting point of the stream
        for line in stream:
            start = HwU.histo_start_re.match(line)
            if not start is None:
                self.process_histogram_name(start.group('histo_name'))
                # We do not want to include auxiliary diagrams which would be
                # recreated anyway.
                if self.type == 'AUX':
                    continue
                n_bins           = int(start.group('n_bins'))
                # Make sure to exclude the boundaries from the weight
                # specification
                self.bins        = BinList(weight_labels = [ wgt_label for
                                wgt_label in weight_header if wgt_label not in
                                             ['boundary_xmin','boundary_xmax']])
                break
        
        # Now look for the bin weights definition
        for line_bin in stream:
            bin_weights = {}
            boundaries = [0.0,0.0]
            for j, weight in \
                      enumerate(HwU.histo_bin_weight_re.finditer(line_bin)):
                if j == len(all_weight_header):
                    raise HwU.ParseError, "There is more bin weights"+\
                              " specified than expected (%i)"%len(weight_header)
                if selected_central_weight == all_weight_header[j]:
                    bin_weights['central'] = float(weight.group('weight'))
                if all_weight_header[j] == 'boundary_xmin':
                    boundaries[0] = float(weight.group('weight'))
                elif all_weight_header[j] == 'boundary_xmax':
                    boundaries[1] = float(weight.group('weight'))
                elif all_weight_header[j] == 'central' and not selected_central_weight is None:
                    continue                      
                elif all_weight_header[j] in weight_header:
                    bin_weights[all_weight_header[j]] = \
                                           float(weight.group('weight'))

            # For the HwU format, we know that exactly two 'weights'
            # specified in the weight_header are in fact the boundary 
            # coordinate, so we must subtract two.    
            if len(bin_weights)<(len(weight_header)-2):
                raise HwU.ParseError, " There are only %i weights"\
                    %len(bin_weights)+" specified and %i were expected."%\
                                                      (len(weight_header)-2)
            self.bins.append(Bin(tuple(boundaries), bin_weights))
            if len(self.bins)==n_bins:
                break

        if len(self.bins)!=n_bins:
            raise HwU.ParseError, "%i bin specification "%len(self.bins)+\
                               "were found and %i were expected."%n_bins

        # Now jump to the next <\histo> tag.
        for line_end in stream:
            if HwU.histo_end_re.match(line_end):
                # Finally, remove all the auxiliary weights, but only if not
                # asking for raw labels
                if not raw_labels:
                    self.trim_auxiliary_weights()
                # End of successful parsing this histogram, so return True.
                return True

        # Could not find a plot definition starter in this stream, return False
        return False
    
    def trim_auxiliary_weights(self):
        """ Remove all weights which are auxiliary (whose name end with '@aux')
        so that they are not included (they will be regenerated anyway)."""
        
        for i, wgt_label in enumerate(self.bins.weight_labels):
            if isinstance(wgt_label, str) and wgt_label.endswith('@aux'):
                for bin in self.bins:
                    try:
                        del bin.wgts[wgt_label]
                    except KeyError:
                        pass
        self.bins.weight_labels = [wgt_label for wgt_label in 
            self.bins.weight_labels if (not isinstance(wgt_label, str) 
           or (isinstance(wgt_label, str) and not wgt_label.endswith('@aux')) )]

    def set_uncertainty(self, type='all_scale',lhapdfconfig='lhapdf-config'):
        """ Adds a weight to the bins which is the envelope of the scale
        uncertainty, for the scale specified which can be either 'mur', 'muf',
        'all_scale' or 'PDF'."""

        if type.upper()=='MUR':
            new_wgt_label  = 'delta_mur'
            scale_position = 1
        elif type.upper()=='MUF':
            new_wgt_label = 'delta_muf'
            scale_position = 2
        elif type.upper()=='ALL_SCALE':
            new_wgt_label = 'delta_mu'
            scale_position = -1
        elif type.upper()=='PDF':
            new_wgt_label = 'delta_pdf'
            scale_position = -2            
        elif type.upper()=='MERGING':
            new_wgt_label = 'delta_merging'
        elif type.upper()=='ALPSFACT':
            new_wgt_label = 'delta_alpsfact'
        else:
            raise MadGraph5Error, ' The function set_uncertainty can'+\
<<<<<<< HEAD
              " only handle the scales 'mur', 'muf', 'all_scale' or 'pdf'."       
        
        if scale_position > -2:
            ## this is for the usual 9-point variations
            wgts_to_consider = [ label for label in self.bins.weight_labels if \
                                                      isinstance(label, tuple) ]
            ## this is for the 7-point variations (excludes mur/muf = 4, 1/4)
            #wgts_to_consider = [ label for label in self.bins.weight_labels if \
            #                                          isinstance(label, tuple) and \
            #                                  not (0.5 in label and 2.0 in label)]
=======
              " only handle the scales 'mur', 'muf', 'all_scale', 'pdf',"+\
              "'merging' or 'alpsfact'."       
        
        wgts_to_consider=[]
        label_to_consider=[]
        if type.upper() == 'MERGING':
            # It is a list of list because we consider only the possibility of
            # a single "central value" in this case, so the outtermost list is
            # always of length 1.
            wgts_to_consider.append([ label for label in self.bins.weight_labels if \
                            HwU.get_HwU_wgt_label_type(label)=='merging_scale' ])
            label_to_consider.append('none')

        elif type.upper() == 'ALPSFACT':
            # It is a list of list because we consider only the possibility of
            # a single "central value" in this case, so the outtermost list is
            # always of length 1.
            wgts_to_consider.append([ label for label in self.bins.weight_labels if \
                            HwU.get_HwU_wgt_label_type(label)=='alpsfact' ])
            label_to_consider.append('none')            
        elif scale_position > -2:
            ##########: advanced scale
            dyn_scales=[label[1] for label in self.bins.weight_labels if \
                        HwU.get_HwU_wgt_label_type(label)=='scale_adv']
            # remove doubles in list but keep the order!
            dyn_scales=[scale for n,scale in enumerate(dyn_scales) if scale not in dyn_scales[:n]]
            for dyn_scale in dyn_scales:
                wgts=[label for label in self.bins.weight_labels if \
                      HwU.get_HwU_wgt_label_type(label)=='scale_adv' and label[1]==dyn_scale]
                if wgts:
                    wgts_to_consider.append(wgts)
                    label_to_consider.append(dyn_scale)
            ##########: normal scale
            wgts=[label for label in self.bins.weight_labels if \
                                 HwU.get_HwU_wgt_label_type(label)=='scale']
            ## this is for the 7-point variations (excludes mur/muf = 4, 1/4)
            #wgts_to_consider = [ label for label in self.bins.weight_labels if \
            #                     isinstance(label,tuple) and label[0]=='scale' and \
            #                                  not (0.5 in label and 2.0 in label)]
            if wgts:
                wgts_to_consider.append(wgts)
                label_to_consider.append('none')
            ##########: remove renormalisation OR factorisation scale dependence...

>>>>>>> c9d91378
            if scale_position > -1:
                for wgts in wgts_to_consider:
                    wgts_to_consider.remove(wgts)
                    wgts = [ label for label in wgts if label[-scale_position]==1.0 ]
                    wgts_to_consider.append(wgts)
        elif scale_position == -2:
            ##########: advanced PDF
            pdf_sets=[label[2] for label in self.bins.weight_labels if \
                        HwU.get_HwU_wgt_label_type(label)=='pdf_adv']
            # remove doubles in list but keep the order!
            pdf_sets=[ii for n,ii in enumerate(pdf_sets) if ii not in pdf_sets[:n]]
            for pdf_set in pdf_sets:
                wgts=[label for label in self.bins.weight_labels if \
                      HwU.get_HwU_wgt_label_type(label)=='pdf_adv' and label[2]==pdf_set]
                if wgts:
                    wgts_to_consider.append(wgts)
                    label_to_consider.append(pdf_set)
            ##########: normal PDF
            wgts = [ label for label in self.bins.weight_labels if \
                     HwU.get_HwU_wgt_label_type(label)=='pdf']  
            if wgts:
                wgts_to_consider.append(wgts)
                label_to_consider.append('none')

        if len(wgts_to_consider)==0 or all(len(wgts)==0 for wgts in wgts_to_consider):
            # No envelope can be constructed, it is not worth adding the weights
            return (None,[None])

        # find and import python version of lhapdf if doing PDF uncertainties
        if type=='PDF':
            use_lhapdf=False
            try:
                lhapdf_libdir=subprocess.Popen([lhapdfconfig,'--libdir'],\
                                               stdout=subprocess.PIPE).stdout.read().strip()
            except:
                use_lhapdf=False
            else:
                try:
                    candidates=[dirname for dirname in os.listdir(lhapdf_libdir) \
                                if os.path.isdir(os.path.join(lhapdf_libdir,dirname))]
                except OSError:
                    candidates=[]
                for candidate in candidates:
                    if os.path.isfile(os.path.join(lhapdf_libdir,candidate,'site-packages','lhapdf.so')):
                        sys.path.insert(0,os.path.join(lhapdf_libdir,candidate,'site-packages'))
                        try:
                            import lhapdf
                            use_lhapdf=True
                            break
                        except ImportError:
                            sys.path.pop(0)
                            continue
                   
                if not use_lhapdf:
                    try:
                        candidates=[dirname for dirname in os.listdir(lhapdf_libdir+'64') \
                                    if os.path.isdir(os.path.join(lhapdf_libdir+'64',dirname))]
                    except OSError:
                        candidates=[]
                    for candidate in candidates:
                        if os.path.isfile(os.path.join(lhapdf_libdir+'64',candidate,'site-packages','lhapdf.so')):
                            sys.path.insert(0,os.path.join(lhapdf_libdir+'64',candidate,'site-packages'))
                            try:
                                import lhapdf
                                use_lhapdf=True
                                break
                            except ImportError:
                                sys.path.pop(0)
                                continue
            
            if not use_lhapdf:
                try:
                    import lhapdf
                    use_lhapdf=True
                except ImportError:
                    logger.warning("Failed to access python version of LHAPDF: "\
                                   "cannot compute PDF uncertainty from the "\
                                   "weights in the histograms. The weights in the HwU data files " \
                                   "still cover all PDF set members, "\
                                   "but the automatic computation of the uncertainties from "\
                                   "those weights might not be correct. \n "\
                                   "If the python interface to LHAPDF is available on your system, try "\
                                   "adding its location to the PYTHONPATH environment variable and the"\
                                   "LHAPDF library location to LD_LIBRARY_PATH (linux) or DYLD_LIBRARY_PATH (mac os x).")
            
            if type=='PDF' and use_lhapdf:
                lhapdf.setVerbosity(0)

        print 'FORCING use_lhapdf=False'
        use_lhapdf = False

        # Place the new weight label last before the first tuple
        position=[]
        labels=[]
        for i,label in enumerate(label_to_consider):
            wgts=wgts_to_consider[i]
            if label != 'none':
                new_wgt_labels=['%s_cen %s @aux' % (new_wgt_label,label),
                                '%s_min %s @aux' % (new_wgt_label,label),
                                '%s_max %s @aux' % (new_wgt_label,label)]
            else:
                new_wgt_labels=['%s_cen @aux' % new_wgt_label,
                                '%s_min @aux' % new_wgt_label,
                                '%s_max @aux' % new_wgt_label]
            try:
                pos=[(not isinstance(lab, str)) for lab in \
                            self.bins.weight_labels].index(True)
                position.append(pos)
                labels.append(label)
                self.bins.weight_labels = self.bins.weight_labels[:pos]+\
                                          new_wgt_labels + self.bins.weight_labels[pos:]
            except ValueError:
                pos=len(self.bins.weight_labels)
                position.append(pos)
                labels.append(label)
                self.bins.weight_labels.extend(new_wgt_labels)

            if type=='PDF' and use_lhapdf and label != 'none':
                p=lhapdf.getPDFSet(label)

            # Now add the corresponding weight to all Bins
            for bin in self.bins:
                if type!='PDF': 
                    bin.wgts[new_wgt_labels[0]] = bin.wgts[wgts[0]]
                    bin.wgts[new_wgt_labels[1]] = min(bin.wgts[label] \
                                                  for label in wgts)
                    bin.wgts[new_wgt_labels[2]] = max(bin.wgts[label] \
                                                  for label in wgts)
                elif type=='PDF' and use_lhapdf and label != 'none' and len(wgts) > 1:
                    pdfs   = [bin.wgts[pdf] for pdf in sorted(wgts)]
                    ep=p.uncertainty(pdfs,-1)
                    bin.wgts[new_wgt_labels[0]] = ep.central
                    bin.wgts[new_wgt_labels[1]] = ep.central-ep.errminus
                    bin.wgts[new_wgt_labels[2]] = ep.central+ep.errplus
                elif type=='PDF' and use_lhapdf and label != 'none' and len(bin.wgts) == 1:
                    bin.wgts[new_wgt_labels[0]] = bin.wgts[wgts[0]]
                    bin.wgts[new_wgt_labels[1]] = bin.wgts[wgts[0]]
                    bin.wgts[new_wgt_labels[2]] = bin.wgts[wgts[0]]
                else:
                    pdfs   = [bin.wgts[pdf] for pdf in sorted(wgts)]
                    pdf_up     = 0.0
                    pdf_down   = 0.0
                    cntrl_val  = bin.wgts['central']
                    if wgts[0] <= 90000:
                        # use Hessian method (CTEQ & MSTW)
                        if len(pdfs)>2:
                            for i in range(int((len(pdfs)-1)/2)):
                                pdf_up   += max(0.0,pdfs[2*i+1]-cntrl_val,
                                                      pdfs[2*i+2]-cntrl_val)**2
                                pdf_down += max(0.0,cntrl_val-pdfs[2*i+1],
                                                       cntrl_val-pdfs[2*i+2])**2
                            pdf_up   = cntrl_val + math.sqrt(pdf_up)
                            pdf_down = cntrl_val - math.sqrt(pdf_down)
                        else:
                            pdf_up   = bin.wgts[pdfs[0]]
                            pdf_down = bin.wgts[pdfs[0]]
<<<<<<< HEAD
                    elif wgts_to_consider[0] in range(90200, 90303) or \
                         wgts_to_consider[0] in range(90400, 90433) or \
                         wgts_to_consider[0] in range(90700, 90801) or \
                         wgts_to_consider[0] in range(90900, 90931) or \
                         wgts_to_consider[0] in range(91200, 91303) or \
                         wgts_to_consider[0] in range(91400, 91433) or \
                         wgts_to_consider[0] in range(91700, 91801) or \
                         wgts_to_consider[0] in range(91900, 90931) or \
                         wgts_to_consider[0] in range(92000, 92031):
=======
                    elif wgts[0] in range(90200, 90303) or \
                         wgts[0] in range(90400, 90433) or \
                         wgts[0] in range(90700, 90801) or \
                         wgts[0] in range(90900, 90931) or \
                         wgts[0] in range(91200, 91303) or \
                         wgts[0] in range(91400, 91433) or \
                         wgts[0] in range(91700, 91801) or \
                         wgts[0] in range(91900, 90931):
>>>>>>> c9d91378
                        # PDF4LHC15 Hessian sets
                        pdf_stdev = 0.0
                        for pdf in pdfs[1:]:
                            pdf_stdev += (pdf - cntrl_val)**2
                        pdf_stdev = math.sqrt(pdf_stdev)
                        pdf_up   = cntrl_val+pdf_stdev
                        pdf_down = cntrl_val-pdf_stdev
<<<<<<< HEAD
=======
                    elif wgts[0] in range(244400, 244501) or \
                         wgts[0] in range(244600, 244701) or \
                         wgts[0] in range(244800, 244901) or \
                         wgts[0] in range(245000, 245101) or \
                         wgts[0] in range(245200, 245301) or \
                         wgts[0] in range(245400, 245501) or \
                         wgts[0] in range(245600, 245701) or \
                         wgts[0] in range(245800, 245901) or \
                         wgts[0] in range(246000, 246101) or \
                         wgts[0] in range(246200, 246301) or \
                         wgts[0] in range(246400, 246501) or \
                         wgts[0] in range(246600, 246701) or \
                         wgts[0] in range(246800, 246901) or \
                         wgts[0] in range(247000, 247101) or \
                         wgts[0] in range(247200, 247301) or \
                         wgts[0] in range(247400, 247501): 
                        # use Gaussian (68%CL) method (NNPDF)
                        pdf_stdev = 0.0
                        pdf_diff = sorted([abs(pdf-cntrl_val) for pdf in pdfs[1:]])
                        pdf_stdev = pdf_diff[67]
                        pdf_up   = cntrl_val+pdf_stdev
                        pdf_down = cntrl_val-pdf_stdev
>>>>>>> c9d91378
                    else:
                        # use Gaussian (one sigma) method (NNPDF)
                        pdf_stdev = 0.0
                        for pdf in pdfs[1:]:
                            pdf_stdev += (pdf - cntrl_val)**2
                        pdf_stdev = math.sqrt(pdf_stdev/float(len(pdfs)-2))
                        pdf_up   = cntrl_val+pdf_stdev
                        pdf_down = cntrl_val-pdf_stdev
                    # Finally add them to the corresponding new weight
                    bin.wgts[new_wgt_labels[0]] = bin.wgts[wgts[0]]
                    bin.wgts[new_wgt_labels[1]] = pdf_down
                    bin.wgts[new_wgt_labels[2]] = pdf_up

        # And return the position in self.bins.weight_labels of the first
        # of the two new weight label added.
        return (position,labels)
    
    def select_central_weight(self, selected_label):
        """ Select a specific merging scale for the central value of this Histogram. """
        if selected_label not in self.bins.weight_labels:
            raise MadGraph5Error, "Selected weight label '%s' could not be found in this HwU."%selected_label
        
        for bin in self.bins:
            bin.wgts['central']=bin.wgts[selected_label]                    
    
    def rebin(self, n_rebin):
        """ Rebin the x-axis so as to merge n_rebin consecutive bins into a 
        single one. """
        
        if n_rebin < 1 or not isinstance(n_rebin, int):
            raise MadGraph5Error, "The argument 'n_rebin' of the HwU function"+\
              " 'rebin' must be larger or equal to 1, not '%s'."%str(n_rebin)
        elif n_rebin==1:
            return
        
        if self.type and 'NOREBIN' in self.type.upper():
            return

        rebinning_list = list(range(0,len(self.bins),n_rebin))+[len(self.bins),]
        concat_list = [self.bins[rebinning_list[i]:rebinning_list[i+1]] for \
                                              i in range(len(rebinning_list)-1)]
        
        new_bins = copy.copy(self.bins)
        del new_bins[:]

        for bins_to_merge in concat_list:
            if len(bins_to_merge)==0:
                continue
            new_bins.append(Bin(boundaries=(bins_to_merge[0].boundaries[0],
              bins_to_merge[-1].boundaries[1]),wgts={'central':0.0}))
            for weight in self.bins.weight_labels:
                if weight != 'stat_error':
                    new_bins[-1].wgts[weight] = \
                                      sum(b.wgts[weight] for b in bins_to_merge)
                else:
                    new_bins[-1].wgts['stat_error'] = \
                        math.sqrt(sum(b.wgts['stat_error']**2 for b in\
                                                                 bins_to_merge))

        self.bins = new_bins
    
    @classmethod
    def get_x_optimal_range(cls, histo_list, weight_labels=None):
        """ Function to determine the optimal x-axis range when plotting 
        together the histos in histo_list and considering the weights 
        weight_labels"""

        # If no list of weight labels to consider is given, use them all.
        if weight_labels is None:
            weight_labels = histo_list[0].bins.weight_labels

        all_boundaries = sum([ list(bin.boundaries) for histo in histo_list \
                                                    for bin in histo.bins if \
             (sum(abs(bin.wgts[label]) for label in weight_labels) > 0.0)]  ,[])

        if len(all_boundaries)==0:
            all_boundaries = sum([ list(bin.boundaries) for histo in histo_list \
                                                      for bin in histo.bins],[])
            if len(all_boundaries)==0:
                raise MadGraph5Error, "The histograms with title '%s'"\
                                  %histo_list[0].title+" seems to have no bins."
                
        x_min = min(all_boundaries)
        x_max = max(all_boundaries)
        
        return (x_min, x_max)
    
    @classmethod
    def get_y_optimal_range(cls,histo_list, labels=None, 
                                                   scale='LOG', Kratio = False):
        """ Function to determine the optimal y-axis range when plotting 
        together the histos in histo_list and considering the weights 
        weight_labels. The option Kratio is present to allow for the couple of
        tweaks necessary for the the K-factor ratio histogram y-range."""

        # If no list of weight labels to consider is given, use them all.
        if labels is None:
            weight_labels = histo_list[0].bins.weight_labels
        else:
            weight_labels = labels
        
        all_weights = []
        for histo in histo_list:
            for bin in histo.bins:
                for label in weight_labels:
                    # Filter out bin weights at *exactly* because they often
                    # come from pathological division by zero for empty bins.
                    if Kratio and bin.wgts[label]==0.0:
                        continue
                    if scale!='LOG':
                        all_weights.append(bin.wgts[label])
                        if label == 'stat_error':
                            all_weights.append(-bin.wgts[label])  
                    elif bin.wgts[label]>0.0:
                        all_weights.append(bin.wgts[label])
                        
        
        sum([ [bin.wgts[label] for label in weight_labels if \
                             (scale!='LOG' or bin.wgts[label]!=0.0)] \
                           for histo in histo_list for bin in histo.bins],  [])
        
        all_weights.sort()
        if len(all_weights)!=0:
            partial_max = all_weights[int(len(all_weights)*0.95)]
            partial_min = all_weights[int(len(all_weights)*0.05)]
            max         = all_weights[-1]
            min         = all_weights[0]
        else:
            if scale!='LOG':
                return (0.0,1.0)
            else:
                return (1.0,10.0)

        y_max = 0.0
        y_min = 0.0

        # If the maximum is too far from the 90% max, then take the partial max
        if (max-partial_max)>2.0*(partial_max-partial_min):
            y_max = partial_max
        else:
            y_max = max
        
        # If the maximum is too far from the 90% max, then take the partial max
        if (partial_min - min)>2.0*(partial_max-partial_min) and min != 0.0:
            y_min = partial_min
        else:
            y_min = min

        if Kratio:
            median = all_weights[len(all_weights)//2]
            spread = (y_max-y_min)
            if abs(y_max-median)<spread*0.05 or abs(median-y_min)<spread*0.05:
                y_max = median + spread/2.0
                y_min = median - spread/2.0
            if y_min != y_max:
                return ( y_min , y_max )

        # Enforce the maximum if there is 5 bins or less
        if len(histo_list[0].bins) <= 5:
            y_min = min
            y_max = max   

        # Finally make sure the range has finite length
        if y_min == y_max:
            if max == min:
                y_min -= 1.0
                y_max += 1.0
            else:
                y_min = min
                y_max = max         
        
        return ( y_min , y_max )
    
class HwUList(histograms_PhysicsObjectList):
    """ A class implementing features related to a list of Hwu Histograms. """
    
    # Define here the number of line color schemes defined. If you need more,
    # simply define them in the gnuplot header and increase the number below.
    # It must be <= 9.
    number_line_colors_defined = 8
    
    def is_valid_element(self, obj):
        """Test wether specified object is of the right type for this list."""

        return isinstance(obj, HwU) or isinstance(obj, HwUList)

    def __init__(self, file_path, weight_header=None, run_id=None,
            merging_scale=None, accepted_types_order=[], consider_reweights='ALL',
                                                         raw_labels=False, **opts):
        """ Read one plot from a file_path or a stream. 
        This constructor reads all plots specified in target file.
        File_path can be a path or a stream in the argument.
        The option weight_header specifies an ordered list of weight names 
        to appear in the file or stream specified. It accepted_types_order is 
        empty, no filter is applied, otherwise only histograms of the specified  
        types will be kept, and in this specified order for a given identical 
        title. The option 'consider_reweights' selects whether one wants to 
        include all the extra scale/pdf/merging variation weights. Possible values
        are 'ALL' or a list of the return types of the function get_HwU_wgt_label_type().
        The option 'raw_labels' specifies that one wants to import the
        histogram data with no treatment of the weight labels at all
        (this is used for the matplotlib output).
        """
        
        if isinstance(file_path, str):
            stream = open(file_path,'r')
        elif isinstance(file_path, file):
            stream = file_path
        else:
            return super(HwUList,self).__init__(file_path, **opts)

        try:
            # Try to read it in XML format
            self.parse_histos_from_PY8_XML_stream(stream, run_id, 
                    merging_scale, accepted_types_order,
                    consider_reweights=consider_reweights,
                    raw_labels=raw_labels)  
        except XMLParsingError:
            # Rewinding the stream
            stream.seek(0)
            # Attempt to find the weight headers if not specified        
            if not weight_header:
                weight_header = HwU.parse_weight_header(stream,raw_labels=raw_labels)
        
            # Select a specific merging scale if asked for:
            selected_label = None
            if not merging_scale is None: 
                for label in weight_header:
                    if HwU.get_HwU_wgt_label_type(label)=='merging_scale':
                        if float(label[1])==merging_scale:
                            selected_label = label
                            break
                if selected_label is None:
                    raise MadGraph5Error, "No weight could be found in the input HwU "+\
                      "for the selected merging scale '%4.2f'."%merging_scale

            new_histo = HwU(stream, weight_header,raw_labels=raw_labels,
                            consider_reweights=consider_reweights,
                            selected_central_weight=selected_label)
#            new_histo.select_central_weight(selected_label)           
            while not new_histo.bins is None:
                if accepted_types_order==[] or \
                                         new_histo.type in accepted_types_order:
                    self.append(new_histo)
                new_histo = HwU(stream, weight_header, raw_labels=raw_labels,
                                consider_reweights=consider_reweights,
                                selected_central_weight=selected_label)
                
        #    if not run_id is None:
        #        logger.debug("The run_id '%s' was specified, but "%run_id+
        #                    "format of the HwU plot source is the MG5aMC"+
        #                    " so that the run_id information is ignored.")

        # Order the histograms according to their type.
        titles_order = [h.title for h in self]
        def ordering_function(histo):
            title_position = titles_order.index(histo.title)
            if accepted_types_order==[]:
                type_precedence = {'NLO':1,'LO':2,None:3,'AUX':5}
                try:
                    ordering_key = (title_position,type_precedence[histo.type])
                except KeyError:
                    ordering_key = (title_position,4)
            else:
                ordering_key = (title_position,
                                         accepted_types_order.index(histo.type))
            return ordering_key

        # The command below is to first order them in alphabetical order, but it
        # is often better to keep the order of the original HwU source.
#        self.sort(key=lambda histo: '%s_%d'%(histo.title,
#                                                  type_order.index(histo.type)))
        self.sort(key=ordering_function)
    
        # Explicitly close the opened stream for clarity.
        if isinstance(file_path, str):
            stream.close()

    def get_hist_names(self):
        """return a list of all the names of define histograms"""

        output = []
        for hist in self:
            output.append(hist.get_HwU_histogram_name())
        return output
    
    def get_wgt_names(self):
        """ return the list of all weights define in each histograms"""
        
        return self[0].bins.weight_labels
        
    
    def get(self, name):
        """return the HWU histograms related to a given name"""
        for hist in self:
            if hist.get_HwU_histogram_name() == name:
                return hist

        raise NameError, "no histogram with name: %s" % name
    
    def parse_histos_from_PY8_XML_stream(self, stream, run_id=None, 
            merging_scale=None, accepted_types_order=[], 
            consider_reweights='ALL', raw_labels=False):
        """Initialize the HwU histograms from an XML stream. Only one run is 
        used: the first one if run_id is None or the specified run otherwise.
        Accepted type order is a filter to select histograms of only a certain
        type. The option 'consider_reweights' selects whether one wants to 
        include all the extra scale/pdf/merging variation weights.
        Possible values are 'ALL' or a list of the return types of the
        function get_HwU_wgt_label_type()."""
        
        run_nodes = minidom.parse(stream).getElementsByTagName("run")
        all_nodes = dict((int(node.getAttribute('id')),node) for
                                                              node in run_nodes)
        selected_run_node = None
        weight_header     = None
        if run_id is None:
            if len(run_nodes)>0:
                selected_run_node = all_nodes[min(all_nodes.keys())]
        else:
            try:
                selected_run_node = all_nodes[int(run_id)]
            except:
                selected_run_node = None
        
        if selected_run_node is None:
            if run_id is None:
                raise MadGraph5Error, \
                    'No histogram was found in the specified XML source.'
            else:
                raise MadGraph5Error, \
                    "Histogram with run_id '%d' was not found in the "%run_id+\
                                                         "specified XML source."
 
        # If raw weight label are asked for, then simply read the weight_labels
        # directly as specified in the XML header
        if raw_labels:
            # Filter empty weights coming from the split
            weight_label_list = [wgt.strip() for wgt in 
                str(selected_run_node.getAttribute('header')).split(';') if
                                                      not re.match('^\s*$',wgt)]
            ordered_weight_label_list = [w for w in weight_label_list if w not\
                                                             in ['xmin','xmax']]
            # Remove potential repetition of identical weight labels
            filtered_ordered_weight_label_list = []
            for wgt_label in ordered_weight_label_list:
                if wgt_label not in filtered_ordered_weight_label_list:
                    filtered_ordered_weight_label_list.append(wgt_label)
    
            selected_weights = dict([ (wgt_pos, 
             [wgt if wgt not in ['xmin','xmax'] else HwU.mandatory_weights[wgt]])
                 for wgt_pos, wgt in enumerate(weight_label_list) if wgt in 
                            filtered_ordered_weight_label_list+['xmin','xmax']])

            return self.retrieve_plots_from_XML_source(selected_run_node,
                   selected_weights, filtered_ordered_weight_label_list,
                                                                raw_labels=True)

        # Now retrieve the header and save all weight labels as dictionaries
        # with key being properties and their values as value. If the property
        # does not defined a value, then put None as a value
        all_weights = []
        for wgt_position, wgt_label in \
            enumerate(str(selected_run_node.getAttribute('header')).split(';')):
            if not re.match('^\s*$',wgt_label) is None:
                continue
            all_weights.append({'POSITION':wgt_position})
            for wgt_item in wgt_label.strip().split('_'):
                property = wgt_item.strip().split('=')
                if len(property) == 2:
                    all_weights[-1][property[0].strip()] = property[1].strip()
                elif len(property)==1:
                    all_weights[-1][property[0].strip()] = None
                else:
                    raise MadGraph5Error, \
                         "The weight label property %s could not be parsed."%wgt_item
        
        # Now make sure that for all weights, there is 'PDF', 'MUF' and 'MUR' 
        # and 'MERGING' defined. If absent we specify '-1' which implies that
        # the 'default' value was used (whatever it was).
        # Also cast them in the proper type
        for wgt_label in all_weights:
            for mandatory_attribute in ['PDF','MUR','MUF','MERGING','ALPSFACT']:
                if mandatory_attribute not in wgt_label:
                    wgt_label[mandatory_attribute] = '-1'
                if mandatory_attribute=='PDF':
                    wgt_label[mandatory_attribute] = int(wgt_label[mandatory_attribute])
                elif mandatory_attribute in ['MUR','MUF','MERGING','ALPSFACT']:
                    wgt_label[mandatory_attribute] = float(wgt_label[mandatory_attribute])                

        # If merging cut is negative, then pick only the one of the central scale
        # If not specified, then take them all but use the PDF and scale weight
        # of the central merging_scale for the variation.
        if merging_scale is None or merging_scale < 0.0:
            merging_scale_chosen = all_weights[2]['MERGING']
        else:
            merging_scale_chosen = merging_scale

        # Central weight parameters are enforced to be those of the third weight
        central_PDF  = all_weights[2]['PDF']
        # Assume central scale is one, unless specified.
        central_MUR   = all_weights[2]['MUR'] if all_weights[2]['MUR']!=-1.0 else 1.0
        central_MUF   = all_weights[2]['MUF'] if all_weights[2]['MUF']!=-1.0 else 1.0
        central_alpsfact = all_weights[2]['ALPSFACT'] if all_weights[2]['ALPSFACT']!=-1.0 else 1.0
        
        # Dictionary of selected weights with their position as key and the
        # list of weight labels they correspond to.
        selected_weights = {}
        # Treat the first four weights in a special way:
        if 'xmin' not in all_weights[0] or \
           'xmax' not in all_weights[1] or \
           'Weight' not in all_weights[2] or \
           'WeightError' not in all_weights[3]:
            raise MadGraph5Error, 'The first weight entries in the XML HwU '+\
              ' source are not the standard expected ones  (xmin, xmax, sigmaCentral, errorCentral)'
        selected_weights[0] = ['xmin']
        selected_weights[1] = ['xmax']

# ===========  BEGIN HELPER FUNCTIONS ===========
        def get_difference_to_central(weight):
            """ Return the list of properties which differ from the central weight.
            This disregards the merging scale value for which any central value
            can be picked anyway."""
            
            differences = []
            # If the tag 'Weight' is in the weight label, then this is 
            # automatically considered as the Event weight (central) for which
            # only the merging scale can be different
            if 'Weight' in weight:
                return set([])
            if weight['MUR'] not in [central_MUR, -1.0] or \
               weight['MUF'] not in [central_MUF, -1.0]:
                differences.append('mur_muf_scale')
            if weight['PDF'] not in [central_PDF,-1]:
                differences.append('pdf')
            if weight['ALPSFACT'] not in [central_alpsfact, -1]:
                differences.append('ALPSFACT')
            return set(differences) 

        def format_weight_label(weight):
            """ Print the weight attributes in a nice order."""
            
            all_properties = weight.keys()
            all_properties.pop(all_properties.index('POSITION'))
            ordered_properties = []
            # First add the attributes without value
            for property in all_properties:
                if weight[property] is None:
                    ordered_properties.append(property)
            
            ordered_properties.sort()
            all_properties = [property for property in all_properties if 
                                                   not weight[property] is None]
            
            # then add PDF, MUR, MUF and MERGING if present
            for property in ['PDF','MUR','MUF','ALPSFACT','MERGING']:
                all_properties.pop(all_properties.index(property))
                if weight[property]!=-1:
                    ordered_properties.append(property)

            ordered_properties.extend(sorted(all_properties))
            
            return '_'.join('%s%s'\
                    %(key,'' if weight[key] is None else '=%s'%str(weight[key])) for 
                                                      key in ordered_properties)
# ===========  END HELPER FUNCTIONS ===========
        
        
        # The central value is not necessarily the 3rd one if a different merging
        # cut was selected.
        if float(all_weights[2]['MERGING']) == merging_scale_chosen:
            selected_weights[2]=['central value']
        else:
            for weight_position, weight in enumerate(all_weights):
                # Check if that weight corresponds to a central weight 
                # (conventional label for central weight is 'Weight'
                if get_difference_to_central(weight)==set([]):
                    # Check if the merging scale matches this time
                    if weight['MERGING']==merging_scale_chosen:
                        selected_weights[weight_position] = ['central value']
                        break
            # Make sure a central value was found, throw a warning if found
            if 'central value' not in sum(selected_weights.values(),[]):
                central_merging_scale = all_weights[2]['MERGING']
                logger.warning('Could not find the central weight for the'+\
                ' chosen merging scale (%f).\n'%merging_scale_chosen+\
                'MG5aMC will chose the original central scale provided which '+\
                'correspond to a merging scale of %s'%("'inclusive'" if 
                   central_merging_scale in [0.0,-1.0] else '%f'%central_merging_scale))
                selected_weights[2]=['central value']
    
        # The error is always the third entry for now.
        selected_weights[3]=['dy']

        # Now process all other weights  
        for weight_position, weight in enumerate(all_weights[4:]):
            # Apply special transformation for the weight label:
            # scale variation are stored as:
            #   ('scale', mu_r, mu_f)    for  scale variation
            #   ('pdf',PDF)              for PDF variation 
            #   ('merging_scale',float)  for merging scale
            #   ('type',value)           for all others (e.g. alpsfact)
            variations = get_difference_to_central(weight)            
            # We know select the 'diagonal' variations where each parameter
            # is varied one at a time.
            
            # Accept also if both pdf and mur_muf_scale differ because
            # the PDF used for the Event weight is often unknown but the
            # mu_r and mu_f variational weight specify it. Same story for
            # alpsfact.
            if variations in [set(['mur_muf_scale']),set(['pdf','mur_muf_scale'])]:
                wgt_label = ('scale',weight['MUR'],weight['MUF'])
            if variations in [set(['ALPSFACT']),set(['pdf','ALPSFACT'])]:
                wgt_label = ('alpsfact',weight['ALPSFACT'])
            if variations == set(['pdf']):
                wgt_label = ('pdf',weight['PDF'])             
            if variations == set([]):
                # Unknown weight (might turn out to be taken as a merging variation weight below)
                wgt_label = format_weight_label(weight)

            # Make sure the merging scale matches the chosen one
            if weight['MERGING'] != merging_scale_chosen:
                # If a merging_scale was specified, then ignore all other weights
                if merging_scale:
                    continue
                # Otherwise consider them also, but for now only if it is for
                # the central value parameter (central PDF, central mu_R and mu_F)
                if variations == set([]):
                    # We choose to store the merging variation weight labels as floats
                    wgt_label = ('merging_scale', weight['MERGING'])
            # Make sure that the weight label does not already exist. If it does,
            # this means that the source has redundant information and that
            # there is no need to specify it again.
            if wgt_label in sum(selected_weights.values(),[]):
                continue

            # Now register the selected weight
            try:
                selected_weights[weight_position+4].append(wgt_label)
            except KeyError:
                selected_weights[weight_position+4]=[wgt_label,]
        
        if merging_scale and merging_scale > 0.0 and \
                                       len(sum(selected_weights.values(),[]))==4:
            logger.warning('No additional variation weight was found for the '+\
                                       'chosen merging scale %f.'%merging_scale)

        # Make sure to use the predefined keywords for the mandatory weight labels
        for wgt_pos in selected_weights:
            for i, weight_label in enumerate(selected_weights[wgt_pos]):
                try:
                    selected_weights[wgt_pos][i] = HwU.mandatory_weights[weight_label]
                except KeyError:
                    pass

        # Keep only the weights asked for
        if consider_reweights!='ALL':
            new_selected_weights = {}
            for wgt_position, wgt_labels in selected_weights.items():
                for wgt_label in wgt_labels:
                    if wgt_label in ['central','stat_error','boundary_xmin','boundary_xmax'] or\
                       HwU.get_HwU_wgt_label_type(wgt_label) in consider_reweights:
                        try:
                            new_selected_weights[wgt_position].append(wgt_label)
                        except KeyError:
                            new_selected_weights[wgt_position] = [wgt_label]
            selected_weights = new_selected_weights                         

        # Cache the list of selected weights to be defined at each line
        weight_label_list = sum(selected_weights.values(),[])

        # The weight_label list to set to self.bins 
        ordered_weight_label_list = ['central','stat_error']
        for weight_label in weight_label_list:
            if not isinstance(weight_label, str):
                ordered_weight_label_list.append(weight_label)
        for weight_label in weight_label_list:
            if weight_label in ['central','stat_error','boundary_xmin','boundary_xmax']:
                continue
            if isinstance(weight_label, str):
                ordered_weight_label_list.append(weight_label)
       
        # Now that we know the desired weights, retrieve all plots from the
        # XML source node.
        return self.retrieve_plots_from_XML_source(selected_run_node,
                  selected_weights, ordered_weight_label_list, raw_labels=False)

    def retrieve_plots_from_XML_source(self, xml_node,
                  selected_weights, ordered_weight_label_list,raw_labels=False):
        """Given an XML node and the selected weights and their ordered list,
        import all histograms from the specified XML node."""

        # We now start scanning all the plots
        for multiplicity_node in xml_node.getElementsByTagName("jethistograms"):
            multiplicity = int(multiplicity_node.getAttribute('njet'))
            for histogram in multiplicity_node.getElementsByTagName("histogram"):
                # We only consider the histograms with all the weight information
                if histogram.getAttribute("weight")!='all':
                    continue
                new_histo = HwU()
                hist_name = '%s %s'%(str(histogram.getAttribute('name')),
                                            str(histogram.getAttribute('unit')))
                # prepend the jet multiplicity to the histogram name
                new_histo.process_histogram_name('%s |JETSAMPLE@%d'%(hist_name,multiplicity))
                # We do not want to include auxiliary diagrams which would be
                # recreated anyway.
                if new_histo.type == 'AUX':
                     continue
                # Make sure to exclude the boundaries from the weight
                # specification
                # Order the weights so that the unreckognized ones go last
                new_histo.bins = BinList(weight_labels = ordered_weight_label_list)
                hist_data = str(histogram.childNodes[0].data)
                for line in hist_data.split('\n'):
                    if line.strip()=='':
                        continue
                    bin_weights = {}
                    boundaries = [0.0,0.0]
                    for j, weight in \
                              enumerate(HwU.histo_bin_weight_re.finditer(line)):
                        try:
                            for wgt_label in selected_weights[j]:
                                if wgt_label == 'boundary_xmin':
                                    boundaries[0] = float(weight.group('weight'))
                                elif wgt_label == 'boundary_xmax':
                                    boundaries[1] = float(weight.group('weight'))                            
                                else:
                                    if weight.group('weight').upper()=='NAN':
                                        raise MadGraph5Error, \
    "Some weights are found to be 'NAN' in histogram with name '%s'"%hist_name+\
    " and jet sample multiplicity %d."%multiplicity
                                    else:
                                        bin_weights[wgt_label] = \
                                                   float(weight.group('weight'))
                        except KeyError:
                            continue
                    # For this check, we subtract two because of the bin boundaries
                    if len(bin_weights)!=len(ordered_weight_label_list):
                        raise MadGraph5Error, \
                         'Not all defined weights were found in the XML source.\n'+\
                         '%d found / %d expected.'%(len(bin_weights),len(ordered_weight_label_list))+\
                         '\nThe missing ones are: %s.'%\
                         str(list(set(ordered_weight_label_list)-set(bin_weights.keys())))+\
                         "\nIn plot with title '%s' and jet sample multiplicity %d."%\
                                                       (hist_name, multiplicity)
            
                    new_histo.bins.append(Bin(tuple(boundaries), bin_weights))

#                    if bin_weights['central']!=0.0:
#                          print '---------'
#                          print 'multiplicity =',multiplicity
#                          print 'central =', bin_weights['central']
#                          print 'PDF     = ', [(key,bin_weights[key]) for key in bin_weights if HwU.get_HwU_wgt_label_type(key)=='pdf']
#                          print 'PDF min/max =',min(bin_weights[key] for key in bin_weights if HwU.get_HwU_wgt_label_type(key)=='pdf'),max(bin_weights[key] for key in bin_weights if HwU.get_HwU_wgt_label_type(key)=='pdf')
#                          print 'scale   = ', [(key,bin_weights[key]) for key in bin_weights if HwU.get_HwU_wgt_label_type(key)=='scale']
#                          print 'scale min/max =',min(bin_weights[key] for key in bin_weights if HwU.get_HwU_wgt_label_type(key)=='scale'),max(bin_weights[key] for key in bin_weights if HwU.get_HwU_wgt_label_type(key)=='scale')
#                          print 'merging = ', [(key,bin_weights[key]) for key in bin_weights if HwU.get_HwU_wgt_label_type(key)=='merging_scale'] 
#                          print 'merging min/max =',min(bin_weights[key] for key in bin_weights if HwU.get_HwU_wgt_label_type(key)=='merging_scale'),max(bin_weights[key] for key in bin_weights if HwU.get_HwU_wgt_label_type(key)=='merging_scale')
#                          print 'alpsfact = ', [(key,bin_weights[key]) for key in bin_weights if HwU.get_HwU_wgt_label_type(key)=='alpsfact'] 
#                          print 'alpsfact min/max =',min(bin_weights[key] for key in bin_weights if HwU.get_HwU_wgt_label_type(key)=='alpsfact'),max(bin_weights[key] for key in bin_weights if HwU.get_HwU_wgt_label_type(key)=='alpsfact')
#                          print '---------'
#                          stop

                # Finally remove auxiliary weights
                if not raw_labels:
                    new_histo.trim_auxiliary_weights()
                
                # And add it to the list
                self.append(new_histo)
        
    def output(self, path, format='gnuplot',number_of_ratios = -1, 
<<<<<<< HEAD
          uncertainties=['scale','pdf','statitistical'],
          ratio_correlations=True,arg_string='',auto_open=False):
=======
          uncertainties=['scale','pdf','statitistical','merging_scale','alpsfact'],
          use_band = None,
          ratio_correlations=True, arg_string='', 
          jet_samples_to_keep=None,
          auto_open=True,
          lhapdfconfig='lhapdf-config'):
>>>>>>> c9d91378
        """ Ouput this histogram to a file, stream or string if path is kept to
        None. The supported format are for now. Chose whether to print the header
        or not."""
        
        if len(self)==0:
            return MadGraph5Error, 'No histograms stored in the list yet.'
        
        if not format in HwU.output_formats_implemented:
            raise MadGraph5Error, "The specified output format '%s'"%format+\
                             " is not yet supported. Supported formats are %s."\
                                                 %HwU.output_formats_implemented

        if isinstance(path, str) and not any(ext in os.path.basename(path) \
                                   for ext in ['.Hwu','.ps','.gnuplot','.pdf']):
            output_base_name = os.path.basename(path)
            HwU_stream       = open(path+'.HwU','w')
        else:
            raise MadGraph5Error, "The path argument of the output function of"+\
              " the HwUList instance must be file path without its extension."

        HwU_output_list = []
        # If the format is just the raw HwU source, then simply write them
        # out all in sequence.
        if format == 'HwU':
            HwU_output_list.extend(self[0].get_HwU_source(print_header=True))
            for histo in self[1:]:
                HwU_output_list.extend(histo.get_HwU_source())
                HwU_output_list.extend(['',''])
            HwU_stream.write('\n'.join(HwU_output_list))
            HwU_stream.close()
            return
        
        # Now we consider that we are attempting a gnuplot output.
        if format == 'gnuplot':
            gnuplot_stream = open(path+'.gnuplot','w')

        # Now group all the identified matching histograms in a list
        matching_histo_lists = HwUList([HwUList([self[0]])])
        for histo in self[1:]:
            matched = False
            for histo_list in matching_histo_lists:
                if histo.test_plot_compability(histo_list[0],
                       consider_type=False, consider_unknown_weight_labels=True):
                    histo_list.append(histo)
                    matched = True
                    break
            if not matched:
                matching_histo_lists.append(HwUList([histo]))
        
        self[:] = matching_histo_lists

        # Write the gnuplot header
        gnuplot_output_list_v4 = [
"""
################################################################################
#
# This gnuplot file was generated by MadGraph5_aMC@NLO project, a program which 
# automatically generates Feynman diagrams and matrix elements for arbitrary
# high-energy processes in the Standard Model and beyond. It also perform the
# integration and/or generate events for these processes, at LO and NLO accuracy.
#
# For more information, visit madgraph.phys.ucl.ac.be and amcatnlo.web.cern.ch
#
################################################################################
# %s
reset

set lmargin 10
set rmargin 0
set terminal postscript portrait enhanced mono dashed lw 1.0 "Helvetica" 9 
# The pdf terminal offers transparency support, but you will have to adapt things a bit
#set terminal pdf enhanced font "Helvetica 12" lw 1.0 dashed size 29.7cm, 21cm
set key font ",9"
set key samplen "2"
set output "%s.ps"

# This is the "PODO" color palette of gnuplot v.5, but with the order
# changed: palette of colors selected to be easily distinguishable by
# color-blind individuals with either protanopia or deuteranopia. Bang
# Wong [2011] Nature Methods 8, 441.

set style line  1 lt 1 lc rgb "#009e73" lw 2.5
set style line 11 lt 2 lc rgb "#009e73" lw 2.5
set style line 21 lt 4 lc rgb "#009e73" lw 2.5
set style line 31 lt 6 lc rgb "#009e73" lw 2.5
set style line 41 lt 8 lc rgb "#009e73" lw 2.5

set style line  2 lt 1 lc rgb "#0072b2" lw 2.5
set style line 12 lt 2 lc rgb "#0072b2" lw 2.5
set style line 22 lt 4 lc rgb "#0072b2" lw 2.5
set style line 32 lt 6 lc rgb "#0072b2" lw 2.5
set style line 42 lt 8 lc rgb "#0072b2" lw 2.5

set style line  3 lt 1 lc rgb "#d55e00" lw 2.5
set style line 13 lt 2 lc rgb "#d55e00" lw 2.5
set style line 23 lt 4 lc rgb "#d55e00" lw 2.5
set style line 33 lt 6 lc rgb "#d55e00" lw 2.5
set style line 43 lt 8 lc rgb "#d55e00" lw 2.5

set style line  4 lt 1 lc rgb "#f0e442" lw 2.5
set style line 14 lt 2 lc rgb "#f0e442" lw 2.5
set style line 24 lt 4 lc rgb "#f0e442" lw 2.5
set style line 34 lt 6 lc rgb "#f0e442" lw 2.5
set style line 44 lt 8 lc rgb "#f0e442" lw 2.5

set style line  5 lt 1 lc rgb "#56b4e9" lw 2.5
set style line 15 lt 2 lc rgb "#56b4e9" lw 2.5
set style line 25 lt 4 lc rgb "#56b4e9" lw 2.5
set style line 35 lt 6 lc rgb "#56b4e9" lw 2.5
set style line 45 lt 8 lc rgb "#56b4e9" lw 2.5

set style line  6 lt 1 lc rgb "#cc79a7" lw 2.5
set style line 16 lt 2 lc rgb "#cc79a7" lw 2.5
set style line 26 lt 4 lc rgb "#cc79a7" lw 2.5
set style line 36 lt 6 lc rgb "#cc79a7" lw 2.5
set style line 46 lt 8 lc rgb "#cc79a7" lw 2.5

set style line  7 lt 1 lc rgb "#e69f00" lw 2.5
set style line 17 lt 2 lc rgb "#e69f00" lw 2.5
set style line 27 lt 4 lc rgb "#e69f00" lw 2.5
set style line 37 lt 6 lc rgb "#e69f00" lw 2.5
set style line 47 lt 8 lc rgb "#e69f00" lw 2.5

set style line  8 lt 1 lc rgb "black" lw 2.5
set style line 18 lt 2 lc rgb "black" lw 2.5
set style line 28 lt 4 lc rgb "black" lw 2.5
set style line 38 lt 6 lc rgb "black" lw 2.5
set style line 48 lt 7 lc rgb "black" lw 2.5


set style line 999 lt 1 lc rgb "gray" lw 2.5

safe(x,y,a) = (y == 0.0 ? a : x/y)

set style data histeps
set key invert

"""%(arg_string,output_base_name)
]
        
        gnuplot_output_list_v5 = [
"""
################################################################################
#
# This gnuplot file was generated by MadGraph5_aMC@NLO project, a program which 
# automatically generates Feynman diagrams and matrix elements for arbitrary
# high-energy processes in the Standard Model and beyond. It also perform the
# integration and/or generate events for these processes, at LO and NLO accuracy.
#
# For more information, visit madgraph.phys.ucl.ac.be and amcatnlo.web.cern.ch
#
################################################################################
# %s
reset

set lmargin 10
set rmargin 0
set terminal postscript portrait enhanced color "Helvetica" 9 
# The pdf terminal offers transparency support, but you will have to adapt things a bit
#set terminal pdf enhanced font "Helvetica 12" lw 1.0 dashed size 29.7cm, 21cm
set key font ",9"
set key samplen "2"
set output "%s.ps"

# This is the "PODO" color palette of gnuplot v.5, but with the order
# changed: palette of colors selected to be easily distinguishable by
# color-blind individuals with either protanopia or deuteranopia. Bang
# Wong [2011] Nature Methods 8, 441.

set style line  1 lt 1 lc rgb "#009e73" lw 1.3
set style line 101 lt 1 lc rgb "#009e73" lw 1.3 dt (6,3)
set style line 11 lt 2 lc rgb "#009e73" lw 1.3 dt (6,3)
set style line 21 lt 4 lc rgb "#009e73" lw 1.3 dt (3,2)
set style line 31 lt 6 lc rgb "#009e73" lw 1.3 dt (2,1)
set style line 41 lt 8 lc rgb "#009e73" lw 1.3 dt (4,3)

set style line  2 lt 1 lc rgb "#0072b2" lw 1.3
set style line  102 lt 1 lc rgb "#0072b2" lw 1.3 dt (6,3)
set style line 12 lt 2 lc rgb "#0072b2" lw 1.3 dt (6,3)
set style line 22 lt 4 lc rgb "#0072b2" lw 1.3 dt (3,2)
set style line 32 lt 6 lc rgb "#0072b2" lw 1.3 dt (2,1)
set style line 42 lt 8 lc rgb "#0072b2" lw 1.3 dt (4,3)


set style line  3 lt 1 lc rgb "#d55e00" lw 1.3
set style line 103 lt 1 lc rgb "#d55e00" lw 1.3 dt (6,3)
set style line 13 lt 2 lc rgb "#d55e00" lw 1.3 dt (6,3)
set style line 23 lt 4 lc rgb "#d55e00" lw 1.3 dt (3,2)
set style line 33 lt 6 lc rgb "#d55e00" lw 1.3 dt (2,1)
set style line 43 lt 8 lc rgb "#d55e00" lw 1.3 dt (4,3)

set style line  4 lt 1 lc rgb "#f0e442" lw 1.3
set style line  104 lt 1 lc rgb "#f0e442" lw 1.3 dt (6,3)
set style line 14 lt 2 lc rgb "#f0e442" lw 1.3 dt (6,3)
set style line 24 lt 4 lc rgb "#f0e442" lw 1.3 dt (3,2)
set style line 34 lt 6 lc rgb "#f0e442" lw 1.3 dt (2,1)
set style line 44 lt 8 lc rgb "#f0e442" lw 1.3 dt (4,3)

set style line  5 lt 1 lc rgb "#56b4e9" lw 1.3
set style line  105 lt 1 lc rgb "#56b4e9" lw 1.3 dt (6,3)
set style line 15 lt 2 lc rgb "#56b4e9" lw 1.3 dt (6,3)
set style line 25 lt 4 lc rgb "#56b4e9" lw 1.3 dt (3,2)
set style line 35 lt 6 lc rgb "#56b4e9" lw 1.3 dt (2,1)
set style line 45 lt 8 lc rgb "#56b4e9" lw 1.3 dt (4,3)

set style line  6 lt 1 lc rgb "#cc79a7" lw 1.3
set style line  106 lt 1 lc rgb "#cc79a7" lw 1.3 dt (6,3)
set style line 16 lt 2 lc rgb "#cc79a7" lw 1.3 dt (6,3)
set style line 26 lt 4 lc rgb "#cc79a7" lw 1.3 dt (3,2)
set style line 36 lt 6 lc rgb "#cc79a7" lw 1.3 dt (2,1)
set style line 46 lt 8 lc rgb "#cc79a7" lw 1.3 dt (4,3)

set style line  7 lt 1 lc rgb "#e69f00" lw 1.3
set style line  107 lt 1 lc rgb "#e69f00" lw 1.3 dt (6,3)
set style line 17 lt 2 lc rgb "#e69f00" lw 1.3 dt (6,3)
set style line 27 lt 4 lc rgb "#e69f00" lw 1.3 dt (3,2)
set style line 37 lt 6 lc rgb "#e69f00" lw 1.3 dt (2,1)
set style line 47 lt 8 lc rgb "#e69f00" lw 1.3 dt (4,3)

set style line  8 lt 1 lc rgb "black" lw 1.3
set style line  108 lt 1 lc rgb "black" lw 1.3 dt (6,3)
set style line 18 lt 2 lc rgb "black" lw 1.3 dt (6,3)
set style line 28 lt 4 lc rgb "black" lw 1.3 dt (3,2)
set style line 38 lt 6 lc rgb "black" lw 1.3 dt (2,1)
set style line 48 lt 8 lc rgb "black" lw 1.3 dt (4,3)


set style line 999 lt 1 lc rgb "gray" lw 1.3

safe(x,y,a) = (y == 0.0 ? a : x/y)

set style data histeps
set key invert

"""%(arg_string,output_base_name)
]
        
        # determine the gnuplot version
        try:
            p = subprocess.Popen(['gnuplot', '--version'], \
                               stdout=subprocess.PIPE, stderr=subprocess.PIPE)
        except OSError:
            # assume that version 4 of gnuplot is the default if
            # gnuplot could not be found
            gnuplot_output_list=gnuplot_output_list_v4
        else:
            output, _ = p.communicate()
            if float(output.split()[1]) < 5. :
                gnuplot_output_list=gnuplot_output_list_v4
            else:
                gnuplot_output_list=gnuplot_output_list_v5


        # Now output each group one by one
        # Block position keeps track of the gnuplot data_block index considered
        block_position = 0
        for histo_group in self:
            # Output this group
            block_position = histo_group.output_group(HwU_output_list, 
                    gnuplot_output_list, block_position,output_base_name+'.HwU',
                    number_of_ratios=number_of_ratios, 
                    uncertainties = uncertainties,
                    use_band = use_band,
                    ratio_correlations = ratio_correlations,
                    jet_samples_to_keep=jet_samples_to_keep,
                    lhapdfconfig = lhapdfconfig)

        # Now write the tail of the gnuplot command file
        gnuplot_output_list.extend([
          "unset multiplot",
          '!ps2pdf "%s.ps" &> /dev/null'%output_base_name])
        if auto_open:
            gnuplot_output_list.append(
                                 '!open "%s.pdf" &> /dev/null'%output_base_name)
        
        # Now write result to stream and close it
        gnuplot_stream.write('\n'.join(gnuplot_output_list))
        HwU_stream.write('\n'.join(HwU_output_list))
        gnuplot_stream.close()
        HwU_stream.close()

        logger.debug("Histograms have been written out at "+\
                                 "%s.[HwU|gnuplot]' and can "%output_base_name+\
                                         "now be rendered by invoking gnuplot.")

    def output_group(self, HwU_out, gnuplot_out, block_position, HwU_name,
          number_of_ratios = -1, 
          uncertainties = ['scale','pdf','statitistical','merging_scale','alpsfact'],
          use_band = None,
          ratio_correlations = True, 
          jet_samples_to_keep=None,
          lhapdfconfig='lhapdf-config'):
        
        """ This functions output a single group of histograms with either one
        histograms untyped (i.e. type=None) or two of type 'NLO' and 'LO' 
        respectively."""
        
        # This function returns the main central plot line, making sure that
        # negative distribution are displayed in dashed style
        def get_main_central_plot_lines(HwU_name, block_position, color_index,
                                                  title, show_mc_uncertainties):
            """ Returns two plot lines, one for the negative contributions in
            dashed and one with the positive ones in solid."""
            
            template = "'%(hwu)s' index %(ind)d using (($1+$2)/2):%(data)s%(stat_col)s%(stat_err)s%(ls)s%(title)s"
            template_no_stat = "'%(hwu)s' index %(ind)d using (($1+$2)/2):%(data)s%(ls)s%(title)s"        
            rep_dic = {'hwu':HwU_name,
                       'ind':block_position,
                       'ls':' ls %d'%color_index,
                       'title':" title '%s'"%title,
                       'stat_col': ':4',
                       'stat_err': ' w yerrorbar',
                       'data':'3',
                       'linetype':''}

            # This would be the original output
            # return [template_no_stat%rep_dic]+\
            #               ([template%rep_dic] if show_mc_uncertainties else [])
            
            # The use of sqrt(-1) is just a trick to prevent the line to display
            res = []
            rep_dic['data'] = '($3 < 0 ? sqrt(-1) : $3)'
            res.append(template_no_stat%rep_dic)
            rep_dic['title'] = " title ''"
            if show_mc_uncertainties:
                res.append(template%rep_dic)                
            rep_dic['data'] = '($3 >= 0 ? sqrt(-1) : abs($3))'
            rep_dic['ls']  = ' ls %d'%(100+color_index)            
            res.append(template_no_stat%rep_dic)
            if show_mc_uncertainties:
                res.append(template%rep_dic)
            return res
        
        # This bool can be modified later to decide whether to use uncertainty
        # bands or not
        # ========
        def get_uncertainty_lines(HwU_name, block_position, 
                           var_pos, color_index,title, ratio=False, band=False):
            """ Return a string line corresponding to the plotting of the
            uncertainty. Band is to chose wether to display uncertainty with
            a band or two lines."""

            # This perl substitution regular expression copies each line of the
            # HwU source and swap the x1 and x2 coordinate of the second copy.
            # So if input is:
            #
            #  blabla
            #  +0.01e+01 0.3 4 5 6
            #  +0.03e+01 0.5 7 8 9
            #  ...
            # 
            # The output will be
            #
            #  blabla
            #  +0.01e+01 0.3 4 5 6
            #  0.3 +0.01e+01 4 5 6
            #  +0.03e+01 0.5 7 8 9
            #  0.5 +0.03e+01 7 8 9
            #  ...
            #
            copy_swap_re = r"perl -pe 's/^\s*(?<x1>[\+|-]?\d+(\.\d*)?([EeDd][\+|-]?\d+)?)\s*(?<x2>[\+|-]?\d+(\.\d*)?([EeDd][\+|-]?\d+)?)(?<rest>.*)\n/ $+{x1} $+{x2} $+{rest}\n$+{x2} $+{x1} $+{rest}\n/g'"
            # Gnuplot escapes the antislash, so we must esacape then once more O_o.
            # Gnuplot doesn't have raw strings, what a shame...
            copy_swap_re = copy_swap_re.replace('\\','\\\\')
            # For the ratio, we must divide by the central value
            position = '(safe($%d,$3,1.0)-1.0)' if ratio else '%d'
            if not band:
                return ["'%s' index %d using (($1+$2)/2):%s ls %d title '%s'"\
                 %(HwU_name,block_position, position%(var_pos),color_index,title),
                        "'%s' index %d using (($1+$2)/2):%s ls %d title ''"\
                 %(HwU_name,block_position, position%(var_pos+1),color_index)]
            else:
                return [' "<%s %s" index %d using 1:%s:%s with filledcurve ls %d fs transparent solid 0.2 title \'%s\''%\
            (copy_swap_re,HwU_name,block_position,
                       position%var_pos,position%(var_pos+1),color_index,title)]
        # ========
                
        
        layout_geometry = [(0.0, 0.5,  1.0, 0.4 ),
                           (0.0, 0.35, 1.0, 0.15),
                           (0.0, 0.2,  1.0, 0.15)]
        layout_geometry.reverse()
   
        # Group histograms which just differ by jet multiplicity and add their 
        # sum as first plot
        matching_histo_lists = HwUList([HwUList([self[0]])])
        for histo in self[1:]:
            matched = False
            for histo_list in matching_histo_lists:
                if hasattr(histo, 'jetsample') and histo.jetsample >= 0 and \
                                               histo.type == histo_list[0].type:
                    matched = True
                    histo_list.append(histo)
                    break
            if not matched:
                matching_histo_lists.append(HwUList([histo]))
        
        # For each group of histograms with different jet multiplicities, we
        # define one at the beginning which is the sum.
        self[:] = []
        for histo_group in matching_histo_lists:
            # First create a plot that sums all jet multiplicities for each type
            # (that is, only if jet multiplicities are defined)
            if len(histo_group)==1:
                self.append(histo_group[0])
                continue
            # If there is already a histogram summing them, then don't create
            # a copy of it.
            if any(hist.jetsample==-1 for hist in histo_group if 
                                                    hasattr(hist, 'jetsample')):
                self.extend(histo_group)
                continue
            summed_histogram = copy.copy(histo_group[0])
            for histo in histo_group[1:]:
                summed_histogram = summed_histogram + histo
            summed_histogram.jetsample = -1
            self.append(summed_histogram)
            self.extend(histo_group)

        # Remove the curve of individual jet samples if they are not desired
        if not jet_samples_to_keep is None:
            self[:] = filter(lambda histo: 
              (not hasattr(histo,'jetsample')) or (histo.jetsample == -1) or
                                 (histo.jetsample in jet_samples_to_keep), self)

        # This function is to create the ratio histograms if the user turned off
        # correlations.
        def ratio_no_correlations(wgtsA, wgtsB):
            new_wgts = {}
            for label, wgt in wgtsA.items():
                if wgtsB['central']==0.0 and wgt==0.0:
                    new_wgts[label] = 0.0
                    continue
                elif wgtsB['central']==0.0:
                    # It is ok to skip the warning here.
#                   logger.debug('Warning:: A bin with finite weight '+
#                                      'was divided by a bin with zero weight.')
                    new_wgts[label] = 0.0
                    continue
                new_wgts[label] = (wgtsA[label]/wgtsB['central'])
            return new_wgts
        
        # First compute the ratio of all the histograms from the second to the
        # number_of_ratios+1 ones in the list to the first histogram.
        n_histograms = len(self)
        ratio_histos = HwUList([])
        # A counter to keep track of the number of ratios included
        n_ratios_included = 0
        for i, histo in enumerate(self[1:]):
            if not hasattr(histo,'jetsample') or histo.jetsample==self[0].jetsample:
                n_ratios_included += 1
            else:
                continue
            
            if number_of_ratios >=0 and n_ratios_included > number_of_ratios:
                break
            
            if ratio_correlations:
                ratio_histos.append(histo/self[0])
            else:
                ratio_histos.append(self[0].__class__.combine(histo, self[0],
                                                         ratio_no_correlations))
            if self[0].type=='NLO' and self[1].type=='LO':
                ratio_histos[-1].title += '1/K-factor'
            elif self[0].type=='LO' and self[1].type=='NLO':
                ratio_histos[-1].title += 'K-factor'
            else:
                ratio_histos[-1].title += ' %s/%s'%(
                              self[1].type if self[1].type else '(%d)'%(i+2),
                              self[0].type if self[0].type else '(1)')
            # By setting its type to aux, we make sure this histogram will be
            # filtered out if the .HwU file output here would be re-loaded later.
            ratio_histos[-1].type       = 'AUX'
        self.extend(ratio_histos)

        # Compute scale variation envelope for all diagrams
        if 'scale' in uncertainties:
            (mu_var_pos,mu)  = self[0].set_uncertainty(type='all_scale')
        else:
            (mu_var_pos,mu) = (None,[None])
        
        if 'pdf' in uncertainties: 
            (PDF_var_pos,pdf) = self[0].set_uncertainty(type='PDF',lhapdfconfig=lhapdfconfig)
        else:
            (PDF_var_pos,pdf) = (None,[None])
        
        if 'merging_scale' in uncertainties:
            (merging_var_pos,merging) = self[0].set_uncertainty(type='merging')
        else:
            (merging_var_pos,merging) = (None,[None])
        if 'alpsfact' in uncertainties: 
            (alpsfact_var_pos,alpsfact) = self[0].set_uncertainty(type='alpsfact')
        else:
            (alpsfact_var_pos,alpsfact) = (None,[None])

        uncertainties_present =  list(uncertainties)
        if PDF_var_pos is None and 'pdf' in uncertainties_present:
            uncertainties_present.remove('pdf')
        if mu_var_pos is None and 'scale' in uncertainties_present:
            uncertainties_present.remove('scale')
        if merging_var_pos is None and 'merging' in uncertainties_present:
            uncertainties_present.remove('merging')
        if alpsfact_var_pos is None and 'alpsfact' in uncertainties_present:
            uncertainties_present.remove('alpsfact')
        no_uncertainties = len(uncertainties_present)==0
        
        # If the 'use_band' option is None we should adopt a default which is
        try:
            uncertainties_present.remove('statistical')
        except:
            pass
        if use_band is None:
            # For clarity, it is better to only use bands only for one source
            # of uncertainty
            if len(uncertainties_present)==0:
                use_band = []                
            elif len(uncertainties_present)==1:
                use_band = uncertainties_present
            elif 'scale' in uncertainties_present:
                use_band = ['scale']
            else:
                use_band = [uncertainties_present[0]]

        for histo in self[1:]:
            if (not mu_var_pos is None) and \
                          mu_var_pos != histo.set_uncertainty(type='all_scale')[0]:
               raise MadGraph5Error, 'Not all histograms in this group specify'+\
                 ' scale uncertainties. It is required to be able to output them'+\
                 ' together.'
            if (not PDF_var_pos is None) and\
                               PDF_var_pos != histo.set_uncertainty(type='PDF',\
                                                                    lhapdfconfig=lhapdfconfig)[0]:
               raise MadGraph5Error, 'Not all histograms in this group specify'+\
                 ' PDF uncertainties. It is required to be able to output them'+\
                 ' together.'
            if (not merging_var_pos is None) and\
                            merging_var_pos != histo.set_uncertainty(type='merging')[0]:
               raise MadGraph5Error, 'Not all histograms in this group specify'+\
                 ' merging uncertainties. It is required to be able to output them'+\
                 ' together.'
            if (not alpsfact_var_pos is None) and\
                            alpsfact_var_pos != histo.set_uncertainty(type='alpsfact')[0]:
               raise MadGraph5Error, 'Not all histograms in this group specify'+\
                 ' alpsfact uncertainties. It is required to be able to output them'+\
                 ' together.'


        # Now output the corresponding HwU histogram data
        for i, histo in enumerate(self):
            # Print the header the first time only
            HwU_out.extend(histo.get_HwU_source(\
                                     print_header=(block_position==0 and i==0)))
            HwU_out.extend(['',''])

        # First the global gnuplot header for this histogram group
        global_header =\
"""
################################################################################
### Rendering of the plot titled '%(title)s'
################################################################################

set multiplot
set label "%(title)s" font ",13" at graph 0.04, graph 1.05
set xrange [%(xmin).4e:%(xmax).4e]
set bmargin 0 
set tmargin 0
set xtics nomirror
set ytics nomirror
set mytics %(mxtics)d
%(set_xtics)s
set key horizontal noreverse maxcols 1 width -4 
set label front 'MadGraph5\_aMC\@NLO' font "Courier,11" rotate by 90 at graph 1.02, graph 0.04
"""
        
        # Now the header for each subhistogram
        subhistogram_header = \
"""#-- rendering subhistograms '%(subhistogram_type)s'
%(unset label)s
%(set_format_y)s
set yrange [%(ymin).4e:%(ymax).4e]
set origin %(origin_x).4e, %(origin_y).4e
set size %(size_x).4e, %(size_y).4e
set mytics %(mytics)d
%(set_ytics)s
%(set_format_x)s
%(set_yscale)s
%(set_ylabel)s
%(set_histo_label)s
plot \\"""
        replacement_dic = {}

        replacement_dic['title'] = self[0].get_HwU_histogram_name(format='human-no_type')
        # Determine what weight to consider when computing the optimal 
        # range for the y-axis.
        wgts_to_consider = ['central']
        if not mu_var_pos is None:
            for mu_var in mu_var_pos:
                wgts_to_consider.append(self[0].bins.weight_labels[mu_var])
                wgts_to_consider.append(self[0].bins.weight_labels[mu_var+1])
                wgts_to_consider.append(self[0].bins.weight_labels[mu_var+2])
        if not PDF_var_pos is None:
            for PDF_var in PDF_var_pos:
                wgts_to_consider.append(self[0].bins.weight_labels[PDF_var])
                wgts_to_consider.append(self[0].bins.weight_labels[PDF_var+1])
                wgts_to_consider.append(self[0].bins.weight_labels[PDF_var+2])                
        if not merging_var_pos is None:
            for merging_var in merging_var_pos:
                wgts_to_consider.append(self[0].bins.weight_labels[merging_var])
                wgts_to_consider.append(self[0].bins.weight_labels[merging_var+1])
                wgts_to_consider.append(self[0].bins.weight_labels[merging_var+2])                
        if not alpsfact_var_pos is None:
            for alpsfact_var in alpsfact_var_pos: 
                wgts_to_consider.append(self[0].bins.weight_labels[alpsfact_var])
                wgts_to_consider.append(self[0].bins.weight_labels[alpsfact_var+1])
                wgts_to_consider.append(self[0].bins.weight_labels[alpsfact_var+2])

        (xmin, xmax) = HwU.get_x_optimal_range(self[:2],\
                                               weight_labels = wgts_to_consider)
        replacement_dic['xmin'] = xmin
        replacement_dic['xmax'] = xmax
        replacement_dic['mxtics'] = 10
        replacement_dic['set_xtics'] = 'set xtics auto'
        
        # Add the global header which is now ready
        gnuplot_out.append(global_header%replacement_dic)
        
        # Now add the main plot
        replacement_dic['subhistogram_type'] = '%s and %s results'%(
                 str(self[0].type),str(self[1].type)) if len(self)>1 else \
                                                         'single diagram output'
        (ymin, ymax) = HwU.get_y_optimal_range(self[:2],
                   labels = wgts_to_consider, scale=self[0].y_axis_mode)

        # Force a linear scale if the detected range is negative
        if ymin< 0.0:
            self[0].y_axis_mode = 'LIN'
            
        # Already add a margin on upper bound.
        if self[0].y_axis_mode=='LOG':
            ymax += 10.0 * ymax
            ymin -= 0.1 * ymin
        else:
            ymax += 0.3 * (ymax - ymin)
            ymin -= 0.3 * (ymax - ymin)

        replacement_dic['ymin'] = ymin
        replacement_dic['ymax'] = ymax
        replacement_dic['unset label'] = ''
        (replacement_dic['origin_x'], replacement_dic['origin_y'],
         replacement_dic['size_x'], replacement_dic['size_y']) = layout_geometry.pop()
        replacement_dic['mytics'] = 10
        # Use default choise for the main histogram
        replacement_dic['set_ytics'] = 'set ytics auto'
        replacement_dic['set_format_x'] = "set format x ''" if \
          (len(self)-n_histograms>0 or not no_uncertainties) else "set format x"
        replacement_dic['set_ylabel'] = 'set ylabel "{/Symbol s} per bin [pb]"' 
        replacement_dic['set_yscale'] = "set logscale y" if \
                             self[0].y_axis_mode=='LOG' else 'unset logscale y'
        replacement_dic['set_format_y'] = "set format y '10^{%T}'" if \
                                self[0].y_axis_mode=='LOG' else 'unset format'
                                
        replacement_dic['set_histo_label'] = ""
        gnuplot_out.append(subhistogram_header%replacement_dic)
        
        # Now add the main layout
        plot_lines = []
        uncertainty_plot_lines = []
        n=-1

        for i, histo in enumerate(self[:n_histograms]):
            n=n+1
            color_index = n%self.number_line_colors_defined+1
            # Label to appear for the lower curves 
            title = []
            if histo.type is None and not hasattr(histo, 'jetsample'):
                title.append('%d'%(i+1))
            else:
                if histo.type:
                    title.append('NLO' if \
                                   histo.type.split()[0]=='NLO' else histo.type)
                if hasattr(histo, 'jetsample'):
                    if histo.jetsample!=-1:
                        title.append('jet sample %d'%histo.jetsample)
                    else:
                        title.append('all jet samples')
                        
            title = ', '.join(title)
            # Label for the first curve in the upper plot
            if histo.type is None and not hasattr(histo, 'jetsample'):
                major_title = 'central value for plot (%d)'%(i+1)
            else:
                major_title = []
                if not histo.type is None:
                    major_title.append(histo.type)
                if hasattr(histo, 'jetsample'):
                    if histo.jetsample!=-1:
                        major_title.append('jet sample %d'%histo.jetsample)
                    else:
                        major_title.append('all jet samples')
                else:
                    major_title.append('central value')
                major_title = ', '.join(major_title)                    
            
            if not mu[0] in ['none',None]:
                major_title += ', dynamical\_scale\_choice=%s'%mu[0]
            if not pdf[0] in ['none',None]:
                major_title += ', PDF=%s'%pdf[0].replace('_','\_')

            # Do not show uncertainties for individual jet samples (unless first
            # or specified explicitely and uniquely)
            if not (i!=0 and hasattr(histo,'jetsample') and histo.jetsample!=-1 and \
               not (jet_samples_to_keep and len(jet_samples_to_keep)==1 and 
                    jet_samples_to_keep[0] == histo.jetsample)):
                
                uncertainty_plot_lines.append({})
                
                # We decide to show uncertainties in the main plot only if they
                # are part of a monocolor band. Otherwise, they will only be 
                # shown in the first subplot. Notice that plotting 'sqrt(-1)' 
                # is just a trick so as to have only the key printed with no
                # line
                
                # Show scale variation for the first central value if available
                if not mu_var_pos is None and len(mu_var_pos)>0:
                    if 'scale' in use_band:
                      uncertainty_plot_lines[-1]['scale'] = get_uncertainty_lines(
                        HwU_name, block_position+i, mu_var_pos[0]+4, color_index+10,
                        '%s, scale variation'%title, band='scale' in use_band)
                    else:
                      uncertainty_plot_lines[-1]['scale'] = \
      ["sqrt(-1) ls %d title '%s'"%(color_index+10,'%s, scale variation'%title)]
                # And now PDF_variation if available
                if not PDF_var_pos is None and len(PDF_var_pos)>0:
                    if 'pdf' in use_band:
                        uncertainty_plot_lines[-1]['pdf'] = get_uncertainty_lines(
                     HwU_name,block_position+i, PDF_var_pos[0]+4, color_index+20,
                             '%s, PDF variation'%title, band='pdf' in use_band)
                    else:
                        uncertainty_plot_lines[-1]['pdf'] = \
        ["sqrt(-1) ls %d title '%s'"%(color_index+20,'%s, PDF variation'%title)]
                # And now merging variation if available
                if not merging_var_pos is None and len(merging_var_pos)>0:
                    if 'merging_scale' in use_band:
                        uncertainty_plot_lines[-1]['merging_scale'] = get_uncertainty_lines(
                     HwU_name,block_position+i, merging_var_pos[0]+4, color_index+30,
                '%s, merging scale variation'%title, band='merging_scale' in use_band)
                    else:
                        uncertainty_plot_lines[-1]['merging_scale'] = \
        ["sqrt(-1) ls %d title '%s'"%(color_index+30,'%s, merging scale variation'%title)]                        
                # And now alpsfact variation if available
                if not alpsfact_var_pos is None and len(alpsfact_var_pos)>0:
                    if 'alpsfact' in use_band:
                        uncertainty_plot_lines[-1]['alpsfact'] = get_uncertainty_lines(
                     HwU_name,block_position+i, alpsfact_var_pos[0]+4, color_index+40,
                    '%s, alpsfact variation'%title, band='alpsfact' in use_band)
                    else:
                        uncertainty_plot_lines[-1]['alpsfact'] = \
        ["sqrt(-1) ls %d title '%s'"%(color_index+40,'%s, alpsfact variation'%title)]

#            plot_lines.append(
# "'%s' index %d using (($1+$2)/2):3 ls %d title '%s'"\
# %(HwU_name,block_position+i,color_index, major_title))
#            if 'statistical' in uncertainties:
#                plot_lines.append(
# "'%s' index %d using (($1+$2)/2):3:4 w yerrorbar ls %d title ''"\
# %(HwU_name,block_position+i,color_index))
            plot_lines.extend(
                get_main_central_plot_lines(HwU_name, block_position+i,
                      color_index, major_title, 'statistical' in uncertainties))

            # Add additional central scale/PDF curves
            if not mu_var_pos is None:
                for j,mu_var in enumerate(mu_var_pos):
                    if j!=0:
                        n=n+1
                        color_index = n%self.number_line_colors_defined+1
                        plot_lines.append(
"'%s' index %d using (($1+$2)/2):%d ls %d title '%s'"\
%(HwU_name,block_position+i,mu_var+3,color_index,\
'%s dynamical\_scale\_choice=%s' % (title,mu[j])))
            # And now PDF_variation if available
            if not PDF_var_pos is None:
                for j,PDF_var in enumerate(PDF_var_pos):
                    if j!=0:
                        n=n+1
                        color_index = n%self.number_line_colors_defined+1
                        plot_lines.append(
"'%s' index %d using (($1+$2)/2):%d ls %d title '%s'"\
%(HwU_name,block_position+i,PDF_var+3,color_index,\
'%s PDF=%s' % (title,pdf[j].replace('_','\_'))))

        # Now add the uncertainty lines, those not using a band so that they
        # are not covered by those using a band after we reverse plo_lines
        for one_plot in uncertainty_plot_lines:
            for uncertainty_type, lines in one_plot.items():
                if not uncertainty_type in use_band:
                    plot_lines.extend(lines)
        # then those using a band
        for one_plot in uncertainty_plot_lines:
            for uncertainty_type, lines in one_plot.items():
                if uncertainty_type in use_band:
                    plot_lines.extend(lines)
    
        # Reverse so that bands appear first
        plot_lines.reverse()

        # Add the plot lines
        gnuplot_out.append(',\\\n'.join(plot_lines))

        # Now we can add the scale variation ratio
        replacement_dic['subhistogram_type'] = 'Relative scale and PDF uncertainty'

        if 'statistical' in uncertainties: 
            wgts_to_consider.append('stat_error')

        # This function is just to temporarily create the scale ratio histogram with 
        # the hwu.combine function. 
        def rel_scale(wgtsA, wgtsB):
            new_wgts = {}
            for label, wgt in wgtsA.items():
                if label in wgts_to_consider:
                    if wgtsB['central']==0.0 and wgt==0.0:
                        new_wgts[label] = 0.0
                        continue
                    elif wgtsB['central']==0.0:
#                       It is ok to skip the warning here.
#                        logger.debug('Warning:: A bin with finite weight '+
#                                       'was divided by a bin with zero weight.')
                        new_wgts[label] = 0.0
                        continue
                    new_wgts[label] = (wgtsA[label]/wgtsB['central'])
                    if label != 'stat_error':
                        new_wgts[label] -= 1.0
                else:
                    new_wgts[label] = wgtsA[label]
            return new_wgts

        histos_for_subplots = [(i,histo) for i, histo in enumerate(self[:n_histograms]) if
            (  not (i!=0 and hasattr(histo,'jetsample') and histo.jetsample!=-1 and \
               not (jet_samples_to_keep and len(jet_samples_to_keep)==1 and 
                    jet_samples_to_keep[0] == histo.jetsample)) )]

        # Notice even though a ratio histogram is created here, it
        # is not actually used to plot the quantity in gnuplot, but just to
        # compute the y range. 
        (ymin, ymax) = HwU.get_y_optimal_range([histo[1].__class__.combine(
                    histo[1],histo[1],rel_scale) for histo in histos_for_subplots],
                                                  labels = wgts_to_consider,  scale='LIN')

        # Add a margin on upper and lower bound.
        ymax = ymax + 0.2 * (ymax - ymin)
        ymin = ymin - 0.2 * (ymax - ymin)
        replacement_dic['unset label'] = 'unset label'
        replacement_dic['ymin'] = ymin
        replacement_dic['ymax'] = ymax
        if not no_uncertainties:
            (replacement_dic['origin_x'], replacement_dic['origin_y'],
         replacement_dic['size_x'], replacement_dic['size_y']) = layout_geometry.pop()
        replacement_dic['mytics'] = 2
#        replacement_dic['set_ytics'] = 'set ytics %f'%((int(10*(ymax-ymin))/10)/3.0)
        replacement_dic['set_ytics'] = 'set ytics auto'
        replacement_dic['set_format_x'] = "set format x ''" if \
                                    len(self)-n_histograms>0 else "set format x"
        replacement_dic['set_ylabel'] = 'set ylabel "%s rel.unc."'\
                              %('(1)' if self[0].type==None else '%s'%('NLO' if \
                              self[0].type.split()[0]=='NLO' else self[0].type))
        replacement_dic['set_yscale'] = "unset logscale y"
        replacement_dic['set_format_y'] = 'unset format'
                                

        tit='Relative uncertainties w.r.t. central value'
        if n_histograms > 1:
            tit=tit+'s'
#        if (not mu_var_pos is None and 'scale' not in use_band):
#            tit=tit+', scale is dashed'
#        if (not PDF_var_pos is None and 'pdf' not in use_band):
#            tit=tit+', PDF is dotted'
        replacement_dic['set_histo_label'] = \
         'set label "%s" font ",9" front at graph 0.03, graph 0.13' % tit
        # Simply don't add these lines if there are no uncertainties.
        # This meant uncessary extra work, but I no longer car at this point
        if not no_uncertainties:
            gnuplot_out.append(subhistogram_header%replacement_dic)
        
        # Now add the first subhistogram
        plot_lines = []
        uncertainty_plot_lines = []
        n=-1
        for (i,histo) in histos_for_subplots:
            n=n+1
            k=n
            color_index = n%self.number_line_colors_defined+1
            # Plot uncertainties
            if not mu_var_pos is None:
                for j,mu_var in enumerate(mu_var_pos):
                    uncertainty_plot_lines.append({})
                    if j==0:
                        color_index = k%self.number_line_colors_defined+1
                    else:
                        n=n+1
                        color_index = n%self.number_line_colors_defined+1
                    # Add the central line only if advanced scale variation
                    if j>0 or mu[j]!='none':
                        plot_lines.append(
"'%s' index %d using (($1+$2)/2):(safe($%d,$3,1.0)-1.0) ls %d title ''"\
                      %(HwU_name,block_position+i,mu_var+3,color_index))
                    uncertainty_plot_lines[-1]['scale'] = get_uncertainty_lines(
                     HwU_name, block_position+i, mu_var+4, color_index+10,'',
                                             ratio=True, band='scale' in use_band)
            if not PDF_var_pos is None:
                for j,PDF_var in enumerate(PDF_var_pos):
                    uncertainty_plot_lines.append({})
                    if j==0:
                        color_index = k%self.number_line_colors_defined+1
                    else:
                        n=n+1
                        color_index = n%self.number_line_colors_defined+1
                    # Add the central line only if advanced pdf variation                            
                    if j>0 or pdf[j]!='none':
                        plot_lines.append(
"'%s' index %d using (($1+$2)/2):(safe($%d,$3,1.0)-1.0) ls %d title ''"\
                      %(HwU_name,block_position+i,PDF_var+3,color_index))
                    uncertainty_plot_lines[-1]['pdf'] = get_uncertainty_lines(
                    HwU_name, block_position+i, PDF_var+4, color_index+20,'',
                                        ratio=True, band='pdf' in use_band)
            if not merging_var_pos is None:
                for j,merging_var in enumerate(merging_var_pos):
                    uncertainty_plot_lines.append({})
                    if j==0:
                        color_index = k%self.number_line_colors_defined+1
                    else:
                        n=n+1
                        color_index = n%self.number_line_colors_defined+1
                    if j>0 or merging[j]!='none':                    
                       plot_lines.append(
"'%s' index %d using (($1+$2)/2):(safe($%d,$3,1.0)-1.0) ls %d title ''"\
                       %(HwU_name,block_position+i,merging_var+3,color_index))
                    uncertainty_plot_lines[-1]['merging_scale'] = get_uncertainty_lines(
                    HwU_name, block_position+i, merging_var+4, color_index+30,'',
                                    ratio=True, band='merging_scale' in use_band)
            if not alpsfact_var_pos is None:
                for j,alpsfact_var in enumerate(alpsfact_var_pos):
                    uncertainty_plot_lines.append({})
                    if j==0:
                        color_index = k%self.number_line_colors_defined+1
                    else:
                        n=n+1
                        color_index = n%self.number_line_colors_defined+1
                    if j>0 or alpsfact[j]!='none':
                        plot_lines.append(
"'%s' index %d using (($1+$2)/2):(safe($%d,$3,1.0)-1.0) ls %d title ''"\
                       %(HwU_name,block_position+i,alpsfact_var+3,color_index))
                    uncertainty_plot_lines[-1]['alpsfact'] = get_uncertainty_lines(
                    HwU_name, block_position+i, alpsfact_var+4, color_index+40,'',
                                   ratio=True, band='alpsfact' in use_band)
                
            if 'statistical' in uncertainties:
                   plot_lines.append(
    "'%s' index %d using (($1+$2)/2):(0.0):(safe($4,$3,0.0)) w yerrorbar ls %d title ''"%\
    (HwU_name,block_position+i,color_index))

        plot_lines.append("0.0 ls 999 title ''")
        
        # Now add the uncertainty lines, those not using a band so that they
        # are not covered by those using a band after we reverse plo_lines
        for one_plot in uncertainty_plot_lines:
            for uncertainty_type, lines in one_plot.items():
                if not uncertainty_type in use_band:
                    plot_lines.extend(lines)
        # then those using a band
        for one_plot in uncertainty_plot_lines:
            for uncertainty_type, lines in one_plot.items():
                if uncertainty_type in use_band:
                    plot_lines.extend(lines)
    
        # Reverse so that bands appear first
        plot_lines.reverse()
        # Add the plot lines
        if not no_uncertainties:
            gnuplot_out.append(',\\\n'.join(plot_lines))

        # We finish here when no ratio plot are asked for.
        if len(self)-n_histograms==0:
            # Now add the tail for this group
            gnuplot_out.extend(['','unset label','',
'################################################################################'])
            # Return the starting data_block position for the next histogram group
            return block_position+len(self)

        # We can finally add the last subhistograms for the ratios.
        ratio_name_long='('
        for i, histo in enumerate(self[:n_histograms]):
            if i==0: continue
            ratio_name_long+='%d'%(i+1) if histo.type is None else ('NLO' if \
                                    histo.type.split()[0]=='NLO' else histo.type)
        ratio_name_long+=')/'
        ratio_name_long+=('(1' if self[0].type==None else '(%s'%('NLO' if \
            self[0].type.split()[0]=='NLO' else self[0].type))+' central value)'

        ratio_name_short = 'ratio w.r.t. '+('1' if self[0].type==None else '%s'%('NLO' if \
                                            self[0].type.split()[0]=='NLO' else self[0].type))
            
        replacement_dic['subhistogram_type'] = '%s ratio'%ratio_name_long
        replacement_dic['set_ylabel'] = 'set ylabel "%s"'%ratio_name_short

        (ymin, ymax) = HwU.get_y_optimal_range(self[n_histograms:], 
               labels = wgts_to_consider, scale='LIN',Kratio = True)    
        
        # Add a margin on upper and lower bound.
        ymax = ymax + 0.2 * (ymax - ymin)
        ymin = ymin - 0.2 * (ymax - ymin)
        replacement_dic['unset label'] = 'unset label'
        replacement_dic['ymin'] = ymin
        replacement_dic['ymax'] = ymax
        (replacement_dic['origin_x'], replacement_dic['origin_y'],
         replacement_dic['size_x'], replacement_dic['size_y']) = layout_geometry.pop()
        replacement_dic['mytics'] = 2
#        replacement_dic['set_ytics'] = 'set ytics %f'%((int(10*(ymax-ymin))/10)/10.0)
        replacement_dic['set_ytics'] = 'set ytics auto'
        replacement_dic['set_format_x'] = "set format x"
        replacement_dic['set_yscale'] = "unset logscale y"
        replacement_dic['set_format_y'] = 'unset format'
        replacement_dic['set_histo_label'] = \
        'set label "%s" font ",9" at graph 0.03, graph 0.13'%ratio_name_long
#        'set label "NLO/LO (K-factor)" font ",9" at graph 0.82, graph 0.13'
        gnuplot_out.append(subhistogram_header%replacement_dic)

        uncertainty_plot_lines = []
        plot_lines = []

        # Some crap to get the colors right I suppose...
        n=-1
        n=n+1
        if not mu_var_pos is None:
            for j,mu_var in enumerate(mu_var_pos):
                if j!=0: n=n+1
        if not PDF_var_pos is None:
            for j,PDF_var in enumerate(PDF_var_pos):
                if j!=0: n=n+1
        if not merging_var_pos is None:
            for j,merging_var in enumerate(merging_var_pos):
                if j!=0: n=n+1
        if not alpsfact_var_pos is None:
            for j,alpsfact_var in enumerate(alpsfact_var_pos):
                if j!=0: n=n+1

        for i_histo_ratio, histo_ration in enumerate(self[n_histograms:]):
            n=n+1
            k=n
            block_ratio_pos = block_position+n_histograms+i_histo_ratio
            color_index     = n%self.number_line_colors_defined+1
            # Now add the subhistograms
            plot_lines.append(
    "'%s' index %d using (($1+$2)/2):3 ls %d title ''"%\
    (HwU_name,block_ratio_pos,color_index))
            if 'statistical' in uncertainties:
                plot_lines.append(
    "'%s' index %d using (($1+$2)/2):3:4 w yerrorbar ls %d title ''"%\
    (HwU_name,block_ratio_pos,color_index))

            # Then the scale variations
            if not mu_var_pos is None:
                for j,mu_var in enumerate(mu_var_pos):
                    uncertainty_plot_lines.append({})
                    if j==0:
                        color_index = k%self.number_line_colors_defined+1
                    else:
                        n=n+1
                        color_index = n%self.number_line_colors_defined+1
                    # Only print out the additional central value for advanced scale variation                        
                    if j>0 or mu[j]!='none':
                      plot_lines.append(
    "'%s' index %d using (($1+$2)/2):%d ls %d title ''"\
    %(HwU_name,block_ratio_pos,mu_var+3,color_index))
                    uncertainty_plot_lines[-1]['scale'] = get_uncertainty_lines(
                       HwU_name, block_ratio_pos, mu_var+4, color_index+10,'',
                                                       band='scale' in use_band)
            if not PDF_var_pos is None:
                for j,PDF_var in enumerate(PDF_var_pos):
                    uncertainty_plot_lines.append({})
                    if j==0: 
                        color_index = k%self.number_line_colors_defined+1
                    else:
                        n=n+1
                        color_index = n%self.number_line_colors_defined+1
                    # Only print out the additional central value for advanced pdf variation
                    if j>0 or pdf[j]!='none':                        
                      plot_lines.append(
    "'%s' index %d using (($1+$2)/2):%d ls %d title ''"\
    %(HwU_name,block_ratio_pos,PDF_var+3,color_index))
                    uncertainty_plot_lines[-1]['pdf'] = get_uncertainty_lines(
                      HwU_name, block_ratio_pos, PDF_var+4, color_index+20,'',
                                                       band='pdf' in use_band)
            if not merging_var_pos is None:
                for j,merging_var in enumerate(merging_var_pos):
                    uncertainty_plot_lines.append({})
                    if j==0: 
                        color_index = k%self.number_line_colors_defined+1
                    else:
                        n=n+1
                        color_index = n%self.number_line_colors_defined+1
                    if j>0 or merging[j]!='none':
                        plot_lines.append(
    "'%s' index %d using (($1+$2)/2):%d ls %d title ''"\
    %(HwU_name,block_ratio_pos,merging_var+3,color_index))
                    uncertainty_plot_lines[-1]['merging_scale'] = get_uncertainty_lines(
                    HwU_name, block_ratio_pos, merging_var+4, color_index+30,'',
                                                     band='merging_scale' in use_band)
            if not alpsfact_var_pos is None:
                for j,alpsfact_var in enumerate(alpsfact_var_pos):
                    uncertainty_plot_lines.append({})
                    if j==0: 
                        color_index = k%self.number_line_colors_defined+1
                    else:
                        n=n+1
                        color_index = n%self.number_line_colors_defined+1
                    if j>0 or alpsfact[j]!='none':
                        plot_lines.append(
    "'%s' index %d using (($1+$2)/2):%d ls %d title ''"\
    %(HwU_name,block_ratio_pos,alpsfact_var+3,color_index))
                    uncertainty_plot_lines[-1]['alpsfact'] = get_uncertainty_lines(
                      HwU_name, block_ratio_pos, alpsfact_var+4, color_index+40,'',
                                                     band='alpsfact' in use_band)             

        # Now add the uncertainty lines, those not using a band so that they
        # are not covered by those using a band after we reverse plo_lines
        for one_plot in uncertainty_plot_lines:
            for uncertainty_type, lines in one_plot.items():
                if not uncertainty_type in use_band:
                    plot_lines.extend(lines)
        # then those using a band
        for one_plot in uncertainty_plot_lines:
            for uncertainty_type, lines in one_plot.items():
                if uncertainty_type in use_band:
                    plot_lines.extend(lines)
       
        plot_lines.append("1.0 ls 999 title ''")

        # Reverse so that bands appear first
        plot_lines.reverse()
        # Add the plot lines
        gnuplot_out.append(',\\\n'.join(plot_lines))
        
        # Now add the tail for this group
        gnuplot_out.extend(['','unset label','',
'################################################################################'])

        # Return the starting data_block position for the next histogram group
        return block_position+len(self)
    
################################################################################
## matplotlib related function
################################################################################
def plot_ratio_from_HWU(path, ax, hwu_variable, hwu_numerator, hwu_denominator, *args, **opts):
    """INPUT:
       - path can be a path to HwU or an HwUList instance
       - ax is the matplotlib frame where to do the plot
       - hwu_variable is the histograms to consider
       - hwu_numerator is the numerator of the ratio plot
       - hwu_denominator is the denominator of the ratio plot
       OUTPUT:
       - adding the curves to the plot
       - return the HwUList
    """

    if isinstance(path, str):
        hwu = HwUList(path, raw_labels=True)
    else:
        hwu = path

    if 'hwu_denominator_path' in opts:
        print 'found second hwu'
        if isinstance(opts['hwu_denominator_path'],str):
            hwu2 = HwUList(path, raw_labels=True)
        else:
            hwu2 = opts['hwu_denominator_path']
        del opts['hwu_denominator_path']
    else:
        hwu2 = hwu


    select_hist = hwu.get(hwu_variable)
    select_hist2 = hwu2.get(hwu_variable)
    bins = select_hist.get('bins')
    num = select_hist.get(hwu_numerator)
    denom = select_hist2.get(hwu_denominator)
    ratio = [num[i]/denom[i] if denom[i] else 1 for i in xrange(len(bins))]
    if 'drawstyle' not in opts:
        opts['drawstyle'] = 'steps'
    ax.plot(bins, ratio, *args, **opts)
    return hwu

def plot_from_HWU(path, ax, hwu_variable, hwu_central, *args, **opts):
    """INPUT:
       - path can be a path to HwU or an HwUList instance
       - ax is the matplotlib frame where to do the plot
       - hwu_variable is the histograms to consider
       - hwu_central is the central curve to consider
       - hwu_error is the error band to consider (optional: Default is no band)
       - hwu_error_mode is how to compute the error band (optional)
       OUTPUT:
       - adding the curves to the plot
       - return the HwUList
       - return the line associated to the central (can be used to get the color)
    """

#   Handle optional parameter
    if 'hwu_error' in opts:
        hwu_error = opts['hwu_error']
        del opts['hwu_error']
    else:
        hwu_error = None

    if 'hwu_error_mode' in opts:
        hwu_error_mode = opts['hwu_error_mode']
        del opts['hwu_error_mode']
    else:
        hwu_error_mode = None

    if 'hwu_mult' in opts:
        hwu_mult = opts['hwu_mult']
        del opts['hwu_mult']
    else:
        hwu_mult = 1

    if isinstance(path, str):
        hwu = HwUList(path, raw_labels=True)
    else:
        hwu = path


    select_hist = hwu.get(hwu_variable)
    bins = select_hist.get('bins')
    central_value = select_hist.get(hwu_central)
    if hwu_mult != 1:
       central_value = [hwu_mult*b for b in central_value]
    if 'drawstyle' not in opts:
        opts['drawstyle'] = 'steps'
    H, = ax.plot(bins, central_value, *args, **opts)

    # Add error band
    if hwu_error:
        if not 'hwu_error_mode' in opts:
            opts['hwu_error_mode']=None
        h_min, h_max = select_hist.get_uncertainty_band(hwu_error, mode=hwu_error_mode)
        if hwu_mult != 1:
            h_min = [hwu_mult*b for b in h_min] 
            h_max = [hwu_mult*b for b in h_max] 
        fill_between_steps(bins, h_min, h_max, ax=ax, facecolor=H.get_color(),
                           alpha=0.5, edgecolor=H.get_color())

    return hwu, H






if __name__ == "__main__":
    main_doc = \
    """ For testing and standalone use. Usage:
        python histograms.py <.HwU input_file_path_1> <.HwU input_file_path_2> ... --out=<output_file_path.format> <options>
        Where <options> can be a list of the following: 
           '--help'          See this message.
           '--gnuplot' or '' output the histograms read to gnuplot
           '--HwU'           to output the histograms read to the raw HwU source.
           '--types=<type1>,<type2>,...' to keep only the type<i> when importing histograms.
           '--titles=<title1>,<title2>,...' to keep only the titles which have any of 'title<i>' in them (not necessarily equal to them)
           '--n_ratios=<integer>' Specifies how many curves must be considerd for the ratios.
           '--no_open'       Turn off the automatic processing of the gnuplot output.
           '--show_full'     to show the complete output of what was read.
           '--show_short'    to show a summary of what was read.
           '--simple_ratios' to turn off correlations and error propagation in the ratio.
           '--sum'           To sum all identical histograms together
           '--average'       To average over all identical histograms
           '--rebin=<n>'     Rebin the plots by merging n-consecutive bins together.  
           '--assign_types=<type1>,<type2>,...' to assign a type to all histograms of the first, second, etc... files loaded.
           '--multiply=<fact1>,<fact2>,...' to multiply all histograms of the first, second, etc... files by the fact1, fact2, etc...
           '--no_suffix'     Do no add any suffix (like '#1, #2, etc..) to the histograms types.
           '--lhapdf-config=<PATH_TO_LHAPDF-CONFIG>' give path to lhapdf-config to compute PDF certainties using LHAPDF (only for lhapdf6)
           '--jet_samples=[int1,int2]' Specifies what jet samples to keep. 'None' is the default and keeps them all.
           '--central_only'  This option specifies to disregard all extra weights, so as to make it possible
                             to take the ratio of plots with different extra weights specified.             
           '--keep_all_weights' This option specifies to keep in the HwU produced all the weights, even
                                those which are not known (i.e. that is scale, PDF or merging variation)
        For chosing what kind of variation you want to see on your plot, you can use the following options
           '--no_<type>'                   Turn off the plotting of variations of the chosen type
           '--only_<type>'                 Turn on only the plotting of variations of the chosen type
           '--variations=['<type1>',...]'  Turn on only the plotting of the variations of the list of chosen types
           '--band=['<type1>',...]'        Chose for which variations one should use uncertainty bands as opposed to lines
        The types can be: pdf, scale, stat, merging or alpsfact
        For the last two options one can use ...=all to automatically select all types.
        
        When parsing an XML-formatted plot source output by the Pythia8 driver, the file names can be appended 
        options as suffixes separated by '|', as follows:
           python histograms.py <XML_source_file_name>@<option1>@<option2>@etc..
        These options can be
           'run_id=<integer>'      Specifies the run_ID from which the plots should be loaded.
                                   By default, the first run is considered and the ones that follow are ignored.
           'merging_scale=<float>' This option allows to specify to import only the plots corresponding to a specific 
                                   value for the merging scale.
                                   A value of -1 means that only the weights with the same merging scale as the central weight are kept.
                                   By default, all weights are considered.
    """

    possible_options=['--help', '--gnuplot', '--HwU', '--types','--n_ratios',\
                      '--no_open','--show_full','--show_short','--simple_ratios','--sum','--average','--rebin',  \
                      '--assign_types','--multiply','--no_suffix', '--out', '--jet_samples', 
                      '--no_scale','--no_pdf','--no_stat','--no_merging','--no_alpsfact',
                      '--only_scale','--only_pdf','--only_stat','--only_merging','--only_alpsfact',
                      '--variations','--band','--central_only', '--lhapdf-config','--titles',
                      '--keep_all_weights']
    n_ratios   = -1
    uncertainties = ['scale','pdf','statistical','merging_scale','alpsfact']
    # The list of type of uncertainties for which to use bands. None is a 'smart' default
    use_band      = None
    auto_open = True
    ratio_correlations = True
    consider_reweights = ['pdf','scale','murmuf_scales','merging_scale','alpsfact']

    def log(msg):
        print "histograms.py :: %s"%str(msg)
    
    if '--help' in sys.argv or len(sys.argv)==1:
        log('\n\n%s'%main_doc)
        sys.exit(0)

    for arg in sys.argv[1:]:
        if arg.startswith('--'):
            if arg.split('=')[0] not in possible_options:
                log('WARNING: option "%s" not valid. It will be ignored' % arg)

    arg_string=' '.join(sys.argv)

    OutName = ""
    for arg in sys.argv[1:]:
        if arg.startswith('--out='):
            OutName = arg[6:]

    accepted_types = []
    for arg in sys.argv[1:]:
        if arg.startswith('--types='):
            accepted_types = [(type if type!='None' else None) for type in \
                                                             arg[8:].split(',')]

    accepted_titles = []
    for arg in sys.argv[1:]:
        if arg.startswith('--titles='):
            accepted_titles = [(type if type!='None' else None) for type in \
                                                             arg[9:].split(',')]

    assigned_types = []
    for arg in sys.argv[1:]:
        if arg.startswith('--assign_types='):
            assigned_types = [(type if type!='None' else None) for type in \
                                                             arg[15:].split(',')]

    jet_samples_to_keep = None
    
    lhapdfconfig = ['lhapdf-config']
    for arg in sys.argv[1:]:
        if arg.startswith('--lhapdf-config='):
            lhapdfconfig = arg[16:]

    no_suffix = False
    if '--no_suffix' in sys.argv:
        no_suffix = True
    
    if '--central_only' in sys.argv:
        consider_reweights = []

    if '--keep_all_weights' in sys.argv:
        consider_reweights = 'ALL'

    for arg in sys.argv[1:]:
        if arg.startswith('--n_ratios='):
            n_ratios = int(arg[11:])

    if '--no_open' in sys.argv:
        auto_open = False

    variation_type_map={'scale':'scale','merging':'merging_scale','pdf':'pdf',
                        'stat':'statistical','alpsfact':'alpsfact'}

    for arg in sys.argv:
        try:
            opt, value = arg.split('=')
        except ValueError:
            continue
        if opt=='--jet_samples':
            jet_samples_to_keep = eval(value)
        if opt=='--variations':
            uncertainties=[variation_type_map[type] for type in eval(value,
                         dict([(key,key) for key in variation_type_map.keys()]+
                                          [('all',variation_type_map.keys())]))]
        if opt=='--band':
            use_band=[variation_type_map[type] for type in eval(value,
                         dict([(key,key) for key in variation_type_map.keys()]+
        [('all',[type for type in variation_type_map.keys() if type!='stat'])]))]

    if '--simple_ratios' in sys.argv:
        ratio_correlations = False
    
    for arg in sys.argv:
        if arg.startswith('--no_') and not arg.startswith('--no_open'):
            uncertainties.remove(variation_type_map[arg[5:]])
        if arg.startswith('--only_'):
            uncertainties= [variation_type_map[arg[7:]]]
            break         

    # Now remove from the weights considered all those not deemed necessary
    # in view of which uncertainties are selected
    if isinstance(consider_reweights, list):
        naming_map={'pdf':'pdf','scale':'scale',
                  'merging_scale':'merging_scale','alpsfact':'alpsfact'}
        for key in naming_map:
            if (not key in uncertainties) and (naming_map[key] in consider_reweights):
                consider_reweights.remove(naming_map[key])

    n_files    = len([_ for _ in sys.argv[1:] if not _.startswith('--')])
    histo_norm = [1.0]*n_files

    for arg in sys.argv[1:]:
        if arg.startswith('--multiply='):
            histo_norm = [(float(fact) if fact!='' else 1.0) for fact in \
                                                arg[11:].split(',')]

    if '--average' in sys.argv:
        histo_norm = [hist/float(n_files) for hist in histo_norm]
        
    log("=======")
    histo_list = HwUList([])
    for i, arg in enumerate(sys.argv[1:]):
        if arg.startswith('--'):
            break
        log("Loading histograms from '%s'."%arg)
        if OutName=="":
            OutName = os.path.basename(arg).split('.')[0]+'_output'
        # Make sure to process the potential XML options appended to the filename
        file_specification = arg.split('@')
        filename = file_specification.pop(0)
        file_options = {}
        for option in file_specification:
            opt, value = option.split('=')
            if opt=='run_id':
                file_options[opt]=int(value)
            if opt=='merging_scale':
                file_options[opt]=float(value)
            else:
                log("Unreckognize file option '%s'."%option)
                sys.exit(1)
        new_histo_list = HwUList(filename, accepted_types_order=accepted_types,
                          consider_reweights=consider_reweights, **file_options)
        # We filter now the diagrams whose title doesn't match the constraints
        if len(accepted_titles)>0:
            new_histo_list = HwUList(histo for histo in new_histo_list if
                                 any(t in histo.title for t in accepted_titles))
        for histo in new_histo_list:
            if no_suffix or n_files==1:
                continue
            if not histo.type is None:
                histo.type += '|'
            else:
                histo.type = ''
            # Firs option is to give a bit of the name of the source HwU file.     
            #histo.type += " %s, #%d"%\
            #                       (os.path.basename(arg).split('.')[0][:3],i+1)
            # But it is more elegant to give just the number.
            # Overwrite existing number if present. We assume here that one never
            # uses the '#' in its custom-defined types, which is a fair assumptions.
            try:
                suffix = assigned_types[i]
            except IndexError:
                suffix = "#%d"%(i+1)
            try:
                histo.type = histo.type[:histo.type.index('#')] + suffix
            except ValueError:
                histo.type += suffix

        if i==0 or all(_ not in ['--sum','--average'] for _ in sys.argv):
            for j,hist in enumerate(new_histo_list):
                new_histo_list[j]=hist*histo_norm[i]
            histo_list.extend(new_histo_list)
            continue
        
        if any(_ in sys.argv for _ in ['--sum','--average']):
            for j, hist in enumerate(new_histo_list):
                 # First make sure the plots have the same weight labels and such
                 hist.test_plot_compability(histo_list[j])
                 # Now let the histogram module do the magic and add them.
                 histo_list[j] += hist*histo_norm[i]
        
    log("A total of %i histograms were found."%len(histo_list))
    log("=======")

    n_rebin = 1
    for arg in sys.argv[1:]:
        if arg.startswith('--rebin='):
            n_rebin = int(arg[8:])
    
    if n_rebin > 1:
        for hist in histo_list:
            hist.rebin(n_rebin)

    if '--gnuplot' in sys.argv or all(arg not in ['--HwU'] for arg in sys.argv):
<<<<<<< HEAD
        histo_list.output(OutName, format='gnuplot', number_of_ratios = n_ratios, 
            uncertainties=uncertainties, ratio_correlations=ratio_correlations,
            arg_string=arg_string, auto_open=True)
=======
        # Where the magic happens:
        histo_list.output(OutName, format='gnuplot', 
            number_of_ratios = n_ratios, 
            uncertainties=uncertainties, 
            ratio_correlations=ratio_correlations,
            arg_string=arg_string, 
            jet_samples_to_keep=jet_samples_to_keep,
            use_band=use_band,
            auto_open=auto_open,
            lhapdfconfig=lhapdfconfig)
        # Tell the user that everything went for the best
>>>>>>> c9d91378
        log("%d histograms have been output in " % len(histo_list)+\
                "the gnuplot format at '%s.[HwU|gnuplot]'." % OutName)
        if auto_open:
            command = 'gnuplot %s.gnuplot'%OutName
            try:
                subprocess.call(command,shell=True,stderr=subprocess.PIPE)
            except:
                log("Automatic processing of the gnuplot card failed. Try the"+\
                    " command by hand:\n%s"%command)
            else:
                sys.exit(0)

    if '--HwU' in sys.argv:
        log("Histograms data has been output in the HwU format at "+\
                                              "'%s.HwU'."%OutName)
        histo_list.output(OutName, format='HwU')
        sys.exit(0)
    
    if '--show_short' in sys.argv or '--show_full' in sys.argv:
        for i, histo in enumerate(histo_list):
            if i!=0:
                log('-------')
            log(histo.nice_string(short=(not '--show_full' in sys.argv)))
    log("=======")

######## Routine from https://gist.github.com/thriveth/8352565 
######## To fill for histograms data in matplotlib
def fill_between_steps(x, y1, y2=0, h_align='right', ax=None, **kwargs):
    ''' Fills a hole in matplotlib: fill_between for step plots.
    Parameters :
    ------------
    x : array-like
        Array/vector of index values. These are assumed to be equally-spaced.
        If not, the result will probably look weird...
    y1 : array-like
        Array/vector of values to be filled under.
    y2 : array-Like
        Array/vector or bottom values for filled area. Default is 0.
    **kwargs will be passed to the matplotlib fill_between() function.
    '''
    # If no Axes opject given, grab the current one:
    if ax is None:
        ax = plt.gca()


    # First, duplicate the x values
    #duplicate the info # xx = numpy.repeat(2)[1:] 
    xx= []; [(xx.append(d),xx.append(d)) for d in x]; xx = xx[1:]
    # Now: the average x binwidth
    xstep = x[1] -x[0]
    # Now: add one step at end of row.
    xx.append(xx[-1] + xstep)

    # Make it possible to change step alignment.
    if h_align == 'mid':
        xx = [X-xstep/2. for X in xx]
    elif h_align == 'right':
        xx = [X-xstep for X in xx]

    # Also, duplicate each y coordinate in both arrays
    yy1 = []; [(yy1.append(d),yy1.append(d)) for d in y1]
    if isinstance(y1, list):
        yy2 = []; [(yy2.append(d),yy2.append(d)) for d in y2]
    else:
        yy2=y2
    if len(yy2) != len(yy1):
        yy2 = []; [(yy2.append(d),yy2.append(d)) for d in y2]
        
    # now to the plotting part:
    ax.fill_between(xx, yy1, y2=yy2, **kwargs)

    return ax
######## end routine from https://gist.github.com/thriveth/835256<|MERGE_RESOLUTION|>--- conflicted
+++ resolved
@@ -1215,18 +1215,6 @@
             new_wgt_label = 'delta_alpsfact'
         else:
             raise MadGraph5Error, ' The function set_uncertainty can'+\
-<<<<<<< HEAD
-              " only handle the scales 'mur', 'muf', 'all_scale' or 'pdf'."       
-        
-        if scale_position > -2:
-            ## this is for the usual 9-point variations
-            wgts_to_consider = [ label for label in self.bins.weight_labels if \
-                                                      isinstance(label, tuple) ]
-            ## this is for the 7-point variations (excludes mur/muf = 4, 1/4)
-            #wgts_to_consider = [ label for label in self.bins.weight_labels if \
-            #                                          isinstance(label, tuple) and \
-            #                                  not (0.5 in label and 2.0 in label)]
-=======
               " only handle the scales 'mur', 'muf', 'all_scale', 'pdf',"+\
               "'merging' or 'alpsfact'."       
         
@@ -1271,7 +1259,6 @@
                 label_to_consider.append('none')
             ##########: remove renormalisation OR factorisation scale dependence...
 
->>>>>>> c9d91378
             if scale_position > -1:
                 for wgts in wgts_to_consider:
                     wgts_to_consider.remove(wgts)
@@ -1428,17 +1415,6 @@
                         else:
                             pdf_up   = bin.wgts[pdfs[0]]
                             pdf_down = bin.wgts[pdfs[0]]
-<<<<<<< HEAD
-                    elif wgts_to_consider[0] in range(90200, 90303) or \
-                         wgts_to_consider[0] in range(90400, 90433) or \
-                         wgts_to_consider[0] in range(90700, 90801) or \
-                         wgts_to_consider[0] in range(90900, 90931) or \
-                         wgts_to_consider[0] in range(91200, 91303) or \
-                         wgts_to_consider[0] in range(91400, 91433) or \
-                         wgts_to_consider[0] in range(91700, 91801) or \
-                         wgts_to_consider[0] in range(91900, 90931) or \
-                         wgts_to_consider[0] in range(92000, 92031):
-=======
                     elif wgts[0] in range(90200, 90303) or \
                          wgts[0] in range(90400, 90433) or \
                          wgts[0] in range(90700, 90801) or \
@@ -1446,8 +1422,8 @@
                          wgts[0] in range(91200, 91303) or \
                          wgts[0] in range(91400, 91433) or \
                          wgts[0] in range(91700, 91801) or \
-                         wgts[0] in range(91900, 90931):
->>>>>>> c9d91378
+                         wgts[0] in range(91900, 90931) or \
+                         wgts[0] in range(92000, 92031):
                         # PDF4LHC15 Hessian sets
                         pdf_stdev = 0.0
                         for pdf in pdfs[1:]:
@@ -1455,8 +1431,6 @@
                         pdf_stdev = math.sqrt(pdf_stdev)
                         pdf_up   = cntrl_val+pdf_stdev
                         pdf_down = cntrl_val-pdf_stdev
-<<<<<<< HEAD
-=======
                     elif wgts[0] in range(244400, 244501) or \
                          wgts[0] in range(244600, 244701) or \
                          wgts[0] in range(244800, 244901) or \
@@ -1479,7 +1453,6 @@
                         pdf_stdev = pdf_diff[67]
                         pdf_up   = cntrl_val+pdf_stdev
                         pdf_down = cntrl_val-pdf_stdev
->>>>>>> c9d91378
                     else:
                         # use Gaussian (one sigma) method (NNPDF)
                         pdf_stdev = 0.0
@@ -2151,17 +2124,12 @@
                 self.append(new_histo)
         
     def output(self, path, format='gnuplot',number_of_ratios = -1, 
-<<<<<<< HEAD
-          uncertainties=['scale','pdf','statitistical'],
-          ratio_correlations=True,arg_string='',auto_open=False):
-=======
           uncertainties=['scale','pdf','statitistical','merging_scale','alpsfact'],
           use_band = None,
           ratio_correlations=True, arg_string='', 
           jet_samples_to_keep=None,
           auto_open=True,
           lhapdfconfig='lhapdf-config'):
->>>>>>> c9d91378
         """ Ouput this histogram to a file, stream or string if path is kept to
         None. The supported format are for now. Chose whether to print the header
         or not."""
@@ -3411,7 +3379,7 @@
             h_min = [hwu_mult*b for b in h_min] 
             h_max = [hwu_mult*b for b in h_max] 
         fill_between_steps(bins, h_min, h_max, ax=ax, facecolor=H.get_color(),
-                           alpha=0.5, edgecolor=H.get_color())
+                           alpha=0.5, edgecolor=H.get_color(),hatch='/')
 
     return hwu, H
 
@@ -3667,11 +3635,6 @@
             hist.rebin(n_rebin)
 
     if '--gnuplot' in sys.argv or all(arg not in ['--HwU'] for arg in sys.argv):
-<<<<<<< HEAD
-        histo_list.output(OutName, format='gnuplot', number_of_ratios = n_ratios, 
-            uncertainties=uncertainties, ratio_correlations=ratio_correlations,
-            arg_string=arg_string, auto_open=True)
-=======
         # Where the magic happens:
         histo_list.output(OutName, format='gnuplot', 
             number_of_ratios = n_ratios, 
@@ -3683,7 +3646,6 @@
             auto_open=auto_open,
             lhapdfconfig=lhapdfconfig)
         # Tell the user that everything went for the best
->>>>>>> c9d91378
         log("%d histograms have been output in " % len(histo_list)+\
                 "the gnuplot format at '%s.[HwU|gnuplot]'." % OutName)
         if auto_open:

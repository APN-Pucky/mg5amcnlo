--- conflicted
+++ resolved
@@ -2404,19 +2404,10 @@
             gnuplot_output_list=gnuplot_output_list_v5
         else:
             output, _ = p.communicate()
-<<<<<<< HEAD
-            output.decode()
-            try:
-                version = float(output.split()[1])
-            except:
-                version = 5
-            if version < 5. :
-=======
             output.decode(errors='ignore')
             if not output:
                 gnuplot_output_list=gnuplot_output_list_v5
             elif float(output.split()[1]) < 5. :
->>>>>>> afcf55bc
                 gnuplot_output_list=gnuplot_output_list_v4
             else:
                 gnuplot_output_list=gnuplot_output_list_v5

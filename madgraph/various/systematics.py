--- conflicted
+++ resolved
@@ -227,15 +227,10 @@
         if not lhapdf and not isEVA:
             log('fail to load lhapdf: doe not perform systematics')
             return
-<<<<<<< HEAD
-        elif lhapdf:
-            lhapdf.setVerbosity(0)
-=======
         try:
             lhapdf.setVerbosity(0)
         except Exception:
             pass
->>>>>>> 1d818ead
         self.pdfsets = {}  
         if isinstance(pdf, str):
             pdf = pdf.split(',')

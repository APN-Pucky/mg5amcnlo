################################################################################
#
# Copyright (c) 2011 The MadGraph Development team and Contributors
#
# This file is a part of the MadGraph 5 project, an application which 
# automatically generates Feynman diagrams and matrix elements for arbitrary
# high-energy processes in the Standard Model and beyond.
#
# It is subject to the MadGraph license which should accompany this 
# distribution.
#
# For more information, please visit: http://madgraph.phys.ucl.ac.be
#
################################################################################
"""A user friendly command line interface to access MadGraph features.
   Uses the cmd package for command interpretation and tab completion.
"""
from __future__ import division

import atexit
import glob
import logging
import math
import optparse
import os
import pydoc
import random
import re
import shutil
import subprocess
import sys
import traceback
import time

try:
    import readline
    GNU_SPLITTING = ('GNU' in readline.__doc__)
except:
    GNU_SPLITTING = True

root_path = os.path.split(os.path.dirname(os.path.realpath( __file__ )))[0]
root_path = os.path.split(root_path)[0]
sys.path.insert(0, os.path.join(root_path,'bin'))

# usefull shortcut
pjoin = os.path.join
# Special logger for the Cmd Interface
logger = logging.getLogger('madgraph.stdout') # -> stdout
logger_stderr = logging.getLogger('madgraph.stderr') # ->stderr
 
try:
    # import from madgraph directory
    import madgraph.interface.extended_cmd as cmd
    import madgraph.interface.common_run_interface as common_run
    import madgraph.iolibs.files as files
    import madgraph.iolibs.save_load_object as save_load_object
    import madgraph.various.banner as banner_mod
    import madgraph.various.cluster as cluster
    import madgraph.various.misc as misc
    import madgraph.various.gen_crossxhtml as gen_crossxhtml
    import madgraph.various.shower_card as shower_card

    from madgraph import InvalidCmd, aMCatNLOError
    aMCatNLO = False
except ImportError, error:
    logger.debug(error)
    # import from madevent directory
    import internal.extended_cmd as cmd
    import internal.common_run_interface as common_run
    import internal.banner as banner_mod
    import internal.misc as misc    
    from internal import InvalidCmd, MadGraph5Error
    import internal.files as files
    import internal.cluster as cluster
    import internal.save_load_object as save_load_object
    import internal.gen_crossxhtml as gen_crossxhtml
    import internal.shower_card as shower_card
    aMCatNLO = True




class aMCatNLOError(Exception):
    pass


def check_compiler(options, block=False):
    """check that the current fortran compiler is gfortran 4.6 or later.
    If block, stops the execution, otherwise just print a warning"""

    msg = 'In order to be able to run MadGraph @NLO, you need to have ' + \
            'gfortran 4.6 or later installed.\n%s has been detected'
    #first check that gfortran is installed
    if options['fortran_compiler']:
        compiler = options['fortran_compiler']
    elif misc.which('gfortran'):
        compiler = 'gfortran'
        
    if 'gfortran' not in compiler:
        if block:
            raise aMCatNLOError(msg % compiler)
        else:
            logger.warning(msg % compiler)
    else:
        curr_version = misc.get_gfortran_version(compiler)
        if not ''.join(curr_version.split('.')) >= '46':
            if block:
                raise aMCatNLOError(msg % (compiler + ' ' + curr_version))
            else:
                logger.warning(msg % (compiler + ' ' + curr_version))
            


#===============================================================================
# CmdExtended
#===============================================================================
class CmdExtended(cmd.Cmd):
    """Particularisation of the cmd command for aMCatNLO"""

    #suggested list of command
    next_possibility = {
        'start': [],
    }
    
    debug_output = 'ME5_debug'
    error_debug = 'Please report this bug on https://bugs.launchpad.net/madgraph5\n'
    error_debug += 'More information is found in \'%(debug)s\'.\n' 
    error_debug += 'Please attach this file to your report.'

    config_debug = 'If you need help with this issue please contact us on https://answers.launchpad.net/madgraph5\n'


    keyboard_stop_msg = """stopping all operation
            in order to quit madevent please enter exit"""
    
    # Define the Error
    InvalidCmd = InvalidCmd
    ConfigurationError = aMCatNLOError

    def __init__(self, *arg, **opt):
        """Init history and line continuation"""
        
        # Tag allowing/forbiding question
        self.force = False
        
        # If possible, build an info line with current version number 
        # and date, from the VERSION text file
        info = misc.get_pkg_info()
        info_line = ""
        if info and info.has_key('version') and  info.has_key('date'):
            len_version = len(info['version'])
            len_date = len(info['date'])
            if len_version + len_date < 30:
                info_line = "#*         VERSION %s %s %s         *\n" % \
                            (info['version'],
                            (30 - len_version - len_date) * ' ',
                            info['date'])
        else:
            version = open(pjoin(root_path,'MGMEVersion.txt')).readline().strip()
            info_line = "#*         VERSION %s %s                *\n" % \
                            (version, (24 - len(version)) * ' ')    

        # Create a header for the history file.
        # Remember to fill in time at writeout time!
        self.history_header = \
        '#************************************************************\n' + \
        '#*                    MadGraph/aMC@NLO 5                    *\n' + \
        '#*                                                          *\n' + \
        "#*                *                       *                 *\n" + \
        "#*                  *        * *        *                   *\n" + \
        "#*                    * * * * 5 * * * *                     *\n" + \
        "#*                  *        * *        *                   *\n" + \
        "#*                *                       *                 *\n" + \
        "#*                                                          *\n" + \
        "#*                                                          *\n" + \
        info_line + \
        "#*                                                          *\n" + \
        "#*    The MadGraph Development Team - Please visit us at    *\n" + \
        "#*    https://server06.fynu.ucl.ac.be/projects/madgraph     *\n" + \
        '#*                                                          *\n' + \
        '#************************************************************\n' + \
        '#*                                                          *\n' + \
        '#*               Command File for aMCatNLO                  *\n' + \
        '#*                                                          *\n' + \
        '#*     run as ./bin/madevent.py filename                    *\n' + \
        '#*                                                          *\n' + \
        '#************************************************************\n'
        
        if info_line:
            info_line = info_line[1:]

        logger.info(\
        "************************************************************\n" + \
        "*                                                          *\n" + \
        "*           W E L C O M E  to  M A D G R A P H  5          *\n" + \
        "*                       a M C @ N L O                      *\n" + \
        "*                                                          *\n" + \
        "*                 *                       *                *\n" + \
        "*                   *        * *        *                  *\n" + \
        "*                     * * * * 5 * * * *                    *\n" + \
        "*                   *        * *        *                  *\n" + \
        "*                 *                       *                *\n" + \
        "*                                                          *\n" + \
        info_line + \
        "*                                                          *\n" + \
        "*    The MadGraph Development Team - Please visit us at    *\n" + \
        "*                 http://amcatnlo.cern.ch                  *\n" + \
        "*                                                          *\n" + \
        "*               Type 'help' for in-line help.              *\n" + \
        "*                                                          *\n" + \
        "************************************************************")
        
        cmd.Cmd.__init__(self, *arg, **opt)
        



    def get_history_header(self):
        """return the history header""" 
        return self.history_header % misc.get_time_info()
    
    def stop_on_keyboard_stop(self):
        """action to perform to close nicely on a keyboard interupt"""
        try:
            if hasattr(self, 'results'):
                self.update_status('Stop by the user', level=None, makehtml=False, error=True)
                self.add_error_log_in_html()
        except:
            pass
    
    def postcmd(self, stop, line):
        """ Update the status of  the run for finishing interactive command """
        
        # relaxing the tag forbidding question
        self.force = False
        
        if not self.use_rawinput:
            return stop
        
        
        arg = line.split()
        if  len(arg) == 0:
            return stop
        elif str(arg[0]) in ['exit','quit','EOF']:
            return stop
        
        try:
            self.update_status('Command \'%s\' done.<br> Waiting for instruction.' % arg[0], 
                               level=None, error=True)
        except Exception:
            misc.sprint('self.update_status fails', log=logger)
            pass
            
    def nice_user_error(self, error, line):
        """If a ME run is currently running add a link in the html output"""

        self.add_error_log_in_html()
        cmd.Cmd.nice_user_error(self, error, line)            
        
    def nice_config_error(self, error, line):
        """If a ME run is currently running add a link in the html output"""

        self.add_error_log_in_html()
        cmd.Cmd.nice_config_error(self, error, line)

    def nice_error_handling(self, error, line):
        """If a ME run is currently running add a link in the html output"""

        self.add_error_log_in_html()            
        cmd.Cmd.nice_error_handling(self, error, line)

        
        
#===============================================================================
# HelpToCmd
#===============================================================================
class HelpToCmd(object):
    """ The Series of help routine for the aMCatNLOCmd"""
    
    def help_launch(self):
        """help for launch command"""
        _launch_parser.print_help()

    def help_compile(self):
        """help for compile command"""
        _compile_parser.print_help()

    def help_generate_events(self):
        """help for generate_events command"""
        _generate_events_parser.print_help()

    def help_calculate_xsect(self):
        """help for generate_events command"""
        _calculate_xsect_parser.print_help()

    def help_shower(self):
        """help for shower command"""
        _shower_parser.print_help()

    
    def help_open(self):
        logger.info("syntax: open FILE  ")
        logger.info("-- open a file with the appropriate editor.")
        logger.info('   If FILE belongs to index.html, param_card.dat, run_card.dat')
        logger.info('   the path to the last created/used directory is used')

    def run_options_help(self, data):
        if data:
            logger.info('-- local options:')
            for name, info in data:
                logger.info('      %s : %s' % (name, info))
        
        logger.info("-- session options:")
        logger.info("      Note that those options will be kept for the current session")      
        logger.info("      --cluster : Submit to the  cluster. Current cluster: %s" % self.options['cluster_type'])
        logger.info("      --multicore : Run in multi-core configuration")
        logger.info("      --nb_core=X : limit the number of core to use to X.")
        


       
#===============================================================================
# CheckValidForCmd
#===============================================================================
class CheckValidForCmd(object):
    """ The Series of check routine for the aMCatNLOCmd"""

    def check_shower(self, args, options):
        """Check the validity of the line. args[0] is the run_directory"""
        if len(args) == 0:
            self.help_shower()
            raise self.InvalidCmd, 'Invalid syntax, please specify the run name'
        if not os.path.isdir(pjoin(self.me_dir, 'Events', args[0])):
            raise self.InvalidCmd, 'Directory %s does not exists' % \
                            pjoin(os.getcwd(), 'Events',  args[0])
        args[0] = pjoin(self.me_dir, 'Events', args[0])
    
    def check_plot(self, args):
        """Check the argument for the plot command
        plot run_name modes"""

        madir = self.options['madanalysis_path']
        td = self.options['td_path']
        
        if not madir or not td:
            logger.info('Retry to read configuration file to find madanalysis/td')
            self.set_configuration()

        madir = self.options['madanalysis_path']
        td = self.options['td_path']        
        
        if not madir:
            error_msg = 'No Madanalysis path correctly set.'
            error_msg += 'Please use the set command to define the path and retry.'
            error_msg += 'You can also define it in the configuration file.'
            raise self.InvalidCmd(error_msg)  
        if not  td:
            error_msg = 'No path to td directory correctly set.'
            error_msg += 'Please use the set command to define the path and retry.'
            error_msg += 'You can also define it in the configuration file.'
            raise self.InvalidCmd(error_msg)  
                     
        if len(args) == 0:
            if not hasattr(self, 'run_name') or not self.run_name:
                self.help_plot()
                raise self.InvalidCmd('No run name currently define. Please add this information.')             
            args.append('all')
            return

        
        if args[0] not in self._plot_mode:
            self.set_run_name(args[0], level='plot')
            del args[0]
            if len(args) == 0:
                args.append('all')
        elif not self.run_name:
            self.help_plot()
            raise self.InvalidCmd('No run name currently define. Please add this information.')                             
        
        for arg in args:
            if arg not in self._plot_mode and arg != self.run_name:
                 self.help_plot()
                 raise self.InvalidCmd('unknown options %s' % arg)        
    
    def check_pgs(self, arg):
        """Check the argument for pythia command
        syntax: pgs [NAME] 
        Note that other option are already remove at this point
        """
        
        # If not pythia-pgs path
        if not self.options['pythia-pgs_path']:
            logger.info('Retry to read configuration file to find pythia-pgs path')
            self.set_configuration()
      
        if not self.options['pythia-pgs_path'] or not \
            os.path.exists(pjoin(self.options['pythia-pgs_path'],'src')):
            error_msg = 'No pythia-pgs path correctly set.'
            error_msg += 'Please use the set command to define the path and retry.'
            error_msg += 'You can also define it in the configuration file.'
            raise self.InvalidCmd(error_msg)          
        
        tag = [a for a in arg if a.startswith('--tag=')]
        if tag: 
            arg.remove(tag[0])
            tag = tag[0][6:]
        
        
        if len(arg) == 0 and not self.run_name:
            if self.results.lastrun:
                arg.insert(0, self.results.lastrun)
            else:
                raise self.InvalidCmd('No run name currently define. Please add this information.')             
        
        if len(arg) == 1 and self.run_name == arg[0]:
            arg.pop(0)
        
        if not len(arg) and \
           not os.path.exists(pjoin(self.me_dir,'Events','pythia_events.hep')):
            self.help_pgs()
            raise self.InvalidCmd('''No file file pythia_events.hep currently available
            Please specify a valid run_name''')
                              
        if len(arg) == 1:
            prev_tag = self.set_run_name(arg[0], tag, 'pgs')
            filenames = glob.glob(pjoin(self.me_dir, 'Events', self.run_name,
                                            'events_*.hep.gz'))
            if not filenames:
                raise self.InvalidCmd('No events file corresponding to %s run with tag %s. '% (self.run_name, prev_tag))
            else:
                input_file = filenames[0]
                output_file = pjoin(self.me_dir, 'Events', 'pythia_events.hep')
                lock = cluster.asyncrone_launch('gunzip',stdout=open(output_file,'w'), 
                                                    argument=['-c', input_file])
        else:
            if tag: 
                self.run_card['run_tag'] = tag
            self.set_run_name(self.run_name, tag, 'pgs')
            

    def check_delphes(self, arg):
        """Check the argument for pythia command
        syntax: delphes [NAME] 
        Note that other option are already remove at this point
        """
        
        # If not pythia-pgs path
        if not self.options['delphes_path']:
            logger.info('Retry to read configuration file to find delphes path')
            self.set_configuration()
      
        if not self.options['delphes_path']:
            error_msg = 'No delphes path correctly set.'
            error_msg += 'Please use the set command to define the path and retry.'
            error_msg += 'You can also define it in the configuration file.'
            raise self.InvalidCmd(error_msg)  

        tag = [a for a in arg if a.startswith('--tag=')]
        if tag: 
            arg.remove(tag[0])
            tag = tag[0][6:]
            
                  
        if len(arg) == 0 and not self.run_name:
            if self.results.lastrun:
                arg.insert(0, self.results.lastrun)
            else:
                raise self.InvalidCmd('No run name currently define. Please add this information.')             
        
        if len(arg) == 1 and self.run_name == arg[0]:
            arg.pop(0)
        
        if not len(arg) and \
           not os.path.exists(pjoin(self.me_dir,'Events','pythia_events.hep')):
            self.help_pgs()
            raise self.InvalidCmd('''No file file pythia_events.hep currently available
            Please specify a valid run_name''')
                              
        if len(arg) == 1:
            prev_tag = self.set_run_name(arg[0], tag, 'delphes')
            filenames = glob.glob(pjoin(self.me_dir, 'Events', self.run_name,
                                            'events_*.hep.gz'))
            if not filenames:
                raise self.InvalidCmd('No events file corresponding to %s run with tag %s.:%s '\
                    % (self.run_name, prev_tag, 
                       pjoin(self.me_dir,'Events',self.run_name, '%s_pythia_events.hep.gz' % prev_tag)))
            else:
                input_file = filenames[0]
                output_file = pjoin(self.me_dir, 'Events', 'pythia_events.hep')
                lock = cluster.asyncrone_launch('gunzip',stdout=open(output_file,'w'), 
                                                    argument=['-c', input_file])
        else:
            if tag:
                self.run_card['run_tag'] = tag
            self.set_run_name(self.run_name, tag, 'delphes')               

    def check_calculate_xsect(self, args, options):
        """check the validity of the line. args is ORDER,
        ORDER being LO or NLO. If no mode is passed, NLO is used"""
        # modify args in order to be DIR 
        # mode being either standalone or madevent
        
        if not args:
            args.append('NLO')
            return
        
        if len(args) > 1:
            self.help_calculate_xsect()
            raise self.InvalidCmd, 'Invalid Syntax: Too many argument'

        elif len(args) == 1:
            if not args[0] in ['NLO', 'LO']:
                raise self.InvalidCmd, '%s is not a valid mode, please use "LO" or "NLO"' % args[1]
        mode = args[0]
        
        # check for incompatible options/modes
        if options['multicore'] and options['cluster']:
            raise self.InvalidCmd, 'options -m (--multicore) and -c (--cluster)' + \
                    ' are not compatible. Please choose one.'


    def check_generate_events(self, args, options):
        """check the validity of the line. args is ORDER,
        ORDER being LO or NLO. If no mode is passed, NLO is used"""
        # modify args in order to be DIR 
        # mode being either standalone or madevent
        
        if not args:
            args.append('NLO')
            return
        
        if len(args) > 1:
            self.help_generate_events()
            raise self.InvalidCmd, 'Invalid Syntax: Too many argument'

        elif len(args) == 1:
            if not args[0] in ['NLO', 'LO']:
                raise self.InvalidCmd, '%s is not a valid mode, please use "LO" or "NLO"' % args[1]
        mode = args[0]
        
        # check for incompatible options/modes
        if options['multicore'] and options['cluster']:
            raise self.InvalidCmd, 'options -m (--multicore) and -c (--cluster)' + \
                    ' are not compatible. Please choose one.'
        if options['noreweight'] and options['reweightonly']:
            raise self.InvalidCmd, 'options -R (--noreweight) and -R (--reweightonly)' + \
                    ' are not compatible. Please choose one.'


    def check_launch(self, args, options):
        """check the validity of the line. args is MODE
        MODE being LO, NLO, aMC@NLO or aMC@LO. If no mode is passed, auto is used"""
        # modify args in order to be DIR 
        # mode being either standalone or madevent
        
        if not args:
            args.append('auto')
            return
        
        if len(args) > 1:
            self.help_launch()
            raise self.InvalidCmd, 'Invalid Syntax: Too many argument'

        elif len(args) == 1:
            if not args[0] in ['LO', 'NLO', 'aMC@NLO', 'aMC@LO','auto']:
                raise self.InvalidCmd, '%s is not a valid mode, please use "LO", "NLO", "aMC@NLO" or "aMC@LO"' % args[0]
        mode = args[0]
        
        # check for incompatible options/modes
        if options['multicore'] and options['cluster']:
            raise self.InvalidCmd, 'options -m (--multicore) and -c (--cluster)' + \
                    ' are not compatible. Please choose one.'
        if options['noreweight'] and options['reweightonly']:
            raise self.InvalidCmd, 'options -R (--noreweight) and -R (--reweightonly)' + \
                    ' are not compatible. Please choose one.'
        if mode == 'NLO' and options['reweightonly']:
            raise self.InvalidCmd, 'option -r (--reweightonly) needs mode "aMC@NLO" or "aMC@LO"'


    def check_compile(self, args, options):
        """check the validity of the line. args is MODE
        MODE being FO or MC. If no mode is passed, MC is used"""
        # modify args in order to be DIR 
        # mode being either standalone or madevent
        
        if not args:
            args.append('MC')
            return
        
        if len(args) > 1:
            self.help_compile()
            raise self.InvalidCmd, 'Invalid Syntax: Too many argument'

        elif len(args) == 1:
            if not args[0] in ['MC', 'FO']:
                raise self.InvalidCmd, '%s is not a valid mode, please use "FO" or "MC"' % args[0]
        mode = args[0]
        
        # check for incompatible options/modes


#===============================================================================
# CompleteForCmd
#===============================================================================
class CompleteForCmd(CheckValidForCmd):
    """ The Series of help routine for the MadGraphCmd"""

    def complete_launch(self, text, line, begidx, endidx):
        """auto-completion for launch command"""
        
        args = self.split_arg(line[0:begidx])
        if len(args) == 1:
            #return mode
            return self.list_completion(text,['LO','NLO','aMC@NLO', 'aMC@LO'],line)
        elif len(args) == 2 and line[begidx-1] == '@':
            return self.list_completion(text,['LO','NLO'],line)
        else:
            opts = []
            for opt in _launch_parser.option_list:
                opts += opt._long_opts + opt._short_opts
            return self.list_completion(text, opts, line)
            
    def complete_compile(self, text, line, begidx, endidx):
        """auto-completion for launch command"""
        
        args = self.split_arg(line[0:begidx])
        if len(args) == 1:
            #return mode
            return self.list_completion(text,['FO','MC'],line)
        else:
            opts = []
            for opt in _compile_parser.option_list:
                opts += opt._long_opts + opt._short_opts
            return self.list_completion(text, opts, line)        

    def complete_calculate_xsect(self, text, line, begidx, endidx):
        """auto-completion for launch command"""
        
        args = self.split_arg(line[0:begidx])
        if len(args) == 1:
            #return mode
            return self.list_completion(text,['LO','NLO'],line)
        else:
            opts = []
            for opt in _calculate_xsect_parser.option_list:
                opts += opt._long_opts + opt._short_opts
            return self.list_completion(text, opts, line) 

    def complete_generate_events(self, text, line, begidx, endidx):
        """auto-completion for launch command"""
        
        args = self.split_arg(line[0:begidx])
        if len(args) == 1:
            #return mode
            return self.list_completion(text,['LO','NLO'],line)
        else:
            opts = []
            for opt in _generate_events_parser.option_list:
                opts += opt._long_opts + opt._short_opts
            return self.list_completion(text, opts, line) 


    def complete_shower(self, text, line, begidx, endidx):
        args = self.split_arg(line[0:begidx])
        if len(args) == 1:
            #return valid run_name
            data = glob.glob(pjoin(self.me_dir, 'Events', '*','events.lhe.gz'))
            data = [n.rsplit('/',2)[1] for n in data]
            tmp1 =  self.list_completion(text, data)
            if not self.run_name:
                return tmp1

    def complete_plot(self, text, line, begidx, endidx):
        """ Complete the plot command """
        
        args = self.split_arg(line[0:begidx], error=False)

        if len(args) == 1:
            #return valid run_name
            data = glob.glob(pjoin(self.me_dir, 'Events', '*','events.lhe*'))
            data = [n.rsplit('/',2)[1] for n in data]
            tmp1 =  self.list_completion(text, data)
            if not self.run_name:
                return tmp1

        if len(args) > 1:
            return self.list_completion(text, self._plot_mode)        

    def complete_pgs(self,text, line, begidx, endidx):
        "Complete the pgs command"
        args = self.split_arg(line[0:begidx], error=False) 
        if len(args) == 1:
            #return valid run_name
            data = glob.glob(pjoin(self.me_dir, 'Events', '*', 'events_*.hep.gz'))
            data = [n.rsplit('/',2)[1] for n in data]
            tmp1 =  self.list_completion(text, data)
            if not self.run_name:
                return tmp1
            else:
                tmp2 = self.list_completion(text, self._run_options + ['-f', 
                                                '--tag=' ,'--no_default'], line)
                return tmp1 + tmp2        
        else:
            return self.list_completion(text, self._run_options + ['-f', 
                                                 '--tag=','--no_default'], line)

    complete_delphes = complete_pgs        

class aMCatNLOAlreadyRunning(InvalidCmd):
    pass

#===============================================================================
# aMCatNLOCmd
#===============================================================================
class aMCatNLOCmd(CmdExtended, HelpToCmd, CompleteForCmd, common_run.CommonRunCmd):
    """The command line processor of MadGraph"""    
    
    # Truth values
    true = ['T','.true.',True,'true']
    # Options and formats available
    _run_options = ['--cluster','--multicore','--nb_core=','--nb_core=2', '-c', '-m']
    _generate_options = ['-f', '--laststep=parton', '--laststep=pythia', '--laststep=pgs', '--laststep=delphes']
    _calculate_decay_options = ['-f', '--accuracy=0.']
    _set_options = ['stdout_level','fortran_compiler','timeout']
    _plot_mode = ['all', 'parton','shower','pgs','delphes']
    _clean_mode = _plot_mode + ['channel', 'banner']
    _display_opts = ['run_name', 'options', 'variable']
    # survey options, dict from name to type, default value, and help text
    # Variables to store object information
    web = False
    prompt = 'aMC@NLO_run>'
    cluster_mode = 0
    queue  = 'madgraph'
    nb_core = None
    
    next_possibility = {
        'start': ['generate_events [OPTIONS]', 'calculate_crossx [OPTIONS]', 'launch [OPTIONS]',
                  'help generate_events'],
        'generate_events': ['generate_events [OPTIONS]', 'shower'],
        'launch': ['launch [OPTIONS]', 'shower'],
        'shower' : ['generate_events [OPTIONS]']
    }
    
    # The three options categories are treated on a different footage when a 
    # set/save configuration occur. current value are kept in self.options
    options_configuration = {'pythia8_path': './pythia8',
                       'madanalysis_path': './MadAnalysis',
                       'pythia-pgs_path':'./pythia-pgs',
                       'td_path':'./td',
                       'delphes_path':'./Delphes',
                       'exrootanalysis_path':'./ExRootAnalysis',
                       'MCatNLO-utilities_path':'./MCatNLO-utilities',
                       'timeout': 60,
                       'web_browser':None,
                       'eps_viewer':None,
                       'text_editor':None,
                       'fortran_compiler':None,
                       'auto_update':7,
                       'cluster_type': 'condor'}
    
    options_madgraph= {'stdout_level':None}
    
    options_madevent = {'automatic_html_opening':True,
                         'run_mode':2,
                         'cluster_queue':'madgraph',
                         'nb_core': None,
                         'cluster_temp_path':None}
    
    
    ############################################################################
    def __init__(self, me_dir = None, options = {}, *completekey, **stdin):
        """ add information to the cmd """

        self.start_time = 0
        CmdExtended.__init__(self, *completekey, **stdin)
        common_run.CommonRunCmd.__init__(self, me_dir, options)

        run_card = pjoin(self.me_dir, 'Cards','run_card.dat')
        self.run_card = banner_mod.RunCardNLO(run_card)
        self.mode = 'aMCatNLO'

        # load the current status of the directory
        if os.path.exists(pjoin(self.me_dir,'HTML','results.pkl')):
            self.results = save_load_object.load_from_file(pjoin(self.me_dir,'HTML','results.pkl'))
            self.results.resetall(self.me_dir)
        else:
            model = self.find_model_name()
            process = self.process # define in find_model_name
            self.results = gen_crossxhtml.AllResultsNLO(model, process, self.me_dir)
        self.results.def_web_mode(self.web)
        # check that compiler is gfortran 4.6 or later if virtuals have been exported
        proc_card = open(pjoin(self.me_dir, 'Cards', 'proc_card_mg5.dat')).read()

        if not '[real=QCD]' in proc_card:
            check_compiler(self.options, block=True)

        
    ############################################################################      
    def do_shower(self, line):
        """ run the shower on a given parton level file """
        argss = self.split_arg(line)
        (options, argss) = _generate_events_parser.parse_args(argss)
        # check argument validity and normalise argument
        options = options.__dict__
        self.check_shower(argss, options)
        options['parton'] = 'onlyshower'
        evt_file = pjoin(os.getcwd(), argss[0], 'events.lhe')
        self.ask_run_configuration('', options)
        if self.check_mcatnlo_dir():
            self.run_mcatnlo(evt_file)

    ################################################################################
    def do_plot(self, line):
        """Create the plot for a given run"""

        # Since in principle, all plot are already done automaticaly
        args = self.split_arg(line)
        # Check argument's validity
        self.check_plot(args)
        logger.info('plot for run %s' % self.run_name)
        
        self.ask_edit_cards([], args, plot=True)
                
        if any([arg in ['parton'] for arg in args]):
            filename = pjoin(self.me_dir, 'Events', self.run_name, 'events.lhe')
            if os.path.exists(filename+'.gz'):
                os.system('gunzip -f %s' % (filename+'.gz') )
            if  os.path.exists(filename):
                logger.info('Found events.lhe file for run %s' % self.run_name) 
                shutil.move(filename, pjoin(self.me_dir, 'Events', 'unweighted_events.lhe'))
                self.create_plot('parton')
                shutil.move(pjoin(self.me_dir, 'Events', 'unweighted_events.lhe'), filename)
                os.system('gzip -f %s' % filename)
                
        if any([arg in ['all','parton'] for arg in args]):
            filename = pjoin(self.me_dir, 'Events', self.run_name, 'MADatNLO.top')
            if  os.path.exists(filename):
                logger.info('Found MADatNLO.top file for run %s' % \
                             self.run_name) 
                output = pjoin(self.me_dir, 'HTML',self.run_name, 'plots_parton.html')
                plot_dir = pjoin(self.me_dir, 'HTML', self.run_name, 'plots_parton')
                
                if not os.path.isdir(plot_dir):
                    os.makedirs(plot_dir) 
                top_file = pjoin(plot_dir, 'plots.top')
                files.cp(filename, top_file)
                madir = self.options['madanalysis_path']
                tag = self.run_card['run_tag']  
                td = self.options['td_path']
                misc.call(['%s/plot' % self.dirbin, madir, td],
                                stdout = open(pjoin(plot_dir, 'plot.log'),'a'),
                                stderr = subprocess.STDOUT,
                                cwd=plot_dir)

                misc.call(['%s/plot_page-pl' % self.dirbin, 
                                    os.path.basename(plot_dir),
                                    'parton'],
                                stdout = open(pjoin(plot_dir, 'plot.log'),'a'),
                                stderr = subprocess.STDOUT,
                                cwd=pjoin(self.me_dir, 'HTML', self.run_name))
                shutil.move(pjoin(self.me_dir, 'HTML',self.run_name ,'plots.html'),
                                                                             output)

                os.remove(pjoin(self.me_dir, 'Events', 'plots.top'))
                
        if any([arg in ['all','shower'] for arg in args]):
            filenames = glob.glob(pjoin(self.me_dir, 'Events', self.run_name,
                                        'events_*.lhe.gz'))
            if len(filenames) != 1:
                filenames = glob.glob(pjoin(self.me_dir, 'Events', self.run_name,
                                            'events_*.hep.gz'))
                if len(filenames) != 1:
                    logger.info('No shower level file found for run %s' % \
                                self.run_name)
                    return
                filename = filenames[0]
                os.system('gunzip -c -f %s > %s' % (filename,
                          pjoin(self.me_dir, 'Events','pythia_events.hep')))

                if not os.path.exists(pjoin(self.me_dir, 'Cards', 'pythia_card.dat')):
                    files.cp(pjoin(self.me_dir, 'Cards', 'pythia_card_default.dat'),
                             pjoin(self.me_dir, 'Cards', 'pythia_card.dat'))
                self.run_hep2lhe()
            else:
                filename = filenames[0]
                os.system('gunzip -c -f %s > %s' % (filename,
                          pjoin(self.me_dir, 'Events','pythia_events.lhe')))
            self.create_plot('Pythia')
            lhe_file_name = filename.replace('.hep.gz', '.lhe')
            shutil.move(pjoin(self.me_dir, 'Events','pythia_events.lhe'), 
                        lhe_file_name)
            os.system('gzip -f %s' % lhe_file_name)
                    
        if any([arg in ['all','pgs'] for arg in args]):
            filename = pjoin(self.me_dir, 'Events', self.run_name, 
                                            '%s_pgs_events.lhco' % self.run_tag)
            if os.path.exists(filename+'.gz'):
                os.system('gunzip -f %s' % (filename+'.gz') )
            if  os.path.exists(filename):
                self.create_plot('PGS')
                os.system('gzip -f %s' % filename)                
            else:
                logger.info('No valid files for pgs plot')
                
        if any([arg in ['all','delphes'] for arg in args]):
            filename = pjoin(self.me_dir, 'Events', self.run_name, 
                                        '%s_delphes_events.lhco' % self.run_tag)
            if os.path.exists(filename+'.gz'):
                os.system('gunzip -f %s' % (filename+'.gz') )
            if  os.path.exists(filename):
                #shutil.move(filename, pjoin(self.me_dir, 'Events','delphes_events.lhco'))
                self.create_plot('Delphes')
                #shutil.move(pjoin(self.me_dir, 'Events','delphes_events.lhco'), filename)
                os.system('gzip -f %s' % filename)                
            else:
                logger.info('No valid files for delphes plot')


    ############################################################################      
    def do_calculate_xsect(self, line):
        """Main commands: calculates LO/NLO cross-section, using madevent_vegas """
        
        self.start_time = time.time()
        argss = self.split_arg(line)
        # check argument validity and normalise argument
        (options, argss) = _generate_events_parser.parse_args(argss)
        options = options.__dict__
        options['reweightonly'] = False
        options['noreweight'] = False
        options['parton'] = True
        self.check_calculate_xsect(argss, options)
        
        if options['multicore']:
            self.cluster_mode = 2
        elif options['cluster']:
            self.cluster_mode = 1

#        if self.options_madevent['automatic_html_opening']:
#            misc.open_file(os.path.join(self.me_dir, 'crossx.html'))
#            self.options_madevent['automatic_html_opening'] = False

        
        mode = argss[0]
        self.ask_run_configuration(mode, options)
        self.compile(mode, options) 
        self.run(mode, options)

        
    ############################################################################      
    def do_generate_events(self, line):
        """Main commands: generate events """
        
        self.start_time = time.time()
        argss = self.split_arg(line)
        # check argument validity and normalise argument
        (options, argss) = _generate_events_parser.parse_args(argss)
        options = options.__dict__
        options['reweightonly'] = False
        self.check_generate_events(argss, options)
        
        if options['multicore']:
            self.cluster_mode = 2
        elif options['cluster']:
            self.cluster_mode = 1

#        if self.options_madevent['automatic_html_opening']:
#            misc.open_file(os.path.join(self.me_dir, 'crossx.html'))
#            self.options_madevent['automatic_html_opening'] = False

        mode = 'aMC@' + argss[0]
        self.ask_run_configuration(mode, options)
        self.compile(mode, options) 
        evt_file = self.run(mode, options)
        if self.check_mcatnlo_dir() and not options['parton']:
            self.run_mcatnlo(evt_file)

    ############################################################################
    def do_treatcards(self, line, amcatnlo=True):
        """Advanced commands: this is for creating the correct run_card.inc from the nlo format"""
        return super(aMCatNLOCmd,self).do_treatcards(line, amcatnlo)
    
    ############################################################################
    def set_configuration(self, amcatnlo=True, **opt):
        """this is for creating the correct run_card.inc from the nlo format"""
        return super(aMCatNLOCmd,self).set_configuration(amcatnlo=amcatnlo, **opt)
    
    ############################################################################      
    def do_launch(self, line):
        """Main commands: launch the full chain """
        
        self.start_time = time.time()
        argss = self.split_arg(line)
        # check argument validity and normalise argument
        (options, argss) = _launch_parser.parse_args(argss)
        options = options.__dict__
        self.check_launch(argss, options)

        if options['multicore']:
            self.cluster_mode = 2
        elif options['cluster']:
            self.cluster_mode = 1

#        if self.options['automatic_html_opening']:
#            misc.open_file(os.path.join(self.me_dir, 'crossx.html'))
#            self.options['automatic_html_opening'] = False

        mode = argss[0]
        if mode in ['LO', 'NLO']:
            options['parton'] = True
        mode = self.ask_run_configuration(mode, options)
        if '+' in mode:
            mode = mode.split('+')[0]
        self.compile(mode, options) 
        evt_file = self.run(mode, options)
<<<<<<< HEAD
        assert evt_file == pjoin(self.me_dir,'Events', self.run_name, 'events.lhe'), '%s != %s' %(evt_file, pjoin(self.me_dir,'Events', self.run_name, 'events.lhe.gz'))
        self.exec_cmd('decay_events -from_cards', postcmd=False)
        evt_file = pjoin(self.me_dir,'Events', self.run_name, 'events.lhe')
        
        if self.check_mcatnlo_dir() and not options['parton'] and mode !='noshower':
=======
        if not mode in ['LO', 'NLO'] and self.check_mcatnlo_dir() and not options['parton']:
>>>>>>> e445cff0
            self.run_mcatnlo(evt_file)


    ############################################################################      
    def do_compile(self, line):
        """Advanced commands: just compile the executables """
        argss = self.split_arg(line)
        # check argument validity and normalise argument
        (options, argss) = _compile_parser.parse_args(argss)
        options = options.__dict__
        options['reweightonly'] = False
        options['nocompile'] = False
        self.check_compile(argss, options)
        
        mode = {'FO': 'NLO', 'MC': 'aMC@NLO'}[argss[0]]
        self.ask_run_configuration(mode, options)
        self.compile(mode, options) 

    def check_mcatnlo_dir(self):
        """Check that the MCatNLO dir (with files to run the parton-shower has 
        been copied inside the exported direcotry"""
        if os.path.isdir(pjoin(self.me_dir, 'MCatNLO')):
            #the folder has been exported after installation of MCatNLO-utilities
            return True
        elif self.options['MCatNLO-utilities_path']:
            # if the option is not none, the path should already exist
            # the folder has been exported before installation of MCatNLO-utilities
            # and they have been installed
            files.cp(pjoin(self.options['MCatNLO-utilities_path'], 'MCatNLO'), self.me_dir)
            return True

        else:
            logger.warning('MCatNLO is needed to shower the generated event samples.\n' + \
                'You can install it by typing "install MCatNLO-utilities" in the MadGraph' + \
                ' shell')
            return False

    def update_status(self, status, level, makehtml=False, force=True, 
                      error=False, starttime = None, update_results=False):
        
        common_run.CommonRunCmd.update_status(self, status, level, makehtml, 
                                        force, error, starttime, update_results)


    def update_random_seed(self):
        """Update random number seed with the value from the run_card. 
        If this is 0, update the number according to a fresh one"""
        iseed = int(self.run_card['iseed'])
        if iseed != 0:
            misc.call(['echo "r=%d > %s"' \
                    % (iseed, pjoin(self.me_dir, 'SubProcesses', 'randinit'))],
                    cwd=self.me_dir, shell=True)
        else:
            randinit = open(pjoin(self.me_dir, 'SubProcesses', 'randinit'))
            iseed = int(randinit.read()[2:]) + 1
            randinit.close()
            randinit = open(pjoin(self.me_dir, 'SubProcesses', 'randinit'), 'w')
            randinit.write('r=%d' % iseed)
            randinit.close()

            
        
    def run(self, mode, options):
        """runs aMC@NLO. Returns the name of the event file created"""
        logger.info('Starting run')

        if not 'only_generation' in options.keys():
            options['only_generation'] = False

        os.mkdir(pjoin(self.me_dir, 'Events', self.run_name))

        if self.cluster_mode == 1:
            cluster_name = self.options['cluster_type']
            self.cluster = cluster.from_name[cluster_name](self.options['cluster_queue'],
                                              self.options['cluster_temp_path'])
        if self.cluster_mode == 2:
            import multiprocessing
            try:
                self.nb_core = int(self.options['nb_core'])
            except TypeError:
                self.nb_core = multiprocessing.cpu_count()
            logger.info('Using %d cores' % self.nb_core)
            self.cluster = cluster.MultiCore(self.nb_core, 
                                     temp_dir=self.options['cluster_temp_path'])
        self.update_random_seed()
        #find and keep track of all the jobs
        folder_names = {'LO': ['born_G*'], 'NLO': ['viSB_G*', 'novB_G*'],
                    'aMC@LO': ['GB*'], 'aMC@NLO': ['GV*', 'GF*']}
        job_dict = {}
        p_dirs = [file for file in os.listdir(pjoin(self.me_dir, 'SubProcesses')) 
                    if file.startswith('P') and \
                    os.path.isdir(pjoin(self.me_dir, 'SubProcesses', file))]
        #find jobs and clean previous results
        self.update_status('Cleaning previous results', level=None)
        for dir in p_dirs:
            job_dict[dir] = [file for file in \
                                 os.listdir(pjoin(self.me_dir, 'SubProcesses', dir)) \
                                 if file.startswith('ajob')] 
            if not options['only_generation']:
                for obj in folder_names[mode]:
                    to_rm = [file for file in \
                                 os.listdir(pjoin(self.me_dir, 'SubProcesses', dir)) \
                                 if file.startswith(obj[:-1]) and \
                                 os.path.isdir(pjoin(self.me_dir, 'SubProcesses', dir, file))] 
                    files.rm([pjoin(self.me_dir, 'SubProcesses', dir, d) for d in to_rm])

        mcatnlo_status = ['Setting up grid', 'Computing upper envelope', 'Generating events']

        if options['reweightonly']:
            nevents = self.run_card['nevents']
            self.reweight_and_collect_events(options, mode, nevents)
            return

        devnull = os.open(os.devnull, os.O_RDWR) 
        if mode in ['LO', 'NLO']:
            logger.info('Doing fixed order %s' % mode)
            if mode == 'LO':
                npoints = self.run_card['npoints_FO_grid']
                niters = self.run_card['niters_FO_grid']
                self.write_madin_file(pjoin(self.me_dir, 'SubProcesses'), 'born', 1, npoints, niters) 
                self.update_status('Setting up grids', level=None)
                self.run_all(job_dict, [['0', 'born', '0']], 'Setting up grids')
                p = misc.Popen(['./combine_results_FO.sh', 'born_G*'], \
                                   stdout=subprocess.PIPE, \
                                   cwd=pjoin(self.me_dir, 'SubProcesses'))
                output = p.communicate()
                self.cross_sect_dict = self.read_results(output, mode)
                self.print_summary(0, mode)

                npoints = self.run_card['npoints_FO']
                niters = self.run_card['niters_FO']
                self.write_madin_file(pjoin(self.me_dir, 'SubProcesses'), 'born', 3, npoints, niters) 
                self.update_status('Computing cross-section', level=None)
                self.run_all(job_dict, [['0', 'born', '0']], 'Computing cross-section')
            elif mode == 'NLO':
                self.update_status('Setting up grid', level=None)
                npoints = self.run_card['npoints_FO_grid']
                niters = self.run_card['niters_FO_grid']
                self.write_madin_file(pjoin(self.me_dir, 'SubProcesses'), 'grid', 1, npoints, niters) 
                self.run_all(job_dict, [['0', 'grid', '0']], 'Setting up grid using Born')
                p = misc.Popen(['./combine_results_FO.sh', 'grid_G*'], \
                                    stdout=subprocess.PIPE, 
                                    cwd=pjoin(self.me_dir, 'SubProcesses'))
                output = p.communicate()
                self.cross_sect_dict = self.read_results(output, mode)
                self.print_summary(0, mode)

                npoints = self.run_card['npoints_FO_grid']
                niters = self.run_card['niters_FO_grid']
                self.write_madin_file(pjoin(self.me_dir, 'SubProcesses'), 'novB', 3, npoints, niters) 
                self.update_status('Improving grid using NLO', level=None)
                self.run_all(job_dict, [['0', 'novB', '0', 'grid']], \
                                 'Improving grids using NLO')
                p = misc.Popen(['./combine_results_FO.sh', 'novB_G*'], \
                                   stdout=subprocess.PIPE, cwd=pjoin(self.me_dir, 'SubProcesses'))
                output = p.communicate()
                self.cross_sect_dict = self.read_results(output, mode)
                self.print_summary(0, mode)

                npoints = self.run_card['npoints_FO']
                niters = self.run_card['niters_FO']
                self.write_madin_file(pjoin(self.me_dir, 'SubProcesses'), 'novB', 3, npoints, niters) 
                npoints = self.run_card['npoints_FO_virt']
                niters = self.run_card['niters_FO_virt']
                self.write_madin_file(pjoin(self.me_dir, 'SubProcesses'), 'viSB', 3, npoints, niters) 
                self.update_status('Computing cross-section', level=None)
                self.run_all(job_dict, [['0', 'viSB', '0', 'grid'], ['0', 'novB', '0', 'novB']], \
                        'Computing cross-section')

            p = misc.Popen(['./combine_results_FO.sh'] + folder_names[mode], \
                                stdout=subprocess.PIPE, 
                                cwd=pjoin(self.me_dir, 'SubProcesses'))
            output = p.communicate()
            self.cross_sect_dict = self.read_results(output, mode)
            self.print_summary(1, mode)
            misc.call(['./combine_plots_FO.sh'] + folder_names[mode], \
                                stdout=devnull, 
                                cwd=pjoin(self.me_dir, 'SubProcesses'))

            files.cp(pjoin(self.me_dir, 'SubProcesses', 'MADatNLO.top'),
                     pjoin(self.me_dir, 'Events', self.run_name))
            files.cp(pjoin(self.me_dir, 'SubProcesses', 'res.txt'),
                     pjoin(self.me_dir, 'Events', self.run_name))
            logger.info('The results of this run and the TopDrawer file with the plots' + \
                        ' have been saved in %s' % pjoin(self.me_dir, 'Events', self.run_name))
            return

        elif mode in ['aMC@NLO', 'aMC@LO','noshower']:
            shower = self.run_card['parton_shower']
            nevents = int(self.run_card['nevents'])
            req_acc = self.run_card['req_acc']
            #shower_list = ['HERWIG6', 'HERWIGPP', 'PYTHIA6Q', 'PYTHIA6PT', 'PYTHIA8']
            shower_list = ['HERWIG6', 'HERWIGPP', 'PYTHIA6Q']
            if not shower in shower_list:
                raise aMCatNLOError('%s is not a valid parton shower. Please use one of the following: %s' \
                    % (shower, ', '.join(shower_list)))

<<<<<<< HEAD
            if mode in ['aMC@NLO', 'noshower']:
                if not options['only_generation']:
                    logger.info('Doing NLO matched to parton shower')
                    logger.info('   Cleaning previous results')
                    misc.call(['rm -rf P*/GF* P*/GV*'], shell=True)

                for i, status in enumerate(mcatnlo_status):
                    if i == 2 or not options['only_generation']:
                        self.update_status(status, level='parton')
=======
            if not options['only_generation']:
                logger.info('Doing %s matched to parton shower' % mode[4:])
            else:
                logger.info('Generating events starting from existing results')

            for i, status in enumerate(mcatnlo_status):
                if i == 2 or not options['only_generation']:
                    # if the number of events requested is zero,
                    # skip mint step 2
                    if i==2 and nevents==0:
                        self.print_summary(2,mode)
                        return

                    self.update_status(status, level='parton')
                    if mode == 'aMC@NLO':
>>>>>>> e445cff0
                        self.write_madinMMC_file(pjoin(self.me_dir, 'SubProcesses'), 'novB', i) 
                        self.write_madinMMC_file(pjoin(self.me_dir, 'SubProcesses'), 'viSB', i) 
                        self.run_all(job_dict, [['2', 'V', '%d' % i], ['2', 'F', '%d' % i]], status)
                        
                    elif mode == 'aMC@LO':
                        self.write_madinMMC_file(
                            pjoin(self.me_dir, 'SubProcesses'), 'born', i) 
                        self.run_all(job_dict, [['2', 'B', '%d' % i]], '%s at LO' % status)

                if (i < 2 and not options['only_generation']) or i == 1 :
                    p = misc.Popen(['./combine_results.sh'] + [ '%d' % i,'%d' % nevents, '%s' % req_acc ] + folder_names[mode],
                            stdout=subprocess.PIPE, cwd = pjoin(self.me_dir, 'SubProcesses'))
                    output = p.communicate()
                    files.cp(pjoin(self.me_dir, 'SubProcesses', 'res_%d_abs.txt' % i), \
                             pjoin(self.me_dir, 'Events', self.run_name))
                    files.cp(pjoin(self.me_dir, 'SubProcesses', 'res_%d_tot.txt' % i), \
                             pjoin(self.me_dir, 'Events', self.run_name))

                    self.cross_sect_dict = self.read_results(output, mode)
                    self.print_summary(i, mode)

        if self.cluster_mode == 1:
            #if cluster run, wait 15 sec so that event files are transferred back
            self.update_status(
                    'Waiting while files are transferred back from the cluster nodes',
                    level='parton')
            time.sleep(10)

        return self.reweight_and_collect_events(options, mode, nevents)

    def read_results(self, output, mode):
        """extract results (cross-section, absolute cross-section and errors)
        from output, which should be formatted as
            Found 4 correctly terminated jobs 
            random seed found in 'randinit' is 33
            Integrated abs(cross-section)
            7.94473937e+03 +- 2.9953e+01  (3.7702e-01%)
            Found 4 correctly terminated jobs 
            Integrated cross-section
            6.63392298e+03 +- 3.7669e+01  (5.6782e-01%)
        for aMC@NLO/aMC@LO, and as

        for NLO/LO
        The cross_sect_dict is returned"""
        res = {}
        if mode in ['aMC@LO', 'aMC@NLO', 'noshower']:
            pat = re.compile(\
'''Found (\d+) correctly terminated jobs 
random seed found in 'randinit' is (\d+)
Integrated abs\(cross-section\)
\s*(\d+\.\d+e[+-]\d+) \+\- (\d+\.\d+e[+-]\d+)  \((\d+\.\d+e[+-]\d+)\%\)
Found (\d+) correctly terminated jobs 
Integrated cross-section
\s*(\-?\d+\.\d+e[+-]\d+) \+\- (\d+\.\d+e[+-]\d+)  \((\-?\d+\.\d+e[+-]\d+)\%\)''')
        else:
            pat = re.compile(\
'''Found (\d+) correctly terminated jobs 
\s*(\-?\d+\.\d+e[+-]\d+) \+\- (\d+\.\d+e[+-]\d+)  \((\-?\d+\.\d+e[+-]\d+)\%\)''')
            pass

        match = re.search(pat, output[0])
        if not match or output[1]:
            logger.info('Return code of the event collection: '+str(output[1]))
            logger.info('Output of the event collection:\n'+output[0])
            raise aMCatNLOError('An error occurred during the collection of results')
#        if int(match.groups()[0]) != self.njobs:
#            raise aMCatNLOError('Not all jobs terminated successfully')
        if mode in ['aMC@LO', 'aMC@NLO', 'noshower']:
            return {'randinit' : int(match.groups()[1]),
                    'xseca' : float(match.groups()[2]),
                    'erra' : float(match.groups()[3]),
                    'xsect' : float(match.groups()[6]),
                    'errt' : float(match.groups()[7])}
        else:
            return {'xsect' : float(match.groups()[1]),
                    'errt' : float(match.groups()[2])}

    def print_summary(self, step, mode):
        """print a summary of the results contained in self.cross_sect_dict.
        step corresponds to the mintMC step, if =2 (i.e. after event generation)
        some additional infos are printed"""
        # find process name
        proc_card_lines = open(pjoin(self.me_dir, 'Cards', 'proc_card_mg5.dat')).read().split('\n')
        process = ''
        for line in proc_card_lines:
            if line.startswith('generate'):
                process = line.replace('generate ', '')
        lpp = {'0':'l', '1':'p', '-1':'pbar'}
        proc_info = '\n      Process %s\n      Run at %s-%s collider (%s + %s GeV)' % \
        (process, lpp[self.run_card['lpp1']], lpp[self.run_card['lpp1']], 
                self.run_card['ebeam1'], self.run_card['ebeam2'])
        
        # Gather some basic statistics for the run and extracted from the log files.
        # > UPS is a dictionary of tuples with this format {channel:[nPS,nUPS]}
        # > Errors is a list of tuples with this format (log_file,nErrors)
        stats = {'UPS':{}, 'Errors':[]}
        if mode in ['aMC@NLO', 'aMC@LO', 'noshower']: 
            log_GV_files =  glob.glob(pjoin(self.me_dir, \
                                    'SubProcesses', 'P*','GV*','log_MINT*.txt'))
            all_log_files = glob.glob(pjoin(self.me_dir, \
                                          'SubProcesses', 'P*','G*','log*.txt'))
        elif mode in ['NLO', 'LO']:
            log_GV_files =  glob.glob(pjoin(self.me_dir, \
                                    'SubProcesses', 'P*','viSB_G*','log*.txt'))
            all_log_files = sum([glob.glob(pjoin(self.me_dir,'SubProcesses', 'P*',
              '%sG*'%foldName,'log*.txt')) for foldName in ['grid_','novB_',\
                                                                   'viSB_']],[])
        else:
            raise aMCatNLOError, 'Running mode %s not supported.'%mode
        # Recuperate the fraction of unstable PS points found in the runs for the
        # virtuals
        UPS_stat_finder = re.compile(r".*Total points tried\:\s+(?P<nPS>\d+).*"+\
                      r"Unstable points \(check UPS\.log for the first 10\:\)"+\
                                                r"\s+(?P<nUPS>\d+).*",re.DOTALL)
        for gv_log in log_GV_files:
            logfile=open(gv_log,'r')             
            UPS_stats = re.search(UPS_stat_finder,logfile.read())
            logfile.close()
            if not UPS_stats is None:
                channel_name = '/'.join(gv_log.split('/')[-5:-1])
                try:
                    stats['UPS'][channel_name][0] += int(UPS_stats.group('nPS'))
                    stats['UPS'][channel_name][1] += int(UPS_stats.group('nUPS'))
                except KeyError:
                    stats['UPS'][channel_name] = [int(UPS_stats.group('nPS')),
                                                   int(UPS_stats.group('nUPS'))]
        # Find the number of potential errors found in all log files
        # This re is a simple match on a case-insensitve 'error' but there is 
        # also some veto added for excluding the sentence 
        #  "See Section 6 of paper for error calculation."
        # which appear in the header of lhapdf in the logs.
        err_finder = re.compile(\
             r"(?<!of\spaper\sfor\s)\bERROR\b(?!\scalculation\.)",re.IGNORECASE)
        for log in all_log_files:
            logfile=open(log,'r')
            nErrors = len(re.findall(err_finder, logfile.read()))
            logfile.close()
            if nErrors != 0:
                stats['Errors'].append((str(log),nErrors))
            
        
        if mode in ['aMC@NLO', 'aMC@LO', 'noshower']:
            status = ['Determining the number of unweighted events per channel',
                      'Updating the number of unweighted events per channel',
                      'Summary:']
            if step != 2:
                message = status[step] + '\n\n      Intermediate results:' + \
                    ('\n      Random seed: %(randinit)d' + \
                     '\n      Total cross-section:      %(xsect)8.3e +- %(errt)6.1e pb' + \
                     '\n      Total abs(cross-section): %(xseca)8.3e +- %(erra)6.1e pb \n') \
                     % self.cross_sect_dict
            else:
        
                message = '\n      ' + status[step] + proc_info + \
                          '\n      Total cross-section: %(xsect)8.3e +- %(errt)6.1e pb' % \
                        self.cross_sect_dict
                neg_frac = (self.cross_sect_dict['xseca'] - self.cross_sect_dict['xsect'])/\
                       (2. * self.cross_sect_dict['xseca'])
                message = message + \
                    ('\n      Number of events generated: %s' + \
                     '\n      Parton shower to be used: %s' + \
                     '\n      Fraction of negative weights: %4.2f' + \
                     '\n      Total running time : %s') % \
                        (self.run_card['nevents'],
                         self.run_card['parton_shower'],
                         neg_frac, 
                         misc.format_timer(time.time()-self.start_time))

        elif mode in ['NLO', 'LO']:
            status = ['Results after grid setup (cross-section is non-physical):',
                      'Final results and run summary:']
            if step == 0:
                message = '\n      ' + status[step] + \
                     '\n      Total cross-section:      %(xsect)8.3e +- %(errt)6.1e pb' % \
                             self.cross_sect_dict
            elif step == 1:
                message = '\n      ' + status[step] + proc_info + \
                     '\n      Total cross-section:      %(xsect)8.3e +- %(errt)6.1e pb' % \
                             self.cross_sect_dict
        
        if (mode in ['NLO', 'LO'] and step!=1) or \
           (mode in ['aMC@NLO', 'aMC@LO', 'noshower'] and step!=2):
            logger.info(message+'\n')
            return

        # Now display the general statistics
        debug_msg = ""
        if len(stats['UPS'].keys())>0:
            nTotUPS = sum([chan[1] for chan in stats['UPS'].values()],0)
            nTotPS  = sum([chan[0] for chan in stats['UPS'].values()],0)
            UPSfracs = [(chan[0] , 0.0 if chan[1][0]==0 else \
                 float(chan[1][1]*100)/chan[1][0]) for chan in stats['UPS'].items()]
            maxUPS = max(UPSfracs, key = lambda w: w[1])
            if maxUPS[1]>0.1:
                message += '\n      Number of loop ME evaluations: %d'%nTotPS
                message += '\n      Total number of unstable PS point detected:'+\
                                 ' %d (%4.2f%%)'%(nTotUPS,float(100*nTotUPS)/nTotPS)
                message += '\n      Maximum fraction of UPS points in '+\
                          'channel %s (%4.2f%%)'%maxUPS
                message += '\n      Please report this to the authors while '+\
                                                                'providing the file'
                message += '\n      %s'%str(pjoin(os.path.dirname(self.me_dir),
                                                               maxUPS[0],'UPS.log'))
            else:
                debug_msg += '\n      Number of loop ME evaluations: %d'%nTotPS
        logger.info(message+'\n')
                 
        nErrors = sum([err[1] for err in stats['Errors']],0)
        if nErrors != 0:
            debug_msg += '\n      WARNING:: A total of %d error%s ha%s been '\
              %(nErrors,'s' if nErrors>1 else '','ve' if nErrors>1 else 's')+\
              'found in the following log file%s:'%('s' if \
                                                 len(stats['Errors'])>1 else '')
            for error in stats['Errors'][:3]:
                log_name = '/'.join(error[0].split('/')[-5:])
                debug_msg += '\n       > %d error%s in %s'%\
                                   (error[1],'s' if error[1]>1 else '',log_name)
            if len(stats['Errors'])>3:
                nRemainingErrors = sum([err[1] for err in stats['Errors']][3:],0)
                nRemainingLogs = len(stats['Errors'])-3
                debug_msg += '\n      And another %d error%s in %d other log file%s'%\
                           (nRemainingErrors, 's' if nRemainingErrors>1 else '',
                               nRemainingLogs, 's ' if nRemainingLogs>1 else '')
        logger.debug(debug_msg)




    def reweight_and_collect_events(self, options, mode, nevents):
        """this function calls the reweighting routines and creates the event file in the 
        Event dir. Return the name of the event file created
        """
        if not options['noreweight']:
            self.run_reweight(options['reweightonly'])

        self.update_status('Collecting events', level='parton')
        misc.compile(['collect_events'], 
                    cwd=pjoin(self.me_dir, 'SubProcesses'))
        p = misc.Popen(['./collect_events'], cwd=pjoin(self.me_dir, 'SubProcesses'),
                stdin=subprocess.PIPE, 
                stdout=open(pjoin(self.me_dir, 'collect_events.log'), 'w'))
        p.communicate(input = '1\n')

        #get filename from collect events
        filename = open(pjoin(self.me_dir, 'collect_events.log')).read().split()[-1]

        if not os.path.exists(pjoin(self.me_dir, 'SubProcesses', filename)):
            raise aMCatNLOError('An error occurred during event generation. ' + \
                    'The event file has not been created. Check collect_events.log')
        evt_file = pjoin(self.me_dir, 'Events', self.run_name, 'events.lhe')
        files.mv(pjoin(self.me_dir, 'SubProcesses', filename), evt_file)
        misc.call(['gzip %s' % evt_file], shell=True)
        self.print_summary(2, mode)
        logger.info('The %s.gz file has been generated.\n' \
                % (evt_file))
        return evt_file


    def run_mcatnlo(self, evt_file):
        """runs mcatnlo on the generated event file, to produce showered-events"""
        logger.info('   Prepairing MCatNLO run')
        self.run_name = os.path.split(\
                    os.path.relpath(evt_file, pjoin(self.me_dir, 'Events')))[0]

        try:
            misc.call(['gunzip %s.gz' % evt_file], shell=True)
        except Exception:
            pass
        shower = self.evt_file_to_mcatnlo(evt_file)
        shower_card_path = pjoin(self.me_dir, 'MCatNLO', 'shower_card.dat')

        if 'LD_LIBRARY_PATH' in os.environ.keys():
            ldlibrarypath = os.environ['LD_LIBRARY_PATH']
        else:
            ldlibrarypath = ''
        for path in self.shower_card['extrapaths'].split():
            ldlibrarypath += ':%s' % path
        if shower == 'HERWIGPP':
            ldlibrarypath += ':%s' % pjoin(self.shower_card['hepmcpath'], 'lib')
        os.putenv('LD_LIBRARY_PATH', ldlibrarypath)

        self.shower_card.write_card(shower, shower_card_path)

        mcatnlo_log = pjoin(self.me_dir, 'mcatnlo.log')
        self.update_status('   Compiling MCatNLO for %s...' % shower, level='parton') 
        misc.call(['./MCatNLO_MadFKS.inputs'], stdout=open(mcatnlo_log, 'w'),
                    stderr=open(mcatnlo_log, 'w'), 
                    cwd=pjoin(self.me_dir, 'MCatNLO'))
        exe = 'MCATNLO_%s_EXE' % shower
        if not os.path.exists(pjoin(self.me_dir, 'MCatNLO', exe)):
            print open(mcatnlo_log).read()
            raise aMCatNLOError('Compilation failed, check %s for details' % mcatnlo_log)
        logger.info('                     ... done')
        # create an empty dir where to run
        count = 1
        while os.path.isdir(pjoin(self.me_dir, 'MCatNLO', 'RUN_%s_%d' % \
                        (shower, count))):
            count += 1
        rundir = pjoin(self.me_dir, 'MCatNLO', 'RUN_%s_%d' % \
                        (shower, count))
        os.mkdir(rundir)
        files.cp(shower_card_path, rundir)

        self.update_status('Running MCatNLO in %s (this may take some time)...' % rundir,
                level='parton')
        files.mv(pjoin(self.me_dir, 'MCatNLO', exe), rundir)
        files.mv(pjoin(self.me_dir, 'MCatNLO', 'MCATNLO_%s_input' % shower), rundir)
        #link the hwpp exe in the rundir
        if shower == 'HERWIGPP':
            try:
                misc.call(['ln -s %s %s' % \
                (pjoin(self.shower_card['hwpppath'], 'bin', 'Herwig++'), rundir)], shell=True)
            except Exception:
                raise aMCatNLOError('The Herwig++ path set in the shower_card is not valid.')

            if os.path.exists(pjoin(self.me_dir, 'MCatNLO', 'HWPPAnalyzer', 'HepMCFortran.so')):
                files.cp(pjoin(self.me_dir, 'MCatNLO', 'HWPPAnalyzer', 'HepMCFortran.so'), rundir)

        evt_name = os.path.basename(evt_file)
        misc.call(['ln -s %s %s' % (os.path.split(evt_file)[0], 
            pjoin(rundir,self.run_name))], shell=True)
        misc.call(['./%s' % exe], cwd = rundir, 
                stdin=open(pjoin(rundir,'MCATNLO_%s_input' % shower)),
                stdout=open(pjoin(rundir,'mcatnlo_run.log'), 'w'),
                stderr=open(pjoin(rundir,'mcatnlo_run.log'), 'w'))
        #copy the showered stdhep file back in events
        if not self.shower_card['analyse']:
            if os.path.exists(pjoin(rundir, self.run_name, evt_name + '.hep')):
                hep_file = '%s_%s_0.hep' % (evt_file[:-4], shower)
                count = 0
                while os.path.exists(hep_file + '.gz'):
                    count +=1
                    hep_file = '%s_%s_%d.hep' % (evt_file[:-4], shower, count)

                misc.call(['mv %s %s' % (pjoin(rundir, self.run_name, evt_name + '.hep'), hep_file)], shell=True) 
                misc.call(['gzip %s' % evt_file], shell=True)
                misc.call(['gzip %s' % hep_file], shell=True)

                logger.info(('The file %s.gz has been generated. \nIt contains showered' + \
                            ' and hadronized events in the StdHEP format obtained' + \
                            ' showering the parton-level event file %s.gz with %s') % \
                            (hep_file, evt_file, shower))
            #this is for hw++
            elif os.path.exists(pjoin(rundir, 'MCATNLO_HERWIGPP.hepmc')):
                hep_file = '%s_%s_0.hepmc' % (evt_file[:-4], shower)
                count = 0
                while os.path.exists(hep_file + '.gz'):
                    count +=1
                    hep_file = '%s_%s_%d.hepmc' % (evt_file[:-4], shower, count)

                misc.call(['mv %s %s' % \
                    (pjoin(rundir, 'MCATNLO_HERWIGPP.hepmc'), hep_file)], shell=True) 
                misc.call(['gzip %s' % evt_file], shell=True)
                misc.call(['gzip %s' % hep_file], shell=True)
                logger.info(('The file %s.gz has been generated. \nIt contains showered' + \
                            ' and hadronized events in the HEPMC format obtained' + \
                            ' showering the parton-level event file %s.gz with %s') % \
                            (hep_file, evt_file, shower))

            else:
                raise aMCatNLOError('No file has been generated, an error occurred. More information in %s' % pjoin(os.getcwd(), 'amcatnlo_run.log'))
        else:
            topfiles = [n for n in os.listdir(pjoin(rundir)) \
                                            if n.lower().endswith('.top')]
            if not topfiles:
                logger.warning('No .top file has been generated. For the results of your ' +\
                               'run, please check inside %s' % rundir)

	    else:    
                filename = 'plot_%s_%d_' % (shower, 1)
                count = 1
                while os.path.exists(pjoin(self.me_dir, 'Events', 
                    self.run_name, '%s0.top' % filename)):
                    count += 1
                    filename = 'plot_%s_%d_' % (shower, count)
                plotfiles = [] 
                for i, file in enumerate(topfiles):
                    plotfile = pjoin(self.me_dir, 'Events', self.run_name, 
                              '%s%d.top' % (filename, i))
                    misc.call(['mv %s %s' % \
                        (pjoin(rundir, file), plotfile)], shell=True) 

                    plotfiles.append(plotfile)

                ffiles = 'files'
                have = 'have'
                if len(plotfiles) == 1:
                    ffiles = 'file'
                    have = 'has'

                misc.call(['gzip %s' % evt_file], shell=True)
                logger.info(('The %s %s %s been generated, with histograms in the' + \
                        ' TopDrawer format, obtained by showering the parton-level' + \
                        ' file %s.gz with %s') % (ffiles, ', '.join(plotfiles), have, \
                        evt_file, shower))



    ############################################################################
    def set_run_name(self, name, tag=None, level='parton', reload_card=False):
        """define the run name, the run_tag, the banner and the results."""
        
        # when are we force to change the tag new_run:previous run requiring changes
        upgrade_tag = {'parton': ['parton','pythia','pgs','delphes'],
                       'pythia': ['pythia','pgs','delphes'],
                       'pgs': ['pgs'],
                       'delphes':['delphes'],
                       'plot':[]}
        
        

        if name == self.run_name:        
            if reload_card:
                run_card = pjoin(self.me_dir, 'Cards','run_card.dat')
                self.run_card = banner_mod.RunCardNLO(run_card)

            #check if we need to change the tag
            if tag:
                self.run_card['run_tag'] = tag
                self.run_tag = tag
                self.results.add_run(self.run_name, self.run_card)
            else:
                for tag in upgrade_tag[level]:
                    if getattr(self.results[self.run_name][-1], tag):
                        tag = self.get_available_tag()
                        self.run_card['run_tag'] = tag
                        self.run_tag = tag
                        self.results.add_run(self.run_name, self.run_card)                        
                        break
            return # Nothing to do anymore
        
        # save/clean previous run
        if self.run_name:
            self.store_result()
        # store new name
        self.run_name = name
        
        # Read run_card
        run_card = pjoin(self.me_dir, 'Cards','run_card.dat')
        self.run_card = banner_mod.RunCardNLO(run_card)

        new_tag = False
        # First call for this run -> set the banner
        self.banner = banner_mod.recover_banner(self.results, level)
        if tag:
            self.run_card['run_tag'] = tag
            new_tag = True
        elif not self.run_name in self.results and level =='parton':
            pass # No results yet, so current tag is fine
        elif not self.run_name in self.results:
            #This is only for case when you want to trick the interface
            logger.warning('Trying to run data on unknown run.')
            self.results.add_run(name, self.run_card)
            self.results.update('add run %s' % name, 'all', makehtml=False)
        else:
            for tag in upgrade_tag[level]:
                
                if getattr(self.results[self.run_name][-1], tag):
                    # LEVEL is already define in the last tag -> need to switch tag
                    tag = self.get_available_tag()
                    self.run_card['run_tag'] = tag
                    new_tag = True
                    break
            if not new_tag:
                # We can add the results to the current run
                tag = self.results[self.run_name][-1]['tag']
                self.run_card['run_tag'] = tag # ensure that run_tag is correct                
             
                    
        if name in self.results and not new_tag:
            self.results.def_current(self.run_name)
        else:
            self.results.add_run(self.run_name, self.run_card)

        self.run_tag = self.run_card['run_tag']

        # Return the tag of the previous run having the required data for this
        # tag/run to working wel.
        if level == 'parton':
            return
        elif level == 'pythia':
            return self.results[self.run_name][0]['tag']
        else:
            for i in range(-1,-len(self.results[self.run_name])-1,-1):
                tagRun = self.results[self.run_name][i]
                if tagRun.pythia:
                    return tagRun['tag']
            

    def evt_file_to_mcatnlo(self, evt_file):
        """creates the mcatnlo input script using the values set in the header of the event_file.
        It also checks if the lhapdf library is used"""

        nevents = self.shower_card['nevents']
        shower = self.run_card['parton_shower']
        pdlabel = self.run_card['pdlabel']
        
        # check if need to link lhapdf
        if pdlabel =='\'lhapdf\'':
            self.link_lhapdf(pjoin(self.me_dir, 'lib'))
                
        input = open(pjoin(self.me_dir, 'MCatNLO', 'MCatNLO_MadFKS.inputs'))
        lines = input.read().split('\n')
        input.close()
        for i in range(len(lines)):
            if lines[i].startswith('EVPREFIX'):
                lines[i]='EVPREFIX=%s' % pjoin(self.run_name, os.path.split(evt_file)[1])
            if lines[i].startswith('NEVENTS'):
                lines[i]='NEVENTS=%d' % nevents
            if lines[i].startswith('MCMODE'):
                lines[i]='MCMODE=%s' % shower
            #the following variables are actually relevant only if running hw++
        
        output = open(pjoin(self.me_dir, 'MCatNLO', 'MCatNLO_MadFKS.inputs'), 'w')
        output.write('\n'.join(lines))
        output.close()
        return shower


    def run_reweight(self, only):
        """runs the reweight_xsec_events eecutables on each sub-event file generated
        to compute on the fly scale and/or PDF uncertainities"""
        logger.info('   Doing reweight')

        nev_unw = pjoin(self.me_dir, 'SubProcesses', 'nevents_unweighted')
        # if only doing reweight, copy back the nevents_unweighted file
        if only:
            if os.path.exists(nev_unw + '.orig'):
                files.cp(nev_unw + '.orig', nev_unw)
            else:
                raise aMCatNLOError('Cannot find event file information')

        #read the nevents_unweighted file to get the list of event files
        file = open(nev_unw)
        lines = file.read().split('\n')
        file.close()
        # make copy of the original nevent_unweighted file
        files.cp(nev_unw, nev_unw + '.orig')
        # loop over lines (all but the last one whith is empty) and check that the
        #  number of events is not 0
        evt_files = [line.split()[0] for line in lines[:-1] if line.split()[1] != '0']
        #prepare the job_dict
        job_dict = {}
        if self.cluster_mode == 1:
            exe = 'reweight_xsec_events.cluster'
        else:
            exe = 'reweight_xsec_events.local'
        for i, evt_file in enumerate(evt_files):
            path, evt = os.path.split(evt_file)
            files.ln(pjoin(self.me_dir, 'SubProcesses', exe), \
                     pjoin(self.me_dir, 'SubProcesses', path))
            job_dict[path] = [exe]

        self.run_all(job_dict, [[evt, '1']], 'Running reweight')

        #check that the new event files are complete
        for evt_file in evt_files:
            last_line = subprocess.Popen('tail -n1 %s.rwgt ' % \
                    pjoin(self.me_dir, 'SubProcesses', evt_file), \
                shell = True, stdout = subprocess.PIPE).stdout.read().strip()
            if last_line != "</LesHouchesEvents>":
                raise aMCatNLOError('An error occurred during reweight. Check the' + \
                        '\'reweight_xsec_events.output\' files inside the ' + \
                        '\'SubProcesses/P*/G*/ directories for details')

        #update file name in nevents_unweighted
        newfile = open(nev_unw, 'w')
        for line in lines:
            if line:
                newfile.write(line.replace(line.split()[0], line.split()[0] + '.rwgt') + '\n')
        newfile.close()


    def wait_for_complete(self, run_type):
        """this function waits for jobs on cluster to complete their run."""

        starttime = time.time()
        #logger.info('     Waiting for submitted jobs to complete')
        update_status = lambda i, r, f: self.update_status((i, r, f, run_type), 
                      starttime=starttime, level='parton', update_results=False)
        try:
            self.cluster.wait(self.me_dir, update_status)
        except:
            self.cluster.remove()
            raise

    def run_all(self, job_dict, arg_list, run_type='monitor'):
        """runs the jobs in job_dict (organized as folder: [job_list]), with arguments args"""
        self.njobs = sum(len(jobs) for jobs in job_dict.values()) * len(arg_list)
        self.ijob = 0
        if self.cluster_mode == 0:
            self.update_status((self.njobs - 1, 1, 0, run_type), level='parton')
        for args in arg_list:
            for Pdir, jobs in job_dict.items():
                for job in jobs:
                    self.run_exe(job, args, run_type, cwd=pjoin(self.me_dir, 'SubProcesses', Pdir) )
                    # print some statistics if running serially
        if self.cluster_mode == 2:
            time.sleep(1) # security to allow all jobs to be launched
        self.wait_for_complete(run_type)


    def run_exe(self, exe, args, run_type, cwd=None):
        """this basic function launch locally/on cluster exe with args as argument.
        """
        
        # first test that exe exists:
        execpath = None
        if cwd and os.path.exists(pjoin(cwd, exe)):
            execpath = pjoin(cwd, exe)
        elif not cwd and os.path.exists(exe):
            execpath = exe
        else:
            raise aMCatNLOError('Cannot find executable %s in %s' \
                % (exe, os.getcwd()))
        # check that the executable has exec permissions
        if self.cluster_mode == 1 and not os.access(execpath, os.X_OK):
            subprocess.call(['chmod', '+x', exe], cwd=cwd)
        # finally run it
        if self.cluster_mode == 0:
            #this is for the serial run
            misc.call(['./'+exe] + args, cwd=cwd)
            self.ijob += 1
            self.update_status((max([self.njobs - self.ijob - 1, 0]), 
                                min([1, self.njobs - self.ijob]),
                                self.ijob, run_type), level='parton')
        else:
            #this is for the cluster/multicore run
            if 'ajob' not  in exe:
                return self.cluster.submit(exe, args, cwd=cwd)

            # use local disk if possible => need to stands what are the 
            # input/output files
            keep_fourth_arg = False
            output_files = []
            input_files = [pjoin(self.me_dir, 'MGMEVersion.txt'),
                           pjoin(self.me_dir, 'SubProcesses', 'randinit'),
                           pjoin(cwd, 'symfact.dat'),
                           pjoin(cwd, 'iproc.dat')]
            
            # File for the loop (might not be present if MadLoop is not used)
            if os.path.exists(pjoin(cwd, 'MadLoopParams.dat')):
                to_add = ['MadLoopParams.dat', 'ColorDenomFactors.dat', 
                                         'ColorNumFactors.dat','HelConfigs.dat']
                for name in to_add:
                    input_files.append(pjoin(cwd, name))

                to_check = ['HelFilter.dat','LoopFilter.dat']
                for name in to_check:
                    if os.path.exists(pjoin(cwd, name)):
                        input_files.append(pjoin(cwd, name))

            Ire = re.compile("for i in ([\d\s]*) ; do")
            try : 
                fsock = open(exe)
            except IOError:
                fsock = open(pjoin(cwd,exe))
            text = fsock.read()
            data = Ire.findall(text)
            subdir = ' '.join(data).split()
                     
            if args[0] == '0':
                # MADEVENT VEGAS MODE
                input_files.append(pjoin(cwd, 'madevent_vegas'))
                input_files.append(pjoin(self.me_dir, 'SubProcesses','madin.%s' % args[1]))
                #j=$2\_G$i
                for i in subdir:
                    current = '%s_G%s' % (args[1],i)
                    if os.path.exists(pjoin(cwd,current)):
                        input_files.append(pjoin(cwd, current))
                    output_files.append(current)
                    if len(args) == 4:
                        # use a grid train on another part
                        base = '%s_G%s' % (args[3],i)
                        if args[0] == '0':
                            to_move = [n for n in os.listdir(pjoin(cwd, base)) 
                                                          if n.endswith('.sv1')]
                            to_move.append('grid.MC_integer')
                        elif args[0] == '1':
                            to_move = ['mint_grids', 'grid.MC_integer']
                        else: 
                            to_move  = []
                        if not os.path.exists(pjoin(cwd,current)):
                            os.mkdir(pjoin(cwd,current))
                            input_files.append(pjoin(cwd, current))
                        for name in to_move:
                            files.cp(pjoin(cwd,base, name), 
                                            pjoin(cwd,current))
                        files.cp(pjoin(cwd,base, 'grid.MC_integer'), 
                                            pjoin(cwd,current))
                                  
            elif args[0] == '2':
                # MINTMC MODE
                input_files.append(pjoin(cwd, 'madevent_mintMC'))
                if args[2] in ['0','2']:
                    input_files.append(pjoin(self.me_dir, 'SubProcesses','madinMMC_%s.2' % args[1]))

                for i in subdir:
                    current = 'G%s%s' % (args[1], i)
                    if os.path.exists(pjoin(cwd,current)):
                        input_files.append(pjoin(cwd, current))
                    output_files.append(current)
                    if len(args) == 4 and args[3] in ['H','S','V','B','F']:
                        # use a grid train on another part
                        base = '%s_%s' % (args[3],i)
                        files.ln(pjoin(cwd,base,'mint_grids'), name = 'preset_mint_grids', 
                                                starting_dir=pjoin(cwd,current))
                        files.ln(pjoin(cwd,base,'grid.MC_integer'), 
                                                starting_dir=pjoin(cwd,current))
                    elif len(args) ==4:
                        keep_fourth_arg = True
                    
  
            else:
                raise aMCatNLOError, 'not valid arguments: %s' %(', '.join(args))

            #Find the correct PDF input file
            if hasattr(self, 'pdffile'):
                input_files.append(self.pdffile)
            else:
                for line in open(pjoin(self.me_dir,'Source','PDF','pdf_list.txt')):
                    data = line.split()
                    if len(data) < 4:
                        continue
                    if data[1].lower() == self.run_card['pdlabel'].lower():
                        self.pdffile = pjoin(self.me_dir, 'lib', 'Pdfdata', data[2])
                        input_files.append(self.pdffile) 
                        break
                else:
                    # possible when using lhapdf
                    self.pdffile = subprocess.Popen('%s --pdfsets-path' % self.options['lhapdf'], 
                            shell = True, stdout = subprocess.PIPE).stdout.read().strip()
                    #self.pdffile = pjoin(self.me_dir, 'lib', 'PDFsets')
                    input_files.append(self.pdffile)
                    
            
            if len(args) == 4 and not keep_fourth_arg:
                args = args[:3]

            #submitting
            self.cluster.submit2(exe, args, cwd=cwd, 
                         input_files=input_files, output_files=output_files)
            
    def write_madinMMC_file(self, path, run_mode, mint_mode):
        """writes the madinMMC_?.2 file"""
        #check the validity of the arguments
        run_modes = ['born', 'virt', 'novi', 'all', 'viSB', 'novB']
        if run_mode not in run_modes:
            raise aMCatNLOError('%s is not a valid mode for run. Please use one of the following: %s' \
                    % (run_mode, ', '.join(run_modes)))
        mint_modes = [0, 1, 2]
        if mint_mode not in mint_modes:
            raise aMCatNLOError('%s is not a valid mode for mintMC. Please use one of the following: %s' \
                    % (mint_mode, ', '.join(mint_modes)))
        if run_mode in ['born']:
            name_suffix = 'B'
        elif run_mode in ['virt', 'viSB']:
            name_suffix = 'V'
        else:
            name_suffix = 'F'

        content = \
"""-1 12      ! points, iterations
0.05       ! desired fractional accuracy
1 -0.1     ! alpha, beta for Gsoft
-1 -0.1    ! alpha, beta for Gazi
1          ! Suppress amplitude (0 no, 1 yes)?
0          ! Exact helicity sum (0 yes, n = number/event)?
1          ! Enter Configuration Number:
%1d          ! MINT imode: 0 to set-up grids, 1 to perform integral, 2 generate events
1 1 1      ! if imode is 1: Folding parameters for xi_i, phi_i and y_ij
%s        ! all, born, real, virt
""" \
                    % (mint_mode, run_mode)
        file = open(pjoin(path, 'madinMMC_%s.2' % name_suffix), 'w')
        file.write(content)
        file.close()

    def write_madin_file(self, path, run_mode, vegas_mode, npoints, niters):
        """writes the madin.run_mode file"""
        #check the validity of the arguments
        run_modes = ['born', 'virt', 'novi', 'all', 'viSB', 'novB', 'grid']
        if run_mode not in run_modes:
            raise aMCatNLOError('%s is not a valid mode for run. Please use one of the following: %s' \
                    % (run_mode, ', '.join(run_modes)))
        name_suffix = run_mode

        content = \
"""%s %s  ! points, iterations
0 ! accuracy
2 ! 0 fixed grid 2 adjust
1 ! 1 suppress amp, 0 doesnt
0 ! 0 for exact hel sum
1 ! hel configuration numb
'test'
1 ! 1 to save grids
%s ! 0 to exclude, 1 for new run, 2 to restart, 3 to reset w/ keeping grid
%s        ! all, born, real, virt
""" \
                    % (npoints,niters,vegas_mode,run_mode)
        file = open(pjoin(path, 'madin.%s' % name_suffix), 'w')
        file.write(content)
        file.close()

    def compile(self, mode, options):
        """compiles aMC@NLO to compute either NLO or NLO matched to shower, as
        specified in mode"""
        #define a bunch of log files
        amcatnlo_log = pjoin(self.me_dir, 'compile_amcatnlo.log')
        madloop_log = pjoin(self.me_dir, 'compile_madloop.log')
        reweight_log = pjoin(self.me_dir, 'compile_reweight.log')
        gensym_log = pjoin(self.me_dir, 'gensym.log')
        test_log = pjoin(self.me_dir, 'test.log')

        libdir = pjoin(self.me_dir, 'lib')
        sourcedir = pjoin(self.me_dir, 'Source')

        #clean files
        misc.call(['rm -f %s' % 
                ' '.join([amcatnlo_log, madloop_log, reweight_log, gensym_log, test_log])], \
                  cwd=self.me_dir, shell=True)

        #define which executable/tests to compile
        if '+' in mode:
            mode = mode.split('+')[0]
        if mode in ['NLO', 'LO']:
            exe = 'madevent_vegas'
            tests = ['test_ME']
<<<<<<< HEAD
        if mode in ['aMC@NLO', 'aMC@LO','noshower']:
=======
        elif mode in ['aMC@NLO', 'aMC@LO']:
>>>>>>> e445cff0
            exe = 'madevent_mintMC'
            tests = ['test_ME', 'test_MC']

        #directory where to compile exe
        p_dirs = [file for file in os.listdir(pjoin(self.me_dir, 'SubProcesses')) 
                    if file.startswith('P') and \
                    os.path.isdir(pjoin(self.me_dir, 'SubProcesses', file))]
        # create param_card.inc and run_card.inc
        self.do_treatcards('', amcatnlo=True)
        # if --nocompile option is specified, check here that all exes exists. 
        # If they exists, return
        if all([os.path.exists(pjoin(self.me_dir, 'SubProcesses', p_dir, exe)) \
                for p_dir in p_dirs]) and options['nocompile']:
            return

        # rm links to lhapdflib/ PDFsets if exist
        if os.path.islink(pjoin(libdir, 'libLHAPDF.a')):
            os.remove(pjoin(libdir, 'libLHAPDF.a'))
        if os.path.islink(pjoin(libdir, 'PDFsets')):
            os.remove(pjoin(libdir, 'PDFsets'))

        # read the run_card to find if lhapdf is used or not
        if self.run_card['pdlabel'] == 'lhapdf':
            self.link_lhapdf(libdir)
        else:
            logger.info('Using built-in libraries for PDFs')
            os.unsetenv('lhapdf')

        # make Source
        self.update_status('Compiling source...', level=None)
        misc.compile(cwd = sourcedir)
        if os.path.exists(pjoin(libdir, 'libdhelas.a')) \
          and os.path.exists(pjoin(libdir, 'libgeneric.a')) \
          and os.path.exists(pjoin(libdir, 'libmodel.a')) \
          and os.path.exists(pjoin(libdir, 'libpdf.a')):
            logger.info('          ...done, continuing with P* directories')
        else:
            raise aMCatNLOError('Compilation failed')

        # check if virtuals have been generated
        proc_card = open(pjoin(self.me_dir, 'Cards', 'proc_card_mg5.dat')).read()
        if not '[real=QCD]' in proc_card:
            hasvirt = True
            os.putenv('madloop', 'true')
            tests.append('check_poles')
        else:
            os.unsetenv('madloop')

        # make and run tests (if asked for), gensym and make madevent in each dir
        self.update_status('Compiling directories...', level=None)

        for p_dir in p_dirs:
            logger.info(p_dir)
            this_dir = pjoin(self.me_dir, 'SubProcesses', p_dir) 
            #compile everything

            # compile and run tests
            for test in tests:
                logger.info('   Compiling %s...' % test)
                misc.compile([test], cwd = this_dir)
                if not os.path.exists(pjoin(this_dir, test)):
                    raise aMCatNLOError('Compilation failed')
                logger.info('   Running %s...' % test)
                self.write_test_input(test)
                input = pjoin(self.me_dir, '%s_input.txt' % test)
                #this can be improved/better written to handle the output
                misc.call(['./%s' % (test)], cwd=this_dir, 
                        stdin = open(input), stdout=open(pjoin(this_dir, '%s.log' % test), 'w'))
                #check that none of the tests failed
                self.check_tests(test, this_dir)
                
            if not options['reweightonly']:
                logger.info('   Compiling gensym...')
                misc.compile(['gensym'], cwd=this_dir)
                if not os.path.exists(pjoin(this_dir, 'gensym')):
                    raise aMCatNLOError('Compilation failed')

                logger.info('   Running gensym...')
                p = misc.Popen(['./gensym'], stdin=subprocess.PIPE, stdout=open(gensym_log, 'w'),\
                        cwd= this_dir) 
                p.communicate(input = '%s\n' % self.options['run_mode'])
                #compile madevent_mintMC/vegas
                logger.info('   Compiling %s' % exe)
                misc.compile([exe], cwd=this_dir)
                if not os.path.exists(pjoin(this_dir, exe)):
<<<<<<< HEAD
                    raise aMCatNLOError('Compilation failed, check %s for details' % amcatnlo_log)
            if mode in ['aMC@NLO', 'aMC@LO', 'noshower'] and not options['noreweight']:
=======
                    raise aMCatNLOError('Compilation failed')
            if mode in ['aMC@NLO', 'aMC@LO'] and not options['noreweight']:
>>>>>>> e445cff0
                logger.info('   Compiling reweight_xsec_events')
                misc.compile(['reweight_xsec_events'], cwd=this_dir)
                if not os.path.exists(pjoin(this_dir, 'reweight_xsec_events')):
                    raise aMCatNLOError('Compilation failed')

        os.unsetenv('madloop')

    def check_tests(self, test, dir):
        """just call the correct parser for the test log"""
        if test in ['test_ME', 'test_MC']:
            return self.parse_test_mx_log(pjoin(dir, '%s.log' % test)) 
        elif test == 'check_poles':
            return self.parse_check_poles_log(pjoin(dir, '%s.log' % test)) 


    def parse_test_mx_log(self, log):
        """read and parse the test_ME/MC.log file"""
        content = open(log).read()
        if 'FAILED' in content:
            logger.info('Output of the failing test:\n'+output[0][:-1],'$MG:color:BLACK')
            raise aMCatNLOError('Some tests failed, run cannot continue.\n' + \
                'Please check that widths of final state particles (e.g. top) have been' + \
                ' set to 0 in the param_card.dat.')
        else:
            lines = [l for l in content.split('\n') if 'PASSED' in l]
            logger.info('   Passed.')
            logger.debug('\n'+'\n'.join(lines))


    def parse_check_poles_log(self, log):
        """reads and parse the check_poles.log file"""
        content = open(log).read()
        npass = 0
        nfail = 0
        for line in content.split('\n'):
            if 'PASSED' in line:
                npass +=1
                tolerance = float(line.split()[1])
            if 'FAILED' in line:
                nfail +=1
                tolerance = float(line.split()[1])

        if float(nfail)/float(nfail+npass) > 0.1:
            raise aMCatNLOError('Poles do not cancel, run cannot continue')
        else:
            logger.info('   Poles successfully cancel for %d points over %d (tolerance=%2.1e)' \
                    %(npass, nfail+npass, tolerance))



    def link_lhapdf(self, libdir):
        """links lhapdf into libdir"""
        logger.info('Using LHAPDF interface for PDFs')
        lhalibdir = subprocess.Popen('%s --libdir' % self.options['lhapdf'],
                shell = True, stdout = subprocess.PIPE).stdout.read().strip()
        lhasetsdir = subprocess.Popen('%s --pdfsets-path' % self.options['lhapdf'], 
                shell = True, stdout = subprocess.PIPE).stdout.read().strip()
        if not os.path.exists(pjoin(libdir, 'libLHAPDF.a')):
            os.symlink(pjoin(lhalibdir, 'libLHAPDF.a'), pjoin(libdir, 'libLHAPDF.a'))
        if not os.path.exists(pjoin(libdir, 'PDFsets')):
            os.symlink(lhasetsdir, pjoin(libdir, 'PDFsets'))
        os.putenv('lhapdf', 'True')


    def write_test_input(self, test):
        """write the input files to run test_ME/MC or check_poles"""
        if test in ['test_ME', 'test_MC']:
            content = "-2 -2\n" #generate randomly energy/angle
            content+= "100 100\n" #run 100 points for soft and collinear tests
            content+= "0\n" #sum over helicities
            content+= "0\n" #all FKS configs
            content+= '\n'.join(["-1"] * 50) #random diagram
        elif test == 'check_poles':
            content = '20 \n -1\n'
        
        file = open(pjoin(self.me_dir, '%s_input.txt' % test), 'w')
        if test == 'test_MC':
            shower = self.run_card['parton_shower']
            MC_header = "%s\n " % shower + \
                        "1 \n1 -0.1\n-1 -0.1\n"
            file.write(MC_header + content)
        else:
            file.write(content)
        file.close()



    ############################################################################
    def find_model_name(self):
        """ return the model name """
        if hasattr(self, 'model_name'):
            return self.model_name
        
        model = 'sm'
        proc = []
        for line in open(os.path.join(self.me_dir,'Cards','proc_card_mg5.dat')):
            line = line.split('#')[0]
            #line = line.split('=')[0]
            if line.startswith('import') and 'model' in line:
                model = line.split()[2]   
                proc = []
            elif line.startswith('generate'):
                proc.append(line.split(None,1)[1])
            elif line.startswith('add process'):
                proc.append(line.split(None,2)[2])
       
        self.model = model
        self.process = proc 
        return model



    ############################################################################
    def ask_run_configuration(self, mode, options):
        """Ask the question when launching generate_events/multi_run"""
        
        if mode == 'auto': 
            mode = None
        if options['parton'] and not mode:
            mode = 'noshower' 
                
        available_mode = ['0', '1', '2', '3']
        name = {'0': 'auto', '1': 'NLO', '2':'aMC@NLO', '3':'noshower'}
        answers = []
        for opt in available_mode:
            value = int(opt)
            tag = name[opt]
            answers += [opt, tag]
            if value > 1:
                answers.append(10+value)
                answers.append('%s+madspin' % tag)
            
        question = """Which programs do you want to run?
  0 / auto     : Running existing card.
  1 / NLO      : Fix order NLO cross-section (No event generation).
  2 / aMC@NLO  : Event generation (including shower).
  3 / noshower: Event generation (No shower) NOT PHYSICAL!.
+10 / +madspin : Adding decay with MadSpin [before the shower].\n"""
        
        if not self.force:
            if not mode:
                mode = self.ask(question, '0', answers)
        elif not mode:
            mode = 'auto'
            
        if mode.isdigit():
            value =  int(mode)
            if value > 10:
                # Running MadSpin
                mode = str(value-10)
                mode = name[mode] + '+madspin'
            else:
                mode = name[mode]
        
        auto = False
        if mode == 'auto':
            auto = True
            if os.path.exists(pjoin(self.me_dir, 'Cards', 'shower_card.dat')):
                mode = 'aMC@NLO'
            else:
                mode = 'noshower'
            if os.path.exists(pjoin(self.me_dir, 'Cards', 'madspin_card.dat')):
                mode += '+madspin'         
        logger.info('Will run in mode %s' % mode)
                
        # specify the cards which are needed for this run.
        cards = ['param_card.dat', 'run_card.dat']
        if mode in ['LO', 'NLO']:
            options['parton'] = True
        elif 'madspin' in mode:
            cards.append('madspin_card.dat')
        if 'aMC@NLO' in mode:
            cards.append('shower_card.dat')
        self.keep_cards(cards)
        
        if not options['force'] and not  self.force:
            self.ask_edit_cards(cards)   

        run_card = pjoin(self.me_dir, 'Cards','run_card.dat')
        self.run_card = banner_mod.RunCardNLO(run_card)
        self.run_tag = self.run_card['run_tag']
        self.run_name = self.find_available_run_name(self.me_dir)
        self.set_run_name(self.run_name, self.run_tag, 'parton')
        if 'aMC@NLO' in mode:
            shower_card_path = pjoin(self.me_dir, 'Cards','shower_card.dat')
            self.shower_card = shower_card.ShowerCard(shower_card_path)
        
        # check if we need to install the shower
        if 'aMC@NLO' in mode and not self.options['MCatNLO-utilities_path']:
            self.exec_cmd('import MCatNLO-utilities', printcmd=True, precmd=False)
        
        
        return mode

    def do_quit(self, line):
        """ """
        try:
            os.remove(pjoin(self.me_dir,'RunWeb'))
        except Exception:
            pass
#        try:
#            self.store_result()
#        except:
#            # If nothing runs they they are no result to update
#            pass
#        try:
#            self.update_status('', level=None)
#        except Exception, error:         
#            pass
        devnull = os.open(os.devnull, os.O_RDWR) 
        try:
            misc.call(['./bin/internal/gen_cardhtml-pl'], cwd=self.me_dir,
                        stdout=devnull, stderr=devnull)
        except Exception:
            pass

        return super(aMCatNLOCmd, self).do_quit(line)
    
    # Aliases
    do_EOF = do_quit
    do_exit = do_quit




#===============================================================================
# aMCatNLOCmd
#===============================================================================
class aMCatNLOCmdShell(aMCatNLOCmd, cmd.CmdShell):
    """The command line processor of MadGraph"""  

_compile_usage = "compile [MODE] [options]\n" + \
                "-- compiles aMC@NLO \n" + \
                "   MODE can be either FO, for fixed-order computations, \n" + \
                "   or MC for matching with parton-shower monte-carlos. \n" + \
                "   (if omitted, it is set to MC)\n"
_compile_parser = misc.OptionParser(usage=_compile_usage)
_compile_parser.add_option("-f", "--force", default=False, action='store_true',
                                help="Use the card present in the directory for the launch, without editing them")
_compile_parser.add_option("-R", "--noreweight", default=False, action='store_true',
                            help="Skip compiling reweight executable")


_launch_usage = "launch [MODE] [options]\n" + \
                "-- execute aMC@NLO \n" + \
                "   MODE can be either LO, NLO, aMC@NLO or aMC@LO (if omitted, it is set to aMC@NLO)\n" + \
                "     If mode is set to LO/NLO, no event generation will be performed, but only the \n" + \
                "     computation of the total cross-section and the filling of parton-level histograms \n" + \
                "     specified in the DIRPATH/SubProcesses/madfks_plot.f file.\n" + \
                "     If mode is set to aMC@LO/aMC@NLO, after the cross-section computation, a .lhe \n" + \
                "     event file is generated which will be showered with the MonteCarlo specified \n" + \
                "     in the run_card.dat\n"

_launch_parser = misc.OptionParser(usage=_launch_usage)
_launch_parser.add_option("-f", "--force", default=False, action='store_true',
                                help="Use the card present in the directory for the launch, without editing them")
_launch_parser.add_option("-c", "--cluster", default=False, action='store_true',
                            help="Submit the jobs on the cluster")
_launch_parser.add_option("-m", "--multicore", default=False, action='store_true',
                            help="Submit the jobs on multicore mode")
_launch_parser.add_option("-n", "--nocompile", default=False, action='store_true',
                            help="Skip compilation. Ignored if no executable is found")
_launch_parser.add_option("-r", "--reweightonly", default=False, action='store_true',
                            help="Skip integration and event generation, just run reweight on the" + \
                                 " latest generated event files (see list in SubProcesses/nevents_unweighted)")
_launch_parser.add_option("-R", "--noreweight", default=False, action='store_true',
                            help="Skip file reweighting")
_launch_parser.add_option("-p", "--parton", default=False, action='store_true',
                            help="Stop the run after the parton level file generation (you need " + \
                                    "to shower the file in order to get physical results)")


_calculate_xsect_usage = "calculate_xsect [ORDER] [options]\n" + \
                "-- calculate cross-section up to ORDER.\n" + \
                "   ORDER can be either LO or NLO (if omitted, it is set to NLO). \n"

_calculate_xsect_parser = misc.OptionParser(usage=_calculate_xsect_usage)
_calculate_xsect_parser.add_option("-f", "--force", default=False, action='store_true',
                                help="Use the card present in the directory for the launch, without editing them")
_calculate_xsect_parser.add_option("-c", "--cluster", default=False, action='store_true',
                            help="Submit the jobs on the cluster")
_calculate_xsect_parser.add_option("-m", "--multicore", default=False, action='store_true',
                            help="Submit the jobs on multicore mode")
_calculate_xsect_parser.add_option("-n", "--nocompile", default=False, action='store_true',
                            help="Skip compilation. Ignored if no executable is found, " + \
                            "or with --tests")

_shower_usage = 'shower run_name [options]\n' + \
        '-- do shower/hadronization on parton-level file generated for run run_name\n' + \
        '   all the information (e.g. number of events, MonteCarlo, ...\n' + \
        '   are directly read from the header of the event file\n'
_shower_parser = misc.OptionParser(usage=_shower_usage)
_shower_parser.add_option("-f", "--force", default=False, action='store_true',
                                help="Use the shower_card present in the directory for the launch, without editing")


_generate_events_usage = "generate_events [ORDER] [options]\n" + \
                "-- generate events to be showered, corresponding to a cross-section computed up to ORDER.\n" + \
                "   ORDER can be either LO or NLO (if omitted, it is set to NLO). \n" + \
                "   The number of events and the specific parton shower MC can be specified \n" + \
                "   in the run_card.dat\n"

_generate_events_parser = misc.OptionParser(usage=_generate_events_usage)
_generate_events_parser.add_option("-f", "--force", default=False, action='store_true',
                                help="Use the card present in the directory for the launch, without editing them")
_generate_events_parser.add_option("-c", "--cluster", default=False, action='store_true',
                            help="Submit the jobs on the cluster")
_generate_events_parser.add_option("-m", "--multicore", default=False, action='store_true',
                            help="Submit the jobs on multicore mode")
_generate_events_parser.add_option("-n", "--nocompile", default=False, action='store_true',
                            help="Skip compilation. Ignored if no executable is found, " + \
                            "or with --tests")
_generate_events_parser.add_option("-o", "--only-generation", default=False, action='store_true',
                            help="Skip grid set up, just generate events starting from" + \
                            "the last available results")
_generate_events_parser.add_option("-R", "--noreweight", default=False, action='store_true',
                            help="Skip file reweighting")
_generate_events_parser.add_option("-p", "--parton", default=False, action='store_true',
                            help="Stop the run after the parton level file generation (you need " + \
                                    "to shower the file in order to get physical results)")<|MERGE_RESOLUTION|>--- conflicted
+++ resolved
@@ -1012,15 +1012,12 @@
             mode = mode.split('+')[0]
         self.compile(mode, options) 
         evt_file = self.run(mode, options)
-<<<<<<< HEAD
         assert evt_file == pjoin(self.me_dir,'Events', self.run_name, 'events.lhe'), '%s != %s' %(evt_file, pjoin(self.me_dir,'Events', self.run_name, 'events.lhe.gz'))
         self.exec_cmd('decay_events -from_cards', postcmd=False)
         evt_file = pjoin(self.me_dir,'Events', self.run_name, 'events.lhe')
         
-        if self.check_mcatnlo_dir() and not options['parton'] and mode !='noshower':
-=======
-        if not mode in ['LO', 'NLO'] and self.check_mcatnlo_dir() and not options['parton']:
->>>>>>> e445cff0
+        if not mode in ['LO', 'NLO', 'noshower'] and self.check_mcatnlo_dir() \
+                                                      and not options['parton']:
             self.run_mcatnlo(evt_file)
 
 
@@ -1109,6 +1106,7 @@
         #find and keep track of all the jobs
         folder_names = {'LO': ['born_G*'], 'NLO': ['viSB_G*', 'novB_G*'],
                     'aMC@LO': ['GB*'], 'aMC@NLO': ['GV*', 'GF*']}
+        folder_names['noshower'] = folder_names['aMC@NLO']
         job_dict = {}
         p_dirs = [file for file in os.listdir(pjoin(self.me_dir, 'SubProcesses')) 
                     if file.startswith('P') and \
@@ -1218,17 +1216,6 @@
                 raise aMCatNLOError('%s is not a valid parton shower. Please use one of the following: %s' \
                     % (shower, ', '.join(shower_list)))
 
-<<<<<<< HEAD
-            if mode in ['aMC@NLO', 'noshower']:
-                if not options['only_generation']:
-                    logger.info('Doing NLO matched to parton shower')
-                    logger.info('   Cleaning previous results')
-                    misc.call(['rm -rf P*/GF* P*/GV*'], shell=True)
-
-                for i, status in enumerate(mcatnlo_status):
-                    if i == 2 or not options['only_generation']:
-                        self.update_status(status, level='parton')
-=======
             if not options['only_generation']:
                 logger.info('Doing %s matched to parton shower' % mode[4:])
             else:
@@ -1243,8 +1230,7 @@
                         return
 
                     self.update_status(status, level='parton')
-                    if mode == 'aMC@NLO':
->>>>>>> e445cff0
+                    if mode in ['aMC@NLO', 'noshower']:
                         self.write_madinMMC_file(pjoin(self.me_dir, 'SubProcesses'), 'novB', i) 
                         self.write_madinMMC_file(pjoin(self.me_dir, 'SubProcesses'), 'viSB', i) 
                         self.run_all(job_dict, [['2', 'V', '%d' % i], ['2', 'F', '%d' % i]], status)
@@ -2073,11 +2059,7 @@
         if mode in ['NLO', 'LO']:
             exe = 'madevent_vegas'
             tests = ['test_ME']
-<<<<<<< HEAD
-        if mode in ['aMC@NLO', 'aMC@LO','noshower']:
-=======
-        elif mode in ['aMC@NLO', 'aMC@LO']:
->>>>>>> e445cff0
+        elif mode in ['aMC@NLO', 'aMC@LO','noshower']:
             exe = 'madevent_mintMC'
             tests = ['test_ME', 'test_MC']
 
@@ -2163,13 +2145,8 @@
                 logger.info('   Compiling %s' % exe)
                 misc.compile([exe], cwd=this_dir)
                 if not os.path.exists(pjoin(this_dir, exe)):
-<<<<<<< HEAD
                     raise aMCatNLOError('Compilation failed, check %s for details' % amcatnlo_log)
             if mode in ['aMC@NLO', 'aMC@LO', 'noshower'] and not options['noreweight']:
-=======
-                    raise aMCatNLOError('Compilation failed')
-            if mode in ['aMC@NLO', 'aMC@LO'] and not options['noreweight']:
->>>>>>> e445cff0
                 logger.info('   Compiling reweight_xsec_events')
                 misc.compile(['reweight_xsec_events'], cwd=this_dir)
                 if not os.path.exists(pjoin(this_dir, 'reweight_xsec_events')):
@@ -2189,7 +2166,7 @@
         """read and parse the test_ME/MC.log file"""
         content = open(log).read()
         if 'FAILED' in content:
-            logger.info('Output of the failing test:\n'+output[0][:-1],'$MG:color:BLACK')
+            logger.info('Output of the failing test:\n'+content[0][:-1],'$MG:color:BLACK')
             raise aMCatNLOError('Some tests failed, run cannot continue.\n' + \
                 'Please check that widths of final state particles (e.g. top) have been' + \
                 ' set to 0 in the param_card.dat.')
@@ -2341,7 +2318,7 @@
             options['parton'] = True
         elif 'madspin' in mode:
             cards.append('madspin_card.dat')
-        if 'aMC@NLO' in mode:
+        if 'aMC@' in mode:
             cards.append('shower_card.dat')
         self.keep_cards(cards)
         
@@ -2353,12 +2330,12 @@
         self.run_tag = self.run_card['run_tag']
         self.run_name = self.find_available_run_name(self.me_dir)
         self.set_run_name(self.run_name, self.run_tag, 'parton')
-        if 'aMC@NLO' in mode:
+        if 'aMC@' in mode:
             shower_card_path = pjoin(self.me_dir, 'Cards','shower_card.dat')
             self.shower_card = shower_card.ShowerCard(shower_card_path)
         
         # check if we need to install the shower
-        if 'aMC@NLO' in mode and not self.options['MCatNLO-utilities_path']:
+        if 'aMC@' in mode and not self.options['MCatNLO-utilities_path']:
             self.exec_cmd('import MCatNLO-utilities', printcmd=True, precmd=False)
         
         

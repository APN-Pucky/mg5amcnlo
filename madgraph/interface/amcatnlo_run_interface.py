--- conflicted
+++ resolved
@@ -1949,7 +1949,6 @@
                     return tagRun['tag']
 
 
-<<<<<<< HEAD
     def store_result(self):
         """ tar the pythia results. This is done when we are quite sure that 
         the pythia output will not be use anymore """
@@ -1974,7 +1973,8 @@
 #            self.update_status('Done', level='pythia',makehtml=False,error=True)
         
         self.to_store = []
-=======
+
+
     def get_init_dict(self, evt_file):
         """reads the info in the init block and returns them in a dictionary"""
         ev_file = open(evt_file)
@@ -2009,10 +2009,6 @@
 
         return init_dict
 
-
-
->>>>>>> ef2e9264
-            
 
     def banner_to_mcatnlo(self, evt_file):
         """creates the mcatnlo input script using the values set in the header of the event_file.

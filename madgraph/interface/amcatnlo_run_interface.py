################################################################################
#
# Copyright (c) 2011 The MadGraph5_aMC@NLO Development team and Contributors
#
# This file is a part of the MadGraph5_aMC@NLO project, an application which 
# automatically generates Feynman diagrams and matrix elements for arbitrary
# high-energy processes in the Standard Model and beyond.
#
# It is subject to the MadGraph5_aMC@NLO license which should accompany this 
# distribution.
#
# For more information, visit madgraph.phys.ucl.ac.be and amcatnlo.web.cern.ch
#
################################################################################
"""A user friendly command line interface to access MadGraph5_aMC@NLO features.
   Uses the cmd package for command interpretation and tab completion.
"""
from __future__ import division

from __future__ import absolute_import
from __future__ import print_function
import atexit
import glob
import logging
import math
import optparse
import os
import pydoc
import random
import re
import shutil
import subprocess
import sys
import traceback
import time
import signal
import tarfile
import copy
import datetime
import tarfile
import traceback
import six
StringIO = six
from six.moves import range
from six.moves import zip
try:
    import cpickle as pickle
except:
    import pickle

try:
    import readline
    GNU_SPLITTING = ('GNU' in readline.__doc__)
except:
    GNU_SPLITTING = True

root_path = os.path.split(os.path.dirname(os.path.realpath( __file__ )))[0]
root_path = os.path.split(root_path)[0]
sys.path.insert(0, os.path.join(root_path,'bin'))

# usefull shortcut
pjoin = os.path.join
# Special logger for the Cmd Interface
logger = logging.getLogger('madgraph.stdout') # -> stdout
logger_stderr = logging.getLogger('madgraph.stderr') # ->stderr
 
try:
    import madgraph
except ImportError: 
    aMCatNLO = True 
    import internal.extended_cmd as cmd
    import internal.common_run_interface as common_run
    import internal.banner as banner_mod
    import internal.misc as misc    
    from internal import InvalidCmd, MadGraph5Error
    import internal.files as files
    import internal.cluster as cluster
    import internal.save_load_object as save_load_object
    import internal.gen_crossxhtml as gen_crossxhtml
    import internal.sum_html as sum_html
    import internal.shower_card as shower_card
    import internal.FO_analyse_card as analyse_card 
    import internal.lhe_parser as lhe_parser
else:
    # import from madgraph directory
    aMCatNLO = False
    import madgraph.interface.extended_cmd as cmd
    import madgraph.interface.common_run_interface as common_run
    import madgraph.iolibs.files as files
    import madgraph.iolibs.save_load_object as save_load_object
    import madgraph.madevent.gen_crossxhtml as gen_crossxhtml
    import madgraph.madevent.sum_html as sum_html
    import madgraph.various.banner as banner_mod
    import madgraph.various.cluster as cluster
    import madgraph.various.misc as misc
    import madgraph.various.shower_card as shower_card
    import madgraph.various.FO_analyse_card as analyse_card
    import madgraph.various.lhe_parser as lhe_parser
    from madgraph import InvalidCmd, aMCatNLOError, MadGraph5Error,MG5DIR

class aMCatNLOError(Exception):
    pass


def compile_dir(*arguments):
    """compile the direcory p_dir
    arguments is the tuple (me_dir, p_dir, mode, options, tests, exe, run_mode)
    this function needs not to be a class method in order to do
    the compilation on multicore"""

    if len(arguments) == 1:
        (me_dir, p_dir, mode, options, tests, exe, run_mode) = arguments[0]
    elif len(arguments)==7:
        (me_dir, p_dir, mode, options, tests, exe, run_mode) = arguments
    else:
        raise aMCatNLOError('Wrong number of arguments')
    logger.info(' Compiling %s...' % p_dir)

    this_dir = pjoin(me_dir, 'SubProcesses', p_dir) 

    try:
        #compile everything
        # compile and run tests
        for test in tests:
            # skip check_poles for LOonly dirs
            if test == 'check_poles' and os.path.exists(pjoin(this_dir, 'parton_lum_0.f')):
                continue
            if test == 'test_ME' or test == 'test_MC':
                test_exe='test_soft_col_limits'
            else:
                test_exe=test
            misc.compile([test_exe], cwd = this_dir, job_specs = False)
            input = pjoin(me_dir, '%s_input.txt' % test)
            #this can be improved/better written to handle the output
            misc.call(['./%s' % (test_exe)], cwd=this_dir, 
                    stdin = open(input), stdout=open(pjoin(this_dir, '%s.log' % test), 'w'),
                    close_fds=True)
            if test == 'check_poles' and os.path.exists(pjoin(this_dir,'MadLoop5_resources')) :
                tf=tarfile.open(pjoin(this_dir,'MadLoop5_resources.tar.gz'),'w:gz',
                                                                 dereference=True)
                tf.add(pjoin(this_dir,'MadLoop5_resources'),arcname='MadLoop5_resources')
                tf.close()
            
        if not options['reweightonly']:
            misc.compile(['gensym'], cwd=this_dir, job_specs = False)
            misc.call(['./gensym', mode],cwd= this_dir,
                     stdout=open(pjoin(this_dir, 'gensym.log'), 'w'),
                     close_fds=True) 
            #compile madevent_mintMC/mintFO
            misc.compile([exe], cwd=this_dir, job_specs = False)
        if mode in ['aMC@NLO', 'aMC@LO', 'noshower', 'noshowerLO']:
            misc.compile(['reweight_xsec_events'], cwd=this_dir, job_specs = False)

        logger.info('    %s done.' % p_dir) 
        return 0
    except MadGraph5Error as msg:
        return msg


def check_compiler(options, block=False):
    """check that the current fortran compiler is gfortran 4.6 or later.
    If block, stops the execution, otherwise just print a warning"""

    msg = 'In order to be able to run MadGraph5_aMC@NLO at NLO, you need to have ' + \
            'gfortran 4.6 or later installed.\n%s has been detected.\n'+\
            'Note that you can still run MadEvent (at LO) without any problem!'
    #first check that gfortran is installed
    if options['fortran_compiler']:
        compiler = options['fortran_compiler']
    elif misc.which('gfortran'):
        compiler = 'gfortran'
    else: 
        compiler = ''
        
    if 'gfortran' not in compiler:
        if block:
            raise aMCatNLOError(msg % compiler)
        else:
            logger.warning(msg % compiler)
    else:
        curr_version = misc.get_gfortran_version(compiler)
        curr_version = curr_version.split('.')
        if len(curr_version) == 1:
            curr_version.append(0)

        if int(curr_version[0]) < 5:
            if int(curr_version[0]) == 4 and int(curr_version[1]) > 5:
                return
            if block:
                raise aMCatNLOError(msg % (compiler + ' ' + curr_version))
            else:
                logger.warning(msg % (compiler + ' ' + curr_version))
            


#===============================================================================
# CmdExtended
#===============================================================================
class CmdExtended(common_run.CommonRunCmd):
    """Particularisation of the cmd command for aMCatNLO"""

    #suggested list of command
    next_possibility = {
        'start': [],
    }
    
    debug_output = 'ME5_debug'
    error_debug = 'Please report this bug on https://bugs.launchpad.net/mg5amcnlo\n'
    error_debug += 'More information is found in \'%(debug)s\'.\n' 
    error_debug += 'Please attach this file to your report.'

    config_debug = 'If you need help with this issue, please, contact us on https://answers.launchpad.net/mg5amcnlo\n'


    keyboard_stop_msg = """stopping all operation
            in order to quit MadGraph5_aMC@NLO please enter exit"""
    
    # Define the Error
    InvalidCmd = InvalidCmd
    ConfigurationError = aMCatNLOError

    def __init__(self, me_dir, options, *arg, **opt):
        """Init history and line continuation"""
        
        # Tag allowing/forbiding question
        self.force = False
        
        # If possible, build an info line with current version number 
        # and date, from the VERSION text file
        info = misc.get_pkg_info()
        info_line = ""
        if info and 'version' in info and  'date' in info:
            len_version = len(info['version'])
            len_date = len(info['date'])
            if len_version + len_date < 30:
                info_line = "#*         VERSION %s %s %s         *\n" % \
                            (info['version'],
                            (30 - len_version - len_date) * ' ',
                            info['date'])
        else:
            version = open(pjoin(root_path,'MGMEVersion.txt')).readline().strip()
            info_line = "#*         VERSION %s %s                *\n" % \
                            (version, (24 - len(version)) * ' ')    

        # Create a header for the history file.
        # Remember to fill in time at writeout time!
        self.history_header = \
        '#************************************************************\n' + \
        '#*                    MadGraph5_aMC@NLO                     *\n' + \
        '#*                                                          *\n' + \
        "#*                *                       *                 *\n" + \
        "#*                  *        * *        *                   *\n" + \
        "#*                    * * * * 5 * * * *                     *\n" + \
        "#*                  *        * *        *                   *\n" + \
        "#*                *                       *                 *\n" + \
        "#*                                                          *\n" + \
        "#*                                                          *\n" + \
        info_line + \
        "#*                                                          *\n" + \
        "#*    The MadGraph5_aMC@NLO Development Team - Find us at   *\n" + \
        "#*    https://server06.fynu.ucl.ac.be/projects/madgraph     *\n" + \
        "#*                           and                            *\n" + \
        "#*                http://amcatnlo.cern.ch                   *\n" + \
        '#*                                                          *\n' + \
        '#************************************************************\n' + \
        '#*                                                          *\n' + \
        '#*               Command File for aMCatNLO                  *\n' + \
        '#*                                                          *\n' + \
        '#*     run as ./bin/aMCatNLO.py filename                    *\n' + \
        '#*                                                          *\n' + \
        '#************************************************************\n'
        
        if info_line:
            info_line = info_line[1:]

        logger.info(\
        "************************************************************\n" + \
        "*                                                          *\n" + \
        "*           W E L C O M E  to  M A D G R A P H 5           *\n" + \
        "*                       a M C @ N L O                      *\n" + \
        "*                                                          *\n" + \
        "*                 *                       *                *\n" + \
        "*                   *        * *        *                  *\n" + \
        "*                     * * * * 5 * * * *                    *\n" + \
        "*                   *        * *        *                  *\n" + \
        "*                 *                       *                *\n" + \
        "*                                                          *\n" + \
        info_line + \
        "*                                                          *\n" + \
        "*    The MadGraph5_aMC@NLO Development Team - Find us at   *\n" + \
        "*                 http://amcatnlo.cern.ch                  *\n" + \
        "*                                                          *\n" + \
        "*               Type 'help' for in-line help.              *\n" + \
        "*                                                          *\n" + \
        "************************************************************")
        super(CmdExtended, self).__init__(me_dir, options, *arg, **opt)
        

    def get_history_header(self):
        """return the history header""" 
        return self.history_header % misc.get_time_info()
    
    def stop_on_keyboard_stop(self):
        """action to perform to close nicely on a keyboard interupt"""
        try:
            if hasattr(self, 'cluster'):
                logger.info('rm jobs on queue')
                self.cluster.remove()
            if hasattr(self, 'results'):
                self.update_status('Stop by the user', level=None, makehtml=True, error=True)
                self.add_error_log_in_html(KeyboardInterrupt)
        except:
            pass
    
    def postcmd(self, stop, line):
        """ Update the status of  the run for finishing interactive command """
        
        # relaxing the tag forbidding question
        self.force = False
        
        if not self.use_rawinput:
            return stop
        
        
        arg = line.split()
        if  len(arg) == 0:
            return stop
        elif str(arg[0]) in ['exit','quit','EOF']:
            return stop
        
        try:
            self.update_status('Command \'%s\' done.<br> Waiting for instruction.' % arg[0], 
                               level=None, error=True)
        except Exception:
            misc.sprint('self.update_status fails', log=logger)
            pass
            
    def nice_user_error(self, error, line):
        """If a ME run is currently running add a link in the html output"""

        self.add_error_log_in_html()
        cmd.Cmd.nice_user_error(self, error, line)            
        
    def nice_config_error(self, error, line):
        """If a ME run is currently running add a link in the html output"""

        self.add_error_log_in_html()
        cmd.Cmd.nice_config_error(self, error, line)

    def nice_error_handling(self, error, line):
        """If a ME run is currently running add a link in the html output"""

        self.add_error_log_in_html()            
        cmd.Cmd.nice_error_handling(self, error, line)

        
        
#===============================================================================
# HelpToCmd
#===============================================================================
class HelpToCmd(object):
    """ The Series of help routine for the aMCatNLOCmd"""
    
    def help_launch(self):
        """help for launch command"""
        _launch_parser.print_help()

    def help_banner_run(self):
        logger.info("syntax: banner_run Path|RUN [--run_options]")
        logger.info("-- Reproduce a run following a given banner")
        logger.info("   One of the following argument is require:")
        logger.info("   Path should be the path of a valid banner.")
        logger.info("   RUN should be the name of a run of the current directory")
        self.run_options_help([('-f','answer all question by default'),
                               ('--name=X', 'Define the name associated with the new run')]) 


    def help_compile(self):
        """help for compile command"""
        _compile_parser.print_help()

    def help_generate_events(self):
        """help for generate_events commandi
        just call help_launch"""
        _generate_events_parser.print_help()


    def help_calculate_xsect(self):
        """help for generate_events command"""
        _calculate_xsect_parser.print_help()

    def help_shower(self):
        """help for shower command"""
        _shower_parser.print_help()

    
    def help_open(self):
        logger.info("syntax: open FILE  ")
        logger.info("-- open a file with the appropriate editor.")
        logger.info('   If FILE belongs to index.html, param_card.dat, run_card.dat')
        logger.info('   the path to the last created/used directory is used')

    def run_options_help(self, data):
        if data:
            logger.info('-- local options:')
            for name, info in data:
                logger.info('      %s : %s' % (name, info))
        
        logger.info("-- session options:")
        logger.info("      Note that those options will be kept for the current session")      
        logger.info("      --cluster : Submit to the  cluster. Current cluster: %s" % self.options['cluster_type'])
        logger.info("      --multicore : Run in multi-core configuration")
        logger.info("      --nb_core=X : limit the number of core to use to X.")
        


       
#===============================================================================
# CheckValidForCmd
#===============================================================================
class CheckValidForCmd(object):
    """ The Series of check routine for the aMCatNLOCmd"""

    def check_shower(self, args, options):
        """Check the validity of the line. args[0] is the run_directory"""
        
        if options['force']:
            self.force = True
        
        if len(args) == 0:
            self.help_shower()
            raise self.InvalidCmd('Invalid syntax, please specify the run name')
        if not os.path.isdir(pjoin(self.me_dir, 'Events', args[0])):
            raise self.InvalidCmd('Directory %s does not exists' % \
                            pjoin(os.getcwd(), 'Events',  args[0]))

        self.set_run_name(args[0], level= 'shower')
        args[0] = pjoin(self.me_dir, 'Events', args[0])
    
    def check_plot(self, args):
        """Check the argument for the plot command
        plot run_name modes"""


        madir = self.options['madanalysis_path']
        td = self.options['td_path']
        
        if not madir or not td:
            logger.info('Retry to read configuration file to find madanalysis/td')
            self.set_configuration()

        madir = self.options['madanalysis_path']
        td = self.options['td_path']        
        
        if not madir:
            error_msg = 'No valid Madanalysis path set.'
            error_msg += 'Please use the set command to define the path and retry.'
            error_msg += 'You can also define it in the configuration file.'
            raise self.InvalidCmd(error_msg)  
        if not  td:
            error_msg = 'No valid path to your topdrawer directory set.'
            error_msg += 'Please use the set command to define the path and retry.'
            error_msg += 'You can also define it in the configuration file.'
            raise self.InvalidCmd(error_msg)  
                     
        if len(args) == 0:
            if not hasattr(self, 'run_name') or not self.run_name:
                self.help_plot()
                raise self.InvalidCmd('No run name defined. Please add this information.')             
            args.append('all')
            return

        
        if args[0] not in self._plot_mode:
            self.set_run_name(args[0], level='plot')
            del args[0]
            if len(args) == 0:
                args.append('all')
        elif not self.run_name:
            self.help_plot()
            raise self.InvalidCmd('No run name defined. Please add this information.')                             
        
        for arg in args:
            if arg not in self._plot_mode and arg != self.run_name:
                 self.help_plot()
                 raise self.InvalidCmd('unknown options %s' % arg)        
    
    def check_pgs(self, arg):
        """Check the argument for pythia command
        syntax: pgs [NAME] 
        Note that other option are already remove at this point
        """
        
        # If not pythia-pgs path
        if not self.options['pythia-pgs_path']:
            logger.info('Retry to read configuration file to find pythia-pgs path')
            self.set_configuration()
      
        if not self.options['pythia-pgs_path'] or not \
            os.path.exists(pjoin(self.options['pythia-pgs_path'],'src')):
            error_msg = 'No valid pythia-pgs path set.'
            error_msg += 'Please use the set command to define the path and retry.'
            error_msg += 'You can also define it in the configuration file.'
            raise self.InvalidCmd(error_msg)          
        
        tag = [a for a in arg if a.startswith('--tag=')]
        if tag: 
            arg.remove(tag[0])
            tag = tag[0][6:]
        
        
        if len(arg) == 0 and not self.run_name:
            if self.results.lastrun:
                arg.insert(0, self.results.lastrun)
            else:
                raise self.InvalidCmd('No run name defined. Please add this information.')             
        
        if len(arg) == 1 and self.run_name == arg[0]:
            arg.pop(0)
        
        if not len(arg) and \
           not os.path.exists(pjoin(self.me_dir,'Events','pythia_events.hep')):
            self.help_pgs()
            raise self.InvalidCmd('''No file pythia_events.hep currently available. Please specify a valid run_name''')
                
        lock = None              
        if len(arg) == 1:
            prev_tag = self.set_run_name(arg[0], tag, 'pgs')
            filenames = misc.glob('events_*.hep.gz', pjoin(self.me_dir, 'Events', self.run_name)) 

            if not filenames:
                raise self.InvalidCmd('No event file corresponding to %s run with tag %s. '% (self.run_name, prev_tag))
            else:
                input_file = filenames[0]
                output_file = pjoin(self.me_dir, 'Events', 'pythia_events.hep')
                lock = cluster.asyncrone_launch('gunzip',stdout=open(output_file,'w'), 
                                                    argument=['-c', input_file],
                                                    close_fds=True)
        else:
            if tag: 
                self.run_card['run_tag'] = tag
            self.set_run_name(self.run_name, tag, 'pgs')
        
        return lock
            

    def check_delphes(self, arg):
        """Check the argument for pythia command
        syntax: delphes [NAME] 
        Note that other option are already remove at this point
        """
        
        # If not pythia-pgs path
        if not self.options['delphes_path']:
            logger.info('Retry to read configuration file to find delphes path')
            self.set_configuration()
      
        if not self.options['delphes_path']:
            error_msg = 'No valid delphes path set.'
            error_msg += 'Please use the set command to define the path and retry.'
            error_msg += 'You can also define it in the configuration file.'
            raise self.InvalidCmd(error_msg)  

        tag = [a for a in arg if a.startswith('--tag=')]
        if tag: 
            arg.remove(tag[0])
            tag = tag[0][6:]
            
                  
        if len(arg) == 0 and not self.run_name:
            if self.results.lastrun:
                arg.insert(0, self.results.lastrun)
            else:
                raise self.InvalidCmd('No run name defined. Please add this information.')             
        
        if len(arg) == 1 and self.run_name == arg[0]:
            arg.pop(0)
        
        if not len(arg) and \
           not os.path.exists(pjoin(self.me_dir,'Events','pythia_events.hep')):
            self.help_pgs()
            raise self.InvalidCmd('''No file pythia_events.hep currently available. Please specify a valid run_name''')
                              
        if len(arg) == 1:
            prev_tag = self.set_run_name(arg[0], tag, 'delphes')
            filenames = misc.glob('events_*.hep.gz', pjoin(self.me_dir, 'Events')) 
            
            
            if not filenames:
                raise self.InvalidCmd('No event file corresponding to %s run with tag %s.:%s '\
                    % (self.run_name, prev_tag, 
                       pjoin(self.me_dir,'Events',self.run_name, '%s_pythia_events.hep.gz' % prev_tag)))
            else:
                input_file = filenames[0]
                output_file = pjoin(self.me_dir, 'Events', 'pythia_events.hep')
                lock = cluster.asyncrone_launch('gunzip',stdout=open(output_file,'w'), 
                                                    argument=['-c', input_file],
                                                    close_fds=True)
        else:
            if tag:
                self.run_card['run_tag'] = tag
            self.set_run_name(self.run_name, tag, 'delphes')               

    def check_calculate_xsect(self, args, options):
        """check the validity of the line. args is ORDER,
        ORDER being LO or NLO. If no mode is passed, NLO is used"""
        # modify args in order to be DIR 
        # mode being either standalone or madevent
        
        if options['force']:
            self.force = True
        
        if not args:
            args.append('NLO')
            return
        
        if len(args) > 1:
            self.help_calculate_xsect()
            raise self.InvalidCmd( 'Invalid Syntax: too many arguments')

        elif len(args) == 1:
            if not args[0] in ['NLO', 'LO']:
                raise self.InvalidCmd('%s is not a valid mode, please use "LO" or "NLO"' % args[1])
        mode = args[0]
        
        # check for incompatible options/modes
        if options['multicore'] and options['cluster']:
            raise self.InvalidCmd('options -m (--multicore) and -c (--cluster)' + \
                    ' are not compatible. Please choose one.')


    def check_generate_events(self, args, options):
        """check the validity of the line. args is ORDER,
        ORDER being LO or NLO. If no mode is passed, NLO is used"""
        # modify args in order to be DIR 
        # mode being either standalone or madevent
        
        if not args:
            args.append('NLO')
            return
        
        if len(args) > 1:
            self.help_generate_events()
            raise self.InvalidCmd('Invalid Syntax: too many arguments')
        
        elif len(args) == 1:
            if not args[0] in ['NLO', 'LO']:
                raise self.InvalidCmd('%s is not a valid mode, please use "LO" or "NLO"' % args[1])
        mode = args[0]
        
        # check for incompatible options/modes
        if options['multicore'] and options['cluster']:
            raise self.InvalidCmd('options -m (--multicore) and -c (--cluster)' + \
                    ' are not compatible. Please choose one.')

    def check_banner_run(self, args):
        """check the validity of line"""
        
        if len(args) == 0:
            self.help_banner_run()
            raise self.InvalidCmd('banner_run requires at least one argument.')
        
        tag = [a[6:] for a in args if a.startswith('--tag=')]
        
        
        if os.path.exists(args[0]):
            type ='banner'
            format = self.detect_card_type(args[0])
            if format != 'banner':
                raise self.InvalidCmd('The file is not a valid banner.')
        elif tag:
            args[0] = pjoin(self.me_dir,'Events', args[0], '%s_%s_banner.txt' % \
                                    (args[0], tag))                  
            if not os.path.exists(args[0]):
                raise self.InvalidCmd('No banner associates to this name and tag.')
        else:
            name = args[0]
            type = 'run'
            banners = misc.glob('*_banner.txt', pjoin(self.me_dir,'Events', args[0]))
            if not banners:
                raise self.InvalidCmd('No banner associates to this name.')    
            elif len(banners) == 1:
                args[0] = banners[0]
            else:
                #list the tag and propose those to the user
                tags = [os.path.basename(p)[len(args[0])+1:-11] for p in banners]
                tag = self.ask('which tag do you want to use?', tags[0], tags)
                args[0] = pjoin(self.me_dir,'Events', args[0], '%s_%s_banner.txt' % \
                                    (args[0], tag))                
                        
        run_name = [arg[7:] for arg in args if arg.startswith('--name=')]
        if run_name:
            try:
                self.exec_cmd('remove %s all banner -f' % run_name)
            except Exception:
                pass
            self.set_run_name(args[0], tag=None, level='parton', reload_card=True)
        elif type == 'banner':
            self.set_run_name(self.find_available_run_name(self.me_dir))
        elif type == 'run':
            if not self.results[name].is_empty():
                run_name = self.find_available_run_name(self.me_dir)
                logger.info('Run %s is not empty so will use run_name: %s' % \
                                                               (name, run_name))
                self.set_run_name(run_name)
            else:
                try:
                    self.exec_cmd('remove %s all banner -f' % run_name)
                except Exception:
                    pass
                self.set_run_name(name)



    def check_launch(self, args, options):
        """check the validity of the line. args is MODE
        MODE being LO, NLO, aMC@NLO or aMC@LO. If no mode is passed, auto is used"""
        # modify args in order to be DIR 
        # mode being either standalone or madevent
        
        if options['force']:
            self.force = True
        
        
        if not args:
            args.append('auto')
            return
        
        if len(args) > 1:
            self.help_launch()
            raise self.InvalidCmd( 'Invalid Syntax: too many arguments')

        elif len(args) == 1:
            if not args[0] in ['LO', 'NLO', 'aMC@NLO', 'aMC@LO','auto']:
                raise self.InvalidCmd('%s is not a valid mode, please use "LO", "NLO", "aMC@NLO" or "aMC@LO"' % args[0])
        mode = args[0]
        
        # check for incompatible options/modes
        if options['multicore'] and options['cluster']:
            raise self.InvalidCmd('options -m (--multicore) and -c (--cluster)' + \
                    ' are not compatible. Please choose one.')
        if mode == 'NLO' and options['reweightonly']:
            raise self.InvalidCmd('option -r (--reweightonly) needs mode "aMC@NLO" or "aMC@LO"')


    def check_compile(self, args, options):
        """check the validity of the line. args is MODE
        MODE being FO or MC. If no mode is passed, MC is used"""
        # modify args in order to be DIR 
        # mode being either standalone or madevent
        
        if options['force']:
            self.force = True
        
        if not args:
            args.append('MC')
            return
        
        if len(args) > 1:
            self.help_compile()
            raise self.InvalidCmd('Invalid Syntax: too many arguments')

        elif len(args) == 1:
            if not args[0] in ['MC', 'FO']:
                raise self.InvalidCmd('%s is not a valid mode, please use "FO" or "MC"' % args[0])
        mode = args[0]
        
        # check for incompatible options/modes


#===============================================================================
# CompleteForCmd
#===============================================================================
class CompleteForCmd(CheckValidForCmd):
    """ The Series of help routine for the MadGraphCmd"""

    def complete_launch(self, text, line, begidx, endidx):
        """auto-completion for launch command"""
        
        args = self.split_arg(line[0:begidx])
        if len(args) == 1:
            #return mode
            return self.list_completion(text,['LO','NLO','aMC@NLO','aMC@LO'],line)
        elif len(args) == 2 and line[begidx-1] == '@':
            return self.list_completion(text,['LO','NLO'],line)
        else:
            opts = []
            for opt in _launch_parser.option_list:
                opts += opt._long_opts + opt._short_opts
            return self.list_completion(text, opts, line)
           
    def complete_banner_run(self, text, line, begidx, endidx, formatting=True):
       "Complete the banner run command"
       try:
  
        
        args = self.split_arg(line[0:begidx], error=False)
        
        if args[-1].endswith(os.path.sep):
            return self.path_completion(text,
                                        os.path.join('.',*[a for a in args \
                                                    if a.endswith(os.path.sep)]))        
        
        
        if len(args) > 1:
            # only options are possible
            tags = misc.glob('%s_*_banner.txt' % args[1],pjoin(self.me_dir, 'Events' , args[1]))
            tags = ['%s' % os.path.basename(t)[len(args[1])+1:-11] for t in tags]

            if args[-1] != '--tag=':
                tags = ['--tag=%s' % t for t in tags]
            else:
                return self.list_completion(text, tags)
            return self.list_completion(text, tags +['--name=','-f'], line)
        
        # First argument
        possibilites = {} 

        comp = self.path_completion(text, os.path.join('.',*[a for a in args \
                                                    if a.endswith(os.path.sep)]))
        if os.path.sep in line:
            return comp
        else:
            possibilites['Path from ./'] = comp

        run_list = misc.glob(pjoin('*','*_banner.txt'), pjoin(self.me_dir, 'Events')) 
        run_list = [n.rsplit('/',2)[1] for n in run_list]
        possibilites['RUN Name'] = self.list_completion(text, run_list)
        
        return self.deal_multiple_categories(possibilites, formatting)
    
        
       except Exception as error:
           print(error)

 
    def complete_compile(self, text, line, begidx, endidx):
        """auto-completion for launch command"""
        
        args = self.split_arg(line[0:begidx])
        if len(args) == 1:
            #return mode
            return self.list_completion(text,['FO','MC'],line)
        else:
            opts = []
            for opt in _compile_parser.option_list:
                opts += opt._long_opts + opt._short_opts
            return self.list_completion(text, opts, line)        

    def complete_calculate_xsect(self, text, line, begidx, endidx):
        """auto-completion for launch command"""
        
        args = self.split_arg(line[0:begidx])
        if len(args) == 1:
            #return mode
            return self.list_completion(text,['LO','NLO'],line)
        else:
            opts = []
            for opt in _calculate_xsect_parser.option_list:
                opts += opt._long_opts + opt._short_opts
            return self.list_completion(text, opts, line) 

    def complete_generate_events(self, text, line, begidx, endidx):
        """auto-completion for generate_events command
        call the compeltion for launch"""
        self.complete_launch(text, line, begidx, endidx)


    def complete_shower(self, text, line, begidx, endidx):
        args = self.split_arg(line[0:begidx])
        if len(args) == 1:
            #return valid run_name
            data = misc.glob(pjoin('*','events.lhe.gz', pjoin(self.me_dir, 'Events')))
            data = [n.rsplit('/',2)[1] for n in data]
            tmp1 =  self.list_completion(text, data)
            if not self.run_name:
                return tmp1

    def complete_plot(self, text, line, begidx, endidx):
        """ Complete the plot command """
        
        args = self.split_arg(line[0:begidx], error=False)

        if len(args) == 1:
            #return valid run_name
            data = misc.glob(pjoin('*','events.lhe*', pjoin(self.me_dir, 'Events')))
            data = [n.rsplit('/',2)[1] for n in data]
            tmp1 =  self.list_completion(text, data)
            if not self.run_name:
                return tmp1

        if len(args) > 1:
            return self.list_completion(text, self._plot_mode)        

    def complete_pgs(self,text, line, begidx, endidx):
        "Complete the pgs command"
        args = self.split_arg(line[0:begidx], error=False) 
        if len(args) == 1:
            #return valid run_name
            data = misc.glob(pjoin('*', 'events_*.hep.gz'),
                             pjoin(self.me_dir, 'Events'))
            data = [n.rsplit('/',2)[1] for n in data]
            tmp1 =  self.list_completion(text, data)
            if not self.run_name:
                return tmp1
            else:
                tmp2 = self.list_completion(text, self._run_options + ['-f', 
                                                '--tag=' ,'--no_default'], line)
                return tmp1 + tmp2        
        else:
            return self.list_completion(text, self._run_options + ['-f', 
                                                 '--tag=','--no_default'], line)

    complete_delphes = complete_pgs        

class aMCatNLOAlreadyRunning(InvalidCmd):
    pass

class AskRunNLO(cmd.ControlSwitch):
    
    to_control = [('order', 'Type of perturbative computation'),
                  ('fixed_order', 'No MC@[N]LO matching / event generation'),
                  ('shower', 'Shower the generated events'),
                  ('madspin', 'Decay onshell particles'),
                  ('reweight', 'Add weights to events for new hypp.'),
                   ('madanalysis','Run MadAnalysis5 on the events generated')]
    
    quit_on = cmd.ControlSwitch.quit_on + ['onlyshower']
    
    def __init__(self, question, line_args=[], mode=None, force=False,
                                                                  *args, **opt):
        
        self.me_dir = opt['mother_interface'].me_dir
        self.check_available_module(opt['mother_interface'].options)
        self.last_mode = opt['mother_interface'].last_mode
        self.proc_characteristics = opt['mother_interface'].proc_characteristics
        self.run_card = banner_mod.RunCard(pjoin(self.me_dir,'Cards', 'run_card.dat'),
                                           consistency='warning')

        hide_line = []
        if 'QED' in self.proc_characteristics['splitting_types']:
            hide_line = ['madspin', 'shower', 'reweight', 'madanalysis']        
        
        super(AskRunNLO,self).__init__(self.to_control, opt['mother_interface'],
                                     *args, hide_line=hide_line, force=force,
                                      **opt)

    @property
    def answer(self):
        
        out = super(AskRunNLO, self).answer
        if out['shower'] == 'HERWIG7':
            out['shower'] = 'HERWIGPP'
        
        if out['shower'] not in self.get_allowed('shower') or out['shower'] =='OFF':
            out['runshower'] = False
        else:
            out['runshower'] = True
        return out

    def default(self,*args, **opts):
        self.nb_fo_warning = 0
        super(AskRunNLO, self).default(*args, **opts)

    def check_available_module(self, options):
        
        self.available_module = set()
        if options['madanalysis5_path']:
            self.available_module.add('MA5')
        if not aMCatNLO or ('mg5_path' in options and options['mg5_path']):
            
            self.available_module.add('MadSpin')
            if misc.has_f2py()  or options['f2py_compiler']:
                self.available_module.add('reweight')
        if options['pythia8_path']:
            self.available_module.add('PY8')
        if options['hwpp_path'] and options['thepeg_path'] and options['hepmc_path']:
            self.available_module.add('HW7')
            
        MCatNLO_libdir = pjoin(self.me_dir, 'MCatNLO', 'lib')
        if os.path.exists(os.path.realpath(pjoin(MCatNLO_libdir, 'libstdhep.a'))):
            self.available_module.add('StdHEP')
#
#   shorcut
#
    def ans_lo(self, value):
        """ function called if the user type lo=value. or lo (then value is None)"""
        
        if value is None:            
            self.switch['order'] = 'LO'
            self.switch['fixed_order'] = 'ON'
            self.set_switch('shower', 'OFF')
        else:
            logger.warning('Invalid command: lo=%s' % value)

    def ans_nlo(self, value):
        if value is None:
            self.switch['order'] = 'NLO'
            self.switch['fixed_order'] = 'ON'
            self.set_switch('shower', 'OFF')    
        else:
            logger.warning('Invalid command: nlo=%s' % value)
            
    def ans_amc__at__nlo(self, value):
        if value is None:
            self.switch['order'] = 'NLO'
            self.switch['fixed_order'] = 'OFF'
            self.set_switch('shower', 'ON')
        else:
            logger.warning('Invalid command: aMC@NLO=%s' % value)
            
    def ans_amc__at__lo(self, value):
        if value is None:
            self.switch['order'] = 'LO'
            self.switch['fixed_order'] = 'OFF'
            self.set_switch('shower', 'ON')    
        else:
            logger.warning('Invalid command: aMC@LO=%s' % value)  
                  
    def ans_noshower(self, value):
        if value is None:
            self.switch['order'] = 'NLO'
            self.switch['fixed_order'] = 'OFF'
            self.set_switch('shower', 'OFF')
        else:
            logger.warning('Invalid command: noshower=%s' % value)  
        
    def ans_onlyshower(self, value):
        if value is None:
            self.switch['mode'] = 'onlyshower'
            self.switch['madspin'] = 'OFF'
            self.switch['reweight'] = 'OFF'
        else:
            logger.warning('Invalid command: onlyshower=%s' % value)     
              
    def ans_noshowerlo(self, value):
        if value is None:
            self.switch['order'] = 'LO'
            self.switch['fixed_order'] = 'OFF'
            self.set_switch('shower', 'OFF')
        else:
            logger.warning('Invalid command: noshowerlo=%s' % value)    
            
    def ans_madanalysis5(self, value):
        """ shortcut madanalysis5 -> madanalysis """
        
        if value is None:
            return self.onecmd('madanalysis')
        else:
            self.set_switch('madanalysis', value)                
#
#   ORDER   
#   
    def get_allowed_order(self):
        return ["LO", "NLO"]
    
    def set_default_order(self):  
        
        if self.last_mode in ['LO', 'aMC@L0', 'noshowerLO']:
            self.switch['order'] = 'LO'       
        self.switch['order'] = 'NLO'
        
    def set_switch_off_order(self):
        return
#
#   Fix order
#    
    def get_allowed_fixed_order(self):
        """ """
        
        if self.proc_characteristics['ninitial'] == 1 or \
           'QED' in self.proc_characteristics['splitting_types']:
            return ['ON']
        else:
            return ['ON', 'OFF']
        
    def set_default_fixed_order(self):
          
        if self.last_mode in ['LO', 'NLO']:
            self.switch['fixed_order'] = 'ON'
        elif self.proc_characteristics['ninitial'] == 1:
            self.switch['fixed_order'] = 'ON'
        elif 'QED' in self.proc_characteristics['splitting_types']:
             self.switch['fixed_order'] = 'ON'
        else:
            self.switch['fixed_order'] = 'OFF'

    def color_for_fixed_order(self, switch_value):
         
        if switch_value in ['OFF']:
            return self.green % switch_value
        else:
            return self.red % switch_value
    
    def print_options_fixed_order(self):
        
        if 'QED' in self.proc_characteristics['splitting_types']:
            return "No NLO+PS available for EW correction"
        else:
            return self.print_options('fixed_order', keep_default=True)
    
    def color_for_shower(self, switch_value):
         
        if switch_value in ['ON']:
            return self.green % switch_value
        elif switch_value in self.get_allowed('shower'):
            return self.green % switch_value
        else:
            return self.red % switch_value    
    
   
    def consistency_QED(self, key, value, switch):
        """ temporary way to forbid event generation due to lack of validation"""
        
#        if True:
        if 'QED' in self.proc_characteristics['splitting_types']:
            out = {}
            to_check ={'fixed_order': ['ON'],
                       'shower': ['OFF'],
                       'madanalysis': ['OFF'],
                       'madspin': ['OFF','onshell','none'],
                       'reweight': ['OFF']}
            for key, allowed  in to_check.items():        
                if switch[key] not in allowed:
                    out[key] = allowed[0]
                    if not self.nb_fo_warning:
                        if 'QED' in self.proc_characteristics['splitting_types']:
                            logger.warning("NLO+PS mode is not allowed for processes including electroweak corrections")
                        self.nb_fo_warning = 1
        else: 
            return self.check_consistency_with_all(key, value)
        return out 
    #apply to all related to the group 
    consistency_fixed_order = lambda self, *args, **opts: self.consistency_QED('fixed_order', *args, **opts)
    consistency_shower = lambda self, *args, **opts: self.consistency_QED('shower', *args, **opts)
    consistency_madanalysis = lambda self, *args, **opts: self.consistency_QED('madanalysis', *args, **opts)
    consistency_madspin = lambda self, *args, **opts: self.consistency_QED('madspin', *args, **opts)
    consistency_reweight = lambda self, *args, **opts: self.consistency_QED('reweight', *args, **opts)
      
    def consistency_fixed_order_shower(self, vfix, vshower):
        """ consistency_XX_YY(val_XX, val_YY)
           -> XX is the new key set by the user to a new value val_XX
           -> YY is another key set by the user.
           -> return value should be None or "replace_YY" 
        """
        
        if vfix == 'ON' and vshower != 'OFF' :
            return 'OFF'
        return None
    
    consistency_fixed_order_madspin = consistency_fixed_order_shower
    consistency_fixed_order_reweight = consistency_fixed_order_shower


    def consistency_fixed_order_madanalysis(self, vfix, vma5):
        
        if vfix == 'ON' and vma5 == 'ON' :
            return 'OFF'
        return None    


    def consistency_shower_fixed_order(self, vshower, vfix):
        """ consistency_XX_YY(val_XX, val_YY)
           -> XX is the new key set by the user to a new value val_XX
           -> YY is another key set by the user.
           -> return value should be None or "replace_YY" 
        """    
        
        if vshower != 'OFF' and vfix == 'ON':
            return 'OFF'
        return None

    consistency_madspin_fixed_order = consistency_shower_fixed_order
    consistency_reweight_fixed_order = consistency_shower_fixed_order
    consistency_madanalysis_fixed_order = consistency_shower_fixed_order

            
#
#   Shower
#
    def get_allowed_shower(self):
        """ """
        
        if hasattr(self, 'allowed_shower'):
            return self.allowed_shower
        
        if 'QED' in self.proc_characteristics['splitting_types']:
            self.allowed_shower = ['OFF']
            return self.allowed_shower

        if not misc.which('bc'):
            return ['OFF']
        
        if self.proc_characteristics['ninitial'] == 1:
            self.allowed_shower = ['OFF']
            return ['OFF']
        else:
            if 'StdHEP' in self.available_module:
                allowed = ['HERWIG6','OFF', 'PYTHIA6Q', 'PYTHIA6PT', ]
            else:
                allowed = ['OFF']
            if 'PY8' in self.available_module:
                allowed.append('PYTHIA8')
            if 'HW7' in self.available_module:
                allowed.append('HERWIGPP')
            
            
            self.allowed_shower = allowed
            
            return allowed
    
    def check_value_shower(self, value):
        """ """
        
        if value.upper() in self.get_allowed_shower():
            return True
        if value.upper() in ['PYTHIA8', 'HERWIGPP']:
            return True
        if value.upper() == 'ON':
            return self.run_card['parton_shower']
        if value.upper() in ['P8','PY8','PYTHIA_8']:
            return 'PYTHIA8'
        if value.upper() in ['PY6','P6','PY6PT', 'PYTHIA_6', 'PYTHIA_6PT','PYTHIA6PT','PYTHIA6_PT']:
            return 'PYTHIA6PT'
        if value.upper() in ['PY6Q', 'PYTHIA_6Q','PYTHIA6Q', 'PYTHIA6_Q']:
            return 'PYTHIA6Q'
        if value.upper() in ['HW7', 'HERWIG7']:
            return 'HERWIG7'
        if value.upper() in ['HW++', 'HWPP', 'HERWIG++']:
            return 'HERWIGPP'
        if value.upper() in ['HW6', 'HERWIG_6']:
            return 'HERWIG6'
    
    def set_default_shower(self): 
        
        if 'QED' in self.proc_characteristics['splitting_types']:
            self.switch['shower'] = 'Not Avail'
        elif self.last_mode in ['LO', 'NLO', 'noshower', 'noshowerLO']:
            self.switch['shower'] = 'OFF'         
        elif self.proc_characteristics['ninitial'] == 1:
            self.switch['shower'] = 'OFF'
        elif os.path.exists(pjoin(self.me_dir, 'Cards', 'shower_card.dat')):
            if self.switch['fixed_order'] == "OFF":
                self.switch['shower'] = self.run_card['parton_shower']  
            elif self.switch['fixed_order'] == "ON":
                self.switch['shower'] = "OFF" 
        else:
            if self.switch['fixed_order'] == "ON":
                self.switch['shower'] = 'OFF'
            else:
                self.switch['shower'] = 'OFF (%s)' % self.run_card['parton_shower']

        if self.last_mode in ['LO', 'NLO', 'noshower', 'noshowerLO']:
            self.switch['shower'] = 'OFF'
            return 
        
        if self.proc_characteristics['ninitial'] == 1:
            self.switch['shower'] = 'OFF'
            return
        
        if not misc.which('bc'):
            logger.warning('bc command not available. Forbids to run the shower. please install it if you want to run the shower. (sudo apt-get install bc)')
            self.switch['shower'] = 'OFF'
            return
         
        if os.path.exists(pjoin(self.me_dir, 'Cards', 'shower_card.dat')):
            self.switch['shower'] = self.run_card['parton_shower']  
            #self.switch['shower'] = 'ON'
            self.switch['fixed_order'] = "OFF"


    def consistency_shower_madanalysis(self, vshower, vma5):
        """ MA5 only possible with (N)LO+PS if shower is run"""
        
        if vshower == 'OFF' and vma5 == 'ON':
            return 'OFF'
        return None
    
    def consistency_madanalysis_shower(self, vma5, vshower):
        
        if vma5=='ON' and vshower == 'OFF':
            return 'ON'
        return None
    
    def get_cardcmd_for_shower(self, value):
        """ adpat run_card according to this setup. return list of cmd to run"""
        
        if value != 'OFF':
            return  ['set parton_shower %s' % self.switch['shower']]
        return []
    
#
#   madspin
#
    def get_allowed_madspin(self):
        """ """
        
        if hasattr(self, 'allowed_madspin'):
            return self.allowed_madspin
        
        self.allowed_madspin = []
        
        
        if 'MadSpin' not in self.available_module:
            return self.allowed_madspin
        if self.proc_characteristics['ninitial'] == 1:
            self.available_module.remove('MadSpin')
            self.allowed_madspin = ['OFF']
            return self.allowed_madspin
        else:        
            if 'QED' in self.proc_characteristics['splitting_types']:
                self.allowed_madspin = ['OFF', 'onshell']
            else:
                self.allowed_madspin = ['OFF', 'ON', 'onshell']
            return  self.allowed_madspin
        
    def check_value_madspin(self, value):
        """handle alias and valid option not present in get_allowed_madspin
        remember that this mode should always be OFF for 1>N. (ON not in allowed value)"""
        
        if value.upper() in self.get_allowed_madspin():
            if value == value.upper():
                return True
            else:
                return value.upper()
        elif value.lower() in self.get_allowed_madspin():
            if value == value.lower():
                return True
            else:
                return value.lower()
                        
        if 'MadSpin' not in self.available_module or \
           'ON' not in self.get_allowed_madspin():
            return False   
        
        if value.lower() in ['madspin', 'full']:
            return 'full'
        elif value.lower() in ['none']:
            return 'none'
            
    def set_default_madspin(self):
        
        if 'MadSpin' in self.available_module:
            if os.path.exists(pjoin(self.me_dir,'Cards','madspin_card.dat')):
                self.switch['madspin'] = 'ON'
            else:
                self.switch['madspin'] = 'OFF'
        else:
            self.switch['madspin'] = 'Not Avail'  
            
    def get_cardcmd_for_madspin(self, value):
        """set some command to run before allowing the user to modify the cards."""
        
        if value == 'onshell':
            return ["edit madspin_card --replace_line='set spinmode' --before_line='decay' set spinmode onshell"]
        elif value in ['full', 'madspin']:
            return ["edit madspin_card --replace_line='set spinmode' --before_line='decay' set spinmode madspin"]
        elif value == 'none':
            return ["edit madspin_card --replace_line='set spinmode' --before_line='decay' set spinmode none"]
        else:
            return []            
        
#
#   reweight
#
    def get_allowed_reweight(self):
        """set the valid (visible) options for reweight"""
        
        if hasattr(self, 'allowed_reweight'):
            return getattr(self, 'allowed_reweight')
        


        self.allowed_reweight = []
        if 'QED' in self.proc_characteristics['splitting_types']:
            return self.allowed_reweight 
        if 'reweight' not in self.available_module:
            return self.allowed_reweight
        if self.proc_characteristics['ninitial'] == 1:
            self.available_module.remove('reweight')
            self.allowed_reweight.append('OFF')
            return self.allowed_reweight
        else:
            self.allowed_reweight = [ 'OFF', 'ON', 'NLO', 'NLO_TREE','LO']
            return self.allowed_reweight     
    
    def set_default_reweight(self):
        """initialise the switch for reweight"""
        
        if 'QED' in self.proc_characteristics['splitting_types']:
            self.switch['reweight'] = 'Not Avail'
        elif 'reweight' in self.available_module:
            if os.path.exists(pjoin(self.me_dir,'Cards','reweight_card.dat')):
                self.switch['reweight'] = 'ON'
            else:
                self.switch['reweight'] = 'OFF'
        else:
            self.switch['reweight'] = 'Not Avail'      
            
    def get_cardcmd_for_reweight(self, value):
        """ adpat run_card according to this setup. return list of cmd to run"""
        
        if value == 'LO':
            return ["edit reweight_card --replace_line='change mode' --before_line='launch' change mode LO"]
        elif  value == 'NLO':
            return ["edit reweight_card --replace_line='change mode' --before_line='launch' change mode NLO",
                    "set store_rwgt_info T"]
        elif value == 'NLO_TREE':
            return ["edit reweight_card --replace_line='change mode' --before_line='launch' change mode NLO_tree",
                    "set store_rwgt_info T"]            
        return []
            
#
#   MadAnalysis5
#    
    def get_allowed_madanalysis(self):
        
        if hasattr(self, 'allowed_madanalysis'):
            return self.allowed_madanalysis
        
        self.allowed_madanalysis = []
        
        if 'QED' in self.proc_characteristics['splitting_types']:
            return self.allowed_madanalysis
        
        if 'MA5' not in self.available_module:
            return self.allowed_madanalysis
        
        if self.proc_characteristics['ninitial'] == 1:
            self.available_module.remove('MA5')
            self.allowed_madanalysis = ['OFF']
            return self.allowed_madanalysis
        else:
            self.allowed_madanalysis = ['OFF', 'ON']
            return  self.allowed_madanalysis
    
    def set_default_madanalysis(self):
        """initialise the switch for reweight"""
        
        if 'QED' in self.proc_characteristics['splitting_types']:
            self.switch['madanalysis'] = 'Not Avail'
        elif 'MA5' not in self.available_module: 
            self.switch['madanalysis'] =  'Not Avail'
        elif os.path.exists(pjoin(self.me_dir,'Cards', 'madanalysis5_hadron_card.dat')):
            self.switch['madanalysis'] = 'ON'
        else:
            self.switch['madanalysis'] = 'OFF'
            
    def check_value_madanalysis(self, value):
        """check an entry is valid. return the valid entry in case of shortcut"""
        
        if value.upper() in self.get_allowed('madanalysis'):
            return True
        value = value.lower()
        if value == 'hadron':
            return 'ON' if 'ON' in self.get_allowed_madanalysis5 else False
        else:
            return False
        
        
#===============================================================================
# aMCatNLOCmd
#===============================================================================
class aMCatNLOCmd(CmdExtended, HelpToCmd, CompleteForCmd, common_run.CommonRunCmd):
    """The command line processor of MadGraph"""    
    
    # Truth values
    true = ['T','.true.',True,'true']
    # Options and formats available
    _run_options = ['--cluster','--multicore','--nb_core=','--nb_core=2', '-c', '-m']
    _generate_options = ['-f', '--laststep=parton', '--laststep=pythia', '--laststep=pgs', '--laststep=delphes']
    _calculate_decay_options = ['-f', '--accuracy=0.']
    _set_options = ['stdout_level','fortran_compiler','cpp_compiler','timeout']
    _plot_mode = ['all', 'parton','shower','pgs','delphes']
    _clean_mode = _plot_mode + ['channel', 'banner']
    _display_opts = ['run_name', 'options', 'variable']
    # survey options, dict from name to type, default value, and help text
    # Variables to store object information
    web = False
    cluster_mode = 0
    queue  = 'madgraph'
    nb_core = None
    make_opts_var = {}
    
    next_possibility = {
        'start': ['generate_events [OPTIONS]', 'calculate_crossx [OPTIONS]', 'launch [OPTIONS]',
                  'help generate_events'],
        'generate_events': ['generate_events [OPTIONS]', 'shower'],
        'launch': ['launch [OPTIONS]', 'shower'],
        'shower' : ['generate_events [OPTIONS]']
    }
    
    
    ############################################################################
    def __init__(self, me_dir = None, options = {}, *completekey, **stdin):
        """ add information to the cmd """

        self.start_time = 0
        CmdExtended.__init__(self, me_dir, options, *completekey, **stdin)
        #common_run.CommonRunCmd.__init__(self, me_dir, options)

        self.mode = 'aMCatNLO'
        self.nb_core = 0
        self.prompt = "%s>"%os.path.basename(pjoin(self.me_dir))


        self.load_results_db()
        self.results.def_web_mode(self.web)
        # check that compiler is gfortran 4.6 or later if virtuals have been exported
        proc_card = open(pjoin(self.me_dir, 'Cards', 'proc_card_mg5.dat')).read()

        if not '[real=QCD]' in proc_card:
            check_compiler(self.options, block=True)

        
    ############################################################################      
    def do_shower(self, line):
        """ run the shower on a given parton level file """
        argss = self.split_arg(line)
        (options, argss) = _launch_parser.parse_args(argss)
        # check argument validity and normalise argument
        options = options.__dict__
        options['reweightonly'] = False
        self.check_shower(argss, options)
        evt_file = pjoin(os.getcwd(), argss[0], 'events.lhe')
        self.ask_run_configuration('onlyshower', options)
        self.run_mcatnlo(evt_file, options)

        self.update_status('', level='all', update_results=True)

    ################################################################################
    def do_plot(self, line):
        """Create the plot for a given run"""

        # Since in principle, all plot are already done automaticaly
        args = self.split_arg(line)
        # Check argument's validity
        self.check_plot(args)
        logger.info('plot for run %s' % self.run_name)
        
        if not self.force:
            self.ask_edit_cards([], args, plot=True)
                
        if any([arg in ['parton'] for arg in args]):
            filename = pjoin(self.me_dir, 'Events', self.run_name, 'events.lhe')
            if os.path.exists(filename+'.gz'):
                misc.gunzip(filename)
            if  os.path.exists(filename):
                logger.info('Found events.lhe file for run %s' % self.run_name) 
                shutil.move(filename, pjoin(self.me_dir, 'Events', 'unweighted_events.lhe'))
                self.create_plot('parton')
                shutil.move(pjoin(self.me_dir, 'Events', 'unweighted_events.lhe'), filename)
                misc.gzip(filename)
                
        if any([arg in ['all','parton'] for arg in args]):
            filename = pjoin(self.me_dir, 'Events', self.run_name, 'MADatNLO.top')
            if  os.path.exists(filename):
                logger.info('Found MADatNLO.top file for run %s' % \
                             self.run_name) 
                output = pjoin(self.me_dir, 'HTML',self.run_name, 'plots_parton.html')
                plot_dir = pjoin(self.me_dir, 'HTML', self.run_name, 'plots_parton')
                
                if not os.path.isdir(plot_dir):
                    os.makedirs(plot_dir) 
                top_file = pjoin(plot_dir, 'plots.top')
                files.cp(filename, top_file)
                madir = self.options['madanalysis_path']
                tag = self.run_card['run_tag']  
                td = self.options['td_path']
                misc.call(['%s/plot' % self.dirbin, madir, td],
                                stdout = open(pjoin(plot_dir, 'plot.log'),'a'),
                                stderr = subprocess.STDOUT,
                                cwd=plot_dir)

                misc.call(['%s/plot_page-pl' % self.dirbin, 
                                    os.path.basename(plot_dir),
                                    'parton'],
                                stdout = open(pjoin(plot_dir, 'plot.log'),'a'),
                                stderr = subprocess.STDOUT,
                                cwd=pjoin(self.me_dir, 'HTML', self.run_name))
                shutil.move(pjoin(self.me_dir, 'HTML',self.run_name ,'plots.html'),
                                                                             output)

                os.remove(pjoin(self.me_dir, 'Events', 'plots.top'))
                
        if any([arg in ['all','shower'] for arg in args]):
            filenames = misc.glob('events_*.lhe.gz', pjoin(self.me_dir, 'Events', self.run_name))
            if len(filenames) != 1:
                filenames = misc.glob('events_*.hep.gz', pjoin(self.me_dir, 'Events', self.run_name)) 
                if len(filenames) != 1:
                    logger.info('No shower-level event file found for run %s' % \
                                self.run_name)
                    return
                filename = filenames[0]
                misc.gunzip(filename, keep=True, stdout=pjoin(self.me_dir, 'Events','pythia_events.hep'))
                
                if not os.path.exists(pjoin(self.me_dir, 'Cards', 'pythia_card.dat')):
                    if aMCatNLO and not self.options['mg5_path']:
                        raise Exception("plotting NLO HEP files requires MG5 utilities.")
                    
                    files.cp(pjoin(self.options['mg5_path'], 'Template','LO', 'Cards', 'pythia_card_default.dat'),
                             pjoin(self.me_dir, 'Cards', 'pythia_card.dat'))
                self.run_hep2lhe()
            else:
                filename = filenames[0]
                misc.gunzip(filename, keep=True, stdout=pjoin(self.me_dir, 'Events','pythia_events.hep'))

            self.create_plot('shower')
            lhe_file_name = filename.replace('.hep.gz', '.lhe')
            shutil.move(pjoin(self.me_dir, 'Events','pythia_events.lhe'), 
                        lhe_file_name)
            misc.gzip(lhe_file_name)
                    
        if any([arg in ['all','pgs'] for arg in args]):
            filename = pjoin(self.me_dir, 'Events', self.run_name, 
                                            '%s_pgs_events.lhco' % self.run_tag)
            if os.path.exists(filename+'.gz'):
                misc.gunzip(filename)
            if  os.path.exists(filename):
                self.create_plot('PGS')
                misc.gzip(filename)                
            else:
                logger.info('No valid files to make PGS plots')
                
        if any([arg in ['all','delphes'] for arg in args]):
            filename = pjoin(self.me_dir, 'Events', self.run_name, 
                                        '%s_delphes_events.lhco' % self.run_tag)
            if os.path.exists(filename+'.gz'):
                misc.gunzip(filename)
            if  os.path.exists(filename):
                #shutil.move(filename, pjoin(self.me_dir, 'Events','delphes_events.lhco'))
                self.create_plot('Delphes')
                #shutil.move(pjoin(self.me_dir, 'Events','delphes_events.lhco'), filename)
                misc.gzip(filename)                
            else:
                logger.info('No valid files to make Delphes plots')


    ############################################################################      
    def do_calculate_xsect(self, line):
        """Main commands: calculates LO/NLO cross-section, using madevent_mintFO 
        this function wraps the do_launch one"""
        
        self.start_time = time.time()
        argss = self.split_arg(line)
        # check argument validity and normalise argument
        (options, argss) = _calculate_xsect_parser.parse_args(argss)
        options = options.__dict__
        options['reweightonly'] = False
        options['parton'] = True
        self.check_calculate_xsect(argss, options)
        self.do_launch(line, options, argss)
        
    ############################################################################
    def do_banner_run(self, line): 
        """Make a run from the banner file"""
        
        args = self.split_arg(line)
        #check the validity of the arguments
        self.check_banner_run(args)    
                     
        # Remove previous cards
        for name in ['shower_card.dat', 'madspin_card.dat']:
            try:
                os.remove(pjoin(self.me_dir, 'Cards', name))
            except Exception:
                pass
            
        banner_mod.split_banner(args[0], self.me_dir, proc_card=False)
        
        # Check if we want to modify the run
        if not self.force:
            ans = self.ask('Do you want to modify the Run type and/or any of the Cards?', 'n', ['y','n'])
            if ans == 'n':
                self.force = True
        
        # Compute run mode:
        if self.force:
            mode_status = {'order': 'NLO', 'fixed_order': False, 'madspin':False, 'shower':True}
            banner = banner_mod.Banner(args[0])
            for line in banner['run_settings']:
                if '=' in line:
                    mode, value = [t.strip() for t in line.split('=')]
                    mode_status[mode] = value
        else:
            mode_status = {}

        # Call Generate events
        self.do_launch('-n %s %s' % (self.run_name, '-f' if self.force else ''),
                       switch=mode_status)
        
    ############################################################################      
    def do_generate_events(self, line):
        """Main commands: generate events  
        this function just wraps the do_launch one"""
        self.do_launch(line)


    ############################################################################
    def do_treatcards(self, line, amcatnlo=True,mode=''):
        """Advanced commands: this is for creating the correct run_card.inc from the nlo format"""
                #check if no 'Auto' are present in the file
        self.check_param_card(pjoin(self.me_dir, 'Cards','param_card.dat'))
        
        # propagate the FO_card entry FO_LHE_weight_ratio to the run_card.
        # this variable is system only in the run_card 
        # can not be done in EditCard since this parameter is not written in the 
        # run_card directly.
        if mode in ['LO', 'NLO']: 
            name = 'fo_lhe_weight_ratio'
            FO_card = analyse_card.FOAnalyseCard(pjoin(self.me_dir,'Cards', 'FO_analyse_card.dat'))
            if name in FO_card:
                self.run_card.set(name, FO_card[name], user=False)
            name = 'fo_lhe_postprocessing'
            if name in FO_card:
                self.run_card.set(name, FO_card[name], user=False)
                        
        return super(aMCatNLOCmd,self).do_treatcards(line, amcatnlo)
    
    ############################################################################
    def set_configuration(self, amcatnlo=True, **opt):
        """assign all configuration variable from file 
            loop over the different config file if config_file not define """
        return super(aMCatNLOCmd,self).set_configuration(amcatnlo=amcatnlo, **opt)
    
    ############################################################################      
    def do_launch(self, line, options={}, argss=[], switch={}):
        """Main commands: launch the full chain 
        options and args are relevant if the function is called from other 
        functions, such as generate_events or calculate_xsect
        mode gives the list of switch needed for the computation (usefull for banner_run)
        """

        if not argss and not options:
            self.start_time = time.time()
            argss = self.split_arg(line)
            # check argument validity and normalise argument
            (options, argss) = _launch_parser.parse_args(argss)
            options = options.__dict__
            self.check_launch(argss, options)

        
        if 'run_name' in list(options.keys()) and options['run_name']:
            self.run_name = options['run_name']
            # if a dir with the given run_name already exists
            # remove it and warn the user
            if os.path.isdir(pjoin(self.me_dir, 'Events', self.run_name)):
                logger.warning('Removing old run information in \n'+
                                pjoin(self.me_dir, 'Events', self.run_name))
                files.rm(pjoin(self.me_dir, 'Events', self.run_name))
                self.results.delete_run(self.run_name)
        else:
            self.run_name = '' # will be set later

        if options['multicore']:
            self.cluster_mode = 2
        elif options['cluster']:
            self.cluster_mode = 1
        
        if not switch:
            mode = argss[0]

            if mode in ['LO', 'NLO']:
                options['parton'] = True
            mode = self.ask_run_configuration(mode, options)
        else:
            mode = self.ask_run_configuration('auto', options, switch)

        self.results.add_detail('run_mode', mode) 

        self.update_status('Starting run', level=None, update_results=True)

        if self.options['automatic_html_opening']:
            misc.open_file(os.path.join(self.me_dir, 'crossx.html'))
            self.options['automatic_html_opening'] = False

        if '+' in mode:
            mode = mode.split('+')[0]
        self.compile(mode, options) 
        evt_file = self.run(mode, options)
        
        if self.run_card['nevents'] == 0 and not mode in ['LO', 'NLO']:
            logger.info('No event file generated: grids have been set-up with a '\
                            'relative precision of %s' % self.run_card['req_acc'])
            return

        if not mode in ['LO', 'NLO']:
            assert evt_file == pjoin(self.me_dir,'Events', self.run_name, 'events.lhe'), '%s != %s' %(evt_file, pjoin(self.me_dir,'Events', self.run_name, 'events.lhe.gz'))
            
            if self.run_card['systematics_program'] == 'systematics':
                self.exec_cmd('systematics %s %s ' % (self.run_name, ' '.join(self.run_card['systematics_arguments'])))
            
            self.exec_cmd('reweight -from_cards', postcmd=False)
            self.exec_cmd('decay_events -from_cards', postcmd=False)
            evt_file = pjoin(self.me_dir,'Events', self.run_name, 'events.lhe')
        
        if not mode in ['LO', 'NLO', 'noshower', 'noshowerLO'] \
                                                      and not options['parton']:
            self.run_mcatnlo(evt_file, options)
            self.exec_cmd('madanalysis5_hadron --no_default', postcmd=False, printcmd=False)

        elif mode == 'noshower':
            logger.warning("""You have chosen not to run a parton shower. NLO events without showering are NOT physical. Please, shower the Les Houches events before using them for physics analyses.""")


        self.update_status('', level='all', update_results=True)
        if self.run_card['ickkw'] == 3 and \
           (mode in ['noshower'] or \
            (('PYTHIA8' not in self.run_card['parton_shower'].upper()) and (mode in ['aMC@NLO']))):
            logger.warning("""You are running with FxFx merging enabled. To be able to merge samples of various multiplicities without double counting, you have to remove some events after showering 'by hand'. Please read http://amcatnlo.cern.ch/FxFx_merging.htm for more details.""")

        self.store_result()
        #check if the param_card defines a scan.
        if self.param_card_iterator:
            cpath = pjoin(self.me_dir,'Cards','param_card.dat')
            param_card_iterator = self.param_card_iterator
            self.param_card_iterator = [] #avoid to next generate go trough here
            param_card_iterator.store_entry(self.run_name, self.results.current['cross'],
                                            error=self.results.current['error'],
                                            param_card_path=cpath)
            orig_name = self.run_name
            #go trough the scal
            with misc.TMP_variable(self, 'allow_notification_center', False):
                for i,card in enumerate(param_card_iterator):
                    card.write(cpath)
                    self.check_param_card(cpath, dependent=True)
                    if not options['force']:
                        options['force'] = True
                    if options['run_name']:
                        options['run_name'] = '%s_%s' % (orig_name, i+1)
                    if not argss:
                        argss = [mode, "-f"]
                    elif argss[0] == "auto":
                        argss[0] = mode
                    self.do_launch("", options=options, argss=argss, switch=switch)
                    #self.exec_cmd("launch -f ",precmd=True, postcmd=True,errorhandling=False)
                    param_card_iterator.store_entry(self.run_name, self.results.current['cross'],
                                                    error=self.results.current['error'],
                                                    param_card_path=cpath)
            #restore original param_card
            param_card_iterator.write(pjoin(self.me_dir,'Cards','param_card.dat'))
            name = misc.get_scan_name(orig_name, self.run_name)
            path = pjoin(self.me_dir, 'Events','scan_%s.txt' % name)
            logger.info("write all cross-section results in %s" % path, '$MG:BOLD')
            param_card_iterator.write_summary(path)
            
        if self.allow_notification_center:    
            misc.apple_notify('Run %s finished' % os.path.basename(self.me_dir), 
                              '%s: %s +- %s ' % (self.results.current['run_name'], 
                                                 self.results.current['cross'],
                                                 self.results.current['error']))
    
            
    ############################################################################      
    def do_compile(self, line):
        """Advanced commands: just compile the executables """
        argss = self.split_arg(line)
        # check argument validity and normalise argument
        (options, argss) = _compile_parser.parse_args(argss)
        options = options.__dict__
        options['reweightonly'] = False
        options['nocompile'] = False
        self.check_compile(argss, options)
        
        mode = {'FO': 'NLO', 'MC': 'aMC@NLO'}[argss[0]]
        self.ask_run_configuration(mode, options)
        self.compile(mode, options) 


        self.update_status('', level='all', update_results=True)


    def update_random_seed(self):
        """Update random number seed with the value from the run_card. 
        If this is 0, update the number according to a fresh one"""
        iseed = self.run_card['iseed']
        if iseed == 0:
            randinit = open(pjoin(self.me_dir, 'SubProcesses', 'randinit'))
            iseed = int(randinit.read()[2:]) + 1
            randinit.close()
        randinit = open(pjoin(self.me_dir, 'SubProcesses', 'randinit'), 'w')
        randinit.write('r=%d' % iseed)
        randinit.close()
            
        
    def run(self, mode, options):
        """runs aMC@NLO. Returns the name of the event file created"""
        logger.info('Starting run')

        if not 'only_generation' in list(options.keys()):
            options['only_generation'] = False

        self.get_characteristics(pjoin(self.me_dir, 'SubProcesses', 'proc_characteristics'))
        self.setup_cluster_or_multicore()
        self.update_random_seed()
        #find and keep track of all the jobs
        folder_names = {'LO': ['born_G*'], 'NLO': ['all_G*'],
                    'aMC@LO': ['GB*'], 'aMC@NLO': ['GF*']}
        folder_names['noshower'] = folder_names['aMC@NLO']
        folder_names['noshowerLO'] = folder_names['aMC@LO']
        p_dirs = [d for d in \
                open(pjoin(self.me_dir, 'SubProcesses', 'subproc.mg')).read().split('\n') if d]
        #Clean previous results
        self.clean_previous_results(options,p_dirs,folder_names[mode])

        mcatnlo_status = ['Setting up grids', 'Computing upper envelope', 'Generating events']


        if options['reweightonly']:
            event_norm=self.run_card['event_norm']
            nevents=self.run_card['nevents']
            return self.reweight_and_collect_events(options, mode, nevents, event_norm)

        if mode in ['LO', 'NLO']:
            # this is for fixed order runs
            mode_dict = {'NLO': 'all', 'LO': 'born'}
            logger.info('Doing fixed order %s' % mode)
            req_acc = self.run_card['req_acc_FO']

            # create a list of dictionaries "jobs_to_run" with all the
            # jobs that need to be run
            integration_step=-1
            jobs_to_run,jobs_to_collect,integration_step = self.create_jobs_to_run(options,p_dirs, \
                                req_acc,mode_dict[mode],integration_step,mode,fixed_order=True)
            self.prepare_directories(jobs_to_run,mode)

            # loop over the integration steps. After every step, check
            # if we have the required accuracy. If this is the case,
            # stop running, else do another step.
            while True:
                integration_step=integration_step+1
                self.run_all_jobs(jobs_to_run,integration_step)
                self.collect_log_files(jobs_to_run,integration_step)
                jobs_to_run,jobs_to_collect=self.collect_the_results(options,req_acc,jobs_to_run, \
                                  jobs_to_collect,integration_step,mode,mode_dict[mode])
                if not jobs_to_run:
                    # there are no more jobs to run (jobs_to_run is empty)
                    break
            # We are done.
            self.finalise_run_FO(folder_names[mode],jobs_to_collect)
            self.update_status('Run complete', level='parton', update_results=True)
            return

        elif mode in ['aMC@NLO','aMC@LO','noshower','noshowerLO']:
            if self.ninitial == 1:
                raise aMCatNLOError('Decay processes can only be run at fixed order.')
            mode_dict = {'aMC@NLO': 'all', 'aMC@LO': 'born',\
                         'noshower': 'all', 'noshowerLO': 'born'}
            shower = self.run_card['parton_shower'].upper()
            nevents = self.run_card['nevents']
            req_acc = self.run_card['req_acc']
            if nevents == 0 and req_acc < 0 :
                raise aMCatNLOError('Cannot determine the required accuracy from the number '\
                                        'of events, because 0 events requested. Please set '\
                                        'the "req_acc" parameter in the run_card to a value '\
                                        'between 0 and 1')
            elif req_acc >1 or req_acc == 0 :
                raise aMCatNLOError('Required accuracy ("req_acc" in the run_card) should '\
                                        'be between larger than 0 and smaller than 1, '\
                                        'or set to -1 for automatic determination. Current '\
                                        'value is %f' % req_acc)
# For more than 1M events, set req_acc to 0.001 (except when it was explicitly set in the run_card)
            elif req_acc < 0 and nevents > 1000000 :
                req_acc=0.001

            shower_list = ['HERWIG6', 'HERWIGPP', 'PYTHIA6Q', 'PYTHIA6PT', 'PYTHIA8']

            if not shower in shower_list:
                raise aMCatNLOError('%s is not a valid parton shower. '\
                                    'Please use one of the following: %s' \
                                    % (shower, ', '.join(shower_list)))

# check that PYTHIA6PT is not used for processes with FSR
            if shower == 'PYTHIA6PT' and self.proc_characteristics['has_fsr']:
                raise aMCatNLOError('PYTHIA6PT does not support processes with FSR')

            if mode in ['aMC@NLO', 'aMC@LO']:
                logger.info('Doing %s matched to parton shower' % mode[4:])
            elif mode in ['noshower','noshowerLO']:
                logger.info('Generating events without running the shower.')
            elif options['only_generation']:
                logger.info('Generating events starting from existing results')
            
            jobs_to_run,jobs_to_collect,integration_step = self.create_jobs_to_run(options,p_dirs, \
                                            req_acc,mode_dict[mode],1,mode,fixed_order=False)
            # Make sure to update all the jobs to be ready for the event generation step
            if options['only_generation']:
                jobs_to_run,jobs_to_collect=self.collect_the_results(options,req_acc,jobs_to_run, \
                                jobs_to_collect,1,mode,mode_dict[mode],fixed_order=False)
            else:
                self.prepare_directories(jobs_to_run,mode,fixed_order=False)


            # Main loop over the three MINT generation steps:
            for mint_step, status in enumerate(mcatnlo_status):
                if options['only_generation'] and mint_step < 2:
                    continue
                self.update_status(status, level='parton')
                self.run_all_jobs(jobs_to_run,mint_step,fixed_order=False)
                self.collect_log_files(jobs_to_run,mint_step)
                jobs_to_run,jobs_to_collect=self.collect_the_results(options,req_acc,jobs_to_run, \
                                jobs_to_collect,mint_step,mode,mode_dict[mode],fixed_order=False)
                if mint_step+1==2 and nevents==0:
                    self.print_summary(options,2,mode)
                    return

            # Sanity check on the event files. If error the jobs are resubmitted
            self.check_event_files(jobs_to_collect)

            if self.cluster_mode == 1:
            #if cluster run, wait 10 sec so that event files are transferred back
                self.update_status(
                    'Waiting while files are transferred back from the cluster nodes',
                    level='parton')
                time.sleep(10)

            event_norm=self.run_card['event_norm']
            return self.reweight_and_collect_events(options, mode, nevents, event_norm)

    def create_jobs_to_run(self,options,p_dirs,req_acc,run_mode,\
                           integration_step,mode,fixed_order=True):
        """Creates a list of dictionaries with all the jobs to be run"""
        jobs_to_run=[]
        if not options['only_generation']:
            # Fresh, new run. Check all the P*/channels.txt files
            # (created by the 'gensym' executable) to set-up all the
            # jobs using the default inputs.
            npoints = self.run_card['npoints_FO_grid']
            niters = self.run_card['niters_FO_grid']
            for p_dir in p_dirs:
                try:
                    with open(pjoin(self.me_dir,'SubProcesses',p_dir,'channels.txt')) as chan_file:
                        channels=chan_file.readline().split()
                except IOError:
                    logger.warning('No integration channels found for contribution %s' % p_dir)
                    continue
                if fixed_order:
                    lch=len(channels)
                    maxchannels=20    # combine up to 20 channels in a single job
                    if self.run_card['pineappl']: maxchannels=1
                    njobs=(int(lch/maxchannels)+1 if lch%maxchannels!= 0 \
                           else int(lch/maxchannels))
                    for nj in range(1,njobs+1):
                        job={}
                        job['p_dir']=p_dir
                        job['channel']=str(nj)
                        job['nchans']=(int(lch/njobs)+1 if nj <= lch%njobs else int(lch/njobs))
                        job['configs']=' '.join(channels[:job['nchans']])
                        del channels[:job['nchans']]
                        job['split']=0
                        if req_acc == -1:
                            job['accuracy']=0
                            job['niters']=niters
                            job['npoints']=npoints
                        elif req_acc > 0:
                            job['accuracy']=0.05
                            job['niters']=6
                            job['npoints']=-1
                        else:
                            raise aMCatNLOError('No consistent "req_acc_FO" set. Use a value '+
                                                'between 0 and 1 or set it equal to -1.')
                        job['mint_mode']=0
                        job['run_mode']=run_mode
                        job['wgt_frac']=1.0
                        job['wgt_mult']=1.0
                        jobs_to_run.append(job)
                    if channels:
                        raise aMCatNLOError('"channels" is not empty %s' % channels)
                else:
                    for channel in channels:
                        job={}
                        job['p_dir']=p_dir
                        job['channel']=channel
                        job['split']=0
                        job['accuracy']=0.03
                        job['niters']=12
                        job['npoints']=-1
                        job['mint_mode']=0
                        job['run_mode']=run_mode
                        job['wgt_frac']=1.0
                        jobs_to_run.append(job)
            jobs_to_collect=copy.copy(jobs_to_run) # These are all jobs
        else:
            # if options['only_generation'] is true, just read the current jobs from file
            try:
                with open(pjoin(self.me_dir,"SubProcesses","job_status.pkl"),'rb') as f:
                    jobs_to_collect=pickle.load(f)
                    for job in jobs_to_collect:
                        job['dirname']=pjoin(self.me_dir,'SubProcesses',job['dirname'].rsplit('/SubProcesses/',1)[1])
                jobs_to_run=copy.copy(jobs_to_collect)
            except:
                raise aMCatNLOError('Cannot reconstruct jobs from saved job status in %s' % \
                                    pjoin(self.me_dir,'SubProcesses','job_status.pkl'))
            # Update cross sections and determine which jobs to run next
            if fixed_order:
                jobs_to_run,jobs_to_collect=self.collect_the_results(options,req_acc,jobs_to_run,
                                                 jobs_to_collect,integration_step,mode,run_mode)
                # Update the integration_step to make sure that nothing will be overwritten
                integration_step=1
                for job in jobs_to_run:
                    while os.path.exists(pjoin(job['dirname'],'res_%s.dat' % integration_step)):
                        integration_step=integration_step+1
                integration_step=integration_step-1
            else:
                self.append_the_results(jobs_to_collect,integration_step)
        return jobs_to_run,jobs_to_collect,integration_step

    def prepare_directories(self,jobs_to_run,mode,fixed_order=True):
        """Set-up the G* directories for running"""
        name_suffix={'born' :'B' , 'all':'F'}
        for job in jobs_to_run:
            if job['split'] == 0:
                if fixed_order :
                    dirname=pjoin(self.me_dir,'SubProcesses',job['p_dir'],
                                  job['run_mode']+'_G'+job['channel'])
                else:
                    dirname=pjoin(self.me_dir,'SubProcesses',job['p_dir'],
                                  'G'+name_suffix[job['run_mode']]+job['channel'])
            else:
                if fixed_order :
                    dirname=pjoin(self.me_dir,'SubProcesses',job['p_dir'],
                            job['run_mode']+'_G'+job['channel']+'_'+str(job['split']))
                else:
                    dirname=pjoin(self.me_dir,'SubProcesses',job['p_dir'],
                            'G'+name_suffix[job['run_mode']]+job['channel']+'_'+str(job['split']))
            job['dirname']=dirname
            if not os.path.isdir(dirname):
                os.makedirs(dirname)
            self.write_input_file(job,fixed_order)
            # link or copy the grids from the base directory to the split directory:
            if not fixed_order:
                if job['split'] != 0:
                    for f in ['grid.MC_integer','mint_grids','res_1']:
                        if not os.path.isfile(pjoin(job['dirname'],f)):
                            files.ln(pjoin(job['dirname'].rsplit("_",1)[0],f),job['dirname'])
            else:
                if job['split'] != 0:
                    for f in ['grid.MC_integer','mint_grids']:
                        files.cp(pjoin(job['dirname'].rsplit("_",1)[0],f),job['dirname'])


    def write_input_file(self,job,fixed_order):
        """write the input file for the madevent_mint* executable in the appropriate directory"""
        if fixed_order:
            content= \
"""NPOINTS = %(npoints)s
NITERATIONS = %(niters)s
ACCURACY = %(accuracy)s
ADAPT_GRID = 2
MULTICHANNEL = 1
SUM_HELICITY = 1
NCHANS = %(nchans)s
CHANNEL = %(configs)s
SPLIT = %(split)s
WGT_MULT= %(wgt_mult)s
RUN_MODE = %(run_mode)s
RESTART = %(mint_mode)s
""" \
              % job
        else:
            content = \
"""-1 12      ! points, iterations
%(accuracy)s       ! desired fractional accuracy
1 -0.1     ! alpha, beta for Gsoft
-1 -0.1    ! alpha, beta for Gazi
1          ! Suppress amplitude (0 no, 1 yes)?
1          ! Exact helicity sum (0 yes, n = number/event)?
%(channel)s          ! Enter Configuration Number:
%(mint_mode)s          ! MINT imode: 0 to set-up grids, 1 to perform integral, 2 generate events
1 1 1      ! if imode is 1: Folding parameters for xi_i, phi_i and y_ij
%(run_mode)s        ! all, born, real, virt
""" \
                    % job
        with open(pjoin(job['dirname'], 'input_app.txt'), 'w') as input_file:
            input_file.write(content)


    def run_all_jobs(self,jobs_to_run,integration_step,fixed_order=True):
        """Loops over the jobs_to_run and executes them using the function 'run_exe'"""
        if fixed_order:
            if integration_step == 0:
                self.update_status('Setting up grids', level=None)
            else:
                self.update_status('Refining results, step %i' % integration_step, level=None)
        self.ijob = 0
        name_suffix={'born' :'B', 'all':'F'}
        if fixed_order:
            run_type="Fixed order integration step %s" % integration_step
        else:
            run_type="MINT step %s" % integration_step
        self.njobs=len(jobs_to_run)            
        for job in jobs_to_run:
            executable='ajob1'
            if fixed_order:
                arguments=[job['channel'],job['run_mode'], \
                                    str(job['split']),str(integration_step)]
            else:
                arguments=[job['channel'],name_suffix[job['run_mode']], \
                                    str(job['split']),str(integration_step)]
            self.run_exe(executable,arguments,run_type,
                         cwd=pjoin(self.me_dir,'SubProcesses',job['p_dir']))

        if self.cluster_mode == 2:
            time.sleep(1) # security to allow all jobs to be launched
        self.wait_for_complete(run_type)


    def collect_the_results(self,options,req_acc,jobs_to_run,jobs_to_collect,\
                            integration_step,mode,run_mode,fixed_order=True):
        """Collect the results, make HTML pages, print the summary and
           determine if there are more jobs to run. Returns the list
           of the jobs that still need to be run, as well as the
           complete list of jobs that need to be collected to get the
           final answer.
        """
# Get the results of the current integration/MINT step
        self.append_the_results(jobs_to_run,integration_step)
        self.cross_sect_dict = self.write_res_txt_file(jobs_to_collect,integration_step)
# Update HTML pages
        if fixed_order:
            cross, error = self.make_make_all_html_results(folder_names=['%s*' % run_mode], 
                                                           jobs=jobs_to_collect)
        else:
            name_suffix={'born' :'B' , 'all':'F'}
            cross, error = self.make_make_all_html_results(folder_names=['G%s*' % name_suffix[run_mode]])
        self.results.add_detail('cross', cross)
        self.results.add_detail('error', error)
# Combine grids from split fixed order jobs
        if fixed_order:
            jobs_to_run=self.combine_split_order_run(jobs_to_run)
# Set-up jobs for the next iteration/MINT step
        jobs_to_run_new=self.update_jobs_to_run(req_acc,integration_step,jobs_to_run,fixed_order)
        # IF THERE ARE NO MORE JOBS, WE ARE DONE!!!
        if fixed_order:
            # Write the jobs_to_collect directory to file so that we
            # can restart them later (with only-generation option)
            with open(pjoin(self.me_dir,"SubProcesses","job_status.pkl"),'wb') as f:
                pickle.dump(jobs_to_collect,f)
# Print summary
        if (not jobs_to_run_new) and fixed_order:
            # print final summary of results (for fixed order)
            scale_pdf_info=self.collect_scale_pdf_info(options,jobs_to_collect)
            self.print_summary(options,integration_step,mode,scale_pdf_info,done=True)
            return jobs_to_run_new,jobs_to_collect
        elif jobs_to_run_new:
            # print intermediate summary of results
            scale_pdf_info=[]
            self.print_summary(options,integration_step,mode,scale_pdf_info,done=False)
        else:
            # When we are done for (N)LO+PS runs, do not print
            # anything yet. This will be done after the reweighting
            # and collection of the events
            scale_pdf_info=[]
# Prepare for the next integration/MINT step
        if (not fixed_order) and integration_step+1 == 2 :
            # Write the jobs_to_collect directory to file so that we
            # can restart them later (with only-generation option)
            with open(pjoin(self.me_dir,"SubProcesses","job_status.pkl"),'wb') as f:
                pickle.dump(jobs_to_collect,f)
            # next step is event generation (mint_step 2)
            jobs_to_run_new,jobs_to_collect_new= \
                    self.check_the_need_to_split(jobs_to_run_new,jobs_to_collect)
            self.prepare_directories(jobs_to_run_new,mode,fixed_order)
            self.write_nevents_unweighted_file(jobs_to_collect_new,jobs_to_collect)
            self.write_nevts_files(jobs_to_run_new)
        else:
            if fixed_order and (not self.run_card['pineappl']) \
               and self.run_card['req_acc_FO'] > 0:
                jobs_to_run_new,jobs_to_collect= \
                    self.split_jobs_fixed_order(jobs_to_run_new,jobs_to_collect)
            self.prepare_directories(jobs_to_run_new,mode,fixed_order)
            jobs_to_collect_new=jobs_to_collect
        if fixed_order:
            # Write the jobs_to_collect directory to file so that we
            # can collect plots (by hand) even if there was some
            # error. Mainly for debugging only. Normally this file
            # should not be used. (Rather, use 'job_status.pkl' which
            # is only written if all jobs are finished correctly)
            with open(pjoin(self.me_dir,"SubProcesses","job_status2.pkl"),'wb') as f:
                pickle.dump(jobs_to_collect_new,f)
        return jobs_to_run_new,jobs_to_collect_new


    def write_nevents_unweighted_file(self,jobs,jobs0events):
        """writes the nevents_unweighted file in the SubProcesses directory.
           We also need to write the jobs that will generate 0 events,
           because that makes sure that the cross section from those channels
           is taken into account in the event weights (by collect_events.f).
        """
        content=[]
        for job in jobs:
            path=pjoin(job['dirname'].split('/')[-2],job['dirname'].split('/')[-1])
            lhefile=pjoin(path,'events.lhe')
            content.append(' %s     %d     %9e     %9e' % \
                (lhefile.ljust(40),job['nevents'],job['resultABS']*job['wgt_frac'],job['wgt_frac']))
        for job in jobs0events:
            if job['nevents']==0:
                path=pjoin(job['dirname'].split('/')[-2],job['dirname'].split('/')[-1])
                lhefile=pjoin(path,'events.lhe')
                content.append(' %s     %d     %9e     %9e' % \
                               (lhefile.ljust(40),job['nevents'],job['resultABS'],1.))
        with open(pjoin(self.me_dir,'SubProcesses',"nevents_unweighted"),'w') as f:
            f.write('\n'.join(content)+'\n')

    def write_nevts_files(self,jobs):
        """write the nevts files in the SubProcesses/P*/G*/ directories"""
        for job in jobs:
            with open(pjoin(job['dirname'],'nevts'),'w') as f:
                if self.run_card['event_norm'].lower()=='bias':
                    f.write('%i %f\n' % (job['nevents'],self.cross_sect_dict['xseca']))
                else:
                    f.write('%i\n' % job['nevents'])

    def combine_split_order_run(self,jobs_to_run):
        """Combines jobs and grids from split jobs that have been run"""
        # combine the jobs that need to be combined in job
        # groups. Simply combine the ones that have the same p_dir and
        # same channel. 
        jobgroups_to_combine=[]
        jobs_to_run_new=[]
        for job in jobs_to_run:
            if job['split'] == 0:
                job['combined']=1
                jobs_to_run_new.append(job) # this jobs wasn't split
            elif job['split'] == 1:
                jobgroups_to_combine.append([j for j in jobs_to_run if j['p_dir'] == job['p_dir'] and \
                                            j['channel'] == job['channel']])
            else:
                continue
        for job_group in jobgroups_to_combine:
            # Combine the grids (mint-grids & MC-integer grids) first
            self.combine_split_order_grids(job_group)
            jobs_to_run_new.append(self.combine_split_order_jobs(job_group))
        return jobs_to_run_new

    def combine_split_order_jobs(self,job_group):
        """combine the jobs in job_group and return a single summed job"""
        # first copy one of the jobs in 'jobs'
        sum_job=copy.copy(job_group[0])
        # update the information to have a 'non-split' job:
        sum_job['dirname']=pjoin(sum_job['dirname'].rsplit('_',1)[0])
        sum_job['split']=0
        sum_job['wgt_mult']=1.0
        sum_job['combined']=len(job_group)
        # information to be summed:
        keys=['niters_done','npoints_done','niters','npoints',\
              'result','resultABS','time_spend']
        keys2=['error','errorABS']
        # information to be summed in quadrature:
        for key in keys2:
            sum_job[key]=math.pow(sum_job[key],2)
        # Loop over the jobs and sum the information
        for i,job in enumerate(job_group):
            if i==0 : continue # skip the first
            for key in keys:
                sum_job[key]+=job[key]
            for key in keys2:
                sum_job[key]+=math.pow(job[key],2)
        for key in keys2:
            sum_job[key]=math.sqrt(sum_job[key])
        sum_job['err_percABS'] = sum_job['errorABS']/sum_job['resultABS']*100.
        sum_job['err_perc'] = sum_job['error']/sum_job['result']*100.
        sum_job['niters']=int(sum_job['niters_done']/len(job_group))
        sum_job['niters_done']=int(sum_job['niters_done']/len(job_group))
        return sum_job

    
    def combine_split_order_grids(self,job_group):
        """Combines the mint_grids and MC-integer grids from the split order
        jobs (fixed order only).
        """
        files_mint_grids=[]
        files_MC_integer=[]
        location=None
        for job in job_group:
            files_mint_grids.append(pjoin(job['dirname'],'mint_grids'))
            files_MC_integer.append(pjoin(job['dirname'],'grid.MC_integer'))
            if not location:
                location=pjoin(job['dirname'].rsplit('_',1)[0])
            else:
                if location != pjoin(job['dirname'].rsplit('_',1)[0]) :
                    raise aMCatNLOError('Not all jobs have the same location. '\
                                        +'Cannot combine them.')
        # Needed to average the grids (both xgrids, ave_virt and
        # MC_integer grids), but sum the cross section info. The
        # latter is only the only line that contains integers.
        for j,fs in enumerate([files_mint_grids,files_MC_integer]):
            linesoffiles=[]
            polyfit_data=[]
            for f in fs:
                with open(f,'r+') as fi:
                    data=fi.readlines()
                    linesoffiles.append([ dat for dat in data if 'POL' not in dat.split()[0] ])
                    polyfit_data.append([ dat for dat in data if 'POL'     in dat.split()[0] ])
            to_write=[]
            for rowgrp in zip(*linesoffiles):
                action=list(set([row.strip().split()[0] for row in rowgrp])) # list(set()) structure to remove duplicants
                floatsbyfile = [[float(a) for a in row.strip().split()[1:]] for row in rowgrp]
                floatgrps = list(zip(*floatsbyfile))
                if len(action) != 1:
                    raise aMCatNLOError('"mint_grids" files not in correct format. '+\
                                        'Cannot combine them.')
                if 'AVE' in action:
                    # average
                    write_string = [sum(floatgrp)/len(floatgrp) for floatgrp in floatgrps]
                elif 'SUM' in action:
                    # sum
                    write_string = [sum(floatgrp) for floatgrp in floatgrps]
                elif 'MAX' in action:
                    # take maximum
                    write_string = [max(floatgrp) for floatgrp in floatgrps]
                elif 'QSM' in action:
                    # sum in quadrature
                    write_string = [math.sqrt(sum([err**2 for err in floatgrp])) for floatgrp in floatgrps]
                elif 'IDE' in action:
                    # they should all be identical (INTEGERS)
                    write_string = [int(round(floatgrp[0])) for floatgrp in floatgrps]
                elif 'SPE' in action:
                    # special: average first; sum second; average third (ALL INTEGERS)
                    write_string=[]
                    for i,floatgrp in enumerate(floatgrps):
                        if i==0: # average number of PS points per iterations
                            write_string.append(int(sum(floatgrp)/len(floatgrp)))
                        elif i==1: # sum te number of iterations
                            write_string.append(int(sum(floatgrp)))
                        elif i==2: # average the nhits_in_grids
                            write_string.append(int(sum(floatgrp)/len(floatgrp)))
                else:
                    raise aMCatNLOError('Unknown action for combining grids: %s' % action[0])
                to_write.append(action[0] + " " + (" ".join(str(ws) for ws in write_string)) + "\n")

            if polyfit_data:
                # special for data regarding virtuals. Need to simply append
                # all the data, but skipping doubles.
                for i,onefile in enumerate(polyfit_data):
                    # Get the number of channels, and the number of PS points per channel
                    data_amount_in_file=[int(oneline.split()[1]) for oneline in onefile if len(oneline.split())==2]
                    if i==0:
                        filtered_list=[ [] for i in range(len(data_amount_in_file)) ]
                    start=len(data_amount_in_file)
                    for channel,channel_size in enumerate(data_amount_in_file):
                        end=start+channel_size
                        for data_channel in onefile[start:end]:
                            if data_channel not in filtered_list[channel]:
                                filtered_list[channel].append(data_channel)
                        start=end
                # The amount of data in each file (per channel):
                for channel in filtered_list:
                    to_write.append("POL " + str(len(channel)) + "\n")
                # All the data:
                for ch in filtered_list:
                    for dat in ch:
                        to_write.append(dat)

            # write the data over the master location
            if j==0:
                with open(pjoin(location,'mint_grids'),'w') as f:
                    f.writelines(to_write)
            elif j==1:
                with open(pjoin(location,'grid.MC_integer'),'w') as f:
                    f.writelines(to_write)

                
    def split_jobs_fixed_order(self,jobs_to_run,jobs_to_collect):
        """Looks in the jobs_to_run to see if there is the need to split the
           jobs, depending on the expected time they take. Updates
           jobs_to_run and jobs_to_collect to replace the split-job by
           its splits.
        """
        # determine the number jobs we should have (this is per p_dir)
        if self.options['run_mode'] ==2:
            nb_submit = int(self.options['nb_core'])
        elif self.options['run_mode'] ==1:
            nb_submit = int(self.options['cluster_size'])
        else:
            nb_submit =1 
        # total expected aggregated running time
        time_expected=0
        for job in jobs_to_run:
            time_expected+=job['time_spend']*(job['niters']*job['npoints'])/  \
                           (job['niters_done']*job['npoints_done'])
        # this means that we must expect the following per job (in
        # ideal conditions)
        time_per_job=time_expected/(nb_submit*(1+len(jobs_to_run)/2))
        jobs_to_run_new=[]
        jobs_to_collect_new=[job for job in jobs_to_collect if job['resultABS']!=0]
        for job in jobs_to_run:
            # remove current job from jobs_to_collect. Make sure
            # to remove all the split ones in case the original
            # job had been a split one (before it was re-combined)
            for j in [j for j in jobs_to_collect_new if j['p_dir'] == job['p_dir'] and \
                                j['channel'] == job['channel']]:
                jobs_to_collect_new.remove(j)
            time_expected=job['time_spend']*(job['niters']*job['npoints'])/  \
                           (job['niters_done']*job['npoints_done'])
            # if the time expected for this job is (much) larger than
            # the time spend in the previous iteration, and larger
            # than the expected time per job, split it
            if time_expected > max(2*job['time_spend']/job['combined'],time_per_job):
                # determine the number of splits needed
                nsplit=min(max(int(time_expected/max(2*job['time_spend']/job['combined'],time_per_job)),2),nb_submit)
                for i in range(1,nsplit+1):
                    job_new=copy.copy(job)
                    job_new['split']=i
                    job_new['wgt_mult']=1./float(nsplit)
                    job_new['dirname']=job['dirname']+'_%i' % job_new['split']
                    job_new['accuracy']=min(job['accuracy']*math.sqrt(float(nsplit)),0.1)
                    if nsplit >= job['niters']:
                        job_new['npoints']=int(job['npoints']*job['niters']/nsplit)
                        job_new['niters']=1
                    else:
                        job_new['npoints']=int(job['npoints']/nsplit)
                    jobs_to_collect_new.append(job_new)
                    jobs_to_run_new.append(job_new)
            else:
                jobs_to_collect_new.append(job)
                jobs_to_run_new.append(job)
        return jobs_to_run_new,jobs_to_collect_new
                
        
    def check_the_need_to_split(self,jobs_to_run,jobs_to_collect):
        """Looks in the jobs_to_run to see if there is the need to split the
           event generation step. Updates jobs_to_run and
           jobs_to_collect to replace the split-job by its
           splits. Also removes jobs that do not need any events.
        """
        nevt_job=self.run_card['nevt_job']
        if nevt_job > 0:
            jobs_to_collect_new=copy.copy(jobs_to_collect)
            for job in jobs_to_run:
                nevents=job['nevents']
                if nevents == 0:
                    jobs_to_collect_new.remove(job)
                elif nevents > nevt_job:
                    jobs_to_collect_new.remove(job)
                    if nevents % nevt_job != 0 :
                        nsplit=int(nevents/nevt_job)+1
                    else:
                        nsplit=int(nevents/nevt_job)
                    for i in range(1,nsplit+1):
                        job_new=copy.copy(job)
                        left_over=nevents % nsplit
                        if i <= left_over:
                            job_new['nevents']=int(nevents/nsplit)+1
                            job_new['wgt_frac']=float(job_new['nevents'])/float(nevents)
                        else:
                            job_new['nevents']=int(nevents/nsplit)
                            job_new['wgt_frac']=float(job_new['nevents'])/float(nevents)
                        job_new['split']=i
                        job_new['dirname']=job['dirname']+'_%i' % job_new['split']
                        jobs_to_collect_new.append(job_new)
            jobs_to_run_new=copy.copy(jobs_to_collect_new)
        else:
            jobs_to_run_new=copy.copy(jobs_to_collect)
            for job in jobs_to_collect:
                if job['nevents'] == 0:
                    jobs_to_run_new.remove(job)
            jobs_to_collect_new=copy.copy(jobs_to_run_new)

        return jobs_to_run_new,jobs_to_collect_new
    

    def update_jobs_to_run(self,req_acc,step,jobs,fixed_order=True):
        """
        For (N)LO+PS:    determines the number of events and/or the required
                         accuracy per job.
        For fixed order: determines which jobs need higher precision and
                         returns those with the newly requested precision.
        """
        err=self.cross_sect_dict['errt']
        tot=self.cross_sect_dict['xsect']
        errABS=self.cross_sect_dict['erra']
        totABS=self.cross_sect_dict['xseca']
        jobs_new=[]
        if fixed_order:
            if req_acc == -1:
                if step+1 == 1:
                    npoints = self.run_card['npoints_FO']
                    niters = self.run_card['niters_FO']
                    for job in jobs:
                        job['mint_mode']=-1
                        job['niters']=niters
                        job['npoints']=npoints
                        jobs_new.append(job)
                elif step+1 == 2:
                    pass
                elif step+1 > 2:
                    raise aMCatNLOError('Cannot determine number of iterations and PS points '+
                                        'for integration step %i' % step )
            elif ( req_acc > 0 and err/abs(tot) > req_acc*1.2 ) or step <= 0:
                req_accABS=req_acc*abs(tot)/totABS # overal relative required accuracy on ABS Xsec.
                for job in jobs:
                    # skip jobs with 0 xsec
                    if job['resultABS'] == 0.:
                        continue
                    job['mint_mode']=-1
                    # Determine relative required accuracy on the ABS for this job
                    job['accuracy']=req_accABS*math.sqrt(totABS/job['resultABS'])
                    # If already accurate enough, skip the job
                    if job['accuracy'] > job['errorABS']/job['resultABS'] and step != 0:
                            continue
                    # Update the number of PS points based on errorABS, ncall and accuracy
                    itmax_fl=job['niters_done']*math.pow(job['errorABS']/
                                                         (job['accuracy']*job['resultABS']),2)
                    itmax_fl=itmax_fl*1.1 # add 10% to make sure to have enough
                    if itmax_fl <= 4.0 :
                        job['niters']=max(int(round(itmax_fl)),2)
                        job['npoints']=job['npoints_done']*2
                    elif itmax_fl > 4.0 and itmax_fl <= 16.0 :
                        job['niters']=4
                        job['npoints']=int(round(job['npoints_done']*itmax_fl/4.0))*2
                    else:
                        if itmax_fl > 100.0 : itmax_fl=50.0
                        job['niters']=int(round(math.sqrt(itmax_fl)))
                        job['npoints']=int(round(job['npoints_done']*itmax_fl/
                                                 round(math.sqrt(itmax_fl))))*2
                    # Add the job to the list of jobs that need to be run
                    jobs_new.append(job)
            return jobs_new
        elif step+1 <= 2:
            nevents=self.run_card['nevents']
            # Total required accuracy for the upper bounding envelope
            if req_acc<0: 
                req_acc2_inv=nevents
            else:
                req_acc2_inv=1/(req_acc*req_acc)
            if step+1 == 1 or step+1 == 2 :
                # determine the req. accuracy for each of the jobs for Mint-step = 1
                for job in jobs:
                    accuracy=min(math.sqrt(totABS/(req_acc2_inv*job['resultABS'])),0.2)
                    job['accuracy']=accuracy
            if step+1 == 2:
                # Randomly (based on the relative ABS Xsec of the job) determine the 
                # number of events each job needs to generate for MINT-step = 2.
                r=self.get_randinit_seed()
                random.seed(r)
                totevts=nevents
                for job in jobs:
                    job['nevents'] = 0
                while totevts :
                    target = random.random() * totABS
                    crosssum = 0.
                    i = 0
                    while i<len(jobs) and crosssum < target:
                        job = jobs[i]
                        crosssum += job['resultABS']
                        i += 1            
                    totevts -= 1
                    i -= 1
                    jobs[i]['nevents'] += 1
            for job in jobs:
                job['mint_mode']=step+1 # next step
            return jobs
        else:
            return []


    def get_randinit_seed(self):
        """ Get the random number seed from the randinit file """
        with open(pjoin(self.me_dir,"SubProcesses","randinit")) as randinit:
            # format of the file is "r=%d".
            iseed = int(randinit.read()[2:])
        return iseed


    def append_the_results(self,jobs,integration_step):
        """Appends the results for each of the jobs in the job list"""
        error_found=False
        for job in jobs:
            try:
                if integration_step >= 0 :
                    with open(pjoin(job['dirname'],'res_%s.dat' % integration_step)) as res_file:
                        results=res_file.readline().split()
                else:
                # should only be here when doing fixed order with the 'only_generation'
                # option equal to True. Take the results from the final run done.
                    with open(pjoin(job['dirname'],'res.dat')) as res_file:
                        results=res_file.readline().split()
            except IOError:
                if not error_found:
                    error_found=True
                    error_log=[]
                error_log.append(pjoin(job['dirname'],'log.txt'))
                continue
            job['resultABS']=float(results[0])
            job['errorABS']=float(results[1])
            job['result']=float(results[2])
            job['error']=float(results[3])
            job['niters_done']=int(results[4])
            job['npoints_done']=int(results[5])
            job['time_spend']=float(results[6])
            if job['resultABS'] != 0:
                job['err_percABS'] = job['errorABS']/job['resultABS']*100.
                job['err_perc'] = job['error']/job['result']*100.
            else:
                job['err_percABS'] = 0.
                job['err_perc'] = 0.
        if error_found:
            raise aMCatNLOError('An error occurred during the collection of results.\n' + 
                   'Please check the .log files inside the directories which failed:\n' +
                                '\n'.join(error_log)+'\n')



    def write_res_txt_file(self,jobs,integration_step):
        """writes the res.txt files in the SubProcess dir"""
        jobs.sort(key = lambda job: -job['errorABS'])
        content=[]
        content.append('\n\nCross section per integration channel:')
        for job in jobs:
            content.append('%(p_dir)20s  %(channel)15s   %(result)10.8e    %(error)6.4e       %(err_perc)6.4f%%  ' %  job)
        content.append('\n\nABS cross section per integration channel:')
        for job in jobs:
            content.append('%(p_dir)20s  %(channel)15s   %(resultABS)10.8e    %(errorABS)6.4e       %(err_percABS)6.4f%%  ' %  job)
        # print also statistics for each directory
        dir_dict={}
        for job in jobs:
            try:
                dir_dict[job['p_dir']]['result'] += job['result']*job['wgt_frac']
                dir_dict[job['p_dir']]['resultABS'] += job['resultABS']*job['wgt_frac']
                # store the error ^2
                dir_dict[job['p_dir']]['error'] += math.pow(job['error'], 2)*job['wgt_frac']
                dir_dict[job['p_dir']]['errorABS'] += math.pow(job['errorABS'], 2)*job['wgt_frac']
            except KeyError:
                dir_dict[job['p_dir']] = {
                        'result' : job['result']*job['wgt_frac'],
                        'resultABS' : job['resultABS']*job['wgt_frac'],
                        'error' : math.pow(job['error'], 2)*job['wgt_frac'],
                        'errorABS' : math.pow(job['errorABS'], 2)*job['wgt_frac']}

        for dir_res in dir_dict.values():
            dir_res['error'] = math.sqrt(dir_res['error'])
            dir_res['errorABS'] = math.sqrt(dir_res['errorABS'])
        content.append('\n\nABS cross section per dir')
        for ddir, res in dir_dict.items():
            content.append(('%20s' % ddir) + '   %(resultABS)10.8e    %(errorABS)6.4e ' %  res)
        content.append('\n\nCross section per dir')
        for ddir, res in dir_dict.items():
            content.append(('%20s' % ddir) + '   %(result)10.8e    %(error)6.4e ' %  res)

        totABS=0
        errABS=0
        tot=0
        err=0
        for job in jobs:
            totABS+= job['resultABS']*job['wgt_frac']
            errABS+= math.pow(job['errorABS'],2)*job['wgt_frac']
            tot+= job['result']*job['wgt_frac']
            err+= math.pow(job['error'],2)*job['wgt_frac']
        if jobs:
            content.append('\nTotal ABS and \nTotal: \n                      %10.8e +- %6.4e  (%6.4e%%)\n                      %10.8e +- %6.4e  (%6.4e%%) \n' %\
                           (totABS, math.sqrt(errABS), math.sqrt(errABS)/totABS *100.,\
                            tot, math.sqrt(err), math.sqrt(err)/tot *100.))
        with open(pjoin(self.me_dir,'SubProcesses','res_%s.txt' % integration_step),'w') as res_file:
            res_file.write('\n'.join(content))
        randinit=self.get_randinit_seed()
        return {'xsect':tot,'xseca':totABS,'errt':math.sqrt(err),\
                'erra':math.sqrt(errABS),'randinit':randinit}
        

    def collect_scale_pdf_info(self,options,jobs):
        """read the scale_pdf_dependence.dat files and collects there results"""
        scale_pdf_info=[]
        if any(self.run_card['reweight_scale']) or any(self.run_card['reweight_PDF']) or \
           len(self.run_card['dynamical_scale_choice']) > 1 or len(self.run_card['lhaid']) > 1:
            evt_files=[]
            evt_wghts=[]
            for job in jobs:
                evt_files.append(pjoin(job['dirname'],'scale_pdf_dependence.dat'))
                evt_wghts.append(job['wgt_frac'])
            scale_pdf_info = self.pdf_scale_from_reweighting(evt_files,evt_wghts)
        return scale_pdf_info


    def combine_plots_FO(self,folder_name,jobs):
        """combines the plots and puts then in the Events/run* directory"""
        devnull = open(os.devnull, 'w') 
        
        if self.analyse_card['fo_analysis_format'].lower() == 'topdrawer':
            topfiles = []
            for job in jobs:
                if job['dirname'].endswith('.top'):
                    topfiles.append(job['dirname'])
                else:
                    topfiles.append(pjoin(job['dirname'],'MADatNLO.top'))
            misc.call(['./combine_plots_FO.sh'] + topfiles, \
                      stdout=devnull, 
                      cwd=pjoin(self.me_dir, 'SubProcesses'))
            files.cp(pjoin(self.me_dir, 'SubProcesses', 'MADatNLO.top'),
                     pjoin(self.me_dir, 'Events', self.run_name))
            logger.info('The results of this run and the TopDrawer file with the plots' + \
                        ' have been saved in %s' % pjoin(self.me_dir, 'Events', self.run_name))
        elif self.analyse_card['fo_analysis_format'].lower() == 'hwu':
            out=pjoin(self.me_dir,'Events',self.run_name,'MADatNLO')
            self.combine_plots_HwU(jobs,out)
            try:
                misc.call(['gnuplot','MADatNLO.gnuplot'],\
                          stdout=devnull,stderr=devnull,\
                          cwd=pjoin(self.me_dir, 'Events', self.run_name))
            except Exception:
                pass
            logger.info('The results of this run and the HwU and GnuPlot files with the plots' + \
                        ' have been saved in %s' % pjoin(self.me_dir, 'Events', self.run_name))
        elif self.analyse_card['fo_analysis_format'].lower() == 'root':
            rootfiles = []
            for job in jobs:
                if job['dirname'].endswith('.root'):
                    rootfiles.append(job['dirname'])
                else:
                    rootfiles.append(pjoin(job['dirname'],'MADatNLO.root'))
            misc.call(['./combine_root.sh'] + folder_name + rootfiles, \
                      stdout=devnull, 
                      cwd=pjoin(self.me_dir, 'SubProcesses'))
            files.cp(pjoin(self.me_dir, 'SubProcesses', 'MADatNLO.root'),
                     pjoin(self.me_dir, 'Events', self.run_name))
            logger.info('The results of this run and the ROOT file with the plots' + \
                        ' have been saved in %s' % pjoin(self.me_dir, 'Events', self.run_name))
        elif self.analyse_card['fo_analysis_format'].lower() == 'lhe':
            self.combine_FO_lhe(jobs)
            logger.info('The results of this run and the LHE File (to be used for plotting only)' + \
                        ' have been saved in %s' % pjoin(self.me_dir, 'Events', self.run_name))            
        else:
            logger.info('The results of this run' + \
                        ' have been saved in %s' % pjoin(self.me_dir, 'Events', self.run_name))

    def combine_FO_lhe(self,jobs):
        """combine the various lhe file generated in each directory.
           They are two steps:
           1) banner 
           2) reweight each sample by the factor written at the end of each file
           3) concatenate each of the new files (gzip those).
        """
        
        logger.info('Combining lhe events for plotting analysis')
        start = time.time()
        self.run_card['fo_lhe_postprocessing'] = [i.lower() for i in self.run_card['fo_lhe_postprocessing']]
        output = pjoin(self.me_dir, 'Events', self.run_name, 'events.lhe.gz')
        if os.path.exists(output):
            os.remove(output)
        

        
        
        # 1. write the banner
        text = open(pjoin(jobs[0]['dirname'],'header.txt'),'r').read()
        i1, i2 = text.find('<initrwgt>'),text.find('</initrwgt>') 
        self.banner['initrwgt'] = text[10+i1:i2]
#        
#        <init>
#        2212 2212 6.500000e+03 6.500000e+03 0 0 247000 247000 -4 1
#        8.430000e+02 2.132160e+00 8.430000e+02 1
#        <generator name='MadGraph5_aMC@NLO' version='2.5.2'>please cite 1405.0301 </generator>
#        </init>

        cross = sum(j['result'] for j in jobs)
        error = math.sqrt(sum(j['error'] for j in jobs))
        self.banner['init'] = "0 0 0e0 0e0 0 0 0 0 -4 1\n  %s %s %s 1" % (cross, error, cross)
        self.banner.write(output[:-3], close_tag=False)
        misc.gzip(output[:-3])
        
        
        
        fsock = lhe_parser.EventFile(output,'a')
        if 'nogrouping' in self.run_card['fo_lhe_postprocessing']:
            fsock.eventgroup = False
        else:
            fsock.eventgroup = True
        
        if 'norandom' in self.run_card['fo_lhe_postprocessing']:
            for job in jobs:
                dirname = job['dirname']
                #read last line
                lastline = misc.BackRead(pjoin(dirname,'events.lhe')).readline()
                nb_event, sumwgt, cross = [float(i) for i in lastline.split()]
                # get normalisation ratio 
                ratio = cross/sumwgt
                lhe = lhe_parser.EventFile(pjoin(dirname,'events.lhe'))
                lhe.eventgroup = True # read the events by eventgroup
                for eventsgroup in lhe:
                    neweventsgroup = []
                    for i,event in enumerate(eventsgroup):
                        event.rescale_weights(ratio)
                        if i>0 and 'noidentification' not in self.run_card['fo_lhe_postprocessing'] \
                                                and event == neweventsgroup[-1]:
                            neweventsgroup[-1].wgt += event.wgt
                            for key in event.reweight_data:
                                neweventsgroup[-1].reweight_data[key] += event.reweight_data[key]
                        else:
                            neweventsgroup.append(event)
                    fsock.write_events(neweventsgroup)
                lhe.close()
                os.remove(pjoin(dirname,'events.lhe'))
        else:
            lhe = []
            lenlhe = []     
            misc.sprint('Need to combine %s event files' % len(jobs))
            globallhe = lhe_parser.MultiEventFile()
            globallhe.eventgroup = True
            for job in jobs:
                dirname = job['dirname']
                lastline = misc.BackRead(pjoin(dirname,'events.lhe')).readline()
                nb_event, sumwgt, cross = [float(i) for i in lastline.split()]
                lastlhe = globallhe.add(pjoin(dirname,'events.lhe'),cross, 0, cross,
                                        nb_event=int(nb_event), scale=cross/sumwgt)
            for eventsgroup in globallhe:
                neweventsgroup = []
                for i,event in enumerate(eventsgroup):
                    event.rescale_weights(event.sample_scale)
                    if i>0 and 'noidentification' not in self.run_card['fo_lhe_postprocessing'] \
                                            and event == neweventsgroup[-1]:
                        neweventsgroup[-1].wgt += event.wgt
                        for key in event.reweight_data:
                            neweventsgroup[-1].reweight_data[key] += event.reweight_data[key]
                    else:
                        neweventsgroup.append(event) 
                fsock.write_events(neweventsgroup)               
            globallhe.close()
            fsock.write('</LesHouchesEvents>\n') 
            fsock.close()
            misc.sprint('The combining of the LHE files has taken ', time.time()-start)
            for job in jobs:
                dirname = job['dirname']
                os.remove(pjoin(dirname,'events.lhe'))
                                
                                           
                        
        misc.sprint('The combining of the LHE files has taken ', time.time()-start)
                        
                        
                    

            
            
    def combine_plots_HwU(self,jobs,out,normalisation=None):
        """Sums all the plots in the HwU format."""
        logger.debug('Combining HwU plots.')

        command =  [sys.executable]
        command.append(pjoin(self.me_dir, 'bin', 'internal','histograms.py'))
        for job in jobs:
            if job['dirname'].endswith('.HwU'):
                command.append(job['dirname'])
            else:
                command.append(pjoin(job['dirname'],'MADatNLO.HwU'))
        command.append("--out="+out)
        command.append("--gnuplot")
        command.append("--band=[]")
        command.append("--lhapdf-config="+self.options['lhapdf'])
        if normalisation:
            command.append("--multiply="+(','.join([str(n) for n in normalisation])))
        command.append("--sum")
        command.append("--keep_all_weights")
        command.append("--no_open")

        p = misc.Popen(command, stdout = subprocess.PIPE, stderr = subprocess.STDOUT, cwd=self.me_dir)

        while p.poll() is None:
            line = p.stdout.readline().decode()
            #misc.sprint(type(line))
            if any(t in line for t in ['INFO:','WARNING:','CRITICAL:','ERROR:','KEEP:']):
                print(line[:-1])
            elif __debug__ and line:
                logger.debug(line[:-1])

            
    def pineappl_combine(self,cross,error,jobs):
        """Combines the PineAPPL grids in all the SubProcess/P*/all_G*/ directories"""
        logger.debug('Combining PineAPPL grids \n')
        all_jobs=[]
        for job in jobs:
            if job['resultABS'] == 0.0:
                logger.warning('pineappl_combine: Job\n%s\nwill be skipped, as it returned zero cross-section' %
                        job['dirname'])
                continue
            all_jobs.append(job['dirname'])
        ngrids=len(all_jobs)
        nobs  =len([name for name in os.listdir(all_jobs[0]) if name.endswith("_out.pineappl")])
        for obs in range(0,nobs):
            gdir = [pjoin(job,"grid_obs_"+str(obs)+"_out.pineappl") for job in all_jobs]
            # combine PineAPPL grid from different channels for observable 'obs'
            if self.run_card["pineappl"]:
                unc2_inv=pow(cross/error,2)
                unc2_inv_ngrids=pow(cross/error,2)*ngrids
                misc.call(['pineappl','merge', pjoin(self.me_dir,"Events",
                        self.run_name,"amcblast_obs_"+str(obs)+".pineappl")]+ gdir)

            # after combining, delete the original grids
            for ggdir in gdir:
                os.remove(ggdir)


    def collect_log_files(self, jobs, integration_step):
        """collect the log files and put them in a single, html-friendly file
        inside the Events/run_.../ directory"""
        log_file = pjoin(self.me_dir, 'Events', self.run_name, 
                         'alllogs_%d.html' % integration_step)
        outfile = open(log_file, 'w')

        content = ''
        content += '<HTML><BODY>\n<font face="courier" size=2>'
        for job in jobs:
            # put an anchor
            log=pjoin(job['dirname'],'log_MINT%s.txt' % integration_step)
            content += '<a name=%s></a>\n' % (os.path.dirname(log).replace(
                                          pjoin(self.me_dir,'SubProcesses'),''))
            # and put some nice header
            content += '<font color="red">\n'
            content += '<br>LOG file for integration channel %s, %s <br>' % \
                    (os.path.dirname(log).replace(pjoin(self.me_dir,
                                                           'SubProcesses'), ''), 
                     integration_step)
            content += '</font>\n'
            #then just flush the content of the small log inside the big log
            #the PRE tag prints everything verbatim
            with open(log) as l:
                content += '<PRE>\n' + l.read() + '\n</PRE>'
            content +='<br>\n'
            outfile.write(content)
            content=''

        outfile.write('</font>\n</BODY></HTML>\n')
        outfile.close()


    def finalise_run_FO(self,folder_name,jobs):
        """Combine the plots and put the res*.txt files in the Events/run.../ folder."""
        # Copy the res_*.txt files to the Events/run* folder
        res_files = misc.glob('res_*.txt', pjoin(self.me_dir, 'SubProcesses'))
        for res_file in res_files:
            files.mv(res_file,pjoin(self.me_dir, 'Events', self.run_name))
        # Collect the plots and put them in the Events/run* folder
        self.combine_plots_FO(folder_name,jobs)
        # If PineAPPL is linked, combine the grid to be put inside Events/run_XX
        if self.run_card['pineappl']:
            cross=self.cross_sect_dict['xsect']
            error=self.cross_sect_dict['errt']
            self.pineappl_combine(cross,error,jobs)


    def setup_cluster_or_multicore(self):
        """setup the number of cores for multicore, and the cluster-type for cluster runs"""
        if self.cluster_mode == 1:
            cluster_name = self.options['cluster_type']
            try:
                self.cluster = cluster.from_name[cluster_name](**self.options)
            except KeyError:
                # Check if a plugin define this type of cluster
                # check for PLUGIN format
                cluster_class = misc.from_plugin_import(self.plugin_path, 
                                            'new_cluster', cluster_name,
                                            info = 'cluster handling will be done with PLUGIN: %{plug}s' )
                if cluster_class:
                    self.cluster = cluster_class(**self.options)
        
        if self.cluster_mode == 2:
            try:
                import multiprocessing
                if not self.nb_core:
                    try:
                        self.nb_core = int(self.options['nb_core'])
                    except TypeError:
                        self.nb_core = multiprocessing.cpu_count()
                logger.info('Using %d cores' % self.nb_core)
            except ImportError:
                self.nb_core = 1
                logger.warning('Impossible to detect the number of cores => Using one.\n'+
                        'Use set nb_core X in order to set this number and be able to '+
                        'run in multicore.')

            self.cluster = cluster.MultiCore(**self.options)


    def clean_previous_results(self,options,p_dirs,folder_name):
        """Clean previous results.
             o.  If doing only the reweighting step, do not delete anything and return directlty.
             o.  Always remove all the G*_* files (from split event generation).
             o.  Remove the G* (or born_G* or all_G*) only when NOT doing only_generation or reweight_only."""
        if options['reweightonly']:
            return
        if not options['only_generation']:
            self.update_status('Cleaning previous results', level=None)
        for dir in p_dirs:
            #find old folders to be removed
            for obj in folder_name:
                # list all the G* (or all_G* or born_G*) directories
                to_rm = [file for file in \
                             os.listdir(pjoin(self.me_dir, 'SubProcesses', dir)) \
                             if file.startswith(obj[:-1]) and \
                            (os.path.isdir(pjoin(self.me_dir, 'SubProcesses', dir, file)) or \
                             os.path.exists(pjoin(self.me_dir, 'SubProcesses', dir, file)))] 
                # list all the G*_* directories (from split event generation)
                to_always_rm = [file for file in \
                             os.listdir(pjoin(self.me_dir, 'SubProcesses', dir)) \
                             if file.startswith(obj[:-1]) and
                             '_' in file and not '_G' in file and \
                            (os.path.isdir(pjoin(self.me_dir, 'SubProcesses', dir, file)) or \
                             os.path.exists(pjoin(self.me_dir, 'SubProcesses', dir, file)))]

                if not options['only_generation']:
                    to_always_rm.extend(to_rm)
                    if os.path.exists(pjoin(self.me_dir, 'SubProcesses', dir,'MadLoop5_resources.tar.gz')):
                        to_always_rm.append(pjoin(self.me_dir, 'SubProcesses', dir,'MadLoop5_resources.tar.gz'))
                files.rm([pjoin(self.me_dir, 'SubProcesses', dir, d) for d in to_always_rm])
        return


    def print_summary(self, options, step, mode, scale_pdf_info=[], done=True):
        """print a summary of the results contained in self.cross_sect_dict.
        step corresponds to the mintMC step, if =2 (i.e. after event generation)
        some additional infos are printed"""
        # find process name
        proc_card_lines = open(pjoin(self.me_dir, 'Cards', 'proc_card_mg5.dat')).read().split('\n')
        process = ''
        for line in proc_card_lines:
            if line.startswith('generate') or line.startswith('add process'):
                process = process+(line.replace('generate ', '')).replace('add process ','')+' ; '
        lpp = {0:'l', 1:'p', -1:'pbar', 2:'elastic photon from p', 3:'elastic photon from e'}
        if self.ninitial == 1:
            proc_info = '\n      Process %s' % process[:-3]
        else:
            proc_info = '\n      Process %s\n      Run at %s-%s collider (%s + %s GeV)' % \
                (process[:-3], lpp[self.run_card['lpp1']], lpp[self.run_card['lpp2']], 
                 self.run_card['ebeam1'], self.run_card['ebeam2'])

        if self.ninitial == 1:
            self.cross_sect_dict['unit']='GeV'
            self.cross_sect_dict['xsec_string']='(Partial) decay width'
            self.cross_sect_dict['axsec_string']='(Partial) abs(decay width)'
        else:
            self.cross_sect_dict['unit']='pb'
            self.cross_sect_dict['xsec_string']='Total cross section'
            self.cross_sect_dict['axsec_string']='Total abs(cross section)'
        if self.run_card['event_norm'].lower()=='bias':
            self.cross_sect_dict['xsec_string']+=', incl. bias (DO NOT USE)'

        if mode in ['aMC@NLO', 'aMC@LO', 'noshower', 'noshowerLO']:
            status = ['Determining the number of unweighted events per channel',
                      'Updating the number of unweighted events per channel',
                      'Summary:']
            computed='(computed from LHE events)'
        elif mode in ['NLO', 'LO']:
            status = ['Results after grid setup:','Current results:',
                      'Final results and run summary:']
            computed='(computed from histogram information)'

        if step != 2 and mode in ['aMC@NLO', 'aMC@LO', 'noshower', 'noshowerLO']:
            message = status[step] + '\n\n      Intermediate results:' + \
                      ('\n      Random seed: %(randinit)d' + \
                       '\n      %(xsec_string)s:      %(xsect)8.3e +- %(errt)6.1e %(unit)s' + \
                       '\n      %(axsec_string)s: %(xseca)8.3e +- %(erra)6.1e %(unit)s \n') \
                      % self.cross_sect_dict
        elif mode in ['NLO','LO'] and not done:
            if step == 0:
                message = '\n      ' + status[0] + \
                          '\n      %(xsec_string)s:      %(xsect)8.3e +- %(errt)6.1e %(unit)s' % \
                          self.cross_sect_dict
            else:
                message = '\n      ' + status[1] + \
                          '\n      %(xsec_string)s:      %(xsect)8.3e +- %(errt)6.1e %(unit)s' % \
                          self.cross_sect_dict
                
        else:
            message = '\n   --------------------------------------------------------------'
            message = message + \
                      '\n      ' + status[2] + proc_info 
            if mode not in ['LO', 'NLO']:
                message = message + \
                      '\n      Number of events generated: %s' % self.run_card['nevents'] 
            message = message + \
                      '\n      %(xsec_string)s: %(xsect)8.3e +- %(errt)6.1e %(unit)s' % \
                      self.cross_sect_dict
            message = message + \
                      '\n   --------------------------------------------------------------'
            if scale_pdf_info and (self.run_card['nevents']>=10000 or mode in ['NLO', 'LO']):
                if scale_pdf_info[0]:
                        # scale uncertainties
                    message = message + '\n      Scale variation %s:' % computed
                    for s in scale_pdf_info[0]:
                        if s['unc']:
                            if self.run_card['ickkw'] != -1:
                                message = message + \
                                          ('\n          Dynamical_scale_choice %(label)i (envelope of %(size)s values): '\
                                           '\n              %(cen)8.3e pb  +%(max)0.1f%% -%(min)0.1f%%') % s
                            else:
                                message = message + \
                                          ('\n          Soft and hard scale dependence (added in quadrature): '\
                                           '\n              %(cen)8.3e pb  +%(max_q)0.1f%% -%(min_q)0.1f%%') % s
                                    
                        else:
                            message = message + \
                                          ('\n          Dynamical_scale_choice %(label)i: '\
                                           '\n              %(cen)8.3e pb') % s
                                
                if scale_pdf_info[1]:
                    message = message + '\n      PDF variation %s:' % computed
                    for p in scale_pdf_info[1]:
                        if p['unc']=='none':
                            message = message + \
                                          ('\n          %(name)s (central value only): '\
                                           '\n              %(cen)8.3e pb') % p
                            
                        elif p['unc']=='unknown':
                            message = message + \
                                          ('\n          %(name)s (%(size)s members; combination method unknown): '\
                                           '\n              %(cen)8.3e pb') % p
                        else:
                            message = message + \
                                          ('\n          %(name)s (%(size)s members; using %(unc)s method): '\
                                           '\n              %(cen)8.3e pb  +%(max)0.1f%% -%(min)0.1f%%') % p
                        # pdf uncertainties
                message = message + \
                          '\n   --------------------------------------------------------------'

        
        if (mode in ['NLO', 'LO'] and not done) or \
           (mode in ['aMC@NLO', 'aMC@LO', 'noshower', 'noshowerLO'] and step!=2):
            logger.info(message+'\n')
            return

        # Some advanced general statistics are shown in the debug message at the
        # end of the run
        # Make sure it never stops a run
        # Gather some basic statistics for the run and extracted from the log files.
        if mode in ['aMC@NLO', 'aMC@LO', 'noshower', 'noshowerLO']: 
            log_GV_files =  misc.glob(pjoin('P*','G*','log_MINT*.txt'), 
                                      pjoin(self.me_dir, 'SubProcesses'))
            all_log_files = log_GV_files
        elif mode == 'NLO':
            log_GV_files = misc.glob(pjoin('P*','all_G*','log_MINT*.txt'), 
                                      pjoin(self.me_dir, 'SubProcesses')) 
            all_log_files = log_GV_files

        elif mode == 'LO':
            log_GV_files = ''
            all_log_files = misc.glob(pjoin('P*','born_G*','log_MINT*.txt'), 
                                      pjoin(self.me_dir, 'SubProcesses')) 
        else:
            raise aMCatNLOError( 'Run mode %s not supported.'%mode)

        try:
            message, debug_msg = \
               self.compile_advanced_stats(log_GV_files, all_log_files, message)
        except Exception as e:
            debug_msg = 'Advanced statistics collection failed with error "%s"\n'%str(e)
            err_string = StringIO.StringIO()
            traceback.print_exc(limit=4, file=err_string)
            debug_msg += 'Please report this backtrace to a MG5_aMC developer:\n%s'\
                                                          %err_string.getvalue()

        logger.debug(debug_msg+'\n')
        logger.info(message+'\n')
        
        # Now copy relevant information in the Events/Run_<xxx> directory
        evt_path = pjoin(self.me_dir, 'Events', self.run_name)
        open(pjoin(evt_path, 'summary.txt'),'w').write(message+'\n')
        open(pjoin(evt_path, '.full_summary.txt'), 
                                       'w').write(message+'\n\n'+debug_msg+'\n')
                                       
        self.archive_files(evt_path,mode)

    def archive_files(self, evt_path, mode):
        """ Copies in the Events/Run_<xxx> directory relevant files characterizing
        the run."""

        files_to_arxiv = [pjoin('Cards','param_card.dat'),
                          pjoin('Cards','MadLoopParams.dat'),
                          pjoin('Cards','FKS_params.dat'),
                          pjoin('Cards','run_card.dat'),                          
                          pjoin('Subprocesses','setscales.f'),
                          pjoin('Subprocesses','cuts.f')]

        if mode in ['NLO', 'LO']:
            files_to_arxiv.append(pjoin('Cards','FO_analyse_card.dat'))

        if not os.path.exists(pjoin(evt_path,'RunMaterial')):
            os.mkdir(pjoin(evt_path,'RunMaterial'))

        for path in files_to_arxiv:
            if os.path.isfile(pjoin(self.me_dir,path)):
                files.cp(pjoin(self.me_dir,path),pjoin(evt_path,'RunMaterial'))
        misc.call(['tar','-czpf','RunMaterial.tar.gz','RunMaterial'],cwd=evt_path)
        shutil.rmtree(pjoin(evt_path,'RunMaterial'))

    def compile_advanced_stats(self,log_GV_files,all_log_files,message):
        """ This functions goes through the log files given in arguments and 
        compiles statistics about MadLoop stability, virtual integration 
        optimization and detection of potential error messages into a nice
        debug message to printed at the end of the run """
        
        def safe_float(str_float):
            try:
                return float(str_float)
            except ValueError:
                logger.debug('Could not convert the following float during'+
                             ' advanced statistics printout: %s'%str(str_float))
                return -1.0
        
        
        # > UPS is a dictionary of tuples with this format {channel:[nPS,nUPS]}
        # > Errors is a list of tuples with this format (log_file,nErrors)
        stats = {'UPS':{}, 'Errors':[], 'virt_stats':{}, 'timings':{}}
        mint_search = re.compile(r"MINT(?P<ID>\d*).txt")

        # ==================================     
        # == MadLoop stability statistics ==
        # ==================================
    
        # Recuperate the fraction of unstable PS points found in the runs for
        # the virtuals
        UPS_stat_finder = re.compile(
             r"Satistics from MadLoop:.*"+\
             r"Total points tried\:\s+(?P<ntot>\d+).*"+\
             r"Stability unknown\:\s+(?P<nsun>\d+).*"+\
             r"Stable PS point\:\s+(?P<nsps>\d+).*"+\
             r"Unstable PS point \(and rescued\)\:\s+(?P<nups>\d+).*"+\
             r"Exceptional PS point \(unstable and not rescued\)\:\s+(?P<neps>\d+).*"+\
             r"Double precision used\:\s+(?P<nddp>\d+).*"+\
             r"Quadruple precision used\:\s+(?P<nqdp>\d+).*"+\
             r"Initialization phase\-space points\:\s+(?P<nini>\d+).*"+\
             r"Unknown return code \(100\)\:\s+(?P<n100>\d+).*"+\
             r"Unknown return code \(10\)\:\s+(?P<n10>\d+).*",re.DOTALL)
    
        unit_code_meaning = { 0 : 'Not identified (CTModeRun != -1)',
                              1 : 'CutTools (double precision)',
                              2 : 'PJFry++',
                              3 : 'IREGI',
                              4 : 'Golem95',
                              5 : 'Samurai',
                              6 : 'Ninja (double precision)',
                              7 : 'COLLIER',
                              8 : 'Ninja (quadruple precision)',
                              9 : 'CutTools (quadruple precision)'}
        RetUnit_finder =re.compile(
                           r"#Unit\s*(?P<unit>\d+)\s*=\s*(?P<n_occurences>\d+)")
    #Unit
    
        for gv_log in log_GV_files:
            channel_name = '/'.join(gv_log.split('/')[-5:-1])
            log=open(gv_log,'r').read()                
            UPS_stats = re.search(UPS_stat_finder,log)
            for retunit_stats in re.finditer(RetUnit_finder, log):
                if channel_name not in list(stats['UPS'].keys()):
                    stats['UPS'][channel_name] = [0]*10+[[0]*10]
                stats['UPS'][channel_name][10][int(retunit_stats.group('unit'))] \
                                     += int(retunit_stats.group('n_occurences'))
            if not UPS_stats is None:
                try:
                    stats['UPS'][channel_name][0] += int(UPS_stats.group('ntot'))
                    stats['UPS'][channel_name][1] += int(UPS_stats.group('nsun'))
                    stats['UPS'][channel_name][2] += int(UPS_stats.group('nsps'))
                    stats['UPS'][channel_name][3] += int(UPS_stats.group('nups'))
                    stats['UPS'][channel_name][4] += int(UPS_stats.group('neps'))
                    stats['UPS'][channel_name][5] += int(UPS_stats.group('nddp'))
                    stats['UPS'][channel_name][6] += int(UPS_stats.group('nqdp'))
                    stats['UPS'][channel_name][7] += int(UPS_stats.group('nini'))
                    stats['UPS'][channel_name][8] += int(UPS_stats.group('n100'))
                    stats['UPS'][channel_name][9] += int(UPS_stats.group('n10'))
                except KeyError:
                    stats['UPS'][channel_name] = [int(UPS_stats.group('ntot')),
                      int(UPS_stats.group('nsun')),int(UPS_stats.group('nsps')),
                      int(UPS_stats.group('nups')),int(UPS_stats.group('neps')),
                      int(UPS_stats.group('nddp')),int(UPS_stats.group('nqdp')),
                      int(UPS_stats.group('nini')),int(UPS_stats.group('n100')),
                      int(UPS_stats.group('n10')),[0]*10]
        debug_msg = ""
        if len(list(stats['UPS'].keys()))>0:
            nTotPS  = sum([chan[0] for chan in stats['UPS'].values()],0)
            nTotsun = sum([chan[1] for chan in stats['UPS'].values()],0)
            nTotsps = sum([chan[2] for chan in stats['UPS'].values()],0)
            nTotups = sum([chan[3] for chan in stats['UPS'].values()],0)
            nToteps = sum([chan[4] for chan in stats['UPS'].values()],0)
            nTotddp = sum([chan[5] for chan in stats['UPS'].values()],0)
            nTotqdp = sum([chan[6] for chan in stats['UPS'].values()],0)
            nTotini = sum([chan[7] for chan in stats['UPS'].values()],0)
            nTot100 = sum([chan[8] for chan in stats['UPS'].values()],0)
            nTot10  = sum([chan[9] for chan in stats['UPS'].values()],0)
            nTot1  = [sum([chan[10][i] for chan in stats['UPS'].values()],0) \
                                                             for i in range(10)]
            UPSfracs = [(chan[0] , 0.0 if chan[1][0]==0 else \
              safe_float(chan[1][4]*100)/chan[1][0]) for chan in stats['UPS'].items()]
            maxUPS = max(UPSfracs, key = lambda w: w[1])

            tmpStr = ""
            tmpStr += '\n  Number of loop ME evaluations (by MadLoop): %d'%nTotPS
            tmpStr += '\n    Stability unknown:                   %d'%nTotsun
            tmpStr += '\n    Stable PS point:                     %d'%nTotsps
            tmpStr += '\n    Unstable PS point (and rescued):     %d'%nTotups
            tmpStr += '\n    Unstable PS point (and not rescued): %d'%nToteps
            tmpStr += '\n    Only double precision used:          %d'%nTotddp
            tmpStr += '\n    Quadruple precision used:            %d'%nTotqdp
            tmpStr += '\n    Initialization phase-space points:   %d'%nTotini
            tmpStr += '\n    Reduction methods used:'
            red_methods = [(unit_code_meaning[i],nTot1[i]) for i in \
                                         unit_code_meaning.keys() if nTot1[i]>0]
            for method, n in sorted(red_methods, key= lambda l: l[1], reverse=True):
                tmpStr += '\n      > %s%s%s'%(method,' '*(33-len(method)),n)                
            if nTot100 != 0:
                debug_msg += '\n  Unknown return code (100):             %d'%nTot100
            if nTot10 != 0:
                debug_msg += '\n  Unknown return code (10):              %d'%nTot10
            nUnknownUnit = sum(nTot1[u] for u in range(10) if u \
                                                not in list(unit_code_meaning.keys()))
            if nUnknownUnit != 0:
                debug_msg += '\n  Unknown return code (1):               %d'\
                                                                   %nUnknownUnit

            if maxUPS[1]>0.001:
                message += tmpStr
                message += '\n  Total number of unstable PS point detected:'+\
                        ' %d (%4.2f%%)'%(nToteps,safe_float(100*nToteps)/nTotPS)
                message += '\n    Maximum fraction of UPS points in '+\
                          'channel %s (%4.2f%%)'%maxUPS
                message += '\n    Please report this to the authors while '+\
                                                                'providing the file'
                message += '\n    %s'%str(pjoin(os.path.dirname(self.me_dir),
                                                               maxUPS[0],'UPS.log'))
            else:
                debug_msg += tmpStr

    
        # ====================================================
        # == aMC@NLO virtual integration optimization stats ==
        # ====================================================
    
        virt_tricks_finder = re.compile(
          r"accumulated results Virtual ratio\s*=\s*-?(?P<v_ratio>[\d\+-Eed\.]*)"+\
            r"\s*\+/-\s*-?[\d\+-Eed\.]*\s*\(\s*-?(?P<v_ratio_err>[\d\+-Eed\.]*)\s*\%\)\s*\n"+\
          r"accumulated results ABS virtual\s*=\s*-?(?P<v_abs_contr>[\d\+-Eed\.]*)"+\
            r"\s*\+/-\s*-?[\d\+-Eed\.]*\s*\(\s*-?(?P<v_abs_contr_err>[\d\+-Eed\.]*)\s*\%\)")
    
        virt_frac_finder = re.compile(r"update virtual fraction to\s*:\s*"+\
                     "-?(?P<v_frac>[\d\+-Eed\.]*)\s*")
        
        channel_contr_finder = re.compile(r"Final result \[ABS\]\s*:\s*-?(?P<v_contr>[\d\+-Eed\.]*)")
        
        channel_contr_list = {}
        for gv_log in log_GV_files:
            logfile=open(gv_log,'r')
            log = logfile.read()
            logfile.close()
            channel_name = '/'.join(gv_log.split('/')[-3:-1])
            vf_stats = None
            for vf_stats in re.finditer(virt_frac_finder, log):
                pass
            if not vf_stats is None:
                v_frac = safe_float(vf_stats.group('v_frac'))
                ###v_average = safe_float(vf_stats.group('v_average'))
                try:
                    if v_frac < stats['virt_stats']['v_frac_min'][0]:
                        stats['virt_stats']['v_frac_min']=(v_frac,channel_name)
                    if v_frac > stats['virt_stats']['v_frac_max'][0]:
                        stats['virt_stats']['v_frac_max']=(v_frac,channel_name)
                    stats['virt_stats']['v_frac_avg'][0] += v_frac
                    stats['virt_stats']['v_frac_avg'][1] += 1
                except KeyError:
                    stats['virt_stats']['v_frac_min']=[v_frac,channel_name]
                    stats['virt_stats']['v_frac_max']=[v_frac,channel_name]
                    stats['virt_stats']['v_frac_avg']=[v_frac,1]


            ccontr_stats = None
            for ccontr_stats in re.finditer(channel_contr_finder, log):
                pass
            if not ccontr_stats is None:
                contrib = safe_float(ccontr_stats.group('v_contr'))
                try:
                    if contrib>channel_contr_list[channel_name]:
                        channel_contr_list[channel_name]=contrib
                except KeyError:
                    channel_contr_list[channel_name]=contrib
                
                
        # Now build the list of relevant virt log files to look for the maxima
        # of virt fractions and such.
        average_contrib = 0.0
        for value in channel_contr_list.values():
            average_contrib += value
        if len(list(channel_contr_list.values())) !=0:
            average_contrib = average_contrib / len(list(channel_contr_list.values()))
        
        relevant_log_GV_files = []
        excluded_channels = set([])
        all_channels = set([])
        for log_file in log_GV_files:
            channel_name = '/'.join(log_file.split('/')[-3:-1])
            all_channels.add(channel_name)
            try:
                if channel_contr_list[channel_name] > (0.1*average_contrib):
                    relevant_log_GV_files.append(log_file)
                else:
                    excluded_channels.add(channel_name)
            except KeyError:
                    relevant_log_GV_files.append(log_file)
        
        # Now we want to use the latest occurence of accumulated result in the log file
        for gv_log in relevant_log_GV_files:
            logfile=open(gv_log,'r')
            log = logfile.read()
            logfile.close()
            channel_name = '/'.join(gv_log.split('/')[-3:-1])
            
            vt_stats = None
            for vt_stats in re.finditer(virt_tricks_finder, log):
                pass
            if not vt_stats is None:
                vt_stats_group = vt_stats.groupdict()
                v_ratio = safe_float(vt_stats.group('v_ratio'))
                v_ratio_err = safe_float(vt_stats.group('v_ratio_err'))
                v_contr = safe_float(vt_stats.group('v_abs_contr'))
                v_contr_err = safe_float(vt_stats.group('v_abs_contr_err'))
                try:
                    if v_ratio < stats['virt_stats']['v_ratio_min'][0]:
                        stats['virt_stats']['v_ratio_min']=(v_ratio,channel_name)
                    if v_ratio > stats['virt_stats']['v_ratio_max'][0]:
                        stats['virt_stats']['v_ratio_max']=(v_ratio,channel_name)
                    if v_ratio < stats['virt_stats']['v_ratio_err_min'][0]:
                        stats['virt_stats']['v_ratio_err_min']=(v_ratio_err,channel_name)
                    if v_ratio > stats['virt_stats']['v_ratio_err_max'][0]:
                        stats['virt_stats']['v_ratio_err_max']=(v_ratio_err,channel_name)
                    if v_contr < stats['virt_stats']['v_contr_min'][0]:
                        stats['virt_stats']['v_contr_min']=(v_contr,channel_name)
                    if v_contr > stats['virt_stats']['v_contr_max'][0]:
                        stats['virt_stats']['v_contr_max']=(v_contr,channel_name)
                    if v_contr_err < stats['virt_stats']['v_contr_err_min'][0]:
                        stats['virt_stats']['v_contr_err_min']=(v_contr_err,channel_name)
                    if v_contr_err > stats['virt_stats']['v_contr_err_max'][0]:
                        stats['virt_stats']['v_contr_err_max']=(v_contr_err,channel_name)
                except KeyError:
                    stats['virt_stats']['v_ratio_min']=[v_ratio,channel_name]
                    stats['virt_stats']['v_ratio_max']=[v_ratio,channel_name]
                    stats['virt_stats']['v_ratio_err_min']=[v_ratio_err,channel_name]
                    stats['virt_stats']['v_ratio_err_max']=[v_ratio_err,channel_name]
                    stats['virt_stats']['v_contr_min']=[v_contr,channel_name]
                    stats['virt_stats']['v_contr_max']=[v_contr,channel_name]
                    stats['virt_stats']['v_contr_err_min']=[v_contr_err,channel_name]
                    stats['virt_stats']['v_contr_err_max']=[v_contr_err,channel_name]
        
            vf_stats = None
            for vf_stats in re.finditer(virt_frac_finder, log):
                pass
            ##if not vf_stats is None:
            ##    v_frac = safe_float(vf_stats.group('v_frac'))
            ##    v_average = safe_float(vf_stats.group('v_average'))
            ##    try:
            ##        if v_average < stats['virt_stats']['v_average_min'][0]:
            ##            stats['virt_stats']['v_average_min']=(v_average,channel_name)
            ##        if v_average > stats['virt_stats']['v_average_max'][0]:
            ##            stats['virt_stats']['v_average_max']=(v_average,channel_name)
            ##        stats['virt_stats']['v_average_avg'][0] += v_average
            ##        stats['virt_stats']['v_average_avg'][1] += 1
            ##    except KeyError:
            ##        stats['virt_stats']['v_average_min']=[v_average,channel_name]
            ##        stats['virt_stats']['v_average_max']=[v_average,channel_name]
            ##        stats['virt_stats']['v_average_avg']=[v_average,1]
        
        try:
            debug_msg += '\n\n  Statistics on virtual integration optimization : '
            
            debug_msg += '\n    Maximum virt fraction computed         %.3f (%s)'\
                                       %tuple(stats['virt_stats']['v_frac_max'])
            debug_msg += '\n    Minimum virt fraction computed         %.3f (%s)'\
                                       %tuple(stats['virt_stats']['v_frac_min'])
            debug_msg += '\n    Average virt fraction computed         %.3f'\
              %safe_float(stats['virt_stats']['v_frac_avg'][0]/safe_float(stats['virt_stats']['v_frac_avg'][1]))
            debug_msg += '\n  Stats below exclude negligible channels (%d excluded out of %d)'%\
                 (len(excluded_channels),len(all_channels))
            ##debug_msg += '\n    Maximum virt ratio used                %.2f (%s)'\
            ##                        %tuple(stats['virt_stats']['v_average_max'])          
            debug_msg += '\n    Maximum virt ratio found from grids    %.2f (%s)'\
                                     %tuple(stats['virt_stats']['v_ratio_max'])
            tmpStr = '\n    Max. MC err. on virt ratio from grids  %.1f %% (%s)'\
                                  %tuple(stats['virt_stats']['v_ratio_err_max'])
            debug_msg += tmpStr
            # After all it was decided that it is better not to alarm the user unecessarily
            # with such printout of the statistics.
#            if stats['virt_stats']['v_ratio_err_max'][0]>100.0 or \
#                                stats['virt_stats']['v_ratio_err_max'][0]>100.0:
#                message += "\n  Suspiciously large MC error in :"
#            if stats['virt_stats']['v_ratio_err_max'][0]>100.0:
#                message += tmpStr

            tmpStr = '\n    Maximum MC error on abs virt           %.1f %% (%s)'\
                                  %tuple(stats['virt_stats']['v_contr_err_max'])
            debug_msg += tmpStr
#            if stats['virt_stats']['v_contr_err_max'][0]>100.0:
#                message += tmpStr
            

        except KeyError:
            debug_msg += '\n  Could not find statistics on the integration optimization. '
    
        # =======================================
        # == aMC@NLO timing profile statistics ==
        # =======================================
    
        timing_stat_finder = re.compile(r"\s*Time spent in\s*(?P<name>\w*)\s*:\s*"+\
                     "(?P<time>[\d\+-Eed\.]*)\s*")

        for logf in log_GV_files:
            logfile=open(logf,'r')
            log = logfile.read()
            logfile.close()
            channel_name = '/'.join(logf.split('/')[-3:-1])
            mint = re.search(mint_search,logf)
            if not mint is None:
               channel_name =   channel_name+' [step %s]'%mint.group('ID')

            for time_stats in re.finditer(timing_stat_finder, log):
                try:
                    stats['timings'][time_stats.group('name')][channel_name]+=\
                                                 safe_float(time_stats.group('time'))
                except KeyError:
                    if time_stats.group('name') not in list(stats['timings'].keys()):
                        stats['timings'][time_stats.group('name')] = {}
                    stats['timings'][time_stats.group('name')][channel_name]=\
                                                 safe_float(time_stats.group('time'))
        
        # useful inline function
        Tstr = lambda secs: str(datetime.timedelta(seconds=int(secs)))
        try:
            totTimeList = [(time, chan) for chan, time in \
                                              stats['timings']['Total'].items()]
        except KeyError:
            totTimeList = []

        totTimeList.sort()
        if len(totTimeList)>0:
            debug_msg += '\n\n  Inclusive timing profile :'
            debug_msg += '\n    Overall slowest channel          %s (%s)'%\
                                     (Tstr(totTimeList[-1][0]),totTimeList[-1][1])
            debug_msg += '\n    Average channel running time     %s'%\
                       Tstr(sum([el[0] for el in totTimeList])/len(totTimeList))
            debug_msg += '\n    Aggregated total running time    %s'%\
                                        Tstr(sum([el[0] for el in totTimeList]))       
        else:            
            debug_msg += '\n\n  Inclusive timing profile non available.'
        
        sorted_keys = sorted(list(stats['timings'].keys()), key= lambda stat: \
                              sum(stats['timings'][stat].values()), reverse=True)
        for name in sorted_keys:
            if name=='Total':
                continue
            if sum(stats['timings'][name].values())<=0.0:
                debug_msg += '\n  Zero time record for %s.'%name
                continue
            try:
                TimeList = [((100.0*time/stats['timings']['Total'][chan]), 
                     chan) for chan, time in stats['timings'][name].items()]
            except KeyError as ZeroDivisionError:
                debug_msg += '\n\n  Timing profile for %s unavailable.'%name
                continue
            TimeList.sort()
            debug_msg += '\n  Timing profile for <%s> :'%name
            try:
                debug_msg += '\n    Overall fraction of time         %.3f %%'%\
                       safe_float((100.0*(sum(stats['timings'][name].values())/
                                      sum(stats['timings']['Total'].values()))))
            except KeyError as ZeroDivisionError:
                debug_msg += '\n    Overall fraction of time unavailable.'
            debug_msg += '\n    Largest fraction of time         %.3f %% (%s)'%\
                                             (TimeList[-1][0],TimeList[-1][1])
            debug_msg += '\n    Smallest fraction of time        %.3f %% (%s)'%\
                                             (TimeList[0][0],TimeList[0][1])

        # =============================     
        # == log file eror detection ==
        # =============================
        
        # Find the number of potential errors found in all log files
        # This re is a simple match on a case-insensitve 'error' but there is 
        # also some veto added for excluding the sentence 
        #  "See Section 6 of paper for error calculation."
        # which appear in the header of lhapdf in the logs.
        err_finder = re.compile(\
             r"(?<!of\spaper\sfor\s)\bERROR\b(?!\scalculation\.)",re.IGNORECASE)
        for log in all_log_files:
            logfile=open(log,'r')
            nErrors = len(re.findall(err_finder, logfile.read()))
            logfile.close()
            if nErrors != 0:
                stats['Errors'].append((str(log),nErrors))
         
        nErrors = sum([err[1] for err in stats['Errors']],0)
        if nErrors != 0:
            debug_msg += '\n      WARNING:: A total of %d error%s ha%s been '\
              %(nErrors,'s' if nErrors>1 else '','ve' if nErrors>1 else 's')+\
              'found in the following log file%s:'%('s' if \
                                                 len(stats['Errors'])>1 else '')
            for error in stats['Errors'][:3]:
                log_name = '/'.join(error[0].split('/')[-5:])
                debug_msg += '\n       > %d error%s in %s'%\
                                   (error[1],'s' if error[1]>1 else '',log_name)
            if len(stats['Errors'])>3:
                nRemainingErrors = sum([err[1] for err in stats['Errors']][3:],0)
                nRemainingLogs = len(stats['Errors'])-3
                debug_msg += '\n      And another %d error%s in %d other log file%s'%\
                           (nRemainingErrors, 's' if nRemainingErrors>1 else '',
                               nRemainingLogs, 's ' if nRemainingLogs>1 else '')
                           
        return message, debug_msg


    def reweight_and_collect_events(self, options, mode, nevents, event_norm):
        """this function calls the reweighting routines and creates the event file in the 
        Event dir. Return the name of the event file created
        """
        scale_pdf_info=[]
        if any(self.run_card['reweight_scale']) or any(self.run_card['reweight_PDF']) or \
           len(self.run_card['dynamical_scale_choice']) > 1 or len(self.run_card['lhaid']) > 1\
           or self.run_card['store_rwgt_info']:
            scale_pdf_info = self.run_reweight(options['reweightonly'])
        self.update_status('Collecting events', level='parton', update_results=True)
        misc.compile(['collect_events'], 
                    cwd=pjoin(self.me_dir, 'SubProcesses'), nocompile=options['nocompile'])
        p = misc.Popen(['./collect_events'], cwd=pjoin(self.me_dir, 'SubProcesses'),
                stdin=subprocess.PIPE, 
                stdout=open(pjoin(self.me_dir, 'collect_events.log'), 'w'))
        if event_norm.lower() == 'sum':
            p.communicate(input = '1\n'.encode())
        elif event_norm.lower() == 'unity':
            p.communicate(input = '3\n'.encode())
        elif event_norm.lower() == 'bias':
            p.communicate(input = '0\n'.encode())
        else:
            p.communicate(input = '2\n'.encode())

        #get filename from collect events
        filename = open(pjoin(self.me_dir, 'collect_events.log')).read().split()[-1]

        if not os.path.exists(pjoin(self.me_dir, 'SubProcesses', filename)):
            raise aMCatNLOError('An error occurred during event generation. ' + \
                    'The event file has not been created. Check collect_events.log')
        evt_file = pjoin(self.me_dir, 'Events', self.run_name, 'events.lhe.gz')
        misc.gzip(pjoin(self.me_dir, 'SubProcesses', filename), stdout=evt_file)
        if not options['reweightonly']:
            self.print_summary(options, 2, mode, scale_pdf_info)
            res_files = misc.glob('res*.txt', pjoin(self.me_dir, 'SubProcesses'))
            for res_file in res_files:
                files.mv(res_file,pjoin(self.me_dir, 'Events', self.run_name))

        logger.info('The %s file has been generated.\n' % (evt_file))
        self.results.add_detail('nb_event', nevents)
        self.update_status('Events generated', level='parton', update_results=True)
        return evt_file[:-3]


    def run_mcatnlo(self, evt_file, options):
        """runs mcatnlo on the generated event file, to produce showered-events
        """
        logger.info('Preparing MCatNLO run')
        try:     
            misc.gunzip(evt_file)
        except Exception:
            pass

        self.banner = banner_mod.Banner(evt_file)
        shower = self.banner.get_detail('run_card', 'parton_shower').upper()

        #check that the number of split event files divides the number of
        # events, otherwise set it to 1
        if int(self.banner.get_detail('run_card', 'nevents') / \
                self.shower_card['nsplit_jobs']) * self.shower_card['nsplit_jobs'] \
                != self.banner.get_detail('run_card', 'nevents'):
            logger.warning(\
                'nsplit_jobs in the shower card is not a divisor of the number of events.\n' + \
                'Setting it to 1.')
            self.shower_card['nsplit_jobs'] = 1

        # don't split jobs if the user asks to shower only a part of the events
        if self.shower_card['nevents'] > 0 and \
           self.shower_card['nevents'] < self.banner.get_detail('run_card', 'nevents') and \
           self.shower_card['nsplit_jobs'] != 1:
            logger.warning(\
                'Only a part of the events will be showered.\n' + \
                'Setting nsplit_jobs in the shower_card to 1.')
            self.shower_card['nsplit_jobs'] = 1

        self.banner_to_mcatnlo(evt_file)

        # if fastjet has to be linked (in extralibs) then
        # add lib /include dirs for fastjet if fastjet-config is present on the
        # system, otherwise add fjcore to the files to combine
        if 'fastjet' in self.shower_card['extralibs']:
            #first, check that stdc++ is also linked
            if not 'stdc++' in self.shower_card['extralibs']:
                logger.warning('Linking FastJet: adding stdc++ to EXTRALIBS')
                self.shower_card['extralibs'] += ' stdc++'
            # then check if options[fastjet] corresponds to a valid fj installation
            try:
                #this is for a complete fj installation
                p = subprocess.Popen([self.options['fastjet'], '--prefix'], \
                stdout=subprocess.PIPE, stderr=subprocess.PIPE)
                output, error = p.communicate()
                #remove the line break from output (last character)
                output = output.decode()[:-1]
                # add lib/include paths
                if not pjoin(output, 'lib') in self.shower_card['extrapaths']:
                    logger.warning('Linking FastJet: updating EXTRAPATHS')
                    self.shower_card['extrapaths'] += ' ' + pjoin(output, 'lib')
                if not pjoin(output, 'include') in self.shower_card['includepaths']:
                    logger.warning('Linking FastJet: updating INCLUDEPATHS')
                    self.shower_card['includepaths'] += ' ' + pjoin(output, 'include')
                # to be changed in the fortran wrapper
                include_line = '#include "fastjet/ClusterSequence.hh"//INCLUDE_FJ' 
                namespace_line = 'namespace fj = fastjet;//NAMESPACE_FJ'
            except Exception:
                logger.warning('Linking FastJet: using fjcore')
                # this is for FJcore, so no FJ library has to be linked
                self.shower_card['extralibs'] = self.shower_card['extralibs'].replace('fastjet', '')
                if not 'fjcore.o' in self.shower_card['analyse']:
                    self.shower_card['analyse'] += ' fjcore.o'
                # to be changed in the fortran wrapper
                include_line = '#include "fjcore.hh"//INCLUDE_FJ' 
                namespace_line = 'namespace fj = fjcore;//NAMESPACE_FJ'
            # change the fortran wrapper with the correct namespaces/include
            fjwrapper_lines = open(pjoin(self.me_dir, 'MCatNLO', 'srcCommon', 'myfastjetfortran.cc')).read().split('\n')
            for line in fjwrapper_lines:
                if '//INCLUDE_FJ' in line:
                    fjwrapper_lines[fjwrapper_lines.index(line)] = include_line
                if '//NAMESPACE_FJ' in line:
                    fjwrapper_lines[fjwrapper_lines.index(line)] = namespace_line
            with open(pjoin(self.me_dir, 'MCatNLO', 'srcCommon', 'myfastjetfortran.cc'), 'w') as fsock:
                fsock.write('\n'.join(fjwrapper_lines) + '\n')

        extrapaths = self.shower_card['extrapaths'].split()

        # check that the path needed by HW++ and PY8 are set if one uses these shower
        if shower in ['HERWIGPP', 'PYTHIA8']:
            path_dict = {'HERWIGPP': ['hepmc_path',
                                      'thepeg_path',
                                      'hwpp_path'],
                         'PYTHIA8': ['pythia8_path']}

            if not all([self.options[ppath] and os.path.exists(self.options[ppath]) for ppath in path_dict[shower]]):
                raise aMCatNLOError('Some paths are missing or invalid in the configuration file.\n' + \
                        ('Please make sure you have set these variables: %s' % ', '.join(path_dict[shower])))

        if shower == 'HERWIGPP':
            extrapaths.append(pjoin(self.options['hepmc_path'], 'lib'))
            self.shower_card['extrapaths'] += ' %s' % pjoin(self.options['hepmc_path'], 'lib')

        # add the HEPMC path of the pythia8 installation
        if shower == 'PYTHIA8':
            hepmc = subprocess.Popen([pjoin(self.options['pythia8_path'], 'bin', 'pythia8-config'), '--hepmc2'],
                         stdout = subprocess.PIPE).stdout.read().decode().strip()
            #this gives all the flags, i.e.
            #-I/Path/to/HepMC/include -L/Path/to/HepMC/lib -lHepMC
            # we just need the path to the HepMC libraries
            extrapaths.append(hepmc.split()[1].replace('-L', '')) 

        if shower == 'PYTHIA8' and not os.path.exists(pjoin(self.options['pythia8_path'], 'xmldoc')):
            extrapaths.append(pjoin(self.options['pythia8_path'], 'lib'))

        # set the PATH for the dynamic libraries
        if sys.platform == 'darwin':
            ld_library_path = 'DYLD_LIBRARY_PATH'
        else:
            ld_library_path = 'LD_LIBRARY_PATH'
        if ld_library_path in list(os.environ.keys()):
            paths = os.environ[ld_library_path]
        else:
            paths = ''
        paths += ':' + ':'.join(extrapaths)
        os.putenv(ld_library_path, paths)

        shower_card_path = pjoin(self.me_dir, 'MCatNLO', 'shower_card.dat')
        self.shower_card.write_card(shower, shower_card_path)

        # overwrite if shower_card_set.dat exists in MCatNLO
        if os.path.exists(pjoin(self.me_dir, 'MCatNLO', 'shower_card_set.dat')):
            files.mv(pjoin(self.me_dir, 'MCatNLO', 'shower_card_set.dat'),
                     pjoin(self.me_dir, 'MCatNLO', 'shower_card.dat'))
        
        mcatnlo_log = pjoin(self.me_dir, 'mcatnlo.log')
        self.update_status('Compiling MCatNLO for %s...' % shower, level='shower') 

        
        # libdl may be needded for pythia 82xx
        #if shower == 'PYTHIA8' and not \
        #   os.path.exists(pjoin(self.options['pythia8_path'], 'xmldoc')) and \
        #   'dl' not in self.shower_card['extralibs'].split():
        #    # 'dl' has to be linked with the extralibs
        #    self.shower_card['extralibs'] += ' dl'
        #    logger.warning("'dl' was added to extralibs from the shower_card.dat.\n" + \
        #                  "It is needed for the correct running of PY8.2xx.\n" + \
        #                  "If this library cannot be found on your system, a crash will occur.")

        misc.call(['./MCatNLO_MadFKS.inputs'], stdout=open(mcatnlo_log, 'w'),
                    stderr=open(mcatnlo_log, 'w'), 
                    cwd=pjoin(self.me_dir, 'MCatNLO'),
                    close_fds=True)

        exe = 'MCATNLO_%s_EXE' % shower
        if not os.path.exists(pjoin(self.me_dir, 'MCatNLO', exe)) and \
            not os.path.exists(pjoin(self.me_dir, 'MCatNLO', 'Pythia8.exe')):
            print(open(mcatnlo_log).read())
            raise aMCatNLOError('Compilation failed, check %s for details' % mcatnlo_log)
        logger.info('                     ... done')

        # create an empty dir where to run
        count = 1
        while os.path.isdir(pjoin(self.me_dir, 'MCatNLO', 'RUN_%s_%d' % \
                        (shower, count))):
            count += 1
        rundir = pjoin(self.me_dir, 'MCatNLO', 'RUN_%s_%d' % \
                        (shower, count))
        os.mkdir(rundir)
        files.cp(shower_card_path, rundir)

        #look for the event files (don't resplit if one asks for the 
        # same number of event files as in the previous run)
        event_files = misc.glob('events_*.lhe', pjoin(self.me_dir, 'Events', self.run_name))
        if max(len(event_files), 1) != self.shower_card['nsplit_jobs']:
            logger.info('Cleaning old files and splitting the event file...')
            #clean the old files
            files.rm([f for f in event_files if 'events.lhe' not in f])
            if self.shower_card['nsplit_jobs'] > 1:
                misc.compile(['split_events'], cwd = pjoin(self.me_dir, 'Utilities'), nocompile=options['nocompile'])
                p = misc.Popen([pjoin(self.me_dir, 'Utilities', 'split_events')],
                                stdin=subprocess.PIPE,
                                stdout=open(pjoin(self.me_dir, 'Events', self.run_name, 'split_events.log'), 'w'),
                                cwd=pjoin(self.me_dir, 'Events', self.run_name))
                p.communicate(input = ('events.lhe\n%d\n' % self.shower_card['nsplit_jobs']).encode())
                logger.info('Splitting done.')
            event_files = misc.glob('events_*.lhe', pjoin(self.me_dir, 'Events', self.run_name)) 

        event_files.sort()

        self.update_status('Showering events...', level='shower')
        logger.info('(Running in %s)' % rundir)
        if shower != 'PYTHIA8':
            files.mv(pjoin(self.me_dir, 'MCatNLO', exe), rundir)
            files.mv(pjoin(self.me_dir, 'MCatNLO', 'MCATNLO_%s_input' % shower), rundir)
        else:
        # special treatment for pythia8
            files.mv(pjoin(self.me_dir, 'MCatNLO', 'Pythia8.cmd'), rundir)
            files.mv(pjoin(self.me_dir, 'MCatNLO', 'Pythia8.exe'), rundir)
            if os.path.exists(pjoin(self.options['pythia8_path'], 'xmldoc')): # this is PY8.1xxx
                files.ln(pjoin(self.options['pythia8_path'], 'examples', 'config.sh'), rundir)
                files.ln(pjoin(self.options['pythia8_path'], 'xmldoc'), rundir)
            else: # this is PY8.2xxx
                files.ln(pjoin(self.options['pythia8_path'], 'share/Pythia8/xmldoc'), rundir)
        #link the hwpp exe in the rundir
        if shower == 'HERWIGPP':
            try:
                if os.path.exists(pjoin(self.options['hwpp_path'], 'bin', 'Herwig++')):
                    files.ln(pjoin(self.options['hwpp_path'], 'bin', 'Herwig++'), rundir)
                if os.path.exists(pjoin(self.options['hwpp_path'], 'bin', 'Herwig')):
                    files.ln(pjoin(self.options['hwpp_path'], 'bin', 'Herwig'), rundir)
            except Exception:
                raise aMCatNLOError('The Herwig++ path set in the configuration file is not valid.')

            if os.path.exists(pjoin(self.me_dir, 'MCatNLO', 'HWPPAnalyzer', 'HepMCFortran.so')):
                files.cp(pjoin(self.me_dir, 'MCatNLO', 'HWPPAnalyzer', 'HepMCFortran.so'), rundir)

        files.ln(evt_file, rundir, 'events.lhe')
        for i, f in enumerate(event_files):
            files.ln(f, rundir,'events_%d.lhe' % (i + 1))

        if not self.shower_card['analyse']:
            # an hep/hepmc file as output
            out_id = 'HEP'
        else:
            # one or more .top file(s) as output
            if "HwU" in self.shower_card['analyse']:
                out_id = 'HWU'
            else:
                out_id = 'TOP'

        # write the executable
        with open(pjoin(rundir, 'shower.sh'), 'w') as fsock:
            # set the PATH for the dynamic libraries
            if sys.platform == 'darwin':
                ld_library_path = 'DYLD_LIBRARY_PATH'
            else:
                ld_library_path = 'LD_LIBRARY_PATH'
            fsock.write(open(pjoin(self.me_dir, 'MCatNLO', 'shower_template.sh')).read() \
                % {'ld_library_path': ld_library_path,
                   'extralibs': ':'.join(extrapaths)})
        subprocess.call(['chmod', '+x', pjoin(rundir, 'shower.sh')])

        if event_files:
            arg_list = [[shower, out_id, self.run_name, '%d' % (i + 1)] \
                    for i in range(len(event_files))]
        else:
            arg_list = [[shower, out_id, self.run_name]]

        self.run_all({rundir: 'shower.sh'}, arg_list, 'shower')
        self.njobs = 1
        self.wait_for_complete('shower')

        # now collect the results
        message = ''
        warning = ''
        to_gzip = [evt_file]
        if out_id == 'HEP':
            #copy the showered stdhep/hepmc file back in events
            if shower in ['PYTHIA8', 'HERWIGPP']:
                hep_format = 'HEPMC'
                ext = 'hepmc'
            else:
                hep_format = 'StdHEP'
                ext = 'hep'

            hep_file = '%s_%s_0.%s.gz' % \
                    (pjoin(os.path.dirname(evt_file), 'events'), shower, ext)
            count = 0

            # find the first available name for the output:
            # check existing results with or without event splitting
            while os.path.exists(hep_file) or \
                  os.path.exists(hep_file.replace('.%s.gz' % ext, '__1.%s.gz' % ext)) :
                count +=1
                hep_file = '%s_%s_%d.%s.gz' % \
                    (pjoin(os.path.dirname(evt_file), 'events'), shower, count, ext)

            try:
                if self.shower_card['nsplit_jobs'] == 1:
                    files.mv(os.path.join(rundir, 'events.%s.gz' % ext), hep_file) 
                    message = ('The file %s has been generated. \nIt contains showered' + \
                     ' and hadronized events in the %s format obtained by' + \
                     ' showering the parton-level event file %s.gz with %s') % \
                     (hep_file, hep_format, evt_file, shower)
                else:
                    hep_list = []
                    for i in range(self.shower_card['nsplit_jobs']):
                        hep_list.append(hep_file.replace('.%s.gz' % ext, '__%d.%s.gz' % (i + 1, ext)))
                        files.mv(os.path.join(rundir, 'events_%d.%s.gz' % (i + 1, ext)), hep_list[-1]) 
                    message = ('The following files have been generated:\n  %s\nThey contain showered' + \
                     ' and hadronized events in the %s format obtained by' + \
                     ' showering the (split) parton-level event file %s.gz with %s') % \
                     ('\n  '.join(hep_list), hep_format, evt_file, shower)

            except OSError as IOError:
                raise aMCatNLOError('No file has been generated, an error occurred.'+\
             ' More information in %s' % pjoin(os.getcwd(), 'amcatnlo_run.log'))

            # run the plot creation in a secure way
            if hep_format == 'StdHEP':
                try:
                    self.do_plot('%s -f' % self.run_name)
                except Exception as error:
                    logger.info("Fail to make the plot. Continue...")
                    pass

        elif out_id == 'TOP' or out_id == 'HWU':
            #copy the topdrawer or HwU file(s) back in events
            if out_id=='TOP':
                ext='top'
            elif out_id=='HWU':
                ext='HwU'
            topfiles = []
            top_tars = [tarfile.TarFile(f) for f in misc.glob('histfile*.tar', rundir)]
            for top_tar in top_tars:
                topfiles.extend(top_tar.getnames())

            # safety check
            if len(top_tars) != self.shower_card['nsplit_jobs']:
                raise aMCatNLOError('%d job(s) expected, %d file(s) found' % \
                                     (self.shower_card['nsplit_jobs'], len(top_tars)))

            # find the first available name for the output:
            # check existing results with or without event splitting
            filename = 'plot_%s_%d_' % (shower, 1)
            count = 1
            while os.path.exists(pjoin(self.me_dir, 'Events', 
                      self.run_name, '%s0.%s' % (filename,ext))) or \
                  os.path.exists(pjoin(self.me_dir, 'Events', 
                      self.run_name, '%s0__1.%s' % (filename,ext))):
                count += 1
                filename = 'plot_%s_%d_' % (shower, count)

            if out_id=='TOP':
                hist_format='TopDrawer format'
            elif out_id=='HWU':
                hist_format='HwU and GnuPlot formats'

            if not topfiles:
                # if no topfiles are found just warn the user
                warning = 'No .top file has been generated. For the results of your ' +\
                               'run, please check inside %s' % rundir
            elif self.shower_card['nsplit_jobs'] == 1:
                # only one job for the shower
                top_tars[0].extractall(path = rundir) 
                plotfiles = [] 
                for i, file in enumerate(topfiles):
                    if out_id=='TOP':
                        plotfile = pjoin(self.me_dir, 'Events', self.run_name, 
                                         '%s%d.top' % (filename, i))
                        files.mv(pjoin(rundir, file), plotfile) 
                    elif out_id=='HWU':
                        out=pjoin(self.me_dir,'Events',
                                  self.run_name,'%s%d'% (filename,i))
                        histos=[{'dirname':pjoin(rundir,file)}]
                        self.combine_plots_HwU(histos,out)
                        try:
                            misc.call(['gnuplot','%s%d.gnuplot' % (filename,i)],\
                                      stdout=os.open(os.devnull, os.O_RDWR),\
                                      stderr=os.open(os.devnull, os.O_RDWR),\
                                      cwd=pjoin(self.me_dir, 'Events', self.run_name))
                        except Exception:
                            pass
                        plotfile=pjoin(self.me_dir,'Events',self.run_name,
                                                    '%s%d.HwU'% (filename,i))
                    plotfiles.append(plotfile)

                ffiles = 'files'
                have = 'have'
                if len(plotfiles) == 1:
                    ffiles = 'file'
                    have = 'has'

                message = ('The %s %s %s been generated, with histograms in the' + \
                        ' %s, obtained by showering the parton-level' + \
                        ' file %s.gz with %s.') % (ffiles, ', '.join(plotfiles), have, \
                        hist_format, evt_file, shower)
            else:
                # many jobs for the shower have been run
                topfiles_set = set(topfiles)
                plotfiles = [] 
                for j, top_tar in enumerate(top_tars):
                    top_tar.extractall(path = rundir) 
                    for i, file in enumerate(topfiles_set):
                        plotfile = pjoin(self.me_dir, 'Events', self.run_name, 
                                             '%s%d__%d.%s' % (filename, i, j + 1,ext))
                        files.mv(pjoin(rundir, file), plotfile) 
                        plotfiles.append(plotfile)

                # check if the user asked to combine the .top into a single file
                if self.shower_card['combine_td']:
                    misc.compile(['sum_plots'], cwd = pjoin(self.me_dir, 'Utilities'))

                    if self.banner.get('run_card', 'event_norm').lower() == 'sum':
                        norm = 1.
                    else:
                        norm = 1./float(self.shower_card['nsplit_jobs'])

                    plotfiles2 = []
                    for i, file in enumerate(topfiles_set):
                        filelist = ['%s%d__%d.%s' % (filename, i, j + 1,ext) \
                                    for j in range(self.shower_card['nsplit_jobs'])]
                        if out_id=='TOP':
                            infile="%d\n%s\n%s\n" % \
                                (self.shower_card['nsplit_jobs'],
                                 '\n'.join(filelist),
                                 '\n'.join([str(norm)] * self.shower_card['nsplit_jobs']))
                            p = misc.Popen([pjoin(self.me_dir, 'Utilities', 'sum_plots')],
                                           stdin=subprocess.PIPE,
                                           stdout=os.open(os.devnull, os.O_RDWR), 
                                           cwd=pjoin(self.me_dir, 'Events', self.run_name))
                            p.communicate(input = infile.encode())
                            files.mv(pjoin(self.me_dir, 'Events', self.run_name, 'sum.top'),
                                     pjoin(self.me_dir, 'Events', self.run_name, '%s%d.top' % (filename, i)))
                        elif out_id=='HWU':
                            out=pjoin(self.me_dir,'Events',
                                      self.run_name,'%s%d'% (filename,i))
                            histos=[]
                            norms=[]
                            for plotfile in plotfiles:
                                histos.append({'dirname':plotfile})
                                norms.append(norm)
                            self.combine_plots_HwU(histos,out,normalisation=norms)
                            try:
                                misc.call(['gnuplot','%s%d.gnuplot' % (filename, i)],\
                                          stdout=os.open(os.devnull, os.O_RDWR),\
                                          stderr=os.open(os.devnull, os.O_RDWR),\
                                          cwd=pjoin(self.me_dir, 'Events',self.run_name))
                            except Exception:
                                pass

                        plotfiles2.append(pjoin(self.me_dir, 'Events', self.run_name, '%s%d.%s' % (filename, i,ext)))
                        tar = tarfile.open(
                                pjoin(self.me_dir, 'Events', self.run_name, '%s%d.tar.gz' % (filename, i)), 'w:gz')
                        for f in filelist:
                            tar.add(pjoin(self.me_dir, 'Events', self.run_name, f), arcname=f)
                        files.rm([pjoin(self.me_dir, 'Events', self.run_name, f) for f in filelist])

                    tar.close()

                    ffiles = 'files'
                    have = 'have'
                    if len(plotfiles2) == 1:
                        ffiles = 'file'
                        have = 'has'

                    message = ('The %s %s %s been generated, with histograms in the' + \
                            ' %s, obtained by showering the parton-level' + \
                            ' file %s.gz with %s.\n' + \
                            'The files from the different shower ' + \
                            'jobs (before combining them) can be found inside %s.') % \
                            (ffiles, ', '.join(plotfiles2), have, hist_format,\
                             evt_file, shower, 
                             ', '.join([f.replace('%s' % ext, 'tar.gz') for f in plotfiles2]))

                else:
                    message = ('The following files have been generated:\n  %s\n' + \
                            'They contain histograms in the' + \
                            ' %s, obtained by showering the parton-level' + \
                            ' file %s.gz with %s.') % ('\n  '.join(plotfiles), \
                            hist_format, evt_file, shower)
                
        # Now arxiv the shower card used if RunMaterial is present
        run_dir_path = pjoin(rundir, self.run_name)
        if os.path.exists(pjoin(run_dir_path,'RunMaterial.tar.gz')):
            misc.call(['tar','-xzpf','RunMaterial.tar.gz'],cwd=run_dir_path)
            files.cp(pjoin(self.me_dir,'Cards','shower_card.dat'),
               pjoin(run_dir_path,'RunMaterial','shower_card_for_%s_%d.dat'\
                                                          %(shower, count)))
            misc.call(['tar','-czpf','RunMaterial.tar.gz','RunMaterial'], 
                                                           cwd=run_dir_path)
            shutil.rmtree(pjoin(run_dir_path,'RunMaterial'))
        
        if self.run_card['ickkw'] >0 :
            if self.run_card['ickkw'] != 3 or shower != 'PYTHIA8':
                logger.warning("Merged cross-section not retrieved by MadGraph. Please check the parton-shower log to get the correct cross-section after merging")
            else:
                pythia_log = misc.BackRead(pjoin(rundir, "mcatnlo_run.log") )
                
                pythiare = re.compile("\s*Les Houches User Process\(es\)\s+9999\s*\|\s*(?P<generated>\d+)\s+(?P<tried>\d+)\s+(?P<accepted>\d+)\s*\|\s*(?P<xsec>[\d\.DeE\-+]+)\s+(?P<xerr>[\d\.DeE\-+]+)\s*\|")    
                # | Les Houches User Process(es)                  9999 |       10000      10000       7115 |   1.120e-04  0.000e+00 |     
                                                         
                for line in pythia_log:
                    info = pythiare.search(line)
                    if not info:
                        continue
                    try:
                        # Pythia cross section in mb, we want pb
                        sigma_m = float(info.group('xsec').replace('D','E')) *1e9
                        sigma_err = float(info.group('xerr').replace('D','E')) *1e9
                        Nacc = int(info.group('accepted'))
                        #Ntry = int(info.group('accepted'))
                    except:
                        logger.warning("Merged cross-section not retrieved by MadGraph. Please check the parton-shower log to get the correct cross-section after merging")
                        break
                    
                    self.results.add_detail('cross_pythia', sigma_m)
                    self.results.add_detail('nb_event_pythia', Nacc)
                    self.results.add_detail('error_pythia', sigma_err)
                    self.results.add_detail('shower_dir', os.path.basename(rundir))
                    logger.info("\nFxFx  Cross-Section:\n"+\
                                "======================\n"+\
                                "    %f pb.\n"
                                "    Number of events after merging: %s\n", sigma_m, Nacc, '$MG:BOLD')
                    break
                else:
                    logger.warning("Merged cross-section not retrieved by MadGraph. Please check the parton-shower log to get the correct cross-section after merging")
                                    
                
            
            
            
            
        # end of the run, gzip files and print out the message/warning
        for f in to_gzip:
            misc.gzip(f)
        if message:
            logger.info(message)
        if warning:
            logger.warning(warning)

        self.update_status('Run complete', level='shower', update_results=True)

    ############################################################################
    def set_run_name(self, name, tag=None, level='parton', reload_card=False,**opts):
        """define the run name, the run_tag, the banner and the results."""
        
        # when are we force to change the tag new_run:previous run requiring changes
        upgrade_tag = {'parton': ['parton','delphes','shower','madanalysis5_hadron'],
                       'shower': ['shower','delphes','madanalysis5_hadron'],
                       'delphes':['delphes'],
                       'madanalysis5_hadron':['madanalysis5_hadron'],
                       'plot':[]}
        
        if name == self.run_name:        
            if reload_card:
                run_card = pjoin(self.me_dir, 'Cards','run_card.dat')
                self.run_card = banner_mod.RunCardNLO(run_card)

            #check if we need to change the tag
            if tag:
                self.run_card['run_tag'] = tag
                self.run_tag = tag
                self.results.add_run(self.run_name, self.run_card)
            else:
                for tag in upgrade_tag[level]:
                    if getattr(self.results[self.run_name][-1], tag):
                        tag = self.get_available_tag()
                        self.run_card['run_tag'] = tag
                        self.run_tag = tag
                        self.results.add_run(self.run_name, self.run_card)                        
                        break
            return # Nothing to do anymore
        
        # save/clean previous run
        if self.run_name:
            self.store_result()
        # store new name
        self.run_name = name
        
        # Read run_card
        run_card = pjoin(self.me_dir, 'Cards','run_card.dat')
        self.run_card = banner_mod.RunCardNLO(run_card)

        new_tag = False
        # First call for this run -> set the banner
        self.banner = banner_mod.recover_banner(self.results, level, self.run_name, tag)
        if 'mgruncard' in self.banner:
            self.run_card = self.banner.charge_card('run_card')
        if tag:
            self.run_card['run_tag'] = tag
            new_tag = True
        elif not self.run_name in self.results and level =='parton':
            pass # No results yet, so current tag is fine
        elif not self.run_name in self.results:
            #This is only for case when you want to trick the interface
            logger.warning('Trying to run data on unknown run.')
            self.results.add_run(name, self.run_card)
            self.results.update('add run %s' % name, 'all', makehtml=True)
        else:
            for tag in upgrade_tag[level]:
                
                if getattr(self.results[self.run_name][-1], tag):
                    # LEVEL is already define in the last tag -> need to switch tag
                    tag = self.get_available_tag()
                    self.run_card['run_tag'] = tag
                    new_tag = True
                    break
            if not new_tag:
                # We can add the results to the current run
                tag = self.results[self.run_name][-1]['tag']
                self.run_card['run_tag'] = tag # ensure that run_tag is correct                
             
                    
        if name in self.results and not new_tag:
            self.results.def_current(self.run_name)
        else:
            self.results.add_run(self.run_name, self.run_card)

        self.run_tag = self.run_card['run_tag']

        # Return the tag of the previous run having the required data for this
        # tag/run to working wel.
        if level == 'parton':
            return
        elif level == 'pythia':
            return self.results[self.run_name][0]['tag']
        else:
            for i in range(-1,-len(self.results[self.run_name])-1,-1):
                tagRun = self.results[self.run_name][i]
                if tagRun.pythia:
                    return tagRun['tag']


    def store_result(self):
        """ tar the pythia results. This is done when we are quite sure that 
        the pythia output will not be use anymore """

        if not self.run_name:
            return

        self.results.save()

        if not self.to_store:
            return 

        if 'event' in self.to_store:
            if os.path.exists(pjoin(self.me_dir,'Events', self.run_name, 'events.lhe')):
                if not  os.path.exists(pjoin(self.me_dir,'Events', self.run_name, 'events.lhe.gz')):
                    self.update_status('gzipping output file: events.lhe', level='parton', error=True)
                    misc.gzip(pjoin(self.me_dir,'Events', self.run_name, 'events.lhe'))
                else:
                    os.remove(pjoin(self.me_dir,'Events', self.run_name, 'events.lhe'))
            if os.path.exists(pjoin(self.me_dir,'Events','reweight.lhe')):
                os.remove(pjoin(self.me_dir,'Events', 'reweight.lhe'))
                
        
        tag = self.run_card['run_tag']
        
        self.to_store = []


    ############################################################################
    def get_Gdir(self, Pdir=None):
        """get the list of Gdirectory if not yet saved."""
        
        if hasattr(self, "Gdirs"):
            if self.me_dir in self.Gdirs:
                if Pdir is None:
                    return sum(self.Gdirs.values())
                else:
                    return self.Gdirs[Pdir]
                
        Pdirs = self.get_Pdir()
        Gdirs = {self.me_dir:[]}             
        for P in Pdirs:
            Gdirs[P] = [pjoin(P,G) for G in os.listdir(P) if G.startswith('G') and 
                                                os.path.isdir(pjoin(P,G))]

        self.Gdirs = Gdirs
        return self.getGdir(Pdir)


    def get_init_dict(self, evt_file):
        """reads the info in the init block and returns them in a dictionary"""
        ev_file = open(evt_file)
        init = ""
        found = False
        while True:
            line = ev_file.readline()
            if "<init>" in line:
                found = True
            elif found and not line.startswith('#'):
                init += line
            if "</init>" in line or "<event>" in line:
                break
        ev_file.close()

#       IDBMUP(1),IDBMUP(2),EBMUP(1),EBMUP(2), PDFGUP(1),PDFGUP(2),
#       PDFSUP(1),PDFSUP(2),IDWTUP,NPRUP
# these are not included (so far) in the init_dict
#       XSECUP(1),XERRUP(1),XMAXUP(1),LPRUP(1)
            
        init_dict = {}
        init_dict['idbmup1'] = int(init.split()[0])
        init_dict['idbmup2'] = int(init.split()[1])
        init_dict['ebmup1'] = float(init.split()[2])
        init_dict['ebmup2'] = float(init.split()[3])
        init_dict['pdfgup1'] = int(init.split()[4])
        init_dict['pdfgup2'] = int(init.split()[5])
        init_dict['pdfsup1'] = int(init.split()[6])
        init_dict['pdfsup2'] = int(init.split()[7])
        init_dict['idwtup'] = int(init.split()[8])
        init_dict['nprup'] = int(init.split()[9])

        return init_dict


    def banner_to_mcatnlo(self, evt_file):
        """creates the mcatnlo input script using the values set in the header of the event_file.
        It also checks if the lhapdf library is used"""

        shower = self.banner.get('run_card', 'parton_shower').upper()
        pdlabel = self.banner.get('run_card', 'pdlabel')
        itry = 0
        nevents = self.shower_card['nevents']
        init_dict = self.get_init_dict(evt_file)

        if nevents < 0 or \
           nevents > self.banner.get_detail('run_card', 'nevents'):
            nevents = self.banner.get_detail('run_card', 'nevents')

        nevents = nevents / self.shower_card['nsplit_jobs']

        mcmass_dict = {}
        for line in [l for l in self.banner['montecarlomasses'].split('\n') if l]:
            pdg = int(line.split()[0])
            mass = float(line.split()[1])
            mcmass_dict[pdg] = mass

        content = 'EVPREFIX=%s\n' % pjoin(os.path.split(evt_file)[1])
        content += 'NEVENTS=%d\n' % nevents
        content += 'NEVENTS_TOT=%d\n' % (self.banner.get_detail('run_card', 'nevents') /\
                                             self.shower_card['nsplit_jobs'])
        content += 'MCMODE=%s\n' % shower
        content += 'PDLABEL=%s\n' % pdlabel

        try:
            aewm1 = self.banner.get_detail('param_card', 'sminputs', 1).value
            raise KeyError
        except KeyError:
            mod = self.get_model()
            if not hasattr(mod, 'parameter_dict'):
                from models import model_reader
                mod = model_reader.ModelReader(mod)
                mod.set_parameters_and_couplings(self.banner.param_card)
            aewm1 = 0
            for key in ['aEWM1', 'AEWM1', 'aEWm1', 'aewm1']:
                if key in mod['parameter_dict']:
                    aewm1 = mod['parameter_dict'][key]
                    break
                elif 'mdl_%s' % key in mod['parameter_dict']:
                    aewm1 = mod['parameter_dict']['mod_%s' % key]
                    break
            else:
                for key in ['aEW', 'AEW', 'aEw', 'aew']:
                    if key in mod['parameter_dict']:
                        aewm1 = 1./mod['parameter_dict'][key]
                        break
                    elif 'mdl_%s' % key in mod['parameter_dict']:
                        aewm1 = 1./mod['parameter_dict']['mod_%s' % key]
                        break 
           
        content += 'ALPHAEW=%s\n' % aewm1
        #content += 'PDFSET=%s\n' % self.banner.get_detail('run_card', 'lhaid')
        #content += 'PDFSET=%s\n' % max([init_dict['pdfsup1'],init_dict['pdfsup2']])
        content += 'TMASS=%s\n' % self.banner.get_detail('param_card', 'mass', 6).value
        content += 'TWIDTH=%s\n' % self.banner.get_detail('param_card', 'decay', 6).value
        content += 'ZMASS=%s\n' % self.banner.get_detail('param_card', 'mass', 23).value
        content += 'ZWIDTH=%s\n' % self.banner.get_detail('param_card', 'decay', 23).value
        content += 'WMASS=%s\n' % self.banner.get_detail('param_card', 'mass', 24).value
        content += 'WWIDTH=%s\n' % self.banner.get_detail('param_card', 'decay', 24).value
        try:
            content += 'HGGMASS=%s\n' % self.banner.get_detail('param_card', 'mass', 25).value
            content += 'HGGWIDTH=%s\n' % self.banner.get_detail('param_card', 'decay', 25).value
        except KeyError:
            content += 'HGGMASS=120.\n'
            content += 'HGGWIDTH=0.00575308848\n'
        content += 'beammom1=%s\n' % self.banner.get_detail('run_card', 'ebeam1')
        content += 'beammom2=%s\n' % self.banner.get_detail('run_card', 'ebeam2')
        content += 'BEAM1=%s\n' % self.banner.get_detail('run_card', 'lpp1')
        content += 'BEAM2=%s\n' % self.banner.get_detail('run_card', 'lpp2')
        content += 'DMASS=%s\n' % mcmass_dict[1]
        content += 'UMASS=%s\n' % mcmass_dict[2]
        content += 'SMASS=%s\n' % mcmass_dict[3]
        content += 'CMASS=%s\n' % mcmass_dict[4]
        content += 'BMASS=%s\n' % mcmass_dict[5]
        try:
            content += 'EMASS=%s\n' % mcmass_dict[11]
            content += 'MUMASS=%s\n' % mcmass_dict[13]
            content += 'TAUMASS=%s\n' % mcmass_dict[15]
        except KeyError:
            # this is for backward compatibility
            mcmass_lines = [l for l in \
                    open(pjoin(self.me_dir, 'SubProcesses', 'MCmasses_%s.inc' % shower.upper())
                            ).read().split('\n') if l]
            new_mcmass_dict = {}
            for l in mcmass_lines:
                key, val = l.split('=')
                new_mcmass_dict[key.strip()] = val.replace('d', 'e').strip()
            content += 'EMASS=%s\n' % new_mcmass_dict['mcmass(11)']
            content += 'MUMASS=%s\n' % new_mcmass_dict['mcmass(13)']
            content += 'TAUMASS=%s\n' % new_mcmass_dict['mcmass(15)']

        content += 'GMASS=%s\n' % mcmass_dict[21]
        content += 'EVENT_NORM=%s\n' % self.banner.get_detail('run_card', 'event_norm').lower()
        # check if need to link lhapdf
        if int(self.shower_card['pdfcode']) > 1 or \
            (pdlabel=='lhapdf' and int(self.shower_card['pdfcode'])==1) or \
            shower=='HERWIGPP' : 
            # Use LHAPDF (should be correctly installed, because
            # either events were already generated with them, or the
            # user explicitly gives an LHAPDF number in the
            # shower_card).
            self.link_lhapdf(pjoin(self.me_dir, 'lib'))
            lhapdfpath = subprocess.Popen([self.options['lhapdf'], '--prefix'], 
                                          stdout = subprocess.PIPE).stdout.read().decode().strip()
            content += 'LHAPDFPATH=%s\n' % lhapdfpath
            pdfsetsdir = self.get_lhapdf_pdfsetsdir()
            if self.shower_card['pdfcode']==0:
                lhaid_list = ''
                content += ''
            elif self.shower_card['pdfcode']==1:
                lhaid_list = [max([init_dict['pdfsup1'],init_dict['pdfsup2']])]
                content += 'PDFCODE=%s\n' % max([init_dict['pdfsup1'],init_dict['pdfsup2']])
            else:
                lhaid_list = [abs(int(self.shower_card['pdfcode']))]
                content += 'PDFCODE=%s\n' % self.shower_card['pdfcode']
            self.copy_lhapdf_set(lhaid_list, pdfsetsdir)
        elif int(self.shower_card['pdfcode'])==1 or \
            int(self.shower_card['pdfcode'])==-1 and True:
            # Try to use LHAPDF because user wants to use the same PDF
            # as was used for the event generation. However, for the
            # event generation, LHAPDF was not used, so non-trivial to
            # see if if LHAPDF is available with the corresponding PDF
            # set. If not found, give a warning and use build-in PDF
            # set instead.
            try:
                lhapdfpath = subprocess.Popen([self.options['lhapdf'], '--prefix'], 
                                              stdout = subprocess.PIPE).stdout.read().decode().strip()
                self.link_lhapdf(pjoin(self.me_dir, 'lib'))
                content += 'LHAPDFPATH=%s\n' % lhapdfpath
                pdfsetsdir = self.get_lhapdf_pdfsetsdir()
                lhaid_list = [max([init_dict['pdfsup1'],init_dict['pdfsup2']])]
                content += 'PDFCODE=%s\n' % max([init_dict['pdfsup1'],init_dict['pdfsup2']])
                self.copy_lhapdf_set(lhaid_list, pdfsetsdir)
            except Exception:
                logger.warning('Trying to shower events using the same PDF in the shower as used in the generation'+\
                                   ' of the events using LHAPDF. However, no valid LHAPDF installation found with the'+\
                                   ' needed PDF set. Will use default internal PDF for the shower instead. To use the'+\
                                   ' same set as was used in the event generation install LHAPDF and set the path using'+\
                                   ' "set /path_to_lhapdf/bin/lhapdf-config" from the MadGraph5_aMC@NLO python shell')
                content += 'LHAPDFPATH=\n' 
                content += 'PDFCODE=0\n'
        else:
            content += 'LHAPDFPATH=\n' 
            content += 'PDFCODE=0\n'

        content += 'ICKKW=%s\n' % self.banner.get_detail('run_card', 'ickkw')
        content += 'PTJCUT=%s\n' % self.banner.get_detail('run_card', 'ptj')
        # add the pythia8/hwpp path(s)
        if self.options['pythia8_path']:
            content+='PY8PATH=%s\n' % self.options['pythia8_path']
        if self.options['hwpp_path']:
            content+='HWPPPATH=%s\n' % self.options['hwpp_path']
        if self.options['thepeg_path'] and self.options['thepeg_path'] != self.options['hwpp_path']:
            content+='THEPEGPATH=%s\n' % self.options['thepeg_path']
        if self.options['hepmc_path'] and self.options['hepmc_path'] != self.options['hwpp_path']:
            content+='HEPMCPATH=%s\n' % self.options['hepmc_path']
        
        output = open(pjoin(self.me_dir, 'MCatNLO', 'banner.dat'), 'w')
        output.write(content)
        output.close()
        return shower


    def run_reweight(self, only):
        """runs the reweight_xsec_events executables on each sub-event file generated
        to compute on the fly scale and/or PDF uncertainities"""
        logger.info('   Doing reweight')

        nev_unw = pjoin(self.me_dir, 'SubProcesses', 'nevents_unweighted')
        # if only doing reweight, copy back the nevents_unweighted file
        if only:
            if os.path.exists(nev_unw + '.orig'):
                files.cp(nev_unw + '.orig', nev_unw)
            else:
                raise aMCatNLOError('Cannot find event file information')

        #read the nevents_unweighted file to get the list of event files
        file = open(nev_unw)
        lines = file.read().split('\n')
        file.close()
        # make copy of the original nevent_unweighted file
        files.cp(nev_unw, nev_unw + '.orig')
        # loop over lines (all but the last one whith is empty) and check that the
        #  number of events is not 0
        evt_files = [line.split()[0] for line in lines[:-1] if line.split()[1] != '0']
        evt_wghts = [float(line.split()[3]) for line in lines[:-1] if line.split()[1] != '0']
        if self.run_card['event_norm'].lower()=='bias' and self.run_card['nevents'] != 0:
            evt_wghts[:]=[1./float(self.run_card['nevents']) for wgt in evt_wghts]
        #prepare the job_dict
        job_dict = {}
        exe = 'reweight_xsec_events.local'
        for i, evt_file in enumerate(evt_files):
            path, evt = os.path.split(evt_file)
            files.ln(pjoin(self.me_dir, 'SubProcesses', exe), \
                     pjoin(self.me_dir, 'SubProcesses', path))
            job_dict[path] = [exe]

        self.run_all(job_dict, [[evt, '1']], 'Running reweight')

        #check that the new event files are complete
        for evt_file in evt_files:
            last_line = subprocess.Popen(['tail',  '-n1', '%s.rwgt' % \
                    pjoin(self.me_dir, 'SubProcesses', evt_file)], \
                    stdout = subprocess.PIPE).stdout.read().decode().strip()
            if last_line != "</LesHouchesEvents>":
                raise aMCatNLOError('An error occurred during reweighting. Check the' + \
                        '\'reweight_xsec_events.output\' files inside the ' + \
                        '\'SubProcesses/P*/G*/\' directories for details')

        #update file name in nevents_unweighted
        newfile = open(nev_unw, 'w')
        for line in lines:
            if line:
                newfile.write(line.replace(line.split()[0], line.split()[0] + '.rwgt') + '\n')
        newfile.close()
        return self.pdf_scale_from_reweighting(evt_files,evt_wghts)

    def pdf_scale_from_reweighting(self, evt_files,evt_wghts):
        """This function takes the files with the scale and pdf values
        written by the reweight_xsec_events.f code
        (P*/G*/pdf_scale_dependence.dat) and computes the overall
        scale and PDF uncertainty (the latter is computed using the
        Hessian method (if lhaid<90000) or Gaussian (if lhaid>90000))
        and returns it in percents.  The expected format of the file
        is: n_scales xsec_scale_central xsec_scale1 ...  n_pdf
        xsec_pdf0 xsec_pdf1 ...."""

        scales=[]
        pdfs=[]
        for i,evt_file in enumerate(evt_files):
            path, evt=os.path.split(evt_file)
            with open(pjoin(self.me_dir, 'SubProcesses', path, 'scale_pdf_dependence.dat'),'r') as f:
                data_line=f.readline()
                if "scale variations:" in data_line:
                    for j,scale in enumerate(self.run_card['dynamical_scale_choice']):
                        data_line = f.readline().split()
                        scales_this = [float(val)*evt_wghts[i] for val in f.readline().replace("D", "E").split()]
                        try:
                            scales[j] = [a + b for a, b in zip(scales[j], scales_this)]
                        except IndexError:
                            scales+=[scales_this]
                    data_line=f.readline()
                if "pdf variations:" in data_line:
                    for j,pdf in enumerate(self.run_card['lhaid']):
                        data_line = f.readline().split()
                        pdfs_this = [float(val)*evt_wghts[i] for val in f.readline().replace("D", "E").split()]
                        try:
                            pdfs[j] = [a + b for a, b in zip(pdfs[j], pdfs_this)]
                        except IndexError:
                            pdfs+=[pdfs_this]

        # get the scale uncertainty in percent
        scale_info=[]
        for j,scale in enumerate(scales):
            s_cen=scale[0]
            if s_cen != 0.0 and self.run_card['reweight_scale'][j]:
                # max and min of the full envelope
                s_max=(max(scale)/s_cen-1)*100
                s_min=(1-min(scale)/s_cen)*100
                # ren and fac scale dependence added in quadrature
                ren_var=[]
                fac_var=[]
                for i in range(len(self.run_card['rw_rscale'])):
                    ren_var.append(scale[i]-s_cen) # central fac scale
                for i in range(len(self.run_card['rw_fscale'])):
                    fac_var.append(scale[i*len(self.run_card['rw_rscale'])]-s_cen) # central ren scale
                s_max_q=((s_cen+math.sqrt(math.pow(max(ren_var),2)+math.pow(max(fac_var),2)))/s_cen-1)*100
                s_min_q=(1-(s_cen-math.sqrt(math.pow(min(ren_var),2)+math.pow(min(fac_var),2)))/s_cen)*100
                s_size=len(scale)
            else:
                s_max=0.0
                s_min=0.0
                s_max_q=0.0
                s_min_q=0.0
                s_size=len(scale)
            scale_info.append({'cen':s_cen, 'min':s_min, 'max':s_max, \
                               'min_q':s_min_q, 'max_q':s_max_q, 'size':s_size, \
                               'label':self.run_card['dynamical_scale_choice'][j], \
                               'unc':self.run_card['reweight_scale'][j]})

        # check if we can use LHAPDF to compute the PDF uncertainty
        if any(self.run_card['reweight_pdf']):
            lhapdf = misc.import_python_lhapdf(self.options['lhapdf'])
            if lhapdf:
                use_lhapdf = True
            else:
                logger.warning("Failed to access python version of LHAPDF: "\
                                   "cannot compute PDF uncertainty from the "\
                                   "weights in the events. The weights in the LHE " \
                                   "event files will still cover all PDF set members, "\
                                   "but there will be no PDF uncertainty printed in the run summary. \n "\
                                   "If the python interface to LHAPDF is available on your system, try "\
                                   "adding its location to the PYTHONPATH environment variable and the"\
                                   "LHAPDF library location to LD_LIBRARY_PATH (linux) or DYLD_LIBRARY_PATH (mac os x).")
                use_lhapdf=False                
            
        # turn off lhapdf printing any messages
        if any(self.run_card['reweight_pdf']) and use_lhapdf: lhapdf.setVerbosity(0)

        pdf_info=[]
        for j,pdfset in enumerate(pdfs):
            p_cen=pdfset[0]
            if p_cen != 0.0 and self.run_card['reweight_pdf'][j]:
                if use_lhapdf:
                    pdfsetname=self.run_card['lhapdfsetname'][j]
                    try:
                        p=lhapdf.getPDFSet(pdfsetname)
                        ep=p.uncertainty(pdfset,-1)
                        p_cen=ep.central
                        p_min=abs(ep.errminus/p_cen)*100
                        p_max=abs(ep.errplus/p_cen)*100
                        p_type=p.errorType
                        p_size=p.size
                        p_conf=p.errorConfLevel
                    except:
                        logger.warning("Could not access LHAPDF to compute uncertainties for %s" % pdfsetname)
                        p_min=0.0
                        p_max=0.0
                        p_type='unknown'
                        p_conf='unknown'
                        p_size=len(pdfset)
                else:
                    p_min=0.0
                    p_max=0.0
                    p_type='unknown'
                    p_conf='unknown'
                    p_size=len(pdfset)
                    pdfsetname=self.run_card['lhaid'][j]
            else:
                p_min=0.0
                p_max=0.0
                p_type='none'
                p_conf='unknown'
                p_size=len(pdfset)
                pdfsetname=self.run_card['lhaid'][j]
            pdf_info.append({'cen':p_cen, 'min':p_min, 'max':p_max, \
                             'unc':p_type, 'name':pdfsetname, 'size':p_size, \
                             'label':self.run_card['lhaid'][j], 'conf':p_conf})

        scale_pdf_info=[scale_info,pdf_info]
        return scale_pdf_info


    def wait_for_complete(self, run_type):
        """this function waits for jobs on cluster to complete their run."""
        starttime = time.time()
        #logger.info('     Waiting for submitted jobs to complete')
        update_status = lambda i, r, f: self.update_status((i, r, f, run_type), 
                      starttime=starttime, level='parton', update_results=True)
        try:
            self.cluster.wait(self.me_dir, update_status)
        except:
            self.cluster.remove()
            raise

    def run_all(self, job_dict, arg_list, run_type='monitor', split_jobs = False):
        """runs the jobs in job_dict (organized as folder: [job_list]), with arguments args"""
        self.ijob = 0
        if run_type != 'shower':
            self.njobs = sum(len(jobs) for jobs in job_dict.values()) * len(arg_list)
            for args in arg_list:
                for Pdir, jobs in job_dict.items():
                    for job in jobs:
                        self.run_exe(job, args, run_type, cwd=pjoin(self.me_dir, 'SubProcesses', Pdir) )
            if self.cluster_mode == 2:
                time.sleep(1) # security to allow all jobs to be launched
        else:
            self.njobs = len(arg_list)
            for args in arg_list:
                [(cwd, exe)] = list(job_dict.items())
                self.run_exe(exe, args, run_type, cwd)
        
        self.wait_for_complete(run_type)



    def check_event_files(self,jobs):
        """check the integrity of the event files after splitting, and resubmit 
        those which are not nicely terminated"""
        jobs_to_resubmit = []
        for job in jobs:
            last_line = ''
            try:
                last_line = subprocess.Popen(
                        ['tail', '-n1', pjoin(job['dirname'], 'events.lhe')], \
                    stdout = subprocess.PIPE).stdout.read().decode().strip()
            except IOError:
                pass
            if last_line != "</LesHouchesEvents>":
                jobs_to_resubmit.append(job)
        self.njobs = 0
        if jobs_to_resubmit:
            run_type = 'Resubmitting broken jobs'
            logger.info('Some event files are broken, corresponding jobs will be resubmitted.')
            for job in jobs_to_resubmit:
                logger.debug('Resubmitting ' + job['dirname'] + '\n')
            self.run_all_jobs(jobs_to_resubmit,2,fixed_order=False)


    def find_jobs_to_split(self, pdir, job, arg):
        """looks into the nevents_unweighed_splitted file to check how many
        split jobs are needed for this (pdir, job). arg is F, B or V"""
        # find the number of the integration channel
        splittings = []
        ajob = open(pjoin(self.me_dir, 'SubProcesses', pdir, job)).read()
        pattern = re.compile('for i in (\d+) ; do')
        match = re.search(pattern, ajob)
        channel = match.groups()[0]
        # then open the nevents_unweighted_splitted file and look for the 
        # number of splittings to be done
        nevents_file = open(pjoin(self.me_dir, 'SubProcesses', 'nevents_unweighted_splitted')).read()
        # This skips the channels with zero events, because they are
        # not of the form GFXX_YY, but simply GFXX
        pattern = re.compile(r"%s_(\d+)/events.lhe" % \
                          pjoin(pdir, 'G%s%s' % (arg,channel)))
        matches = re.findall(pattern, nevents_file)
        for m in matches:
            splittings.append(m)
        return splittings


    def run_exe(self, exe, args, run_type, cwd=None):
        """this basic function launch locally/on cluster exe with args as argument.
        """
        # first test that exe exists:
        execpath = None
        if cwd and os.path.exists(pjoin(cwd, exe)):
            execpath = pjoin(cwd, exe)
        elif not cwd and os.path.exists(exe):
            execpath = exe
        else:
            raise aMCatNLOError('Cannot find executable %s in %s' \
                % (exe, os.getcwd()))
        # check that the executable has exec permissions
        if self.cluster_mode == 1 and not os.access(execpath, os.X_OK):
            subprocess.call(['chmod', '+x', exe], cwd=cwd)
        # finally run it
        if self.cluster_mode == 0:
            #this is for the serial run
            misc.call(['./'+exe] + args, cwd=cwd)
            self.ijob += 1
            self.update_status((max([self.njobs - self.ijob - 1, 0]), 
                                min([1, self.njobs - self.ijob]),
                                self.ijob, run_type), level='parton')

        #this is for the cluster/multicore run
        elif 'reweight' in exe:
            # a reweight run
            # Find the correct PDF input file
            input_files, output_files = [], []
            pdfinput = self.get_pdf_input_filename()
            if os.path.exists(pdfinput):
                input_files.append(pdfinput)
            input_files.append(pjoin(os.path.dirname(exe), os.path.pardir, 'reweight_xsec_events'))
            input_files.append(pjoin(cwd, os.path.pardir, 'leshouche_info.dat'))
            input_files.append(args[0])
            output_files.append('%s.rwgt' % os.path.basename(args[0]))
            output_files.append('reweight_xsec_events.output')
            output_files.append('scale_pdf_dependence.dat')

            return self.cluster.submit2(exe, args, cwd=cwd, 
                             input_files=input_files, output_files=output_files,
                             required_output=output_files) 

        elif 'ajob' in exe:
            # the 'standard' amcatnlo job
            # check if args is a list of string 
            if type(args[0]) == str:
                input_files, output_files, required_output, args = self.getIO_ajob(exe,cwd,args)
                #submitting
                self.cluster.submit2(exe, args, cwd=cwd, 
                             input_files=input_files, output_files=output_files,
                             required_output=required_output)

#                # keep track of folders and arguments for splitted evt gen
#                subfolder=output_files[-1].split('/')[0]
#                if len(args) == 4 and '_' in subfolder:
#                    self.split_folders[pjoin(cwd,subfolder)] = [exe] + args

        elif 'shower' in exe:
            # a shower job
            # args are [shower, output(HEP or TOP), run_name]
            # cwd is the shower rundir, where the executable are found
            input_files, output_files = [], []
            shower = args[0]
            # the input files
            if shower == 'PYTHIA8':
                input_files.append(pjoin(cwd, 'Pythia8.exe'))
                input_files.append(pjoin(cwd, 'Pythia8.cmd'))
                if os.path.exists(pjoin(self.options['pythia8_path'], 'xmldoc')):
                    input_files.append(pjoin(cwd, 'config.sh'))
                    input_files.append(pjoin(self.options['pythia8_path'], 'xmldoc'))
                else:
                    input_files.append(pjoin(self.options['pythia8_path'], 'share/Pythia8/xmldoc'))
            else:
                input_files.append(pjoin(cwd, 'MCATNLO_%s_EXE' % shower))
                input_files.append(pjoin(cwd, 'MCATNLO_%s_input' % shower))
            if shower == 'HERWIGPP':
                if os.path.exists(pjoin(self.options['hwpp_path'], 'bin', 'Herwig++')):
                    input_files.append(pjoin(cwd, 'Herwig++'))
                if os.path.exists(pjoin(self.options['hwpp_path'], 'bin', 'Herwig')):
                    input_files.append(pjoin(cwd, 'Herwig'))
                input_files.append(pjoin(cwd, 'HepMCFortran.so'))
            if len(args) == 3:
                if os.path.exists(pjoin(self.me_dir, 'Events', self.run_name, 'events.lhe.gz')):
                    input_files.append(pjoin(self.me_dir, 'Events', self.run_name, 'events.lhe.gz'))
                elif os.path.exists(pjoin(self.me_dir, 'Events', self.run_name, 'events.lhe')):
                    input_files.append(pjoin(self.me_dir, 'Events', self.run_name, 'events.lhe'))
                else:
                    raise aMCatNLOError('Event file not present in %s' % \
                            pjoin(self.me_dir, 'Events', self.run_name))
            else: 
                input_files.append(pjoin(cwd, 'events_%s.lhe' % args[3]))
            # the output files
            if len(args) == 3:
                output_files.append('mcatnlo_run.log')
            else:
                output_files.append('mcatnlo_run_%s.log' % args[3]) 
            if args[1] == 'HEP':
                if len(args) == 3:
                    fname = 'events'
                else:
                    fname = 'events_%s' % args[3]
                if shower in ['PYTHIA8', 'HERWIGPP']:
                    output_files.append(fname + '.hepmc.gz')
                else:
                    output_files.append(fname + '.hep.gz')
            elif args[1] == 'TOP' or args[1] == 'HWU':
                if len(args) == 3:
                    fname = 'histfile'
                else:
                    fname = 'histfile_%s' % args[3]
                output_files.append(fname + '.tar')
            else:
                raise aMCatNLOError('Not a valid output argument for shower job :  %d' % args[1])
            #submitting
            self.cluster.submit2(exe, args, cwd=cwd, 
                    input_files=input_files, output_files=output_files)

        else:
            return self.cluster.submit(exe, args, cwd=cwd)

    def getIO_ajob(self,exe,cwd, args):
        # use local disk if possible => need to stands what are the 
        # input/output files
        
        output_files = []
        required_output = []
        input_files = [pjoin(self.me_dir, 'SubProcesses', 'randinit'),
                     pjoin(cwd, 'symfact.dat'),
                     pjoin(cwd, 'iproc.dat'),
                     pjoin(cwd, 'initial_states_map.dat'),
                     pjoin(cwd, 'configs_and_props_info.dat'),
                     pjoin(cwd, 'leshouche_info.dat'),
                     pjoin(cwd, 'FKS_params.dat')]

        # For GoSam interface, we must copy the SLHA card as well
        if os.path.exists(pjoin(self.me_dir,'OLP_virtuals','gosam.rc')):
            input_files.append(pjoin(self.me_dir, 'Cards', 'param_card.dat'))

        if os.path.exists(pjoin(cwd,'nevents.tar')):
            input_files.append(pjoin(cwd,'nevents.tar'))
        
        if os.path.exists(pjoin(self.me_dir,'SubProcesses','OLE_order.olc')):
            input_files.append(pjoin(cwd, 'OLE_order.olc'))

        # File for the loop (might not be present if MadLoop is not used)
        if os.path.exists(pjoin(cwd,'MadLoop5_resources.tar.gz')) and \
                                            cluster.need_transfer(self.options):
            input_files.append(pjoin(cwd, 'MadLoop5_resources.tar.gz'))
        elif os.path.exists(pjoin(cwd,'MadLoop5_resources')) and \
                                            cluster.need_transfer(self.options):
            tf=tarfile.open(pjoin(cwd,'MadLoop5_resources.tar.gz'),'w:gz',
                                                           dereference=True)
            tf.add(pjoin(cwd,'MadLoop5_resources'),arcname='MadLoop5_resources')
            tf.close()
            input_files.append(pjoin(cwd, 'MadLoop5_resources.tar.gz'))
               
        if args[1] == 'born' or args[1] == 'all':
            # MADEVENT MINT FO MODE
            input_files.append(pjoin(cwd, 'madevent_mintFO'))
            if args[2] == '0':
                current = '%s_G%s' % (args[1],args[0])
            else:
                current = '%s_G%s_%s' % (args[1],args[0],args[2])
            if os.path.exists(pjoin(cwd,current)):
                input_files.append(pjoin(cwd, current))
            output_files.append(current)

            required_output.append('%s/results.dat' % current)
            required_output.append('%s/res_%s.dat' % (current,args[3]))
            required_output.append('%s/log_MINT%s.txt' % (current,args[3]))
            required_output.append('%s/mint_grids' % current)
            required_output.append('%s/grid.MC_integer' % current)
            if args[3] != '0':
                required_output.append('%s/scale_pdf_dependence.dat' % current)
                            
        elif args[1] == 'F' or args[1] == 'B':
            # MINTMC MODE
            input_files.append(pjoin(cwd, 'madevent_mintMC'))

            if args[2] == '0':
                current = 'G%s%s' % (args[1],args[0])
            else:
                current = 'G%s%s_%s' % (args[1],args[0],args[2])
            if os.path.exists(pjoin(cwd,current)):
                input_files.append(pjoin(cwd, current))
            output_files.append(current)
            if args[2] > '0':
                # this is for the split event generation
                output_files.append('G%s%s_%s' % (args[1], args[0], args[2]))
                required_output.append('G%s%s_%s/log_MINT%s.txt' % (args[1],args[0],args[2],args[3]))

            else:
                required_output.append('%s/log_MINT%s.txt' % (current,args[3]))
            if args[3] in ['0','1']:
                required_output.append('%s/results.dat' % current)
            if args[3] == '1':
                output_files.append('%s/results.dat' % current)

        else:
            raise aMCatNLOError('not valid arguments: %s' %(', '.join(args)))

        #Find the correct PDF input file
        pdfinput = self.get_pdf_input_filename()
        if os.path.exists(pdfinput):
            input_files.append(pdfinput)            
        return input_files, output_files, required_output,  args


    def compile(self, mode, options):
        """compiles aMC@NLO to compute either NLO or NLO matched to shower, as
        specified in mode"""

        os.mkdir(pjoin(self.me_dir, 'Events', self.run_name))

        self.banner.write(pjoin(self.me_dir, 'Events', self.run_name, 
                          '%s_%s_banner.txt' % (self.run_name, self.run_tag)))

        self.get_characteristics(pjoin(self.me_dir, 
                                        'SubProcesses', 'proc_characteristics'))

        #define a bunch of log files
        amcatnlo_log = pjoin(self.me_dir, 'compile_amcatnlo.log')
        madloop_log = pjoin(self.me_dir, 'compile_madloop.log')
        reweight_log = pjoin(self.me_dir, 'compile_reweight.log')
        test_log = pjoin(self.me_dir, 'test.log')

        # environmental variables to be included in make_opts
        self.make_opts_var = {}
        if self.proc_characteristics['has_loops'] and \
                          not os.path.exists(pjoin(self.me_dir,'OLP_virtuals')):
            self.make_opts_var['madloop'] = 'true'

        self.update_status('Compiling the code', level=None, update_results=True)

        libdir = pjoin(self.me_dir, 'lib')
        sourcedir = pjoin(self.me_dir, 'Source')

        #clean files
        files.rm([amcatnlo_log, madloop_log, reweight_log, test_log])
        #define which executable/tests to compile
        if '+' in mode:
            mode = mode.split('+')[0]
        if mode in ['NLO', 'LO']:
            exe = 'madevent_mintFO'
            tests = ['test_ME']
            self.analyse_card.write_card(pjoin(self.me_dir, 'SubProcesses', 'analyse_opts'))
        elif mode in ['aMC@NLO', 'aMC@LO','noshower','noshowerLO']:
            exe = 'madevent_mintMC'
            tests = ['test_ME', 'test_MC']
            # write an analyse_opts with a dummy analysis so that compilation goes through
            with open(pjoin(self.me_dir, 'SubProcesses', 'analyse_opts'),'w') as fsock:
                fsock.write('FO_ANALYSE=analysis_dummy.o dbook.o open_output_files_dummy.o HwU_dummy.o\n')

        #directory where to compile exe
        p_dirs = [d for d in \
                open(pjoin(self.me_dir, 'SubProcesses', 'subproc.mg')).read().split('\n') if d]
        # create param_card.inc and run_card.inc
        self.do_treatcards('', amcatnlo=True, mode=mode)
        # if --nocompile option is specified, check here that all exes exists. 
        # If they exists, return
        if all([os.path.exists(pjoin(self.me_dir, 'SubProcesses', p_dir, exe)) \
                for p_dir in p_dirs]) and options['nocompile']:
            return

        # rm links to lhapdflib/ PDFsets if exist
        if os.path.exists(pjoin(libdir, 'PDFsets')):
            files.rm(pjoin(libdir, 'PDFsets'))

        # read the run_card to find if lhapdf is used or not
        if self.run_card['pdlabel'] == 'lhapdf' and \
                (self.banner.get_detail('run_card', 'lpp1') != 0 or \
                 self.banner.get_detail('run_card', 'lpp2') != 0):

            self.link_lhapdf(libdir, [pjoin('SubProcesses', p) for p in p_dirs])
            pdfsetsdir = self.get_lhapdf_pdfsetsdir()
            lhaid_list = self.run_card['lhaid']
            self.copy_lhapdf_set(lhaid_list, pdfsetsdir)

        else:
            if self.run_card['lpp1'] == 1 == self.run_card['lpp2']:
                logger.info('Using built-in libraries for PDFs')

            self.make_opts_var['lhapdf'] = ""

        # read the run_card to find if PineAPPL is used or not
        if self.run_card['pineappl']:
            self.make_opts_var['pineappl'] = 'True'
            # check validity of the PineAPPL installation
            for code in ['pineappl']:
                try:
                    p = subprocess.Popen([self.options[code], '--version'], \
                                          stdout=subprocess.PIPE, stderr=subprocess.PIPE)
                except OSError:
                    raise aMCatNLOError(('No valid %s installation found. \n' + \
                       'Please set the path to %s-config by using \n' + \
                       'MG5_aMC> set <absolute-path-to-%s>/bin/%s-config \n') % (code,code,code,code))
                ##else:
                ##    output, _ = p.communicate()
                ##    if code is 'applgrid' and output < '1.4.63':
                ##        raise aMCatNLOError('Version of APPLgrid is too old. Use 1.4.69 or later.'\
                ##                             +' You are using %s',output)
        else:
            self.make_opts_var['pineappl'] = ""

        if 'fastjet' in list(self.options.keys()) and self.options['fastjet']:
            self.make_opts_var['fastjet_config'] = self.options['fastjet']
        
        # add the make_opts_var to make_opts
        self.update_make_opts()
        
        # make Source
        self.update_status('Compiling source...', level=None)
        misc.compile(['clean4pdf'], cwd = sourcedir)
        misc.compile(cwd = sourcedir)
        if os.path.exists(pjoin(libdir, 'libdhelas.a')) \
          and os.path.exists(pjoin(libdir, 'libgeneric.a')) \
          and os.path.exists(pjoin(libdir, 'libmodel.a')) \
          and os.path.exists(pjoin(libdir, 'libpdf.a')):
            logger.info('          ...done, continuing with P* directories')
        else:
            raise aMCatNLOError('Compilation failed')
        
        # make StdHep (only necessary with MG option output_dependencies='internal')
        MCatNLO_libdir = pjoin(self.me_dir, 'MCatNLO', 'lib')
        if not os.path.exists(os.path.realpath(pjoin(MCatNLO_libdir, 'libstdhep.a'))) or \
            not os.path.exists(os.path.realpath(pjoin(MCatNLO_libdir, 'libFmcfio.a'))):  
            if  os.path.exists(pjoin(sourcedir,'StdHEP')):
                logger.info('Compiling StdHEP (can take a couple of minutes) ...')
                try:
                    misc.compile(['StdHEP'], cwd = sourcedir)
                except Exception as error:
                    logger.debug(str(error))
                    logger.warning("StdHep failed to compiled. This forbids to run NLO+PS with PY6 and Herwig6")
                    logger.info("details on the compilation error are available if the code is run with --debug flag")
                else:
                    logger.info('          ...done.')      
            else:
                logger.warning('Could not compile StdHEP because its'+\
                   ' source directory could not be found in the SOURCE folder.\n'+\
                             " Check the MG5_aMC option 'output_dependencies'.\n"+\
                   " This will prevent the use of HERWIG6/Pythia6 shower.")

        # make CutTools (only necessary with MG option output_dependencies='internal')
        if not os.path.exists(os.path.realpath(pjoin(libdir, 'libcts.a'))) or \
            not os.path.exists(os.path.realpath(pjoin(libdir, 'mpmodule.mod'))):
            if  os.path.exists(pjoin(sourcedir,'CutTools')):
                logger.info('Compiling CutTools (can take a couple of minutes) ...')
                misc.compile(['CutTools','-j1'], cwd = sourcedir, nb_core=1)
                logger.info('          ...done.')
            else:
                raise aMCatNLOError('Could not compile CutTools because its'+\
                   ' source directory could not be found in the SOURCE folder.\n'+\
                             " Check the MG5_aMC option 'output_dependencies.'")
        if not os.path.exists(os.path.realpath(pjoin(libdir, 'libcts.a'))) or \
            not os.path.exists(os.path.realpath(pjoin(libdir, 'mpmodule.mod'))):
            raise aMCatNLOError('CutTools compilation failed.')            

        # Verify compatibility between current compiler and the one which was
        # used when last compiling CutTools (if specified).
        compiler_log_path = pjoin(os.path.dirname((os.path.realpath(pjoin(
                                  libdir, 'libcts.a')))),'compiler_version.log')
        if os.path.exists(compiler_log_path):
            compiler_version_used = open(compiler_log_path,'r').read()
            if not str(misc.get_gfortran_version(misc.detect_current_compiler(\
                       pjoin(sourcedir,'make_opts')))) in compiler_version_used:
                if os.path.exists(pjoin(sourcedir,'CutTools')):
                    logger.info('CutTools was compiled with a different fortran'+\
                                            ' compiler. Re-compiling it now...')
                    misc.compile(['cleanCT'], cwd = sourcedir)
                    misc.compile(['CutTools','-j1'], cwd = sourcedir, nb_core=1)
                    logger.info('          ...done.')
                else:
                    raise aMCatNLOError("CutTools installation in %s"\
                                 %os.path.realpath(pjoin(libdir, 'libcts.a'))+\
                 " seems to have been compiled with a different compiler than"+\
                    " the one specified in MG5_aMC. Please recompile CutTools.")

        # make IREGI (only necessary with MG option output_dependencies='internal')
        if not os.path.exists(os.path.realpath(pjoin(libdir, 'libiregi.a'))) \
           and os.path.exists(pjoin(sourcedir,'IREGI')):
                logger.info('Compiling IREGI (can take a couple of minutes) ...')
                misc.compile(['IREGI'], cwd = sourcedir)
                logger.info('          ...done.')

        if os.path.exists(pjoin(libdir, 'libiregi.a')):
            # Verify compatibility between current compiler and the one which was
            # used when last compiling IREGI (if specified).
            compiler_log_path = pjoin(os.path.dirname((os.path.realpath(pjoin(
                                libdir, 'libiregi.a')))),'compiler_version.log')
            if os.path.exists(compiler_log_path):
                compiler_version_used = open(compiler_log_path,'r').read()
                if not str(misc.get_gfortran_version(misc.detect_current_compiler(\
                       pjoin(sourcedir,'make_opts')))) in compiler_version_used:
                    if os.path.exists(pjoin(sourcedir,'IREGI')):
                        logger.info('IREGI was compiled with a different fortran'+\
                                            ' compiler. Re-compiling it now...')
                        misc.compile(['cleanIR'], cwd = sourcedir)
                        misc.compile(['IREGI'], cwd = sourcedir)
                        logger.info('          ...done.')
                    else:
                        raise aMCatNLOError("IREGI installation in %s"\
                                %os.path.realpath(pjoin(libdir, 'libiregi.a'))+\
                 " seems to have been compiled with a different compiler than"+\
                    " the one specified in MG5_aMC. Please recompile IREGI.")

        # check if MadLoop virtuals have been generated
        if self.proc_characteristics['has_loops'] and \
                          not os.path.exists(pjoin(self.me_dir,'OLP_virtuals')):
            if mode in ['NLO', 'aMC@NLO', 'noshower']:
                tests.append('check_poles')

        # make and run tests (if asked for), gensym and make madevent in each dir
        self.update_status('Compiling directories...', level=None)

        for test in tests:
            self.write_test_input(test)

        try:
            import multiprocessing
            if not self.nb_core:
                try:
                    self.nb_core = int(self.options['nb_core'])
                except TypeError:
                    self.nb_core = multiprocessing.cpu_count()
        except ImportError: 
            self.nb_core = 1

        compile_options = copy.copy(self.options)
        compile_options['nb_core'] = self.nb_core
        compile_cluster = cluster.MultiCore(**compile_options)
        logger.info('Compiling on %d cores' % self.nb_core)

        update_status = lambda i, r, f: self.donothing(i,r,f)
        for p_dir in p_dirs:
            compile_cluster.submit(prog = compile_dir, 
                               argument = [self.me_dir, p_dir, mode, options, 
                    tests, exe, self.options['run_mode']])
        try:
            compile_cluster.wait(self.me_dir, update_status)
        except Exception as  error:
            logger.warning("Compilation of the Subprocesses failed")
            if __debug__:
                raise
            compile_cluster.remove()
            self.do_quit('')

        logger.info('Checking test output:')
        for p_dir in p_dirs:
            logger.info(p_dir)
            for test in tests:
                logger.info(' Result for %s:' % test)

                this_dir = pjoin(self.me_dir, 'SubProcesses', p_dir) 
                #check that none of the tests failed
                self.check_tests(test, this_dir)


    def donothing(*args):
        pass


    def check_tests(self, test, dir):
        """just call the correct parser for the test log.
        Skip check_poles for LOonly folders"""
        if test in ['test_ME', 'test_MC']:
            return self.parse_test_mx_log(pjoin(dir, '%s.log' % test)) 
        elif test == 'check_poles' and not os.path.exists(pjoin(dir,'parton_lum_0.f')):
            return self.parse_check_poles_log(pjoin(dir, '%s.log' % test)) 


    def parse_test_mx_log(self, log):
        """read and parse the test_ME/MC.log file"""
        content = open(log).read()
        if 'FAILED' in content:
            logger.info('Output of the failing test:\n'+content[:-1],'$MG:BOLD')
            raise aMCatNLOError('Some tests failed, run cannot continue. Please search on https://answers.launchpad.net/mg5amcnlo for more information, and in case there is none, report the problem there.')
        else:
            lines = [l for l in content.split('\n') if 'PASSED' in l]
            logger.info('   Passed.')
            logger.debug('\n'+'\n'.join(lines))


    def parse_check_poles_log(self, log):
        """reads and parse the check_poles.log file"""
        content = open(log).read()
        npass = 0
        nfail = 0
        for line in content.split('\n'):
            if 'PASSED' in line:
                npass +=1
                tolerance = float(line.split()[1])
            if 'FAILED' in line:
                nfail +=1
                tolerance = float(line.split()[1])

        if nfail + npass == 0:
            logger.warning('0 points have been tried')
            return

        if float(nfail)/float(nfail+npass) > 0.1:
            raise aMCatNLOError('Poles do not cancel, run cannot continue')
        else:
            logger.info('   Poles successfully cancel for %d points over %d (tolerance=%2.1e)' \
                    %(npass, nfail+npass, tolerance))


    def write_test_input(self, test):
        """write the input files to run test_ME/MC or check_poles"""
        if test in ['test_ME', 'test_MC']:
            content = "-2 -2\n" #generate randomly energy/angle
            content+= "100 100\n" #run 100 points for soft and collinear tests
            content+= "0\n" #all FKS configs
            content+= '\n'.join(["-1"] * 50) #random diagram (=first diagram)
        elif test == 'check_poles':
            content = '20 \n -1\n'
        
        file = open(pjoin(self.me_dir, '%s_input.txt' % test), 'w')
        if test == 'test_MC':
            shower = self.run_card['parton_shower']
            header = "1 \n %s\n 1 -0.1\n-1 -0.1\n" % shower
            file.write(header + content)
        elif test == 'test_ME':
            header = "2 \n"
            file.write(header + content)
        else:
            file.write(content)
        file.close()


    action_switcher = AskRunNLO
    ############################################################################
    def ask_run_configuration(self, mode, options, switch={}):
        """Ask the question when launching generate_events/multi_run"""
        
        if 'parton' not in options:
            options['parton'] = False
        if 'reweightonly' not in options:
            options['reweightonly'] = False
        
        if mode == 'auto': 
            mode = None
        if not mode and (options['parton'] or options['reweightonly']):
            mode = 'noshower'  
        
        passing_cmd = []
        for key,value in switch.keys():
            passing_cmd.append('%s=%s' % (key,value))
        
        if 'do_reweight' in options and options['do_reweight']:
            passing_cmd.append('reweight=ON')
        if 'do_madspin' in options and  options['do_madspin']:
            passing_cmd.append('madspin=ON')

        force = self.force
        if mode == 'onlyshower':
            passing_cmd.append('onlyshower')
            force = True
        elif mode:
            passing_cmd.append(mode)
        ####mode = None # allow to overwrite it due to EW

        switch, cmd_switch = self.ask('', '0', [], ask_class = self.action_switcher,
                              mode=mode, force=force,
                              first_cmd=passing_cmd,
                              return_instance=True)

        if 'mode' in switch:
            mode = switch['mode']
        #assign the mode depending of the switch
        if not mode or mode == 'auto':
            if switch['order'] == 'LO':
                if switch['runshower']:
                    mode = 'aMC@LO'
                elif switch['fixed_order'] == 'ON':
                    mode = 'LO'
                else:
                    mode =  'noshowerLO'
            elif switch['order'] == 'NLO':
                if switch['runshower']:
                    mode = 'aMC@NLO'
                elif switch['fixed_order'] == 'ON':
                    mode = 'NLO'
                else:
                    mode =  'noshower'  
        logger.info('will run in mode: %s' % mode)                

        if mode == 'noshower':
            if switch['shower'] == 'OFF':
                logger.warning("""You have chosen not to run a parton shower. NLO events without showering are NOT physical. Please, shower the LesHouches events before using them for physics analyses. You have to choose NOW which parton-shower you WILL use and specify it in the run_card.""")   
            else:
                logger.info("""Your parton-shower choice is not available for running. Events will be generated for the associated parton shower. Remember that NLO events without showering are NOT physical.""", '$MG:BOLD')           

        
        # specify the cards which are needed for this run.
        cards = ['param_card.dat', 'run_card.dat']
        ignore = []
        if mode in ['LO', 'NLO']:
            options['parton'] = True
            ignore = ['shower_card.dat', 'madspin_card.dat']
            cards.append('FO_analyse_card.dat')
        else:
            if switch['madspin'] != 'OFF':
                cards.append('madspin_card.dat')
            if switch['reweight'] != 'OFF':
                cards.append('reweight_card.dat')
            if switch['madanalysis'] in ['HADRON', 'ON']:
                cards.append('madanalysis5_hadron_card.dat')                
        if 'aMC@' in mode:
            cards.append('shower_card.dat')
        if mode == 'onlyshower':
            cards = ['shower_card.dat']
        if options['reweightonly']:
            cards = ['run_card.dat']

        self.keep_cards(cards, ignore)
        
        if mode =='onlyshower':
            cards = ['shower_card.dat']
        
        
        # automatically switch to keep_wgt option
        first_cmd = cmd_switch.get_cardcmd()
                
        if not options['force'] and not self.force:
            self.ask_edit_cards(cards, plot=False, first_cmd=first_cmd)

        self.banner = banner_mod.Banner()

        # store the cards in the banner
        for card in cards:
            self.banner.add(pjoin(self.me_dir, 'Cards', card))
        # and the run settings
        run_settings = '\n'.join(['%s = %s' % (k, v) for (k, v) in switch.items()])
        self.banner.add_text('run_settings', run_settings)

        if not mode =='onlyshower':
            self.run_card = self.banner.charge_card('run_card')
            self.run_tag = self.run_card['run_tag']
            #this is if the user did not provide a name for the current run
            if not hasattr(self, 'run_name') or not self.run_name:
                self.run_name = self.find_available_run_name(self.me_dir)
                #add a tag in the run_name for distinguish run_type
                if self.run_name.startswith('run_'):
                    if mode in ['LO','aMC@LO','noshowerLO']:
                        self.run_name += '_LO' 
            self.set_run_name(self.run_name, self.run_tag, 'parton')
            if self.run_card['ickkw'] == 3 and mode in ['LO', 'aMC@LO', 'noshowerLO']:
                raise self.InvalidCmd("""FxFx merging (ickkw=3) not allowed at LO""")
<<<<<<< HEAD
            elif self.run_card['ickkw'] == 3 and mode in ['aMC@NLO', 'noshower']:
                logger.warning("""You are running with FxFx merging enabled. To be able to merge samples of various multiplicities without double counting, you have to remove some events after showering 'by hand'. Please read http://amcatnlo.cern.ch/FxFx_merging.htm for more details.""")
=======
            elif self.run_card['ickkw'] == 3 and mode in ['aMC@NLO', 'noshower'] and self.run_card['parton_shower'].upper() != 'PYTHIA8':
                logger.warning("""You are running with FxFx merging enabled.  To be able to merge
    samples of various multiplicities without double counting, you
    have to remove some events after showering 'by hand'.  Please
    read http://amcatnlo.cern.ch/FxFx_merging.htm for more details.""")
>>>>>>> 1171a244
                if self.run_card['parton_shower'].upper() == 'PYTHIA6Q':
                    raise self.InvalidCmd("""FxFx merging does not work with Pythia6's Q-squared ordered showers.""")
                elif self.run_card['parton_shower'].upper() != 'HERWIG6' and self.run_card['parton_shower'].upper() != 'PYTHIA8' and self.run_card['parton_shower'].upper() != 'HERWIGPP':
                    question="FxFx merging not tested for %s shower. Do you want to continue?\n"  % self.run_card['parton_shower'] + \
                        "Type \'n\' to stop or \'y\' to continue"
                    answers = ['n','y']
                    answer = self.ask(question, 'n', answers)
                    if answer == 'n':
                        error = '''Stop opertation'''
                        self.ask_run_configuration(mode, options)
    #                    raise aMCatNLOError(error)
            elif self.run_card['ickkw'] == -1 and mode in ['aMC@NLO', 'noshower']:
                    # NNLL+NLO jet-veto only possible for LO event generation or fNLO runs.
                raise self.InvalidCmd("""NNLL+NLO jet veto runs (ickkw=-1) only possible for fNLO or LO.""")
        if 'aMC@' in mode or mode == 'onlyshower':
            self.shower_card = self.banner.charge_card('shower_card')
            
        elif mode in ['LO', 'NLO']:
            analyse_card_path = pjoin(self.me_dir, 'Cards','FO_analyse_card.dat')
            self.analyse_card = self.banner.charge_card('FO_analyse_card')

        return mode


#===============================================================================
# aMCatNLOCmd
#===============================================================================
class aMCatNLOCmdShell(aMCatNLOCmd, cmd.CmdShell):
    """The command line processor of MadGraph"""  

_compile_usage = "compile [MODE] [options]\n" + \
                "-- compiles aMC@NLO \n" + \
                "   MODE can be either FO, for fixed-order computations, \n" + \
                "   or MC for matching with parton-shower monte-carlos. \n" + \
                "   (if omitted, it is set to MC)\n"
_compile_parser = misc.OptionParser(usage=_compile_usage)
_compile_parser.add_option("-f", "--force", default=False, action='store_true',
                                help="Use the card present in the directory for the launch, without editing them")

_launch_usage = "launch [MODE] [options]\n" + \
                "-- execute aMC@NLO \n" + \
                "   MODE can be either LO, NLO, aMC@NLO or aMC@LO (if omitted, it is asked in a separate question)\n" + \
                "     If mode is set to LO/NLO, no event generation will be performed, but only the \n" + \
                "     computation of the total cross section and the filling of parton-level histograms.\n" + \
                "     If mode is set to aMC@LO/aMC@NLO, after the cross-section computation, a .lhe \n" + \
                "     event file is generated which will be showered with the MonteCarlo specified \n" + \
                "     in the run_card.dat\n"

_launch_parser = misc.OptionParser(usage=_launch_usage)
_launch_parser.add_option("-f", "--force", default=False, action='store_true',
                                help="Use the card present in the directory for the launch, without editing them")
_launch_parser.add_option("-c", "--cluster", default=False, action='store_true',
                            help="Submit the jobs on the cluster")
_launch_parser.add_option("-m", "--multicore", default=False, action='store_true',
                            help="Submit the jobs on multicore mode")
_launch_parser.add_option("-x", "--nocompile", default=False, action='store_true',
                            help="Skip compilation. Ignored if no executable is found")
_launch_parser.add_option("-r", "--reweightonly", default=False, action='store_true',
                            help="Skip integration and event generation, just run reweight on the" + \
                                 " latest generated event files (see list in SubProcesses/nevents_unweighted)")
_launch_parser.add_option("-p", "--parton", default=False, action='store_true',
                            help="Stop the run after the parton level file generation (you need " + \
                                    "to shower the file in order to get physical results)")
_launch_parser.add_option("-o", "--only_generation", default=False, action='store_true',
                            help="Skip grid set up, just generate events starting from " + \
                            "the last available results")
_launch_parser.add_option("-n", "--name", default=False, dest='run_name',
                            help="Provide a name to the run")
_launch_parser.add_option("-R", "--reweight", default=False, dest='do_reweight', action='store_true',
                            help="Run the reweight module (reweighting by different model parameters)")
_launch_parser.add_option("-M", "--madspin", default=False, dest='do_madspin', action='store_true',
                            help="Run the madspin package")



_generate_events_usage = "generate_events [MODE] [options]\n" + \
                "-- execute aMC@NLO \n" + \
                "   MODE can be either LO, NLO, aMC@NLO or aMC@LO (if omitted, it is asked in a separate question)\n" + \
                "     If mode is set to LO/NLO, no event generation will be performed, but only the \n" + \
                "     computation of the total cross section and the filling of parton-level histograms.\n" + \
                "     If mode is set to aMC@LO/aMC@NLO, after the cross-section computation, a .lhe \n" + \
                "     event file is generated which will be showered with the MonteCarlo specified \n" + \
                "     in the run_card.dat\n"

_generate_events_parser = misc.OptionParser(usage=_generate_events_usage)
_generate_events_parser.add_option("-f", "--force", default=False, action='store_true',
                                help="Use the card present in the directory for the generate_events, without editing them")
_generate_events_parser.add_option("-c", "--cluster", default=False, action='store_true',
                            help="Submit the jobs on the cluster")
_generate_events_parser.add_option("-m", "--multicore", default=False, action='store_true',
                            help="Submit the jobs on multicore mode")
_generate_events_parser.add_option("-x", "--nocompile", default=False, action='store_true',
                            help="Skip compilation. Ignored if no executable is found")
_generate_events_parser.add_option("-r", "--reweightonly", default=False, action='store_true',
                            help="Skip integration and event generation, just run reweight on the" + \
                                 " latest generated event files (see list in SubProcesses/nevents_unweighted)")
_generate_events_parser.add_option("-p", "--parton", default=False, action='store_true',
                            help="Stop the run after the parton level file generation (you need " + \
                                    "to shower the file in order to get physical results)")
_generate_events_parser.add_option("-o", "--only_generation", default=False, action='store_true',
                            help="Skip grid set up, just generate events starting from " + \
                            "the last available results")
_generate_events_parser.add_option("-n", "--name", default=False, dest='run_name',
                            help="Provide a name to the run")



_calculate_xsect_usage = "calculate_xsect [ORDER] [options]\n" + \
                "-- calculate cross section up to ORDER.\n" + \
                "   ORDER can be either LO or NLO (if omitted, it is set to NLO). \n"

_calculate_xsect_parser = misc.OptionParser(usage=_calculate_xsect_usage)
_calculate_xsect_parser.add_option("-f", "--force", default=False, action='store_true',
                                help="Use the card present in the directory for the launch, without editing them")
_calculate_xsect_parser.add_option("-c", "--cluster", default=False, action='store_true',
                            help="Submit the jobs on the cluster")
_calculate_xsect_parser.add_option("-m", "--multicore", default=False, action='store_true',
                            help="Submit the jobs on multicore mode")
_calculate_xsect_parser.add_option("-x", "--nocompile", default=False, action='store_true',
                            help="Skip compilation. Ignored if no executable is found")
_calculate_xsect_parser.add_option("-n", "--name", default=False, dest='run_name',
                            help="Provide a name to the run")
_calculate_xsect_parser.add_option("-o", "--only_generation", default=False, action='store_true',
                            help="Skip grid set up, just generate events starting from " + \
                            "the last available results")

_shower_usage = 'shower run_name [options]\n' + \
        '-- do shower/hadronization on parton-level file generated for run run_name\n' + \
        '   all the information (e.g. number of events, MonteCarlo, ...\n' + \
        '   are directly read from the header of the event file\n'
_shower_parser = misc.OptionParser(usage=_shower_usage)
_shower_parser.add_option("-f", "--force", default=False, action='store_true',
                                help="Use the shower_card present in the directory for the launch, without editing")

if '__main__' == __name__:
    # Launch the interface without any check if one code is already running.
    # This can ONLY run a single command !!
    import sys
<<<<<<< HEAD
    if not sys.version_info[0] == 2 or sys.version_info[1] < 6:
        sys.exit('MadGraph/MadEvent 5 works only with python 2.6 or later (but not python 3.X).\n'+\
               'Please update your version of python.')
=======
    if sys.version_info[1] < 7:
        sys.exit('MadGraph/MadEvent 5 works only with python 2.7 or python3.7 and later.\n'+\
               'Please upgrade your version of python or specify a compatible version')
>>>>>>> 1171a244

    import os
    import optparse
    # Get the directory of the script real path (bin)                                                                                                                                                           
    # and add it to the current PYTHONPATH                                                                                                                                                                      
    root_path = os.path.dirname(os.path.dirname(os.path.realpath( __file__ )))
    sys.path.insert(0, root_path)

    class MyOptParser(optparse.OptionParser):    
        class InvalidOption(Exception): pass
        def error(self, msg=''):
            raise MyOptParser.InvalidOption(msg)
    # Write out nice usage message if called with -h or --help                                                                                                                                                  
    usage = "usage: %prog [options] [FILE] "
    parser = MyOptParser(usage=usage)
    parser.add_option("-l", "--logging", default='INFO',
                      help="logging level (DEBUG|INFO|WARNING|ERROR|CRITICAL) [%default]")
    parser.add_option("","--web", action="store_true", default=False, dest='web', \
                     help='force toce to be in secure mode')
    parser.add_option("","--debug", action="store_true", default=False, dest='debug', \
                     help='force to launch debug mode')
    parser_error = ''
    done = False
    
    for i in range(len(sys.argv)-1):
        try:
            (options, args) = parser.parse_args(sys.argv[1:len(sys.argv)-i])
            done = True
        except MyOptParser.InvalidOption as error:
            pass
        else:
            args += sys.argv[len(sys.argv)-i:]
    if not done:
        # raise correct error:                                                                                                                                                                                  
        try:
            (options, args) = parser.parse_args()
        except MyOptParser.InvalidOption as error:
            print(error)
            sys.exit(2)

    if len(args) == 0:
        args = ''

    import subprocess
    import logging
    import logging.config
    # Set logging level according to the logging level given by options                                                                                                                                         
    #logging.basicConfig(level=vars(logging)[options.logging])                                                                                                                                                  
    import internal.coloring_logging
    try:
        if __debug__ and options.logging == 'INFO':
            options.logging = 'DEBUG'
        if options.logging.isdigit():
            level = int(options.logging)
        else:
            level = eval('logging.' + options.logging)
        print(os.path.join(root_path, 'internal', 'me5_logging.conf'))
        logging.config.fileConfig(os.path.join(root_path, 'internal', 'me5_logging.conf'))
        logging.root.setLevel(level)
        logging.getLogger('madgraph').setLevel(level)
    except:
        raise
        pass

    # Call the cmd interface main loop                                                                                                                                                                          
    try:
        if args:
            # a single command is provided   
            if '--web' in args:
                i = args.index('--web') 
                args.pop(i)                                                                                                                                                                     
                cmd_line =  aMCatNLOCmd(me_dir=os.path.dirname(root_path),force_run=True)
            else:
                cmd_line =  aMCatNLOCmdShell(me_dir=os.path.dirname(root_path),force_run=True)

            if not hasattr(cmd_line, 'do_%s' % args[0]):
                if parser_error:
                    print(parser_error)
                    print('and %s  can not be interpreted as a valid command.' % args[0])
                else:
                    print('ERROR: %s  not a valid command. Please retry' % args[0])
            else:
                cmd_line.use_rawinput = False
                cmd_line.run_cmd(' '.join(args))
                cmd_line.run_cmd('quit')

    except KeyboardInterrupt:
        print('quit on KeyboardInterrupt')
        pass
<|MERGE_RESOLUTION|>--- conflicted
+++ resolved
@@ -5510,16 +5510,11 @@
             self.set_run_name(self.run_name, self.run_tag, 'parton')
             if self.run_card['ickkw'] == 3 and mode in ['LO', 'aMC@LO', 'noshowerLO']:
                 raise self.InvalidCmd("""FxFx merging (ickkw=3) not allowed at LO""")
-<<<<<<< HEAD
-            elif self.run_card['ickkw'] == 3 and mode in ['aMC@NLO', 'noshower']:
-                logger.warning("""You are running with FxFx merging enabled. To be able to merge samples of various multiplicities without double counting, you have to remove some events after showering 'by hand'. Please read http://amcatnlo.cern.ch/FxFx_merging.htm for more details.""")
-=======
             elif self.run_card['ickkw'] == 3 and mode in ['aMC@NLO', 'noshower'] and self.run_card['parton_shower'].upper() != 'PYTHIA8':
                 logger.warning("""You are running with FxFx merging enabled.  To be able to merge
     samples of various multiplicities without double counting, you
     have to remove some events after showering 'by hand'.  Please
     read http://amcatnlo.cern.ch/FxFx_merging.htm for more details.""")
->>>>>>> 1171a244
                 if self.run_card['parton_shower'].upper() == 'PYTHIA6Q':
                     raise self.InvalidCmd("""FxFx merging does not work with Pythia6's Q-squared ordered showers.""")
                 elif self.run_card['parton_shower'].upper() != 'HERWIG6' and self.run_card['parton_shower'].upper() != 'PYTHIA8' and self.run_card['parton_shower'].upper() != 'HERWIGPP':
@@ -5658,15 +5653,9 @@
     # Launch the interface without any check if one code is already running.
     # This can ONLY run a single command !!
     import sys
-<<<<<<< HEAD
-    if not sys.version_info[0] == 2 or sys.version_info[1] < 6:
-        sys.exit('MadGraph/MadEvent 5 works only with python 2.6 or later (but not python 3.X).\n'+\
-               'Please update your version of python.')
-=======
     if sys.version_info[1] < 7:
         sys.exit('MadGraph/MadEvent 5 works only with python 2.7 or python3.7 and later.\n'+\
                'Please upgrade your version of python or specify a compatible version')
->>>>>>> 1171a244
 
     import os
     import optparse

################################################################################
#
# Copyright (c) 2011 The MadGraph5_aMC@NLO Development team and Contributors
#
# This file is a part of the MadGraph5_aMC@NLO project, an application which 
# automatically generates Feynman diagrams and matrix elements for arbitrary
# high-energy processes in the Standard Model and beyond.
#
# It is subject to the MadGraph5_aMC@NLO license which should accompany this 
# distribution.
#
# For more information, visit madgraph.phys.ucl.ac.be and amcatnlo.web.cern.ch
#
################################################################################
"""A user friendly command line interface to access MadGraph5_aMC@NLO features.
   Uses the cmd package for command interpretation and tab completion.
"""
from __future__ import division

import atexit
import glob
import logging
import math
import optparse
import os
import pydoc
import random
import re
import shutil
import subprocess
import sys
import traceback
import time
import signal
import tarfile
import copy
import datetime
import tarfile
import traceback
import StringIO

try:
    import readline
    GNU_SPLITTING = ('GNU' in readline.__doc__)
except:
    GNU_SPLITTING = True

root_path = os.path.split(os.path.dirname(os.path.realpath( __file__ )))[0]
root_path = os.path.split(root_path)[0]
sys.path.insert(0, os.path.join(root_path,'bin'))

# usefull shortcut
pjoin = os.path.join
# Special logger for the Cmd Interface
logger = logging.getLogger('madgraph.stdout') # -> stdout
logger_stderr = logging.getLogger('madgraph.stderr') # ->stderr
 
try:
    import madgraph
except ImportError: 
    aMCatNLO = True 
    import internal.extended_cmd as cmd
    import internal.common_run_interface as common_run
    import internal.banner as banner_mod
    import internal.misc as misc    
    from internal import InvalidCmd, MadGraph5Error
    import internal.files as files
    import internal.cluster as cluster
    import internal.save_load_object as save_load_object
    import internal.gen_crossxhtml as gen_crossxhtml
    import internal.sum_html as sum_html
    import internal.shower_card as shower_card
    import internal.FO_analyse_card as analyse_card 
    import internal.histograms as histograms
else:
    # import from madgraph directory
    aMCatNLO = False
    import madgraph.interface.extended_cmd as cmd
    import madgraph.interface.common_run_interface as common_run
    import madgraph.iolibs.files as files
    import madgraph.iolibs.save_load_object as save_load_object
    import madgraph.madevent.gen_crossxhtml as gen_crossxhtml
    import madgraph.madevent.sum_html as sum_html
    import madgraph.various.banner as banner_mod
    import madgraph.various.cluster as cluster
    import madgraph.various.misc as misc
    import madgraph.various.shower_card as shower_card
    import madgraph.various.FO_analyse_card as analyse_card
    import madgraph.various.histograms as histograms
    from madgraph import InvalidCmd, aMCatNLOError, MadGraph5Error

class aMCatNLOError(Exception):
    pass


def compile_dir(*arguments):
    """compile the direcory p_dir
    arguments is the tuple (me_dir, p_dir, mode, options, tests, exe, run_mode)
    this function needs not to be a class method in order to do
    the compilation on multicore"""

    if len(arguments) == 1:
        (me_dir, p_dir, mode, options, tests, exe, run_mode) = arguments[0]
    elif len(arguments)==7:
        (me_dir, p_dir, mode, options, tests, exe, run_mode) = arguments
    else:
        raise aMCatNLOError, 'not correct number of argument'
    logger.info(' Compiling %s...' % p_dir)

    this_dir = pjoin(me_dir, 'SubProcesses', p_dir) 

    try:
        #compile everything
        # compile and run tests
        for test in tests:
            # skip check_poles for LOonly dirs
            if test == 'check_poles' and os.path.exists(pjoin(this_dir, 'parton_lum_0.f')):
                continue
            misc.compile([test], cwd = this_dir, job_specs = False)
            input = pjoin(me_dir, '%s_input.txt' % test)
            #this can be improved/better written to handle the output
            misc.call(['./%s' % (test)], cwd=this_dir, 
                    stdin = open(input), stdout=open(pjoin(this_dir, '%s.log' % test), 'w'))
            if test == 'check_poles' and os.path.exists(pjoin(this_dir,'MadLoop5_resources')) :
                tf=tarfile.open(pjoin(this_dir,'MadLoop5_resources.tar.gz'),'w:gz',
                                                                 dereference=True)
                tf.add(pjoin(this_dir,'MadLoop5_resources'),arcname='MadLoop5_resources')
                tf.close()
            
        if not options['reweightonly']:
            misc.compile(['gensym'], cwd=this_dir, job_specs = False)
            open(pjoin(this_dir, 'gensym_input.txt'), 'w').write('%s\n' % run_mode)
            misc.call(['./gensym'],cwd= this_dir,
                     stdin=open(pjoin(this_dir, 'gensym_input.txt')),
                     stdout=open(pjoin(this_dir, 'gensym.log'), 'w')) 
            #compile madevent_mintMC/mintFO
            misc.compile([exe], cwd=this_dir, job_specs = False)
        if mode in ['aMC@NLO', 'aMC@LO', 'noshower', 'noshowerLO']:
            misc.compile(['reweight_xsec_events'], cwd=this_dir, job_specs = False)

        logger.info('    %s done.' % p_dir) 
        return 0
    except MadGraph5Error, msg:
        return msg


def check_compiler(options, block=False):
    """check that the current fortran compiler is gfortran 4.6 or later.
    If block, stops the execution, otherwise just print a warning"""

    msg = 'In order to be able to run at NLO MadGraph5_aMC@NLO, you need to have ' + \
            'gfortran 4.6 or later installed.\n%s has been detected\n'+\
            'Note that You can still run all MadEvent run without any problem!'
    #first check that gfortran is installed
    if options['fortran_compiler']:
        compiler = options['fortran_compiler']
    elif misc.which('gfortran'):
        compiler = 'gfortran'
    else: 
        compiler = ''
        
    if 'gfortran' not in compiler:
        if block:
            raise aMCatNLOError(msg % compiler)
        else:
            logger.warning(msg % compiler)
    else:
        curr_version = misc.get_gfortran_version(compiler)
        if not ''.join(curr_version.split('.')) >= '46':
            if block:
                raise aMCatNLOError(msg % (compiler + ' ' + curr_version))
            else:
                logger.warning(msg % (compiler + ' ' + curr_version))
            


#===============================================================================
# CmdExtended
#===============================================================================
class CmdExtended(common_run.CommonRunCmd):
    """Particularisation of the cmd command for aMCatNLO"""

    #suggested list of command
    next_possibility = {
        'start': [],
    }
    
    debug_output = 'ME5_debug'
    error_debug = 'Please report this bug on https://bugs.launchpad.net/mg5amcnlo\n'
    error_debug += 'More information is found in \'%(debug)s\'.\n' 
    error_debug += 'Please attach this file to your report.'

    config_debug = 'If you need help with this issue please contact us on https://answers.launchpad.net/mg5amcnlo\n'


    keyboard_stop_msg = """stopping all operation
            in order to quit MadGraph5_aMC@NLO please enter exit"""
    
    # Define the Error
    InvalidCmd = InvalidCmd
    ConfigurationError = aMCatNLOError

    def __init__(self, me_dir, options, *arg, **opt):
        """Init history and line continuation"""
        
        # Tag allowing/forbiding question
        self.force = False
        
        # If possible, build an info line with current version number 
        # and date, from the VERSION text file
        info = misc.get_pkg_info()
        info_line = ""
        if info and info.has_key('version') and  info.has_key('date'):
            len_version = len(info['version'])
            len_date = len(info['date'])
            if len_version + len_date < 30:
                info_line = "#*         VERSION %s %s %s         *\n" % \
                            (info['version'],
                            (30 - len_version - len_date) * ' ',
                            info['date'])
        else:
            version = open(pjoin(root_path,'MGMEVersion.txt')).readline().strip()
            info_line = "#*         VERSION %s %s                *\n" % \
                            (version, (24 - len(version)) * ' ')    

        # Create a header for the history file.
        # Remember to fill in time at writeout time!
        self.history_header = \
        '#************************************************************\n' + \
        '#*                    MadGraph5_aMC@NLO                     *\n' + \
        '#*                                                          *\n' + \
        "#*                *                       *                 *\n" + \
        "#*                  *        * *        *                   *\n" + \
        "#*                    * * * * 5 * * * *                     *\n" + \
        "#*                  *        * *        *                   *\n" + \
        "#*                *                       *                 *\n" + \
        "#*                                                          *\n" + \
        "#*                                                          *\n" + \
        info_line + \
        "#*                                                          *\n" + \
        "#*    The MadGraph5_aMC@NLO Development Team - Find us at   *\n" + \
        "#*    https://server06.fynu.ucl.ac.be/projects/madgraph     *\n" + \
        "#*                           and                            *\n" + \
        "#*                http://amcatnlo.cern.ch                   *\n" + \
        '#*                                                          *\n' + \
        '#************************************************************\n' + \
        '#*                                                          *\n' + \
        '#*               Command File for aMCatNLO                  *\n' + \
        '#*                                                          *\n' + \
        '#*     run as ./bin/aMCatNLO.py filename                    *\n' + \
        '#*                                                          *\n' + \
        '#************************************************************\n'
        
        if info_line:
            info_line = info_line[1:]

        logger.info(\
        "************************************************************\n" + \
        "*                                                          *\n" + \
        "*           W E L C O M E  to  M A D G R A P H 5           *\n" + \
        "*                       a M C @ N L O                      *\n" + \
        "*                                                          *\n" + \
        "*                 *                       *                *\n" + \
        "*                   *        * *        *                  *\n" + \
        "*                     * * * * 5 * * * *                    *\n" + \
        "*                   *        * *        *                  *\n" + \
        "*                 *                       *                *\n" + \
        "*                                                          *\n" + \
        info_line + \
        "*                                                          *\n" + \
        "*    The MadGraph5_aMC@NLO Development Team - Find us at   *\n" + \
        "*                 http://amcatnlo.cern.ch                  *\n" + \
        "*                                                          *\n" + \
        "*               Type 'help' for in-line help.              *\n" + \
        "*                                                          *\n" + \
        "************************************************************")
        super(CmdExtended, self).__init__(me_dir, options, *arg, **opt)
        

    def get_history_header(self):
        """return the history header""" 
        return self.history_header % misc.get_time_info()
    
    def stop_on_keyboard_stop(self):
        """action to perform to close nicely on a keyboard interupt"""
        try:
            if hasattr(self, 'cluster'):
                logger.info('rm jobs on queue')
                self.cluster.remove()
            if hasattr(self, 'results'):
                self.update_status('Stop by the user', level=None, makehtml=True, error=True)
                self.add_error_log_in_html(KeyboardInterrupt)
        except:
            pass
    
    def postcmd(self, stop, line):
        """ Update the status of  the run for finishing interactive command """
        
        # relaxing the tag forbidding question
        self.force = False
        
        if not self.use_rawinput:
            return stop
        
        
        arg = line.split()
        if  len(arg) == 0:
            return stop
        elif str(arg[0]) in ['exit','quit','EOF']:
            return stop
        
        try:
            self.update_status('Command \'%s\' done.<br> Waiting for instruction.' % arg[0], 
                               level=None, error=True)
        except Exception:
            misc.sprint('self.update_status fails', log=logger)
            pass
            
    def nice_user_error(self, error, line):
        """If a ME run is currently running add a link in the html output"""

        self.add_error_log_in_html()
        cmd.Cmd.nice_user_error(self, error, line)            
        
    def nice_config_error(self, error, line):
        """If a ME run is currently running add a link in the html output"""

        self.add_error_log_in_html()
        cmd.Cmd.nice_config_error(self, error, line)

    def nice_error_handling(self, error, line):
        """If a ME run is currently running add a link in the html output"""

        self.add_error_log_in_html()            
        cmd.Cmd.nice_error_handling(self, error, line)

        
        
#===============================================================================
# HelpToCmd
#===============================================================================
class HelpToCmd(object):
    """ The Series of help routine for the aMCatNLOCmd"""
    
    def help_launch(self):
        """help for launch command"""
        _launch_parser.print_help()

    def help_banner_run(self):
        logger.info("syntax: banner_run Path|RUN [--run_options]")
        logger.info("-- Reproduce a run following a given banner")
        logger.info("   One of the following argument is require:")
        logger.info("   Path should be the path of a valid banner.")
        logger.info("   RUN should be the name of a run of the current directory")
        self.run_options_help([('-f','answer all question by default'),
                               ('--name=X', 'Define the name associated with the new run')]) 


    def help_compile(self):
        """help for compile command"""
        _compile_parser.print_help()

    def help_generate_events(self):
        """help for generate_events commandi
        just call help_launch"""
        _generate_events_parser.print_help()


    def help_calculate_xsect(self):
        """help for generate_events command"""
        _calculate_xsect_parser.print_help()

    def help_shower(self):
        """help for shower command"""
        _shower_parser.print_help()

    
    def help_open(self):
        logger.info("syntax: open FILE  ")
        logger.info("-- open a file with the appropriate editor.")
        logger.info('   If FILE belongs to index.html, param_card.dat, run_card.dat')
        logger.info('   the path to the last created/used directory is used')

    def run_options_help(self, data):
        if data:
            logger.info('-- local options:')
            for name, info in data:
                logger.info('      %s : %s' % (name, info))
        
        logger.info("-- session options:")
        logger.info("      Note that those options will be kept for the current session")      
        logger.info("      --cluster : Submit to the  cluster. Current cluster: %s" % self.options['cluster_type'])
        logger.info("      --multicore : Run in multi-core configuration")
        logger.info("      --nb_core=X : limit the number of core to use to X.")
        


       
#===============================================================================
# CheckValidForCmd
#===============================================================================
class CheckValidForCmd(object):
    """ The Series of check routine for the aMCatNLOCmd"""

    def check_shower(self, args, options):
        """Check the validity of the line. args[0] is the run_directory"""
        
        if options['force']:
            self.force = True
        
        if len(args) == 0:
            self.help_shower()
            raise self.InvalidCmd, 'Invalid syntax, please specify the run name'
        if not os.path.isdir(pjoin(self.me_dir, 'Events', args[0])):
            raise self.InvalidCmd, 'Directory %s does not exists' % \
                            pjoin(os.getcwd(), 'Events',  args[0])

        self.set_run_name(args[0], level= 'shower')
        args[0] = pjoin(self.me_dir, 'Events', args[0])
    
    def check_plot(self, args):
        """Check the argument for the plot command
        plot run_name modes"""


        madir = self.options['madanalysis_path']
        td = self.options['td_path']
        
        if not madir or not td:
            logger.info('Retry to read configuration file to find madanalysis/td')
            self.set_configuration()

        madir = self.options['madanalysis_path']
        td = self.options['td_path']        
        
        if not madir:
            error_msg = 'No Madanalysis path correctly set.'
            error_msg += 'Please use the set command to define the path and retry.'
            error_msg += 'You can also define it in the configuration file.'
            raise self.InvalidCmd(error_msg)  
        if not  td:
            error_msg = 'No path to td directory correctly set.'
            error_msg += 'Please use the set command to define the path and retry.'
            error_msg += 'You can also define it in the configuration file.'
            raise self.InvalidCmd(error_msg)  
                     
        if len(args) == 0:
            if not hasattr(self, 'run_name') or not self.run_name:
                self.help_plot()
                raise self.InvalidCmd('No run name currently define. Please add this information.')             
            args.append('all')
            return

        
        if args[0] not in self._plot_mode:
            self.set_run_name(args[0], level='plot')
            del args[0]
            if len(args) == 0:
                args.append('all')
        elif not self.run_name:
            self.help_plot()
            raise self.InvalidCmd('No run name currently define. Please add this information.')                             
        
        for arg in args:
            if arg not in self._plot_mode and arg != self.run_name:
                 self.help_plot()
                 raise self.InvalidCmd('unknown options %s' % arg)        
    
    def check_pgs(self, arg):
        """Check the argument for pythia command
        syntax: pgs [NAME] 
        Note that other option are already remove at this point
        """
        
        # If not pythia-pgs path
        if not self.options['pythia-pgs_path']:
            logger.info('Retry to read configuration file to find pythia-pgs path')
            self.set_configuration()
      
        if not self.options['pythia-pgs_path'] or not \
            os.path.exists(pjoin(self.options['pythia-pgs_path'],'src')):
            error_msg = 'No pythia-pgs path correctly set.'
            error_msg += 'Please use the set command to define the path and retry.'
            error_msg += 'You can also define it in the configuration file.'
            raise self.InvalidCmd(error_msg)          
        
        tag = [a for a in arg if a.startswith('--tag=')]
        if tag: 
            arg.remove(tag[0])
            tag = tag[0][6:]
        
        
        if len(arg) == 0 and not self.run_name:
            if self.results.lastrun:
                arg.insert(0, self.results.lastrun)
            else:
                raise self.InvalidCmd('No run name currently define. Please add this information.')             
        
        if len(arg) == 1 and self.run_name == arg[0]:
            arg.pop(0)
        
        if not len(arg) and \
           not os.path.exists(pjoin(self.me_dir,'Events','pythia_events.hep')):
            self.help_pgs()
            raise self.InvalidCmd('''No file file pythia_events.hep currently available
            Please specify a valid run_name''')
                
        lock = None              
        if len(arg) == 1:
            prev_tag = self.set_run_name(arg[0], tag, 'pgs')
            filenames = misc.glob('events_*.hep.gz', pjoin(self.me_dir, 'Events', self.run_name)) 

            if not filenames:
                raise self.InvalidCmd('No events file corresponding to %s run with tag %s. '% (self.run_name, prev_tag))
            else:
                input_file = filenames[0]
                output_file = pjoin(self.me_dir, 'Events', 'pythia_events.hep')
                lock = cluster.asyncrone_launch('gunzip',stdout=open(output_file,'w'), 
                                                    argument=['-c', input_file])
        else:
            if tag: 
                self.run_card['run_tag'] = tag
            self.set_run_name(self.run_name, tag, 'pgs')
        
        return lock
            

    def check_delphes(self, arg):
        """Check the argument for pythia command
        syntax: delphes [NAME] 
        Note that other option are already remove at this point
        """
        
        # If not pythia-pgs path
        if not self.options['delphes_path']:
            logger.info('Retry to read configuration file to find delphes path')
            self.set_configuration()
      
        if not self.options['delphes_path']:
            error_msg = 'No delphes path correctly set.'
            error_msg += 'Please use the set command to define the path and retry.'
            error_msg += 'You can also define it in the configuration file.'
            raise self.InvalidCmd(error_msg)  

        tag = [a for a in arg if a.startswith('--tag=')]
        if tag: 
            arg.remove(tag[0])
            tag = tag[0][6:]
            
                  
        if len(arg) == 0 and not self.run_name:
            if self.results.lastrun:
                arg.insert(0, self.results.lastrun)
            else:
                raise self.InvalidCmd('No run name currently define. Please add this information.')             
        
        if len(arg) == 1 and self.run_name == arg[0]:
            arg.pop(0)
        
        if not len(arg) and \
           not os.path.exists(pjoin(self.me_dir,'Events','pythia_events.hep')):
            self.help_pgs()
            raise self.InvalidCmd('''No file file pythia_events.hep currently available
            Please specify a valid run_name''')
                              
        if len(arg) == 1:
            prev_tag = self.set_run_name(arg[0], tag, 'delphes')
            filenames = misc.glob('events_*.hep.gz', pjoin(self.me_dir, 'Events')) 
            
            
            if not filenames:
                raise self.InvalidCmd('No events file corresponding to %s run with tag %s.:%s '\
                    % (self.run_name, prev_tag, 
                       pjoin(self.me_dir,'Events',self.run_name, '%s_pythia_events.hep.gz' % prev_tag)))
            else:
                input_file = filenames[0]
                output_file = pjoin(self.me_dir, 'Events', 'pythia_events.hep')
                lock = cluster.asyncrone_launch('gunzip',stdout=open(output_file,'w'), 
                                                    argument=['-c', input_file])
        else:
            if tag:
                self.run_card['run_tag'] = tag
            self.set_run_name(self.run_name, tag, 'delphes')               

    def check_calculate_xsect(self, args, options):
        """check the validity of the line. args is ORDER,
        ORDER being LO or NLO. If no mode is passed, NLO is used"""
        # modify args in order to be DIR 
        # mode being either standalone or madevent
        
        if options['force']:
            self.force = True
        
        if not args:
            args.append('NLO')
            return
        
        if len(args) > 1:
            self.help_calculate_xsect()
            raise self.InvalidCmd, 'Invalid Syntax: Too many argument'

        elif len(args) == 1:
            if not args[0] in ['NLO', 'LO']:
                raise self.InvalidCmd, '%s is not a valid mode, please use "LO" or "NLO"' % args[1]
        mode = args[0]
        
        # check for incompatible options/modes
        if options['multicore'] and options['cluster']:
            raise self.InvalidCmd, 'options -m (--multicore) and -c (--cluster)' + \
                    ' are not compatible. Please choose one.'


    def check_generate_events(self, args, options):
        """check the validity of the line. args is ORDER,
        ORDER being LO or NLO. If no mode is passed, NLO is used"""
        # modify args in order to be DIR 
        # mode being either standalone or madevent
        
        if not args:
            args.append('NLO')
            return
        
        if len(args) > 1:
            self.help_generate_events()
            raise self.InvalidCmd, 'Invalid Syntax: Too many argument'

        elif len(args) == 1:
            if not args[0] in ['NLO', 'LO']:
                raise self.InvalidCmd, '%s is not a valid mode, please use "LO" or "NLO"' % args[1]
        mode = args[0]
        
        # check for incompatible options/modes
        if options['multicore'] and options['cluster']:
            raise self.InvalidCmd, 'options -m (--multicore) and -c (--cluster)' + \
                    ' are not compatible. Please choose one.'

    def check_banner_run(self, args):
        """check the validity of line"""
        
        if len(args) == 0:
            self.help_banner_run()
            raise self.InvalidCmd('banner_run requires at least one argument.')
        
        tag = [a[6:] for a in args if a.startswith('--tag=')]
        
        
        if os.path.exists(args[0]):
            type ='banner'
            format = self.detect_card_type(args[0])
            if format != 'banner':
                raise self.InvalidCmd('The file is not a valid banner.')
        elif tag:
            args[0] = pjoin(self.me_dir,'Events', args[0], '%s_%s_banner.txt' % \
                                    (args[0], tag))                  
            if not os.path.exists(args[0]):
                raise self.InvalidCmd('No banner associates to this name and tag.')
        else:
            name = args[0]
            type = 'run'
            banners = misc.glob('*_banner.txt', pjoin(self.me_dir,'Events', args[0]))
            if not banners:
                raise self.InvalidCmd('No banner associates to this name.')    
            elif len(banners) == 1:
                args[0] = banners[0]
            else:
                #list the tag and propose those to the user
                tags = [os.path.basename(p)[len(args[0])+1:-11] for p in banners]
                tag = self.ask('which tag do you want to use?', tags[0], tags)
                args[0] = pjoin(self.me_dir,'Events', args[0], '%s_%s_banner.txt' % \
                                    (args[0], tag))                
                        
        run_name = [arg[7:] for arg in args if arg.startswith('--name=')]
        if run_name:
            try:
                self.exec_cmd('remove %s all banner -f' % run_name)
            except Exception:
                pass
            self.set_run_name(args[0], tag=None, level='parton', reload_card=True)
        elif type == 'banner':
            self.set_run_name(self.find_available_run_name(self.me_dir))
        elif type == 'run':
            if not self.results[name].is_empty():
                run_name = self.find_available_run_name(self.me_dir)
                logger.info('Run %s is not empty so will use run_name: %s' % \
                                                               (name, run_name))
                self.set_run_name(run_name)
            else:
                try:
                    self.exec_cmd('remove %s all banner -f' % run_name)
                except Exception:
                    pass
                self.set_run_name(name)



    def check_launch(self, args, options):
        """check the validity of the line. args is MODE
        MODE being LO, NLO, aMC@NLO or aMC@LO. If no mode is passed, auto is used"""
        # modify args in order to be DIR 
        # mode being either standalone or madevent
        
        if options['force']:
            self.force = True
        
        
        if not args:
            args.append('auto')
            return
        
        if len(args) > 1:
            self.help_launch()
            raise self.InvalidCmd, 'Invalid Syntax: Too many argument'

        elif len(args) == 1:
            if not args[0] in ['LO', 'NLO', 'aMC@NLO', 'aMC@LO','auto']:
                raise self.InvalidCmd, '%s is not a valid mode, please use "LO", "NLO", "aMC@NLO" or "aMC@LO"' % args[0]
        mode = args[0]
        
        # check for incompatible options/modes
        if options['multicore'] and options['cluster']:
            raise self.InvalidCmd, 'options -m (--multicore) and -c (--cluster)' + \
                    ' are not compatible. Please choose one.'
        if mode == 'NLO' and options['reweightonly']:
            raise self.InvalidCmd, 'option -r (--reweightonly) needs mode "aMC@NLO" or "aMC@LO"'


    def check_compile(self, args, options):
        """check the validity of the line. args is MODE
        MODE being FO or MC. If no mode is passed, MC is used"""
        # modify args in order to be DIR 
        # mode being either standalone or madevent
        
        if options['force']:
            self.force = True
        
        if not args:
            args.append('MC')
            return
        
        if len(args) > 1:
            self.help_compile()
            raise self.InvalidCmd, 'Invalid Syntax: Too many argument'

        elif len(args) == 1:
            if not args[0] in ['MC', 'FO']:
                raise self.InvalidCmd, '%s is not a valid mode, please use "FO" or "MC"' % args[0]
        mode = args[0]
        
        # check for incompatible options/modes


#===============================================================================
# CompleteForCmd
#===============================================================================
class CompleteForCmd(CheckValidForCmd):
    """ The Series of help routine for the MadGraphCmd"""

    def complete_launch(self, text, line, begidx, endidx):
        """auto-completion for launch command"""
        
        args = self.split_arg(line[0:begidx])
        if len(args) == 1:
            #return mode
            return self.list_completion(text,['LO','NLO','aMC@NLO','aMC@LO'],line)
        elif len(args) == 2 and line[begidx-1] == '@':
            return self.list_completion(text,['LO','NLO'],line)
        else:
            opts = []
            for opt in _launch_parser.option_list:
                opts += opt._long_opts + opt._short_opts
            return self.list_completion(text, opts, line)
           
    def complete_banner_run(self, text, line, begidx, endidx):
       "Complete the banner run command"
       try:
  
        
        args = self.split_arg(line[0:begidx], error=False)
        
        if args[-1].endswith(os.path.sep):
            return self.path_completion(text,
                                        os.path.join('.',*[a for a in args \
                                                    if a.endswith(os.path.sep)]))        
        
        
        if len(args) > 1:
            # only options are possible
            tags = misc.glob('%s_*_banner.txt' % args[1],pjoin(self.me_dir, 'Events' , args[1]))
            tags = ['%s' % os.path.basename(t)[len(args[1])+1:-11] for t in tags]

            if args[-1] != '--tag=':
                tags = ['--tag=%s' % t for t in tags]
            else:
                return self.list_completion(text, tags)
            return self.list_completion(text, tags +['--name=','-f'], line)
        
        # First argument
        possibilites = {} 

        comp = self.path_completion(text, os.path.join('.',*[a for a in args \
                                                    if a.endswith(os.path.sep)]))
        if os.path.sep in line:
            return comp
        else:
            possibilites['Path from ./'] = comp

        run_list = misc.glob(pjoin('*','*_banner.txt'), pjoin(self.me_dir, 'Events')) 
        run_list = [n.rsplit('/',2)[1] for n in run_list]
        possibilites['RUN Name'] = self.list_completion(text, run_list)
        
        return self.deal_multiple_categories(possibilites)
    
        
       except Exception, error:
           print error

 
    def complete_compile(self, text, line, begidx, endidx):
        """auto-completion for launch command"""
        
        args = self.split_arg(line[0:begidx])
        if len(args) == 1:
            #return mode
            return self.list_completion(text,['FO','MC'],line)
        else:
            opts = []
            for opt in _compile_parser.option_list:
                opts += opt._long_opts + opt._short_opts
            return self.list_completion(text, opts, line)        

    def complete_calculate_xsect(self, text, line, begidx, endidx):
        """auto-completion for launch command"""
        
        args = self.split_arg(line[0:begidx])
        if len(args) == 1:
            #return mode
            return self.list_completion(text,['LO','NLO'],line)
        else:
            opts = []
            for opt in _calculate_xsect_parser.option_list:
                opts += opt._long_opts + opt._short_opts
            return self.list_completion(text, opts, line) 

    def complete_generate_events(self, text, line, begidx, endidx):
        """auto-completion for generate_events command
        call the compeltion for launch"""
        self.complete_launch(text, line, begidx, endidx)


    def complete_shower(self, text, line, begidx, endidx):
        args = self.split_arg(line[0:begidx])
        if len(args) == 1:
            #return valid run_name
            data = misc.glob(pjoin('*','events.lhe.gz', pjoin(self.me_dir, 'Events')))
            data = [n.rsplit('/',2)[1] for n in data]
            tmp1 =  self.list_completion(text, data)
            if not self.run_name:
                return tmp1

    def complete_plot(self, text, line, begidx, endidx):
        """ Complete the plot command """
        
        args = self.split_arg(line[0:begidx], error=False)

        if len(args) == 1:
            #return valid run_name
            data = misc.glob(pjoin('*','events.lhe*', pjoin(self.me_dir, 'Events')))
            data = [n.rsplit('/',2)[1] for n in data]
            tmp1 =  self.list_completion(text, data)
            if not self.run_name:
                return tmp1

        if len(args) > 1:
            return self.list_completion(text, self._plot_mode)        

    def complete_pgs(self,text, line, begidx, endidx):
        "Complete the pgs command"
        args = self.split_arg(line[0:begidx], error=False) 
        if len(args) == 1:
            #return valid run_name
            data = misc.glob(pjoin('*', 'events_*.hep.gz'),
                             pjoin(self.me_dir, 'Events'))
            data = [n.rsplit('/',2)[1] for n in data]
            tmp1 =  self.list_completion(text, data)
            if not self.run_name:
                return tmp1
            else:
                tmp2 = self.list_completion(text, self._run_options + ['-f', 
                                                '--tag=' ,'--no_default'], line)
                return tmp1 + tmp2        
        else:
            return self.list_completion(text, self._run_options + ['-f', 
                                                 '--tag=','--no_default'], line)

    complete_delphes = complete_pgs        

class aMCatNLOAlreadyRunning(InvalidCmd):
    pass

#===============================================================================
# aMCatNLOCmd
#===============================================================================
class aMCatNLOCmd(CmdExtended, HelpToCmd, CompleteForCmd, common_run.CommonRunCmd):
    """The command line processor of MadGraph"""    
    
    # Truth values
    true = ['T','.true.',True,'true']
    # Options and formats available
    _run_options = ['--cluster','--multicore','--nb_core=','--nb_core=2', '-c', '-m']
    _generate_options = ['-f', '--laststep=parton', '--laststep=pythia', '--laststep=pgs', '--laststep=delphes']
    _calculate_decay_options = ['-f', '--accuracy=0.']
    _set_options = ['stdout_level','fortran_compiler','cpp_compiler','timeout']
    _plot_mode = ['all', 'parton','shower','pgs','delphes']
    _clean_mode = _plot_mode + ['channel', 'banner']
    _display_opts = ['run_name', 'options', 'variable']
    # survey options, dict from name to type, default value, and help text
    # Variables to store object information
    web = False
    cluster_mode = 0
    queue  = 'madgraph'
    nb_core = None
    make_opts_var = {}
    
    next_possibility = {
        'start': ['generate_events [OPTIONS]', 'calculate_crossx [OPTIONS]', 'launch [OPTIONS]',
                  'help generate_events'],
        'generate_events': ['generate_events [OPTIONS]', 'shower'],
        'launch': ['launch [OPTIONS]', 'shower'],
        'shower' : ['generate_events [OPTIONS]']
    }
    
    
    ############################################################################
    def __init__(self, me_dir = None, options = {}, *completekey, **stdin):
        """ add information to the cmd """

        self.start_time = 0
        CmdExtended.__init__(self, me_dir, options, *completekey, **stdin)
        #common_run.CommonRunCmd.__init__(self, me_dir, options)

        self.mode = 'aMCatNLO'
        self.nb_core = 0
        self.prompt = "%s>"%os.path.basename(pjoin(self.me_dir))


        self.load_results_db()
        self.results.def_web_mode(self.web)
        # check that compiler is gfortran 4.6 or later if virtuals have been exported
        proc_card = open(pjoin(self.me_dir, 'Cards', 'proc_card_mg5.dat')).read()

        if not '[real=QCD]' in proc_card:
            check_compiler(self.options, block=True)

        
    ############################################################################      
    def do_shower(self, line):
        """ run the shower on a given parton level file """
        argss = self.split_arg(line)
        (options, argss) = _launch_parser.parse_args(argss)
        # check argument validity and normalise argument
        options = options.__dict__
        options['reweightonly'] = False
        self.check_shower(argss, options)
        evt_file = pjoin(os.getcwd(), argss[0], 'events.lhe')
        self.ask_run_configuration('onlyshower', options)
        self.run_mcatnlo(evt_file)

        self.update_status('', level='all', update_results=True)

    ################################################################################
    def do_plot(self, line):
        """Create the plot for a given run"""

        # Since in principle, all plot are already done automaticaly
        args = self.split_arg(line)
        # Check argument's validity
        self.check_plot(args)
        logger.info('plot for run %s' % self.run_name)
        
        if not self.force:
            self.ask_edit_cards([], args, plot=True)
                
        if any([arg in ['parton'] for arg in args]):
            filename = pjoin(self.me_dir, 'Events', self.run_name, 'events.lhe')
            if os.path.exists(filename+'.gz'):
                misc.gunzip(filename)
            if  os.path.exists(filename):
                logger.info('Found events.lhe file for run %s' % self.run_name) 
                shutil.move(filename, pjoin(self.me_dir, 'Events', 'unweighted_events.lhe'))
                self.create_plot('parton')
                shutil.move(pjoin(self.me_dir, 'Events', 'unweighted_events.lhe'), filename)
                misc.gzip(filename)
                
        if any([arg in ['all','parton'] for arg in args]):
            filename = pjoin(self.me_dir, 'Events', self.run_name, 'MADatNLO.top')
            if  os.path.exists(filename):
                logger.info('Found MADatNLO.top file for run %s' % \
                             self.run_name) 
                output = pjoin(self.me_dir, 'HTML',self.run_name, 'plots_parton.html')
                plot_dir = pjoin(self.me_dir, 'HTML', self.run_name, 'plots_parton')
                
                if not os.path.isdir(plot_dir):
                    os.makedirs(plot_dir) 
                top_file = pjoin(plot_dir, 'plots.top')
                files.cp(filename, top_file)
                madir = self.options['madanalysis_path']
                tag = self.run_card['run_tag']  
                td = self.options['td_path']
                misc.call(['%s/plot' % self.dirbin, madir, td],
                                stdout = open(pjoin(plot_dir, 'plot.log'),'a'),
                                stderr = subprocess.STDOUT,
                                cwd=plot_dir)

                misc.call(['%s/plot_page-pl' % self.dirbin, 
                                    os.path.basename(plot_dir),
                                    'parton'],
                                stdout = open(pjoin(plot_dir, 'plot.log'),'a'),
                                stderr = subprocess.STDOUT,
                                cwd=pjoin(self.me_dir, 'HTML', self.run_name))
                shutil.move(pjoin(self.me_dir, 'HTML',self.run_name ,'plots.html'),
                                                                             output)

                os.remove(pjoin(self.me_dir, 'Events', 'plots.top'))
                
        if any([arg in ['all','shower'] for arg in args]):
            filenames = misc.glob('events_*.lhe.gz', pjoin(self.me_dir, 'Events', self.run_name))
            if len(filenames) != 1:
                filenames = misc.glob('events_*.hep.gz', pjoin(self.me_dir, 'Events', self.run_name)) 
                if len(filenames) != 1:
                    logger.info('No shower level file found for run %s' % \
                                self.run_name)
                    return
                filename = filenames[0]
                misc.gunzip(filename, keep=True, stdout=pjoin(self.me_dir, 'Events','pythia_events.hep'))
                
                if not os.path.exists(pjoin(self.me_dir, 'Cards', 'pythia_card.dat')):
                    if aMCatNLO and not self.options['mg5_path']:
                        raise "plotting NLO HEP file needs MG5 utilities"
                    
                    files.cp(pjoin(self.options['mg5_path'], 'Template','LO', 'Cards', 'pythia_card_default.dat'),
                             pjoin(self.me_dir, 'Cards', 'pythia_card.dat'))
                self.run_hep2lhe()
            else:
                filename = filenames[0]
                misc.gunzip(filename, keep=True, stdout=pjoin(self.me_dir, 'Events','pythia_events.hep'))

            self.create_plot('shower')
            lhe_file_name = filename.replace('.hep.gz', '.lhe')
            shutil.move(pjoin(self.me_dir, 'Events','pythia_events.lhe'), 
                        lhe_file_name)
            misc.gzip(lhe_file_name)
                    
        if any([arg in ['all','pgs'] for arg in args]):
            filename = pjoin(self.me_dir, 'Events', self.run_name, 
                                            '%s_pgs_events.lhco' % self.run_tag)
            if os.path.exists(filename+'.gz'):
                misc.gunzip(filename)
            if  os.path.exists(filename):
                self.create_plot('PGS')
                misc.gzip(filename)                
            else:
                logger.info('No valid files for pgs plot')
                
        if any([arg in ['all','delphes'] for arg in args]):
            filename = pjoin(self.me_dir, 'Events', self.run_name, 
                                        '%s_delphes_events.lhco' % self.run_tag)
            if os.path.exists(filename+'.gz'):
                misc.gunzip(filename)
            if  os.path.exists(filename):
                #shutil.move(filename, pjoin(self.me_dir, 'Events','delphes_events.lhco'))
                self.create_plot('Delphes')
                #shutil.move(pjoin(self.me_dir, 'Events','delphes_events.lhco'), filename)
                misc.gzip(filename)                
            else:
                logger.info('No valid files for delphes plot')


    ############################################################################      
    def do_calculate_xsect(self, line):
        """Main commands: calculates LO/NLO cross-section, using madevent_mintFO 
        this function wraps the do_launch one"""
        
        self.start_time = time.time()
        argss = self.split_arg(line)
        # check argument validity and normalise argument
        (options, argss) = _calculate_xsect_parser.parse_args(argss)
        options = options.__dict__
        options['reweightonly'] = False
        options['parton'] = True
        self.check_calculate_xsect(argss, options)
        self.do_launch(line, options, argss)
        
    ############################################################################
    def do_banner_run(self, line): 
        """Make a run from the banner file"""
        
        args = self.split_arg(line)
        #check the validity of the arguments
        self.check_banner_run(args)    
                     
        # Remove previous cards
        for name in ['shower_card.dat', 'madspin_card.dat']:
            try:
                os.remove(pjoin(self.me_dir, 'Cards', name))
            except Exception:
                pass
            
        banner_mod.split_banner(args[0], self.me_dir, proc_card=False)
        
        # Check if we want to modify the run
        if not self.force:
            ans = self.ask('Do you want to modify the Cards/Run Type?', 'n', ['y','n'])
            if ans == 'n':
                self.force = True
        
        # Compute run mode:
        if self.force:
            mode_status = {'order': 'NLO', 'fixed_order': False, 'madspin':False, 'shower':True}
            banner = banner_mod.Banner(args[0])
            for line in banner['run_settings']:
                if '=' in line:
                    mode, value = [t.strip() for t in line.split('=')]
                    mode_status[mode] = value
        else:
            mode_status = {}

        # Call Generate events
        self.do_launch('-n %s %s' % (self.run_name, '-f' if self.force else ''),
                       switch=mode_status)
        
    ############################################################################      
    def do_generate_events(self, line):
        """Main commands: generate events  
        this function just wraps the do_launch one"""
        self.do_launch(line)


    ############################################################################
    def do_treatcards(self, line, amcatnlo=True):
        """Advanced commands: this is for creating the correct run_card.inc from the nlo format"""
                #check if no 'Auto' are present in the file
        self.check_param_card(pjoin(self.me_dir, 'Cards','param_card.dat'))
        return super(aMCatNLOCmd,self).do_treatcards(line, amcatnlo)
    
    ############################################################################
    def set_configuration(self, amcatnlo=True, **opt):
        """assign all configuration variable from file 
            loop over the different config file if config_file not define """
        return super(aMCatNLOCmd,self).set_configuration(amcatnlo=amcatnlo, **opt)
    
    ############################################################################      
    def do_launch(self, line, options={}, argss=[], switch={}):
        """Main commands: launch the full chain 
        options and args are relevant if the function is called from other 
        functions, such as generate_events or calculate_xsect
        mode gives the list of switch needed for the computation (usefull for banner_run)
        """

        if not argss and not options:
            self.start_time = time.time()
            argss = self.split_arg(line)
            # check argument validity and normalise argument
            (options, argss) = _launch_parser.parse_args(argss)
            options = options.__dict__
            self.check_launch(argss, options)

        
        if 'run_name' in options.keys() and options['run_name']:
            self.run_name = options['run_name']
            # if a dir with the given run_name already exists
            # remove it and warn the user
            if os.path.isdir(pjoin(self.me_dir, 'Events', self.run_name)):
                logger.warning('Removing old run information in \n'+
                                pjoin(self.me_dir, 'Events', self.run_name))
                files.rm(pjoin(self.me_dir, 'Events', self.run_name))
                self.results.delete_run(self.run_name)
        else:
            self.run_name = '' # will be set later

        if options['multicore']:
            self.cluster_mode = 2
        elif options['cluster']:
            self.cluster_mode = 1
        
        if not switch:
            mode = argss[0]

            if mode in ['LO', 'NLO']:
                options['parton'] = True
            mode = self.ask_run_configuration(mode, options)
        else:
            mode = self.ask_run_configuration('auto', options, switch)

        self.results.add_detail('run_mode', mode) 

        self.update_status('Starting run', level=None, update_results=True)

        if self.options['automatic_html_opening']:
            misc.open_file(os.path.join(self.me_dir, 'crossx.html'))
            self.options['automatic_html_opening'] = False

        if '+' in mode:
            mode = mode.split('+')[0]
        self.compile(mode, options) 
        evt_file = self.run(mode, options)
        
        if self.run_card['nevents'] == 0 and not mode in ['LO', 'NLO']:
            logger.info('No event file generated: grids have been set-up with a '\
                            'relative precision of %s' % self.run_card['req_acc'])
            return

        if not mode in ['LO', 'NLO']:
            assert evt_file == pjoin(self.me_dir,'Events', self.run_name, 'events.lhe'), '%s != %s' %(evt_file, pjoin(self.me_dir,'Events', self.run_name, 'events.lhe.gz'))
            self.exec_cmd('reweight -from_cards', postcmd=False)
            self.exec_cmd('decay_events -from_cards', postcmd=False)
            evt_file = pjoin(self.me_dir,'Events', self.run_name, 'events.lhe')
        
        if not mode in ['LO', 'NLO', 'noshower', 'noshowerLO'] \
                                                      and not options['parton']:
            self.run_mcatnlo(evt_file)
        elif mode == 'noshower':
            logger.warning("""You have chosen not to run a parton shower. NLO events without showering are NOT physical.
Please, shower the Les Houches events before using them for physics analyses.""")


        self.update_status('', level='all', update_results=True)
        if self.run_card['ickkw'] == 3 and \
           (mode in ['noshower'] or \
            (('PYTHIA8' not in self.run_card['parton_shower'].upper()) and (mode in ['aMC@NLO']))):
            logger.warning("""You are running with FxFx merging enabled.
To be able to merge samples of various multiplicities without double counting,
you have to remove some events after showering 'by hand'.
Please read http://amcatnlo.cern.ch/FxFx_merging.htm for more details.""")

        self.store_result()
        #check if the param_card defines a scan.
        if self.param_card_iterator:
            param_card_iterator = self.param_card_iterator
            self.param_card_iterator = [] #avoid to next generate go trough here
            param_card_iterator.store_entry(self.run_name, self.results.current['cross'])
            orig_name = self.run_name
            #go trough the scal
            with misc.TMP_variable(self, 'allow_notification_center', False):
                for i,card in enumerate(param_card_iterator):
                    card.write(pjoin(self.me_dir,'Cards','param_card.dat'))
                    if not options['force']:
                        options['force'] = True
                    if options['run_name']:
                        options['run_name'] = '%s_%s' % (orig_name, i+1)
                    if not argss:
                        argss = [mode, "-f"]
                    elif argss[0] == "auto":
                        argss[0] = mode
                    self.do_launch("", options=options, argss=argss, switch=switch)
                    #self.exec_cmd("launch -f ",precmd=True, postcmd=True,errorhandling=False)
                    param_card_iterator.store_entry(self.run_name, self.results.current['cross'])
            #restore original param_card
            param_card_iterator.write(pjoin(self.me_dir,'Cards','param_card.dat'))
            name = misc.get_scan_name(orig_name, self.run_name)
            path = pjoin(self.me_dir, 'Events','scan_%s.txt' % name)
            logger.info("write all cross-section results in %s" % path, '$MG:color:BLACK')
            param_card_iterator.write_summary(path)
            
        if self.allow_notification_center:    
            misc.apple_notify('Run %s finished' % os.path.basename(self.me_dir), 
                              '%s: %s +- %s ' % (self.results.current['run_name'], 
                                                 self.results.current['cross'],
                                                 self.results.current['error']))
    
            
    ############################################################################      
    def do_compile(self, line):
        """Advanced commands: just compile the executables """
        argss = self.split_arg(line)
        # check argument validity and normalise argument
        (options, argss) = _compile_parser.parse_args(argss)
        options = options.__dict__
        options['reweightonly'] = False
        options['nocompile'] = False
        self.check_compile(argss, options)
        
        mode = {'FO': 'NLO', 'MC': 'aMC@NLO'}[argss[0]]
        self.ask_run_configuration(mode, options)
        self.compile(mode, options) 


        self.update_status('', level='all', update_results=True)


    def update_random_seed(self):
        """Update random number seed with the value from the run_card. 
        If this is 0, update the number according to a fresh one"""
        iseed = self.run_card['iseed']
        if iseed == 0:
            randinit = open(pjoin(self.me_dir, 'SubProcesses', 'randinit'))
            iseed = int(randinit.read()[2:]) + 1
            randinit.close()
        randinit = open(pjoin(self.me_dir, 'SubProcesses', 'randinit'), 'w')
        randinit.write('r=%d' % iseed)
        randinit.close()
            
        
    def run(self, mode, options):
        """runs aMC@NLO. Returns the name of the event file created"""
        logger.info('Starting run')

        if not 'only_generation' in options.keys():
            options['only_generation'] = False

        # for second step in applgrid mode, do only the event generation step
        if mode in ['LO', 'NLO'] and self.run_card['iappl'] == 2 and not options['only_generation']:
            options['only_generation'] = True
        self.get_characteristics(pjoin(self.me_dir, 'SubProcesses', 'proc_characteristics'))
        self.setup_cluster_or_multicore()
        self.update_random_seed()
        #find and keep track of all the jobs
        folder_names = {'LO': ['born_G*'], 'NLO': ['all_G*'],
                    'aMC@LO': ['GB*'], 'aMC@NLO': ['GF*']}
        folder_names['noshower'] = folder_names['aMC@NLO']
        folder_names['noshowerLO'] = folder_names['aMC@LO']
        p_dirs = [d for d in \
                open(pjoin(self.me_dir, 'SubProcesses', 'subproc.mg')).read().split('\n') if d]
        #Clean previous results
        self.clean_previous_results(options,p_dirs,folder_names[mode])

        mcatnlo_status = ['Setting up grids', 'Computing upper envelope', 'Generating events']


        if options['reweightonly']:
            event_norm=self.run_card['event_norm']
            nevents=self.run_card['nevents']
            return self.reweight_and_collect_events(options, mode, nevents, event_norm)

        devnull = os.open(os.devnull, os.O_RDWR) 

        if mode in ['LO', 'NLO']:
            # this is for fixed order runs
            mode_dict = {'NLO': 'all', 'LO': 'born'}
            logger.info('Doing fixed order %s' % mode)
            req_acc = self.run_card['req_acc_FO']

            # Re-distribute the grids for the 2nd step of the applgrid
            # running
            if self.run_card['iappl'] == 2:
                self.applgrid_distribute(options,mode_dict[mode],p_dirs)

            # create a list of dictionaries "jobs_to_run" with all the
            # jobs that need to be run
            integration_step=-1
            jobs_to_run,jobs_to_collect,integration_step = self.create_jobs_to_run(options,p_dirs, \
                                req_acc,mode_dict[mode],integration_step,mode,fixed_order=True)
            self.prepare_directories(jobs_to_run,mode)

            # loop over the integration steps. After every step, check
            # if we have the required accuracy. If this is the case,
            # stop running, else do another step.
            while True:
                integration_step=integration_step+1
                self.run_all_jobs(jobs_to_run,integration_step)
                self.collect_log_files(jobs_to_run,integration_step)
                jobs_to_run,jobs_to_collect=self.collect_the_results(options,req_acc,jobs_to_run, \
                                  jobs_to_collect,integration_step,mode,mode_dict[mode])
                if not jobs_to_run:
                    # there are no more jobs to run (jobs_to_run is empty)
                    break
            # We are done.
            self.finalise_run_FO(folder_names[mode],jobs_to_collect)
            self.update_status('Run complete', level='parton', update_results=True)
            return

        elif mode in ['aMC@NLO','aMC@LO','noshower','noshowerLO']:
            if self.ninitial == 1:
                raise aMCatNLOError('Decay processes can only be run at fixed order.')
            mode_dict = {'aMC@NLO': 'all', 'aMC@LO': 'born',\
                         'noshower': 'all', 'noshowerLO': 'born'}
            shower = self.run_card['parton_shower'].upper()
            nevents = self.run_card['nevents']
            req_acc = self.run_card['req_acc']
            if nevents == 0 and req_acc < 0 :
                raise aMCatNLOError('Cannot determine the required accuracy from the number '\
                                        'of events, because 0 events requested. Please set '\
                                        'the "req_acc" parameter in the run_card to a value '\
                                        'between 0 and 1')
            elif req_acc >1 or req_acc == 0 :
                raise aMCatNLOError('Required accuracy ("req_acc" in the run_card) should '\
                                        'be between larger than 0 and smaller than 1, '\
                                        'or set to -1 for automatic determination. Current '\
                                        'value is %f' % req_acc)
# For more than 1M events, set req_acc to 0.001 (except when it was explicitly set in the run_card)
            elif req_acc < 0 and nevents > 1000000 :
                req_acc=0.001

            shower_list = ['HERWIG6', 'HERWIGPP', 'PYTHIA6Q', 'PYTHIA6PT', 'PYTHIA8']

            if not shower in shower_list:
                raise aMCatNLOError('%s is not a valid parton shower. '\
                                    'Please use one of the following: %s' \
                                    % (shower, ', '.join(shower_list)))

# check that PYTHIA6PT is not used for processes with FSR
            if shower == 'PYTHIA6PT' and self.proc_characteristics['has_fsr']:
                raise aMCatNLOError('PYTHIA6PT does not support processes with FSR')

            if mode in ['aMC@NLO', 'aMC@LO']:
                logger.info('Doing %s matched to parton shower' % mode[4:])
            elif mode in ['noshower','noshowerLO']:
                logger.info('Generating events without running the shower.')
            elif options['only_generation']:
                logger.info('Generating events starting from existing results')
            
            jobs_to_run,jobs_to_collect,integration_step = self.create_jobs_to_run(options,p_dirs, \
                                            req_acc,mode_dict[mode],1,mode,fixed_order=False)

            # Make sure to update all the jobs to be ready for the event generation step
            if options['only_generation']:
                jobs_to_run,jobs_to_collect=self.collect_the_results(options,req_acc,jobs_to_run, \
                                jobs_to_collect,1,mode,mode_dict[mode],fixed_order=False)
            else:
                self.prepare_directories(jobs_to_run,mode,fixed_order=False)


            # Main loop over the three MINT generation steps:
            for mint_step, status in enumerate(mcatnlo_status):
                if options['only_generation'] and mint_step < 2:
                    continue
                self.update_status(status, level='parton')
                self.run_all_jobs(jobs_to_run,mint_step,fixed_order=False)
                self.collect_log_files(jobs_to_run,mint_step)
                if mint_step+1==2 and nevents==0:
                    self.print_summary(options,2,mode)
                    return
                jobs_to_run,jobs_to_collect=self.collect_the_results(options,req_acc,jobs_to_run, \
                                jobs_to_collect,mint_step,mode,mode_dict[mode],fixed_order=False)
            # Sanity check on the event files. If error the jobs are resubmitted
            self.check_event_files(jobs_to_collect)

            if self.cluster_mode == 1:
            #if cluster run, wait 10 sec so that event files are transferred back
                self.update_status(
                    'Waiting while files are transferred back from the cluster nodes',
                    level='parton')
                time.sleep(10)

            event_norm=self.run_card['event_norm']
            return self.reweight_and_collect_events(options, mode, nevents, event_norm)

    def create_jobs_to_run(self,options,p_dirs,req_acc,run_mode,\
                           integration_step,mode,fixed_order=True):
        """Creates a list of dictionaries with all the jobs to be run"""
        jobs_to_run=[]
        if not options['only_generation']:
            # Fresh, new run. Check all the P*/channels.txt files
            # (created by the 'gensym' executable) to set-up all the
            # jobs using the default inputs.
            npoints = self.run_card['npoints_FO_grid']
            niters = self.run_card['niters_FO_grid']
            for p_dir in p_dirs:
                try:
                    with open(pjoin(self.me_dir,'SubProcesses',p_dir,'channels.txt')) as chan_file:
                        channels=chan_file.readline().split()
                except IOError:
                    logger.warning('No integration channels found for contribution %s' % p_dir)
                    continue
                for channel in channels:
                    job={}
                    job['p_dir']=p_dir
                    job['channel']=channel
                    job['split']=0
                    if fixed_order and req_acc == -1:
                        job['accuracy']=0
                        job['niters']=niters
                        job['npoints']=npoints
                    elif fixed_order and req_acc > 0:
                        job['accuracy']=0.10
                        job['niters']=6
                        job['npoints']=-1
                    elif not fixed_order:
                        job['accuracy']=0.03
                        job['niters']=12
                        job['npoints']=-1
                    else:
                        raise aMCatNLOError('No consistent "req_acc_FO" set. Use a value '+
                                            'between 0 and 1 or set it equal to -1.')
                    job['mint_mode']=0
                    job['run_mode']=run_mode
                    job['wgt_frac']=1.0
                    jobs_to_run.append(job)
            jobs_to_collect=copy.copy(jobs_to_run) # These are all jobs
        else:
            # if options['only_generation'] is true, we need to loop
            # over all the existing G* directories and create the jobs
            # from there.
            name_suffix={'born' :'B', 'all':'F'}
            for p_dir in p_dirs:
                for chan_dir in os.listdir(pjoin(self.me_dir,'SubProcesses',p_dir)):
                    if ((chan_dir.startswith(run_mode+'_G') and fixed_order) or\
                        (chan_dir.startswith('G'+name_suffix[run_mode]) and (not fixed_order))) and \
                       (os.path.isdir(pjoin(self.me_dir, 'SubProcesses', p_dir, chan_dir)) or \
                        os.path.exists(pjoin(self.me_dir, 'SubProcesses', p_dir, chan_dir))):
                        job={}
                        job['p_dir']=p_dir
                        if fixed_order:
                            channel=chan_dir.split('_')[1]
                            job['channel']=channel[1:] # remove the 'G'
                            if len(chan_dir.split('_')) == 3:
                                split=int(chan_dir.split('_')[2])
                            else:
                                split=0
                        else:
                            if len(chan_dir.split('_')) == 2:
                                split=int(chan_dir.split('_')[1])
                                channel=chan_dir.split('_')[0]
                                job['channel']=channel[2:] # remove the 'G'
                            else:
                                job['channel']=chan_dir[2:] # remove the 'G'
                                split=0
                        job['split']=split
                        job['run_mode']=run_mode
                        job['dirname']=pjoin(self.me_dir, 'SubProcesses', p_dir, chan_dir)
                        job['wgt_frac']=1.0
                        if not fixed_order: job['mint_mode']=1
                        jobs_to_run.append(job)
            jobs_to_collect=copy.copy(jobs_to_run) # These are all jobs
            if fixed_order:
                jobs_to_run,jobs_to_collect=self.collect_the_results(options,req_acc,jobs_to_run,
                                                 jobs_to_collect,integration_step,mode,run_mode)
                # Update the integration_step to make sure that nothing will be overwritten
                integration_step=1
                for job in jobs_to_run:
                    while os.path.exists(pjoin(job['dirname'],'res_%s.dat' % integration_step)):
                        integration_step=integration_step+1
                integration_step=integration_step-1
            else:
                self.append_the_results(jobs_to_collect,integration_step)
        return jobs_to_run,jobs_to_collect,integration_step

    def prepare_directories(self,jobs_to_run,mode,fixed_order=True):
        """Set-up the G* directories for running"""
        name_suffix={'born' :'B' , 'all':'F'}
        for job in jobs_to_run:
            if job['split'] == 0:
                if fixed_order :
                    dirname=pjoin(self.me_dir,'SubProcesses',job['p_dir'],
                                  job['run_mode']+'_G'+job['channel'])
                else:
                    dirname=pjoin(self.me_dir,'SubProcesses',job['p_dir'],
                                  'G'+name_suffix[job['run_mode']]+job['channel'])
            else:
                if fixed_order :
                    dirname=pjoin(self.me_dir,'SubProcesses',job['p_dir'],
                            job['run_mode']+'_G'+job['channel']+'_'+str(job['split']))
                else:
                    dirname=pjoin(self.me_dir,'SubProcesses',job['p_dir'],
                            'G'+name_suffix[job['run_mode']]+job['channel']+'_'+str(job['split']))
            job['dirname']=dirname
            if not os.path.isdir(dirname):
                os.makedirs(dirname)
            self.write_input_file(job,fixed_order)
            if not fixed_order:
                # copy the grids from the base directory to the split directory:
                if job['split'] != 0:
                    for f in ['grid.MC_integer','mint_grids','res_1']:
                        if not os.path.isfile(pjoin(job['dirname'],f)):
                            files.ln(pjoin(job['dirname'].rsplit("_",1)[0],f),job['dirname'])


    def write_input_file(self,job,fixed_order):
        """write the input file for the madevent_mint* executable in the appropriate directory"""
        if fixed_order:
            content= \
"""NPOINTS = %(npoints)s
NITERATIONS = %(niters)s
ACCURACY = %(accuracy)s
ADAPT_GRID = 2
MULTICHANNEL = 1
SUM_HELICITY = 1
CHANNEL = %(channel)s
SPLIT = %(split)s
RUN_MODE = %(run_mode)s
RESTART = %(mint_mode)s
""" \
              % job
        else:
            content = \
"""-1 12      ! points, iterations
%(accuracy)s       ! desired fractional accuracy
1 -0.1     ! alpha, beta for Gsoft
-1 -0.1    ! alpha, beta for Gazi
1          ! Suppress amplitude (0 no, 1 yes)?
1          ! Exact helicity sum (0 yes, n = number/event)?
%(channel)s          ! Enter Configuration Number:
%(mint_mode)s          ! MINT imode: 0 to set-up grids, 1 to perform integral, 2 generate events
1 1 1      ! if imode is 1: Folding parameters for xi_i, phi_i and y_ij
%(run_mode)s        ! all, born, real, virt
""" \
                    % job
        with open(pjoin(job['dirname'], 'input_app.txt'), 'w') as input_file:
            input_file.write(content)


    def run_all_jobs(self,jobs_to_run,integration_step,fixed_order=True):
        """Loops over the jobs_to_run and executes them using the function 'run_exe'"""
        if fixed_order:
            if integration_step == 0:
                self.update_status('Setting up grids', level=None)
            else:
                self.update_status('Refining results, step %i' % integration_step, level=None)
        self.ijob = 0
        name_suffix={'born' :'B', 'all':'F'}
        if fixed_order:
            run_type="Fixed order integration step %s" % integration_step
        else:
            run_type="MINT step %s" % integration_step
        self.njobs=len(jobs_to_run)            
        for job in jobs_to_run:
            executable='ajob1'
            if fixed_order:
                arguments=[job['channel'],job['run_mode'], \
                                    str(job['split']),str(integration_step)]
            else:
                arguments=[job['channel'],name_suffix[job['run_mode']], \
                                    str(job['split']),str(integration_step)]
            self.run_exe(executable,arguments,run_type,
                         cwd=pjoin(self.me_dir,'SubProcesses',job['p_dir']))

        if self.cluster_mode == 2:
            time.sleep(1) # security to allow all jobs to be launched
        self.wait_for_complete(run_type)


    def collect_the_results(self,options,req_acc,jobs_to_run,jobs_to_collect,\
                            integration_step,mode,run_mode,fixed_order=True):
        """Collect the results, make HTML pages, print the summary and
           determine if there are more jobs to run. Returns the list
           of the jobs that still need to be run, as well as the
           complete list of jobs that need to be collected to get the
           final answer.
        """
# Get the results of the current integration/MINT step
        self.append_the_results(jobs_to_run,integration_step)
        self.cross_sect_dict = self.write_res_txt_file(jobs_to_collect,integration_step)
# Update HTML pages
        if fixed_order:
            cross, error = sum_html.make_all_html_results(self, ['%s*' % run_mode])
        else:
            name_suffix={'born' :'B' , 'all':'F'}
            cross, error = sum_html.make_all_html_results(self, ['G%s*' % name_suffix[run_mode]])
        self.results.add_detail('cross', cross)
        self.results.add_detail('error', error) 
# Set-up jobs for the next iteration/MINT step
        jobs_to_run_new=self.update_jobs_to_run(req_acc,integration_step,jobs_to_run,fixed_order)
        # if there are no more jobs, we are done!
# Print summary
        if (not jobs_to_run_new) and fixed_order:
            # print final summary of results (for fixed order)
            scale_pdf_info=self.collect_scale_pdf_info(options,jobs_to_collect)
            self.print_summary(options,integration_step,mode,scale_pdf_info,done=True)
            return jobs_to_run_new,jobs_to_collect
        elif jobs_to_run_new:
            # print intermediate summary of results
            scale_pdf_info=[]
            self.print_summary(options,integration_step,mode,scale_pdf_info,done=False)
        else:
            # When we are done for (N)LO+PS runs, do not print
            # anything yet. This will be done after the reweighting
            # and collection of the events
            scale_pdf_info=[]
# Prepare for the next integration/MINT step
        if (not fixed_order) and integration_step+1 == 2 :
            # next step is event generation (mint_step 2)
            jobs_to_run_new,jobs_to_collect_new= \
                    self.check_the_need_to_split(jobs_to_run_new,jobs_to_collect)
            self.prepare_directories(jobs_to_run_new,mode,fixed_order)
            self.write_nevents_unweighted_file(jobs_to_collect_new,jobs_to_collect)
            self.write_nevts_files(jobs_to_run_new)
        else:
            self.prepare_directories(jobs_to_run_new,mode,fixed_order)
            jobs_to_collect_new=jobs_to_collect
        return jobs_to_run_new,jobs_to_collect_new


    def write_nevents_unweighted_file(self,jobs,jobs0events):
        """writes the nevents_unweighted file in the SubProcesses directory.
           We also need to write the jobs that will generate 0 events,
           because that makes sure that the cross section from those channels
           is taken into account in the event weights (by collect_events.f).
        """
        content=[]
        for job in jobs:
            path=pjoin(job['dirname'].split('/')[-2],job['dirname'].split('/')[-1])
            lhefile=pjoin(path,'events.lhe')
            content.append(' %s     %d     %9e     %9e' % \
                (lhefile.ljust(40),job['nevents'],job['resultABS']*job['wgt_frac'],job['wgt_frac']))
        for job in jobs0events:
            if job['nevents']==0:
                path=pjoin(job['dirname'].split('/')[-2],job['dirname'].split('/')[-1])
                lhefile=pjoin(path,'events.lhe')
                content.append(' %s     %d     %9e     %9e' % \
                               (lhefile.ljust(40),job['nevents'],job['resultABS'],1.))
        with open(pjoin(self.me_dir,'SubProcesses',"nevents_unweighted"),'w') as f:
            f.write('\n'.join(content)+'\n')

    def write_nevts_files(self,jobs):
        """write the nevts files in the SubProcesses/P*/G*/ directories"""
        for job in jobs:
            with open(pjoin(job['dirname'],'nevts'),'w') as f:
                f.write('%i\n' % job['nevents'])

    def check_the_need_to_split(self,jobs_to_run,jobs_to_collect):
        """Looks in the jobs_to_run to see if there is the need to split the
           event generation step. Updates jobs_to_run and
           jobs_to_collect to replace the split-job by its
           splits. Also removes jobs that do not need any events.
        """
        nevt_job=self.run_card['nevt_job']
        if nevt_job > 0:
            jobs_to_collect_new=copy.copy(jobs_to_collect)
            for job in jobs_to_run:
                nevents=job['nevents']
                if nevents == 0:
                    jobs_to_collect_new.remove(job)
                elif nevents > nevt_job:
                    jobs_to_collect_new.remove(job)
                    if nevents % nevt_job != 0 :
                        nsplit=int(nevents/nevt_job)+1
                    else:
                        nsplit=int(nevents/nevt_job)
                    for i in range(1,nsplit+1):
                        job_new=copy.copy(job)
                        left_over=nevents % nsplit
                        if i <= left_over:
                            job_new['nevents']=int(nevents/nsplit)+1
                            job_new['wgt_frac']=float(job_new['nevents'])/float(nevents)
                        else:
                            job_new['nevents']=int(nevents/nsplit)
                            job_new['wgt_frac']=float(job_new['nevents'])/float(nevents)
                        job_new['split']=i
                        job_new['dirname']=job['dirname']+'_%i' % job_new['split']
                        jobs_to_collect_new.append(job_new)
            jobs_to_run_new=copy.copy(jobs_to_collect_new)
        else:
            jobs_to_run_new=copy.copy(jobs_to_collect)
            for job in jobs_to_collect:
                if job['nevents'] == 0:
                    jobs_to_run_new.remove(job)
            jobs_to_collect_new=copy.copy(jobs_to_run_new)

        return jobs_to_run_new,jobs_to_collect_new
    

    def update_jobs_to_run(self,req_acc,step,jobs,fixed_order=True):
        """
        For (N)LO+PS:    determines the number of events and/or the required
                         accuracy per job.
        For fixed order: determines which jobs need higher precision and
                         returns those with the newly requested precision.
        """
        err=self.cross_sect_dict['errt']
        tot=self.cross_sect_dict['xsect']
        errABS=self.cross_sect_dict['erra']
        totABS=self.cross_sect_dict['xseca']
        jobs_new=[]
        if fixed_order:
            if req_acc == -1:
                if step+1 == 1:
                    npoints = self.run_card['npoints_FO']
                    niters = self.run_card['niters_FO']
                    for job in jobs:
                        job['mint_mode']=-1
                        job['niters']=niters
                        job['npoints']=npoints
                        jobs_new.append(job)
                elif step+1 == 2:
                    pass
                elif step+1 > 2:
                    raise aMCatNLOError('Cannot determine number of iterations and PS points '+
                                        'for integration step %i' % step )
            elif ( req_acc > 0 and err/tot > req_acc*1.2 ) or step <= 0:
                req_accABS=req_acc*abs(tot)/totABS # overal relative required accuracy on ABS Xsec.
                for job in jobs:
                    # skip jobs with 0 xsec
                    if job['resultABS'] == 0.:
                        continue
                    job['mint_mode']=-1
                    # Determine relative required accuracy on the ABS for this job
                    job['accuracy']=req_accABS*math.sqrt(totABS/job['resultABS'])
                    # If already accurate enough, skip the job (except when doing the first
                    # step for the iappl=2 run: we need to fill all the applgrid grids!)
                    if (job['accuracy'] > job['errorABS']/job['resultABS'] and step != 0) \
                       and not (step==-1 and self.run_card['iappl'] == 2):
                            continue
                    # Update the number of PS points based on errorABS, ncall and accuracy
                    itmax_fl=job['niters_done']*math.pow(job['errorABS']/
                                                         (job['accuracy']*job['resultABS']),2)
                    if itmax_fl <= 4.0 :
                        job['niters']=max(int(round(itmax_fl)),2)
                        job['npoints']=job['npoints_done']*2
                    elif itmax_fl > 4.0 and itmax_fl <= 16.0 :
                        job['niters']=4
                        job['npoints']=int(round(job['npoints_done']*itmax_fl/4.0))*2
                    else:
                        if itmax_fl > 100.0 : itmax_fl=50.0
                        job['niters']=int(round(math.sqrt(itmax_fl)))
                        job['npoints']=int(round(job['npoints_done']*itmax_fl/
                                                 round(math.sqrt(itmax_fl))))*2
                    # Add the job to the list of jobs that need to be run
                    jobs_new.append(job)
            return jobs_new
        elif step+1 <= 2:
            nevents=self.run_card['nevents']
            # Total required accuracy for the upper bounding envelope
            if req_acc<0: 
                req_acc2_inv=nevents
            else:
                req_acc2_inv=1/(req_acc*req_acc)
            if step+1 == 1 or step+1 == 2 :
                # determine the req. accuracy for each of the jobs for Mint-step = 1
                for job in jobs:
                    accuracy=min(math.sqrt(totABS/(req_acc2_inv*job['resultABS'])),0.2)
                    job['accuracy']=accuracy
            if step+1 == 2:
                # Randomly (based on the relative ABS Xsec of the job) determine the 
                # number of events each job needs to generate for MINT-step = 2.
                r=self.get_randinit_seed()
                random.seed(r)
                totevts=nevents
                for job in jobs:
                    job['nevents'] = 0
                while totevts :
                    target = random.random() * totABS
                    crosssum = 0.
                    i = 0
                    while i<len(jobs) and crosssum < target:
                        job = jobs[i]
                        crosssum += job['resultABS']
                        i += 1            
                    totevts -= 1
                    i -= 1
                    jobs[i]['nevents'] += 1
            for job in jobs:
                job['mint_mode']=step+1 # next step
            return jobs
        else:
            return []


    def get_randinit_seed(self):
        """ Get the random number seed from the randinit file """
        with open(pjoin(self.me_dir,"SubProcesses","randinit")) as randinit:
            # format of the file is "r=%d".
            iseed = int(randinit.read()[2:])
        return iseed


    def append_the_results(self,jobs,integration_step):
        """Appends the results for each of the jobs in the job list"""
        error_found=False
        for job in jobs:
            try:
                if integration_step >= 0 :
                    with open(pjoin(job['dirname'],'res_%s.dat' % integration_step)) as res_file:
                        results=res_file.readline().split()
                else:
                # should only be here when doing fixed order with the 'only_generation'
                # option equal to True. Take the results from the final run done.
                    with open(pjoin(job['dirname'],'res.dat')) as res_file:
                        results=res_file.readline().split()
            except IOError:
                if not error_found:
                    error_found=True
                    error_log=[]
                error_log.append(pjoin(job['dirname'],'log.txt'))
                continue
            job['resultABS']=float(results[0])
            job['errorABS']=float(results[1])
            job['result']=float(results[2])
            job['error']=float(results[3])
            job['niters_done']=int(results[4])
            job['npoints_done']=int(results[5])
            job['time_spend']=float(results[6])
            if job['resultABS'] != 0:
                job['err_percABS'] = job['errorABS']/job['resultABS']*100.
                job['err_perc'] = job['error']/job['result']*100.
            else:
                job['err_percABS'] = 0.
                job['err_perc'] = 0.
        if error_found:
            raise aMCatNLOError('An error occurred during the collection of results.\n' + 
                   'Please check the .log files inside the directories which failed:\n' +
                                '\n'.join(error_log)+'\n')



    def write_res_txt_file(self,jobs,integration_step):
        """writes the res.txt files in the SubProcess dir"""
        jobs.sort(key = lambda job: -job['errorABS'])
        content=[]
        content.append('\n\nCross section per integration channel:')
        for job in jobs:
            content.append('%(p_dir)20s  %(channel)15s   %(result)10.8e    %(error)6.4e       %(err_perc)6.4f%%  ' %  job)
        content.append('\n\nABS cross section per integration channel:')
        for job in jobs:
            content.append('%(p_dir)20s  %(channel)15s   %(resultABS)10.8e    %(errorABS)6.4e       %(err_percABS)6.4f%%  ' %  job)
        # print also statistics for each directory
        dir_dict={}
        for job in jobs:
            try:
                dir_dict[job['p_dir']]['result'] += job['result']*job['wgt_frac']
                dir_dict[job['p_dir']]['resultABS'] += job['resultABS']*job['wgt_frac']
                # store the error ^2
                dir_dict[job['p_dir']]['error'] += math.pow(job['error'], 2)*job['wgt_frac']
                dir_dict[job['p_dir']]['errorABS'] += math.pow(job['errorABS'], 2)*job['wgt_frac']
            except KeyError:
                dir_dict[job['p_dir']] = {
                        'result' : job['result']*job['wgt_frac'],
                        'resultABS' : job['resultABS']*job['wgt_frac'],
                        'error' : math.pow(job['error'], 2)*job['wgt_frac'],
                        'errorABS' : math.pow(job['errorABS'], 2)*job['wgt_frac']}

        for dir_res in dir_dict.values():
            dir_res['error'] = math.sqrt(dir_res['error'])
            dir_res['errorABS'] = math.sqrt(dir_res['errorABS'])
        content.append('\n\nABS cross section per dir')
        for ddir, res in dir_dict.items():
            content.append(('%20s' % ddir) + '   %(resultABS)10.8e    %(errorABS)6.4e ' %  res)
        content.append('\n\nCross section per dir')
        for ddir, res in dir_dict.items():
            content.append(('%20s' % ddir) + '   %(result)10.8e    %(error)6.4e ' %  res)

        totABS=0
        errABS=0
        tot=0
        err=0
        for job in jobs:
            totABS+= job['resultABS']*job['wgt_frac']
            errABS+= math.pow(job['errorABS'],2)*job['wgt_frac']
            tot+= job['result']*job['wgt_frac']
            err+= math.pow(job['error'],2)*job['wgt_frac']
        if jobs:
            content.append('\nTotal ABS and \nTotal: \n                      %10.8e +- %6.4e  (%6.4e%%)\n                      %10.8e +- %6.4e  (%6.4e%%) \n' %\
                           (totABS, math.sqrt(errABS), math.sqrt(errABS)/totABS *100.,\
                            tot, math.sqrt(err), math.sqrt(err)/tot *100.))
        with open(pjoin(self.me_dir,'SubProcesses','res_%s.txt' % integration_step),'w') as res_file:
            res_file.write('\n'.join(content))
        randinit=self.get_randinit_seed()
        return {'xsect':tot,'xseca':totABS,'errt':math.sqrt(err),\
                'erra':math.sqrt(errABS),'randinit':randinit}
        

    def collect_scale_pdf_info(self,options,jobs):
        """read the scale_pdf_dependence.dat files and collects there results"""
        scale_pdf_info=[]
        if any(self.run_card['reweight_scale']) or any(self.run_card['reweight_PDF']) or \
           len(self.run_card['dynamical_scale_choice']) > 1 or len(self.run_card['lhaid']) > 1:
            data_files=[]
            for job in jobs:
                data_files.append(pjoin(job['dirname'],'scale_pdf_dependence.dat'))
            scale_pdf_info = self.pdf_scale_from_reweighting(data_files)
        return scale_pdf_info


    def combine_plots_FO(self,folder_name,jobs):
        """combines the plots and puts then in the Events/run* directory"""
        devnull = os.open(os.devnull, os.O_RDWR) 
        if self.analyse_card['fo_analysis_format'].lower() == 'topdrawer':
            misc.call(['./combine_plots_FO.sh'] + folder_name, \
                      stdout=devnull, 
                      cwd=pjoin(self.me_dir, 'SubProcesses'))
            files.cp(pjoin(self.me_dir, 'SubProcesses', 'MADatNLO.top'),
                     pjoin(self.me_dir, 'Events', self.run_name))
            logger.info('The results of this run and the TopDrawer file with the plots' + \
                        ' have been saved in %s' % pjoin(self.me_dir, 'Events', self.run_name))
        elif self.analyse_card['fo_analysis_format'].lower() == 'hwu':
            out=pjoin(self.me_dir,'Events',self.run_name,'MADatNLO')
            self.combine_plots_HwU(jobs,out)
            try:
                misc.call(['gnuplot','MADatNLO.gnuplot'],\
                          stdout=devnull,stderr=devnull,\
                          cwd=pjoin(self.me_dir, 'Events', self.run_name))
            except Exception:
                pass
            logger.info('The results of this run and the HwU and GnuPlot files with the plots' + \
                        ' have been saved in %s' % pjoin(self.me_dir, 'Events', self.run_name))
        elif self.analyse_card['fo_analysis_format'].lower() == 'root':
            misc.call(['./combine_root.sh'] + folder_name, \
                      stdout=devnull, 
                      cwd=pjoin(self.me_dir, 'SubProcesses'))
            files.cp(pjoin(self.me_dir, 'SubProcesses', 'MADatNLO.root'),
                     pjoin(self.me_dir, 'Events', self.run_name))
            logger.info('The results of this run and the ROOT file with the plots' + \
                        ' have been saved in %s' % pjoin(self.me_dir, 'Events', self.run_name))
        else:
            logger.info('The results of this run' + \
                        ' have been saved in %s' % pjoin(self.me_dir, 'Events', self.run_name))


    def combine_plots_HwU(self,jobs,out,normalisation=None):
        """Sums all the plots in the HwU format."""
        logger.debug('Combining HwU plots.')

        command =  []
        command.append(pjoin(self.me_dir, 'bin', 'internal','histograms.py'))
        for job in jobs:
            if job['dirname'].endswith('.HwU'):
                command.append(job['dirname'])
            else:
                command.append(pjoin(job['dirname'],'MADatNLO.HwU'))
        command.append("--out="+out)
        command.append("--gnuplot")
        command.append("--band=[]")
        command.append("--lhapdf-config="+self.options['lhapdf'])
        if normalisation:
            command.append("--multiply="+(','.join([str(n) for n in normalisation])))
        command.append("--sum")
        command.append("--no_open")

        p = misc.Popen(command, stdout = subprocess.PIPE, stderr = subprocess.STDOUT, cwd=self.me_dir)

        while p.poll() is None:
            line = p.stdout.readline()
            if any(t in line for t in ['INFO:','WARNING:','CRITICAL:','ERROR:','KEEP:']):
                print line[:-1]
            elif __debug__ and line:
                logger.debug(line[:-1])

            
    def applgrid_combine(self,cross,error,jobs):
        """Combines the APPLgrids in all the SubProcess/P*/all_G*/ directories"""
        logger.debug('Combining APPLgrids \n')
        applcomb=pjoin(self.options['applgrid'].rstrip('applgrid-config'),
                                                            'applgrid-combine')
        all_jobs=[]
        for job in jobs:
            all_jobs.append(job['dirname'])
        ngrids=len(all_jobs)
        nobs  =len([name for name in os.listdir(all_jobs[0]) if name.endswith("_out.root")])
        for obs in range(0,nobs):
            gdir = [pjoin(job,"grid_obs_"+str(obs)+"_out.root") for job in all_jobs]
            # combine APPLgrids from different channels for observable 'obs'
            if self.run_card["iappl"] == 1:
                misc.call([applcomb,'-o', pjoin(self.me_dir,"Events",self.run_name,
            "aMCfast_obs_"+str(obs)+"_starting_grid.root"), '--optimise']+ gdir)
            elif self.run_card["iappl"] == 2:
                unc2_inv=pow(cross/error,2)
                unc2_inv_ngrids=pow(cross/error,2)*ngrids
                misc.call([applcomb,'-o', pjoin(self.me_dir,"Events",
                        self.run_name,"aMCfast_obs_"+str(obs)+".root"),'-s',
                                  str(unc2_inv),'--weight',str(unc2_inv)]+ gdir)
                for job in all_jobs:
                    os.remove(pjoin(job,"grid_obs_"+str(obs)+"_in.root"))
            else:
                raise aMCatNLOError('iappl parameter can only be 0, 1 or 2')
            # after combining, delete the original grids
            for ggdir in gdir:
                os.remove(ggdir)

        
    def applgrid_distribute(self,options,mode,p_dirs):
        """Distributes the APPLgrids ready to be filled by a second run of the code"""
        # if no appl_start_grid argument given, guess it from the time stamps 
        # of the starting grid files
        if not('appl_start_grid' in options.keys() and options['appl_start_grid']):
            gfiles = misc.glob(pjoin('*', 'aMCfast_obs_0_starting_grid.root'),
                               pjoin(self.me_dir,'Events')) 
            
            time_stamps={}
            for root_file in gfiles:
                time_stamps[root_file]=os.path.getmtime(root_file)
            options['appl_start_grid']= \
                max(time_stamps.iterkeys(), key=(lambda key: 
                                               time_stamps[key])).split('/')[-2]
            logger.info('No --appl_start_grid option given. '+\
                    'Guessing that start grid from run "%s" should be used.' \
                            % options['appl_start_grid'])

        if 'appl_start_grid' in options.keys() and options['appl_start_grid']:
            self.appl_start_grid = options['appl_start_grid']
            start_grid_dir=pjoin(self.me_dir, 'Events', self.appl_start_grid)
            # check that this dir exists and at least one grid file is there
            if not os.path.exists(pjoin(start_grid_dir,
                                           'aMCfast_obs_0_starting_grid.root')):
                raise self.InvalidCmd('APPLgrid file not found: %s' % \
                       pjoin(start_grid_dir,'aMCfast_obs_0_starting_grid.root'))
            else:
                all_grids=[pjoin(start_grid_dir,name) for name in os.listdir( \
                        start_grid_dir) if name.endswith("_starting_grid.root")]
                nobs =len(all_grids)
                gstring=" ".join(all_grids)
        if not hasattr(self, 'appl_start_grid') or not self.appl_start_grid:
            raise self.InvalidCmd('No APPLgrid name currently defined.'+
                                             'Please provide this information.')             
        #copy the grid to all relevant directories
        for pdir in p_dirs:
            g_dirs = [file for file in os.listdir(pjoin(self.me_dir,
                        "SubProcesses",pdir)) if file.startswith(mode+'_G') and 
                   os.path.isdir(pjoin(self.me_dir,"SubProcesses",pdir, file))]
            for g_dir in g_dirs:
                for grid in all_grids:
                    obs=grid.split('_')[-3]
                    files.cp(grid,pjoin(self.me_dir,"SubProcesses",pdir,g_dir,
                                                    'grid_obs_'+obs+'_in.root'))




    def collect_log_files(self, jobs, integration_step):
        """collect the log files and put them in a single, html-friendly file
        inside the Events/run_.../ directory"""
        log_file = pjoin(self.me_dir, 'Events', self.run_name, 
                         'alllogs_%d.html' % integration_step)
        outfile = open(log_file, 'w')

        content = ''
        content += '<HTML><BODY>\n<font face="courier" size=2>'
        for job in jobs:
            # put an anchor
            log=pjoin(job['dirname'],'log_MINT%s.txt' % integration_step)
            content += '<a name=%s></a>\n' % (os.path.dirname(log).replace(
                                          pjoin(self.me_dir,'SubProcesses'),''))
            # and put some nice header
            content += '<font color="red">\n'
            content += '<br>LOG file for integration channel %s, %s <br>' % \
                    (os.path.dirname(log).replace(pjoin(self.me_dir,
                                                           'SubProcesses'), ''), 
                     integration_step)
            content += '</font>\n'
            #then just flush the content of the small log inside the big log
            #the PRE tag prints everything verbatim
            content += '<PRE>\n' + open(log).read() + '\n</PRE>'
            content +='<br>\n'
            outfile.write(content)
            content=''

        outfile.write('</font>\n</BODY></HTML>\n')
        outfile.close()


    def finalise_run_FO(self,folder_name,jobs):
        """Combine the plots and put the res*.txt files in the Events/run.../ folder."""
        # Copy the res_*.txt files to the Events/run* folder
        res_files = misc.glob('res_*.txt', pjoin(self.me_dir, 'SubProcesses'))
        for res_file in res_files:
            files.mv(res_file,pjoin(self.me_dir, 'Events', self.run_name))
        # Collect the plots and put them in the Events/run* folder
        self.combine_plots_FO(folder_name,jobs)
        # If doing the applgrid-stuff, also combine those grids
        # and put those in the Events/run* folder
        if self.run_card['iappl'] != 0:
            cross=self.cross_sect_dict['xsect']
            error=self.cross_sect_dict['errt']
            self.applgrid_combine(cross,error,jobs)


    def setup_cluster_or_multicore(self):
        """setup the number of cores for multicore, and the cluster-type for cluster runs"""
        if self.cluster_mode == 1:
            cluster_name = self.options['cluster_type']
            self.cluster = cluster.from_name[cluster_name](**self.options)
        if self.cluster_mode == 2:
            try:
                import multiprocessing
                if not self.nb_core:
                    try:
                        self.nb_core = int(self.options['nb_core'])
                    except TypeError:
                        self.nb_core = multiprocessing.cpu_count()
                logger.info('Using %d cores' % self.nb_core)
            except ImportError:
                self.nb_core = 1
                logger.warning('Impossible to detect the number of cores => Using One.\n'+
                        'Use set nb_core X in order to set this number and be able to'+
                        'run in multicore.')

            self.cluster = cluster.MultiCore(**self.options)


    def clean_previous_results(self,options,p_dirs,folder_name):
        """Clean previous results.
             o.  If doing only the reweighting step, do not delete anything and return directlty.
             o.  Always remove all the G*_* files (from split event generation).
             o.  Remove the G* (or born_G* or all_G*) only when NOT doing only_generation or reweight_only."""
        if options['reweightonly']:
            return
        if not options['only_generation']:
            self.update_status('Cleaning previous results', level=None)
        for dir in p_dirs:
            #find old folders to be removed
            for obj in folder_name:
                # list all the G* (or all_G* or born_G*) directories
                to_rm = [file for file in \
                             os.listdir(pjoin(self.me_dir, 'SubProcesses', dir)) \
                             if file.startswith(obj[:-1]) and \
                            (os.path.isdir(pjoin(self.me_dir, 'SubProcesses', dir, file)) or \
                             os.path.exists(pjoin(self.me_dir, 'SubProcesses', dir, file)))] 
                # list all the G*_* directories (from split event generation)
                to_always_rm = [file for file in \
                             os.listdir(pjoin(self.me_dir, 'SubProcesses', dir)) \
                             if file.startswith(obj[:-1]) and
                             '_' in file and not '_G' in file and \
                            (os.path.isdir(pjoin(self.me_dir, 'SubProcesses', dir, file)) or \
                             os.path.exists(pjoin(self.me_dir, 'SubProcesses', dir, file)))]

                if not options['only_generation']:
                    to_always_rm.extend(to_rm)
                    if os.path.exists(pjoin(self.me_dir, 'SubProcesses', dir,'MadLoop5_resources.tar.gz')):
                        to_always_rm.append(pjoin(self.me_dir, 'SubProcesses', dir,'MadLoop5_resources.tar.gz'))
                files.rm([pjoin(self.me_dir, 'SubProcesses', dir, d) for d in to_always_rm])
        return


    def print_summary(self, options, step, mode, scale_pdf_info=[], done=True):
        """print a summary of the results contained in self.cross_sect_dict.
        step corresponds to the mintMC step, if =2 (i.e. after event generation)
        some additional infos are printed"""
        # find process name
        proc_card_lines = open(pjoin(self.me_dir, 'Cards', 'proc_card_mg5.dat')).read().split('\n')
        process = ''
        for line in proc_card_lines:
            if line.startswith('generate') or line.startswith('add process'):
                process = process+(line.replace('generate ', '')).replace('add process ','')+' ; '
        lpp = {0:'l', 1:'p', -1:'pbar'}
        if self.ninitial == 1:
            proc_info = '\n      Process %s' % process[:-3]
        else:
            proc_info = '\n      Process %s\n      Run at %s-%s collider (%s + %s GeV)' % \
                (process[:-3], lpp[self.run_card['lpp1']], lpp[self.run_card['lpp2']], 
                 self.run_card['ebeam1'], self.run_card['ebeam2'])

        if self.ninitial == 1:
            self.cross_sect_dict['unit']='GeV'
            self.cross_sect_dict['xsec_string']='(Partial) decay width'
            self.cross_sect_dict['axsec_string']='(Partial) abs(decay width)'
        else:
            self.cross_sect_dict['unit']='pb'
            self.cross_sect_dict['xsec_string']='Total cross section'
            self.cross_sect_dict['axsec_string']='Total abs(cross section)'

        if mode in ['aMC@NLO', 'aMC@LO', 'noshower', 'noshowerLO']:
            status = ['Determining the number of unweighted events per channel',
                      'Updating the number of unweighted events per channel',
                      'Summary:']
            computed='(computed from LHE events)'
        elif mode in ['NLO', 'LO']:
            status = ['Results after grid setup:','Current results:',
                      'Final results and run summary:']
            computed='(computed from histogram information)'

        if step != 2 and mode in ['aMC@NLO', 'aMC@LO', 'noshower', 'noshowerLO']:
            message = status[step] + '\n\n      Intermediate results:' + \
                      ('\n      Random seed: %(randinit)d' + \
                       '\n      %(xsec_string)s:      %(xsect)8.3e +- %(errt)6.1e %(unit)s' + \
                       '\n      %(axsec_string)s: %(xseca)8.3e +- %(erra)6.1e %(unit)s \n') \
                      % self.cross_sect_dict
        elif mode in ['NLO','LO'] and not done:
            if step == 0:
                message = '\n      ' + status[0] + \
                          '\n      %(xsec_string)s:      %(xsect)8.3e +- %(errt)6.1e %(unit)s' % \
                          self.cross_sect_dict
            else:
                message = '\n      ' + status[1] + \
                          '\n      %(xsec_string)s:      %(xsect)8.3e +- %(errt)6.1e %(unit)s' % \
                          self.cross_sect_dict
                
        else:
            message = '\n   --------------------------------------------------------------'
            message = message + \
                      '\n      ' + status[2] + proc_info + \
                      '\n      Number of events generated: %s' % self.run_card['nevents'] +\
                      '\n      %(xsec_string)s: %(xsect)8.3e +- %(errt)6.1e %(unit)s' % \
                      self.cross_sect_dict
            message = message + \
                      '\n   --------------------------------------------------------------'
            if scale_pdf_info and (self.run_card['nevents']>=10000 or mode in ['NLO', 'LO']):
                if scale_pdf_info[0]:
                        # scale uncertainties
                    message = message + '\n      Scale variation %s:' % computed
                    for s in scale_pdf_info[0]:
                        if s['unc']:
                            if self.run_card['ickkw'] != -1:
                                message = message + \
                                          ('\n          Dynamical_scale_choice %(label)i (envelope of %(size)s values): '\
                                           '\n              %(cen)8.3e pb  +%(max)0.1f%% -%(min)0.1f%%') % s
                            else:
                                message = message + \
                                          ('\n          Soft and hard scale dependence (added in quadrature): '\
                                           '\n              %(cen)8.3e pb  +%(max_q)0.1f%% -%(min_q)0.1f%%') % s
                                    
                        else:
                            message = message + \
                                          ('\n          Dynamical_scale_choice %(label)i: '\
                                           '\n              %(cen)8.3e pb') % s
                                
                if scale_pdf_info[1]:
                    message = message + '\n      PDF variation %s:' % computed
                    for p in scale_pdf_info[1]:
                        if p['unc']=='none':
                            message = message + \
                                          ('\n          %(name)s (central value only): '\
                                           '\n              %(cen)8.3e pb') % p
                            
                        elif p['unc']=='unknown':
                            message = message + \
                                          ('\n          %(name)s (%(size)s members; combination method unknown): '\
                                           '\n              %(cen)8.3e pb') % p
                        else:
                            message = message + \
                                          ('\n          %(name)s (%(size)s members; using %(unc)s method): '\
                                           '\n              %(cen)8.3e pb  +%(max)0.1f%% -%(min)0.1f%%') % p
                        # pdf uncertainties
                message = message + \
                          '\n   --------------------------------------------------------------'

        
        if (mode in ['NLO', 'LO'] and not done) or \
           (mode in ['aMC@NLO', 'aMC@LO', 'noshower', 'noshowerLO'] and step!=2):
            logger.info(message+'\n')
            return

        # Some advanced general statistics are shown in the debug message at the
        # end of the run
        # Make sure it never stops a run
        # Gather some basic statistics for the run and extracted from the log files.
        if mode in ['aMC@NLO', 'aMC@LO', 'noshower', 'noshowerLO']: 
            log_GV_files =  misc.glob(pjoin('P*','G*','log_MINT*.txt'), 
                                      pjoin(self.me_dir, 'SubProcesses'))
            all_log_files = log_GV_files
        elif mode == 'NLO':
            log_GV_files = misc.glob(pjoin('P*','all_G*','log_MINT*.txt'), 
                                      pjoin(self.me_dir, 'SubProcesses')) 
            all_log_files = log_GV_files

        elif mode == 'LO':
            log_GV_files = ''
            all_log_files = misc.glob(pjoin('P*','born_G*','log_MINT*.txt'), 
                                      pjoin(self.me_dir, 'SubProcesses')) 
        else:
            raise aMCatNLOError, 'Running mode %s not supported.'%mode

        try:
            message, debug_msg = \
               self.compile_advanced_stats(log_GV_files, all_log_files, message)
        except Exception as e:
            debug_msg = 'Advanced statistics collection failed with error "%s"\n'%str(e)
            err_string = StringIO.StringIO()
            traceback.print_exc(limit=4, file=err_string)
            debug_msg += 'Please report this backtrace to a MadGraph developer:\n%s'\
                                                          %err_string.getvalue()

        logger.debug(debug_msg+'\n')
        logger.info(message+'\n')
        
        # Now copy relevant information in the Events/Run_<xxx> directory
        evt_path = pjoin(self.me_dir, 'Events', self.run_name)
        open(pjoin(evt_path, 'summary.txt'),'w').write(message+'\n')
        open(pjoin(evt_path, '.full_summary.txt'), 
                                       'w').write(message+'\n\n'+debug_msg+'\n')
                                       
        self.archive_files(evt_path,mode)

    def archive_files(self, evt_path, mode):
        """ Copies in the Events/Run_<xxx> directory relevant files characterizing
        the run."""

        files_to_arxiv = [pjoin('Cards','param_card.dat'),
                          pjoin('Cards','MadLoopParams.dat'),
                          pjoin('Cards','FKS_params.dat'),
                          pjoin('Cards','run_card.dat'),                          
                          pjoin('Subprocesses','setscales.f'),
                          pjoin('Subprocesses','cuts.f')]

        if mode in ['NLO', 'LO']:
            files_to_arxiv.append(pjoin('Cards','FO_analyse_card.dat'))

        if not os.path.exists(pjoin(evt_path,'RunMaterial')):
            os.mkdir(pjoin(evt_path,'RunMaterial'))

        for path in files_to_arxiv:
            if os.path.isfile(pjoin(self.me_dir,path)):
                files.cp(pjoin(self.me_dir,path),pjoin(evt_path,'RunMaterial'))
        misc.call(['tar','-czpf','RunMaterial.tar.gz','RunMaterial'],cwd=evt_path)
        shutil.rmtree(pjoin(evt_path,'RunMaterial'))

    def compile_advanced_stats(self,log_GV_files,all_log_files,message):
        """ This functions goes through the log files given in arguments and 
        compiles statistics about MadLoop stability, virtual integration 
        optimization and detection of potential error messages into a nice
        debug message to printed at the end of the run """
        
        def safe_float(str_float):
            try:
                return float(str_float)
            except ValueError:
                logger.debug('Could not convert the following float during'+
                             ' advanced statistics printout: %s'%str(str_float))
                return -1.0
        
        
        # > UPS is a dictionary of tuples with this format {channel:[nPS,nUPS]}
        # > Errors is a list of tuples with this format (log_file,nErrors)
        stats = {'UPS':{}, 'Errors':[], 'virt_stats':{}, 'timings':{}}
        mint_search = re.compile(r"MINT(?P<ID>\d*).txt")

        # ==================================     
        # == MadLoop stability statistics ==
        # ==================================
    
        # Recuperate the fraction of unstable PS points found in the runs for
        # the virtuals
        UPS_stat_finder = re.compile(
             r"Satistics from MadLoop:.*"+\
             r"Total points tried\:\s+(?P<ntot>\d+).*"+\
             r"Stability unknown\:\s+(?P<nsun>\d+).*"+\
             r"Stable PS point\:\s+(?P<nsps>\d+).*"+\
             r"Unstable PS point \(and rescued\)\:\s+(?P<nups>\d+).*"+\
             r"Exceptional PS point \(unstable and not rescued\)\:\s+(?P<neps>\d+).*"+\
             r"Double precision used\:\s+(?P<nddp>\d+).*"+\
             r"Quadruple precision used\:\s+(?P<nqdp>\d+).*"+\
             r"Initialization phase\-space points\:\s+(?P<nini>\d+).*"+\
             r"Unknown return code \(100\)\:\s+(?P<n100>\d+).*"+\
             r"Unknown return code \(10\)\:\s+(?P<n10>\d+).*",re.DOTALL)
    
        unit_code_meaning = { 0 : 'Not identified (CTModeRun != -1)',
                              1 : 'CutTools (double precision)',
                              2 : 'PJFry++',
                              3 : 'IREGI',
                              4 : 'Golem95',
                              5 : 'Samurai',
                              6 : 'Ninja (double precision)',
                              8 : 'Ninja (quadruple precision)',
                              9 : 'CutTools (quadruple precision)'}
        RetUnit_finder =re.compile(
                           r"#Unit\s*(?P<unit>\d+)\s*=\s*(?P<n_occurences>\d+)")
    #Unit
    
        for gv_log in log_GV_files:
            channel_name = '/'.join(gv_log.split('/')[-5:-1])
            log=open(gv_log,'r').read()                
            UPS_stats = re.search(UPS_stat_finder,log)
            for retunit_stats in re.finditer(RetUnit_finder, log):
                if channel_name not in stats['UPS'].keys():
                    stats['UPS'][channel_name] = [0]*10+[[0]*10]
                stats['UPS'][channel_name][10][int(retunit_stats.group('unit'))] \
                                     += int(retunit_stats.group('n_occurences'))
            if not UPS_stats is None:
                try:
                    stats['UPS'][channel_name][0] += int(UPS_stats.group('ntot'))
                    stats['UPS'][channel_name][1] += int(UPS_stats.group('nsun'))
                    stats['UPS'][channel_name][2] += int(UPS_stats.group('nsps'))
                    stats['UPS'][channel_name][3] += int(UPS_stats.group('nups'))
                    stats['UPS'][channel_name][4] += int(UPS_stats.group('neps'))
                    stats['UPS'][channel_name][5] += int(UPS_stats.group('nddp'))
                    stats['UPS'][channel_name][6] += int(UPS_stats.group('nqdp'))
                    stats['UPS'][channel_name][7] += int(UPS_stats.group('nini'))
                    stats['UPS'][channel_name][8] += int(UPS_stats.group('n100'))
                    stats['UPS'][channel_name][9] += int(UPS_stats.group('n10'))
                except KeyError:
                    stats['UPS'][channel_name] = [int(UPS_stats.group('ntot')),
                      int(UPS_stats.group('nsun')),int(UPS_stats.group('nsps')),
                      int(UPS_stats.group('nups')),int(UPS_stats.group('neps')),
                      int(UPS_stats.group('nddp')),int(UPS_stats.group('nqdp')),
                      int(UPS_stats.group('nini')),int(UPS_stats.group('n100')),
                      int(UPS_stats.group('n10')),[0]*10]
        debug_msg = ""
        if len(stats['UPS'].keys())>0:
            nTotPS  = sum([chan[0] for chan in stats['UPS'].values()],0)
            nTotsun = sum([chan[1] for chan in stats['UPS'].values()],0)
            nTotsps = sum([chan[2] for chan in stats['UPS'].values()],0)
            nTotups = sum([chan[3] for chan in stats['UPS'].values()],0)
            nToteps = sum([chan[4] for chan in stats['UPS'].values()],0)
            nTotddp = sum([chan[5] for chan in stats['UPS'].values()],0)
            nTotqdp = sum([chan[6] for chan in stats['UPS'].values()],0)
            nTotini = sum([chan[7] for chan in stats['UPS'].values()],0)
            nTot100 = sum([chan[8] for chan in stats['UPS'].values()],0)
            nTot10  = sum([chan[9] for chan in stats['UPS'].values()],0)
            nTot1  = [sum([chan[10][i] for chan in stats['UPS'].values()],0) \
                                                             for i in range(10)]
            UPSfracs = [(chan[0] , 0.0 if chan[1][0]==0 else \
              safe_float(chan[1][4]*100)/chan[1][0]) for chan in stats['UPS'].items()]
            maxUPS = max(UPSfracs, key = lambda w: w[1])

            tmpStr = ""
            tmpStr += '\n  Number of loop ME evaluations (by MadLoop): %d'%nTotPS
            tmpStr += '\n    Stability unknown:                   %d'%nTotsun
            tmpStr += '\n    Stable PS point:                     %d'%nTotsps
            tmpStr += '\n    Unstable PS point (and rescued):     %d'%nTotups
            tmpStr += '\n    Unstable PS point (and not rescued): %d'%nToteps
            tmpStr += '\n    Only double precision used:          %d'%nTotddp
            tmpStr += '\n    Quadruple precision used:            %d'%nTotqdp
            tmpStr += '\n    Initialization phase-space points:   %d'%nTotini
            tmpStr += '\n    Reduction methods used:'
            red_methods = [(unit_code_meaning[i],nTot1[i]) for i in \
                                         unit_code_meaning.keys() if nTot1[i]>0]
            for method, n in sorted(red_methods, key= lambda l: l[1], reverse=True):
                tmpStr += '\n      > %s%s%s'%(method,' '*(33-len(method)),n)                
            if nTot100 != 0:
                debug_msg += '\n  Unknown return code (100):             %d'%nTot100
            if nTot10 != 0:
                debug_msg += '\n  Unknown return code (10):              %d'%nTot10
            nUnknownUnit = sum(nTot1[u] for u in range(10) if u \
                                                not in unit_code_meaning.keys())
            if nUnknownUnit != 0:
                debug_msg += '\n  Unknown return code (1):               %d'\
                                                                   %nUnknownUnit

            if maxUPS[1]>0.001:
                message += tmpStr
                message += '\n  Total number of unstable PS point detected:'+\
                        ' %d (%4.2f%%)'%(nToteps,safe_float(100*nToteps)/nTotPS)
                message += '\n    Maximum fraction of UPS points in '+\
                          'channel %s (%4.2f%%)'%maxUPS
                message += '\n    Please report this to the authors while '+\
                                                                'providing the file'
                message += '\n    %s'%str(pjoin(os.path.dirname(self.me_dir),
                                                               maxUPS[0],'UPS.log'))
            else:
                debug_msg += tmpStr

    
        # ====================================================
        # == aMC@NLO virtual integration optimization stats ==
        # ====================================================
    
        virt_tricks_finder = re.compile(
          r"accumulated results Virtual ratio\s*=\s*-?(?P<v_ratio>[\d\+-Eed\.]*)"+\
            r"\s*\+/-\s*-?[\d\+-Eed\.]*\s*\(\s*-?(?P<v_ratio_err>[\d\+-Eed\.]*)\s*\%\)\s*\n"+\
          r"accumulated results ABS virtual\s*=\s*-?(?P<v_abs_contr>[\d\+-Eed\.]*)"+\
            r"\s*\+/-\s*-?[\d\+-Eed\.]*\s*\(\s*-?(?P<v_abs_contr_err>[\d\+-Eed\.]*)\s*\%\)")
    
        virt_frac_finder = re.compile(r"update virtual fraction to\s*:\s*"+\
                     "-?(?P<v_frac>[\d\+-Eed\.]*)\s*")
        
        channel_contr_finder = re.compile(r"Final result \[ABS\]\s*:\s*-?(?P<v_contr>[\d\+-Eed\.]*)")
        
        channel_contr_list = {}
        for gv_log in log_GV_files:
            logfile=open(gv_log,'r')
            log = logfile.read()
            logfile.close()
            channel_name = '/'.join(gv_log.split('/')[-3:-1])
            vf_stats = None
            for vf_stats in re.finditer(virt_frac_finder, log):
                pass
            if not vf_stats is None:
<<<<<<< HEAD
                v_frac = float(vf_stats.group('v_frac'))
                ###v_average = float(vf_stats.group('v_average'))
=======
                v_frac = safe_float(vf_stats.group('v_frac'))
                v_average = safe_float(vf_stats.group('v_average'))
>>>>>>> 77566eb2
                try:
                    if v_frac < stats['virt_stats']['v_frac_min'][0]:
                        stats['virt_stats']['v_frac_min']=(v_frac,channel_name)
                    if v_frac > stats['virt_stats']['v_frac_max'][0]:
                        stats['virt_stats']['v_frac_max']=(v_frac,channel_name)
                    stats['virt_stats']['v_frac_avg'][0] += v_frac
                    stats['virt_stats']['v_frac_avg'][1] += 1
                except KeyError:
                    stats['virt_stats']['v_frac_min']=[v_frac,channel_name]
                    stats['virt_stats']['v_frac_max']=[v_frac,channel_name]
                    stats['virt_stats']['v_frac_avg']=[v_frac,1]


            ccontr_stats = None
            for ccontr_stats in re.finditer(channel_contr_finder, log):
                pass
            if not ccontr_stats is None:
                contrib = safe_float(ccontr_stats.group('v_contr'))
                try:
                    if contrib>channel_contr_list[channel_name]:
                        channel_contr_list[channel_name]=contrib
                except KeyError:
                    channel_contr_list[channel_name]=contrib
                
                
        # Now build the list of relevant virt log files to look for the maxima
        # of virt fractions and such.
        average_contrib = 0.0
        for value in channel_contr_list.values():
            average_contrib += value
        if len(channel_contr_list.values()) !=0:
            average_contrib = average_contrib / len(channel_contr_list.values())
        
        relevant_log_GV_files = []
        excluded_channels = set([])
        all_channels = set([])
        for log_file in log_GV_files:
            channel_name = '/'.join(log_file.split('/')[-3:-1])
            all_channels.add(channel_name)
            try:
                if channel_contr_list[channel_name] > (0.1*average_contrib):
                    relevant_log_GV_files.append(log_file)
                else:
                    excluded_channels.add(channel_name)
            except KeyError:
                    relevant_log_GV_files.append(log_file)
        
        # Now we want to use the latest occurence of accumulated result in the log file
        for gv_log in relevant_log_GV_files:
            logfile=open(gv_log,'r')
            log = logfile.read()
            logfile.close()
            channel_name = '/'.join(gv_log.split('/')[-3:-1])
            
            vt_stats = None
            for vt_stats in re.finditer(virt_tricks_finder, log):
                pass
            if not vt_stats is None:
                vt_stats_group = vt_stats.groupdict()
                v_ratio = safe_float(vt_stats.group('v_ratio'))
                v_ratio_err = safe_float(vt_stats.group('v_ratio_err'))
                v_contr = safe_float(vt_stats.group('v_abs_contr'))
                v_contr_err = safe_float(vt_stats.group('v_abs_contr_err'))
                try:
                    if v_ratio < stats['virt_stats']['v_ratio_min'][0]:
                        stats['virt_stats']['v_ratio_min']=(v_ratio,channel_name)
                    if v_ratio > stats['virt_stats']['v_ratio_max'][0]:
                        stats['virt_stats']['v_ratio_max']=(v_ratio,channel_name)
                    if v_ratio < stats['virt_stats']['v_ratio_err_min'][0]:
                        stats['virt_stats']['v_ratio_err_min']=(v_ratio_err,channel_name)
                    if v_ratio > stats['virt_stats']['v_ratio_err_max'][0]:
                        stats['virt_stats']['v_ratio_err_max']=(v_ratio_err,channel_name)
                    if v_contr < stats['virt_stats']['v_contr_min'][0]:
                        stats['virt_stats']['v_contr_min']=(v_contr,channel_name)
                    if v_contr > stats['virt_stats']['v_contr_max'][0]:
                        stats['virt_stats']['v_contr_max']=(v_contr,channel_name)
                    if v_contr_err < stats['virt_stats']['v_contr_err_min'][0]:
                        stats['virt_stats']['v_contr_err_min']=(v_contr_err,channel_name)
                    if v_contr_err > stats['virt_stats']['v_contr_err_max'][0]:
                        stats['virt_stats']['v_contr_err_max']=(v_contr_err,channel_name)
                except KeyError:
                    stats['virt_stats']['v_ratio_min']=[v_ratio,channel_name]
                    stats['virt_stats']['v_ratio_max']=[v_ratio,channel_name]
                    stats['virt_stats']['v_ratio_err_min']=[v_ratio_err,channel_name]
                    stats['virt_stats']['v_ratio_err_max']=[v_ratio_err,channel_name]
                    stats['virt_stats']['v_contr_min']=[v_contr,channel_name]
                    stats['virt_stats']['v_contr_max']=[v_contr,channel_name]
                    stats['virt_stats']['v_contr_err_min']=[v_contr_err,channel_name]
                    stats['virt_stats']['v_contr_err_max']=[v_contr_err,channel_name]
        
            vf_stats = None
            for vf_stats in re.finditer(virt_frac_finder, log):
                pass
<<<<<<< HEAD
            ##if not vf_stats is None:
            ##    v_frac = float(vf_stats.group('v_frac'))
            ##    v_average = float(vf_stats.group('v_average'))
            ##    try:
            ##        if v_average < stats['virt_stats']['v_average_min'][0]:
            ##            stats['virt_stats']['v_average_min']=(v_average,channel_name)
            ##        if v_average > stats['virt_stats']['v_average_max'][0]:
            ##            stats['virt_stats']['v_average_max']=(v_average,channel_name)
            ##        stats['virt_stats']['v_average_avg'][0] += v_average
            ##        stats['virt_stats']['v_average_avg'][1] += 1
            ##    except KeyError:
            ##        stats['virt_stats']['v_average_min']=[v_average,channel_name]
            ##        stats['virt_stats']['v_average_max']=[v_average,channel_name]
            ##        stats['virt_stats']['v_average_avg']=[v_average,1]
=======
            if not vf_stats is None:
                v_frac = safe_float(vf_stats.group('v_frac'))
                v_average = safe_float(vf_stats.group('v_average'))
                try:
                    if v_average < stats['virt_stats']['v_average_min'][0]:
                        stats['virt_stats']['v_average_min']=(v_average,channel_name)
                    if v_average > stats['virt_stats']['v_average_max'][0]:
                        stats['virt_stats']['v_average_max']=(v_average,channel_name)
                    stats['virt_stats']['v_average_avg'][0] += v_average
                    stats['virt_stats']['v_average_avg'][1] += 1
                except KeyError:
                    stats['virt_stats']['v_average_min']=[v_average,channel_name]
                    stats['virt_stats']['v_average_max']=[v_average,channel_name]
                    stats['virt_stats']['v_average_avg']=[v_average,1]
>>>>>>> 77566eb2
        
        try:
            debug_msg += '\n\n  Statistics on virtual integration optimization : '
            
            debug_msg += '\n    Maximum virt fraction computed         %.3f (%s)'\
                                       %tuple(stats['virt_stats']['v_frac_max'])
            debug_msg += '\n    Minimum virt fraction computed         %.3f (%s)'\
                                       %tuple(stats['virt_stats']['v_frac_min'])
            debug_msg += '\n    Average virt fraction computed         %.3f'\
              %safe_float(stats['virt_stats']['v_frac_avg'][0]/safe_float(stats['virt_stats']['v_frac_avg'][1]))
            debug_msg += '\n  Stats below exclude negligible channels (%d excluded out of %d)'%\
                 (len(excluded_channels),len(all_channels))
            ##debug_msg += '\n    Maximum virt ratio used                %.2f (%s)'\
            ##                        %tuple(stats['virt_stats']['v_average_max'])          
            debug_msg += '\n    Maximum virt ratio found from grids    %.2f (%s)'\
                                     %tuple(stats['virt_stats']['v_ratio_max'])
            tmpStr = '\n    Max. MC err. on virt ratio from grids  %.1f %% (%s)'\
                                  %tuple(stats['virt_stats']['v_ratio_err_max'])
            debug_msg += tmpStr
            # After all it was decided that it is better not to alarm the user unecessarily
            # with such printout of the statistics.
#            if stats['virt_stats']['v_ratio_err_max'][0]>100.0 or \
#                                stats['virt_stats']['v_ratio_err_max'][0]>100.0:
#                message += "\n  Suspiciously large MC error in :"
#            if stats['virt_stats']['v_ratio_err_max'][0]>100.0:
#                message += tmpStr

            tmpStr = '\n    Maximum MC error on abs virt           %.1f %% (%s)'\
                                  %tuple(stats['virt_stats']['v_contr_err_max'])
            debug_msg += tmpStr
#            if stats['virt_stats']['v_contr_err_max'][0]>100.0:
#                message += tmpStr
            

        except KeyError:
            debug_msg += '\n  Could not find statistics on the integration optimization. '
    
        # =======================================
        # == aMC@NLO timing profile statistics ==
        # =======================================
    
        timing_stat_finder = re.compile(r"\s*Time spent in\s*(?P<name>\w*)\s*:\s*"+\
                     "(?P<time>[\d\+-Eed\.]*)\s*")

        for logf in log_GV_files:
            logfile=open(logf,'r')
            log = logfile.read()
            logfile.close()
            channel_name = '/'.join(logf.split('/')[-3:-1])
            mint = re.search(mint_search,logf)
            if not mint is None:
               channel_name =   channel_name+' [step %s]'%mint.group('ID')

            for time_stats in re.finditer(timing_stat_finder, log):
                try:
                    stats['timings'][time_stats.group('name')][channel_name]+=\
                                                 safe_float(time_stats.group('time'))
                except KeyError:
                    if time_stats.group('name') not in stats['timings'].keys():
                        stats['timings'][time_stats.group('name')] = {}
                    stats['timings'][time_stats.group('name')][channel_name]=\
                                                 safe_float(time_stats.group('time'))
        
        # useful inline function
        Tstr = lambda secs: str(datetime.timedelta(seconds=int(secs)))
        try:
            totTimeList = [(time, chan) for chan, time in \
                                              stats['timings']['Total'].items()]
        except KeyError:
            totTimeList = []

        totTimeList.sort()
        if len(totTimeList)>0:
            debug_msg += '\n\n  Inclusive timing profile :'
            debug_msg += '\n    Overall slowest channel          %s (%s)'%\
                                     (Tstr(totTimeList[-1][0]),totTimeList[-1][1])
            debug_msg += '\n    Average channel running time     %s'%\
                       Tstr(sum([el[0] for el in totTimeList])/len(totTimeList))
            debug_msg += '\n    Aggregated total running time    %s'%\
                                        Tstr(sum([el[0] for el in totTimeList]))       
        else:            
            debug_msg += '\n\n  Inclusive timing profile non available.'
        
        sorted_keys = sorted(stats['timings'].keys(), key= lambda stat: \
                              sum(stats['timings'][stat].values()), reverse=True)
        for name in sorted_keys:
            if name=='Total':
                continue
            if sum(stats['timings'][name].values())<=0.0:
                debug_msg += '\n  Zero time record for %s.'%name
                continue
            try:
                TimeList = [((100.0*time/stats['timings']['Total'][chan]), 
                     chan) for chan, time in stats['timings'][name].items()]
            except KeyError, ZeroDivisionError:
                debug_msg += '\n\n  Timing profile for %s unavailable.'%name
                continue
            TimeList.sort()
            debug_msg += '\n  Timing profile for <%s> :'%name
            try:
                debug_msg += '\n    Overall fraction of time         %.3f %%'%\
                       safe_float((100.0*(sum(stats['timings'][name].values())/
                                      sum(stats['timings']['Total'].values()))))
            except KeyError, ZeroDivisionError:
                debug_msg += '\n    Overall fraction of time unavailable.'
            debug_msg += '\n    Largest fraction of time         %.3f %% (%s)'%\
                                             (TimeList[-1][0],TimeList[-1][1])
            debug_msg += '\n    Smallest fraction of time        %.3f %% (%s)'%\
                                             (TimeList[0][0],TimeList[0][1])

        # =============================     
        # == log file eror detection ==
        # =============================
        
        # Find the number of potential errors found in all log files
        # This re is a simple match on a case-insensitve 'error' but there is 
        # also some veto added for excluding the sentence 
        #  "See Section 6 of paper for error calculation."
        # which appear in the header of lhapdf in the logs.
        err_finder = re.compile(\
             r"(?<!of\spaper\sfor\s)\bERROR\b(?!\scalculation\.)",re.IGNORECASE)
        for log in all_log_files:
            logfile=open(log,'r')
            nErrors = len(re.findall(err_finder, logfile.read()))
            logfile.close()
            if nErrors != 0:
                stats['Errors'].append((str(log),nErrors))
         
        nErrors = sum([err[1] for err in stats['Errors']],0)
        if nErrors != 0:
            debug_msg += '\n      WARNING:: A total of %d error%s ha%s been '\
              %(nErrors,'s' if nErrors>1 else '','ve' if nErrors>1 else 's')+\
              'found in the following log file%s:'%('s' if \
                                                 len(stats['Errors'])>1 else '')
            for error in stats['Errors'][:3]:
                log_name = '/'.join(error[0].split('/')[-5:])
                debug_msg += '\n       > %d error%s in %s'%\
                                   (error[1],'s' if error[1]>1 else '',log_name)
            if len(stats['Errors'])>3:
                nRemainingErrors = sum([err[1] for err in stats['Errors']][3:],0)
                nRemainingLogs = len(stats['Errors'])-3
                debug_msg += '\n      And another %d error%s in %d other log file%s'%\
                           (nRemainingErrors, 's' if nRemainingErrors>1 else '',
                               nRemainingLogs, 's ' if nRemainingLogs>1 else '')
                           
        return message, debug_msg


    def reweight_and_collect_events(self, options, mode, nevents, event_norm):
        """this function calls the reweighting routines and creates the event file in the 
        Event dir. Return the name of the event file created
        """
        scale_pdf_info=[]
        if any(self.run_card['reweight_scale']) or any(self.run_card['reweight_PDF']) or \
           len(self.run_card['dynamical_scale_choice']) > 1 or len(self.run_card['lhaid']) > 1:
            scale_pdf_info = self.run_reweight(options['reweightonly'])
        self.update_status('Collecting events', level='parton', update_results=True)
        misc.compile(['collect_events'], 
                    cwd=pjoin(self.me_dir, 'SubProcesses'))
        p = misc.Popen(['./collect_events'], cwd=pjoin(self.me_dir, 'SubProcesses'),
                stdin=subprocess.PIPE, 
                stdout=open(pjoin(self.me_dir, 'collect_events.log'), 'w'))
        if event_norm.lower() == 'sum':
            p.communicate(input = '1\n')
        elif event_norm.lower() == 'unity':
            p.communicate(input = '3\n')
        else:
            p.communicate(input = '2\n')

        #get filename from collect events
        filename = open(pjoin(self.me_dir, 'collect_events.log')).read().split()[-1]

        if not os.path.exists(pjoin(self.me_dir, 'SubProcesses', filename)):
            raise aMCatNLOError('An error occurred during event generation. ' + \
                    'The event file has not been created. Check collect_events.log')
        evt_file = pjoin(self.me_dir, 'Events', self.run_name, 'events.lhe.gz')
        misc.gzip(pjoin(self.me_dir, 'SubProcesses', filename), stdout=evt_file)
        if not options['reweightonly']:
            self.print_summary(options, 2, mode, scale_pdf_info)
            res_files = misc.glob('res*.txt', pjoin(self.me_dir, 'SubProcesses'))
            for res_file in res_files:
                files.mv(res_file,pjoin(self.me_dir, 'Events', self.run_name))

        logger.info('The %s file has been generated.\n' % (evt_file))
        self.results.add_detail('nb_event', nevents)
        self.update_status('Events generated', level='parton', update_results=True)
        return evt_file[:-3]


    def run_mcatnlo(self, evt_file):
        """runs mcatnlo on the generated event file, to produce showered-events
        """
        logger.info('Preparing MCatNLO run')
        try:     
            misc.gunzip(evt_file)
        except Exception:
            pass

        self.banner = banner_mod.Banner(evt_file)
        shower = self.banner.get_detail('run_card', 'parton_shower').upper()

        #check that the number of split event files divides the number of
        # events, otherwise set it to 1
        if int(self.banner.get_detail('run_card', 'nevents') / \
                self.shower_card['nsplit_jobs']) * self.shower_card['nsplit_jobs'] \
                != self.banner.get_detail('run_card', 'nevents'):
            logger.warning(\
                'nsplit_jobs in the shower card is not a divisor of the number of events.\n' + \
                'Setting it to 1.')
            self.shower_card['nsplit_jobs'] = 1

        # don't split jobs if the user asks to shower only a part of the events
        if self.shower_card['nevents'] > 0 and \
           self.shower_card['nevents'] < self.banner.get_detail('run_card', 'nevents') and \
           self.shower_card['nsplit_jobs'] != 1:
            logger.warning(\
                'Only a part of the events will be showered.\n' + \
                'Setting nsplit_jobs in the shower_card to 1.')
            self.shower_card['nsplit_jobs'] = 1

        self.banner_to_mcatnlo(evt_file)

        # if fastjet has to be linked (in extralibs) then
        # add lib /include dirs for fastjet if fastjet-config is present on the
        # system, otherwise add fjcore to the files to combine
        if 'fastjet' in self.shower_card['extralibs']:
            #first, check that stdc++ is also linked
            if not 'stdc++' in self.shower_card['extralibs']:
                logger.warning('Linking FastJet: adding stdc++ to EXTRALIBS')
                self.shower_card['extralibs'] += ' stdc++'
            # then check if options[fastjet] corresponds to a valid fj installation
            try:
                #this is for a complete fj installation
                p = subprocess.Popen([self.options['fastjet'], '--prefix'], \
                stdout=subprocess.PIPE, stderr=subprocess.PIPE)
                output, error = p.communicate()
                #remove the line break from output (last character)
                output = output[:-1]
                # add lib/include paths
                if not pjoin(output, 'lib') in self.shower_card['extrapaths']:
                    logger.warning('Linking FastJet: updating EXTRAPATHS')
                    self.shower_card['extrapaths'] += ' ' + pjoin(output, 'lib')
                if not pjoin(output, 'include') in self.shower_card['includepaths']:
                    logger.warning('Linking FastJet: updating INCLUDEPATHS')
                    self.shower_card['includepaths'] += ' ' + pjoin(output, 'include')
                # to be changed in the fortran wrapper
                include_line = '#include "fastjet/ClusterSequence.hh"//INCLUDE_FJ' 
                namespace_line = 'namespace fj = fastjet;//NAMESPACE_FJ'
            except Exception:
                logger.warning('Linking FastJet: using fjcore')
                # this is for FJcore, so no FJ library has to be linked
                self.shower_card['extralibs'] = self.shower_card['extralibs'].replace('fastjet', '')
                if not 'fjcore.o' in self.shower_card['analyse']:
                    self.shower_card['analyse'] += ' fjcore.o'
                # to be changed in the fortran wrapper
                include_line = '#include "fjcore.hh"//INCLUDE_FJ' 
                namespace_line = 'namespace fj = fjcore;//NAMESPACE_FJ'
            # change the fortran wrapper with the correct namespaces/include
            fjwrapper_lines = open(pjoin(self.me_dir, 'MCatNLO', 'srcCommon', 'myfastjetfortran.cc')).read().split('\n')
            for line in fjwrapper_lines:
                if '//INCLUDE_FJ' in line:
                    fjwrapper_lines[fjwrapper_lines.index(line)] = include_line
                if '//NAMESPACE_FJ' in line:
                    fjwrapper_lines[fjwrapper_lines.index(line)] = namespace_line
            open(pjoin(self.me_dir, 'MCatNLO', 'srcCommon', 'myfastjetfortran.cc'), 'w').write(\
                    '\n'.join(fjwrapper_lines) + '\n')

        extrapaths = self.shower_card['extrapaths'].split()

        # check that the path needed by HW++ and PY8 are set if one uses these shower
        if shower in ['HERWIGPP', 'PYTHIA8']:
            path_dict = {'HERWIGPP': ['hepmc_path',
                                      'thepeg_path',
                                      'hwpp_path'],
                         'PYTHIA8': ['pythia8_path']}

            if not all([self.options[ppath] for ppath in path_dict[shower]]):
                raise aMCatNLOError('Some paths are missing in the configuration file.\n' + \
                        ('Please make sure you have set these variables: %s' % ', '.join(path_dict[shower])))

        if shower == 'HERWIGPP':
            extrapaths.append(pjoin(self.options['hepmc_path'], 'lib'))

        if shower == 'PYTHIA8' and not os.path.exists(pjoin(self.options['pythia8_path'], 'xmldoc')):
            extrapaths.append(pjoin(self.options['pythia8_path'], 'lib'))

        if 'LD_LIBRARY_PATH' in os.environ.keys():
            ldlibrarypath = os.environ['LD_LIBRARY_PATH']
        else:
            ldlibrarypath = ''
        ldlibrarypath += ':' + ':'.join(extrapaths)
        os.putenv('LD_LIBRARY_PATH', ldlibrarypath)

        shower_card_path = pjoin(self.me_dir, 'MCatNLO', 'shower_card.dat')
        self.shower_card.write_card(shower, shower_card_path)

        # overwrite if shower_card_set.dat exists in MCatNLO
        if os.path.exists(pjoin(self.me_dir, 'MCatNLO', 'shower_card_set.dat')):
            files.mv(pjoin(self.me_dir, 'MCatNLO', 'shower_card_set.dat'),
                     pjoin(self.me_dir, 'MCatNLO', 'shower_card.dat'))
        
        mcatnlo_log = pjoin(self.me_dir, 'mcatnlo.log')
        self.update_status('Compiling MCatNLO for %s...' % shower, level='shower') 

        
        # libdl may be needded for pythia 82xx
        if shower == 'PYTHIA8' and not \
           os.path.exists(pjoin(self.options['pythia8_path'], 'xmldoc')) and \
           'dl' not in self.shower_card['extralibs'].split():
            # 'dl' has to be linked with the extralibs
            self.shower_card['extralibs'] += ' dl'
            logger.warning("'dl' was added to extralibs from the shower_card.dat.\n" + \
                          "It is needed for the correct running of PY8.2xx.\n" + \
                          "If this library cannot be found on your system, a crash will occur.")

        misc.call(['./MCatNLO_MadFKS.inputs'], stdout=open(mcatnlo_log, 'w'),
                    stderr=open(mcatnlo_log, 'w'), 
                    cwd=pjoin(self.me_dir, 'MCatNLO'))

        exe = 'MCATNLO_%s_EXE' % shower
        if not os.path.exists(pjoin(self.me_dir, 'MCatNLO', exe)) and \
            not os.path.exists(pjoin(self.me_dir, 'MCatNLO', 'Pythia8.exe')):
            print open(mcatnlo_log).read()
            raise aMCatNLOError('Compilation failed, check %s for details' % mcatnlo_log)
        logger.info('                     ... done')

        # create an empty dir where to run
        count = 1
        while os.path.isdir(pjoin(self.me_dir, 'MCatNLO', 'RUN_%s_%d' % \
                        (shower, count))):
            count += 1
        rundir = pjoin(self.me_dir, 'MCatNLO', 'RUN_%s_%d' % \
                        (shower, count))
        os.mkdir(rundir)
        files.cp(shower_card_path, rundir)

        #look for the event files (don't resplit if one asks for the 
        # same number of event files as in the previous run)
        event_files = misc.glob('events_*.lhe', pjoin(self.me_dir, 'Events', self.run_name))
        if max(len(event_files), 1) != self.shower_card['nsplit_jobs']:
            logger.info('Cleaning old files and splitting the event file...')
            #clean the old files
            files.rm([f for f in event_files if 'events.lhe' not in f])
            if self.shower_card['nsplit_jobs'] > 1:
                misc.compile(['split_events'], cwd = pjoin(self.me_dir, 'Utilities'))
                p = misc.Popen([pjoin(self.me_dir, 'Utilities', 'split_events')],
                                stdin=subprocess.PIPE,
                                stdout=open(pjoin(self.me_dir, 'Events', self.run_name, 'split_events.log'), 'w'),
                                cwd=pjoin(self.me_dir, 'Events', self.run_name))
                p.communicate(input = 'events.lhe\n%d\n' % self.shower_card['nsplit_jobs'])
                logger.info('Splitting done.')
            event_files = misc.glob('events_*.lhe', pjoin(self.me_dir, 'Events', self.run_name)) 

        event_files.sort()

        self.update_status('Showering events...', level='shower')
        logger.info('(Running in %s)' % rundir)
        if shower != 'PYTHIA8':
            files.mv(pjoin(self.me_dir, 'MCatNLO', exe), rundir)
            files.mv(pjoin(self.me_dir, 'MCatNLO', 'MCATNLO_%s_input' % shower), rundir)
        else:
        # special treatment for pythia8
            files.mv(pjoin(self.me_dir, 'MCatNLO', 'Pythia8.cmd'), rundir)
            files.mv(pjoin(self.me_dir, 'MCatNLO', 'Pythia8.exe'), rundir)
            if os.path.exists(pjoin(self.options['pythia8_path'], 'xmldoc')): # this is PY8.1xxx
                files.ln(pjoin(self.options['pythia8_path'], 'examples', 'config.sh'), rundir)
                files.ln(pjoin(self.options['pythia8_path'], 'xmldoc'), rundir)
            else: # this is PY8.2xxx
                files.ln(pjoin(self.options['pythia8_path'], 'share/Pythia8/xmldoc'), rundir)
        #link the hwpp exe in the rundir
        if shower == 'HERWIGPP':
            try:
                files.ln(pjoin(self.options['hwpp_path'], 'bin', 'Herwig++'), rundir)
            except Exception:
                raise aMCatNLOError('The Herwig++ path set in the configuration file is not valid.')

            if os.path.exists(pjoin(self.me_dir, 'MCatNLO', 'HWPPAnalyzer', 'HepMCFortran.so')):
                files.cp(pjoin(self.me_dir, 'MCatNLO', 'HWPPAnalyzer', 'HepMCFortran.so'), rundir)

        files.ln(evt_file, rundir, 'events.lhe')
        for i, f in enumerate(event_files):
            files.ln(f, rundir,'events_%d.lhe' % (i + 1))

        if not self.shower_card['analyse']:
            # an hep/hepmc file as output
            out_id = 'HEP'
        else:
            # one or more .top file(s) as output
            if "HwU" in self.shower_card['analyse']:
                out_id = 'HWU'
            else:
                out_id = 'TOP'

        # write the executable
        open(pjoin(rundir, 'shower.sh'), 'w').write(\
                open(pjoin(self.me_dir, 'MCatNLO', 'shower_template.sh')).read() \
                % {'extralibs': ':'.join(extrapaths)})
        subprocess.call(['chmod', '+x', pjoin(rundir, 'shower.sh')])

        if event_files:
            arg_list = [[shower, out_id, self.run_name, '%d' % (i + 1)] \
                    for i in range(len(event_files))]
        else:
            arg_list = [[shower, out_id, self.run_name]]

        self.run_all({rundir: 'shower.sh'}, arg_list, 'shower')
        self.njobs = 1
        self.wait_for_complete('shower')

        # now collect the results
        message = ''
        warning = ''
        to_gzip = [evt_file]
        if out_id == 'HEP':
            #copy the showered stdhep/hepmc file back in events
            if shower in ['PYTHIA8', 'HERWIGPP']:
                hep_format = 'HEPMC'
                ext = 'hepmc'
            else:
                hep_format = 'StdHEP'
                ext = 'hep'

            hep_file = '%s_%s_0.%s.gz' % \
                    (pjoin(os.path.dirname(evt_file), 'events'), shower, ext)
            count = 0

            # find the first available name for the output:
            # check existing results with or without event splitting
            while os.path.exists(hep_file) or \
                  os.path.exists(hep_file.replace('.%s.gz' % ext, '__1.%s.gz' % ext)) :
                count +=1
                hep_file = '%s_%s_%d.%s.gz' % \
                    (pjoin(os.path.dirname(evt_file), 'events'), shower, count, ext)

            try:
                if self.shower_card['nsplit_jobs'] == 1:
                    files.mv(os.path.join(rundir, 'events.%s.gz' % ext), hep_file) 
                    message = ('The file %s has been generated. \nIt contains showered' + \
                     ' and hadronized events in the %s format obtained' + \
                     ' showering the parton-level event file %s.gz with %s') % \
                     (hep_file, hep_format, evt_file, shower)
                else:
                    hep_list = []
                    for i in range(self.shower_card['nsplit_jobs']):
                        hep_list.append(hep_file.replace('.%s.gz' % ext, '__%d.%s.gz' % (i + 1, ext)))
                        files.mv(os.path.join(rundir, 'events_%d.%s.gz' % (i + 1, ext)), hep_list[-1]) 
                    message = ('The following files have been generated:\n  %s\nThey contain showered' + \
                     ' and hadronized events in the %s format obtained' + \
                     ' showering the (split) parton-level event file %s.gz with %s') % \
                     ('\n  '.join(hep_list), hep_format, evt_file, shower)

            except OSError, IOError:
                raise aMCatNLOError('No file has been generated, an error occurred.'+\
             ' More information in %s' % pjoin(os.getcwd(), 'amcatnlo_run.log'))

            # run the plot creation in a secure way
            if hep_format == 'StdHEP':
                try:
                    self.do_plot('%s -f' % self.run_name)
                except Exception, error:
                    logger.info("Fail to make the plot. Continue...")
                    pass

        elif out_id == 'TOP' or out_id == 'HWU':
            #copy the topdrawer or HwU file(s) back in events
            if out_id=='TOP':
                ext='top'
            elif out_id=='HWU':
                ext='HwU'
            topfiles = []
            top_tars = [tarfile.TarFile(f) for f in misc.glob('histfile*.tar', rundir)]
            for top_tar in top_tars:
                topfiles.extend(top_tar.getnames())

            # safety check
            if len(top_tars) != self.shower_card['nsplit_jobs']:
                raise aMCatNLOError('%d job(s) expected, %d file(s) found' % \
                                     (self.shower_card['nsplit_jobs'], len(top_tars)))

            # find the first available name for the output:
            # check existing results with or without event splitting
            filename = 'plot_%s_%d_' % (shower, 1)
            count = 1
            while os.path.exists(pjoin(self.me_dir, 'Events', 
                      self.run_name, '%s0.%s' % (filename,ext))) or \
                  os.path.exists(pjoin(self.me_dir, 'Events', 
                      self.run_name, '%s0__1.%s' % (filename,ext))):
                count += 1
                filename = 'plot_%s_%d_' % (shower, count)

            if out_id=='TOP':
                hist_format='TopDrawer format'
            elif out_id=='HWU':
                hist_format='HwU and GnuPlot formats'

            if not topfiles:
                # if no topfiles are found just warn the user
                warning = 'No .top file has been generated. For the results of your ' +\
                               'run, please check inside %s' % rundir
            elif self.shower_card['nsplit_jobs'] == 1:
                # only one job for the shower
                top_tars[0].extractall(path = rundir) 
                plotfiles = [] 
                for i, file in enumerate(topfiles):
                    if out_id=='TOP':
                        plotfile = pjoin(self.me_dir, 'Events', self.run_name, 
                                         '%s%d.top' % (filename, i))
                        files.mv(pjoin(rundir, file), plotfile) 
                    elif out_id=='HWU':
                        out=pjoin(self.me_dir,'Events',
                                  self.run_name,'%s%d'% (filename,i))
                        histos=[{'dirname':pjoin(rundir,file)}]
                        self.combine_plots_HwU(histos,out)
                        try:
                            misc.call(['gnuplot','%s%d.gnuplot' % (filename,i)],\
                                      stdout=os.open(os.devnull, os.O_RDWR),\
                                      stderr=os.open(os.devnull, os.O_RDWR),\
                                      cwd=pjoin(self.me_dir, 'Events', self.run_name))
                        except Exception:
                            pass
                        plotfile=pjoin(self.me_dir,'Events',self.run_name,
                                                    '%s%d.HwU'% (filename,i))
                    plotfiles.append(plotfile)

                ffiles = 'files'
                have = 'have'
                if len(plotfiles) == 1:
                    ffiles = 'file'
                    have = 'has'

                message = ('The %s %s %s been generated, with histograms in the' + \
                        ' %s, obtained by showering the parton-level' + \
                        ' file %s.gz with %s.') % (ffiles, ', '.join(plotfiles), have, \
                        hist_format, evt_file, shower)
            else:
                # many jobs for the shower have been run
                topfiles_set = set(topfiles)
                plotfiles = [] 
                for j, top_tar in enumerate(top_tars):
                    top_tar.extractall(path = rundir) 
                    for i, file in enumerate(topfiles_set):
                        plotfile = pjoin(self.me_dir, 'Events', self.run_name, 
                                             '%s%d__%d.%s' % (filename, i, j + 1,ext))
                        files.mv(pjoin(rundir, file), plotfile) 
                        plotfiles.append(plotfile)

                # check if the user asked to combine the .top into a single file
                if self.shower_card['combine_td']:
                    misc.compile(['sum_plots'], cwd = pjoin(self.me_dir, 'Utilities'))

                    if self.banner.get('run_card', 'event_norm').lower() == 'sum':
                        norm = 1.
                    elif self.banner.get('run_card', 'event_norm').lower() == 'average':
                        norm = 1./float(self.shower_card['nsplit_jobs'])

                    plotfiles2 = []
                    for i, file in enumerate(topfiles_set):
                        filelist = ['%s%d__%d.%s' % (filename, i, j + 1,ext) \
                                    for j in range(self.shower_card['nsplit_jobs'])]
                        if out_id=='TOP':
                            infile="%d\n%s\n%s\n" % \
                                (self.shower_card['nsplit_jobs'],
                                 '\n'.join(filelist),
                                 '\n'.join([str(norm)] * self.shower_card['nsplit_jobs']))
                            p = misc.Popen([pjoin(self.me_dir, 'Utilities', 'sum_plots')],
                                           stdin=subprocess.PIPE,
                                           stdout=os.open(os.devnull, os.O_RDWR), 
                                           cwd=pjoin(self.me_dir, 'Events', self.run_name))
                            p.communicate(input = infile)
                            files.mv(pjoin(self.me_dir, 'Events', self.run_name, 'sum.top'),
                                     pjoin(self.me_dir, 'Events', self.run_name, '%s%d.top' % (filename, i)))
                        elif out_id=='HWU':
                            out=pjoin(self.me_dir,'Events',
                                      self.run_name,'%s%d'% (filename,i))
                            histos=[]
                            norms=[]
                            for plotfile in plotfiles:
                                histos.append({'dirname':plotfile})
                                norms.append(norm)
                            self.combine_plots_HwU(histos,out,normalisation=norms)
                            try:
                                misc.call(['gnuplot','%s%d.gnuplot' % (filename, i)],\
                                          stdout=os.open(os.devnull, os.O_RDWR),\
                                          stderr=os.open(os.devnull, os.O_RDWR),\
                                          cwd=pjoin(self.me_dir, 'Events',self.run_name))
                            except Exception:
                                pass

                        plotfiles2.append(pjoin(self.me_dir, 'Events', self.run_name, '%s%d.%s' % (filename, i,ext)))
                        tar = tarfile.open(
                                pjoin(self.me_dir, 'Events', self.run_name, '%s%d.tar.gz' % (filename, i)), 'w:gz')
                        for f in filelist:
                            tar.add(pjoin(self.me_dir, 'Events', self.run_name, f), arcname=f)
                        files.rm([pjoin(self.me_dir, 'Events', self.run_name, f) for f in filelist])

                    tar.close()

                    ffiles = 'files'
                    have = 'have'
                    if len(plotfiles2) == 1:
                        ffiles = 'file'
                        have = 'has'

                    message = ('The %s %s %s been generated, with histograms in the' + \
                            ' %s, obtained by showering the parton-level' + \
                            ' file %s.gz with %s.\n' + \
                            'The files from the different shower ' + \
                            'jobs (before combining them) can be found inside %s.') % \
                            (ffiles, ', '.join(plotfiles2), have, hist_format,\
                             evt_file, shower, 
                             ', '.join([f.replace('%s' % ext, 'tar.gz') for f in plotfiles2]))

                else:
                    message = ('The following files have been generated:\n  %s\n' + \
                            'They contain histograms in the' + \
                            ' %s, obtained by showering the parton-level' + \
                            ' file %s.gz with %s.') % ('\n  '.join(plotfiles), \
                            hist_format, evt_file, shower)
                
        # Now arxiv the shower card used if RunMaterial is present
        run_dir_path = pjoin(rundir, self.run_name)
        if os.path.exists(pjoin(run_dir_path,'RunMaterial.tar.gz')):
            misc.call(['tar','-xzpf','RunMaterial.tar.gz'],cwd=run_dir_path)
            files.cp(pjoin(self.me_dir,'Cards','shower_card.dat'),
               pjoin(run_dir_path,'RunMaterial','shower_card_for_%s_%d.dat'\
                                                          %(shower, count)))
            misc.call(['tar','-czpf','RunMaterial.tar.gz','RunMaterial'], 
                                                           cwd=run_dir_path)
            shutil.rmtree(pjoin(run_dir_path,'RunMaterial'))
        # end of the run, gzip files and print out the message/warning
        for f in to_gzip:
            misc.gzip(f)
        if message:
            logger.info(message)
        if warning:
            logger.warning(warning)

        self.update_status('Run complete', level='shower', update_results=True)


    ############################################################################
    def set_run_name(self, name, tag=None, level='parton', reload_card=False):
        """define the run name, the run_tag, the banner and the results."""
        
        # when are we force to change the tag new_run:previous run requiring changes
        upgrade_tag = {'parton': ['parton','pythia','pgs','delphes','shower'],
                       'pythia': ['pythia','pgs','delphes'],
                       'shower': ['shower'],
                       'pgs': ['pgs'],
                       'delphes':['delphes'],
                       'plot':[]}
        
        

        if name == self.run_name:        
            if reload_card:
                run_card = pjoin(self.me_dir, 'Cards','run_card.dat')
                self.run_card = banner_mod.RunCardNLO(run_card)

            #check if we need to change the tag
            if tag:
                self.run_card['run_tag'] = tag
                self.run_tag = tag
                self.results.add_run(self.run_name, self.run_card)
            else:
                for tag in upgrade_tag[level]:
                    if getattr(self.results[self.run_name][-1], tag):
                        tag = self.get_available_tag()
                        self.run_card['run_tag'] = tag
                        self.run_tag = tag
                        self.results.add_run(self.run_name, self.run_card)                        
                        break
            return # Nothing to do anymore
        
        # save/clean previous run
        if self.run_name:
            self.store_result()
        # store new name
        self.run_name = name
        
        # Read run_card
        run_card = pjoin(self.me_dir, 'Cards','run_card.dat')
        self.run_card = banner_mod.RunCardNLO(run_card)

        new_tag = False
        # First call for this run -> set the banner
        self.banner = banner_mod.recover_banner(self.results, level, self.run_name, tag)
        if tag:
            self.run_card['run_tag'] = tag
            new_tag = True
        elif not self.run_name in self.results and level =='parton':
            pass # No results yet, so current tag is fine
        elif not self.run_name in self.results:
            #This is only for case when you want to trick the interface
            logger.warning('Trying to run data on unknown run.')
            self.results.add_run(name, self.run_card)
            self.results.update('add run %s' % name, 'all', makehtml=True)
        else:
            for tag in upgrade_tag[level]:
                
                if getattr(self.results[self.run_name][-1], tag):
                    # LEVEL is already define in the last tag -> need to switch tag
                    tag = self.get_available_tag()
                    self.run_card['run_tag'] = tag
                    new_tag = True
                    break
            if not new_tag:
                # We can add the results to the current run
                tag = self.results[self.run_name][-1]['tag']
                self.run_card['run_tag'] = tag # ensure that run_tag is correct                
             
                    
        if name in self.results and not new_tag:
            self.results.def_current(self.run_name)
        else:
            self.results.add_run(self.run_name, self.run_card)

        self.run_tag = self.run_card['run_tag']

        # Return the tag of the previous run having the required data for this
        # tag/run to working wel.
        if level == 'parton':
            return
        elif level == 'pythia':
            return self.results[self.run_name][0]['tag']
        else:
            for i in range(-1,-len(self.results[self.run_name])-1,-1):
                tagRun = self.results[self.run_name][i]
                if tagRun.pythia:
                    return tagRun['tag']


    def store_result(self):
        """ tar the pythia results. This is done when we are quite sure that 
        the pythia output will not be use anymore """

        if not self.run_name:
            return

        self.results.save()

        if not self.to_store:
            return 

        if 'event' in self.to_store:
            if os.path.exists(pjoin(self.me_dir,'Events', self.run_name, 'events.lhe')):
                if not  os.path.exists(pjoin(self.me_dir,'Events', self.run_name, 'events.lhe.gz')):
                    self.update_status('gzipping output file: events.lhe', level='parton', error=True)
                    misc.gzip(pjoin(self.me_dir,'Events', self.run_name, 'events.lhe'))
                else:
                    os.remove(pjoin(self.me_dir,'Events', self.run_name, 'events.lhe'))
            if os.path.exists(pjoin(self.me_dir,'Events','reweight.lhe')):
                os.remove(pjoin(self.me_dir,'Events', 'reweight.lhe'))
                
        
        tag = self.run_card['run_tag']
        
        self.to_store = []


    def get_init_dict(self, evt_file):
        """reads the info in the init block and returns them in a dictionary"""
        ev_file = open(evt_file)
        init = ""
        found = False
        while True:
            line = ev_file.readline()
            if "<init>" in line:
                found = True
            elif found and not line.startswith('#'):
                init += line
            if "</init>" in line or "<event>" in line:
                break
        ev_file.close()

#       IDBMUP(1),IDBMUP(2),EBMUP(1),EBMUP(2), PDFGUP(1),PDFGUP(2),
#       PDFSUP(1),PDFSUP(2),IDWTUP,NPRUP
# these are not included (so far) in the init_dict
#       XSECUP(1),XERRUP(1),XMAXUP(1),LPRUP(1)
            
        init_dict = {}
        init_dict['idbmup1'] = int(init.split()[0])
        init_dict['idbmup2'] = int(init.split()[1])
        init_dict['ebmup1'] = float(init.split()[2])
        init_dict['ebmup2'] = float(init.split()[3])
        init_dict['pdfgup1'] = int(init.split()[4])
        init_dict['pdfgup2'] = int(init.split()[5])
        init_dict['pdfsup1'] = int(init.split()[6])
        init_dict['pdfsup2'] = int(init.split()[7])
        init_dict['idwtup'] = int(init.split()[8])
        init_dict['nprup'] = int(init.split()[9])

        return init_dict


    def banner_to_mcatnlo(self, evt_file):
        """creates the mcatnlo input script using the values set in the header of the event_file.
        It also checks if the lhapdf library is used"""
        shower = self.banner.get('run_card', 'parton_shower').upper()
        pdlabel = self.banner.get('run_card', 'pdlabel')
        itry = 0
        nevents = self.shower_card['nevents']
        init_dict = self.get_init_dict(evt_file)

        if nevents < 0 or \
           nevents > self.banner.get_detail('run_card', 'nevents'):
            nevents = self.banner.get_detail('run_card', 'nevents')

        nevents = nevents / self.shower_card['nsplit_jobs']

        mcmass_dict = {}
        for line in [l for l in self.banner['montecarlomasses'].split('\n') if l]:
            pdg = int(line.split()[0])
            mass = float(line.split()[1])
            mcmass_dict[pdg] = mass

        content = 'EVPREFIX=%s\n' % pjoin(os.path.split(evt_file)[1])
        content += 'NEVENTS=%d\n' % nevents
        content += 'NEVENTS_TOT=%d\n' % (self.banner.get_detail('run_card', 'nevents') /\
                                             self.shower_card['nsplit_jobs'])
        content += 'MCMODE=%s\n' % shower
        content += 'PDLABEL=%s\n' % pdlabel
        content += 'ALPHAEW=%s\n' % self.banner.get_detail('param_card', 'sminputs', 1).value
        #content += 'PDFSET=%s\n' % self.banner.get_detail('run_card', 'lhaid')
        #content += 'PDFSET=%s\n' % max([init_dict['pdfsup1'],init_dict['pdfsup2']])
        content += 'TMASS=%s\n' % self.banner.get_detail('param_card', 'mass', 6).value
        content += 'TWIDTH=%s\n' % self.banner.get_detail('param_card', 'decay', 6).value
        content += 'ZMASS=%s\n' % self.banner.get_detail('param_card', 'mass', 23).value
        content += 'ZWIDTH=%s\n' % self.banner.get_detail('param_card', 'decay', 23).value
        content += 'WMASS=%s\n' % self.banner.get_detail('param_card', 'mass', 24).value
        content += 'WWIDTH=%s\n' % self.banner.get_detail('param_card', 'decay', 24).value
        try:
            content += 'HGGMASS=%s\n' % self.banner.get_detail('param_card', 'mass', 25).value
            content += 'HGGWIDTH=%s\n' % self.banner.get_detail('param_card', 'decay', 25).value
        except KeyError:
            content += 'HGGMASS=120.\n'
            content += 'HGGWIDTH=0.00575308848\n'
        content += 'beammom1=%s\n' % self.banner.get_detail('run_card', 'ebeam1')
        content += 'beammom2=%s\n' % self.banner.get_detail('run_card', 'ebeam2')
        content += 'BEAM1=%s\n' % self.banner.get_detail('run_card', 'lpp1')
        content += 'BEAM2=%s\n' % self.banner.get_detail('run_card', 'lpp2')
        content += 'DMASS=%s\n' % mcmass_dict[1]
        content += 'UMASS=%s\n' % mcmass_dict[2]
        content += 'SMASS=%s\n' % mcmass_dict[3]
        content += 'CMASS=%s\n' % mcmass_dict[4]
        content += 'BMASS=%s\n' % mcmass_dict[5]
        try:
            content += 'EMASS=%s\n' % mcmass_dict[11]
            content += 'MUMASS=%s\n' % mcmass_dict[13]
            content += 'TAUMASS=%s\n' % mcmass_dict[15]
        except KeyError:
            # this is for backward compatibility
            mcmass_lines = [l for l in \
                    open(pjoin(self.me_dir, 'SubProcesses', 'MCmasses_%s.inc' % shower.upper())
                            ).read().split('\n') if l]
            new_mcmass_dict = {}
            for l in mcmass_lines:
                key, val = l.split('=')
                new_mcmass_dict[key.strip()] = val.replace('d', 'e').strip()
            content += 'EMASS=%s\n' % new_mcmass_dict['mcmass(11)']
            content += 'MUMASS=%s\n' % new_mcmass_dict['mcmass(13)']
            content += 'TAUMASS=%s\n' % new_mcmass_dict['mcmass(15)']

        content += 'GMASS=%s\n' % mcmass_dict[21]
        content += 'EVENT_NORM=%s\n' % self.banner.get_detail('run_card', 'event_norm').lower()
        # check if need to link lhapdf
        if int(self.shower_card['pdfcode']) > 1 or \
            (pdlabel=='lhapdf' and int(self.shower_card['pdfcode'])==1): 
            # Use LHAPDF (should be correctly installed, because
            # either events were already generated with them, or the
            # user explicitly gives an LHAPDF number in the
            # shower_card).
            self.link_lhapdf(pjoin(self.me_dir, 'lib'))
            lhapdfpath = subprocess.Popen([self.options['lhapdf'], '--prefix'], 
                                          stdout = subprocess.PIPE).stdout.read().strip()
            content += 'LHAPDFPATH=%s\n' % lhapdfpath
            pdfsetsdir = self.get_lhapdf_pdfsetsdir()
            if self.shower_card['pdfcode']==1:
                lhaid_list = [max([init_dict['pdfsup1'],init_dict['pdfsup2']])]
                content += 'PDFCODE=%s\n' % max([init_dict['pdfsup1'],init_dict['pdfsup2']])
            else:
                lhaid_list = [abs(int(self.shower_card['pdfcode']))]
                content += 'PDFCODE=%s\n' % self.shower_card['pdfcode']
            self.copy_lhapdf_set(lhaid_list, pdfsetsdir)
        elif int(self.shower_card['pdfcode'])==1:
            # Try to use LHAPDF because user wants to use the same PDF
            # as was used for the event generation. However, for the
            # event generation, LHAPDF was not used, so non-trivial to
            # see if if LHAPDF is available with the corresponding PDF
            # set. If not found, give a warning and use build-in PDF
            # set instead.
            try:
                lhapdfpath = subprocess.Popen([self.options['lhapdf'], '--prefix'], 
                                              stdout = subprocess.PIPE).stdout.read().strip()
                self.link_lhapdf(pjoin(self.me_dir, 'lib'))
                content += 'LHAPDFPATH=%s\n' % lhapdfpath
                pdfsetsdir = self.get_lhapdf_pdfsetsdir()
                lhaid_list = [max([init_dict['pdfsup1'],init_dict['pdfsup2']])]
                content += 'PDFCODE=%s\n' % max([init_dict['pdfsup1'],init_dict['pdfsup2']])
                self.copy_lhapdf_set(lhaid_list, pdfsetsdir)
            except Exception:
                logger.warning('Trying to shower events using the same PDF in the shower as used in the generation'+\
                                   ' of the events using LHAPDF. However, no valid LHAPDF installation found with the'+\
                                   ' needed PDF set. Will use default internal PDF for the shower instead. To use the'+\
                                   ' same set as was used in the event generation install LHAPDF and set the path using'+\
                                   ' "set /path_to_lhapdf/bin/lhapdf-config" from the MadGraph5_aMC@NLO python shell')
                content += 'LHAPDFPATH=\n' 
                content += 'PDFCODE=0\n'
        else:
            content += 'LHAPDFPATH=\n' 
            content += 'PDFCODE=0\n'

        content += 'ICKKW=%s\n' % self.banner.get_detail('run_card', 'ickkw')
        content += 'PTJCUT=%s\n' % self.banner.get_detail('run_card', 'ptj')
        # add the pythia8/hwpp path(s)
        if self.options['pythia8_path']:
            content+='PY8PATH=%s\n' % self.options['pythia8_path']
        if self.options['hwpp_path']:
            content+='HWPPPATH=%s\n' % self.options['hwpp_path']
        if self.options['thepeg_path']:
            content+='THEPEGPATH=%s\n' % self.options['thepeg_path']
        if self.options['hepmc_path']:
            content+='HEPMCPATH=%s\n' % self.options['hepmc_path']
        
        output = open(pjoin(self.me_dir, 'MCatNLO', 'banner.dat'), 'w')
        output.write(content)
        output.close()
        return shower


    def run_reweight(self, only):
        """runs the reweight_xsec_events executables on each sub-event file generated
        to compute on the fly scale and/or PDF uncertainities"""
        logger.info('   Doing reweight')

        nev_unw = pjoin(self.me_dir, 'SubProcesses', 'nevents_unweighted')
        # if only doing reweight, copy back the nevents_unweighted file
        if only:
            if os.path.exists(nev_unw + '.orig'):
                files.cp(nev_unw + '.orig', nev_unw)
            else:
                raise aMCatNLOError('Cannot find event file information')

        #read the nevents_unweighted file to get the list of event files
        file = open(nev_unw)
        lines = file.read().split('\n')
        file.close()
        # make copy of the original nevent_unweighted file
        files.cp(nev_unw, nev_unw + '.orig')
        # loop over lines (all but the last one whith is empty) and check that the
        #  number of events is not 0
        evt_files = [line.split()[0] for line in lines[:-1] if line.split()[1] != '0']
        #prepare the job_dict
        job_dict = {}
        exe = 'reweight_xsec_events.local'
        for i, evt_file in enumerate(evt_files):
            path, evt = os.path.split(evt_file)
            files.ln(pjoin(self.me_dir, 'SubProcesses', exe), \
                     pjoin(self.me_dir, 'SubProcesses', path))
            job_dict[path] = [exe]

        self.run_all(job_dict, [[evt, '1']], 'Running reweight')

        #check that the new event files are complete
        for evt_file in evt_files:
            last_line = subprocess.Popen(['tail',  '-n1', '%s.rwgt' % \
                    pjoin(self.me_dir, 'SubProcesses', evt_file)], \
                    stdout = subprocess.PIPE).stdout.read().strip()
            if last_line != "</LesHouchesEvents>":
                raise aMCatNLOError('An error occurred during reweight. Check the' + \
                        '\'reweight_xsec_events.output\' files inside the ' + \
                        '\'SubProcesses/P*/G*/ directories for details')

        #update file name in nevents_unweighted
        newfile = open(nev_unw, 'w')
        for line in lines:
            if line:
                newfile.write(line.replace(line.split()[0], line.split()[0] + '.rwgt') + '\n')
        newfile.close()

        return self.pdf_scale_from_reweighting(evt_files)

    def pdf_scale_from_reweighting(self, evt_files):
        """This function takes the files with the scale and pdf values
        written by the reweight_xsec_events.f code
        (P*/G*/pdf_scale_dependence.dat) and computes the overall
        scale and PDF uncertainty (the latter is computed using the
        Hessian method (if lhaid<90000) or Gaussian (if lhaid>90000))
        and returns it in percents.  The expected format of the file
        is: n_scales xsec_scale_central xsec_scale1 ...  n_pdf
        xsec_pdf0 xsec_pdf1 ...."""
        scales=[]
        pdfs=[]
        for evt_file in evt_files:
            path, evt=os.path.split(evt_file)
            with open(pjoin(self.me_dir, 'SubProcesses', path, 'scale_pdf_dependence.dat'),'r') as f:
                data_line=f.readline()
                if "scale variations:" in data_line:
                    for i,scale in enumerate(self.run_card['dynamical_scale_choice']):
                        data_line = f.readline().split()
                        scales_this = [float(val) for val in f.readline().replace("D", "E").split()]
                        try:
                            scales[i] = [a + b for a, b in zip(scales[i], scales_this)]
                        except IndexError:
                            scales+=[scales_this]
                    data_line=f.readline()
                if "pdf variations:" in data_line:
                    for i,pdf in enumerate(self.run_card['lhaid']):
                        data_line = f.readline().split()
                        pdfs_this = [float(val) for val in f.readline().replace("D", "E").split()]
                        try:
                            pdfs[i] = [a + b for a, b in zip(pdfs[i], pdfs_this)]
                        except IndexError:
                            pdfs+=[pdfs_this]

        # get the scale uncertainty in percent
        scale_info=[]
        for j,scale in enumerate(scales):
            s_cen=scale[0]
            if s_cen != 0.0 and self.run_card['reweight_scale'][j]:
                # max and min of the full envelope
                s_max=(max(scale)/s_cen-1)*100
                s_min=(1-min(scale)/s_cen)*100
                # ren and fac scale dependence added in quadrature
                ren_var=[]
                fac_var=[]
                for i in range(len(self.run_card['rw_rscale'])):
                    ren_var.append(scale[i]-s_cen) # central fac scale
                for i in range(len(self.run_card['rw_fscale'])):
                    fac_var.append(scale[i*len(self.run_card['rw_rscale'])]-s_cen) # central ren scale
                s_max_q=((s_cen+math.sqrt(math.pow(max(ren_var),2)+math.pow(max(fac_var),2)))/s_cen-1)*100
                s_min_q=(1-(s_cen-math.sqrt(math.pow(min(ren_var),2)+math.pow(min(fac_var),2)))/s_cen)*100
                s_size=len(scale)
            else:
                s_max=0.0
                s_min=0.0
                s_max_q=0.0
                s_min_q=0.0
                s_size=len(scale)
            scale_info.append({'cen':s_cen, 'min':s_min, 'max':s_max, \
                               'min_q':s_min_q, 'max_q':s_max_q, 'size':s_size, \
                               'label':self.run_card['dynamical_scale_choice'][j], \
                               'unc':self.run_card['reweight_scale'][j]})

        # check if we can use LHAPDF to compute the PDF uncertainty
        if any(self.run_card['reweight_pdf']):
            use_lhapdf=False
            lhapdf_libdir=subprocess.Popen([self.options['lhapdf'],'--libdir'],\
                                           stdout=subprocess.PIPE).stdout.read().strip() 

            try:
                candidates=[dirname for dirname in os.listdir(lhapdf_libdir) \
                            if os.path.isdir(pjoin(lhapdf_libdir,dirname))]
            except OSError:
                candidates=[]
            for candidate in candidates:
                if os.path.isfile(pjoin(lhapdf_libdir,candidate,'site-packages','lhapdf.so')):
                    sys.path.insert(0,pjoin(lhapdf_libdir,candidate,'site-packages'))
                    try:
                        import lhapdf
                        use_lhapdf=True
                        break
                    except ImportError:
                        sys.path.pop(0)
                        continue
                
            if not use_lhapdf:
                try:
                    candidates=[dirname for dirname in os.listdir(lhapdf_libdir+'64') \
                                if os.path.isdir(pjoin(lhapdf_libdir+'64',dirname))]
                except OSError:
                    candidates=[]
                for candidate in candidates:
                    if os.path.isfile(pjoin(lhapdf_libdir+'64',candidate,'site-packages','lhapdf.so')):
                        sys.path.insert(0,pjoin(lhapdf_libdir+'64',candidate,'site-packages'))
                        try:
                            import lhapdf
                            use_lhapdf=True
                            break
                        except ImportError:
                            sys.path.pop(0)
                            continue
                
            if not use_lhapdf:
                try:
                    import lhapdf
                    use_lhapdf=True
                except ImportError:
                    logger.warning("Failed to access python version of LHAPDF: "\
                                   "cannot compute PDF uncertainty from the "\
                                   "weights in the events. The weights in the LHE " \
                                   "event files will still cover all PDF set members, "\
                                   "but there will be no PDF uncertainty printed in the run summary. \n "\
                                   "If the python interface to LHAPDF is available on your system, try "\
                                   "adding its location to the PYTHONPATH environment variable and the"\
                                   "LHAPDF library location to LD_LIBRARY_PATH (linux) or DYLD_LIBRARY_PATH (mac os x).")
                    use_lhapdf=False

        # turn off lhapdf printing any messages
        if any(self.run_card['reweight_pdf']) and use_lhapdf: lhapdf.setVerbosity(0)

        pdf_info=[]
        for j,pdfset in enumerate(pdfs):
            p_cen=pdfset[0]
            if p_cen != 0.0 and self.run_card['reweight_pdf'][j]:
                if use_lhapdf:
                    pdfsetname=self.run_card['lhapdfsetname'][j]
                    try:
                        p=lhapdf.getPDFSet(pdfsetname)
                        ep=p.uncertainty(pdfset,-1)
                        p_cen=ep.central
                        p_min=abs(ep.errminus/p_cen)*100
                        p_max=abs(ep.errplus/p_cen)*100
                        p_type=p.errorType
                        p_size=p.size
                        p_conf=p.errorConfLevel
                    except:
                        logger.warning("Could not access LHAPDF to compute uncertainties for %s" % pdfsetname)
                        p_min=0.0
                        p_max=0.0
                        p_type='unknown'
                        p_conf='unknown'
                        p_size=len(pdfset)
                else:
                    p_min=0.0
                    p_max=0.0
                    p_type='unknown'
                    p_conf='unknown'
                    p_size=len(pdfset)
                    pdfsetname=self.run_card['lhaid'][j]
            else:
                p_min=0.0
                p_max=0.0
                p_type='none'
                p_conf='unknown'
                p_size=len(pdfset)
                pdfsetname=self.run_card['lhaid'][j]
            pdf_info.append({'cen':p_cen, 'min':p_min, 'max':p_max, \
                             'unc':p_type, 'name':pdfsetname, 'size':p_size, \
                             'label':self.run_card['lhaid'][j], 'conf':p_conf})

        scale_pdf_info=[scale_info,pdf_info]
        return scale_pdf_info


    def wait_for_complete(self, run_type):
        """this function waits for jobs on cluster to complete their run."""
        starttime = time.time()
        #logger.info('     Waiting for submitted jobs to complete')
        update_status = lambda i, r, f: self.update_status((i, r, f, run_type), 
                      starttime=starttime, level='parton', update_results=True)
        try:
            self.cluster.wait(self.me_dir, update_status)
        except:
            self.cluster.remove()
            raise

    def run_all(self, job_dict, arg_list, run_type='monitor', split_jobs = False):
        """runs the jobs in job_dict (organized as folder: [job_list]), with arguments args"""
        self.ijob = 0
        if run_type != 'shower':
            self.njobs = sum(len(jobs) for jobs in job_dict.values()) * len(arg_list)
            for args in arg_list:
                for Pdir, jobs in job_dict.items():
                    for job in jobs:
                        self.run_exe(job, args, run_type, cwd=pjoin(self.me_dir, 'SubProcesses', Pdir) )
            if self.cluster_mode == 2:
                time.sleep(1) # security to allow all jobs to be launched
        else:
            self.njobs = len(arg_list)
            for args in arg_list:
                [(cwd, exe)] = job_dict.items()
                self.run_exe(exe, args, run_type, cwd)
        
        self.wait_for_complete(run_type)



    def check_event_files(self,jobs):
        """check the integrity of the event files after splitting, and resubmit 
        those which are not nicely terminated"""
        jobs_to_resubmit = []
        for job in jobs:
            last_line = ''
            try:
                last_line = subprocess.Popen(
                        ['tail', '-n1', pjoin(job['dirname'], 'events.lhe')], \
                    stdout = subprocess.PIPE).stdout.read().strip()
            except IOError:
                pass
            if last_line != "</LesHouchesEvents>":
                jobs_to_resubmit.append(job)
        self.njobs = 0
        if jobs_to_resubmit:
            run_type = 'Resubmitting broken jobs'
            logger.info('Some event files are broken, corresponding jobs will be resubmitted.')
            for job in jobs_to_resubmit:
                logger.debug('Resubmitting ' + job['dirname'] + '\n')
            self.run_all_jobs(jobs_to_resubmit,2,fixed_order=False)


    def find_jobs_to_split(self, pdir, job, arg):
        """looks into the nevents_unweighed_splitted file to check how many
        split jobs are needed for this (pdir, job). arg is F, B or V"""
        # find the number of the integration channel
        splittings = []
        ajob = open(pjoin(self.me_dir, 'SubProcesses', pdir, job)).read()
        pattern = re.compile('for i in (\d+) ; do')
        match = re.search(pattern, ajob)
        channel = match.groups()[0]
        # then open the nevents_unweighted_splitted file and look for the 
        # number of splittings to be done
        nevents_file = open(pjoin(self.me_dir, 'SubProcesses', 'nevents_unweighted_splitted')).read()
        # This skips the channels with zero events, because they are
        # not of the form GFXX_YY, but simply GFXX
        pattern = re.compile(r"%s_(\d+)/events.lhe" % \
                          pjoin(pdir, 'G%s%s' % (arg,channel)))
        matches = re.findall(pattern, nevents_file)
        for m in matches:
            splittings.append(m)
        return splittings


    def run_exe(self, exe, args, run_type, cwd=None):
        """this basic function launch locally/on cluster exe with args as argument.
        """
        
        # first test that exe exists:
        execpath = None
        if cwd and os.path.exists(pjoin(cwd, exe)):
            execpath = pjoin(cwd, exe)
        elif not cwd and os.path.exists(exe):
            execpath = exe
        else:
            raise aMCatNLOError('Cannot find executable %s in %s' \
                % (exe, os.getcwd()))
        # check that the executable has exec permissions
        if self.cluster_mode == 1 and not os.access(execpath, os.X_OK):
            subprocess.call(['chmod', '+x', exe], cwd=cwd)
        # finally run it
        if self.cluster_mode == 0:
            #this is for the serial run
            misc.call(['./'+exe] + args, cwd=cwd)
            self.ijob += 1
            self.update_status((max([self.njobs - self.ijob - 1, 0]), 
                                min([1, self.njobs - self.ijob]),
                                self.ijob, run_type), level='parton')

        #this is for the cluster/multicore run
        elif 'reweight' in exe:
            # a reweight run
            # Find the correct PDF input file
            input_files, output_files = [], []
            pdfinput = self.get_pdf_input_filename()
            if os.path.exists(pdfinput):
                input_files.append(pdfinput)
            input_files.append(pjoin(os.path.dirname(exe), os.path.pardir, 'reweight_xsec_events'))
            input_files.append(pjoin(cwd, os.path.pardir, 'leshouche_info.dat'))
            input_files.append(args[0])
            output_files.append('%s.rwgt' % os.path.basename(args[0]))
            output_files.append('reweight_xsec_events.output')
            output_files.append('scale_pdf_dependence.dat')

            return self.cluster.submit2(exe, args, cwd=cwd, 
                             input_files=input_files, output_files=output_files,
                             required_output=output_files) 

        elif 'ajob' in exe:
            # the 'standard' amcatnlo job
            # check if args is a list of string 
            if type(args[0]) == str:
                input_files, output_files, required_output, args = self.getIO_ajob(exe,cwd,args)
                #submitting
                self.cluster.submit2(exe, args, cwd=cwd, 
                             input_files=input_files, output_files=output_files,
                             required_output=required_output)

#                # keep track of folders and arguments for splitted evt gen
#                subfolder=output_files[-1].split('/')[0]
#                if len(args) == 4 and '_' in subfolder:
#                    self.split_folders[pjoin(cwd,subfolder)] = [exe] + args

        elif 'shower' in exe:
            # a shower job
            # args are [shower, output(HEP or TOP), run_name]
            # cwd is the shower rundir, where the executable are found
            input_files, output_files = [], []
            shower = args[0]
            # the input files
            if shower == 'PYTHIA8':
                input_files.append(pjoin(cwd, 'Pythia8.exe'))
                input_files.append(pjoin(cwd, 'Pythia8.cmd'))
                if os.path.exists(pjoin(self.options['pythia8_path'], 'xmldoc')):
                    input_files.append(pjoin(cwd, 'config.sh'))
                    input_files.append(pjoin(self.options['pythia8_path'], 'xmldoc'))
                else:
                    input_files.append(pjoin(self.options['pythia8_path'], 'share/Pythia8/xmldoc'))
            else:
                input_files.append(pjoin(cwd, 'MCATNLO_%s_EXE' % shower))
                input_files.append(pjoin(cwd, 'MCATNLO_%s_input' % shower))
            if shower == 'HERWIGPP':
                input_files.append(pjoin(cwd, 'Herwig++'))
                input_files.append(pjoin(cwd, 'HepMCFortran.so'))
            if len(args) == 3:
                if os.path.exists(pjoin(self.me_dir, 'Events', self.run_name, 'events.lhe.gz')):
                    input_files.append(pjoin(self.me_dir, 'Events', self.run_name, 'events.lhe.gz'))
                elif os.path.exists(pjoin(self.me_dir, 'Events', self.run_name, 'events.lhe')):
                    input_files.append(pjoin(self.me_dir, 'Events', self.run_name, 'events.lhe'))
                else:
                    raise aMCatNLOError, 'Event file not present in %s' % \
                            pjoin(self.me_dir, 'Events', self.run_name)
            else: 
                input_files.append(pjoin(cwd, 'events_%s.lhe' % args[3]))
            # the output files
            if len(args) == 3:
                output_files.append('mcatnlo_run.log')
            else:
                output_files.append('mcatnlo_run_%s.log' % args[3]) 
            if args[1] == 'HEP':
                if len(args) == 3:
                    fname = 'events'
                else:
                    fname = 'events_%s' % args[3]
                if shower in ['PYTHIA8', 'HERWIGPP']:
                    output_files.append(fname + '.hepmc.gz')
                else:
                    output_files.append(fname + '.hep.gz')
            elif args[1] == 'TOP' or args[1] == 'HWU':
                if len(args) == 3:
                    fname = 'histfile'
                else:
                    fname = 'histfile_%s' % args[3]
                output_files.append(fname + '.tar')
            else:
                raise aMCatNLOError, 'Not a valid output argument for shower job :  %d' % args[1]
            #submitting
            self.cluster.submit2(exe, args, cwd=cwd, 
                    input_files=input_files, output_files=output_files)

        else:
            return self.cluster.submit(exe, args, cwd=cwd)

    def getIO_ajob(self,exe,cwd, args):
        # use local disk if possible => need to stands what are the 
        # input/output files
        
        output_files = []
        required_output = []
        input_files = [pjoin(self.me_dir, 'SubProcesses', 'randinit'),
                     pjoin(cwd, 'symfact.dat'),
                     pjoin(cwd, 'iproc.dat'),
                     pjoin(cwd, 'initial_states_map.dat'),
                     pjoin(cwd, 'configs_and_props_info.dat'),
                     pjoin(cwd, 'leshouche_info.dat'),
                     pjoin(cwd, 'FKS_params.dat')]

        # For GoSam interface, we must copy the SLHA card as well
        if os.path.exists(pjoin(self.me_dir,'OLP_virtuals','gosam.rc')):
            input_files.append(pjoin(self.me_dir, 'Cards', 'param_card.dat'))

        if os.path.exists(pjoin(cwd,'nevents.tar')):
            input_files.append(pjoin(cwd,'nevents.tar'))
        
        if os.path.exists(pjoin(self.me_dir,'SubProcesses','OLE_order.olc')):
            input_files.append(pjoin(cwd, 'OLE_order.olc'))

        # File for the loop (might not be present if MadLoop is not used)
        if os.path.exists(pjoin(cwd,'MadLoop5_resources.tar.gz')) and \
                                            cluster.need_transfer(self.options):
            input_files.append(pjoin(cwd, 'MadLoop5_resources.tar.gz'))
        elif os.path.exists(pjoin(cwd,'MadLoop5_resources')) and \
                                            cluster.need_transfer(self.options):
            tf=tarfile.open(pjoin(cwd,'MadLoop5_resources.tar.gz'),'w:gz',
                                                           dereference=True)
            tf.add(pjoin(cwd,'MadLoop5_resources'),arcname='MadLoop5_resources')
            tf.close()
            input_files.append(pjoin(cwd, 'MadLoop5_resources.tar.gz'))
               
        if args[1] == 'born' or args[1] == 'all':
            # MADEVENT MINT FO MODE
            input_files.append(pjoin(cwd, 'madevent_mintFO'))
            if args[2] == '0':
                current = '%s_G%s' % (args[1],args[0])
            else:
                current = '%s_G%s_%s' % (args[1],args[0],args[2])
            if os.path.exists(pjoin(cwd,current)):
                input_files.append(pjoin(cwd, current))
            output_files.append(current)

            required_output.append('%s/results.dat' % current)
            required_output.append('%s/res_%s.dat' % (current,args[3]))
            required_output.append('%s/log_MINT%s.txt' % (current,args[3]))
            required_output.append('%s/mint_grids' % current)
            required_output.append('%s/grid.MC_integer' % current)
            if args[3] != '0':
                required_output.append('%s/scale_pdf_dependence.dat' % current)
                            
        elif args[1] == 'F' or args[1] == 'B':
            # MINTMC MODE
            input_files.append(pjoin(cwd, 'madevent_mintMC'))

            if args[2] == '0':
                current = 'G%s%s' % (args[1],args[0])
            else:
                current = 'G%s%s_%s' % (args[1],args[0],args[2])
            if os.path.exists(pjoin(cwd,current)):
                input_files.append(pjoin(cwd, current))
            output_files.append(current)
            if args[2] > '0':
                # this is for the split event generation
                output_files.append('G%s%s_%s' % (args[1], args[0], args[2]))
                required_output.append('G%s%s_%s/log_MINT%s.txt' % (args[1],args[0],args[2],args[3]))

            else:
                required_output.append('%s/log_MINT%s.txt' % (current,args[3]))
            if args[3] in ['0','1']:
                required_output.append('%s/results.dat' % current)
            if args[3] == '1':
                output_files.append('%s/results.dat' % current)

        else:
            raise aMCatNLOError, 'not valid arguments: %s' %(', '.join(args))

        #Find the correct PDF input file
        pdfinput = self.get_pdf_input_filename()
        if os.path.exists(pdfinput):
            input_files.append(pdfinput)            
        return input_files, output_files, required_output,  args


    def compile(self, mode, options):
        """compiles aMC@NLO to compute either NLO or NLO matched to shower, as
        specified in mode"""

        os.mkdir(pjoin(self.me_dir, 'Events', self.run_name))

        self.banner.write(pjoin(self.me_dir, 'Events', self.run_name, 
                          '%s_%s_banner.txt' % (self.run_name, self.run_tag)))

        self.get_characteristics(pjoin(self.me_dir, 
                                        'SubProcesses', 'proc_characteristics'))

        #define a bunch of log files
        amcatnlo_log = pjoin(self.me_dir, 'compile_amcatnlo.log')
        madloop_log = pjoin(self.me_dir, 'compile_madloop.log')
        reweight_log = pjoin(self.me_dir, 'compile_reweight.log')
        test_log = pjoin(self.me_dir, 'test.log')

        # environmental variables to be included in make_opts
        self.make_opts_var = {}
        if self.proc_characteristics['has_loops'] and \
                          not os.path.exists(pjoin(self.me_dir,'OLP_virtuals')):
            self.make_opts_var['madloop'] = 'true'

        self.update_status('Compiling the code', level=None, update_results=True)

        libdir = pjoin(self.me_dir, 'lib')
        sourcedir = pjoin(self.me_dir, 'Source')

        #clean files
        files.rm([amcatnlo_log, madloop_log, reweight_log, test_log])
        #define which executable/tests to compile
        if '+' in mode:
            mode = mode.split('+')[0]
        if mode in ['NLO', 'LO']:
            exe = 'madevent_mintFO'
            tests = ['test_ME']
            self.analyse_card.write_card(pjoin(self.me_dir, 'SubProcesses', 'analyse_opts'))
        elif mode in ['aMC@NLO', 'aMC@LO','noshower','noshowerLO']:
            exe = 'madevent_mintMC'
            tests = ['test_ME', 'test_MC']
            # write an analyse_opts with a dummy analysis so that compilation goes through
            open(pjoin(self.me_dir, 'SubProcesses', 'analyse_opts'),'w').write('FO_ANALYSE=analysis_dummy.o dbook.o open_output_files_dummy.o HwU_dummy.o\n')

        #directory where to compile exe
        p_dirs = [d for d in \
                open(pjoin(self.me_dir, 'SubProcesses', 'subproc.mg')).read().split('\n') if d]
        # create param_card.inc and run_card.inc
        self.do_treatcards('', amcatnlo=True)
        # if --nocompile option is specified, check here that all exes exists. 
        # If they exists, return
        if all([os.path.exists(pjoin(self.me_dir, 'SubProcesses', p_dir, exe)) \
                for p_dir in p_dirs]) and options['nocompile']:
            return

        # rm links to lhapdflib/ PDFsets if exist
        if os.path.exists(pjoin(libdir, 'PDFsets')):
            files.rm(pjoin(libdir, 'PDFsets'))

        # read the run_card to find if lhapdf is used or not
        if self.run_card['pdlabel'] == 'lhapdf' and \
                (self.banner.get_detail('run_card', 'lpp1') != 0 or \
                 self.banner.get_detail('run_card', 'lpp2') != 0):

            self.link_lhapdf(libdir, [pjoin('SubProcesses', p) for p in p_dirs])
            pdfsetsdir = self.get_lhapdf_pdfsetsdir()
            lhaid_list = self.run_card['lhaid']
            self.copy_lhapdf_set(lhaid_list, pdfsetsdir)

        else:
            if self.run_card['lpp1'] == 1 == self.run_card['lpp2']:
                logger.info('Using built-in libraries for PDFs')
            if self.run_card['lpp1'] == 0 == self.run_card['lpp2']:
                logger.info('Lepton-Lepton collision: Ignoring \'pdlabel\' and \'lhaid\' in the run_card.')
<<<<<<< HEAD
            try:
                del os.environ['lhapdf']
                del os.environ['lhapdfversion']
            except KeyError:
                pass
=======
>>>>>>> 77566eb2

        # read the run_card to find if applgrid is used or not
        if self.run_card['iappl'] != 0:
            self.make_opts_var['applgrid'] = 'True'
            # check versions of applgrid and amcfast
            for code in ['applgrid','amcfast']:
                try:
                    p = subprocess.Popen([self.options[code], '--version'], \
                                          stdout=subprocess.PIPE, stderr=subprocess.PIPE)
                except OSError:
                    raise aMCatNLOError(('No valid %s installation found. \n' + \
                       'Please set the path to %s-config by using \n' + \
                       'MG5_aMC> set <absolute-path-to-%s>/bin/%s-config \n') % (code,code,code,code))
                else:
                    output, _ = p.communicate()
                    if code is 'applgrid' and output < '1.4.63':
                        raise aMCatNLOError('Version of APPLgrid is too old. Use 1.4.69 or later.'\
                                             +' You are using %s',output)
                    if code is 'amcfast' and output < '1.1.1':
                        raise aMCatNLOError('Version of aMCfast is too old. Use 1.1.1 or later.'\
                                             +' You are using %s',output)

            # set-up the Source/make_opts with the correct applgrid-config file
            appllibs="  APPLLIBS=$(shell %s --ldflags) $(shell %s --ldcflags) \n" \
                             % (self.options['amcfast'],self.options['applgrid'])
            text=open(pjoin(self.me_dir,'Source','make_opts'),'r').readlines()
            text_out=[]
            for line in text:
                if line.strip().startswith('APPLLIBS=$'):
                    line=appllibs
                text_out.append(line)
            open(pjoin(self.me_dir,'Source','make_opts'),'w').writelines(text_out)

        if 'fastjet' in self.options.keys() and self.options['fastjet']:
            self.make_opts_var['fastjet_config'] = self.options['fastjet']
        
        # add the make_opts_var to make_opts
        self.update_make_opts()
        
        # make Source
        self.update_status('Compiling source...', level=None)
        misc.compile(['clean4pdf'], cwd = sourcedir)
        misc.compile(cwd = sourcedir)
        if os.path.exists(pjoin(libdir, 'libdhelas.a')) \
          and os.path.exists(pjoin(libdir, 'libgeneric.a')) \
          and os.path.exists(pjoin(libdir, 'libmodel.a')) \
          and os.path.exists(pjoin(libdir, 'libpdf.a')):
            logger.info('          ...done, continuing with P* directories')
        else:
            raise aMCatNLOError('Compilation failed')
        
        # make StdHep (only necessary with MG option output_dependencies='internal')
        MCatNLO_libdir = pjoin(self.me_dir, 'MCatNLO', 'lib')
        if not os.path.exists(os.path.realpath(pjoin(MCatNLO_libdir, 'libstdhep.a'))) or \
            not os.path.exists(os.path.realpath(pjoin(MCatNLO_libdir, 'libFmcfio.a'))):  
            if  os.path.exists(pjoin(sourcedir,'StdHEP')):
                logger.info('Compiling StdHEP (can take a couple of minutes) ...')
                misc.compile(['StdHEP'], cwd = sourcedir)
                logger.info('          ...done.')      
            else:
                raise aMCatNLOError('Could not compile StdHEP because its'+\
                   ' source directory could not be found in the SOURCE folder.\n'+\
                             " Check the MG5_aMC option 'output_dependencies.'")

        # make CutTools (only necessary with MG option output_dependencies='internal')
        if not os.path.exists(os.path.realpath(pjoin(libdir, 'libcts.a'))) or \
            not os.path.exists(os.path.realpath(pjoin(libdir, 'mpmodule.mod'))):
            if  os.path.exists(pjoin(sourcedir,'CutTools')):
                logger.info('Compiling CutTools (can take a couple of minutes) ...')
                misc.compile(['CutTools'], cwd = sourcedir)
                logger.info('          ...done.')
            else:
                raise aMCatNLOError('Could not compile CutTools because its'+\
                   ' source directory could not be found in the SOURCE folder.\n'+\
                             " Check the MG5_aMC option 'output_dependencies.'")
        if not os.path.exists(os.path.realpath(pjoin(libdir, 'libcts.a'))) or \
            not os.path.exists(os.path.realpath(pjoin(libdir, 'mpmodule.mod'))):
            raise aMCatNLOError('CutTools compilation failed.')            

        # Verify compatibility between current compiler and the one which was
        # used when last compiling CutTools (if specified).
        compiler_log_path = pjoin(os.path.dirname((os.path.realpath(pjoin(
                                  libdir, 'libcts.a')))),'compiler_version.log')
        if os.path.exists(compiler_log_path):
            compiler_version_used = open(compiler_log_path,'r').read()
            if not str(misc.get_gfortran_version(misc.detect_current_compiler(\
                       pjoin(sourcedir,'make_opts')))) in compiler_version_used:
                if os.path.exists(pjoin(sourcedir,'CutTools')):
                    logger.info('CutTools was compiled with a different fortran'+\
                                            ' compiler. Re-compiling it now...')
                    misc.compile(['cleanCT'], cwd = sourcedir)
                    misc.compile(['CutTools'], cwd = sourcedir)
                    logger.info('          ...done.')
                else:
                    raise aMCatNLOError("CutTools installation in %s"\
                                 %os.path.realpath(pjoin(libdir, 'libcts.a'))+\
                 " seems to have been compiled with a different compiler than"+\
                    " the one specified in MG5_aMC. Please recompile CutTools.")

        # make IREGI (only necessary with MG option output_dependencies='internal')
        if not os.path.exists(os.path.realpath(pjoin(libdir, 'libiregi.a'))) \
           and os.path.exists(pjoin(sourcedir,'IREGI')):
                logger.info('Compiling IREGI (can take a couple of minutes) ...')
                misc.compile(['IREGI'], cwd = sourcedir)
                logger.info('          ...done.')

        if os.path.exists(pjoin(libdir, 'libiregi.a')):
            # Verify compatibility between current compiler and the one which was
            # used when last compiling IREGI (if specified).
            compiler_log_path = pjoin(os.path.dirname((os.path.realpath(pjoin(
                                libdir, 'libiregi.a')))),'compiler_version.log')
            if os.path.exists(compiler_log_path):
                compiler_version_used = open(compiler_log_path,'r').read()
                if not str(misc.get_gfortran_version(misc.detect_current_compiler(\
                       pjoin(sourcedir,'make_opts')))) in compiler_version_used:
                    if os.path.exists(pjoin(sourcedir,'IREGI')):
                        logger.info('IREGI was compiled with a different fortran'+\
                                            ' compiler. Re-compiling it now...')
                        misc.compile(['cleanIR'], cwd = sourcedir)
                        misc.compile(['IREGI'], cwd = sourcedir)
                        logger.info('          ...done.')
                    else:
                        raise aMCatNLOError("IREGI installation in %s"\
                                %os.path.realpath(pjoin(libdir, 'libiregi.a'))+\
                 " seems to have been compiled with a different compiler than"+\
                    " the one specified in MG5_aMC. Please recompile IREGI.")

        # check if MadLoop virtuals have been generated
        if self.proc_characteristics['has_loops'] and \
                          not os.path.exists(pjoin(self.me_dir,'OLP_virtuals')):
            if mode in ['NLO', 'aMC@NLO', 'noshower']:
                tests.append('check_poles')

        # make and run tests (if asked for), gensym and make madevent in each dir
        self.update_status('Compiling directories...', level=None)

        for test in tests:
            self.write_test_input(test)

        try:
            import multiprocessing
            if not self.nb_core:
                try:
                    self.nb_core = int(self.options['nb_core'])
                except TypeError:
                    self.nb_core = multiprocessing.cpu_count()
        except ImportError: 
            self.nb_core = 1

        compile_options = copy.copy(self.options)
        compile_options['nb_core'] = self.nb_core
        compile_cluster = cluster.MultiCore(**compile_options)
        logger.info('Compiling on %d cores' % self.nb_core)

        update_status = lambda i, r, f: self.donothing(i,r,f)
        for p_dir in p_dirs:
            compile_cluster.submit(prog = compile_dir, 
                               argument = [self.me_dir, p_dir, mode, options, 
                    tests, exe, self.options['run_mode']])
        try:
            compile_cluster.wait(self.me_dir, update_status)
        except Exception, error:
            logger.warning("Fail to compile the Subprocesses")
            if __debug__:
                raise
            compile_cluster.remove()
            self.do_quit('')

        logger.info('Checking test output:')
        for p_dir in p_dirs:
            logger.info(p_dir)
            for test in tests:
                logger.info(' Result for %s:' % test)

                this_dir = pjoin(self.me_dir, 'SubProcesses', p_dir) 
                #check that none of the tests failed
                self.check_tests(test, this_dir)


    def donothing(*args):
        pass


    def check_tests(self, test, dir):
        """just call the correct parser for the test log.
        Skip check_poles for LOonly folders"""
        if test in ['test_ME', 'test_MC']:
            return self.parse_test_mx_log(pjoin(dir, '%s.log' % test)) 
        elif test == 'check_poles' and not os.path.exists(pjoin(dir,'parton_lum_0.f')):
            return self.parse_check_poles_log(pjoin(dir, '%s.log' % test)) 


    def parse_test_mx_log(self, log):
        """read and parse the test_ME/MC.log file"""
        content = open(log).read()
        if 'FAILED' in content:
            logger.info('Output of the failing test:\n'+content[:-1],'$MG:color:BLACK')
            raise aMCatNLOError('Some tests failed, run cannot continue.\n' + \
                'Please check that widths of final state particles (e.g. top) have been' + \
                ' set to 0 in the param_card.dat.')
        else:
            lines = [l for l in content.split('\n') if 'PASSED' in l]
            logger.info('   Passed.')
            logger.debug('\n'+'\n'.join(lines))


    def parse_check_poles_log(self, log):
        """reads and parse the check_poles.log file"""
        content = open(log).read()
        npass = 0
        nfail = 0
        for line in content.split('\n'):
            if 'PASSED' in line:
                npass +=1
                tolerance = float(line.split()[1])
            if 'FAILED' in line:
                nfail +=1
                tolerance = float(line.split()[1])

        if nfail + npass == 0:
            logger.warning('0 points have been tried')
            return

        if float(nfail)/float(nfail+npass) > 0.1:
            raise aMCatNLOError('Poles do not cancel, run cannot continue')
        else:
            logger.info('   Poles successfully cancel for %d points over %d (tolerance=%2.1e)' \
                    %(npass, nfail+npass, tolerance))


    def write_test_input(self, test):
        """write the input files to run test_ME/MC or check_poles"""
        if test in ['test_ME', 'test_MC']:
            content = "-2 -2\n" #generate randomly energy/angle
            content+= "100 100\n" #run 100 points for soft and collinear tests
            content+= "0\n" #sum over helicities
            content+= "0\n" #all FKS configs
            content+= '\n'.join(["-1"] * 50) #random diagram
        elif test == 'check_poles':
            content = '20 \n -1\n'
        
        file = open(pjoin(self.me_dir, '%s_input.txt' % test), 'w')
        if test == 'test_MC':
            shower = self.run_card['parton_shower']
            MC_header = "%s\n " % shower + \
                        "1 \n1 -0.1\n-1 -0.1\n"
            file.write(MC_header + content)
        else:
            file.write(content)
        file.close()



    ############################################################################
    def find_model_name(self):
        """ return the model name """
        if hasattr(self, 'model_name'):
            return self.model_name
        
        model = 'sm'
        proc = []
        for line in open(os.path.join(self.me_dir,'Cards','proc_card_mg5.dat')):
            line = line.split('#')[0]
            #line = line.split('=')[0]
            if line.startswith('import') and 'model' in line:
                model = line.split()[2]   
                proc = []
            elif line.startswith('generate'):
                proc.append(line.split(None,1)[1])
            elif line.startswith('add process'):
                proc.append(line.split(None,2)[2])
       
        self.model = model
        self.process = proc 
        return model



    ############################################################################
    def ask_run_configuration(self, mode, options, switch={}):
        """Ask the question when launching generate_events/multi_run"""
        
        if 'parton' not in options:
            options['parton'] = False
        if 'reweightonly' not in options:
            options['reweightonly'] = False
        
        
        void = 'NOT INSTALLED'
        switch_order = ['order', 'fixed_order', 'shower','madspin', 'reweight']
        switch_default = {'order': 'NLO', 'fixed_order': 'OFF', 'shower': void,
                  'madspin': void,'reweight':'OFF'}
        if not switch:
            switch = switch_default
        else:
            switch.update(dict((k,value) for k,v in switch_default.items() if k not in switch))
        default_switch = ['ON', 'OFF']
        

        allowed_switch_value = {'order': ['LO', 'NLO'],
                                'fixed_order': default_switch,
                                'shower': default_switch,
                                'madspin': default_switch,
                                'reweight': default_switch}

        description = {'order':  'Perturbative order of the calculation:',
                       'fixed_order': 'Fixed order (no event generation and no MC@[N]LO matching):',
                       'shower': 'Shower the generated events:',
                       'madspin': 'Decay particles with the MadSpin module:',
                       'reweight': 'Add weights to the events based on changing model parameters:'}

        force_switch = {('shower', 'ON'): {'fixed_order': 'OFF'},
                       ('madspin', 'ON'): {'fixed_order':'OFF'},
                       ('reweight', 'ON'): {'fixed_order':'OFF'},
                       ('fixed_order', 'ON'): {'shower': 'OFF', 'madspin': 'OFF', 'reweight':'OFF'}
                       }
        special_values = ['LO', 'NLO', 'aMC@NLO', 'aMC@LO', 'noshower', 'noshowerLO']

        assign_switch = lambda key, value: switch.__setitem__(key, value if switch[key] != void else void )

        if self.proc_characteristics['ninitial'] == 1:
            switch['fixed_order'] = 'ON'
            switch['shower'] = 'Not available for decay'
            switch['madspin'] = 'Not available for decay'
            switch['reweight'] = 'Not available for decay'
            allowed_switch_value['fixed_order'] = ['ON']
            allowed_switch_value['shower'] = ['OFF']
            allowed_switch_value['madspin'] = ['OFF']
            allowed_switch_value['reweight'] = ['OFF']
            available_mode = ['0','1']
            special_values = ['LO', 'NLO']
        else: 
            # Init the switch value according to the current status
            available_mode = ['0', '1', '2','3']

        if mode == 'auto': 
            mode = None
        if not mode and (options['parton'] or options['reweightonly']):
            mode = 'noshower'         
        

        if '3' in available_mode:
            if os.path.exists(pjoin(self.me_dir, 'Cards', 'shower_card.dat')):
                switch['shower'] = 'ON'
            else:
                switch['shower'] = 'OFF' 
                
        if (not aMCatNLO or self.options['mg5_path']) and '3' in available_mode:
            available_mode.append('4')
            if os.path.exists(pjoin(self.me_dir,'Cards','madspin_card.dat')):
                switch['madspin'] = 'ON'
            else:
                switch['madspin'] = 'OFF'
            if misc.has_f2py() or self.options['f2py_compiler']:
                available_mode.append('5')
                if os.path.exists(pjoin(self.me_dir,'Cards','reweight_card.dat')):
                    switch['reweight'] = 'ON'
                else:
                    switch['reweight'] = 'OFF'
            else:
                switch['reweight'] = 'Not available (requires NumPy)'

        if 'do_reweight' in options and options['do_reweight'] and '3' in available_mode:
            if switch['reweight'] == "OFF":
                switch['reweight'] = "ON"
            elif switch['reweight'] != "ON":
                logger.critical("Cannot run REWEIGHT: %s" % switch['reweight'])
        if 'do_madspin' in options and  options['do_madspin']:
            if switch['madspin'] == "OFF":
                switch['madspin'] = 'ON'
            elif switch['madspin'] != "ON":
                logger.critical("Cannot run MadSpin module: %s" % switch['reweight'])
                        
        answers = list(available_mode) + ['auto', 'done']
        alias = {}
        for id, key in enumerate(switch_order):
            if switch[key] != void and switch[key] in allowed_switch_value[key] and \
                len(allowed_switch_value[key]) >1:
                answers += ['%s=%s' % (key, s) for s in allowed_switch_value[key]]
                #allow lower case for on/off
                alias.update(dict(('%s=%s' % (key, s.lower()), '%s=%s' % (key, s))
                                   for s in allowed_switch_value[key]))
        answers += special_values
        
        def create_question(switch):
            switch_format = " %i %-61s %12s=%s\n"
            question = "The following switches determine which operations are executed:\n"
            for id, key in enumerate(switch_order):
                question += switch_format % (id+1, description[key], key, switch[key])
            question += '  Either type the switch number (1 to %s) to change its default setting,\n' % (id+1)
            question += '  or set any switch explicitly (e.g. type \'order=LO\' at the prompt)\n'
            question += '  Type \'0\', \'auto\', \'done\' or just press enter when you are done.\n'
            return question


        def modify_switch(mode, answer, switch):
            if '=' in answer:
                key, status = answer.split('=')
                switch[key] = status
                if (key, status) in force_switch:
                    for key2, status2 in force_switch[(key, status)].items():
                        if switch[key2] not in  [status2, void]:
                            logger.info('For coherence \'%s\' is set to \'%s\''
                                        % (key2, status2), '$MG:color:BLACK')
                            switch[key2] = status2
            elif answer in ['0', 'auto', 'done']:
                return 
            elif answer in special_values:
                logger.info('Enter mode value: %s. Go to the related mode' % answer, '$MG:color:BLACK')
                #assign_switch('reweight', 'OFF')
                #assign_switch('madspin', 'OFF')
                if answer == 'LO':
                    switch['order'] = 'LO'
                    switch['fixed_order'] = 'ON'
                    assign_switch('shower', 'OFF')
                elif answer == 'NLO':
                    switch['order'] = 'NLO'
                    switch['fixed_order'] = 'ON'
                    assign_switch('shower', 'OFF')
                elif answer == 'aMC@NLO':
                    switch['order'] = 'NLO'
                    switch['fixed_order'] = 'OFF'
                    assign_switch('shower', 'ON')
                elif answer == 'aMC@LO':
                    switch['order'] = 'LO'
                    switch['fixed_order'] = 'OFF'
                    assign_switch('shower', 'ON')
                elif answer == 'noshower':
                    switch['order'] = 'NLO'
                    switch['fixed_order'] = 'OFF'
                    assign_switch('shower', 'OFF')                                                  
                elif answer == 'noshowerLO':
                    switch['order'] = 'LO'
                    switch['fixed_order'] = 'OFF'
                    assign_switch('shower', 'OFF')
                if mode:
                    return
            return switch

        modify_switch(mode, self.last_mode, switch)
        if switch['madspin'] == 'OFF' and  os.path.exists(pjoin(self.me_dir,'Cards','madspin_card.dat')):
            assign_switch('madspin', 'ON')
        
        if not self.force:
            answer = ''
            while answer not in ['0', 'done', 'auto', 'onlyshower']:
                question = create_question(switch)
                if mode:
                    answer = mode
                else:
                    answer = self.ask(question, '0', answers, alias=alias)
                if answer.isdigit() and answer != '0':
                    key = switch_order[int(answer) - 1]
                    opt1 = allowed_switch_value[key][0]
                    opt2 = allowed_switch_value[key][1]
                    answer = '%s=%s' % (key, opt1 if switch[key] == opt2 else opt2)

                if not modify_switch(mode, answer, switch):
                    break

        #assign the mode depending of the switch
        if not mode or mode == 'auto':
            if switch['order'] == 'LO':
                if switch['shower'] == 'ON':
                    mode = 'aMC@LO'
                elif switch['fixed_order'] == 'ON':
                    mode = 'LO'
                else:
                    mode =  'noshowerLO'
            elif switch['order'] == 'NLO':
                if switch['shower'] == 'ON':
                    mode = 'aMC@NLO'
                elif switch['fixed_order'] == 'ON':
                    mode = 'NLO'
                else:
                    mode =  'noshower'  
        logger.info('will run in mode: %s' % mode)                

        if mode == 'noshower':
            logger.warning("""You have chosen not to run a parton shower. NLO events without showering are NOT physical.
Please, shower the Les Houches events before using them for physics analyses.""")            

        
        # specify the cards which are needed for this run.
        cards = ['param_card.dat', 'run_card.dat']
        ignore = []
        if mode in ['LO', 'NLO']:
            options['parton'] = True
            ignore = ['shower_card.dat', 'madspin_card.dat']
            cards.append('FO_analyse_card.dat')
        else:
            if switch['madspin'] == 'ON':
                cards.append('madspin_card.dat')
            if switch['reweight'] == 'ON':
                cards.append('reweight_card.dat')
        if 'aMC@' in mode:
            cards.append('shower_card.dat')
        if mode == 'onlyshower':
            cards = ['shower_card.dat']
        if options['reweightonly']:
            cards = ['run_card.dat']

        self.keep_cards(cards, ignore)
        
        if mode =='onlyshower':
            cards = ['shower_card.dat']
        
        
        # automatically switch to keep_wgt option
        first_cmd = [] # force to change some switch
        
        if not options['force'] and not self.force:
            self.ask_edit_cards(cards, plot=False, first_cmd=first_cmd)

        
        self.banner = banner_mod.Banner()

        # store the cards in the banner
        for card in cards:
            self.banner.add(pjoin(self.me_dir, 'Cards', card))
        # and the run settings
        run_settings = '\n'.join(['%s = %s' % (k, v) for (k, v) in switch.items()])
        self.banner.add_text('run_settings', run_settings)

        if not mode =='onlyshower':
            self.run_card = self.banner.charge_card('run_card')
            self.run_tag = self.run_card['run_tag']
            #this is if the user did not provide a name for the current run
            if not hasattr(self, 'run_name') or not self.run_name:
                self.run_name = self.find_available_run_name(self.me_dir)
                #add a tag in the run_name for distinguish run_type
                if self.run_name.startswith('run_'):
                    if mode in ['LO','aMC@LO','noshowerLO']:
                        self.run_name += '_LO' 
            self.set_run_name(self.run_name, self.run_tag, 'parton')
            if self.run_card['ickkw'] == 3 and mode in ['LO', 'aMC@LO', 'noshowerLO']:
                raise self.InvalidCmd("""FxFx merging (ickkw=3) not allowed at LO""")
            elif self.run_card['ickkw'] == 3 and mode in ['aMC@NLO', 'noshower']:
                logger.warning("""You are running with FxFx merging enabled.  To be able to merge
    samples of various multiplicities without double counting, you
    have to remove some events after showering 'by hand'.  Please
    read http://amcatnlo.cern.ch/FxFx_merging.htm for more details.""")
                if self.run_card['parton_shower'].upper() == 'PYTHIA6Q':
                    raise self.InvalidCmd("""FxFx merging does not work with Q-squared ordered showers.""")
                elif self.run_card['parton_shower'].upper() != 'HERWIG6' and self.run_card['parton_shower'].upper() != 'PYTHIA8':
                    question="FxFx merging not tested for %s shower. Do you want to continue?\n"  % self.run_card['parton_shower'] + \
                        "Type \'n\' to stop or \'y\' to continue"
                    answers = ['n','y']
                    answer = self.ask(question, 'n', answers, alias=alias)
                    if answer == 'n':
                        error = '''Stop opertation'''
                        self.ask_run_configuration(mode, options)
    #                    raise aMCatNLOError(error)
            elif self.run_card['ickkw'] == -1 and mode in ['aMC@NLO', 'noshower']:
                    # NNLL+NLO jet-veto only possible for LO event generation or fNLO runs.
                raise self.InvalidCmd("""NNLL+NLO jet veto runs (ickkw=-1) only possible for fNLO or LO.""")
        if 'aMC@' in mode or mode == 'onlyshower':
            self.shower_card = self.banner.charge_card('shower_card')
            
        elif mode in ['LO', 'NLO']:
            analyse_card_path = pjoin(self.me_dir, 'Cards','FO_analyse_card.dat')
            self.analyse_card = self.banner.charge_card('FO_analyse_card')

        return mode


#===============================================================================
# aMCatNLOCmd
#===============================================================================
class aMCatNLOCmdShell(aMCatNLOCmd, cmd.CmdShell):
    """The command line processor of MadGraph"""  

_compile_usage = "compile [MODE] [options]\n" + \
                "-- compiles aMC@NLO \n" + \
                "   MODE can be either FO, for fixed-order computations, \n" + \
                "   or MC for matching with parton-shower monte-carlos. \n" + \
                "   (if omitted, it is set to MC)\n"
_compile_parser = misc.OptionParser(usage=_compile_usage)
_compile_parser.add_option("-f", "--force", default=False, action='store_true',
                                help="Use the card present in the directory for the launch, without editing them")

_launch_usage = "launch [MODE] [options]\n" + \
                "-- execute aMC@NLO \n" + \
                "   MODE can be either LO, NLO, aMC@NLO or aMC@LO (if omitted, it is asked in a separate question)\n" + \
                "     If mode is set to LO/NLO, no event generation will be performed, but only the \n" + \
                "     computation of the total cross section and the filling of parton-level histograms \n" + \
                "     specified in the DIRPATH/SubProcesses/madfks_plot.f file.\n" + \
                "     If mode is set to aMC@LO/aMC@NLO, after the cross-section computation, a .lhe \n" + \
                "     event file is generated which will be showered with the MonteCarlo specified \n" + \
                "     in the run_card.dat\n"

_launch_parser = misc.OptionParser(usage=_launch_usage)
_launch_parser.add_option("-f", "--force", default=False, action='store_true',
                                help="Use the card present in the directory for the launch, without editing them")
_launch_parser.add_option("-c", "--cluster", default=False, action='store_true',
                            help="Submit the jobs on the cluster")
_launch_parser.add_option("-m", "--multicore", default=False, action='store_true',
                            help="Submit the jobs on multicore mode")
_launch_parser.add_option("-x", "--nocompile", default=False, action='store_true',
                            help="Skip compilation. Ignored if no executable is found")
_launch_parser.add_option("-r", "--reweightonly", default=False, action='store_true',
                            help="Skip integration and event generation, just run reweight on the" + \
                                 " latest generated event files (see list in SubProcesses/nevents_unweighted)")
_launch_parser.add_option("-p", "--parton", default=False, action='store_true',
                            help="Stop the run after the parton level file generation (you need " + \
                                    "to shower the file in order to get physical results)")
_launch_parser.add_option("-o", "--only_generation", default=False, action='store_true',
                            help="Skip grid set up, just generate events starting from " + \
                            "the last available results")
_launch_parser.add_option("-n", "--name", default=False, dest='run_name',
                            help="Provide a name to the run")
_launch_parser.add_option("-a", "--appl_start_grid", default=False, dest='appl_start_grid',
                            help="For use with APPLgrid only: start from existing grids")
_launch_parser.add_option("-R", "--reweight", default=False, dest='do_reweight', action='store_true',
                            help="Run the reweight module (reweighting by different model parameters)")
_launch_parser.add_option("-M", "--madspin", default=False, dest='do_madspin', action='store_true',
                            help="Run the madspin package")



_generate_events_usage = "generate_events [MODE] [options]\n" + \
                "-- execute aMC@NLO \n" + \
                "   MODE can be either LO, NLO, aMC@NLO or aMC@LO (if omitted, it is asked in a separate question)\n" + \
                "     If mode is set to LO/NLO, no event generation will be performed, but only the \n" + \
                "     computation of the total cross section and the filling of parton-level histograms \n" + \
                "     specified in the DIRPATH/SubProcesses/madfks_plot.f file.\n" + \
                "     If mode is set to aMC@LO/aMC@NLO, after the cross-section computation, a .lhe \n" + \
                "     event file is generated which will be showered with the MonteCarlo specified \n" + \
                "     in the run_card.dat\n"

_generate_events_parser = misc.OptionParser(usage=_generate_events_usage)
_generate_events_parser.add_option("-f", "--force", default=False, action='store_true',
                                help="Use the card present in the directory for the generate_events, without editing them")
_generate_events_parser.add_option("-c", "--cluster", default=False, action='store_true',
                            help="Submit the jobs on the cluster")
_generate_events_parser.add_option("-m", "--multicore", default=False, action='store_true',
                            help="Submit the jobs on multicore mode")
_generate_events_parser.add_option("-x", "--nocompile", default=False, action='store_true',
                            help="Skip compilation. Ignored if no executable is found")
_generate_events_parser.add_option("-r", "--reweightonly", default=False, action='store_true',
                            help="Skip integration and event generation, just run reweight on the" + \
                                 " latest generated event files (see list in SubProcesses/nevents_unweighted)")
_generate_events_parser.add_option("-p", "--parton", default=False, action='store_true',
                            help="Stop the run after the parton level file generation (you need " + \
                                    "to shower the file in order to get physical results)")
_generate_events_parser.add_option("-o", "--only_generation", default=False, action='store_true',
                            help="Skip grid set up, just generate events starting from " + \
                            "the last available results")
_generate_events_parser.add_option("-n", "--name", default=False, dest='run_name',
                            help="Provide a name to the run")



_calculate_xsect_usage = "calculate_xsect [ORDER] [options]\n" + \
                "-- calculate cross section up to ORDER.\n" + \
                "   ORDER can be either LO or NLO (if omitted, it is set to NLO). \n"

_calculate_xsect_parser = misc.OptionParser(usage=_calculate_xsect_usage)
_calculate_xsect_parser.add_option("-f", "--force", default=False, action='store_true',
                                help="Use the card present in the directory for the launch, without editing them")
_calculate_xsect_parser.add_option("-c", "--cluster", default=False, action='store_true',
                            help="Submit the jobs on the cluster")
_calculate_xsect_parser.add_option("-m", "--multicore", default=False, action='store_true',
                            help="Submit the jobs on multicore mode")
_calculate_xsect_parser.add_option("-x", "--nocompile", default=False, action='store_true',
                            help="Skip compilation. Ignored if no executable is found")
_calculate_xsect_parser.add_option("-n", "--name", default=False, dest='run_name',
                            help="Provide a name to the run")
_calculate_xsect_parser.add_option("-a", "--appl_start_grid", default=False, dest='appl_start_grid',
                            help="For use with APPLgrid only: start from existing grids")
_calculate_xsect_parser.add_option("-o", "--only_generation", default=False, action='store_true',
                            help="Skip grid set up, just generate events starting from " + \
                            "the last available results")

_shower_usage = 'shower run_name [options]\n' + \
        '-- do shower/hadronization on parton-level file generated for run run_name\n' + \
        '   all the information (e.g. number of events, MonteCarlo, ...\n' + \
        '   are directly read from the header of the event file\n'
_shower_parser = misc.OptionParser(usage=_shower_usage)
_shower_parser.add_option("-f", "--force", default=False, action='store_true',
                                help="Use the shower_card present in the directory for the launch, without editing")

if '__main__' == __name__:
    # Launch the interface without any check if one code is already running.
    # This can ONLY run a single command !!
    import sys
    if not sys.version_info[0] == 2 or sys.version_info[1] < 6:
        sys.exit('MadGraph/MadEvent 5 works only with python 2.6 or later (but not python 3.X).\n'+\
               'Please upgrate your version of python.')

    import os
    import optparse
    # Get the directory of the script real path (bin)                                                                                                                                                           
    # and add it to the current PYTHONPATH                                                                                                                                                                      
    root_path = os.path.dirname(os.path.dirname(os.path.realpath( __file__ )))
    sys.path.insert(0, root_path)

    class MyOptParser(optparse.OptionParser):    
        class InvalidOption(Exception): pass
        def error(self, msg=''):
            raise MyOptParser.InvalidOption(msg)
    # Write out nice usage message if called with -h or --help                                                                                                                                                  
    usage = "usage: %prog [options] [FILE] "
    parser = MyOptParser(usage=usage)
    parser.add_option("-l", "--logging", default='INFO',
                      help="logging level (DEBUG|INFO|WARNING|ERROR|CRITICAL) [%default]")
    parser.add_option("","--web", action="store_true", default=False, dest='web', \
                     help='force toce to be in secure mode')
    parser.add_option("","--debug", action="store_true", default=False, dest='debug', \
                     help='force to launch debug mode')
    parser_error = ''
    done = False
    
    for i in range(len(sys.argv)-1):
        try:
            (options, args) = parser.parse_args(sys.argv[1:len(sys.argv)-i])
            done = True
        except MyOptParser.InvalidOption, error:
            pass
        else:
            args += sys.argv[len(sys.argv)-i:]
    if not done:
        # raise correct error:                                                                                                                                                                                  
        try:
            (options, args) = parser.parse_args()
        except MyOptParser.InvalidOption, error:
            print error
            sys.exit(2)

    if len(args) == 0:
        args = ''

    import subprocess
    import logging
    import logging.config
    # Set logging level according to the logging level given by options                                                                                                                                         
    #logging.basicConfig(level=vars(logging)[options.logging])                                                                                                                                                  
    import internal.coloring_logging
    try:
        if __debug__ and options.logging == 'INFO':
            options.logging = 'DEBUG'
        if options.logging.isdigit():
            level = int(options.logging)
        else:
            level = eval('logging.' + options.logging)
        print os.path.join(root_path, 'internal', 'me5_logging.conf')
        logging.config.fileConfig(os.path.join(root_path, 'internal', 'me5_logging.conf'))
        logging.root.setLevel(level)
        logging.getLogger('madgraph').setLevel(level)
    except:
        raise
        pass

    # Call the cmd interface main loop                                                                                                                                                                          
    try:
        if args:
            # a single command is provided   
            if '--web' in args:
                i = args.index('--web') 
                args.pop(i)                                                                                                                                                                     
                cmd_line =  aMCatNLOCmd(force_run=True)
            else:
                cmd_line =  aMCatNLOCmdShell(force_run=True)

            if not hasattr(cmd_line, 'do_%s' % args[0]):
                if parser_error:
                    print parser_error
                    print 'and %s  can not be interpreted as a valid command.' % args[0]
                else:
                    print 'ERROR: %s  not a valid command. Please retry' % args[0]
            else:
                cmd_line.use_rawinput = False
                cmd_line.run_cmd(' '.join(args))
                cmd_line.run_cmd('quit')

    except KeyboardInterrupt:
        print 'quit on KeyboardInterrupt'
        pass
<|MERGE_RESOLUTION|>--- conflicted
+++ resolved
@@ -2541,13 +2541,8 @@
             for vf_stats in re.finditer(virt_frac_finder, log):
                 pass
             if not vf_stats is None:
-<<<<<<< HEAD
-                v_frac = float(vf_stats.group('v_frac'))
-                ###v_average = float(vf_stats.group('v_average'))
-=======
                 v_frac = safe_float(vf_stats.group('v_frac'))
-                v_average = safe_float(vf_stats.group('v_average'))
->>>>>>> 77566eb2
+                ###v_average = safe_float(vf_stats.group('v_average'))
                 try:
                     if v_frac < stats['virt_stats']['v_frac_min'][0]:
                         stats['virt_stats']['v_frac_min']=(v_frac,channel_name)
@@ -2641,10 +2636,9 @@
             vf_stats = None
             for vf_stats in re.finditer(virt_frac_finder, log):
                 pass
-<<<<<<< HEAD
             ##if not vf_stats is None:
-            ##    v_frac = float(vf_stats.group('v_frac'))
-            ##    v_average = float(vf_stats.group('v_average'))
+            ##    v_frac = safe_float(vf_stats.group('v_frac'))
+            ##    v_average = safe_float(vf_stats.group('v_average'))
             ##    try:
             ##        if v_average < stats['virt_stats']['v_average_min'][0]:
             ##            stats['virt_stats']['v_average_min']=(v_average,channel_name)
@@ -2656,22 +2650,6 @@
             ##        stats['virt_stats']['v_average_min']=[v_average,channel_name]
             ##        stats['virt_stats']['v_average_max']=[v_average,channel_name]
             ##        stats['virt_stats']['v_average_avg']=[v_average,1]
-=======
-            if not vf_stats is None:
-                v_frac = safe_float(vf_stats.group('v_frac'))
-                v_average = safe_float(vf_stats.group('v_average'))
-                try:
-                    if v_average < stats['virt_stats']['v_average_min'][0]:
-                        stats['virt_stats']['v_average_min']=(v_average,channel_name)
-                    if v_average > stats['virt_stats']['v_average_max'][0]:
-                        stats['virt_stats']['v_average_max']=(v_average,channel_name)
-                    stats['virt_stats']['v_average_avg'][0] += v_average
-                    stats['virt_stats']['v_average_avg'][1] += 1
-                except KeyError:
-                    stats['virt_stats']['v_average_min']=[v_average,channel_name]
-                    stats['virt_stats']['v_average_max']=[v_average,channel_name]
-                    stats['virt_stats']['v_average_avg']=[v_average,1]
->>>>>>> 77566eb2
         
         try:
             debug_msg += '\n\n  Statistics on virtual integration optimization : '
@@ -4176,14 +4154,6 @@
                 logger.info('Using built-in libraries for PDFs')
             if self.run_card['lpp1'] == 0 == self.run_card['lpp2']:
                 logger.info('Lepton-Lepton collision: Ignoring \'pdlabel\' and \'lhaid\' in the run_card.')
-<<<<<<< HEAD
-            try:
-                del os.environ['lhapdf']
-                del os.environ['lhapdfversion']
-            except KeyError:
-                pass
-=======
->>>>>>> 77566eb2
 
         # read the run_card to find if applgrid is used or not
         if self.run_card['iappl'] != 0:

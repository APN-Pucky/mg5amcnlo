--- conflicted
+++ resolved
@@ -2323,13 +2323,8 @@
         """runs mcatnlo on the generated event file, to produce showered-events
         """
         logger.info('Preparing MCatNLO run')
-<<<<<<< HEAD
-        try:
-            misc.call(['gunzip', evt_file])
-=======
         try:     
             misc.gunzip(evt_file)
->>>>>>> a79a2f8e
         except Exception:
             pass
 

################################################################################
#
# Copyright (c) 2011 The MadGraph5_aMC@NLO Development team and Contributors
#
# This file is a part of the MadGraph5_aMC@NLO project, an application which 
# automatically generates Feynman diagrams and matrix elements for arbitrary
# high-energy processes in the Standard Model and beyond.
#
# It is subject to the MadGraph5_aMC@NLO license which should accompany this 
# distribution.
#
# For more information, visit madgraph.phys.ucl.ac.be and amcatnlo.web.cern.ch
#
################################################################################
"""A user friendly command line interface to access MadGraph5_aMC@NLO features.
   Uses the cmd package for command interpretation and tab completion.
"""
from __future__ import division

import atexit
import glob
import logging
import math
import optparse
import os
import pydoc
import random
import re
import shutil
import subprocess
import sys
import traceback
import time
import signal
import tarfile
import copy
import datetime
import tarfile

try:
    import readline
    GNU_SPLITTING = ('GNU' in readline.__doc__)
except:
    GNU_SPLITTING = True

root_path = os.path.split(os.path.dirname(os.path.realpath( __file__ )))[0]
root_path = os.path.split(root_path)[0]
sys.path.insert(0, os.path.join(root_path,'bin'))

# usefull shortcut
pjoin = os.path.join
# Special logger for the Cmd Interface
logger = logging.getLogger('madgraph.stdout') # -> stdout
logger_stderr = logging.getLogger('madgraph.stderr') # ->stderr
 
try:
    import madgraph
except ImportError: 
    aMCatNLO = True 
    import internal.extended_cmd as cmd
    import internal.common_run_interface as common_run
    import internal.banner as banner_mod
    import internal.misc as misc    
    from internal import InvalidCmd, MadGraph5Error
    import internal.files as files
    import internal.cluster as cluster
    import internal.save_load_object as save_load_object
    import internal.gen_crossxhtml as gen_crossxhtml
    import internal.sum_html as sum_html
    import internal.shower_card as shower_card
    import internal.FO_analyse_card as analyse_card 
else:
    # import from madgraph directory
    aMCatNLO = False
    import madgraph.interface.extended_cmd as cmd
    import madgraph.interface.common_run_interface as common_run
    import madgraph.iolibs.files as files
    import madgraph.iolibs.save_load_object as save_load_object
    import madgraph.madevent.gen_crossxhtml as gen_crossxhtml
    import madgraph.madevent.sum_html as sum_html
    import madgraph.various.banner as banner_mod
    import madgraph.various.cluster as cluster
    import madgraph.various.misc as misc
    import madgraph.various.shower_card as shower_card
    import madgraph.various.FO_analyse_card as analyse_card
    from madgraph import InvalidCmd, aMCatNLOError, MadGraph5Error
    


class aMCatNLOError(Exception):
    pass


def compile_dir(*arguments):
    """compile the direcory p_dir
    arguments is the tuple (me_dir, p_dir, mode, options, tests, exe, run_mode)
    this function needs not to be a class method in order to do
    the compilation on multicore"""

    if len(arguments) == 1:
        (me_dir, p_dir, mode, options, tests, exe, run_mode) = arguments[0]
    elif len(arguments)==7:
        (me_dir, p_dir, mode, options, tests, exe, run_mode) = arguments
    else:
        raise aMCatNLOError, 'not correct number of argument'
    logger.info(' Compiling %s...' % p_dir)

    this_dir = pjoin(me_dir, 'SubProcesses', p_dir) 

    try:
        #compile everything
        # compile and run tests
        for test in tests:
            misc.compile([test], cwd = this_dir, job_specs = False)
            input = pjoin(me_dir, '%s_input.txt' % test)
            #this can be improved/better written to handle the output
            misc.call(['./%s' % (test)], cwd=this_dir, 
                    stdin = open(input), stdout=open(pjoin(this_dir, '%s.log' % test), 'w'))
            
        if not options['reweightonly']:
            misc.compile(['gensym'], cwd=this_dir, job_specs = False)
            open(pjoin(this_dir, 'gensym_input.txt'), 'w').write('%s\n' % run_mode)
            misc.call(['./gensym'],cwd= this_dir,
                     stdin=open(pjoin(this_dir, 'gensym_input.txt')),
                     stdout=open(pjoin(this_dir, 'gensym.log'), 'w')) 
            #compile madevent_mintMC/mintFO
            misc.compile([exe], cwd=this_dir, job_specs = False)
        if mode in ['aMC@NLO', 'aMC@LO', 'noshower', 'noshowerLO']:
            misc.compile(['reweight_xsec_events'], cwd=this_dir, job_specs = False)

        logger.info('    %s done.' % p_dir) 
        return 0
    except MadGraph5Error, msg:
        return msg


def check_compiler(options, block=False):
    """check that the current fortran compiler is gfortran 4.6 or later.
    If block, stops the execution, otherwise just print a warning"""

    msg = 'In order to be able to run at NLO MadGraph5_aMC@NLO, you need to have ' + \
            'gfortran 4.6 or later installed.\n%s has been detected\n'+\
            'Note that You can still run all MadEvent run without any problem!'
    #first check that gfortran is installed
    if options['fortran_compiler']:
        compiler = options['fortran_compiler']
    elif misc.which('gfortran'):
        compiler = 'gfortran'
    else: 
        compiler = ''
        
    if 'gfortran' not in compiler:
        if block:
            raise aMCatNLOError(msg % compiler)
        else:
            logger.warning(msg % compiler)
    else:
        curr_version = misc.get_gfortran_version(compiler)
        if not ''.join(curr_version.split('.')) >= '46':
            if block:
                raise aMCatNLOError(msg % (compiler + ' ' + curr_version))
            else:
                logger.warning(msg % (compiler + ' ' + curr_version))
            


#===============================================================================
# CmdExtended
#===============================================================================
class CmdExtended(common_run.CommonRunCmd):
    """Particularisation of the cmd command for aMCatNLO"""

    #suggested list of command
    next_possibility = {
        'start': [],
    }
    
    debug_output = 'ME5_debug'
    error_debug = 'Please report this bug on https://bugs.launchpad.net/madgraph5\n'
    error_debug += 'More information is found in \'%(debug)s\'.\n' 
    error_debug += 'Please attach this file to your report.'

    config_debug = 'If you need help with this issue please contact us on https://answers.launchpad.net/madgraph5\n'


    keyboard_stop_msg = """stopping all operation
            in order to quit MadGraph5_aMC@NLO please enter exit"""
    
    # Define the Error
    InvalidCmd = InvalidCmd
    ConfigurationError = aMCatNLOError

    def __init__(self, me_dir, options, *arg, **opt):
        """Init history and line continuation"""
        
        # Tag allowing/forbiding question
        self.force = False
        
        # If possible, build an info line with current version number 
        # and date, from the VERSION text file
        info = misc.get_pkg_info()
        info_line = ""
        if info and info.has_key('version') and  info.has_key('date'):
            len_version = len(info['version'])
            len_date = len(info['date'])
            if len_version + len_date < 30:
                info_line = "#*         VERSION %s %s %s         *\n" % \
                            (info['version'],
                            (30 - len_version - len_date) * ' ',
                            info['date'])
        else:
            version = open(pjoin(root_path,'MGMEVersion.txt')).readline().strip()
            info_line = "#*         VERSION %s %s                *\n" % \
                            (version, (24 - len(version)) * ' ')    

        # Create a header for the history file.
        # Remember to fill in time at writeout time!
        self.history_header = \
        '#************************************************************\n' + \
        '#*                    MadGraph5_aMC@NLO                     *\n' + \
        '#*                                                          *\n' + \
        "#*                *                       *                 *\n" + \
        "#*                  *        * *        *                   *\n" + \
        "#*                    * * * * 5 * * * *                     *\n" + \
        "#*                  *        * *        *                   *\n" + \
        "#*                *                       *                 *\n" + \
        "#*                                                          *\n" + \
        "#*                                                          *\n" + \
        info_line + \
        "#*                                                          *\n" + \
        "#*    The MadGraph5_aMC@NLO Development Team - Find us at   *\n" + \
        "#*    https://server06.fynu.ucl.ac.be/projects/madgraph     *\n" + \
        "#*                           and                            *\n" + \
        "#*                http://amcatnlo.cern.ch                   *\n" + \
        '#*                                                          *\n' + \
        '#************************************************************\n' + \
        '#*                                                          *\n' + \
        '#*               Command File for aMCatNLO                  *\n' + \
        '#*                                                          *\n' + \
        '#*     run as ./bin/aMCatNLO.py filename                    *\n' + \
        '#*                                                          *\n' + \
        '#************************************************************\n'
        
        if info_line:
            info_line = info_line[1:]

        logger.info(\
        "************************************************************\n" + \
        "*                                                          *\n" + \
        "*           W E L C O M E  to  M A D G R A P H 5           *\n" + \
        "*                       a M C @ N L O                      *\n" + \
        "*                                                          *\n" + \
        "*                 *                       *                *\n" + \
        "*                   *        * *        *                  *\n" + \
        "*                     * * * * 5 * * * *                    *\n" + \
        "*                   *        * *        *                  *\n" + \
        "*                 *                       *                *\n" + \
        "*                                                          *\n" + \
        info_line + \
        "*                                                          *\n" + \
        "*    The MadGraph5_aMC@NLO Development Team - Find us at   *\n" + \
        "*                 http://amcatnlo.cern.ch                  *\n" + \
        "*                                                          *\n" + \
        "*               Type 'help' for in-line help.              *\n" + \
        "*                                                          *\n" + \
        "************************************************************")
        super(CmdExtended, self).__init__(me_dir, options, *arg, **opt)
        

    def get_history_header(self):
        """return the history header""" 
        return self.history_header % misc.get_time_info()
    
    def stop_on_keyboard_stop(self):
        """action to perform to close nicely on a keyboard interupt"""
        try:
            if hasattr(self, 'cluster'):
                logger.info('rm jobs on queue')
                self.cluster.remove()
            if hasattr(self, 'results'):
                self.update_status('Stop by the user', level=None, makehtml=True, error=True)
                self.add_error_log_in_html(KeyboardInterrupt)
        except:
            pass
    
    def postcmd(self, stop, line):
        """ Update the status of  the run for finishing interactive command """
        
        # relaxing the tag forbidding question
        self.force = False
        
        if not self.use_rawinput:
            return stop
        
        
        arg = line.split()
        if  len(arg) == 0:
            return stop
        elif str(arg[0]) in ['exit','quit','EOF']:
            return stop
        
        try:
            self.update_status('Command \'%s\' done.<br> Waiting for instruction.' % arg[0], 
                               level=None, error=True)
        except Exception:
            misc.sprint('self.update_status fails', log=logger)
            pass
            
    def nice_user_error(self, error, line):
        """If a ME run is currently running add a link in the html output"""

        self.add_error_log_in_html()
        cmd.Cmd.nice_user_error(self, error, line)            
        
    def nice_config_error(self, error, line):
        """If a ME run is currently running add a link in the html output"""

        self.add_error_log_in_html()
        cmd.Cmd.nice_config_error(self, error, line)

    def nice_error_handling(self, error, line):
        """If a ME run is currently running add a link in the html output"""

        self.add_error_log_in_html()            
        cmd.Cmd.nice_error_handling(self, error, line)

        
        
#===============================================================================
# HelpToCmd
#===============================================================================
class HelpToCmd(object):
    """ The Series of help routine for the aMCatNLOCmd"""
    
    def help_launch(self):
        """help for launch command"""
        _launch_parser.print_help()

    def help_banner_run(self):
        logger.info("syntax: banner_run Path|RUN [--run_options]")
        logger.info("-- Reproduce a run following a given banner")
        logger.info("   One of the following argument is require:")
        logger.info("   Path should be the path of a valid banner.")
        logger.info("   RUN should be the name of a run of the current directory")
        self.run_options_help([('-f','answer all question by default'),
                               ('--name=X', 'Define the name associated with the new run')]) 


    def help_compile(self):
        """help for compile command"""
        _compile_parser.print_help()

    def help_generate_events(self):
        """help for generate_events commandi
        just call help_launch"""
        _generate_events_parser.print_help()


    def help_calculate_xsect(self):
        """help for generate_events command"""
        _calculate_xsect_parser.print_help()

    def help_shower(self):
        """help for shower command"""
        _shower_parser.print_help()

    
    def help_open(self):
        logger.info("syntax: open FILE  ")
        logger.info("-- open a file with the appropriate editor.")
        logger.info('   If FILE belongs to index.html, param_card.dat, run_card.dat')
        logger.info('   the path to the last created/used directory is used')

    def run_options_help(self, data):
        if data:
            logger.info('-- local options:')
            for name, info in data:
                logger.info('      %s : %s' % (name, info))
        
        logger.info("-- session options:")
        logger.info("      Note that those options will be kept for the current session")      
        logger.info("      --cluster : Submit to the  cluster. Current cluster: %s" % self.options['cluster_type'])
        logger.info("      --multicore : Run in multi-core configuration")
        logger.info("      --nb_core=X : limit the number of core to use to X.")
        


       
#===============================================================================
# CheckValidForCmd
#===============================================================================
class CheckValidForCmd(object):
    """ The Series of check routine for the aMCatNLOCmd"""

    def check_shower(self, args, options):
        """Check the validity of the line. args[0] is the run_directory"""
        
        if options['force']:
            self.force = True
        
        if len(args) == 0:
            self.help_shower()
            raise self.InvalidCmd, 'Invalid syntax, please specify the run name'
        if not os.path.isdir(pjoin(self.me_dir, 'Events', args[0])):
            raise self.InvalidCmd, 'Directory %s does not exists' % \
                            pjoin(os.getcwd(), 'Events',  args[0])

        self.set_run_name(args[0], level= 'shower')
        args[0] = pjoin(self.me_dir, 'Events', args[0])
    
    def check_plot(self, args):
        """Check the argument for the plot command
        plot run_name modes"""


        madir = self.options['madanalysis_path']
        td = self.options['td_path']
        
        if not madir or not td:
            logger.info('Retry to read configuration file to find madanalysis/td')
            self.set_configuration()

        madir = self.options['madanalysis_path']
        td = self.options['td_path']        
        
        if not madir:
            error_msg = 'No Madanalysis path correctly set.'
            error_msg += 'Please use the set command to define the path and retry.'
            error_msg += 'You can also define it in the configuration file.'
            raise self.InvalidCmd(error_msg)  
        if not  td:
            error_msg = 'No path to td directory correctly set.'
            error_msg += 'Please use the set command to define the path and retry.'
            error_msg += 'You can also define it in the configuration file.'
            raise self.InvalidCmd(error_msg)  
                     
        if len(args) == 0:
            if not hasattr(self, 'run_name') or not self.run_name:
                self.help_plot()
                raise self.InvalidCmd('No run name currently define. Please add this information.')             
            args.append('all')
            return

        
        if args[0] not in self._plot_mode:
            self.set_run_name(args[0], level='plot')
            del args[0]
            if len(args) == 0:
                args.append('all')
        elif not self.run_name:
            self.help_plot()
            raise self.InvalidCmd('No run name currently define. Please add this information.')                             
        
        for arg in args:
            if arg not in self._plot_mode and arg != self.run_name:
                 self.help_plot()
                 raise self.InvalidCmd('unknown options %s' % arg)        
    
    def check_pgs(self, arg):
        """Check the argument for pythia command
        syntax: pgs [NAME] 
        Note that other option are already remove at this point
        """
        
        # If not pythia-pgs path
        if not self.options['pythia-pgs_path']:
            logger.info('Retry to read configuration file to find pythia-pgs path')
            self.set_configuration()
      
        if not self.options['pythia-pgs_path'] or not \
            os.path.exists(pjoin(self.options['pythia-pgs_path'],'src')):
            error_msg = 'No pythia-pgs path correctly set.'
            error_msg += 'Please use the set command to define the path and retry.'
            error_msg += 'You can also define it in the configuration file.'
            raise self.InvalidCmd(error_msg)          
        
        tag = [a for a in arg if a.startswith('--tag=')]
        if tag: 
            arg.remove(tag[0])
            tag = tag[0][6:]
        
        
        if len(arg) == 0 and not self.run_name:
            if self.results.lastrun:
                arg.insert(0, self.results.lastrun)
            else:
                raise self.InvalidCmd('No run name currently define. Please add this information.')             
        
        if len(arg) == 1 and self.run_name == arg[0]:
            arg.pop(0)
        
        if not len(arg) and \
           not os.path.exists(pjoin(self.me_dir,'Events','pythia_events.hep')):
            self.help_pgs()
            raise self.InvalidCmd('''No file file pythia_events.hep currently available
            Please specify a valid run_name''')
                
        lock = None              
        if len(arg) == 1:
            prev_tag = self.set_run_name(arg[0], tag, 'pgs')
            filenames = glob.glob(pjoin(self.me_dir, 'Events', self.run_name,
                                            'events_*.hep.gz'))
            if not filenames:
                raise self.InvalidCmd('No events file corresponding to %s run with tag %s. '% (self.run_name, prev_tag))
            else:
                input_file = filenames[0]
                output_file = pjoin(self.me_dir, 'Events', 'pythia_events.hep')
                lock = cluster.asyncrone_launch('gunzip',stdout=open(output_file,'w'), 
                                                    argument=['-c', input_file])
        else:
            if tag: 
                self.run_card['run_tag'] = tag
            self.set_run_name(self.run_name, tag, 'pgs')
        
        return lock
            

    def check_delphes(self, arg):
        """Check the argument for pythia command
        syntax: delphes [NAME] 
        Note that other option are already remove at this point
        """
        
        # If not pythia-pgs path
        if not self.options['delphes_path']:
            logger.info('Retry to read configuration file to find delphes path')
            self.set_configuration()
      
        if not self.options['delphes_path']:
            error_msg = 'No delphes path correctly set.'
            error_msg += 'Please use the set command to define the path and retry.'
            error_msg += 'You can also define it in the configuration file.'
            raise self.InvalidCmd(error_msg)  

        tag = [a for a in arg if a.startswith('--tag=')]
        if tag: 
            arg.remove(tag[0])
            tag = tag[0][6:]
            
                  
        if len(arg) == 0 and not self.run_name:
            if self.results.lastrun:
                arg.insert(0, self.results.lastrun)
            else:
                raise self.InvalidCmd('No run name currently define. Please add this information.')             
        
        if len(arg) == 1 and self.run_name == arg[0]:
            arg.pop(0)
        
        if not len(arg) and \
           not os.path.exists(pjoin(self.me_dir,'Events','pythia_events.hep')):
            self.help_pgs()
            raise self.InvalidCmd('''No file file pythia_events.hep currently available
            Please specify a valid run_name''')
                              
        if len(arg) == 1:
            prev_tag = self.set_run_name(arg[0], tag, 'delphes')
            filenames = glob.glob(pjoin(self.me_dir, 'Events', self.run_name,
                                            'events_*.hep.gz'))
            if not filenames:
                raise self.InvalidCmd('No events file corresponding to %s run with tag %s.:%s '\
                    % (self.run_name, prev_tag, 
                       pjoin(self.me_dir,'Events',self.run_name, '%s_pythia_events.hep.gz' % prev_tag)))
            else:
                input_file = filenames[0]
                output_file = pjoin(self.me_dir, 'Events', 'pythia_events.hep')
                lock = cluster.asyncrone_launch('gunzip',stdout=open(output_file,'w'), 
                                                    argument=['-c', input_file])
        else:
            if tag:
                self.run_card['run_tag'] = tag
            self.set_run_name(self.run_name, tag, 'delphes')               

    def check_calculate_xsect(self, args, options):
        """check the validity of the line. args is ORDER,
        ORDER being LO or NLO. If no mode is passed, NLO is used"""
        # modify args in order to be DIR 
        # mode being either standalone or madevent
        
        if options['force']:
            self.force = True
        
        if not args:
            args.append('NLO')
            return
        
        if len(args) > 1:
            self.help_calculate_xsect()
            raise self.InvalidCmd, 'Invalid Syntax: Too many argument'

        elif len(args) == 1:
            if not args[0] in ['NLO', 'LO']:
                raise self.InvalidCmd, '%s is not a valid mode, please use "LO" or "NLO"' % args[1]
        mode = args[0]
        
        # check for incompatible options/modes
        if options['multicore'] and options['cluster']:
            raise self.InvalidCmd, 'options -m (--multicore) and -c (--cluster)' + \
                    ' are not compatible. Please choose one.'


    def check_generate_events(self, args, options):
        """check the validity of the line. args is ORDER,
        ORDER being LO or NLO. If no mode is passed, NLO is used"""
        # modify args in order to be DIR 
        # mode being either standalone or madevent
        
        if not args:
            args.append('NLO')
            return
        
        if len(args) > 1:
            self.help_generate_events()
            raise self.InvalidCmd, 'Invalid Syntax: Too many argument'

        elif len(args) == 1:
            if not args[0] in ['NLO', 'LO']:
                raise self.InvalidCmd, '%s is not a valid mode, please use "LO" or "NLO"' % args[1]
        mode = args[0]
        
        # check for incompatible options/modes
        if options['multicore'] and options['cluster']:
            raise self.InvalidCmd, 'options -m (--multicore) and -c (--cluster)' + \
                    ' are not compatible. Please choose one.'

    def check_banner_run(self, args):
        """check the validity of line"""
        
        if len(args) == 0:
            self.help_banner_run()
            raise self.InvalidCmd('banner_run requires at least one argument.')
        
        tag = [a[6:] for a in args if a.startswith('--tag=')]
        
        
        if os.path.exists(args[0]):
            type ='banner'
            format = self.detect_card_type(args[0])
            if format != 'banner':
                raise self.InvalidCmd('The file is not a valid banner.')
        elif tag:
            args[0] = pjoin(self.me_dir,'Events', args[0], '%s_%s_banner.txt' % \
                                    (args[0], tag))                  
            if not os.path.exists(args[0]):
                raise self.InvalidCmd('No banner associates to this name and tag.')
        else:
            name = args[0]
            type = 'run'
            banners = glob.glob(pjoin(self.me_dir,'Events', args[0], '*_banner.txt'))
            if not banners:
                raise self.InvalidCmd('No banner associates to this name.')    
            elif len(banners) == 1:
                args[0] = banners[0]
            else:
                #list the tag and propose those to the user
                tags = [os.path.basename(p)[len(args[0])+1:-11] for p in banners]
                tag = self.ask('which tag do you want to use?', tags[0], tags)
                args[0] = pjoin(self.me_dir,'Events', args[0], '%s_%s_banner.txt' % \
                                    (args[0], tag))                
                        
        run_name = [arg[7:] for arg in args if arg.startswith('--name=')]
        if run_name:
            try:
                self.exec_cmd('remove %s all banner -f' % run_name)
            except Exception:
                pass
            self.set_run_name(args[0], tag=None, level='parton', reload_card=True)
        elif type == 'banner':
            self.set_run_name(self.find_available_run_name(self.me_dir))
        elif type == 'run':
            if not self.results[name].is_empty():
                run_name = self.find_available_run_name(self.me_dir)
                logger.info('Run %s is not empty so will use run_name: %s' % \
                                                               (name, run_name))
                self.set_run_name(run_name)
            else:
                try:
                    self.exec_cmd('remove %s all banner -f' % run_name)
                except Exception:
                    pass
                self.set_run_name(name)



    def check_launch(self, args, options):
        """check the validity of the line. args is MODE
        MODE being LO, NLO, aMC@NLO or aMC@LO. If no mode is passed, auto is used"""
        # modify args in order to be DIR 
        # mode being either standalone or madevent
        
        if options['force']:
            self.force = True
        
        
        if not args:
            args.append('auto')
            return
        
        if len(args) > 1:
            self.help_launch()
            raise self.InvalidCmd, 'Invalid Syntax: Too many argument'

        elif len(args) == 1:
            if not args[0] in ['LO', 'NLO', 'aMC@NLO', 'aMC@LO','auto']:
                raise self.InvalidCmd, '%s is not a valid mode, please use "LO", "NLO", "aMC@NLO" or "aMC@LO"' % args[0]
        mode = args[0]
        
        # check for incompatible options/modes
        if options['multicore'] and options['cluster']:
            raise self.InvalidCmd, 'options -m (--multicore) and -c (--cluster)' + \
                    ' are not compatible. Please choose one.'
        if mode == 'NLO' and options['reweightonly']:
            raise self.InvalidCmd, 'option -r (--reweightonly) needs mode "aMC@NLO" or "aMC@LO"'


    def check_compile(self, args, options):
        """check the validity of the line. args is MODE
        MODE being FO or MC. If no mode is passed, MC is used"""
        # modify args in order to be DIR 
        # mode being either standalone or madevent
        
        if options['force']:
            self.force = True
        
        if not args:
            args.append('MC')
            return
        
        if len(args) > 1:
            self.help_compile()
            raise self.InvalidCmd, 'Invalid Syntax: Too many argument'

        elif len(args) == 1:
            if not args[0] in ['MC', 'FO']:
                raise self.InvalidCmd, '%s is not a valid mode, please use "FO" or "MC"' % args[0]
        mode = args[0]
        
        # check for incompatible options/modes


#===============================================================================
# CompleteForCmd
#===============================================================================
class CompleteForCmd(CheckValidForCmd):
    """ The Series of help routine for the MadGraphCmd"""

    def complete_launch(self, text, line, begidx, endidx):
        """auto-completion for launch command"""
        
        args = self.split_arg(line[0:begidx])
        if len(args) == 1:
            #return mode
            return self.list_completion(text,['LO','NLO','aMC@NLO','aMC@LO'],line)
        elif len(args) == 2 and line[begidx-1] == '@':
            return self.list_completion(text,['LO','NLO'],line)
        else:
            opts = []
            for opt in _launch_parser.option_list:
                opts += opt._long_opts + opt._short_opts
            return self.list_completion(text, opts, line)
           
    def complete_banner_run(self, text, line, begidx, endidx):
       "Complete the banner run command"
       try:
  
        
        args = self.split_arg(line[0:begidx], error=False)
        
        if args[-1].endswith(os.path.sep):
            return self.path_completion(text,
                                        os.path.join('.',*[a for a in args \
                                                    if a.endswith(os.path.sep)]))        
        
        
        if len(args) > 1:
            # only options are possible
            tags = glob.glob(pjoin(self.me_dir, 'Events' , args[1],'%s_*_banner.txt' % args[1]))
            tags = ['%s' % os.path.basename(t)[len(args[1])+1:-11] for t in tags]

            if args[-1] != '--tag=':
                tags = ['--tag=%s' % t for t in tags]
            else:
                return self.list_completion(text, tags)
            return self.list_completion(text, tags +['--name=','-f'], line)
        
        # First argument
        possibilites = {} 

        comp = self.path_completion(text, os.path.join('.',*[a for a in args \
                                                    if a.endswith(os.path.sep)]))
        if os.path.sep in line:
            return comp
        else:
            possibilites['Path from ./'] = comp

        run_list =  glob.glob(pjoin(self.me_dir, 'Events', '*','*_banner.txt'))
        run_list = [n.rsplit('/',2)[1] for n in run_list]
        possibilites['RUN Name'] = self.list_completion(text, run_list)
        
        return self.deal_multiple_categories(possibilites)
    
        
       except Exception, error:
           print error

 
    def complete_compile(self, text, line, begidx, endidx):
        """auto-completion for launch command"""
        
        args = self.split_arg(line[0:begidx])
        if len(args) == 1:
            #return mode
            return self.list_completion(text,['FO','MC'],line)
        else:
            opts = []
            for opt in _compile_parser.option_list:
                opts += opt._long_opts + opt._short_opts
            return self.list_completion(text, opts, line)        

    def complete_calculate_xsect(self, text, line, begidx, endidx):
        """auto-completion for launch command"""
        
        args = self.split_arg(line[0:begidx])
        if len(args) == 1:
            #return mode
            return self.list_completion(text,['LO','NLO'],line)
        else:
            opts = []
            for opt in _calculate_xsect_parser.option_list:
                opts += opt._long_opts + opt._short_opts
            return self.list_completion(text, opts, line) 

    def complete_generate_events(self, text, line, begidx, endidx):
        """auto-completion for generate_events command
        call the compeltion for launch"""
        self.complete_launch(text, line, begidx, endidx)


    def complete_shower(self, text, line, begidx, endidx):
        args = self.split_arg(line[0:begidx])
        if len(args) == 1:
            #return valid run_name
            data = glob.glob(pjoin(self.me_dir, 'Events', '*','events.lhe.gz'))
            data = [n.rsplit('/',2)[1] for n in data]
            tmp1 =  self.list_completion(text, data)
            if not self.run_name:
                return tmp1

    def complete_plot(self, text, line, begidx, endidx):
        """ Complete the plot command """
        
        args = self.split_arg(line[0:begidx], error=False)

        if len(args) == 1:
            #return valid run_name
            data = glob.glob(pjoin(self.me_dir, 'Events', '*','events.lhe*'))
            data = [n.rsplit('/',2)[1] for n in data]
            tmp1 =  self.list_completion(text, data)
            if not self.run_name:
                return tmp1

        if len(args) > 1:
            return self.list_completion(text, self._plot_mode)        

    def complete_pgs(self,text, line, begidx, endidx):
        "Complete the pgs command"
        args = self.split_arg(line[0:begidx], error=False) 
        if len(args) == 1:
            #return valid run_name
            data = glob.glob(pjoin(self.me_dir, 'Events', '*', 'events_*.hep.gz'))
            data = [n.rsplit('/',2)[1] for n in data]
            tmp1 =  self.list_completion(text, data)
            if not self.run_name:
                return tmp1
            else:
                tmp2 = self.list_completion(text, self._run_options + ['-f', 
                                                '--tag=' ,'--no_default'], line)
                return tmp1 + tmp2        
        else:
            return self.list_completion(text, self._run_options + ['-f', 
                                                 '--tag=','--no_default'], line)

    complete_delphes = complete_pgs        

class aMCatNLOAlreadyRunning(InvalidCmd):
    pass

#===============================================================================
# aMCatNLOCmd
#===============================================================================
class aMCatNLOCmd(CmdExtended, HelpToCmd, CompleteForCmd, common_run.CommonRunCmd):
    """The command line processor of MadGraph"""    
    
    # Truth values
    true = ['T','.true.',True,'true']
    # Options and formats available
    _run_options = ['--cluster','--multicore','--nb_core=','--nb_core=2', '-c', '-m']
    _generate_options = ['-f', '--laststep=parton', '--laststep=pythia', '--laststep=pgs', '--laststep=delphes']
    _calculate_decay_options = ['-f', '--accuracy=0.']
    _set_options = ['stdout_level','fortran_compiler','cpp_compiler','timeout']
    _plot_mode = ['all', 'parton','shower','pgs','delphes']
    _clean_mode = _plot_mode + ['channel', 'banner']
    _display_opts = ['run_name', 'options', 'variable']
    # survey options, dict from name to type, default value, and help text
    # Variables to store object information
    web = False
    cluster_mode = 0
    queue  = 'madgraph'
    nb_core = None
    
    next_possibility = {
        'start': ['generate_events [OPTIONS]', 'calculate_crossx [OPTIONS]', 'launch [OPTIONS]',
                  'help generate_events'],
        'generate_events': ['generate_events [OPTIONS]', 'shower'],
        'launch': ['launch [OPTIONS]', 'shower'],
        'shower' : ['generate_events [OPTIONS]']
    }
    
    
    ############################################################################
    def __init__(self, me_dir = None, options = {}, *completekey, **stdin):
        """ add information to the cmd """

        self.start_time = 0
        CmdExtended.__init__(self, me_dir, options, *completekey, **stdin)
        #common_run.CommonRunCmd.__init__(self, me_dir, options)

        self.mode = 'aMCatNLO'
        self.nb_core = 0
        self.prompt = "%s>"%os.path.basename(pjoin(self.me_dir))

        # load the current status of the directory
        if os.path.exists(pjoin(self.me_dir,'HTML','results.pkl')):
            self.results = save_load_object.load_from_file(pjoin(self.me_dir,'HTML','results.pkl'))
            self.results.resetall(self.me_dir)
            self.last_mode = self.results[self.results.lastrun][-1]['run_mode']
        else:
            model = self.find_model_name()
            process = self.process # define in find_model_name
            self.results = gen_crossxhtml.AllResultsNLO(model, process, self.me_dir)
            self.last_mode = ''
        self.results.def_web_mode(self.web)
        # check that compiler is gfortran 4.6 or later if virtuals have been exported
        proc_card = open(pjoin(self.me_dir, 'Cards', 'proc_card_mg5.dat')).read()

        if not '[real=QCD]' in proc_card:
            check_compiler(self.options, block=True)

        
    ############################################################################      
    def do_shower(self, line):
        """ run the shower on a given parton level file """
        argss = self.split_arg(line)
        (options, argss) = _launch_parser.parse_args(argss)
        # check argument validity and normalise argument
        options = options.__dict__
        options['reweightonly'] = False
        self.check_shower(argss, options)
        evt_file = pjoin(os.getcwd(), argss[0], 'events.lhe')
        self.ask_run_configuration('onlyshower', options)
        self.run_mcatnlo(evt_file)

        self.update_status('', level='all', update_results=True)

    ################################################################################
    def do_plot(self, line):
        """Create the plot for a given run"""

        # Since in principle, all plot are already done automaticaly
        args = self.split_arg(line)
        # Check argument's validity
        self.check_plot(args)
        logger.info('plot for run %s' % self.run_name)
        
        if not self.force:
            self.ask_edit_cards([], args, plot=True)
                
        if any([arg in ['parton'] for arg in args]):
            filename = pjoin(self.me_dir, 'Events', self.run_name, 'events.lhe')
            if os.path.exists(filename+'.gz'):
                misc.gunzip(filename)
            if  os.path.exists(filename):
                logger.info('Found events.lhe file for run %s' % self.run_name) 
                shutil.move(filename, pjoin(self.me_dir, 'Events', 'unweighted_events.lhe'))
                self.create_plot('parton')
                shutil.move(pjoin(self.me_dir, 'Events', 'unweighted_events.lhe'), filename)
                misc.gzip(filename)
                
        if any([arg in ['all','parton'] for arg in args]):
            filename = pjoin(self.me_dir, 'Events', self.run_name, 'MADatNLO.top')
            if  os.path.exists(filename):
                logger.info('Found MADatNLO.top file for run %s' % \
                             self.run_name) 
                output = pjoin(self.me_dir, 'HTML',self.run_name, 'plots_parton.html')
                plot_dir = pjoin(self.me_dir, 'HTML', self.run_name, 'plots_parton')
                
                if not os.path.isdir(plot_dir):
                    os.makedirs(plot_dir) 
                top_file = pjoin(plot_dir, 'plots.top')
                files.cp(filename, top_file)
                madir = self.options['madanalysis_path']
                tag = self.run_card['run_tag']  
                td = self.options['td_path']
                misc.call(['%s/plot' % self.dirbin, madir, td],
                                stdout = open(pjoin(plot_dir, 'plot.log'),'a'),
                                stderr = subprocess.STDOUT,
                                cwd=plot_dir)

                misc.call(['%s/plot_page-pl' % self.dirbin, 
                                    os.path.basename(plot_dir),
                                    'parton'],
                                stdout = open(pjoin(plot_dir, 'plot.log'),'a'),
                                stderr = subprocess.STDOUT,
                                cwd=pjoin(self.me_dir, 'HTML', self.run_name))
                shutil.move(pjoin(self.me_dir, 'HTML',self.run_name ,'plots.html'),
                                                                             output)

                os.remove(pjoin(self.me_dir, 'Events', 'plots.top'))
                
        if any([arg in ['all','shower'] for arg in args]):
            filenames = glob.glob(pjoin(self.me_dir, 'Events', self.run_name,
                                        'events_*.lhe.gz'))
            if len(filenames) != 1:
                filenames = glob.glob(pjoin(self.me_dir, 'Events', self.run_name,
                                            'events_*.hep.gz'))
                if len(filenames) != 1:
                    logger.info('No shower level file found for run %s' % \
                                self.run_name)
                    return
                filename = filenames[0]
                misc.gunzip(filename, keep=True, stdout=pjoin(self.me_dir, 'Events','pythia_events.hep'))
                
                if not os.path.exists(pjoin(self.me_dir, 'Cards', 'pythia_card.dat')):
                    if aMCatNLO and not self.options['mg5_path']:
                        raise "plotting NLO HEP file needs MG5 utilities"
                    
                    files.cp(pjoin(self.options['mg5_path'], 'Template','LO', 'Cards', 'pythia_card_default.dat'),
                             pjoin(self.me_dir, 'Cards', 'pythia_card.dat'))
                self.run_hep2lhe()
            else:
                filename = filenames[0]
                misc.gunzip(filename, keep=True, stdout=pjoin(self.me_dir, 'Events','pythia_events.hep'))

            self.create_plot('shower')
            lhe_file_name = filename.replace('.hep.gz', '.lhe')
            shutil.move(pjoin(self.me_dir, 'Events','pythia_events.lhe'), 
                        lhe_file_name)
            misc.gzip(lhe_file_name)
                    
        if any([arg in ['all','pgs'] for arg in args]):
            filename = pjoin(self.me_dir, 'Events', self.run_name, 
                                            '%s_pgs_events.lhco' % self.run_tag)
            if os.path.exists(filename+'.gz'):
                misc.gunzip(filename)
            if  os.path.exists(filename):
                self.create_plot('PGS')
                misc.gzip(filename)                
            else:
                logger.info('No valid files for pgs plot')
                
        if any([arg in ['all','delphes'] for arg in args]):
            filename = pjoin(self.me_dir, 'Events', self.run_name, 
                                        '%s_delphes_events.lhco' % self.run_tag)
            if os.path.exists(filename+'.gz'):
                misc.gunzip(filename)
            if  os.path.exists(filename):
                #shutil.move(filename, pjoin(self.me_dir, 'Events','delphes_events.lhco'))
                self.create_plot('Delphes')
                #shutil.move(pjoin(self.me_dir, 'Events','delphes_events.lhco'), filename)
                misc.gzip(filename)                
            else:
                logger.info('No valid files for delphes plot')


    ############################################################################      
    def do_calculate_xsect(self, line):
        """Main commands: calculates LO/NLO cross-section, using madevent_mintFO 
        this function wraps the do_launch one"""
        
        self.start_time = time.time()
        argss = self.split_arg(line)
        # check argument validity and normalise argument
        (options, argss) = _calculate_xsect_parser.parse_args(argss)
        options = options.__dict__
        options['reweightonly'] = False
        options['parton'] = True
        self.check_calculate_xsect(argss, options)
        self.do_launch(line, options, argss)
        
    ############################################################################
    def do_banner_run(self, line): 
        """Make a run from the banner file"""
        
        args = self.split_arg(line)
        #check the validity of the arguments
        self.check_banner_run(args)    
                     
        # Remove previous cards
        for name in ['shower_card.dat', 'madspin_card.dat']:
            try:
                os.remove(pjoin(self.me_dir, 'Cards', name))
            except Exception:
                pass
            
        banner_mod.split_banner(args[0], self.me_dir, proc_card=False)
        
        # Check if we want to modify the run
        if not self.force:
            ans = self.ask('Do you want to modify the Cards/Run Type?', 'n', ['y','n'])
            if ans == 'n':
                self.force = True
        
        # Compute run mode:
        if self.force:
            mode_status = {'order': 'NLO', 'fixed_order': False, 'madspin':False, 'shower':True}
            banner = banner_mod.Banner(args[0])
            for line in banner['run_settings']:
                if '=' in line:
                    mode, value = [t.strip() for t in line.split('=')]
                    mode_status[mode] = value
        else:
            mode_status = {}

        # Call Generate events
        self.do_launch('-n %s %s' % (self.run_name, '-f' if self.force else ''),
                       switch=mode_status)
        
    ############################################################################      
    def do_generate_events(self, line):
        """Main commands: generate events  
        this function just wraps the do_launch one"""
        self.do_launch(line)


    ############################################################################
    def do_treatcards(self, line, amcatnlo=True):
        """Advanced commands: this is for creating the correct run_card.inc from the nlo format"""
                #check if no 'Auto' are present in the file
        self.check_param_card(pjoin(self.me_dir, 'Cards','param_card.dat'))
        return super(aMCatNLOCmd,self).do_treatcards(line, amcatnlo)
    
    ############################################################################
    def set_configuration(self, amcatnlo=True, **opt):
        """assign all configuration variable from file 
            loop over the different config file if config_file not define """
        return super(aMCatNLOCmd,self).set_configuration(amcatnlo=amcatnlo, **opt)
    
    ############################################################################      
    def do_launch(self, line, options={}, argss=[], switch={}):
        """Main commands: launch the full chain 
        options and args are relevant if the function is called from other 
        functions, such as generate_events or calculate_xsect
        mode gives the list of switch needed for the computation (usefull for banner_run)
        """
        
        if not argss and not options:
            self.start_time = time.time()
            argss = self.split_arg(line)
            # check argument validity and normalise argument
            (options, argss) = _launch_parser.parse_args(argss)
            options = options.__dict__
            self.check_launch(argss, options)

        if 'run_name' in options.keys() and options['run_name']:
            self.run_name = options['run_name']
            # if a dir with the given run_name already exists
            # remove it and warn the user
            if os.path.isdir(pjoin(self.me_dir, 'Events', self.run_name)):
                logger.warning('Removing old run information in \n'+
                                pjoin(self.me_dir, 'Events', self.run_name))
                files.rm(pjoin(self.me_dir, 'Events', self.run_name))
                self.results.delete_run(self.run_name)

        if options['multicore']:
            self.cluster_mode = 2
        elif options['cluster']:
            self.cluster_mode = 1
        
        if not switch:
            mode = argss[0]
            if mode in ['LO', 'NLO']:
                options['parton'] = True
            mode = self.ask_run_configuration(mode, options)
        else:
            mode = self.ask_run_configuration('auto', options, switch)

        self.results.add_detail('run_mode', mode) 

        self.update_status('Starting run', level=None, update_results=True)

        if self.options['automatic_html_opening']:
            misc.open_file(os.path.join(self.me_dir, 'crossx.html'))
            self.options['automatic_html_opening'] = False

        if '+' in mode:
            mode = mode.split('+')[0]
        self.compile(mode, options) 
        evt_file = self.run(mode, options)
        
        if int(self.run_card['nevents']) == 0 and not mode in ['LO', 'NLO']:
            logger.info('No event file generated: grids have been set-up with a '\
                            'relative precision of %s' % self.run_card['req_acc'])
            return

        if not mode in ['LO', 'NLO']:
            assert evt_file == pjoin(self.me_dir,'Events', self.run_name, 'events.lhe'), '%s != %s' %(evt_file, pjoin(self.me_dir,'Events', self.run_name, 'events.lhe.gz'))
            self.exec_cmd('decay_events -from_cards', postcmd=False)
            evt_file = pjoin(self.me_dir,'Events', self.run_name, 'events.lhe')
        
        if not mode in ['LO', 'NLO', 'noshower', 'noshowerLO'] \
                                                      and not options['parton']:
            self.run_mcatnlo(evt_file)
        elif mode == 'noshower':
            logger.warning("""You have chosen not to run a parton shower. NLO events without showering are NOT physical.
Please, shower the Les Houches events before using them for physics analyses.""")


        self.update_status('', level='all', update_results=True)
        if int(self.run_card['ickkw']) == 3 and mode in ['noshower', 'aMC@NLO']:
            logger.warning("""You are running with FxFx merging enabled.
To be able to merge samples of various multiplicities without double counting,
you have to remove some events after showering 'by hand'.
Please read http://amcatnlo.cern.ch/FxFx_merging.htm for more details.""")



    ############################################################################      
    def do_compile(self, line):
        """Advanced commands: just compile the executables """
        argss = self.split_arg(line)
        # check argument validity and normalise argument
        (options, argss) = _compile_parser.parse_args(argss)
        options = options.__dict__
        options['reweightonly'] = False
        options['nocompile'] = False
        self.check_compile(argss, options)
        
        mode = {'FO': 'NLO', 'MC': 'aMC@NLO'}[argss[0]]
        self.ask_run_configuration(mode, options)
        self.compile(mode, options) 


        self.update_status('', level='all', update_results=True)

    def print_results_in_shell(self, data):
        """Have a nice results prints in the shell,
        data should be of type: gen_crossxhtml.OneTagResults"""
        if not data:
            return
        logger.info("  === Results Summary for run: %s tag: %s ===\n" % (data['run_name'],data['tag']))
        if self.ninitial == 1:
            logger.info("     Width :   %.4g +- %.4g GeV" % (data['cross'], data['error']))
        else:
            logger.info("     Cross-section :   %.4g +- %.4g pb" % (data['cross'], data['error']))
        logger.info("     Nb of events :  %s" % data['nb_event'] )
        #if data['cross_pythia'] and data['nb_event_pythia']:
        #    if self.ninitial == 1:
        #        logger.info("     Matched Width :   %.4g +- %.4g GeV" % (data['cross_pythia'], data['error_pythia']))
        #    else:
        #        logger.info("     Matched Cross-section :   %.4g +- %.4g pb" % (data['cross_pythia'], data['error_pythia']))            
        #    logger.info("     Nb of events after Matching :  %s" % data['nb_event_pythia'])
        #    if self.run_card['use_syst'] in self.true:
        #        logger.info("     Be carefull that matched information are here NOT for the central value. Refer to SysCalc output for it")    
        logger.info(" " )

    def print_results_in_file(self, data, path, mode='w'):
        """Have a nice results prints in the shell,
        data should be of type: gen_crossxhtml.OneTagResults"""
        if not data:
            return
        
        fsock = open(path, mode)
        
        fsock.write("  === Results Summary for run: %s tag: %s  process: %s ===\n" % \
                    (data['run_name'],data['tag'], os.path.basename(self.me_dir)))
        
        if self.ninitial == 1:
            fsock.write("     Width :   %.4g +- %.4g GeV\n" % (data['cross'], data['error']))
        else:
            fsock.write("     Cross-section :   %.4g +- %.4g pb\n" % (data['cross'], data['error']))
        fsock.write("     Nb of events :  %s\n" % data['nb_event'] )
        #if data['cross_pythia'] and data['nb_event_pythia']:
        #    if self.ninitial == 1:
        #        fsock.write("     Matched Width :   %.4g +- %.4g GeV\n" % (data['cross_pythia'], data['error_pythia']))
        #    else:
        #        fsock.write("     Matched Cross-section :   %.4g +- %.4g pb\n" % (data['cross_pythia'], data['error_pythia']))            
        #    fsock.write("     Nb of events after Matching :  %s\n" % data['nb_event_pythia'])
        fsock.write(" \n" )





    def update_random_seed(self):
        """Update random number seed with the value from the run_card. 
        If this is 0, update the number according to a fresh one"""
        iseed = int(self.run_card['iseed'])
        if iseed == 0:
            randinit = open(pjoin(self.me_dir, 'SubProcesses', 'randinit'))
            iseed = int(randinit.read()[2:]) + 1
            randinit.close()
        randinit = open(pjoin(self.me_dir, 'SubProcesses', 'randinit'), 'w')
        randinit.write('r=%d' % iseed)
        randinit.close()
            
        
    def run(self, mode, options):
        """runs aMC@NLO. Returns the name of the event file created"""
        logger.info('Starting run')

        if not 'only_generation' in options.keys():
            options['only_generation'] = False

        if mode in ['LO', 'NLO'] and self.run_card['iappl'] == 2 and not options['only_generation']:
            options['only_generation'] = True
        self.get_characteristics(pjoin(self.me_dir, 'SubProcesses', 'proc_characteristics'))

        if self.cluster_mode == 1:
            cluster_name = self.options['cluster_type']
            self.cluster = cluster.from_name[cluster_name](**self.options)
        if self.cluster_mode == 2:
            try:
                import multiprocessing
                if not self.nb_core:
                    try:
                        self.nb_core = int(self.options['nb_core'])
                    except TypeError:
                        self.nb_core = multiprocessing.cpu_count()
                logger.info('Using %d cores' % self.nb_core)
            except ImportError:
                self.nb_core = 1
                logger.warning('Impossible to detect the number of cores => Using One.\n'+
                        'Use set nb_core X in order to set this number and be able to'+
                        'run in multicore.')

            self.cluster = cluster.MultiCore(**self.options)
        self.update_random_seed()
        #find and keep track of all the jobs
        folder_names = {'LO': ['born_G*'], 'NLO': ['all_G*'],
                    'aMC@LO': ['GB*'], 'aMC@NLO': ['GF*']}
        folder_names['noshower'] = folder_names['aMC@NLO']
        folder_names['noshowerLO'] = folder_names['aMC@LO']
        job_dict = {}
        p_dirs = [d for d in \
                open(pjoin(self.me_dir, 'SubProcesses', 'subproc.mg')).read().split('\n') if d]
        #find jobs and clean previous results
        if not options['only_generation'] and not options['reweightonly']:
            self.update_status('Cleaning previous results', level=None)
        for dir in p_dirs:
            job_dict[dir] = [file for file in \
                                 os.listdir(pjoin(self.me_dir, 'SubProcesses', dir)) \
                                 if file.startswith('ajob')] 
            #find old folders to be removed
            for obj in folder_names[mode]:
                to_rm = [file for file in \
                             os.listdir(pjoin(self.me_dir, 'SubProcesses', dir)) \
                             if file.startswith(obj[:-1]) and \
                            (os.path.isdir(pjoin(self.me_dir, 'SubProcesses', dir, file)) or \
                             os.path.exists(pjoin(self.me_dir, 'SubProcesses', dir, file)))] 
                #always clean dirs for the splitted event generation
                # do not include the born_G/ grid_G which should be kept when
                # doing a f.o. run keeping old grids
                to_always_rm = [file for file in \
                             os.listdir(pjoin(self.me_dir, 'SubProcesses', dir)) \
                             if file.startswith(obj[:-1]) and
                             '_' in file and not '_G' in file and \
                            (os.path.isdir(pjoin(self.me_dir, 'SubProcesses', dir, file)) or \
                             os.path.exists(pjoin(self.me_dir, 'SubProcesses', dir, file)))]

                if not options['only_generation'] and not options['reweightonly']:
                    to_always_rm.extend(to_rm)
                    if os.path.exists(pjoin(self.me_dir, 'SubProcesses', dir,'MadLoop5_resources.tar.gz')):
                        to_always_rm.append(pjoin(self.me_dir, 'SubProcesses', dir,'MadLoop5_resources.tar.gz'))
                files.rm([pjoin(self.me_dir, 'SubProcesses', dir, d) for d in to_always_rm])

        mcatnlo_status = ['Setting up grid', 'Computing upper envelope', 'Generating events']

        if self.run_card['iappl'] == 2:
            self.applgrid_distribute(options,mode,p_dirs)

        if options['reweightonly']:
            event_norm=self.run_card['event_norm']
            nevents=int(self.run_card['nevents'])
            return self.reweight_and_collect_events(options, mode, nevents, event_norm)

        devnull = os.open(os.devnull, os.O_RDWR) 
        if mode in ['LO', 'NLO']:
            # this is for fixed order runs
            mode_dict = {'NLO': 'all', 'LO': 'born'}
            logger.info('Doing fixed order %s' % mode)
            req_acc = self.run_card['req_acc_FO']
            if not options['only_generation'] and req_acc != -1:
                self.write_madin_file(pjoin(self.me_dir, 'SubProcesses'), mode_dict[mode], 0, '-1', '6','0.10') 
                self.update_status('Setting up grids', level=None)
                self.run_all(job_dict, [['0', mode_dict[mode], '0']], 'Setting up grids')
            elif not options['only_generation']:
                npoints = self.run_card['npoints_FO_grid']
                niters = self.run_card['niters_FO_grid']
                self.write_madin_file(pjoin(self.me_dir, 'SubProcesses'), mode_dict[mode], 0, npoints, niters) 
                self.update_status('Setting up grids', level=None)
                self.run_all(job_dict, [['0', mode_dict[mode], '0']], 'Setting up grids')

            npoints = self.run_card['npoints_FO']
            niters = self.run_card['niters_FO']
            self.write_madin_file(pjoin(self.me_dir, 'SubProcesses'), mode_dict[mode], -1, npoints, niters) 
            # collect the results and logs
            self.collect_log_files(folder_names[mode], 0)
            p = misc.Popen(['./combine_results_FO.sh', str(req_acc), '%s_G*' % mode_dict[mode]], \
                               stdout=subprocess.PIPE, \
                               cwd=pjoin(self.me_dir, 'SubProcesses'))
            output = p.communicate()

            self.cross_sect_dict = self.read_results(output, mode)
            self.print_summary(options, 0, mode)
            cross, error = sum_html.make_all_html_results(self, ['%s*' % mode_dict[mode]])
            self.results.add_detail('cross', cross)
            self.results.add_detail('error', error) 

            self.update_status('Computing cross-section', level=None)
            self.run_all(job_dict, [['0', mode_dict[mode], '0', mode_dict[mode]]], 'Computing cross-section')

            # collect the results and logs
            self.collect_log_files(folder_names[mode], 1)
            p = misc.Popen(['./combine_results_FO.sh', '-1'] + folder_names[mode], \
                                stdout=subprocess.PIPE, 
                                cwd=pjoin(self.me_dir, 'SubProcesses'))
            output = p.communicate()
            self.cross_sect_dict = self.read_results(output, mode)

            # collect the scale and PDF uncertainties
            scale_pdf_info={}
            if self.run_card['reweight_scale'] or self.run_card['reweight_PDF']:
                data_files=[]
                for dir in p_dirs:
                    for obj in folder_names[mode]:
                        for file in os.listdir(pjoin(self.me_dir, 'SubProcesses', dir)):
                            if file.startswith(obj[:-1]) and \
                                    (os.path.exists(pjoin(self.me_dir, 'SubProcesses', dir, file,'scale_pdf_dependence.dat'))):
                                data_files.append(pjoin(dir,file,'scale_pdf_dependence.dat'))
                scale_pdf_info = self.pdf_scale_from_reweighting(data_files)
            # print the results:
            self.print_summary(options, 1, mode, scale_pdf_info)

            files.cp(pjoin(self.me_dir, 'SubProcesses', 'res.txt'),
                     pjoin(self.me_dir, 'Events', self.run_name))
            
            if self.analyse_card['fo_analysis_format'].lower() == 'topdrawer':
                misc.call(['./combine_plots_FO.sh'] + folder_names[mode], \
                                stdout=devnull, 
                                cwd=pjoin(self.me_dir, 'SubProcesses'))
                files.cp(pjoin(self.me_dir, 'SubProcesses', 'MADatNLO.top'),
                                pjoin(self.me_dir, 'Events', self.run_name))
                logger.info('The results of this run and the TopDrawer file with the plots' + \
                        ' have been saved in %s' % pjoin(self.me_dir, 'Events', self.run_name))
            elif self.analyse_card['fo_analysis_format'].lower() == 'root':
                misc.call(['./combine_root.sh'] + folder_names[mode], \
                                stdout=devnull, 
                                cwd=pjoin(self.me_dir, 'SubProcesses'))
                files.cp(pjoin(self.me_dir, 'SubProcesses', 'MADatNLO.root'),
                                pjoin(self.me_dir, 'Events', self.run_name))
                logger.info('The results of this run and the ROOT file with the plots' + \
                        ' have been saved in %s' % pjoin(self.me_dir, 'Events', self.run_name))
            else:
                logger.info('The results of this run' + \
                            ' have been saved in %s' % pjoin(self.me_dir, 'Events', self.run_name))
                
            cross, error = sum_html.make_all_html_results(self, folder_names[mode])
            self.results.add_detail('cross', cross)
            self.results.add_detail('error', error)
            if self.run_card['iappl'] != 0:
                self.applgrid_combine(cross,error)
            self.update_status('Run complete', level='parton', update_results=True)

            return

        elif mode in ['aMC@NLO','aMC@LO','noshower','noshowerLO']:
            shower = self.run_card['parton_shower'].upper()
            nevents = int(self.run_card['nevents'])
            req_acc = self.run_card['req_acc']
            if nevents == 0 and float(req_acc) < 0 :
                raise aMCatNLOError('Cannot determine the required accuracy from the number '\
                                        'of events, because 0 events requested. Please set '\
                                        'the "req_acc" parameter in the run_card to a value between 0 and 1')
            elif float(req_acc) >1 or float(req_acc) == 0 :
                raise aMCatNLOError('Required accuracy ("req_acc" in the run_card) should '\
                                        'be between larger than 0 and smaller than 1, '\
                                        'or set to -1 for automatic determination. Current value is %s' % req_acc)
# For more than 1M events, set req_acc to 0.001 (except when it was explicitly set in the run_card)
            elif float(req_acc) < 0 and nevents > 1000000 :
                req_acc='0.001'

            shower_list = ['HERWIG6', 'HERWIGPP', 'PYTHIA6Q', 'PYTHIA6PT', 'PYTHIA8']

            if not shower in shower_list:
                raise aMCatNLOError('%s is not a valid parton shower. Please use one of the following: %s' \
                    % (shower, ', '.join(shower_list)))

# check that PYTHIA6PT is not used for processes with FSR
            if shower == 'PYTHIA6PT' and self.proc_characteristics['has_fsr']:
                raise aMCatNLOError('PYTHIA6PT does not support processes with FSR')

            if mode in ['aMC@NLO', 'aMC@LO']:
                logger.info('Doing %s matched to parton shower' % mode[4:])
            elif mode in ['noshower','noshowerLO']:
                logger.info('Generating events without running the shower.')
            elif options['only_generation']:
                logger.info('Generating events starting from existing results')
            

            for i, status in enumerate(mcatnlo_status):
                #check if need to split jobs 
                # at least one channel must have enough events
                try:
                    nevents_unweighted = open(pjoin(self.me_dir, 
                                                'SubProcesses', 
                                                'nevents_unweighted')).read().split('\n')
                except IOError:
                    nevents_unweighted = []

                split = i == 2 and \
                        int(self.run_card['nevt_job']) > 0 

                if i == 2 or not options['only_generation']:
                    # if the number of events requested is zero,
                    # skip mint step 2
                    if i==2 and nevents==0:
                        self.print_summary(options, 2,mode)
                        return

                    if split:
                        # split the event generation
                        misc.call([pjoin(self.me_dir, 'bin', 'internal', 'split_jobs.py')] + \
                                   [str(self.run_card['nevt_job'])],
                                   stdout = devnull,
                                   cwd = pjoin(self.me_dir, 'SubProcesses'))
                        assert os.path.exists(pjoin(self.me_dir, 'SubProcesses', 
                            'nevents_unweighted_splitted'))

                    self.update_status(status, level='parton')
                    if mode in ['aMC@NLO', 'noshower']:
                        self.write_madinMMC_file(pjoin(self.me_dir, 'SubProcesses'), 'all', i) 
                        self.run_all(job_dict, [['2', 'F', '%d' % i]], status, split_jobs = split)
                        
                    elif mode in ['aMC@LO', 'noshowerLO']:
                        self.write_madinMMC_file(
                            pjoin(self.me_dir, 'SubProcesses'), 'born', i) 
                        self.run_all(job_dict, 
                                     [['2', 'B', '%d' % i]], 
                                     '%s at LO' % status, split_jobs = split)

                if (i < 2 and not options['only_generation']) or i == 1 :
                    # collect the results and logs
                    self.collect_log_files(folder_names[mode], i)
                    p = misc.Popen(['./combine_results.sh'] + \
                                   ['%d' % i,'%d' % nevents, '%s' % req_acc ] + \
                                   folder_names[mode],
                                   stdout=subprocess.PIPE, 
                                   cwd = pjoin(self.me_dir, 'SubProcesses'))
                    output = p.communicate()
                    files.cp(pjoin(self.me_dir, 'SubProcesses', 'res_%d.txt' % i), \
                             pjoin(self.me_dir, 'Events', self.run_name))

                    self.cross_sect_dict = self.read_results(output, mode)
                    self.print_summary(options, i, mode)

                    cross, error = sum_html.make_all_html_results(self, folder_names[mode])
                    self.results.add_detail('cross', cross)
                    self.results.add_detail('error', error) 

                #check that split jobs are all correctly terminated
                if split:
                    self.check_event_files()

        if self.cluster_mode == 1:
            #if cluster run, wait 15 sec so that event files are transferred back
            self.update_status(
                    'Waiting while files are transferred back from the cluster nodes',
                    level='parton')
            time.sleep(10)
        if split:
            files.cp(pjoin(self.me_dir, 'SubProcesses', 'nevents_unweighted_splitted'), \
                     pjoin(self.me_dir, 'SubProcesses', 'nevents_unweighted'))


        event_norm=self.run_card['event_norm']
        self.collect_log_files(folder_names[mode], 2)
        return self.reweight_and_collect_events(options, mode, nevents, event_norm)


    def applgrid_combine(self,cross,error):
        """Combines the APPLgrids in all the SubProcess/P*/all_G*/ directories"""
        logger.debug('Combining APPLgrids \n')
        applcomb=pjoin(self.options['applgrid'].rstrip('applgrid-config'),'applgrid-combine')
        with open(pjoin(self.me_dir,'SubProcesses','dirs.txt')) as dirf:
            all_jobs=dirf.readlines()
        ngrids=len(all_jobs)
        nobs  =len([name for name in os.listdir(pjoin(self.me_dir,'SubProcesses',all_jobs[0].rstrip())) \
                        if name.endswith("_out.root")])
        for obs in range(0,nobs):
            gdir = [pjoin(self.me_dir,'SubProcesses',job.rstrip(),"grid_obs_"+str(obs)+"_out.root") for job in all_jobs]
            # combine APPLgrids from different channels for observable 'obs'
            if self.run_card["iappl"] == 1:
                misc.call([applcomb,'-o', pjoin(self.me_dir,"Events",self.run_name,"aMCfast_obs_"+str(obs)+"_starting_grid.root"), '--optimise']+ gdir)
            elif self.run_card["iappl"] == 2:
                unc2_inv=pow(cross/error,2)
                unc2_inv_ngrids=pow(cross/error,2)*ngrids
                misc.call([applcomb,'-o', pjoin(self.me_dir,"Events",self.run_name,"aMCfast_obs_"+str(obs)+".root"),'-s',str(unc2_inv),'--weight',str(unc2_inv)]+ gdir)
                for job in all_jobs:
                    os.remove(pjoin(self.me_dir,'SubProcesses',job.rstrip(),"grid_obs_"+str(obs)+"_in.root"))
            else:
                raise aMCatNLOError('iappl parameter can only be 0, 1 or 2')
            # after combining, delete the original grids
            for ggdir in gdir:
                os.remove(ggdir)

        
    def applgrid_distribute(self,options,mode,p_dirs):
        """Distributes the APPLgrids ready to be filled by a second run of the code"""
        # if no appl_start_grid argument given, guess it from the time stamps of the starting grid files
        if not('appl_start_grid' in options.keys() and options['appl_start_grid']):
            gfiles=glob.glob(pjoin(self.me_dir, 'Events','*','aMCfast_obs_0_starting_grid.root'))
            time_stamps={}
            for root_file in gfiles:
                time_stamps[root_file]=os.path.getmtime(root_file)
            options['appl_start_grid']= \
                max(time_stamps.iterkeys(), key=(lambda key: time_stamps[key])).split('/')[-2]
            logger.info('No --appl_start_grid option given. Guessing that start grid from run "%s" should be used.' \
                            % options['appl_start_grid'])

        if 'appl_start_grid' in options.keys() and options['appl_start_grid']:
            self.appl_start_grid = options['appl_start_grid']
            start_grid_dir=pjoin(self.me_dir, 'Events', self.appl_start_grid)
            # check that this dir exists and at least one grid file is there
            if not os.path.exists(pjoin(start_grid_dir,'aMCfast_obs_0_starting_grid.root')):
                raise self.InvalidCmd('APPLgrid file not found: %s' % \
                                  pjoin(start_grid_dir,'aMCfast_obs_0_starting_grid.root'))
            else:
                all_grids=[pjoin(start_grid_dir,name) for name in os.listdir(start_grid_dir) \
                               if name.endswith("_starting_grid.root")]
                nobs =len(all_grids)
                gstring=" ".join(all_grids)
        if not hasattr(self, 'appl_start_grid') or not self.appl_start_grid:
            raise self.InvalidCmd('No APPLgrid name currently defined. Please provide this information.')             
        if mode == 'NLO':
            gdir='all_G'
        elif mode == 'LO':
            gdir='born_G'
        #copy the grid to all relevant directories
        for pdir in p_dirs:
            g_dirs = [file for file in os.listdir(pjoin(self.me_dir,"SubProcesses",pdir)) \
                      if file.startswith(gdir) and os.path.isdir(pjoin(self.me_dir,"SubProcesses",pdir, file))]
            for g_dir in g_dirs:
                for grid in all_grids:
                    obs=grid.split('_')[-3]
                    files.cp(grid,pjoin(self.me_dir,"SubProcesses",pdir,g_dir,'grid_obs_'+obs+'_in.root'))


    def collect_log_files(self, folders, istep):
        """collect the log files and put them in a single, html-friendly file inside the run_...
        directory"""
        step_list = ['Grid setting', 'Cross-section computation', 'Event generation']
        log_file = pjoin(self.me_dir, 'Events', self.run_name, 
                'alllogs_%d.html' % istep)
        # this keeps track of which step has been computed for which channel
        channel_dict = {}
        log_files = []
        for folder in folders:
            log_files += glob.glob(pjoin(self.me_dir, 'SubProcesses', 'P*', folder, 'log.txt'))

        content = ''

        content += '<HTML><BODY>\n<font face="courier" size=2>'
        for log in log_files:
            channel_dict[os.path.dirname(log)] = [istep]
            # put an anchor
            content += '<a name=%s></a>\n' % (os.path.dirname(log).replace(pjoin(self.me_dir,'SubProcesses'),''))
            # and put some nice header
            content += '<font color="red">\n'
            content += '<br>LOG file for integration channel %s, %s <br>' % \
                    (os.path.dirname(log).replace(pjoin(self.me_dir,'SubProcesses'), ''), 
                     step_list[istep])
            content += '</font>\n'
            #then just flush the content of the small log inside the big log
            #the PRE tag prints everything verbatim
            content += '<PRE>\n' + open(log).read() + '\n</PRE>'
            content +='<br>\n'

        content += '</font>\n</BODY></HTML>\n'
        open(log_file, 'w').write(content)


    def read_results(self, output, mode):
        """extract results (cross-section, absolute cross-section and errors)
        from output, which should be formatted as
            Found 4 correctly terminated jobs 
            random seed found in 'randinit' is 33
            Integrated abs(cross-section)
            7.94473937e+03 +- 2.9953e+01  (3.7702e-01%)
             Integrated cross-section
            6.63392298e+03 +- 3.7669e+01  (5.6782e-01%)
        for aMC@NLO/aMC@LO, and as

        for NLO/LO
        The cross_sect_dict is returned"""
        res = {}
        if mode in ['aMC@LO', 'aMC@NLO', 'noshower', 'noshowerLO']:
            pat = re.compile(\
'''Found (\d+) correctly terminated jobs 
random seed found in 'randinit' is (\d+)
Integrated abs\(cross-section\)
\s*(\d+\.\d+e[+-]\d+) \+\- (\d+\.\d+e[+-]\d+)  \((\d+\.\d+e[+-]\d+)\%\)
Integrated cross-section
\s*(\-?\d+\.\d+e[+-]\d+) \+\- (\d+\.\d+e[+-]\d+)  \((\-?\d+\.\d+e[+-]\d+)\%\)''')
        else:
            pat = re.compile(\
'''Found (\d+) correctly terminated jobs 
\s*(\-?\d+\.\d+e[+-]\d+) \+\- (\d+\.\d+e[+-]\d+)  \((\-?\d+\.\d+e[+-]\d+)\%\)''')
            pass

        match = re.search(pat, output[0])
        if not match or output[1]:
            logger.info('Return code of the event collection: '+str(output[1]))
            logger.info('Output of the event collection:\n'+output[0])
            raise aMCatNLOError('An error occurred during the collection of results.\n' + 
            'Please check the .log files inside the directories which failed.')
#        if int(match.groups()[0]) != self.njobs:
#            raise aMCatNLOError('Not all jobs terminated successfully')
        if mode in ['aMC@LO', 'aMC@NLO', 'noshower', 'noshowerLO']:
            return {'randinit' : int(match.groups()[1]),
                    'xseca' : float(match.groups()[2]),
                    'erra' : float(match.groups()[3]),
                    'xsect' : float(match.groups()[5]),
                    'errt' : float(match.groups()[6])}
        else:
            return {'xsect' : float(match.groups()[1]),
                    'errt' : float(match.groups()[2])}

    def print_summary(self, options, step, mode, scale_pdf_info={}):
        """print a summary of the results contained in self.cross_sect_dict.
        step corresponds to the mintMC step, if =2 (i.e. after event generation)
        some additional infos are printed"""
        # find process name
        proc_card_lines = open(pjoin(self.me_dir, 'Cards', 'proc_card_mg5.dat')).read().split('\n')
        process = ''
        for line in proc_card_lines:
            if line.startswith('generate') or line.startswith('add process'):
                process = process+(line.replace('generate ', '')).replace('add process ','')+' ; '
        lpp = {0:'l', 1:'p', -1:'pbar'}
        proc_info = '\n      Process %s\n      Run at %s-%s collider (%s + %s GeV)' % \
        (process[:-3], lpp[self.run_card['lpp1']], lpp[self.run_card['lpp2']], 
                self.run_card['ebeam1'], self.run_card['ebeam2'])
        
        # Gather some basic statistics for the run and extracted from the log files.
        if mode in ['aMC@NLO', 'aMC@LO', 'noshower', 'noshowerLO']: 
            log_GV_files =  glob.glob(pjoin(self.me_dir, \
                                    'SubProcesses', 'P*','G*','log_MINT*.txt'))
            all_log_files = glob.glob(pjoin(self.me_dir, \
                                          'SubProcesses', 'P*','G*','log*.txt'))
        elif mode == 'NLO':
            log_GV_files =  glob.glob(pjoin(self.me_dir, \
                                    'SubProcesses', 'P*','all_G*','log*.txt'))
            all_log_files = sum([glob.glob(pjoin(self.me_dir,'SubProcesses', 'P*',
              '%sG*'%foldName,'log*.txt')) for foldName in ['all_']],[])
        elif mode == 'LO':
            log_GV_files = ''
            all_log_files = sum([glob.glob(pjoin(self.me_dir,'SubProcesses', 'P*',
              '%sG*'%foldName,'log*.txt')) for foldName in ['born_']],[])
        else:
            raise aMCatNLOError, 'Running mode %s not supported.'%mode
            
        
        if mode in ['aMC@NLO', 'aMC@LO', 'noshower', 'noshowerLO']:
            status = ['Determining the number of unweighted events per channel',
                      'Updating the number of unweighted events per channel',
                      'Summary:']
            if step != 2:
                message = status[step] + '\n\n      Intermediate results:' + \
                    ('\n      Random seed: %(randinit)d' + \
                     '\n      Total cross-section:      %(xsect)8.3e +- %(errt)6.1e pb' + \
                     '\n      Total abs(cross-section): %(xseca)8.3e +- %(erra)6.1e pb \n') \
                     % self.cross_sect_dict
            else:
        
                message = '\n      ' + status[step] + proc_info + \
                          '\n      Total cross-section: %(xsect)8.3e +- %(errt)6.1e pb' % \
                        self.cross_sect_dict

                if int(self.run_card['nevents'])>=10000 and self.run_card['reweight_scale']:
                   message = message + \
                       ('\n      Ren. and fac. scale uncertainty: +%0.1f%% -%0.1f%%') % \
                       (scale_pdf_info['scale_upp'], scale_pdf_info['scale_low'])
                if self.run_card['nevents']>=10000 and self.run_card['reweight_PDF']:
                   message = message + \
                       ('\n      PDF uncertainty: +%0.1f%% -%0.1f%%') % \
                       (scale_pdf_info['pdf_upp'], scale_pdf_info['pdf_low'])

                neg_frac = (self.cross_sect_dict['xseca'] - self.cross_sect_dict['xsect'])/\
                       (2. * self.cross_sect_dict['xseca'])
                message = message + \
                    ('\n      Number of events generated: %s' + \
                     '\n      Parton shower to be used: %s' + \
                     '\n      Fraction of negative weights: %4.2f' + \
                     '\n      Total running time : %s') % \
                        (self.run_card['nevents'],
                         self.run_card['parton_shower'],
                         neg_frac, 
                         misc.format_timer(time.time()-self.start_time))

        elif mode in ['NLO', 'LO']:
            status = ['Results after grid setup (cross-section is non-physical):',
                      'Final results and run summary:']
            if step == 0:
                message = '\n      ' + status[step] + \
                     '\n      Total cross-section:      %(xsect)8.3e +- %(errt)6.1e pb' % \
                             self.cross_sect_dict
            elif step == 1:
                message = '\n      ' + status[step] + proc_info + \
                     '\n      Total cross-section:      %(xsect)8.3e +- %(errt)6.1e pb' % \
                             self.cross_sect_dict
<<<<<<< HEAD
                if self.run_card['reweight_scale']=='.true.':
                    if int(self.run_card['ickkw'])!=-1:
                        message = message + \
                            ('\n      Ren. and fac. scale uncertainty: +%0.1f%% -%0.1f%%') % \
                            (scale_pdf_info['scale_upp'], scale_pdf_info['scale_low'])
                    else:
                        message = message + \
                            ('\n      Soft and hard scale dependence (added in quadrature): +%0.1f%% -%0.1f%%') % \
                            (scale_pdf_info['scale_upp_quad'], scale_pdf_info['scale_low_quad'])
                if self.run_card['reweight_PDF']=='.true.':
=======
                if self.run_card['reweight_scale']:
                    message = message + \
                        ('\n      Ren. and fac. scale uncertainty: +%0.1f%% -%0.1f%%') % \
                        (scale_pdf_info['scale_upp'], scale_pdf_info['scale_low'])
                if self.run_card['reweight_PDF']:
>>>>>>> 86e94546
                    message = message + \
                        ('\n      PDF uncertainty: +%0.1f%% -%0.1f%%') % \
                        (scale_pdf_info['pdf_upp'], scale_pdf_info['pdf_low'])
        
        if (mode in ['NLO', 'LO'] and step!=1) or \
           (mode in ['aMC@NLO', 'aMC@LO', 'noshower', 'noshowerLO'] and step!=2):
            logger.info(message+'\n')
            return

        # Some advanced general statistics are shown in the debug message at the
        # end of the run
        # Make sure it never stops a run
        try:
            message, debug_msg = \
               self.compile_advanced_stats(log_GV_files, all_log_files, message)
        except Exception as e:
            debug_msg = 'Advanced statistics collection failed with error "%s"'%str(e)

        logger.debug(debug_msg+'\n')
        logger.info(message+'\n')
        
        # Now copy relevant information in the Events/Run_<xxx> directory
        evt_path = pjoin(self.me_dir, 'Events', self.run_name)
        open(pjoin(evt_path, 'summary.txt'),'w').write(message+'\n')
        open(pjoin(evt_path, '.full_summary.txt'), 
                                       'w').write(message+'\n\n'+debug_msg+'\n')
                                       
        self.archive_files(evt_path,mode)

    def archive_files(self, evt_path, mode):
        """ Copies in the Events/Run_<xxx> directory relevant files characterizing
        the run."""

        files_to_arxiv = [pjoin('Cards','param_card.dat'),
                          pjoin('Cards','MadLoopParams.dat'),
                          pjoin('Cards','FKS_params.dat'),
                          pjoin('Cards','run_card.dat'),                          
                          pjoin('Subprocesses','setscales.f'),
                          pjoin('Subprocesses','cuts.f')]

        if mode in ['NLO', 'LO']:
            files_to_arxiv.append(pjoin('Cards','FO_analyse_card.dat'))

        if not os.path.exists(pjoin(evt_path,'RunMaterial')):
            os.mkdir(pjoin(evt_path,'RunMaterial'))

        for path in files_to_arxiv:
            if os.path.isfile(pjoin(self.me_dir,path)):
                files.cp(pjoin(self.me_dir,path),pjoin(evt_path,'RunMaterial'))
        misc.call(['tar','-czpf','RunMaterial.tar.gz','RunMaterial'],cwd=evt_path)
        shutil.rmtree(pjoin(evt_path,'RunMaterial'))

    def compile_advanced_stats(self,log_GV_files,all_log_files,message):
        """ This functions goes through the log files given in arguments and 
        compiles statistics about MadLoop stability, virtual integration 
        optimization and detection of potential error messages into a nice
        debug message to printed at the end of the run """
        
        # > UPS is a dictionary of tuples with this format {channel:[nPS,nUPS]}
        # > Errors is a list of tuples with this format (log_file,nErrors)
        stats = {'UPS':{}, 'Errors':[], 'virt_stats':{}, 'timings':{}}
        mint_search = re.compile(r"MINT(?P<ID>\d*).txt")

        # ==================================     
        # == MadLoop stability statistics ==
        # ==================================
    
        # Recuperate the fraction of unstable PS points found in the runs for
        # the virtuals
        UPS_stat_finder = re.compile(
             r"Satistics from MadLoop:.*"+\
             r"Total points tried\:\s+(?P<ntot>\d+).*"+\
             r"Stability unknown\:\s+(?P<nsun>\d+).*"+\
             r"Stable PS point\:\s+(?P<nsps>\d+).*"+\
             r"Unstable PS point \(and rescued\)\:\s+(?P<nups>\d+).*"+\
             r"Exceptional PS point \(unstable and not rescued\)\:\s+(?P<neps>\d+).*"+\
             r"Double precision used\:\s+(?P<nddp>\d+).*"+\
             r"Quadruple precision used\:\s+(?P<nqdp>\d+).*"+\
             r"Initialization phase\-space points\:\s+(?P<nini>\d+).*"+\
             r"Unknown return code \(100\)\:\s+(?P<n100>\d+).*"+\
             r"Unknown return code \(10\)\:\s+(?P<n10>\d+).*",re.DOTALL)
    
        unit_code_meaning = { 0 : 'Not identified (CTModeRun != -1)',
                              1 : 'CutTools (double precision)',
                              2 : 'PJFry++',
                              3 : 'IREGI',
                              4 : 'Golem95',
                              9 : 'CutTools (quadruple precision)'}
        RetUnit_finder =re.compile(
                           r"#Unit\s*(?P<unit>\d+)\s*=\s*(?P<n_occurences>\d+)")
    #Unit
    
        for gv_log in log_GV_files:
            channel_name = '/'.join(gv_log.split('/')[-5:-1])
            log=open(gv_log,'r').read()                
            UPS_stats = re.search(UPS_stat_finder,log)
            for retunit_stats in re.finditer(RetUnit_finder, log):
                if channel_name not in stats['UPS'].keys():
                    stats['UPS'][channel_name] = [0]*10+[[0]*10]
                stats['UPS'][channel_name][10][int(retunit_stats.group('unit'))] \
                                     += int(retunit_stats.group('n_occurences'))
            if not UPS_stats is None:
                try:
                    stats['UPS'][channel_name][0] += int(UPS_stats.group('ntot'))
                    stats['UPS'][channel_name][1] += int(UPS_stats.group('nsun'))
                    stats['UPS'][channel_name][2] += int(UPS_stats.group('nsps'))
                    stats['UPS'][channel_name][3] += int(UPS_stats.group('nups'))
                    stats['UPS'][channel_name][4] += int(UPS_stats.group('neps'))
                    stats['UPS'][channel_name][5] += int(UPS_stats.group('nddp'))
                    stats['UPS'][channel_name][6] += int(UPS_stats.group('nqdp'))
                    stats['UPS'][channel_name][7] += int(UPS_stats.group('nini'))
                    stats['UPS'][channel_name][8] += int(UPS_stats.group('n100'))
                    stats['UPS'][channel_name][9] += int(UPS_stats.group('n10'))
                except KeyError:
                    stats['UPS'][channel_name] = [int(UPS_stats.group('ntot')),
                      int(UPS_stats.group('nsun')),int(UPS_stats.group('nsps')),
                      int(UPS_stats.group('nups')),int(UPS_stats.group('neps')),
                      int(UPS_stats.group('nddp')),int(UPS_stats.group('nqdp')),
                      int(UPS_stats.group('nini')),int(UPS_stats.group('n100')),
                      int(UPS_stats.group('n10')),[0]*10]
        debug_msg = ""
        if len(stats['UPS'].keys())>0:
            nTotPS  = sum([chan[0] for chan in stats['UPS'].values()],0)
            nTotsun = sum([chan[1] for chan in stats['UPS'].values()],0)
            nTotsps = sum([chan[2] for chan in stats['UPS'].values()],0)
            nTotups = sum([chan[3] for chan in stats['UPS'].values()],0)
            nToteps = sum([chan[4] for chan in stats['UPS'].values()],0)
            nTotddp = sum([chan[5] for chan in stats['UPS'].values()],0)
            nTotqdp = sum([chan[6] for chan in stats['UPS'].values()],0)
            nTotini = sum([chan[7] for chan in stats['UPS'].values()],0)
            nTot100 = sum([chan[8] for chan in stats['UPS'].values()],0)
            nTot10  = sum([chan[9] for chan in stats['UPS'].values()],0)
            nTot1  = [sum([chan[10][i] for chan in stats['UPS'].values()],0) \
                                                             for i in range(10)]
            UPSfracs = [(chan[0] , 0.0 if chan[1][0]==0 else \
                 float(chan[1][4]*100)/chan[1][0]) for chan in stats['UPS'].items()]
            maxUPS = max(UPSfracs, key = lambda w: w[1])

            tmpStr = ""
            tmpStr += '\n  Number of loop ME evaluations (by MadLoop): %d'%nTotPS
            tmpStr += '\n    Stability unknown:                   %d'%nTotsun
            tmpStr += '\n    Stable PS point:                     %d'%nTotsps
            tmpStr += '\n    Unstable PS point (and rescued):     %d'%nTotups
            tmpStr += '\n    Unstable PS point (and not rescued): %d'%nToteps
            tmpStr += '\n    Only double precision used:          %d'%nTotddp
            tmpStr += '\n    Quadruple precision used:            %d'%nTotqdp
            tmpStr += '\n    Initialization phase-space points:   %d'%nTotini
            tmpStr += '\n    Reduction methods used:'
            red_methods = [(unit_code_meaning[i],nTot1[i]) for i in \
                                         unit_code_meaning.keys() if nTot1[i]>0]
            for method, n in sorted(red_methods, key= lambda l: l[1], reverse=True):
                tmpStr += '\n      > %s%s%s'%(method,' '*(33-len(method)),n)                
            if nTot100 != 0:
                debug_msg += '\n  Unknown return code (100):             %d'%nTot100
            if nTot10 != 0:
                debug_msg += '\n  Unknown return code (10):              %d'%nTot10
            nUnknownUnit = sum(nTot1[u] for u in range(10) if u \
                                                not in unit_code_meaning.keys())
            if nUnknownUnit != 0:
                debug_msg += '\n  Unknown return code (1):               %d'\
                                                                   %nUnknownUnit

            if maxUPS[1]>0.001:
                message += tmpStr
                message += '\n  Total number of unstable PS point detected:'+\
                                 ' %d (%4.2f%%)'%(nToteps,float(100*nToteps)/nTotPS)
                message += '\n    Maximum fraction of UPS points in '+\
                          'channel %s (%4.2f%%)'%maxUPS
                message += '\n    Please report this to the authors while '+\
                                                                'providing the file'
                message += '\n    %s'%str(pjoin(os.path.dirname(self.me_dir),
                                                               maxUPS[0],'UPS.log'))
            else:
                debug_msg += tmpStr

    
        # ====================================================
        # == aMC@NLO virtual integration optimization stats ==
        # ====================================================
    
        virt_tricks_finder = re.compile(
          r"accumulated results Virtual ratio\s*=\s*-?(?P<v_ratio>[\d\+-Eed\.]*)"+\
            r"\s*\+/-\s*-?[\d\+-Eed\.]*\s*\(\s*-?(?P<v_ratio_err>[\d\+-Eed\.]*)\s*\%\)\s*\n"+\
          r"accumulated results ABS virtual\s*=\s*-?(?P<v_abs_contr>[\d\+-Eed\.]*)"+\
            r"\s*\+/-\s*-?[\d\+-Eed\.]*\s*\(\s*-?(?P<v_abs_contr_err>[\d\+-Eed\.]*)\s*\%\)")
    
        virt_frac_finder = re.compile(r"update virtual fraction to\s*:\s*"+\
                     "-?(?P<v_frac>[\d\+-Eed\.]*)\s*-?(?P<v_average>[\d\+-Eed\.]*)")
        
        channel_contr_finder = re.compile(r"Final result \[ABS\]\s*:\s*-?(?P<v_contr>[\d\+-Eed\.]*)")
        
        channel_contr_list = {}
        for gv_log in log_GV_files:
            logfile=open(gv_log,'r')
            log = logfile.read()
            logfile.close()
            channel_name = '/'.join(gv_log.split('/')[-3:-1])
            vf_stats = None
            for vf_stats in re.finditer(virt_frac_finder, log):
                pass
            if not vf_stats is None:
                v_frac = float(vf_stats.group('v_frac'))
                v_average = float(vf_stats.group('v_average'))
                try:
                    if v_frac < stats['virt_stats']['v_frac_min'][0]:
                        stats['virt_stats']['v_frac_min']=(v_frac,channel_name)
                    if v_frac > stats['virt_stats']['v_frac_max'][0]:
                        stats['virt_stats']['v_frac_max']=(v_frac,channel_name)
                    stats['virt_stats']['v_frac_avg'][0] += v_frac
                    stats['virt_stats']['v_frac_avg'][1] += 1
                except KeyError:
                    stats['virt_stats']['v_frac_min']=[v_frac,channel_name]
                    stats['virt_stats']['v_frac_max']=[v_frac,channel_name]
                    stats['virt_stats']['v_frac_avg']=[v_frac,1]


            ccontr_stats = None
            for ccontr_stats in re.finditer(channel_contr_finder, log):
                pass
            if not ccontr_stats is None:
                contrib = float(ccontr_stats.group('v_contr'))
                try:
                    if contrib>channel_contr_list[channel_name]:
                        channel_contr_list[channel_name]=contrib
                except KeyError:
                    channel_contr_list[channel_name]=contrib
                
                
        # Now build the list of relevant virt log files to look for the maxima
        # of virt fractions and such.
        average_contrib = 0.0
        for value in channel_contr_list.values():
            average_contrib += value
        if len(channel_contr_list.values()) !=0:
            average_contrib = average_contrib / len(channel_contr_list.values())
        
        relevant_log_GV_files = []
        excluded_channels = set([])
        all_channels = set([])
        for log_file in log_GV_files:
            channel_name = '/'.join(log_file.split('/')[-3:-1])
            all_channels.add(channel_name)
            try:
                if channel_contr_list[channel_name] > (0.1*average_contrib):
                    relevant_log_GV_files.append(log_file)
                else:
                    excluded_channels.add(channel_name)
            except KeyError:
                    relevant_log_GV_files.append(log_file)
        
        # Now we want to use the latest occurence of accumulated result in the log file
        for gv_log in relevant_log_GV_files:
            logfile=open(gv_log,'r')
            log = logfile.read()
            logfile.close()
            channel_name = '/'.join(gv_log.split('/')[-3:-1])
            
            vt_stats = None
            for vt_stats in re.finditer(virt_tricks_finder, log):
                pass
            if not vt_stats is None:
                vt_stats_group = vt_stats.groupdict()
                v_ratio = float(vt_stats.group('v_ratio'))
                v_ratio_err = float(vt_stats.group('v_ratio_err'))
                v_contr = float(vt_stats.group('v_abs_contr'))
                v_contr_err = float(vt_stats.group('v_abs_contr_err'))
                try:
                    if v_ratio < stats['virt_stats']['v_ratio_min'][0]:
                        stats['virt_stats']['v_ratio_min']=(v_ratio,channel_name)
                    if v_ratio > stats['virt_stats']['v_ratio_max'][0]:
                        stats['virt_stats']['v_ratio_max']=(v_ratio,channel_name)
                    if v_ratio < stats['virt_stats']['v_ratio_err_min'][0]:
                        stats['virt_stats']['v_ratio_err_min']=(v_ratio_err,channel_name)
                    if v_ratio > stats['virt_stats']['v_ratio_err_max'][0]:
                        stats['virt_stats']['v_ratio_err_max']=(v_ratio_err,channel_name)
                    if v_contr < stats['virt_stats']['v_contr_min'][0]:
                        stats['virt_stats']['v_contr_min']=(v_contr,channel_name)
                    if v_contr > stats['virt_stats']['v_contr_max'][0]:
                        stats['virt_stats']['v_contr_max']=(v_contr,channel_name)
                    if v_contr_err < stats['virt_stats']['v_contr_err_min'][0]:
                        stats['virt_stats']['v_contr_err_min']=(v_contr_err,channel_name)
                    if v_contr_err > stats['virt_stats']['v_contr_err_max'][0]:
                        stats['virt_stats']['v_contr_err_max']=(v_contr_err,channel_name)
                except KeyError:
                    stats['virt_stats']['v_ratio_min']=[v_ratio,channel_name]
                    stats['virt_stats']['v_ratio_max']=[v_ratio,channel_name]
                    stats['virt_stats']['v_ratio_err_min']=[v_ratio_err,channel_name]
                    stats['virt_stats']['v_ratio_err_max']=[v_ratio_err,channel_name]
                    stats['virt_stats']['v_contr_min']=[v_contr,channel_name]
                    stats['virt_stats']['v_contr_max']=[v_contr,channel_name]
                    stats['virt_stats']['v_contr_err_min']=[v_contr_err,channel_name]
                    stats['virt_stats']['v_contr_err_max']=[v_contr_err,channel_name]
        
            vf_stats = None
            for vf_stats in re.finditer(virt_frac_finder, log):
                pass
            if not vf_stats is None:
                v_frac = float(vf_stats.group('v_frac'))
                v_average = float(vf_stats.group('v_average'))
                try:
                    if v_average < stats['virt_stats']['v_average_min'][0]:
                        stats['virt_stats']['v_average_min']=(v_average,channel_name)
                    if v_average > stats['virt_stats']['v_average_max'][0]:
                        stats['virt_stats']['v_average_max']=(v_average,channel_name)
                    stats['virt_stats']['v_average_avg'][0] += v_average
                    stats['virt_stats']['v_average_avg'][1] += 1
                except KeyError:
                    stats['virt_stats']['v_average_min']=[v_average,channel_name]
                    stats['virt_stats']['v_average_max']=[v_average,channel_name]
                    stats['virt_stats']['v_average_avg']=[v_average,1]
        
        try:
            debug_msg += '\n\n  Statistics on virtual integration optimization : '
            
            debug_msg += '\n    Maximum virt fraction computed         %.3f (%s)'\
                                       %tuple(stats['virt_stats']['v_frac_max'])
            debug_msg += '\n    Minimum virt fraction computed         %.3f (%s)'\
                                       %tuple(stats['virt_stats']['v_frac_min'])
            debug_msg += '\n    Average virt fraction computed         %.3f'\
              %float(stats['virt_stats']['v_frac_avg'][0]/float(stats['virt_stats']['v_frac_avg'][1]))
            debug_msg += '\n  Stats below exclude negligible channels (%d excluded out of %d)'%\
                 (len(excluded_channels),len(all_channels))
            debug_msg += '\n    Maximum virt ratio used                %.2f (%s)'\
                                    %tuple(stats['virt_stats']['v_average_max'])          
            debug_msg += '\n    Maximum virt ratio found from grids    %.2f (%s)'\
                                     %tuple(stats['virt_stats']['v_ratio_max'])
            tmpStr = '\n    Max. MC err. on virt ratio from grids  %.1f %% (%s)'\
                                  %tuple(stats['virt_stats']['v_ratio_err_max'])
            debug_msg += tmpStr
            # After all it was decided that it is better not to alarm the user unecessarily
            # with such printout of the statistics.
#            if stats['virt_stats']['v_ratio_err_max'][0]>100.0 or \
#                                stats['virt_stats']['v_ratio_err_max'][0]>100.0:
#                message += "\n  Suspiciously large MC error in :"
#            if stats['virt_stats']['v_ratio_err_max'][0]>100.0:
#                message += tmpStr

            tmpStr = '\n    Maximum MC error on abs virt           %.1f %% (%s)'\
                                  %tuple(stats['virt_stats']['v_contr_err_max'])
            debug_msg += tmpStr
#            if stats['virt_stats']['v_contr_err_max'][0]>100.0:
#                message += tmpStr
            

        except KeyError:
            debug_msg += '\n  Could not find statistics on the integration optimization. '
    
        # =======================================
        # == aMC@NLO timing profile statistics ==
        # =======================================
    
        timing_stat_finder = re.compile(r"\s*Time spent in\s*(?P<name>\w*)\s*:\s*"+\
                     "(?P<time>[\d\+-Eed\.]*)\s*")

        for logf in log_GV_files:
            logfile=open(logf,'r')
            log = logfile.read()
            logfile.close()
            channel_name = '/'.join(logf.split('/')[-3:-1])
            mint = re.search(mint_search,logf)
            if not mint is None:
               channel_name =   channel_name+' [step %s]'%mint.group('ID')

            for time_stats in re.finditer(timing_stat_finder, log):
                try:
                    stats['timings'][time_stats.group('name')][channel_name]+=\
                                                 float(time_stats.group('time'))
                except KeyError:
                    if time_stats.group('name') not in stats['timings'].keys():
                        stats['timings'][time_stats.group('name')] = {}
                    stats['timings'][time_stats.group('name')][channel_name]=\
                                                 float(time_stats.group('time'))
        
        # useful inline function
        Tstr = lambda secs: str(datetime.timedelta(seconds=int(secs)))
        try:
            totTimeList = [(time, chan) for chan, time in \
                                              stats['timings']['Total'].items()]
        except KeyError:
            totTimeList = []

        totTimeList.sort()
        if len(totTimeList)>0:
            debug_msg += '\n\n  Inclusive timing profile :'
            debug_msg += '\n    Overall slowest channel          %s (%s)'%\
                                     (Tstr(totTimeList[-1][0]),totTimeList[-1][1])
            debug_msg += '\n    Average channel running time     %s'%\
                       Tstr(sum([el[0] for el in totTimeList])/len(totTimeList))
            debug_msg += '\n    Aggregated total running time    %s'%\
                                        Tstr(sum([el[0] for el in totTimeList]))       
        else:            
            debug_msg += '\n\n  Inclusive timing profile non available.'
        
        sorted_keys = sorted(stats['timings'].keys(), key= lambda stat: \
                              sum(stats['timings'][stat].values()), reverse=True)
        for name in sorted_keys:
            if name=='Total':
                continue
            if sum(stats['timings'][name].values())<=0.0:
                debug_msg += '\n  Zero time record for %s.'%name
                continue
            try:
                TimeList = [((100.0*time/stats['timings']['Total'][chan]), 
                     chan) for chan, time in stats['timings'][name].items()]
            except KeyError, ZeroDivisionError:
                debug_msg += '\n\n  Timing profile for %s unavailable.'%name
                continue
            TimeList.sort()
            debug_msg += '\n  Timing profile for <%s> :'%name
            try:
                debug_msg += '\n    Overall fraction of time         %.3f %%'%\
                       float((100.0*(sum(stats['timings'][name].values())/
                                      sum(stats['timings']['Total'].values()))))
            except KeyError, ZeroDivisionError:
                debug_msg += '\n    Overall fraction of time unavailable.'
            debug_msg += '\n    Largest fraction of time         %.3f %% (%s)'%\
                                             (TimeList[-1][0],TimeList[-1][1])
            debug_msg += '\n    Smallest fraction of time        %.3f %% (%s)'%\
                                             (TimeList[0][0],TimeList[0][1])

        # =============================     
        # == log file eror detection ==
        # =============================
        
        # Find the number of potential errors found in all log files
        # This re is a simple match on a case-insensitve 'error' but there is 
        # also some veto added for excluding the sentence 
        #  "See Section 6 of paper for error calculation."
        # which appear in the header of lhapdf in the logs.
        err_finder = re.compile(\
             r"(?<!of\spaper\sfor\s)\bERROR\b(?!\scalculation\.)",re.IGNORECASE)
        for log in all_log_files:
            logfile=open(log,'r')
            nErrors = len(re.findall(err_finder, logfile.read()))
            logfile.close()
            if nErrors != 0:
                stats['Errors'].append((str(log),nErrors))
         
        nErrors = sum([err[1] for err in stats['Errors']],0)
        if nErrors != 0:
            debug_msg += '\n      WARNING:: A total of %d error%s ha%s been '\
              %(nErrors,'s' if nErrors>1 else '','ve' if nErrors>1 else 's')+\
              'found in the following log file%s:'%('s' if \
                                                 len(stats['Errors'])>1 else '')
            for error in stats['Errors'][:3]:
                log_name = '/'.join(error[0].split('/')[-5:])
                debug_msg += '\n       > %d error%s in %s'%\
                                   (error[1],'s' if error[1]>1 else '',log_name)
            if len(stats['Errors'])>3:
                nRemainingErrors = sum([err[1] for err in stats['Errors']][3:],0)
                nRemainingLogs = len(stats['Errors'])-3
                debug_msg += '\n      And another %d error%s in %d other log file%s'%\
                           (nRemainingErrors, 's' if nRemainingErrors>1 else '',
                               nRemainingLogs, 's ' if nRemainingLogs>1 else '')
                           
        return message, debug_msg


    def reweight_and_collect_events(self, options, mode, nevents, event_norm):
        """this function calls the reweighting routines and creates the event file in the 
        Event dir. Return the name of the event file created
        """
        scale_pdf_info={}
        if (self.run_card['reweight_scale'] or self.run_card['reweight_PDF']):
            scale_pdf_info = self.run_reweight(options['reweightonly'])

        self.update_status('Collecting events', level='parton', update_results=True)
        misc.compile(['collect_events'], 
                    cwd=pjoin(self.me_dir, 'SubProcesses'))
        p = misc.Popen(['./collect_events'], cwd=pjoin(self.me_dir, 'SubProcesses'),
                stdin=subprocess.PIPE, 
                stdout=open(pjoin(self.me_dir, 'collect_events.log'), 'w'))
        if event_norm.lower() == 'sum':
            p.communicate(input = '1\n')
        elif event_norm.lower() == 'unity':
            p.communicate(input = '3\n')
        else:
            p.communicate(input = '2\n')

        #get filename from collect events
        filename = open(pjoin(self.me_dir, 'collect_events.log')).read().split()[-1]

        if not os.path.exists(pjoin(self.me_dir, 'SubProcesses', filename)):
            raise aMCatNLOError('An error occurred during event generation. ' + \
                    'The event file has not been created. Check collect_events.log')
        evt_file = pjoin(self.me_dir, 'Events', self.run_name, 'events.lhe.gz')
        misc.gzip(pjoin(self.me_dir, 'SubProcesses', filename), stdout=evt_file)
        if not options['reweightonly']:
            self.print_summary(options, 2, mode, scale_pdf_info)
        logger.info('The %s file has been generated.\n' % (evt_file))
        self.results.add_detail('nb_event', nevents)
        self.update_status('Events generated', level='parton', update_results=True)
        return evt_file[:-3]


    def run_mcatnlo(self, evt_file):
        """runs mcatnlo on the generated event file, to produce showered-events
        """
        logger.info('Preparing MCatNLO run')
        try:     
            misc.gunzip(evt_file)
        except Exception:
            pass

        self.banner = banner_mod.Banner(evt_file)
        shower = self.banner.get_detail('run_card', 'parton_shower').upper()

        #check that the number of split event files divides the number of
        # events, otherwise set it to 1
        if int(int(self.banner.get_detail('run_card', 'nevents')) / \
                self.shower_card['nsplit_jobs']) * self.shower_card['nsplit_jobs'] \
                != int(self.banner.get_detail('run_card', 'nevents')):
            logger.warning(\
                'nsplit_jobs in the shower card is not a divisor of the number of events.\n' + \
                'Setting it to 1.')
            self.shower_card['nsplit_jobs'] = 1

        # don't split jobs if the user asks to shower only a part of the events
        if self.shower_card['nevents'] > 0 and \
           self.shower_card['nevents'] < int(self.banner.get_detail('run_card', 'nevents')) and \
           self.shower_card['nsplit_jobs'] != 1:
            logger.warning(\
                'Only a part of the events will be showered.\n' + \
                'Setting nsplit_jobs in the shower_card to 1.')
            self.shower_card['nsplit_jobs'] = 1

        self.banner_to_mcatnlo(evt_file)

        # if fastjet has to be linked (in extralibs) then
        # add lib /include dirs for fastjet if fastjet-config is present on the
        # system, otherwise add fjcore to the files to combine
        if 'fastjet' in self.shower_card['extralibs']:
            #first, check that stdc++ is also linked
            if not 'stdc++' in self.shower_card['extralibs']:
                logger.warning('Linking FastJet: adding stdc++ to EXTRALIBS')
                self.shower_card['extralibs'] += ' stdc++'
            # then check if options[fastjet] corresponds to a valid fj installation
            try:
                #this is for a complete fj installation
                p = subprocess.Popen([self.options['fastjet'], '--prefix'], \
                stdout=subprocess.PIPE, stderr=subprocess.PIPE)
                output, error = p.communicate()
                #remove the line break from output (last character)
                output = output[:-1]
                # add lib/include paths
                if not pjoin(output, 'lib') in self.shower_card['extrapaths']:
                    logger.warning('Linking FastJet: updating EXTRAPATHS')
                    self.shower_card['extrapaths'] += ' ' + pjoin(output, 'lib')
                if not pjoin(output, 'include') in self.shower_card['includepaths']:
                    logger.warning('Linking FastJet: updating INCLUDEPATHS')
                    self.shower_card['includepaths'] += ' ' + pjoin(output, 'include')
                # to be changed in the fortran wrapper
                include_line = '#include "fastjet/ClusterSequence.hh"//INCLUDE_FJ' 
                namespace_line = 'namespace fj = fastjet;//NAMESPACE_FJ'
            except Exception:
                logger.warning('Linking FastJet: using fjcore')
                # this is for FJcore, so no FJ library has to be linked
                self.shower_card['extralibs'] = self.shower_card['extralibs'].replace('fastjet', '')
                if not 'fjcore.o' in self.shower_card['analyse']:
                    self.shower_card['analyse'] += ' fjcore.o'
                # to be changed in the fortran wrapper
                include_line = '#include "fjcore.hh"//INCLUDE_FJ' 
                namespace_line = 'namespace fj = fjcore;//NAMESPACE_FJ'
            # change the fortran wrapper with the correct namespaces/include
            fjwrapper_lines = open(pjoin(self.me_dir, 'MCatNLO', 'srcCommon', 'myfastjetfortran.cc')).read().split('\n')
            for line in fjwrapper_lines:
                if '//INCLUDE_FJ' in line:
                    fjwrapper_lines[fjwrapper_lines.index(line)] = include_line
                if '//NAMESPACE_FJ' in line:
                    fjwrapper_lines[fjwrapper_lines.index(line)] = namespace_line
            open(pjoin(self.me_dir, 'MCatNLO', 'srcCommon', 'myfastjetfortran.cc'), 'w').write(\
                    '\n'.join(fjwrapper_lines) + '\n')

        extrapaths = self.shower_card['extrapaths'].split()

        # check that the path needed by HW++ and PY8 are set if one uses these shower
        if shower in ['HERWIGPP', 'PYTHIA8']:
            path_dict = {'HERWIGPP': ['hepmc_path',
                                      'thepeg_path',
                                      'hwpp_path'],
                         'PYTHIA8': ['pythia8_path']}

            if not all([self.options[ppath] for ppath in path_dict[shower]]):
                raise aMCatNLOError('Some paths are missing in the configuration file.\n' + \
                        ('Please make sure you have set these variables: %s' % ', '.join(path_dict[shower])))

        if shower == 'HERWIGPP':
            extrapaths.append(pjoin(self.options['hepmc_path'], 'lib'))

        if shower == 'PYTHIA8' and not os.path.exists(pjoin(self.options['pythia8_path'], 'xmldoc')):
            extrapaths.append(pjoin(self.options['pythia8_path'], 'lib'))

        if 'LD_LIBRARY_PATH' in os.environ.keys():
            ldlibrarypath = os.environ['LD_LIBRARY_PATH']
        else:
            ldlibrarypath = ''
        ldlibrarypath += ':' + ':'.join(extrapaths)
        os.putenv('LD_LIBRARY_PATH', ldlibrarypath)

        shower_card_path = pjoin(self.me_dir, 'MCatNLO', 'shower_card.dat')
        self.shower_card.write_card(shower, shower_card_path)

        mcatnlo_log = pjoin(self.me_dir, 'mcatnlo.log')
        self.update_status('Compiling MCatNLO for %s...' % shower, level='shower') 
        misc.call(['./MCatNLO_MadFKS.inputs'], stdout=open(mcatnlo_log, 'w'),
                    stderr=open(mcatnlo_log, 'w'), 
                    cwd=pjoin(self.me_dir, 'MCatNLO'))

        exe = 'MCATNLO_%s_EXE' % shower
        if not os.path.exists(pjoin(self.me_dir, 'MCatNLO', exe)) and \
            not os.path.exists(pjoin(self.me_dir, 'MCatNLO', 'Pythia8.exe')):
            print open(mcatnlo_log).read()
            raise aMCatNLOError('Compilation failed, check %s for details' % mcatnlo_log)
        logger.info('                     ... done')

        # create an empty dir where to run
        count = 1
        while os.path.isdir(pjoin(self.me_dir, 'MCatNLO', 'RUN_%s_%d' % \
                        (shower, count))):
            count += 1
        rundir = pjoin(self.me_dir, 'MCatNLO', 'RUN_%s_%d' % \
                        (shower, count))
        os.mkdir(rundir)
        files.cp(shower_card_path, rundir)

        #look for the event files (don't resplit if one asks for the 
        # same number of event files as in the previous run)
        event_files = glob.glob(pjoin(self.me_dir, 'Events', self.run_name,
                                            'events_*.lhe'))
        if max(len(event_files), 1) != self.shower_card['nsplit_jobs']:
            logger.info('Cleaning old files and splitting the event file...')
            #clean the old files
            files.rm([f for f in event_files if 'events.lhe' not in f])
            if self.shower_card['nsplit_jobs'] > 1:
                misc.compile(['split_events'], cwd = pjoin(self.me_dir, 'Utilities'))
                p = misc.Popen([pjoin(self.me_dir, 'Utilities', 'split_events')],
                                stdin=subprocess.PIPE,
                                stdout=open(pjoin(self.me_dir, 'Events', self.run_name, 'split_events.log'), 'w'),
                                cwd=pjoin(self.me_dir, 'Events', self.run_name))
                p.communicate(input = 'events.lhe\n%d\n' % self.shower_card['nsplit_jobs'])
                logger.info('Splitting done.')
            event_files = glob.glob(pjoin(self.me_dir, 'Events', self.run_name,
                                            'events_*.lhe'))

        event_files.sort()

        self.update_status('Showering events...', level='shower')
        logger.info('(Running in %s)' % rundir)
        if shower != 'PYTHIA8':
            files.mv(pjoin(self.me_dir, 'MCatNLO', exe), rundir)
            files.mv(pjoin(self.me_dir, 'MCatNLO', 'MCATNLO_%s_input' % shower), rundir)
        else:
        # special treatment for pythia8
            files.mv(pjoin(self.me_dir, 'MCatNLO', 'Pythia8.cmd'), rundir)
            files.mv(pjoin(self.me_dir, 'MCatNLO', 'Pythia8.exe'), rundir)
            if os.path.exists(pjoin(self.options['pythia8_path'], 'xmldoc')):
                files.ln(pjoin(self.options['pythia8_path'], 'examples', 'config.sh'), rundir)
                files.ln(pjoin(self.options['pythia8_path'], 'xmldoc'), rundir)
            else:
                files.ln(pjoin(self.options['pythia8_path'], 'share/Pythia8/xmldoc'), rundir)
        #link the hwpp exe in the rundir
        if shower == 'HERWIGPP':
            try:
                files.ln(pjoin(self.options['hwpp_path'], 'bin', 'Herwig++'), rundir)
            except Exception:
                raise aMCatNLOError('The Herwig++ path set in the configuration file is not valid.')

            if os.path.exists(pjoin(self.me_dir, 'MCatNLO', 'HWPPAnalyzer', 'HepMCFortran.so')):
                files.cp(pjoin(self.me_dir, 'MCatNLO', 'HWPPAnalyzer', 'HepMCFortran.so'), rundir)

        files.ln(evt_file, rundir, 'events.lhe')
        for i, f in enumerate(event_files):
            files.ln(f, rundir,'events_%d.lhe' % (i + 1))

        if not self.shower_card['analyse']:
            # an hep/hepmc file as output
            out_id = 'HEP'
        else:
            # one or more .top file(s) as output
            out_id = 'TOP'

        # write the executable
        open(pjoin(rundir, 'shower.sh'), 'w').write(\
                open(pjoin(self.me_dir, 'MCatNLO', 'shower_template.sh')).read() \
                % {'extralibs': ':'.join(extrapaths)})
        subprocess.call(['chmod', '+x', pjoin(rundir, 'shower.sh')])

        if event_files:
            arg_list = [[shower, out_id, self.run_name, '%d' % (i + 1)] \
                    for i in range(len(event_files))]
        else:
            arg_list = [[shower, out_id, self.run_name]]

        self.run_all({rundir: 'shower.sh'}, arg_list, 'shower')
        self.njobs = 1
        self.wait_for_complete('shower')

        # now collect the results
        message = ''
        warning = ''
        to_gzip = [evt_file]
        if out_id == 'HEP':
            #copy the showered stdhep/hepmc file back in events
            if shower in ['PYTHIA8', 'HERWIGPP']:
                hep_format = 'HEPMC'
                ext = 'hepmc'
            else:
                hep_format = 'StdHEP'
                ext = 'hep'

            hep_file = '%s_%s_0.%s.gz' % \
                    (pjoin(os.path.dirname(evt_file), 'events'), shower, ext)
            count = 0

            # find the first available name for the output:
            # check existing results with or without event splitting
            while os.path.exists(hep_file) or \
                  os.path.exists(hep_file.replace('.%s.gz' % ext, '__1.%s.gz' % ext)) :
                count +=1
                hep_file = '%s_%s_%d.%s.gz' % \
                    (pjoin(os.path.dirname(evt_file), 'events'), shower, count, ext)

            try:
                if self.shower_card['nsplit_jobs'] == 1:
                    files.mv(os.path.join(rundir, 'events.%s.gz' % ext), hep_file) 
                    message = ('The file %s has been generated. \nIt contains showered' + \
                     ' and hadronized events in the %s format obtained' + \
                     ' showering the parton-level event file %s.gz with %s') % \
                     (hep_file, hep_format, evt_file, shower)
                else:
                    hep_list = []
                    for i in range(self.shower_card['nsplit_jobs']):
                        hep_list.append(hep_file.replace('.%s.gz' % ext, '__%d.%s.gz' % (i + 1, ext)))
                        files.mv(os.path.join(rundir, 'events_%d.%s.gz' % (i + 1, ext)), hep_list[-1]) 
                    message = ('The following files have been generated:\n  %s\nThey contain showered' + \
                     ' and hadronized events in the %s format obtained' + \
                     ' showering the (split) parton-level event file %s.gz with %s') % \
                     ('\n  '.join(hep_list), hep_format, evt_file, shower)

            except OSError, IOError:
                raise aMCatNLOError('No file has been generated, an error occurred.'+\
             ' More information in %s' % pjoin(os.getcwd(), 'amcatnlo_run.log'))

            # run the plot creation in a secure way
            if hep_format == 'StdHEP':
                try:
                    self.do_plot('%s -f' % self.run_name)
                except Exception, error:
                    logger.info("Fail to make the plot. Continue...")
                    pass

        elif out_id == 'TOP':
            #copy the topdrawer file(s) back in events
            topfiles = []
            top_tars = [tarfile.TarFile(f) for f in glob.glob(pjoin(rundir, 'topfile*.tar'))]
            for top_tar in top_tars:
                topfiles.extend(top_tar.getnames())

            # safety check
            if len(top_tars) != self.shower_card['nsplit_jobs']:
                raise aMCatNLOError('%d job(s) expected, %d file(s) found' % \
                                     (self.shower_card['nsplit_jobs'], len(top_tars)))

            # find the first available name for the output:
            # check existing results with or without event splitting
            filename = 'plot_%s_%d_' % (shower, 1)
            count = 1
            while os.path.exists(pjoin(self.me_dir, 'Events', 
                      self.run_name, '%s0.top' % filename)) or \
                  os.path.exists(pjoin(self.me_dir, 'Events', 
                      self.run_name, '%s0__1.top' % filename)):
                count += 1
                filename = 'plot_%s_%d_' % (shower, count)

            if not topfiles:
                # if no topfiles are found just warn the user
                waarning = 'No .top file has been generated. For the results of your ' +\
                               'run, please check inside %s' % rundir

            elif self.shower_card['nsplit_jobs'] == 1:
                # only one job for the shower
                top_tars[0].extractall(path = rundir) 
                plotfiles = [] 
                for i, file in enumerate(topfiles):
                    plotfile = pjoin(self.me_dir, 'Events', self.run_name, 
                              '%s%d.top' % (filename, i))
                    files.mv(pjoin(rundir, file), plotfile) 
                    plotfiles.append(plotfile)

                ffiles = 'files'
                have = 'have'
                if len(plotfiles) == 1:
                    ffiles = 'file'
                    have = 'has'

                message = ('The %s %s %s been generated, with histograms in the' + \
                        ' TopDrawer format, obtained by showering the parton-level' + \
                        ' file %s.gz with %s.') % (ffiles, ', '.join(plotfiles), have, \
                        evt_file, shower)
            else:
                # many jobs for the shower have been run
                topfiles_set = set(topfiles)
                plotfiles = [] 
                for j, top_tar in enumerate(top_tars):
                    top_tar.extractall(path = rundir) 
                    for i, file in enumerate(topfiles_set):
                        plotfile = pjoin(self.me_dir, 'Events', self.run_name, 
                                  '%s%d__%d.top' % (filename, i, j + 1))
                        files.mv(pjoin(rundir, file), plotfile) 
                        plotfiles.append(plotfile)

                # check if the user asked to combine the .top into a single file
                if self.shower_card['combine_td']:
                    misc.compile(['sum_plots'], cwd = pjoin(self.me_dir, 'Utilities'))

                    if self.banner.get('run_card', 'event_norm').lower() == 'sum':
                        norm = 1.
                    elif self.banner.get('run_card', 'event_norm').lower() == 'average':
                        norm = 1./float(self.shower_card['nsplit_jobs'])

                    plotfiles = []
                    for i, file in enumerate(topfiles_set):
                        filelist = ['%s%d__%d.top' % (filename, i, j + 1) \
                                    for j in range(self.shower_card['nsplit_jobs'])]
                        infile="%d\n%s\n%s\n" % \
                                (self.shower_card['nsplit_jobs'],
                                 '\n'.join(filelist),
                                 '\n'.join([str(norm)] * self.shower_card['nsplit_jobs']))

                        p = misc.Popen([pjoin(self.me_dir, 'Utilities', 'sum_plots')],
                                        stdin=subprocess.PIPE,
                                        stdout=os.open(os.devnull, os.O_RDWR), 
                                        cwd=pjoin(self.me_dir, 'Events', self.run_name))
                        p.communicate(input = infile)
                        files.mv(pjoin(self.me_dir, 'Events', self.run_name, 'sum.top'),
                                 pjoin(self.me_dir, 'Events', self.run_name, '%s%d.top' % (filename, i)))
                        plotfiles.append(pjoin(self.me_dir, 'Events', self.run_name, '%s%d.top' % (filename, i)))
                        tar = tarfile.open(
                                pjoin(self.me_dir, 'Events', self.run_name, '%s%d.tar.gz' % (filename, i)), 'w:gz')
                        for f in filelist:
                            tar.add(pjoin(self.me_dir, 'Events', self.run_name, f), arcname=f)
                        files.rm([pjoin(self.me_dir, 'Events', self.run_name, f) for f in filelist])

                    tar.close()

                    ffiles = 'files'
                    have = 'have'
                    if len(plotfiles) == 1:
                        ffiles = 'file'
                        have = 'has'

                    message = ('The %s %s %s been generated, with histograms in the' + \
                            ' TopDrawer format, obtained by showering the parton-level' + \
                            ' file %s.gz with %s.\n' + \
                            'The files from the different shower ' + \
                            'jobs (before combining them) can be found inside %s.') % \
                            (ffiles, ', '.join(plotfiles), have, \
                             evt_file, shower, 
                             ', '.join([f.replace('top', 'tar.gz') for f in plotfiles]))

                else:
                    message = ('The following files have been generated:\n  %s\n' + \
                            'They contain histograms in the' + \
                            ' TopDrawer format, obtained by showering the parton-level' + \
                            ' file %s.gz with %s.') % ('\n  '.join(plotfiles), \
                            evt_file, shower)
                
        # Now arxiv the shower card used if RunMaterial is present
        run_dir_path = pjoin(rundir, self.run_name)
        if os.path.exists(pjoin(run_dir_path,'RunMaterial.tar.gz')):
            misc.call(['tar','-xzpf','RunMaterial.tar.gz'],cwd=run_dir_path)
            files.cp(pjoin(self.me_dir,'Cards','shower_card.dat'),
               pjoin(run_dir_path,'RunMaterial','shower_card_for_%s_%d.dat'\
                                                          %(shower, count)))
            misc.call(['tar','-czpf','RunMaterial.tar.gz','RunMaterial'], 
                                                           cwd=run_dir_path)
            shutil.rmtree(pjoin(run_dir_path,'RunMaterial'))
        # end of the run, gzip files and print out the message/warning
        for f in to_gzip:
            misc.gzip(f)
        if message:
            logger.info(message)
        if warning:
            logger.warning(warning)

        self.update_status('Run complete', level='shower', update_results=True)


    ############################################################################
    def set_run_name(self, name, tag=None, level='parton', reload_card=False):
        """define the run name, the run_tag, the banner and the results."""
        
        # when are we force to change the tag new_run:previous run requiring changes
        upgrade_tag = {'parton': ['parton','pythia','pgs','delphes','shower'],
                       'pythia': ['pythia','pgs','delphes'],
                       'shower': ['shower'],
                       'pgs': ['pgs'],
                       'delphes':['delphes'],
                       'plot':[]}
        
        

        if name == self.run_name:        
            if reload_card:
                run_card = pjoin(self.me_dir, 'Cards','run_card.dat')
                self.run_card = banner_mod.RunCardNLO(run_card)

            #check if we need to change the tag
            if tag:
                self.run_card['run_tag'] = tag
                self.run_tag = tag
                self.results.add_run(self.run_name, self.run_card)
            else:
                for tag in upgrade_tag[level]:
                    if getattr(self.results[self.run_name][-1], tag):
                        tag = self.get_available_tag()
                        self.run_card['run_tag'] = tag
                        self.run_tag = tag
                        self.results.add_run(self.run_name, self.run_card)                        
                        break
            return # Nothing to do anymore
        
        # save/clean previous run
        if self.run_name:
            self.store_result()
        # store new name
        self.run_name = name
        
        # Read run_card
        run_card = pjoin(self.me_dir, 'Cards','run_card.dat')
        self.run_card = banner_mod.RunCardNLO(run_card)

        new_tag = False
        # First call for this run -> set the banner
        self.banner = banner_mod.recover_banner(self.results, level, self.run_name, tag)
        if tag:
            self.run_card['run_tag'] = tag
            new_tag = True
        elif not self.run_name in self.results and level =='parton':
            pass # No results yet, so current tag is fine
        elif not self.run_name in self.results:
            #This is only for case when you want to trick the interface
            logger.warning('Trying to run data on unknown run.')
            self.results.add_run(name, self.run_card)
            self.results.update('add run %s' % name, 'all', makehtml=True)
        else:
            for tag in upgrade_tag[level]:
                
                if getattr(self.results[self.run_name][-1], tag):
                    # LEVEL is already define in the last tag -> need to switch tag
                    tag = self.get_available_tag()
                    self.run_card['run_tag'] = tag
                    new_tag = True
                    break
            if not new_tag:
                # We can add the results to the current run
                tag = self.results[self.run_name][-1]['tag']
                self.run_card['run_tag'] = tag # ensure that run_tag is correct                
             
                    
        if name in self.results and not new_tag:
            self.results.def_current(self.run_name)
        else:
            self.results.add_run(self.run_name, self.run_card)

        self.run_tag = self.run_card['run_tag']

        # Return the tag of the previous run having the required data for this
        # tag/run to working wel.
        if level == 'parton':
            return
        elif level == 'pythia':
            return self.results[self.run_name][0]['tag']
        else:
            for i in range(-1,-len(self.results[self.run_name])-1,-1):
                tagRun = self.results[self.run_name][i]
                if tagRun.pythia:
                    return tagRun['tag']


    def store_result(self):
        """ tar the pythia results. This is done when we are quite sure that 
        the pythia output will not be use anymore """

        if not self.run_name:
            return

        self.results.save()

        if not self.to_store:
            return 
        
        tag = self.run_card['run_tag']
        
        self.to_store = []


    def get_init_dict(self, evt_file):
        """reads the info in the init block and returns them in a dictionary"""
        ev_file = open(evt_file)
        init = ""
        found = False
        while True:
            line = ev_file.readline()
            if "<init>" in line:
                found = True
            elif found and not line.startswith('#'):
                init += line
            if "</init>" in line or "<event>" in line:
                break
        ev_file.close()

#       IDBMUP(1),IDBMUP(2),EBMUP(1),EBMUP(2), PDFGUP(1),PDFGUP(2),
#       PDFSUP(1),PDFSUP(2),IDWTUP,NPRUP
# these are not included (so far) in the init_dict
#       XSECUP(1),XERRUP(1),XMAXUP(1),LPRUP(1)
            
        init_dict = {}
        init_dict['idbmup1'] = int(init.split()[0])
        init_dict['idbmup2'] = int(init.split()[1])
        init_dict['ebmup1'] = float(init.split()[2])
        init_dict['ebmup2'] = float(init.split()[3])
        init_dict['pdfgup1'] = int(init.split()[4])
        init_dict['pdfgup2'] = int(init.split()[5])
        init_dict['pdfsup1'] = int(init.split()[6])
        init_dict['pdfsup2'] = int(init.split()[7])
        init_dict['idwtup'] = int(init.split()[8])
        init_dict['nprup'] = int(init.split()[9])

        return init_dict


    def banner_to_mcatnlo(self, evt_file):
        """creates the mcatnlo input script using the values set in the header of the event_file.
        It also checks if the lhapdf library is used"""
        shower = self.banner.get('run_card', 'parton_shower').upper()
        pdlabel = self.banner.get('run_card', 'pdlabel')
        itry = 0
        nevents = self.shower_card['nevents']
        init_dict = self.get_init_dict(evt_file)

        if nevents < 0 or \
           nevents > int(self.banner.get_detail('run_card', 'nevents')):
            nevents = int(self.banner.get_detail('run_card', 'nevents'))

        nevents = nevents / self.shower_card['nsplit_jobs']

        mcmass_dict = {}
        for line in [l for l in self.banner['montecarlomasses'].split('\n') if l]:
            pdg = int(line.split()[0])
            mass = float(line.split()[1])
            mcmass_dict[pdg] = mass

        content = 'EVPREFIX=%s\n' % pjoin(os.path.split(evt_file)[1])
        content += 'NEVENTS=%d\n' % nevents
        content += 'NEVENTS_TOT=%d\n' % (int(self.banner.get_detail('run_card', 'nevents')) /\
                                             self.shower_card['nsplit_jobs'])
        content += 'MCMODE=%s\n' % shower
        content += 'PDLABEL=%s\n' % pdlabel
        content += 'ALPHAEW=%s\n' % self.banner.get_detail('param_card', 'sminputs', 1).value
        #content += 'PDFSET=%s\n' % self.banner.get_detail('run_card', 'lhaid')
        #content += 'PDFSET=%s\n' % max([init_dict['pdfsup1'],init_dict['pdfsup2']])
        content += 'TMASS=%s\n' % self.banner.get_detail('param_card', 'mass', 6).value
        content += 'TWIDTH=%s\n' % self.banner.get_detail('param_card', 'decay', 6).value
        content += 'ZMASS=%s\n' % self.banner.get_detail('param_card', 'mass', 23).value
        content += 'ZWIDTH=%s\n' % self.banner.get_detail('param_card', 'decay', 23).value
        content += 'WMASS=%s\n' % self.banner.get_detail('param_card', 'mass', 24).value
        content += 'WWIDTH=%s\n' % self.banner.get_detail('param_card', 'decay', 24).value
        try:
            content += 'HGGMASS=%s\n' % self.banner.get_detail('param_card', 'mass', 25).value
            content += 'HGGWIDTH=%s\n' % self.banner.get_detail('param_card', 'decay', 25).value
        except KeyError:
            content += 'HGGMASS=120.\n'
            content += 'HGGWIDTH=0.00575308848\n'
        content += 'beammom1=%s\n' % self.banner.get_detail('run_card', 'ebeam1')
        content += 'beammom2=%s\n' % self.banner.get_detail('run_card', 'ebeam2')
        content += 'BEAM1=%s\n' % self.banner.get_detail('run_card', 'lpp1')
        content += 'BEAM2=%s\n' % self.banner.get_detail('run_card', 'lpp2')
        content += 'DMASS=%s\n' % mcmass_dict[1]
        content += 'UMASS=%s\n' % mcmass_dict[2]
        content += 'SMASS=%s\n' % mcmass_dict[3]
        content += 'CMASS=%s\n' % mcmass_dict[4]
        content += 'BMASS=%s\n' % mcmass_dict[5]
        try:
            content += 'EMASS=%s\n' % mcmass_dict[11]
            content += 'MUMASS=%s\n' % mcmass_dict[13]
            content += 'TAUMASS=%s\n' % mcmass_dict[15]
        except KeyError:
            # this is for backward compatibility
            mcmass_lines = [l for l in \
                    open(pjoin(self.me_dir, 'SubProcesses', 'MCmasses_%s.inc' % shower.upper())
                            ).read().split('\n') if l]
            new_mcmass_dict = {}
            for l in mcmass_lines:
                key, val = l.split('=')
                new_mcmass_dict[key.strip()] = val.replace('d', 'e').strip()
            content += 'EMASS=%s\n' % new_mcmass_dict['mcmass(11)']
            content += 'MUMASS=%s\n' % new_mcmass_dict['mcmass(13)']
            content += 'TAUMASS=%s\n' % new_mcmass_dict['mcmass(15)']

        content += 'GMASS=%s\n' % mcmass_dict[21]
        content += 'EVENT_NORM=%s\n' % self.banner.get_detail('run_card', 'event_norm').lower()
        # check if need to link lhapdf
        if int(self.shower_card['pdfcode']) > 1 or \
            (pdlabel=='lhapdf' and int(self.shower_card['pdfcode'])==1): 
            # Use LHAPDF (should be correctly installed, because
            # either events were already generated with them, or the
            # user explicitly gives an LHAPDF number in the
            # shower_card).
            self.link_lhapdf(pjoin(self.me_dir, 'lib'))
            lhapdfpath = subprocess.Popen([self.options['lhapdf'], '--prefix'], 
                                          stdout = subprocess.PIPE).stdout.read().strip()
            content += 'LHAPDFPATH=%s\n' % lhapdfpath
            pdfsetsdir = self.get_lhapdf_pdfsetsdir()
            if self.shower_card['pdfcode']==1:
                lhaid_list = [max([init_dict['pdfsup1'],init_dict['pdfsup2']])]
                content += 'PDFCODE=%s\n' % max([init_dict['pdfsup1'],init_dict['pdfsup2']])
            else:
                lhaid_list = [abs(int(self.shower_card['pdfcode']))]
                content += 'PDFCODE=%s\n' % self.shower_card['pdfcode']
            self.copy_lhapdf_set(lhaid_list, pdfsetsdir)
        elif int(self.shower_card['pdfcode'])==1:
            # Try to use LHAPDF because user wants to use the same PDF
            # as was used for the event generation. However, for the
            # event generation, LHAPDF was not used, so non-trivial to
            # see if if LHAPDF is available with the corresponding PDF
            # set. If not found, give a warning and use build-in PDF
            # set instead.
            try:
                lhapdfpath = subprocess.Popen([self.options['lhapdf'], '--prefix'], 
                                              stdout = subprocess.PIPE).stdout.read().strip()
                self.link_lhapdf(pjoin(self.me_dir, 'lib'))
                content += 'LHAPDFPATH=%s\n' % lhapdfpath
                pdfsetsdir = self.get_lhapdf_pdfsetsdir()
                lhaid_list = [max([init_dict['pdfsup1'],init_dict['pdfsup2']])]
                content += 'PDFCODE=%s\n' % max([init_dict['pdfsup1'],init_dict['pdfsup2']])
                self.copy_lhapdf_set(lhaid_list, pdfsetsdir)
            except Exception:
                logger.warning('Trying to shower events using the same PDF in the shower as used in the generation'+\
                                   ' of the events using LHAPDF. However, no valid LHAPDF installation found with the'+\
                                   ' needed PDF set. Will use default internal PDF for the shower instead. To use the'+\
                                   ' same set as was used in the event generation install LHAPDF and set the path using'+\
                                   ' "set /path_to_lhapdf/bin/lhapdf-config" from the MadGraph5_aMC@NLO python shell')
                content += 'LHAPDFPATH=\n' 
                content += 'PDFCODE=0\n'
        else:
            content += 'LHAPDFPATH=\n' 
            content += 'PDFCODE=0\n'

        content += 'ICKKW=%s\n' % self.banner.get_detail('run_card', 'ickkw')
        content += 'PTJCUT=%s\n' % self.banner.get_detail('run_card', 'ptj')
        # add the pythia8/hwpp path(s)
        if self.options['pythia8_path']:
            content+='PY8PATH=%s\n' % self.options['pythia8_path']
        if self.options['hwpp_path']:
            content+='HWPPPATH=%s\n' % self.options['hwpp_path']
        if self.options['thepeg_path']:
            content+='THEPEGPATH=%s\n' % self.options['thepeg_path']
        if self.options['hepmc_path']:
            content+='HEPMCPATH=%s\n' % self.options['hepmc_path']
        
        output = open(pjoin(self.me_dir, 'MCatNLO', 'banner.dat'), 'w')
        output.write(content)
        output.close()
        return shower


    def run_reweight(self, only):
        """runs the reweight_xsec_events eecutables on each sub-event file generated
        to compute on the fly scale and/or PDF uncertainities"""
        logger.info('   Doing reweight')

        nev_unw = pjoin(self.me_dir, 'SubProcesses', 'nevents_unweighted')
        # if only doing reweight, copy back the nevents_unweighted file
        if only:
            if os.path.exists(nev_unw + '.orig'):
                files.cp(nev_unw + '.orig', nev_unw)
            else:
                raise aMCatNLOError('Cannot find event file information')

        #read the nevents_unweighted file to get the list of event files
        file = open(nev_unw)
        lines = file.read().split('\n')
        file.close()
        # make copy of the original nevent_unweighted file
        files.cp(nev_unw, nev_unw + '.orig')
        # loop over lines (all but the last one whith is empty) and check that the
        #  number of events is not 0
        evt_files = [line.split()[0] for line in lines[:-1] if line.split()[1] != '0']
        #prepare the job_dict
        job_dict = {}
        exe = 'reweight_xsec_events.local'
        for i, evt_file in enumerate(evt_files):
            path, evt = os.path.split(evt_file)
            files.ln(pjoin(self.me_dir, 'SubProcesses', exe), \
                     pjoin(self.me_dir, 'SubProcesses', path))
            job_dict[path] = [exe]

        self.run_all(job_dict, [[evt, '1']], 'Running reweight')

        #check that the new event files are complete
        for evt_file in evt_files:
            last_line = subprocess.Popen(['tail',  '-n1', '%s.rwgt' % \
                    pjoin(self.me_dir, 'SubProcesses', evt_file)], \
                    stdout = subprocess.PIPE).stdout.read().strip()
            if last_line != "</LesHouchesEvents>":
                raise aMCatNLOError('An error occurred during reweight. Check the' + \
                        '\'reweight_xsec_events.output\' files inside the ' + \
                        '\'SubProcesses/P*/G*/ directories for details')

        #update file name in nevents_unweighted
        newfile = open(nev_unw, 'w')
        for line in lines:
            if line:
                newfile.write(line.replace(line.split()[0], line.split()[0] + '.rwgt') + '\n')
        newfile.close()

        return self.pdf_scale_from_reweighting(evt_files)

    def pdf_scale_from_reweighting(self, evt_files):
        """This function takes the files with the scale and pdf values
        written by the reweight_xsec_events.f code
        (P*/G*/pdf_scale_dependence.dat) and computes the overall
        scale and PDF uncertainty (the latter is computed using the
        Hessian method (if lhaid<90000) or Gaussian (if lhaid>90000))
        and returns it in percents.  The expected format of the file
        is: n_scales xsec_scale_central xsec_scale1 ...  n_pdf
        xsec_pdf0 xsec_pdf1 ...."""
        scale_pdf_info={}
        scales=[]
        pdfs=[]
        numofpdf = 0
        numofscales = 0
        for evt_file in evt_files:
            path, evt=os.path.split(evt_file)
            data_file=open(pjoin(self.me_dir, 'SubProcesses', path, 'scale_pdf_dependence.dat')).read()
            lines = data_file.replace("D", "E").split("\n")
            if not numofscales:
                numofscales = int(lines[0])
            if not numofpdf:
                numofpdf = int(lines[2])
            scales_this = [float(val) for val in lines[1].split()]
            pdfs_this = [float(val) for val in lines[3].split()]

            if numofscales != len(scales_this) or numofpdf !=len(pdfs_this):
                # the +1 takes the 0th (central) set into account
                logger.info(data_file)
                logger.info((' Expected # of scales: %d\n'+
                             ' Found # of scales: %d\n'+
                             ' Expected # of pdfs: %d\n'+
                             ' Found # of pdfs: %d\n') %
                        (numofscales, len(scales_this), numofpdf, len(pdfs_this)))
                raise aMCatNLOError('inconsistent scale_pdf_dependence.dat')
            if not scales:
                scales = [0.] * numofscales
            if not pdfs:
                pdfs = [0.] * numofpdf

            scales = [a + b for a, b in zip(scales, scales_this)]
            pdfs = [a + b for a, b in zip(pdfs, pdfs_this)]

        # get the central value
        if numofscales>0 and numofpdf==0:
            cntrl_val=scales[0]
        elif numofpdf>0 and numofscales==0:
            cntrl_val=pdfs[0]
        elif numofpdf>0 and numofscales>0:
            if abs(1-scales[0]/pdfs[0])>0.0001:
                raise aMCatNLOError('Central values for scale and PDF variation not identical')
            else:
                cntrl_val=scales[0]

        # get the scale uncertainty in percent
        scale_upp=0.0
        scale_low=0.0
        if numofscales>0:
            if cntrl_val != 0.0:
            # max and min of the full envelope
                scale_pdf_info['scale_upp'] = (max(scales)/cntrl_val-1)*100
                scale_pdf_info['scale_low'] = (1-min(scales)/cntrl_val)*100
            # ren and fac scale dependence added in quadrature
                scale_pdf_info['scale_upp_quad'] = ((cntrl_val+math.sqrt(math.pow(max(scales[0]-cntrl_val,scales[1]-cntrl_val,scales[2]-cntrl_val),2)+math.pow(max(scales[0]-cntrl_val,scales[3]-cntrl_val,scales[6]-cntrl_val),2)))/cntrl_val-1)*100
                scale_pdf_info['scale_low_quad'] = (1-(cntrl_val-math.sqrt(math.pow(min(scales[0]-cntrl_val,scales[1]-cntrl_val,scales[2]-cntrl_val),2)+math.pow(min(scales[0]-cntrl_val,scales[3]-cntrl_val,scales[6]-cntrl_val),2)))/cntrl_val)*100
            else:
                scale_pdf_info['scale_upp'] = 0.0
                scale_pdf_info['scale_low'] = 0.0

        # get the pdf uncertainty in percent (according to the Hessian method)
        lhaid=int(self.run_card['lhaid'])
        pdf_upp=0.0
        pdf_low=0.0
        if lhaid <= 90000:
            # use Hessian method (CTEQ & MSTW)
            if numofpdf>1:
                for i in range(int(numofpdf/2)):
                    pdf_upp=pdf_upp+math.pow(max(0.0,pdfs[2*i+1]-cntrl_val,pdfs[2*i+2]-cntrl_val),2)
                    pdf_low=pdf_low+math.pow(max(0.0,cntrl_val-pdfs[2*i+1],cntrl_val-pdfs[2*i+2]),2)
                if cntrl_val != 0.0:
                    scale_pdf_info['pdf_upp'] = math.sqrt(pdf_upp)/cntrl_val*100
                    scale_pdf_info['pdf_low'] = math.sqrt(pdf_low)/cntrl_val*100
                else:
                    scale_pdf_info['pdf_upp'] = 0.0
                    scale_pdf_info['pdf_low'] = 0.0

        else:
            # use Gaussian method (NNPDF)
            pdf_stdev=0.0
            for i in range(int(numofpdf-1)):
                pdf_stdev = pdf_stdev + pow(pdfs[i+1] - cntrl_val,2)
            pdf_stdev = math.sqrt(pdf_stdev/int(numofpdf-2))
            if cntrl_val != 0.0:
                scale_pdf_info['pdf_upp'] = pdf_stdev/cntrl_val*100
            else:
                scale_pdf_info['pdf_upp'] = 0.0
            scale_pdf_info['pdf_low'] = scale_pdf_info['pdf_upp']
        return scale_pdf_info


    def wait_for_complete(self, run_type):
        """this function waits for jobs on cluster to complete their run."""

        starttime = time.time()
        #logger.info('     Waiting for submitted jobs to complete')
        update_status = lambda i, r, f: self.update_status((i, r, f, run_type), 
                      starttime=starttime, level='parton', update_results=True)
        try:
            self.cluster.wait(self.me_dir, update_status)
        except:
            self.cluster.remove()
            raise

    def run_all(self, job_dict, arg_list, run_type='monitor', split_jobs = False):
        """runs the jobs in job_dict (organized as folder: [job_list]), with arguments args"""
        njob_split = 0
        self.ijob = 0

        #  this is to keep track, if splitting evt generation, of the various 
        # folders/args in order to resubmit the jobs if some of them fail
        self.split_folders = {}

        if run_type != 'shower':
            self.njobs = sum(len(jobs) for jobs in job_dict.values()) * len(arg_list)
            for args in arg_list:
                for Pdir, jobs in job_dict.items():
                    for job in jobs:
                        if not split_jobs:
                            self.run_exe(job, args, run_type, cwd=pjoin(self.me_dir, 'SubProcesses', Pdir) )
                        else:
                            for n in self.find_jobs_to_split(Pdir, job, args[1]):
                                self.run_exe(job, args + [n], run_type, cwd=pjoin(self.me_dir, 'SubProcesses', Pdir) )
                                njob_split += 1
                        # print some statistics if running serially
            if self.cluster_mode == 2:
                time.sleep(1) # security to allow all jobs to be launched
            if njob_split > 0:
                self.njobs = njob_split
        else:
            self.njobs = len(arg_list)
            for args in arg_list:
                [(cwd, exe)] = job_dict.items()
                self.run_exe(exe, args, run_type, cwd)
        
        self.wait_for_complete(run_type)



    def check_event_files(self):
        """check the integrity of the event files after splitting, and resubmit 
        those which are not nicely terminated"""
        to_resubmit = []
        for dir in self.split_folders.keys():
            last_line = ''
            try:
                last_line = subprocess.Popen(
                        ['tail', '-n1', pjoin(dir, 'events.lhe')], \
                    stdout = subprocess.PIPE).stdout.read().strip()
            except IOError:
                pass

            if last_line != "</LesHouchesEvents>":
                to_resubmit.append(dir)

        self.njobs = 0
        if to_resubmit:
            run_type = 'Resubmitting broken jobs'
            logger.info('Some event files are broken, corresponding jobs will be resubmitted.')
            logger.debug('Resubmitting\n' + '\n'.join(to_resubmit) + '\n')
            for dir in to_resubmit:
                files.rm([dir])
                job = self.split_folders[dir][0]
                args = self.split_folders[dir][1:]
                run_type = 'monitor'
                cwd = os.path.split(dir)[0]
                self.run_exe(job, args, run_type, cwd=cwd )
                self.njobs +=1

            self.wait_for_complete(run_type)


    def find_jobs_to_split(self, pdir, job, arg):
        """looks into the nevents_unweighed_splitted file to check how many
        split jobs are needed for this (pdir, job). arg is F, B or V"""
        # find the number of the integration channel
        splittings = []
        ajob = open(pjoin(self.me_dir, 'SubProcesses', pdir, job)).read()
        pattern = re.compile('for i in (\d+) ; do')
        match = re.search(pattern, ajob)
        channel = match.groups()[0]
        # then open the nevents_unweighted_splitted file and look for the 
        # number of splittings to be done
        nevents_file = open(pjoin(self.me_dir, 'SubProcesses', 'nevents_unweighted_splitted')).read()
        # This skips the channels with zero events, because they are
        # not of the form GFXX_YY, but simply GFXX
        pattern = re.compile(r"%s_(\d+)/events.lhe" % \
                          pjoin(pdir, 'G%s%s' % (arg,channel)))
        matches = re.findall(pattern, nevents_file)
        for m in matches:
            splittings.append(m)
        return splittings


    def run_exe(self, exe, args, run_type, cwd=None):
        """this basic function launch locally/on cluster exe with args as argument.
        """
        
        # first test that exe exists:
        execpath = None
        if cwd and os.path.exists(pjoin(cwd, exe)):
            execpath = pjoin(cwd, exe)
        elif not cwd and os.path.exists(exe):
            execpath = exe
        else:
            raise aMCatNLOError('Cannot find executable %s in %s' \
                % (exe, os.getcwd()))
        # check that the executable has exec permissions
        if self.cluster_mode == 1 and not os.access(execpath, os.X_OK):
            subprocess.call(['chmod', '+x', exe], cwd=cwd)
        # finally run it
        if self.cluster_mode == 0:
            #this is for the serial run
            misc.call(['./'+exe] + args, cwd=cwd)
            self.ijob += 1
            self.update_status((max([self.njobs - self.ijob - 1, 0]), 
                                min([1, self.njobs - self.ijob]),
                                self.ijob, run_type), level='parton')

        #this is for the cluster/multicore run
        elif 'reweight' in exe:
            # a reweight run
            # Find the correct PDF input file
            input_files, output_files = [], []
            pdfinput = self.get_pdf_input_filename()
            if os.path.exists(pdfinput):
                input_files.append(pdfinput)
            input_files.append(pjoin(os.path.dirname(exe), os.path.pardir, 'reweight_xsec_events'))
            input_files.append(pjoin(cwd, os.path.pardir, 'leshouche_info.dat'))
            input_files.append(args[0])
            output_files.append('%s.rwgt' % os.path.basename(args[0]))
            output_files.append('reweight_xsec_events.output')
            output_files.append('scale_pdf_dependence.dat')

            return self.cluster.submit2(exe, args, cwd=cwd, 
                             input_files=input_files, output_files=output_files,
                             required_output=output_files) 

        elif 'ajob' in exe:
            # the 'standard' amcatnlo job
            # check if args is a list of string 
            if type(args[0]) == str:
                input_files, output_files, required_output, args = self.getIO_ajob(exe,cwd, args)
                #submitting
                self.cluster.submit2(exe, args, cwd=cwd, 
                             input_files=input_files, output_files=output_files,
                             required_output=required_output)

                # keep track of folders and arguments for splitted evt gen
                subfolder=output_files[-1].split('/')[0]
                if len(args) == 4 and '_' in subfolder:
                    self.split_folders[pjoin(cwd,subfolder)] = [exe] + args

        elif 'shower' in exe:
            # a shower job
            # args are [shower, output(HEP or TOP), run_name]
            # cwd is the shower rundir, where the executable are found
            input_files, output_files = [], []
            shower = args[0]
            # the input files
            if shower == 'PYTHIA8':
                input_files.append(pjoin(cwd, 'Pythia8.exe'))
                input_files.append(pjoin(cwd, 'Pythia8.cmd'))
                if os.path.exists(pjoin(self.options['pythia8_path'], 'xmldoc')):
                    input_files.append(pjoin(cwd, 'config.sh'))
                    input_files.append(pjoin(self.options['pythia8_path'], 'xmldoc'))
                else:
                    input_files.append(pjoin(self.options['pythia8_path'], 'share/Pythia8/xmldoc'))
            else:
                input_files.append(pjoin(cwd, 'MCATNLO_%s_EXE' % shower))
                input_files.append(pjoin(cwd, 'MCATNLO_%s_input' % shower))
            if shower == 'HERWIGPP':
                input_files.append(pjoin(cwd, 'Herwig++'))
                input_files.append(pjoin(cwd, 'HepMCFortran.so'))
            if len(args) == 3:
                if os.path.exists(pjoin(self.me_dir, 'Events', self.run_name, 'events.lhe.gz')):
                    input_files.append(pjoin(self.me_dir, 'Events', self.run_name, 'events.lhe.gz'))
                elif os.path.exists(pjoin(self.me_dir, 'Events', self.run_name, 'events.lhe')):
                    input_files.append(pjoin(self.me_dir, 'Events', self.run_name, 'events.lhe'))
                else:
                    raise aMCatNLOError, 'Event file not present in %s' % \
                            pjoin(self.me_dir, 'Events', self.run_name)
            else: 
                input_files.append(pjoin(cwd, 'events_%s.lhe' % args[3]))
            # the output files
            if len(args) == 3:
                output_files.append('mcatnlo_run.log')
            else:
                output_files.append('mcatnlo_run_%s.log' % args[3]) 
            if args[1] == 'HEP':
                if len(args) == 3:
                    fname = 'events'
                else:
                    fname = 'events_%s' % args[3]
                if shower in ['PYTHIA8', 'HERWIGPP']:
                    output_files.append(fname + '.hepmc.gz')
                else:
                    output_files.append(fname + '.hep.gz')
            elif args[1] == 'TOP':
                if len(args) == 3:
                    fname = 'topfile'
                else:
                    fname = 'topfile_%s' % args[3]
                output_files.append(fname + '.tar')
            else:
                raise aMCatNLOError, 'Not a valid output argument for shower job :  %d' % args[1]
            #submitting
            self.cluster.submit2(exe, args, cwd=cwd, 
                    input_files=input_files, output_files=output_files)

        else:
            return self.cluster.submit(exe, args, cwd=cwd)

    def getIO_ajob(self,exe,cwd, args):
        # use local disk if possible => need to stands what are the 
        # input/output files
        
        keep_fourth_arg = False
        output_files = []
        required_output = []
        input_files = [pjoin(self.me_dir, 'SubProcesses', 'randinit'),
                     pjoin(cwd, 'symfact.dat'),
                     pjoin(cwd, 'iproc.dat'),
                     pjoin(cwd, 'initial_states_map.dat'),
                     pjoin(cwd, 'configs_and_props_info.dat'),
                     pjoin(cwd, 'leshouche_info.dat'),
                     pjoin(cwd, 'FKS_params.dat')]

        if os.path.exists(pjoin(cwd,'nevents.tar')):
            input_files.append(pjoin(cwd,'nevents.tar'))
        
        if os.path.exists(pjoin(self.me_dir,'SubProcesses','OLE_order.olc')):
            input_files.append(pjoin(cwd, 'OLE_order.olc'))

        # File for the loop (might not be present if MadLoop is not used)
        if os.path.exists(pjoin(cwd,'MadLoop5_resources')):
            input_files.append(pjoin(cwd, 'MadLoop5_resources.tar.gz'))
            if not os.path.exists(pjoin(cwd,'MadLoop5_resources.tar.gz')):
                tf=tarfile.open(pjoin(cwd,'MadLoop5_resources.tar.gz'),'w:gz',
                                                                 dereference=True)
                tf.add(pjoin(cwd,'MadLoop5_resources'),arcname='MadLoop5_resources')
                tf.close()

        Ire = re.compile("for i in ([\d\s]*) ; do")
        try : 
            fsock = open(exe)
        except IOError:
            fsock = open(pjoin(cwd,exe))
        text = fsock.read()
        data = Ire.findall(text)
        subdir = ' '.join(data).split()
               
        if args[0] == '0':
            # MADEVENT MINT FO MODE
            input_files.append(pjoin(cwd, 'madevent_mintFO'))
            input_files.append(pjoin(self.me_dir, 'SubProcesses','madin.%s' % args[1]))
            #j=$2\_G$i
            for i in subdir:
                current = '%s_G%s' % (args[1],i)
                if os.path.exists(pjoin(cwd,current)):
                    input_files.append(pjoin(cwd, current))
                output_files.append(current)

                required_output.append('%s/results.dat' % current)
                required_output.append('%s/log.txt' % current)
                required_output.append('%s/mint_grids' % current)
                required_output.append('%s/grid.MC_integer' % current)
                if len(args) == 4:
                    required_output.append('%s/scale_pdf_dependence.dat' % current)
                    args[2] = '-1'
                    # use a grid train on another part
                    base = '%s_G%s' % (args[3],i)
                    if args[0] == '0':
                        to_move = ['grid.MC_integer','mint_grids']
                    elif args[0] == '1':
                        to_move = ['mint_grids', 'grid.MC_integer']
                    else: 
                        to_move  = []
                    if self.run_card['iappl'] == 2:
                        for grid in glob.glob(pjoin(cwd,base,'grid_obs_*_in.root')):
                            to_move.append(grid)
                    if not os.path.exists(pjoin(cwd,current)):
                        os.mkdir(pjoin(cwd,current))
                        input_files.append(pjoin(cwd, current))
                    for name in to_move:
                        files.cp(pjoin(cwd,base, name), 
                                        pjoin(cwd,current))
                    files.cp(pjoin(cwd,base, 'grid.MC_integer'), 
                                        pjoin(cwd,current))
                            
        elif args[0] == '2':
            # MINTMC MODE
            input_files.append(pjoin(cwd, 'madevent_mintMC'))
            if args[2] in ['0','2']:
                input_files.append(pjoin(self.me_dir, 'SubProcesses','madinMMC_%s.2' % args[1]))

            for i in subdir:
                current = 'G%s%s' % (args[1], i)
                if os.path.exists(pjoin(cwd,current)):
                    input_files.append(pjoin(cwd, current))
                output_files.append(current)
                if len(args) == 4 and args[3] in ['H','S','V','B','F']:
                    # use a grid train on another part
                    base = '%s_%s' % (args[3],i)
                    files.ln(pjoin(cwd,base,'mint_grids'), name = 'preset_mint_grids', 
                                            starting_dir=pjoin(cwd,current))
                    files.ln(pjoin(cwd,base,'grid.MC_integer'), 
                                          starting_dir=pjoin(cwd,current))
                elif len(args) ==4:
                    keep_fourth_arg = True
                    # this is for the split event generation
                    output_files.append('G%s%s_%s' % (args[1], i, args[3]))
                    required_output.append('G%s%s_%s/log_MINT%s.txt' % (args[1], i, args[3],args[2]))

                else:
                    required_output.append('%s/log_MINT%s.txt' % (current,args[2]))
                if args[2] in ['0','1']:
                    required_output.append('%s/results.dat' % current)
                if args[2] == '1':
                    output_files.append('%s/results.dat' % current)

        else:
            raise aMCatNLOError, 'not valid arguments: %s' %(', '.join(args))

        #Find the correct PDF input file
        pdfinput = self.get_pdf_input_filename()
        if os.path.exists(pdfinput):
            input_files.append(pdfinput)

        if len(args) == 4 and not keep_fourth_arg:
            args = args[:3]
            
        return input_files, output_files, required_output,  args
            
    def write_madinMMC_file(self, path, run_mode, mint_mode):
        """writes the madinMMC_?.2 file"""
        #check the validity of the arguments
        run_modes = ['born', 'virt', 'novi', 'all', 'viSB', 'novB']
        if run_mode not in run_modes:
            raise aMCatNLOError('%s is not a valid mode for run. Please use one of the following: %s' \
                    % (run_mode, ', '.join(run_modes)))
        mint_modes = [0, 1, 2]
        if mint_mode not in mint_modes:
            raise aMCatNLOError('%s is not a valid mode for mintMC. Please use one of the following: %s' \
                    % (mint_mode, ', '.join(mint_modes)))
        if run_mode in ['born']:
            name_suffix = 'B'
        elif run_mode in ['virt', 'viSB']:
            name_suffix = 'V'
        else:
            name_suffix = 'F'

        content = \
"""-1 12      ! points, iterations
0.03       ! desired fractional accuracy
1 -0.1     ! alpha, beta for Gsoft
-1 -0.1    ! alpha, beta for Gazi
1          ! Suppress amplitude (0 no, 1 yes)?
1          ! Exact helicity sum (0 yes, n = number/event)?
1          ! Enter Configuration Number:
%1d          ! MINT imode: 0 to set-up grids, 1 to perform integral, 2 generate events
1 1 1      ! if imode is 1: Folding parameters for xi_i, phi_i and y_ij
%s        ! all, born, real, virt
""" \
                    % (mint_mode, run_mode)
        file = open(pjoin(path, 'madinMMC_%s.2' % name_suffix), 'w')
        file.write(content)
        file.close()

    def write_madin_file(self, path, run_mode, vegas_mode, npoints, niters, accuracy='0'):
        """writes the madin.run_mode file"""
        #check the validity of the arguments
        run_modes = ['born', 'virt', 'novi', 'all', 'viSB', 'novB', 'grid']
        if run_mode not in run_modes:
            raise aMCatNLOError('%s is not a valid mode for run. Please use one of the following: %s' \
                    % (run_mode, ', '.join(run_modes)))
        name_suffix = run_mode

        content = \
"""%s %s  ! points, iterations
%s ! accuracy
2 ! 0 fixed grid 2 adjust
1 ! 1 suppress amp, 0 doesnt
1 ! 0 for exact hel sum
1 ! hel configuration numb
'test'
1 ! 1 to save grids
%s ! 0 to exclude, 1 for new run, 2 to restart, 3 to reset w/ keeping grid
%s        ! all, born, real, virt
""" \
                    % (npoints,niters,accuracy,vegas_mode,run_mode)
        file = open(pjoin(path, 'madin.%s' % name_suffix), 'w')
        file.write(content)
        file.close()

    def compile(self, mode, options):
        """compiles aMC@NLO to compute either NLO or NLO matched to shower, as
        specified in mode"""

        os.mkdir(pjoin(self.me_dir, 'Events', self.run_name))

        self.banner.write(pjoin(self.me_dir, 'Events', self.run_name, 
                          '%s_%s_banner.txt' % (self.run_name, self.run_tag)))

        self.get_characteristics(pjoin(self.me_dir, 
                                        'SubProcesses', 'proc_characteristics'))

        #define a bunch of log files
        amcatnlo_log = pjoin(self.me_dir, 'compile_amcatnlo.log')
        madloop_log = pjoin(self.me_dir, 'compile_madloop.log')
        reweight_log = pjoin(self.me_dir, 'compile_reweight.log')
        test_log = pjoin(self.me_dir, 'test.log')

        self.update_status('Compiling the code', level=None, update_results=True)


        libdir = pjoin(self.me_dir, 'lib')
        sourcedir = pjoin(self.me_dir, 'Source')

        #clean files
        files.rm([amcatnlo_log, madloop_log, reweight_log, test_log])
        #define which executable/tests to compile
        if '+' in mode:
            mode = mode.split('+')[0]
        if mode in ['NLO', 'LO']:
            exe = 'madevent_mintFO'
            tests = ['test_ME']
            self.analyse_card.write_card(pjoin(self.me_dir, 'SubProcesses', 'analyse_opts'))
        elif mode in ['aMC@NLO', 'aMC@LO','noshower','noshowerLO']:
            exe = 'madevent_mintMC'
            tests = ['test_ME', 'test_MC']
            # write an analyse_opts with a dummy analysis so that compilation goes through
            open(pjoin(self.me_dir, 'SubProcesses', 'analyse_opts'),'w').write('FO_ANALYSE=analysis_dummy.o dbook.o open_output_files_dummy.o\n')

        #directory where to compile exe
        p_dirs = [d for d in \
                open(pjoin(self.me_dir, 'SubProcesses', 'subproc.mg')).read().split('\n') if d]
        # create param_card.inc and run_card.inc
        self.do_treatcards('', amcatnlo=True)
        # if --nocompile option is specified, check here that all exes exists. 
        # If they exists, return
        if all([os.path.exists(pjoin(self.me_dir, 'SubProcesses', p_dir, exe)) \
                for p_dir in p_dirs]) and options['nocompile']:
            return

        # rm links to lhapdflib/ PDFsets if exist
        if os.path.exists(pjoin(libdir, 'PDFsets')):
            files.rm(pjoin(libdir, 'PDFsets'))

        # read the run_card to find if lhapdf is used or not
        if self.run_card['pdlabel'] == 'lhapdf' and \
                (self.banner.get_detail('run_card', 'lpp1') != 0 or \
                 self.banner.get_detail('run_card', 'lpp2') != 0):

            self.link_lhapdf(libdir, [pjoin('SubProcesses', p) for p in p_dirs])
            pdfsetsdir = self.get_lhapdf_pdfsetsdir()
            lhaid_list = [int(self.run_card['lhaid'])]
            if self.run_card['reweight_PDF'].lower() == '.true.':
                lhaid_list.append(int(self.run_card['PDF_set_min']))
                lhaid_list.append(int(self.run_card['PDF_set_max']))
            self.copy_lhapdf_set(lhaid_list, pdfsetsdir)

        else:
            if self.run_card['lpp1'] == 1 == self.run_card['lpp2']:
                logger.info('Using built-in libraries for PDFs')
            if self.run_card['lpp1'] == 0 == self.run_card['lpp2']:
                logger.info('Lepton-Lepton collision: Ignoring \'pdlabel\' and \'lhaid\' in the run_card.')
            try:
                del os.environ['lhapdf']
            except KeyError:
                pass

        # read the run_card to find if applgrid is used or not
        if self.run_card['iappl'] != 0:
            os.environ['applgrid'] = 'True'
            # check versions of applgrid and amcfast
            for code in ['applgrid','amcfast']:
                try:
                    p = subprocess.Popen([self.options[code], '--version'], \
                                          stdout=subprocess.PIPE, stderr=subprocess.PIPE)
                except OSError:
                    raise aMCatNLOError(('No valid %s installation found. \n' + \
                       'Please set the path to %s-config by using \n' + \
                       'MG5_aMC> set <absolute-path-to-%s>/bin/%s-config \n') % (code,code,code,code))
                else:
                    output, _ = p.communicate()
                    if code is 'applgrid' and output < '1.4.63':
                        raise aMCatNLOError('Version of APPLgrid is too old. Use 1.4.69 or later.'\
                                             +' You are using %s',output)
                    if code is 'amcfast' and output < '1.1.1':
                        raise aMCatNLOError('Version of aMCfast is too old. Use 1.1.1 or later.'\
                                             +' You are using %s',output)
            # set-up the Source/make_opts with the correct applgrid-config file
            appllibs="  APPLLIBS=$(shell %s --ldflags) $(shell %s --ldcflags) \n" \
                             % (self.options['amcfast'],self.options['applgrid'])
            text=open(pjoin(self.me_dir,'Source','make_opts'),'r').readlines()
            text_out=[]
            for line in text:
                if line.strip().startswith('APPLLIBS=$'):
                    line=appllibs
                text_out.append(line)
            open(pjoin(self.me_dir,'Source','make_opts'),'w').writelines(text_out)
        else:
            try:
                del os.environ['applgrid']
            except KeyError:
                pass

        try: 
            os.environ['fastjet_config'] = self.options['fastjet']
        except (TypeError, KeyError):
            if 'fastjet_config' in os.environ:
                del os.environ['fastjet_config']
            os.unsetenv('fastjet_config')
        
        # make Source
        self.update_status('Compiling source...', level=None)
        misc.compile(['clean4pdf'], cwd = sourcedir)
        misc.compile(cwd = sourcedir)
        if os.path.exists(pjoin(libdir, 'libdhelas.a')) \
          and os.path.exists(pjoin(libdir, 'libgeneric.a')) \
          and os.path.exists(pjoin(libdir, 'libmodel.a')) \
          and os.path.exists(pjoin(libdir, 'libpdf.a')):
            logger.info('          ...done, continuing with P* directories')
        else:
            raise aMCatNLOError('Compilation failed')
        
        # make StdHep (only necessary with MG option output_dependencies='internal')
        MCatNLO_libdir = pjoin(self.me_dir, 'MCatNLO', 'lib')
        if not os.path.exists(os.path.realpath(pjoin(MCatNLO_libdir, 'libstdhep.a'))) or \
            not os.path.exists(os.path.realpath(pjoin(MCatNLO_libdir, 'libFmcfio.a'))):  
            if  os.path.exists(pjoin(sourcedir,'StdHEP')):
                logger.info('Compiling StdHEP (can take a couple of minutes) ...')
                misc.compile(['StdHEP'], cwd = sourcedir)
                logger.info('          ...done.')      
            else:
                raise aMCatNLOError('Could not compile StdHEP because its'+\
                   ' source directory could not be found in the SOURCE folder.\n'+\
                             " Check the MG5_aMC option 'output_dependencies.'")

        # make CutTools (only necessary with MG option output_dependencies='internal')
        if not os.path.exists(os.path.realpath(pjoin(libdir, 'libcts.a'))) or \
            not os.path.exists(os.path.realpath(pjoin(libdir, 'mpmodule.mod'))):
            if  os.path.exists(pjoin(sourcedir,'CutTools')):
                logger.info('Compiling CutTools (can take a couple of minutes) ...')
                misc.compile(['CutTools'], cwd = sourcedir)
                logger.info('          ...done.')
            else:
                raise aMCatNLOError('Could not compile CutTools because its'+\
                   ' source directory could not be found in the SOURCE folder.\n'+\
                             " Check the MG5_aMC option 'output_dependencies.'")
        if not os.path.exists(os.path.realpath(pjoin(libdir, 'libcts.a'))) or \
            not os.path.exists(os.path.realpath(pjoin(libdir, 'mpmodule.mod'))):
            raise aMCatNLOError('CutTools compilation failed.')            

        # Verify compatibility between current compiler and the one which was
        # used when last compiling CutTools (if specified).
        compiler_log_path = pjoin(os.path.dirname((os.path.realpath(pjoin(
                                  libdir, 'libcts.a')))),'compiler_version.log')
        if os.path.exists(compiler_log_path):
            compiler_version_used = open(compiler_log_path,'r').read()
            if not str(misc.get_gfortran_version(misc.detect_current_compiler(\
                       pjoin(sourcedir,'make_opts')))) in compiler_version_used:
                if os.path.exists(pjoin(sourcedir,'CutTools')):
                    logger.info('CutTools was compiled with a different fortran'+\
                                            ' compiler. Re-compiling it now...')
                    misc.compile(['cleanCT'], cwd = sourcedir)
                    misc.compile(['CutTools'], cwd = sourcedir)
                    logger.info('          ...done.')
                else:
                    raise aMCatNLOError("CutTools installation in %s"\
                                 %os.path.realpath(pjoin(libdir, 'libcts.a'))+\
                 " seems to have been compiled with a different compiler than"+\
                    " the one specified in MG5_aMC. Please recompile CutTools.")

        # make IREGI (only necessary with MG option output_dependencies='internal')
        if not os.path.exists(os.path.realpath(pjoin(libdir, 'libiregi.a'))) \
           and os.path.exists(pjoin(sourcedir,'IREGI')):
                logger.info('Compiling IREGI (can take a couple of minutes) ...')
                misc.compile(['IREGI'], cwd = sourcedir)
                logger.info('          ...done.')

        if os.path.exists(pjoin(libdir, 'libiregi.a')):
            # Verify compatibility between current compiler and the one which was
            # used when last compiling IREGI (if specified).
            compiler_log_path = pjoin(os.path.dirname((os.path.realpath(pjoin(
                                libdir, 'libiregi.a')))),'compiler_version.log')
            if os.path.exists(compiler_log_path):
                compiler_version_used = open(compiler_log_path,'r').read()
                if not str(misc.get_gfortran_version(misc.detect_current_compiler(\
                       pjoin(sourcedir,'make_opts')))) in compiler_version_used:
                    if os.path.exists(pjoin(sourcedir,'IREGI')):
                        logger.info('IREGI was compiled with a different fortran'+\
                                            ' compiler. Re-compiling it now...')
                        misc.compile(['cleanIR'], cwd = sourcedir)
                        misc.compile(['IREGI'], cwd = sourcedir)
                        logger.info('          ...done.')
                    else:
                        raise aMCatNLOError("IREGI installation in %s"\
                                %os.path.realpath(pjoin(libdir, 'libiregi.a'))+\
                 " seems to have been compiled with a different compiler than"+\
                    " the one specified in MG5_aMC. Please recompile IREGI.")

        # check if MadLoop virtuals have been generated
        if self.proc_characteristics['has_loops'] and \
                          not os.path.exists(pjoin(self.me_dir,'OLP_virtuals')):
            os.environ['madloop'] = 'true'
            if mode in ['NLO', 'aMC@NLO', 'noshower']:
                tests.append('check_poles')
        else:
            os.unsetenv('madloop')

        # make and run tests (if asked for), gensym and make madevent in each dir
        self.update_status('Compiling directories...', level=None)

        for test in tests:
            self.write_test_input(test)

        try:
            import multiprocessing
            if not self.nb_core:
                try:
                    self.nb_core = int(self.options['nb_core'])
                except TypeError:
                    self.nb_core = multiprocessing.cpu_count()
        except ImportError: 
            self.nb_core = 1

        compile_options = copy.copy(self.options)
        compile_options['nb_core'] = self.nb_core
        compile_cluster = cluster.MultiCore(**compile_options)
        logger.info('Compiling on %d cores' % self.nb_core)

        update_status = lambda i, r, f: self.donothing(i,r,f)
        for p_dir in p_dirs:
            compile_cluster.submit(prog = compile_dir, 
                               argument = [self.me_dir, p_dir, mode, options, 
                    tests, exe, self.options['run_mode']])
        try:
            compile_cluster.wait(self.me_dir, update_status)
        except Exception, error:
            logger.warning("Fail to compile the Subprocesses")
            if __debug__:
                raise
            compile_cluster.remove()
            self.do_quit('')

        logger.info('Checking test output:')
        for p_dir in p_dirs:
            logger.info(p_dir)
            for test in tests:
                logger.info(' Result for %s:' % test)

                this_dir = pjoin(self.me_dir, 'SubProcesses', p_dir) 
                #check that none of the tests failed
                self.check_tests(test, this_dir)


    def donothing(*args):
        pass


    def check_tests(self, test, dir):
        """just call the correct parser for the test log"""
        if test in ['test_ME', 'test_MC']:
            return self.parse_test_mx_log(pjoin(dir, '%s.log' % test)) 
        elif test == 'check_poles':
            return self.parse_check_poles_log(pjoin(dir, '%s.log' % test)) 


    def parse_test_mx_log(self, log):
        """read and parse the test_ME/MC.log file"""
        content = open(log).read()
        if 'FAILED' in content:
            logger.info('Output of the failing test:\n'+content[:-1],'$MG:color:BLACK')
            raise aMCatNLOError('Some tests failed, run cannot continue.\n' + \
                'Please check that widths of final state particles (e.g. top) have been' + \
                ' set to 0 in the param_card.dat.')
        else:
            lines = [l for l in content.split('\n') if 'PASSED' in l]
            logger.info('   Passed.')
            logger.debug('\n'+'\n'.join(lines))


    def parse_check_poles_log(self, log):
        """reads and parse the check_poles.log file"""
        content = open(log).read()
        npass = 0
        nfail = 0
        for line in content.split('\n'):
            if 'PASSED' in line:
                npass +=1
                tolerance = float(line.split()[1])
            if 'FAILED' in line:
                nfail +=1
                tolerance = float(line.split()[1])

        if nfail + npass == 0:
            logger.warning('0 points have been tried')
            return

        if float(nfail)/float(nfail+npass) > 0.1:
            raise aMCatNLOError('Poles do not cancel, run cannot continue')
        else:
            logger.info('   Poles successfully cancel for %d points over %d (tolerance=%2.1e)' \
                    %(npass, nfail+npass, tolerance))


    def write_test_input(self, test):
        """write the input files to run test_ME/MC or check_poles"""
        if test in ['test_ME', 'test_MC']:
            content = "-2 -2\n" #generate randomly energy/angle
            content+= "100 100\n" #run 100 points for soft and collinear tests
            content+= "0\n" #sum over helicities
            content+= "0\n" #all FKS configs
            content+= '\n'.join(["-1"] * 50) #random diagram
        elif test == 'check_poles':
            content = '20 \n -1\n'
        
        file = open(pjoin(self.me_dir, '%s_input.txt' % test), 'w')
        if test == 'test_MC':
            shower = self.run_card['parton_shower']
            MC_header = "%s\n " % shower + \
                        "1 \n1 -0.1\n-1 -0.1\n"
            file.write(MC_header + content)
        else:
            file.write(content)
        file.close()



    ############################################################################
    def find_model_name(self):
        """ return the model name """
        if hasattr(self, 'model_name'):
            return self.model_name
        
        model = 'sm'
        proc = []
        for line in open(os.path.join(self.me_dir,'Cards','proc_card_mg5.dat')):
            line = line.split('#')[0]
            #line = line.split('=')[0]
            if line.startswith('import') and 'model' in line:
                model = line.split()[2]   
                proc = []
            elif line.startswith('generate'):
                proc.append(line.split(None,1)[1])
            elif line.startswith('add process'):
                proc.append(line.split(None,2)[2])
       
        self.model = model
        self.process = proc 
        return model



    ############################################################################
    def ask_run_configuration(self, mode, options, switch={}):
        """Ask the question when launching generate_events/multi_run"""
        
        if 'parton' not in options:
            options['parton'] = False
        if 'reweightonly' not in options:
            options['reweightonly'] = False
        
        
        void = 'NOT INSTALLED'
        switch_order = ['order', 'fixed_order', 'shower','madspin']
        switch_default = {'order': 'NLO', 'fixed_order': 'OFF', 'shower': void,
                  'madspin': void}
        if not switch:
            switch = switch_default
        else:
            switch.update(dict((k,value) for k,v in switch_default.items() if k not in switch))

        default_switch = ['ON', 'OFF']
        allowed_switch_value = {'order': ['LO', 'NLO'],
                                'fixed_order': default_switch,
                                'shower': default_switch,
                                'madspin': default_switch}
        
        description = {'order':  'Perturbative order of the calculation:',
                       'fixed_order': 'Fixed order (no event generation and no MC@[N]LO matching):',
                       'shower': 'Shower the generated events:',
                       'madspin': 'Decay particles with the MadSpin module:' }

        force_switch = {('shower', 'ON'): {'fixed_order': 'OFF'},
                       ('madspin', 'ON'): {'fixed_order':'OFF'},
                       ('fixed_order', 'ON'): {'shower': 'OFF', 'madspin': 'OFF'}
                       }
        special_values = ['LO', 'NLO', 'aMC@NLO', 'aMC@LO', 'noshower', 'noshowerLO']

        assign_switch = lambda key, value: switch.__setitem__(key, value if switch[key] != void else void )
        

        if mode == 'auto': 
            mode = None
        if not mode and (options['parton'] or options['reweightonly']):
            mode = 'noshower'         
        
        # Init the switch value according to the current status
        available_mode = ['0', '1', '2']
        available_mode.append('3')
        if os.path.exists(pjoin(self.me_dir, 'Cards', 'shower_card.dat')):
            switch['shower'] = 'ON'
        else:
            switch['shower'] = 'OFF'
                
        if not aMCatNLO or self.options['mg5_path']:
            available_mode.append('4')
            if os.path.exists(pjoin(self.me_dir,'Cards','madspin_card.dat')):
                switch['madspin'] = 'ON'
            else:
                switch['madspin'] = 'OFF'
            
        answers = list(available_mode) + ['auto', 'done']
        alias = {}
        for id, key in enumerate(switch_order):
            if switch[key] != void:
                answers += ['%s=%s' % (key, s) for s in allowed_switch_value[key]]
                #allow lower case for on/off
                alias.update(dict(('%s=%s' % (key, s.lower()), '%s=%s' % (key, s))
                                   for s in allowed_switch_value[key]))
        answers += special_values
        
        def create_question(switch):
            switch_format = " %i %-60s %12s=%s\n"
            question = "The following switches determine which operations are executed:\n"
            for id, key in enumerate(switch_order):
                question += switch_format % (id+1, description[key], key, switch[key])
            question += '  Either type the switch number (1 to %s) to change its default setting,\n' % (id+1)
            question += '  or set any switch explicitly (e.g. type \'order=LO\' at the prompt)\n'
            question += '  Type \'0\', \'auto\', \'done\' or just press enter when you are done.\n'
            return question


        def modify_switch(mode, answer, switch):
            if '=' in answer:
                key, status = answer.split('=')
                switch[key] = status
                if (key, status) in force_switch:
                    for key2, status2 in force_switch[(key, status)].items():
                        if switch[key2] not in  [status2, void]:
                            logger.info('For coherence \'%s\' is set to \'%s\''
                                        % (key2, status2), '$MG:color:BLACK')
                            switch[key2] = status2
            elif answer in ['0', 'auto', 'done']:
                return 
            elif answer in special_values:
                logger.info('Enter mode value: Go to the related mode', '$MG:color:BLACK')
                if answer == 'LO':
                    switch['order'] = 'LO'
                    switch['fixed_order'] = 'ON'
                    assign_switch('shower', 'OFF')
                    assign_switch('madspin', 'OFF')
                elif answer == 'NLO':
                    switch['order'] = 'NLO'
                    switch['fixed_order'] = 'ON'
                    assign_switch('shower', 'OFF')
                    assign_switch('madspin', 'OFF')
                elif answer == 'aMC@NLO':
                    switch['order'] = 'NLO'
                    switch['fixed_order'] = 'OFF'
                    assign_switch('shower', 'ON')
                    assign_switch('madspin', 'OFF')
                elif answer == 'aMC@LO':
                    switch['order'] = 'LO'
                    switch['fixed_order'] = 'OFF'
                    assign_switch('shower', 'ON')
                    assign_switch('madspin', 'OFF')
                elif answer == 'noshower':
                    switch['order'] = 'NLO'
                    switch['fixed_order'] = 'OFF'
                    assign_switch('shower', 'OFF')
                    assign_switch('madspin', 'OFF')                                                    
                elif answer == 'noshowerLO':
                    switch['order'] = 'LO'
                    switch['fixed_order'] = 'OFF'
                    assign_switch('shower', 'OFF')
                    assign_switch('madspin', 'OFF')
                if mode:
                    return
            return switch


        modify_switch(mode, self.last_mode, switch)
        if switch['madspin'] == 'OFF' and  os.path.exists(pjoin(self.me_dir,'Cards','madspin_card.dat')):
            assign_switch('madspin', 'ON')
        
        if not self.force:
            answer = ''
            while answer not in ['0', 'done', 'auto', 'onlyshower']:
                question = create_question(switch)
                if mode:
                    answer = mode
                else:
                    answer = self.ask(question, '0', answers, alias=alias)
                if answer.isdigit() and answer != '0':
                    key = switch_order[int(answer) - 1]
                    opt1 = allowed_switch_value[key][0]
                    opt2 = allowed_switch_value[key][1]
                    answer = '%s=%s' % (key, opt1 if switch[key] == opt2 else opt2)

                if not modify_switch(mode, answer, switch):
                    break

        #assign the mode depending of the switch
        if not mode or mode == 'auto':
            if switch['order'] == 'LO':
                if switch['shower'] == 'ON':
                    mode = 'aMC@LO'
                elif switch['fixed_order'] == 'ON':
                    mode = 'LO'
                else:
                    mode =  'noshowerLO'
            elif switch['order'] == 'NLO':
                if switch['shower'] == 'ON':
                    mode = 'aMC@NLO'
                elif switch['fixed_order'] == 'ON':
                    mode = 'NLO'
                else:
                    mode =  'noshower'  
        logger.info('will run in mode: %s' % mode)                

        if mode == 'noshower':
            logger.warning("""You have chosen not to run a parton shower. NLO events without showering are NOT physical.
Please, shower the Les Houches events before using them for physics analyses.""")            
            
        
        # specify the cards which are needed for this run.
        cards = ['param_card.dat', 'run_card.dat']
        ignore = []
        if mode in ['LO', 'NLO']:
            options['parton'] = True
            ignore = ['shower_card.dat', 'madspin_card.dat']
            cards.append('FO_analyse_card.dat')
        elif switch['madspin'] == 'ON':
            cards.append('madspin_card.dat')
        if 'aMC@' in mode:
            cards.append('shower_card.dat')
        if mode == 'onlyshower':
            cards = ['shower_card.dat']
        if options['reweightonly']:
            cards = ['run_card.dat']

        self.keep_cards(cards, ignore)
        
        if mode =='onlyshower':
            cards = ['shower_card.dat']
        
        if not options['force'] and not self.force:
            self.ask_edit_cards(cards, plot=False)

        self.banner = banner_mod.Banner()

        # store the cards in the banner
        for card in cards:
            self.banner.add(pjoin(self.me_dir, 'Cards', card))
        # and the run settings
        run_settings = '\n'.join(['%s = %s' % (k, v) for (k, v) in switch.items()])
        self.banner.add_text('run_settings', run_settings)

        if not mode =='onlyshower':
            self.run_card = self.banner.charge_card('run_card')
            self.run_tag = self.run_card['run_tag']
            #this is if the user did not provide a name for the current run
            if not hasattr(self, 'run_name') or not self.run_name:
                self.run_name = self.find_available_run_name(self.me_dir)
                #add a tag in the run_name for distinguish run_type
                if self.run_name.startswith('run_'):
                    if mode in ['LO','aMC@LO','noshowerLO']:
                        self.run_name += '_LO' 
            self.set_run_name(self.run_name, self.run_tag, 'parton')
            if int(self.run_card['ickkw']) == 3 and mode in ['LO', 'aMC@LO', 'noshowerLO']:
                raise self.InvalidCmd("""FxFx merging (ickkw=3) not allowed at LO""")
            elif int(self.run_card['ickkw']) == 3 and mode in ['aMC@NLO', 'noshower']:
                logger.warning("""You are running with FxFx merging enabled.  To be able to merge
    samples of various multiplicities without double counting, you
    have to remove some events after showering 'by hand'.  Please
    read http://amcatnlo.cern.ch/FxFx_merging.htm for more details.""")
                if self.run_card['parton_shower'].upper() == 'PYTHIA6Q':
                    raise self.InvalidCmd("""FxFx merging does not work with Q-squared ordered showers.""")
                elif self.run_card['parton_shower'].upper() != 'HERWIG6' and self.run_card['parton_shower'].upper() != 'PYTHIA8':
                    question="FxFx merging not tested for %s shower. Do you want to continue?\n"  % self.run_card['parton_shower'] + \
                        "Type \'n\' to stop or \'y\' to continue"
                    answers = ['n','y']
                    answer = self.ask(question, 'n', answers, alias=alias)
                    if answer == 'n':
                        error = '''Stop opertation'''
                        self.ask_run_configuration(mode, options)
    #                    raise aMCatNLOError(error)
            elif int(self.run_card['ickkw']) == -1 and mode in ['aMC@NLO', 'noshower', 'LO', 'noshowerLO']:
                    # NNLL+NLO jet-veto only possible for LO event generation or fNLO runs.
                raise self.InvalidCmd("""NNLL+NLO jet veto runs (ickkw=-1) only possible for fNLO.""")
        if 'aMC@' in mode or mode == 'onlyshower':
            self.shower_card = self.banner.charge_card('shower_card')
            
        elif mode in ['LO', 'NLO']:
            analyse_card_path = pjoin(self.me_dir, 'Cards','FO_analyse_card.dat')
            self.analyse_card = self.banner.charge_card('FO_analyse_card')

        
        return mode


#===============================================================================
# aMCatNLOCmd
#===============================================================================
class aMCatNLOCmdShell(aMCatNLOCmd, cmd.CmdShell):
    """The command line processor of MadGraph"""  

_compile_usage = "compile [MODE] [options]\n" + \
                "-- compiles aMC@NLO \n" + \
                "   MODE can be either FO, for fixed-order computations, \n" + \
                "   or MC for matching with parton-shower monte-carlos. \n" + \
                "   (if omitted, it is set to MC)\n"
_compile_parser = misc.OptionParser(usage=_compile_usage)
_compile_parser.add_option("-f", "--force", default=False, action='store_true',
                                help="Use the card present in the directory for the launch, without editing them")

_launch_usage = "launch [MODE] [options]\n" + \
                "-- execute aMC@NLO \n" + \
                "   MODE can be either LO, NLO, aMC@NLO or aMC@LO (if omitted, it is asked in a separate question)\n" + \
                "     If mode is set to LO/NLO, no event generation will be performed, but only the \n" + \
                "     computation of the total cross-section and the filling of parton-level histograms \n" + \
                "     specified in the DIRPATH/SubProcesses/madfks_plot.f file.\n" + \
                "     If mode is set to aMC@LO/aMC@NLO, after the cross-section computation, a .lhe \n" + \
                "     event file is generated which will be showered with the MonteCarlo specified \n" + \
                "     in the run_card.dat\n"

_launch_parser = misc.OptionParser(usage=_launch_usage)
_launch_parser.add_option("-f", "--force", default=False, action='store_true',
                                help="Use the card present in the directory for the launch, without editing them")
_launch_parser.add_option("-c", "--cluster", default=False, action='store_true',
                            help="Submit the jobs on the cluster")
_launch_parser.add_option("-m", "--multicore", default=False, action='store_true',
                            help="Submit the jobs on multicore mode")
_launch_parser.add_option("-x", "--nocompile", default=False, action='store_true',
                            help="Skip compilation. Ignored if no executable is found")
_launch_parser.add_option("-r", "--reweightonly", default=False, action='store_true',
                            help="Skip integration and event generation, just run reweight on the" + \
                                 " latest generated event files (see list in SubProcesses/nevents_unweighted)")
_launch_parser.add_option("-p", "--parton", default=False, action='store_true',
                            help="Stop the run after the parton level file generation (you need " + \
                                    "to shower the file in order to get physical results)")
_launch_parser.add_option("-o", "--only_generation", default=False, action='store_true',
                            help="Skip grid set up, just generate events starting from " + \
                            "the last available results")
_launch_parser.add_option("-n", "--name", default=False, dest='run_name',
                            help="Provide a name to the run")
_launch_parser.add_option("-a", "--appl_start_grid", default=False, dest='appl_start_grid',
                            help="For use with APPLgrid only: start from existing grids")


_generate_events_usage = "generate_events [MODE] [options]\n" + \
                "-- execute aMC@NLO \n" + \
                "   MODE can be either LO, NLO, aMC@NLO or aMC@LO (if omitted, it is asked in a separate question)\n" + \
                "     If mode is set to LO/NLO, no event generation will be performed, but only the \n" + \
                "     computation of the total cross-section and the filling of parton-level histograms \n" + \
                "     specified in the DIRPATH/SubProcesses/madfks_plot.f file.\n" + \
                "     If mode is set to aMC@LO/aMC@NLO, after the cross-section computation, a .lhe \n" + \
                "     event file is generated which will be showered with the MonteCarlo specified \n" + \
                "     in the run_card.dat\n"

_generate_events_parser = misc.OptionParser(usage=_generate_events_usage)
_generate_events_parser.add_option("-f", "--force", default=False, action='store_true',
                                help="Use the card present in the directory for the generate_events, without editing them")
_generate_events_parser.add_option("-c", "--cluster", default=False, action='store_true',
                            help="Submit the jobs on the cluster")
_generate_events_parser.add_option("-m", "--multicore", default=False, action='store_true',
                            help="Submit the jobs on multicore mode")
_generate_events_parser.add_option("-x", "--nocompile", default=False, action='store_true',
                            help="Skip compilation. Ignored if no executable is found")
_generate_events_parser.add_option("-r", "--reweightonly", default=False, action='store_true',
                            help="Skip integration and event generation, just run reweight on the" + \
                                 " latest generated event files (see list in SubProcesses/nevents_unweighted)")
_generate_events_parser.add_option("-p", "--parton", default=False, action='store_true',
                            help="Stop the run after the parton level file generation (you need " + \
                                    "to shower the file in order to get physical results)")
_generate_events_parser.add_option("-o", "--only_generation", default=False, action='store_true',
                            help="Skip grid set up, just generate events starting from " + \
                            "the last available results")
_generate_events_parser.add_option("-n", "--name", default=False, dest='run_name',
                            help="Provide a name to the run")



_calculate_xsect_usage = "calculate_xsect [ORDER] [options]\n" + \
                "-- calculate cross-section up to ORDER.\n" + \
                "   ORDER can be either LO or NLO (if omitted, it is set to NLO). \n"

_calculate_xsect_parser = misc.OptionParser(usage=_calculate_xsect_usage)
_calculate_xsect_parser.add_option("-f", "--force", default=False, action='store_true',
                                help="Use the card present in the directory for the launch, without editing them")
_calculate_xsect_parser.add_option("-c", "--cluster", default=False, action='store_true',
                            help="Submit the jobs on the cluster")
_calculate_xsect_parser.add_option("-m", "--multicore", default=False, action='store_true',
                            help="Submit the jobs on multicore mode")
_calculate_xsect_parser.add_option("-x", "--nocompile", default=False, action='store_true',
                            help="Skip compilation. Ignored if no executable is found")
_calculate_xsect_parser.add_option("-n", "--name", default=False, dest='run_name',
                            help="Provide a name to the run")
_calculate_xsect_parser.add_option("-a", "--appl_start_grid", default=False, dest='appl_start_grid',
                            help="For use with APPLgrid only: start from existing grids")
_calculate_xsect_parser.add_option("-o", "--only_generation", default=False, action='store_true',
                            help="Skip grid set up, just generate events starting from " + \
                            "the last available results")

_shower_usage = 'shower run_name [options]\n' + \
        '-- do shower/hadronization on parton-level file generated for run run_name\n' + \
        '   all the information (e.g. number of events, MonteCarlo, ...\n' + \
        '   are directly read from the header of the event file\n'
_shower_parser = misc.OptionParser(usage=_shower_usage)
_shower_parser.add_option("-f", "--force", default=False, action='store_true',
                                help="Use the shower_card present in the directory for the launch, without editing")

<|MERGE_RESOLUTION|>--- conflicted
+++ resolved
@@ -1817,8 +1817,7 @@
                 message = '\n      ' + status[step] + proc_info + \
                      '\n      Total cross-section:      %(xsect)8.3e +- %(errt)6.1e pb' % \
                              self.cross_sect_dict
-<<<<<<< HEAD
-                if self.run_card['reweight_scale']=='.true.':
+                if self.run_card['reweight_scale']:
                     if int(self.run_card['ickkw'])!=-1:
                         message = message + \
                             ('\n      Ren. and fac. scale uncertainty: +%0.1f%% -%0.1f%%') % \
@@ -1827,14 +1826,7 @@
                         message = message + \
                             ('\n      Soft and hard scale dependence (added in quadrature): +%0.1f%% -%0.1f%%') % \
                             (scale_pdf_info['scale_upp_quad'], scale_pdf_info['scale_low_quad'])
-                if self.run_card['reweight_PDF']=='.true.':
-=======
-                if self.run_card['reweight_scale']:
-                    message = message + \
-                        ('\n      Ren. and fac. scale uncertainty: +%0.1f%% -%0.1f%%') % \
-                        (scale_pdf_info['scale_upp'], scale_pdf_info['scale_low'])
                 if self.run_card['reweight_PDF']:
->>>>>>> 86e94546
                     message = message + \
                         ('\n      PDF uncertainty: +%0.1f%% -%0.1f%%') % \
                         (scale_pdf_info['pdf_upp'], scale_pdf_info['pdf_low'])
@@ -3619,7 +3611,7 @@
             self.link_lhapdf(libdir, [pjoin('SubProcesses', p) for p in p_dirs])
             pdfsetsdir = self.get_lhapdf_pdfsetsdir()
             lhaid_list = [int(self.run_card['lhaid'])]
-            if self.run_card['reweight_PDF'].lower() == '.true.':
+            if self.run_card['reweight_PDF']:
                 lhaid_list.append(int(self.run_card['PDF_set_min']))
                 lhaid_list.append(int(self.run_card['PDF_set_max']))
             self.copy_lhapdf_set(lhaid_list, pdfsetsdir)
@@ -3654,6 +3646,7 @@
                     if code is 'amcfast' and output < '1.1.1':
                         raise aMCatNLOError('Version of aMCfast is too old. Use 1.1.1 or later.'\
                                              +' You are using %s',output)
+
             # set-up the Source/make_opts with the correct applgrid-config file
             appllibs="  APPLLIBS=$(shell %s --ldflags) $(shell %s --ldcflags) \n" \
                              % (self.options['amcfast'],self.options['applgrid'])

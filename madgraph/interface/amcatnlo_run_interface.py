--- conflicted
+++ resolved
@@ -54,31 +54,9 @@
 logger_stderr = logging.getLogger('madgraph.stderr') # ->stderr
  
 try:
-<<<<<<< HEAD
-    # import from madgraph directory
-    import madgraph.interface.extended_cmd as cmd
-    import madgraph.interface.common_run_interface as common_run
-    import madgraph.iolibs.files as files
-    import madgraph.iolibs.save_load_object as save_load_object
-    import madgraph.various.banner as banner_mod
-    import madgraph.various.cluster as cluster
-    import madgraph.various.misc as misc
-    import madgraph.various.gen_crossxhtml as gen_crossxhtml
-    import madgraph.various.sum_html as sum_html
-    import madgraph.various.shower_card as shower_card
-    import madgraph.various.FO_analyse_card as analyse_card
-    import madgraph.various.histograms as histograms
-
-    from madgraph import InvalidCmd, aMCatNLOError, MadGraph5Error
-    aMCatNLO = False
-except ImportError, error:
-    logger.debug(error)
-    # import from madevent directory
-=======
     import madgraph
 except ImportError: 
     aMCatNLO = True 
->>>>>>> 86e94546
     import internal.extended_cmd as cmd
     import internal.common_run_interface as common_run
     import internal.banner as banner_mod
@@ -90,12 +68,8 @@
     import internal.gen_crossxhtml as gen_crossxhtml
     import internal.sum_html as sum_html
     import internal.shower_card as shower_card
-<<<<<<< HEAD
-    import internal.FO_analyse_card as analyse_card
+    import internal.FO_analyse_card as analyse_card 
     import internal.histograms as histograms
-    aMCatNLO = True
-=======
-    import internal.FO_analyse_card as analyse_card 
 else:
     # import from madgraph directory
     aMCatNLO = False
@@ -110,10 +84,8 @@
     import madgraph.various.misc as misc
     import madgraph.various.shower_card as shower_card
     import madgraph.various.FO_analyse_card as analyse_card
+    import madgraph.various.histograms as histograms
     from madgraph import InvalidCmd, aMCatNLOError, MadGraph5Error
-    
-
->>>>>>> 86e94546
 
 class aMCatNLOError(Exception):
     pass
@@ -1659,16 +1631,10 @@
             gdir = [pjoin(self.me_dir,'SubProcesses',job.rstrip(),"grid_obs_"+
                                      str(obs)+"_out.root") for job in all_jobs]
             # combine APPLgrids from different channels for observable 'obs'
-<<<<<<< HEAD
-            if self.run_card["iappl"] == "1":
+            if self.run_card["iappl"] == 1:
                 misc.call([applcomb,'-o', pjoin(self.me_dir,"Events",self.run_name,
             "aMCfast_obs_"+str(obs)+"_starting_grid.root"), '--optimise']+ gdir)
-            elif self.run_card["iappl"] == "2":
-=======
-            if self.run_card["iappl"] == 1:
-                misc.call([applcomb,'-o', pjoin(self.me_dir,"Events",self.run_name,"aMCfast_obs_"+str(obs)+"_starting_grid.root"), '--optimise']+ gdir)
             elif self.run_card["iappl"] == 2:
->>>>>>> 86e94546
                 unc2_inv=pow(cross/error,2)
                 unc2_inv_ngrids=pow(cross/error,2)*ngrids
                 misc.call([applcomb,'-o', pjoin(self.me_dir,"Events",

--- conflicted
+++ resolved
@@ -1652,10 +1652,6 @@
         evt_name = os.path.basename(evt_file)
         misc.call(['ln -s %s %s' % (os.path.split(evt_file)[0], 
             pjoin(rundir,self.run_name))], shell=True)
-<<<<<<< HEAD
-
-        misc.call(['./%s' % exe], cwd = rundir, 
-=======
         # special treatment for pythia8
         if shower=='PYTHIA8':
             open(pjoin(rundir, exe), 'w').write(\
@@ -1666,10 +1662,8 @@
                 stdout=open(pjoin(rundir,'mcatnlo_run.log'), 'w'),
                 stderr=open(pjoin(rundir,'mcatnlo_run.log'), 'w'),
                 shell=True)
-
         else:
             misc.call(['./%s' % exe], cwd = rundir, 
->>>>>>> a6d5fe83
                 stdin=open(pjoin(rundir,'MCATNLO_%s_input' % shower)),
                 stdout=open(pjoin(rundir,'mcatnlo_run.log'), 'w'),
                 stderr=open(pjoin(rundir,'mcatnlo_run.log'), 'w'))

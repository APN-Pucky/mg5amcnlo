################################################################################
#
# Copyright (c) 2011 The MadGraph5_aMC@NLO Development team and Contributors
#
# This file is a part of the MadGraph5_aMC@NLO project, an application which 
# automatically generates Feynman diagrams and matrix elements for arbitrary
# high-energy processes in the Standard Model and beyond.
#
# It is subject to the MadGraph5_aMC@NLO license which should accompany this 
# distribution.
#
# For more information, visit madgraph.phys.ucl.ac.be and amcatnlo.web.cern.ch
#
################################################################################
"""A user friendly command line interface to access MadGraph5_aMC@NLO features.
   Uses the cmd package for command interpretation and tab completion.
"""
from __future__ import division

import atexit
import glob
import logging
import math
import optparse
import os
import pydoc
import random
import re
import shutil
import subprocess
import sys
import traceback
import time
import signal
import tarfile
import copy
import datetime
import tarfile

try:
    import readline
    GNU_SPLITTING = ('GNU' in readline.__doc__)
except:
    GNU_SPLITTING = True

root_path = os.path.split(os.path.dirname(os.path.realpath( __file__ )))[0]
root_path = os.path.split(root_path)[0]
sys.path.insert(0, os.path.join(root_path,'bin'))

# usefull shortcut
pjoin = os.path.join
# Special logger for the Cmd Interface
logger = logging.getLogger('madgraph.stdout') # -> stdout
logger_stderr = logging.getLogger('madgraph.stderr') # ->stderr
 
try:
    # import from madgraph directory
    import madgraph.interface.extended_cmd as cmd
    import madgraph.interface.common_run_interface as common_run
    import madgraph.iolibs.files as files
    import madgraph.iolibs.save_load_object as save_load_object
    import madgraph.various.banner as banner_mod
    import madgraph.various.cluster as cluster
    import madgraph.various.misc as misc
    import madgraph.various.gen_crossxhtml as gen_crossxhtml
    import madgraph.various.sum_html as sum_html
    import madgraph.various.shower_card as shower_card
    import madgraph.various.FO_analyse_card as analyse_card

    from madgraph import InvalidCmd, aMCatNLOError, MadGraph5Error
    aMCatNLO = False
except ImportError, error:
    logger.debug(error)
    # import from madevent directory
    import internal.extended_cmd as cmd
    import internal.common_run_interface as common_run
    import internal.banner as banner_mod
    import internal.misc as misc    
    from internal import InvalidCmd, MadGraph5Error
    import internal.files as files
    import internal.cluster as cluster
    import internal.save_load_object as save_load_object
    import internal.gen_crossxhtml as gen_crossxhtml
    import internal.sum_html as sum_html
    import internal.shower_card as shower_card
    import internal.FO_analyse_card as analyse_card
    aMCatNLO = True

class aMCatNLOError(Exception):
    pass


def compile_dir(arguments):
    """compile the direcory p_dir
    arguments is the tuple (me_dir, p_dir, mode, options, tests, exe, run_mode)
    this function needs not to be a class method in order to do
    the compilation on multicore"""

    (me_dir, p_dir, mode, options, tests, exe, run_mode) = arguments
    logger.info(' Compiling %s...' % p_dir)

    this_dir = pjoin(me_dir, 'SubProcesses', p_dir) 

    try:
        #compile everything
        # compile and run tests
        for test in tests:
            misc.compile([test], cwd = this_dir, job_specs = False)
            input = pjoin(me_dir, '%s_input.txt' % test)
            #this can be improved/better written to handle the output
            misc.call(['./%s' % (test)], cwd=this_dir, 
                    stdin = open(input), stdout=open(pjoin(this_dir, '%s.log' % test), 'w'))
            
        if not options['reweightonly']:
            misc.compile(['gensym'], cwd=this_dir, job_specs = False)
            open(pjoin(this_dir, 'gensym_input.txt'), 'w').write('%s\n' % run_mode)
            misc.call(['./gensym'],cwd= this_dir,
                     stdin=open(pjoin(this_dir, 'gensym_input.txt')),
                     stdout=open(pjoin(this_dir, 'gensym.log'), 'w')) 
            #compile madevent_mintMC/mintFO
            misc.compile([exe], cwd=this_dir, job_specs = False)
        if mode in ['aMC@NLO', 'aMC@LO', 'noshower', 'noshowerLO']:
            logger.info('Skipping reweight compilation')
#            misc.compile(['reweight_xsec_events'], cwd=this_dir, job_specs = False)

        logger.info('    %s done.' % p_dir) 
        return 0
    except MadGraph5Error, msg:
        return msg


def check_compiler(options, block=False):
    """check that the current fortran compiler is gfortran 4.6 or later.
    If block, stops the execution, otherwise just print a warning"""

    msg = 'In order to be able to run at NLO MadGraph5_aMC@NLO, you need to have ' + \
            'gfortran 4.6 or later installed.\n%s has been detected\n'+\
            'Note that You can still run all MadEvent run without any problem!'
    #first check that gfortran is installed
    if options['fortran_compiler']:
        compiler = options['fortran_compiler']
    elif misc.which('gfortran'):
        compiler = 'gfortran'
        
    if 'gfortran' not in compiler:
        if block:
            raise aMCatNLOError(msg % compiler)
        else:
            logger.warning(msg % compiler)
    else:
        curr_version = misc.get_gfortran_version(compiler)
        if not ''.join(curr_version.split('.')) >= '46':
            if block:
                raise aMCatNLOError(msg % (compiler + ' ' + curr_version))
            else:
                logger.warning(msg % (compiler + ' ' + curr_version))
            


#===============================================================================
# CmdExtended
#===============================================================================
class CmdExtended(common_run.CommonRunCmd):
    """Particularisation of the cmd command for aMCatNLO"""

    #suggested list of command
    next_possibility = {
        'start': [],
    }
    
    debug_output = 'ME5_debug'
    error_debug = 'Please report this bug on https://bugs.launchpad.net/madgraph5\n'
    error_debug += 'More information is found in \'%(debug)s\'.\n' 
    error_debug += 'Please attach this file to your report.'

    config_debug = 'If you need help with this issue please contact us on https://answers.launchpad.net/madgraph5\n'


    keyboard_stop_msg = """stopping all operation
            in order to quit MadGraph5_aMC@NLO please enter exit"""
    
    # Define the Error
    InvalidCmd = InvalidCmd
    ConfigurationError = aMCatNLOError

    def __init__(self, me_dir, options, *arg, **opt):
        """Init history and line continuation"""
        
        # Tag allowing/forbiding question
        self.force = False
        
        # If possible, build an info line with current version number 
        # and date, from the VERSION text file
        info = misc.get_pkg_info()
        info_line = ""
        if info and info.has_key('version') and  info.has_key('date'):
            len_version = len(info['version'])
            len_date = len(info['date'])
            if len_version + len_date < 30:
                info_line = "#*         VERSION %s %s %s         *\n" % \
                            (info['version'],
                            (30 - len_version - len_date) * ' ',
                            info['date'])
        else:
            version = open(pjoin(root_path,'MGMEVersion.txt')).readline().strip()
            info_line = "#*         VERSION %s %s                *\n" % \
                            (version, (24 - len(version)) * ' ')    

        # Create a header for the history file.
        # Remember to fill in time at writeout time!
        self.history_header = \
        '#************************************************************\n' + \
        '#*                    MadGraph5_aMC@NLO                     *\n' + \
        '#*                                                          *\n' + \
        "#*                *                       *                 *\n" + \
        "#*                  *        * *        *                   *\n" + \
        "#*                    * * * * 5 * * * *                     *\n" + \
        "#*                  *        * *        *                   *\n" + \
        "#*                *                       *                 *\n" + \
        "#*                                                          *\n" + \
        "#*                                                          *\n" + \
        info_line + \
        "#*                                                          *\n" + \
        "#*    The MadGraph5_aMC@NLO Development Team - Find us at   *\n" + \
        "#*    https://server06.fynu.ucl.ac.be/projects/madgraph     *\n" + \
        "#*                           and                            *\n" + \
        "#*                http://amcatnlo.cern.ch                   *\n" + \
        '#*                                                          *\n' + \
        '#************************************************************\n' + \
        '#*                                                          *\n' + \
        '#*               Command File for aMCatNLO                  *\n' + \
        '#*                                                          *\n' + \
        '#*     run as ./bin/aMCatNLO.py filename                    *\n' + \
        '#*                                                          *\n' + \
        '#************************************************************\n'
        
        if info_line:
            info_line = info_line[1:]

        logger.info(\
        "************************************************************\n" + \
        "*                                                          *\n" + \
        "*           W E L C O M E  to  M A D G R A P H 5           *\n" + \
        "*                       a M C @ N L O                      *\n" + \
        "*                                                          *\n" + \
        "*                 *                       *                *\n" + \
        "*                   *        * *        *                  *\n" + \
        "*                     * * * * 5 * * * *                    *\n" + \
        "*                   *        * *        *                  *\n" + \
        "*                 *                       *                *\n" + \
        "*                                                          *\n" + \
        info_line + \
        "*                                                          *\n" + \
        "*    The MadGraph5_aMC@NLO Development Team - Find us at   *\n" + \
        "*                 http://amcatnlo.cern.ch                  *\n" + \
        "*                                                          *\n" + \
        "*               Type 'help' for in-line help.              *\n" + \
        "*                                                          *\n" + \
        "************************************************************")
        super(CmdExtended, self).__init__(me_dir, options, *arg, **opt)
        

    def get_history_header(self):
        """return the history header""" 
        return self.history_header % misc.get_time_info()
    
    def stop_on_keyboard_stop(self):
        """action to perform to close nicely on a keyboard interupt"""
        try:
            if hasattr(self, 'cluster'):
                logger.info('rm jobs on queue')
                self.cluster.remove()
            if hasattr(self, 'results'):
                self.update_status('Stop by the user', level=None, makehtml=True, error=True)
                self.add_error_log_in_html(KeyboardInterrupt)
        except:
            pass
    
    def postcmd(self, stop, line):
        """ Update the status of  the run for finishing interactive command """
        
        # relaxing the tag forbidding question
        self.force = False
        
        if not self.use_rawinput:
            return stop
        
        
        arg = line.split()
        if  len(arg) == 0:
            return stop
        elif str(arg[0]) in ['exit','quit','EOF']:
            return stop
        
        try:
            self.update_status('Command \'%s\' done.<br> Waiting for instruction.' % arg[0], 
                               level=None, error=True)
        except Exception:
            misc.sprint('self.update_status fails', log=logger)
            pass
            
    def nice_user_error(self, error, line):
        """If a ME run is currently running add a link in the html output"""

        self.add_error_log_in_html()
        cmd.Cmd.nice_user_error(self, error, line)            
        
    def nice_config_error(self, error, line):
        """If a ME run is currently running add a link in the html output"""

        self.add_error_log_in_html()
        cmd.Cmd.nice_config_error(self, error, line)

    def nice_error_handling(self, error, line):
        """If a ME run is currently running add a link in the html output"""

        self.add_error_log_in_html()            
        cmd.Cmd.nice_error_handling(self, error, line)

        
        
#===============================================================================
# HelpToCmd
#===============================================================================
class HelpToCmd(object):
    """ The Series of help routine for the aMCatNLOCmd"""
    
    def help_launch(self):
        """help for launch command"""
        _launch_parser.print_help()

    def help_banner_run(self):
        logger.info("syntax: banner_run Path|RUN [--run_options]")
        logger.info("-- Reproduce a run following a given banner")
        logger.info("   One of the following argument is require:")
        logger.info("   Path should be the path of a valid banner.")
        logger.info("   RUN should be the name of a run of the current directory")
        self.run_options_help([('-f','answer all question by default'),
                               ('--name=X', 'Define the name associated with the new run')]) 


    def help_compile(self):
        """help for compile command"""
        _compile_parser.print_help()

    def help_generate_events(self):
        """help for generate_events commandi
        just call help_launch"""
        _generate_events_parser.print_help()


    def help_calculate_xsect(self):
        """help for generate_events command"""
        _calculate_xsect_parser.print_help()

    def help_shower(self):
        """help for shower command"""
        _shower_parser.print_help()

    
    def help_open(self):
        logger.info("syntax: open FILE  ")
        logger.info("-- open a file with the appropriate editor.")
        logger.info('   If FILE belongs to index.html, param_card.dat, run_card.dat')
        logger.info('   the path to the last created/used directory is used')

    def run_options_help(self, data):
        if data:
            logger.info('-- local options:')
            for name, info in data:
                logger.info('      %s : %s' % (name, info))
        
        logger.info("-- session options:")
        logger.info("      Note that those options will be kept for the current session")      
        logger.info("      --cluster : Submit to the  cluster. Current cluster: %s" % self.options['cluster_type'])
        logger.info("      --multicore : Run in multi-core configuration")
        logger.info("      --nb_core=X : limit the number of core to use to X.")
        


       
#===============================================================================
# CheckValidForCmd
#===============================================================================
class CheckValidForCmd(object):
    """ The Series of check routine for the aMCatNLOCmd"""

    def check_shower(self, args, options):
        """Check the validity of the line. args[0] is the run_directory"""
        
        if options['force']:
            self.force = True
        
        if len(args) == 0:
            self.help_shower()
            raise self.InvalidCmd, 'Invalid syntax, please specify the run name'
        if not os.path.isdir(pjoin(self.me_dir, 'Events', args[0])):
            raise self.InvalidCmd, 'Directory %s does not exists' % \
                            pjoin(os.getcwd(), 'Events',  args[0])

        self.set_run_name(args[0], level= 'shower')
        args[0] = pjoin(self.me_dir, 'Events', args[0])
    
    def check_plot(self, args):
        """Check the argument for the plot command
        plot run_name modes"""


        madir = self.options['madanalysis_path']
        td = self.options['td_path']
        
        if not madir or not td:
            logger.info('Retry to read configuration file to find madanalysis/td')
            self.set_configuration()

        madir = self.options['madanalysis_path']
        td = self.options['td_path']        
        
        if not madir:
            error_msg = 'No Madanalysis path correctly set.'
            error_msg += 'Please use the set command to define the path and retry.'
            error_msg += 'You can also define it in the configuration file.'
            raise self.InvalidCmd(error_msg)  
        if not  td:
            error_msg = 'No path to td directory correctly set.'
            error_msg += 'Please use the set command to define the path and retry.'
            error_msg += 'You can also define it in the configuration file.'
            raise self.InvalidCmd(error_msg)  
                     
        if len(args) == 0:
            if not hasattr(self, 'run_name') or not self.run_name:
                self.help_plot()
                raise self.InvalidCmd('No run name currently define. Please add this information.')             
            args.append('all')
            return

        
        if args[0] not in self._plot_mode:
            self.set_run_name(args[0], level='plot')
            del args[0]
            if len(args) == 0:
                args.append('all')
        elif not self.run_name:
            self.help_plot()
            raise self.InvalidCmd('No run name currently define. Please add this information.')                             
        
        for arg in args:
            if arg not in self._plot_mode and arg != self.run_name:
                 self.help_plot()
                 raise self.InvalidCmd('unknown options %s' % arg)        
    
    def check_pgs(self, arg):
        """Check the argument for pythia command
        syntax: pgs [NAME] 
        Note that other option are already remove at this point
        """
        
        # If not pythia-pgs path
        if not self.options['pythia-pgs_path']:
            logger.info('Retry to read configuration file to find pythia-pgs path')
            self.set_configuration()
      
        if not self.options['pythia-pgs_path'] or not \
            os.path.exists(pjoin(self.options['pythia-pgs_path'],'src')):
            error_msg = 'No pythia-pgs path correctly set.'
            error_msg += 'Please use the set command to define the path and retry.'
            error_msg += 'You can also define it in the configuration file.'
            raise self.InvalidCmd(error_msg)          
        
        tag = [a for a in arg if a.startswith('--tag=')]
        if tag: 
            arg.remove(tag[0])
            tag = tag[0][6:]
        
        
        if len(arg) == 0 and not self.run_name:
            if self.results.lastrun:
                arg.insert(0, self.results.lastrun)
            else:
                raise self.InvalidCmd('No run name currently define. Please add this information.')             
        
        if len(arg) == 1 and self.run_name == arg[0]:
            arg.pop(0)
        
        if not len(arg) and \
           not os.path.exists(pjoin(self.me_dir,'Events','pythia_events.hep')):
            self.help_pgs()
            raise self.InvalidCmd('''No file file pythia_events.hep currently available
            Please specify a valid run_name''')
                
        lock = None              
        if len(arg) == 1:
            prev_tag = self.set_run_name(arg[0], tag, 'pgs')
            filenames = glob.glob(pjoin(self.me_dir, 'Events', self.run_name,
                                            'events_*.hep.gz'))
            if not filenames:
                raise self.InvalidCmd('No events file corresponding to %s run with tag %s. '% (self.run_name, prev_tag))
            else:
                input_file = filenames[0]
                output_file = pjoin(self.me_dir, 'Events', 'pythia_events.hep')
                lock = cluster.asyncrone_launch('gunzip',stdout=open(output_file,'w'), 
                                                    argument=['-c', input_file])
        else:
            if tag: 
                self.run_card['run_tag'] = tag
            self.set_run_name(self.run_name, tag, 'pgs')
        
        return lock
            

    def check_delphes(self, arg):
        """Check the argument for pythia command
        syntax: delphes [NAME] 
        Note that other option are already remove at this point
        """
        
        # If not pythia-pgs path
        if not self.options['delphes_path']:
            logger.info('Retry to read configuration file to find delphes path')
            self.set_configuration()
      
        if not self.options['delphes_path']:
            error_msg = 'No delphes path correctly set.'
            error_msg += 'Please use the set command to define the path and retry.'
            error_msg += 'You can also define it in the configuration file.'
            raise self.InvalidCmd(error_msg)  

        tag = [a for a in arg if a.startswith('--tag=')]
        if tag: 
            arg.remove(tag[0])
            tag = tag[0][6:]
            
                  
        if len(arg) == 0 and not self.run_name:
            if self.results.lastrun:
                arg.insert(0, self.results.lastrun)
            else:
                raise self.InvalidCmd('No run name currently define. Please add this information.')             
        
        if len(arg) == 1 and self.run_name == arg[0]:
            arg.pop(0)
        
        if not len(arg) and \
           not os.path.exists(pjoin(self.me_dir,'Events','pythia_events.hep')):
            self.help_pgs()
            raise self.InvalidCmd('''No file file pythia_events.hep currently available
            Please specify a valid run_name''')
                              
        if len(arg) == 1:
            prev_tag = self.set_run_name(arg[0], tag, 'delphes')
            filenames = glob.glob(pjoin(self.me_dir, 'Events', self.run_name,
                                            'events_*.hep.gz'))
            if not filenames:
                raise self.InvalidCmd('No events file corresponding to %s run with tag %s.:%s '\
                    % (self.run_name, prev_tag, 
                       pjoin(self.me_dir,'Events',self.run_name, '%s_pythia_events.hep.gz' % prev_tag)))
            else:
                input_file = filenames[0]
                output_file = pjoin(self.me_dir, 'Events', 'pythia_events.hep')
                lock = cluster.asyncrone_launch('gunzip',stdout=open(output_file,'w'), 
                                                    argument=['-c', input_file])
        else:
            if tag:
                self.run_card['run_tag'] = tag
            self.set_run_name(self.run_name, tag, 'delphes')               

    def check_calculate_xsect(self, args, options):
        """check the validity of the line. args is ORDER,
        ORDER being LO or NLO. If no mode is passed, NLO is used"""
        # modify args in order to be DIR 
        # mode being either standalone or madevent
        
        if options['force']:
            self.force = True
        
        if not args:
            args.append('NLO')
            return
        
        if len(args) > 1:
            self.help_calculate_xsect()
            raise self.InvalidCmd, 'Invalid Syntax: Too many argument'

        elif len(args) == 1:
            if not args[0] in ['NLO', 'LO']:
                raise self.InvalidCmd, '%s is not a valid mode, please use "LO" or "NLO"' % args[1]
        mode = args[0]
        
        # check for incompatible options/modes
        if options['multicore'] and options['cluster']:
            raise self.InvalidCmd, 'options -m (--multicore) and -c (--cluster)' + \
                    ' are not compatible. Please choose one.'


    def check_generate_events(self, args, options):
        """check the validity of the line. args is ORDER,
        ORDER being LO or NLO. If no mode is passed, NLO is used"""
        # modify args in order to be DIR 
        # mode being either standalone or madevent
        
        if not args:
            args.append('NLO')
            return
        
        if len(args) > 1:
            self.help_generate_events()
            raise self.InvalidCmd, 'Invalid Syntax: Too many argument'

        elif len(args) == 1:
            if not args[0] in ['NLO', 'LO']:
                raise self.InvalidCmd, '%s is not a valid mode, please use "LO" or "NLO"' % args[1]
        mode = args[0]
        
        # check for incompatible options/modes
        if options['multicore'] and options['cluster']:
            raise self.InvalidCmd, 'options -m (--multicore) and -c (--cluster)' + \
                    ' are not compatible. Please choose one.'

    def check_banner_run(self, args):
        """check the validity of line"""
        
        if len(args) == 0:
            self.help_banner_run()
            raise self.InvalidCmd('banner_run requires at least one argument.')
        
        tag = [a[6:] for a in args if a.startswith('--tag=')]
        
        
        if os.path.exists(args[0]):
            type ='banner'
            format = self.detect_card_type(args[0])
            if format != 'banner':
                raise self.InvalidCmd('The file is not a valid banner.')
        elif tag:
            args[0] = pjoin(self.me_dir,'Events', args[0], '%s_%s_banner.txt' % \
                                    (args[0], tag))                  
            if not os.path.exists(args[0]):
                raise self.InvalidCmd('No banner associates to this name and tag.')
        else:
            name = args[0]
            type = 'run'
            banners = glob.glob(pjoin(self.me_dir,'Events', args[0], '*_banner.txt'))
            if not banners:
                raise self.InvalidCmd('No banner associates to this name.')    
            elif len(banners) == 1:
                args[0] = banners[0]
            else:
                #list the tag and propose those to the user
                tags = [os.path.basename(p)[len(args[0])+1:-11] for p in banners]
                tag = self.ask('which tag do you want to use?', tags[0], tags)
                args[0] = pjoin(self.me_dir,'Events', args[0], '%s_%s_banner.txt' % \
                                    (args[0], tag))                
                        
        run_name = [arg[7:] for arg in args if arg.startswith('--name=')]
        if run_name:
            try:
                self.exec_cmd('remove %s all banner -f' % run_name)
            except Exception:
                pass
            self.set_run_name(args[0], tag=None, level='parton', reload_card=True)
        elif type == 'banner':
            self.set_run_name(self.find_available_run_name(self.me_dir))
        elif type == 'run':
            if not self.results[name].is_empty():
                run_name = self.find_available_run_name(self.me_dir)
                logger.info('Run %s is not empty so will use run_name: %s' % \
                                                               (name, run_name))
                self.set_run_name(run_name)
            else:
                try:
                    self.exec_cmd('remove %s all banner -f' % run_name)
                except Exception:
                    pass
                self.set_run_name(name)



    def check_launch(self, args, options):
        """check the validity of the line. args is MODE
        MODE being LO, NLO, aMC@NLO or aMC@LO. If no mode is passed, auto is used"""
        # modify args in order to be DIR 
        # mode being either standalone or madevent
        
        if options['force']:
            self.force = True
        
        
        if not args:
            args.append('auto')
            return
        
        if len(args) > 1:
            self.help_launch()
            raise self.InvalidCmd, 'Invalid Syntax: Too many argument'

        elif len(args) == 1:
            if not args[0] in ['LO', 'NLO', 'aMC@NLO', 'aMC@LO','auto']:
                raise self.InvalidCmd, '%s is not a valid mode, please use "LO", "NLO", "aMC@NLO" or "aMC@LO"' % args[0]
        mode = args[0]
        
        # check for incompatible options/modes
        if options['multicore'] and options['cluster']:
            raise self.InvalidCmd, 'options -m (--multicore) and -c (--cluster)' + \
                    ' are not compatible. Please choose one.'
        if mode == 'NLO' and options['reweightonly']:
            raise self.InvalidCmd, 'option -r (--reweightonly) needs mode "aMC@NLO" or "aMC@LO"'


    def check_compile(self, args, options):
        """check the validity of the line. args is MODE
        MODE being FO or MC. If no mode is passed, MC is used"""
        # modify args in order to be DIR 
        # mode being either standalone or madevent
        
        if options['force']:
            self.force = True
        
        if not args:
            args.append('MC')
            return
        
        if len(args) > 1:
            self.help_compile()
            raise self.InvalidCmd, 'Invalid Syntax: Too many argument'

        elif len(args) == 1:
            if not args[0] in ['MC', 'FO']:
                raise self.InvalidCmd, '%s is not a valid mode, please use "FO" or "MC"' % args[0]
        mode = args[0]
        
        # check for incompatible options/modes


#===============================================================================
# CompleteForCmd
#===============================================================================
class CompleteForCmd(CheckValidForCmd):
    """ The Series of help routine for the MadGraphCmd"""

    def complete_launch(self, text, line, begidx, endidx):
        """auto-completion for launch command"""
        
        args = self.split_arg(line[0:begidx])
        if len(args) == 1:
            #return mode
            return self.list_completion(text,['LO','NLO','aMC@NLO','aMC@LO'],line)
        elif len(args) == 2 and line[begidx-1] == '@':
            return self.list_completion(text,['LO','NLO'],line)
        else:
            opts = []
            for opt in _launch_parser.option_list:
                opts += opt._long_opts + opt._short_opts
            return self.list_completion(text, opts, line)
           
    def complete_banner_run(self, text, line, begidx, endidx):
       "Complete the banner run command"
       try:
  
        
        args = self.split_arg(line[0:begidx], error=False)
        
        if args[-1].endswith(os.path.sep):
            return self.path_completion(text,
                                        os.path.join('.',*[a for a in args \
                                                    if a.endswith(os.path.sep)]))        
        
        
        if len(args) > 1:
            # only options are possible
            tags = glob.glob(pjoin(self.me_dir, 'Events' , args[1],'%s_*_banner.txt' % args[1]))
            tags = ['%s' % os.path.basename(t)[len(args[1])+1:-11] for t in tags]

            if args[-1] != '--tag=':
                tags = ['--tag=%s' % t for t in tags]
            else:
                return self.list_completion(text, tags)
            return self.list_completion(text, tags +['--name=','-f'], line)
        
        # First argument
        possibilites = {} 

        comp = self.path_completion(text, os.path.join('.',*[a for a in args \
                                                    if a.endswith(os.path.sep)]))
        if os.path.sep in line:
            return comp
        else:
            possibilites['Path from ./'] = comp

        run_list =  glob.glob(pjoin(self.me_dir, 'Events', '*','*_banner.txt'))
        run_list = [n.rsplit('/',2)[1] for n in run_list]
        possibilites['RUN Name'] = self.list_completion(text, run_list)
        
        return self.deal_multiple_categories(possibilites)
    
        
       except Exception, error:
           print error

 
    def complete_compile(self, text, line, begidx, endidx):
        """auto-completion for launch command"""
        
        args = self.split_arg(line[0:begidx])
        if len(args) == 1:
            #return mode
            return self.list_completion(text,['FO','MC'],line)
        else:
            opts = []
            for opt in _compile_parser.option_list:
                opts += opt._long_opts + opt._short_opts
            return self.list_completion(text, opts, line)        

    def complete_calculate_xsect(self, text, line, begidx, endidx):
        """auto-completion for launch command"""
        
        args = self.split_arg(line[0:begidx])
        if len(args) == 1:
            #return mode
            return self.list_completion(text,['LO','NLO'],line)
        else:
            opts = []
            for opt in _calculate_xsect_parser.option_list:
                opts += opt._long_opts + opt._short_opts
            return self.list_completion(text, opts, line) 

    def complete_generate_events(self, text, line, begidx, endidx):
        """auto-completion for generate_events command
        call the compeltion for launch"""
        self.complete_launch(text, line, begidx, endidx)


    def complete_shower(self, text, line, begidx, endidx):
        args = self.split_arg(line[0:begidx])
        if len(args) == 1:
            #return valid run_name
            data = glob.glob(pjoin(self.me_dir, 'Events', '*','events.lhe.gz'))
            data = [n.rsplit('/',2)[1] for n in data]
            tmp1 =  self.list_completion(text, data)
            if not self.run_name:
                return tmp1

    def complete_plot(self, text, line, begidx, endidx):
        """ Complete the plot command """
        
        args = self.split_arg(line[0:begidx], error=False)

        if len(args) == 1:
            #return valid run_name
            data = glob.glob(pjoin(self.me_dir, 'Events', '*','events.lhe*'))
            data = [n.rsplit('/',2)[1] for n in data]
            tmp1 =  self.list_completion(text, data)
            if not self.run_name:
                return tmp1

        if len(args) > 1:
            return self.list_completion(text, self._plot_mode)        

    def complete_pgs(self,text, line, begidx, endidx):
        "Complete the pgs command"
        args = self.split_arg(line[0:begidx], error=False) 
        if len(args) == 1:
            #return valid run_name
            data = glob.glob(pjoin(self.me_dir, 'Events', '*', 'events_*.hep.gz'))
            data = [n.rsplit('/',2)[1] for n in data]
            tmp1 =  self.list_completion(text, data)
            if not self.run_name:
                return tmp1
            else:
                tmp2 = self.list_completion(text, self._run_options + ['-f', 
                                                '--tag=' ,'--no_default'], line)
                return tmp1 + tmp2        
        else:
            return self.list_completion(text, self._run_options + ['-f', 
                                                 '--tag=','--no_default'], line)

    complete_delphes = complete_pgs        

class aMCatNLOAlreadyRunning(InvalidCmd):
    pass

#===============================================================================
# aMCatNLOCmd
#===============================================================================
class aMCatNLOCmd(CmdExtended, HelpToCmd, CompleteForCmd, common_run.CommonRunCmd):
    """The command line processor of MadGraph"""    
    
    # Truth values
    true = ['T','.true.',True,'true']
    # Options and formats available
    _run_options = ['--cluster','--multicore','--nb_core=','--nb_core=2', '-c', '-m']
    _generate_options = ['-f', '--laststep=parton', '--laststep=pythia', '--laststep=pgs', '--laststep=delphes']
    _calculate_decay_options = ['-f', '--accuracy=0.']
    _set_options = ['stdout_level','fortran_compiler','cpp_compiler','timeout']
    _plot_mode = ['all', 'parton','shower','pgs','delphes']
    _clean_mode = _plot_mode + ['channel', 'banner']
    _display_opts = ['run_name', 'options', 'variable']
    # survey options, dict from name to type, default value, and help text
    # Variables to store object information
    web = False
    cluster_mode = 0
    queue  = 'madgraph'
    nb_core = None
    
    next_possibility = {
        'start': ['generate_events [OPTIONS]', 'calculate_crossx [OPTIONS]', 'launch [OPTIONS]',
                  'help generate_events'],
        'generate_events': ['generate_events [OPTIONS]', 'shower'],
        'launch': ['launch [OPTIONS]', 'shower'],
        'shower' : ['generate_events [OPTIONS]']
    }
    
    
    ############################################################################
    def __init__(self, me_dir = None, options = {}, *completekey, **stdin):
        """ add information to the cmd """

        self.start_time = 0
        CmdExtended.__init__(self, me_dir, options, *completekey, **stdin)
        #common_run.CommonRunCmd.__init__(self, me_dir, options)

        self.mode = 'aMCatNLO'
        self.nb_core = 0
        self.prompt = "%s>"%os.path.basename(pjoin(self.me_dir))

        # load the current status of the directory
        if os.path.exists(pjoin(self.me_dir,'HTML','results.pkl')):
            self.results = save_load_object.load_from_file(pjoin(self.me_dir,'HTML','results.pkl'))
            self.results.resetall(self.me_dir)
            self.last_mode = self.results[self.results.lastrun][-1]['run_mode']
        else:
            model = self.find_model_name()
            process = self.process # define in find_model_name
            self.results = gen_crossxhtml.AllResultsNLO(model, process, self.me_dir)
            self.last_mode = ''
        self.results.def_web_mode(self.web)
        # check that compiler is gfortran 4.6 or later if virtuals have been exported
        proc_card = open(pjoin(self.me_dir, 'Cards', 'proc_card_mg5.dat')).read()

        if not '[real=QCD]' in proc_card:
            check_compiler(self.options, block=True)

        
    ############################################################################      
    def do_shower(self, line):
        """ run the shower on a given parton level file """
        argss = self.split_arg(line)
        (options, argss) = _launch_parser.parse_args(argss)
        # check argument validity and normalise argument
        options = options.__dict__
        options['reweightonly'] = False
        self.check_shower(argss, options)
        evt_file = pjoin(os.getcwd(), argss[0], 'events.lhe')
        self.ask_run_configuration('onlyshower', options)
        self.run_mcatnlo(evt_file)

        self.update_status('', level='all', update_results=True)

    ################################################################################
    def do_plot(self, line):
        """Create the plot for a given run"""

        # Since in principle, all plot are already done automaticaly
        args = self.split_arg(line)
        # Check argument's validity
        self.check_plot(args)
        logger.info('plot for run %s' % self.run_name)
        
        if not self.force:
            self.ask_edit_cards([], args, plot=True)
                
        if any([arg in ['parton'] for arg in args]):
            filename = pjoin(self.me_dir, 'Events', self.run_name, 'events.lhe')
            if os.path.exists(filename+'.gz'):
                misc.gunzip(filename)
            if  os.path.exists(filename):
                logger.info('Found events.lhe file for run %s' % self.run_name) 
                shutil.move(filename, pjoin(self.me_dir, 'Events', 'unweighted_events.lhe'))
                self.create_plot('parton')
                shutil.move(pjoin(self.me_dir, 'Events', 'unweighted_events.lhe'), filename)
                misc.gzip(filename)
                
        if any([arg in ['all','parton'] for arg in args]):
            filename = pjoin(self.me_dir, 'Events', self.run_name, 'MADatNLO.top')
            if  os.path.exists(filename):
                logger.info('Found MADatNLO.top file for run %s' % \
                             self.run_name) 
                output = pjoin(self.me_dir, 'HTML',self.run_name, 'plots_parton.html')
                plot_dir = pjoin(self.me_dir, 'HTML', self.run_name, 'plots_parton')
                
                if not os.path.isdir(plot_dir):
                    os.makedirs(plot_dir) 
                top_file = pjoin(plot_dir, 'plots.top')
                files.cp(filename, top_file)
                madir = self.options['madanalysis_path']
                tag = self.run_card['run_tag']  
                td = self.options['td_path']
                misc.call(['%s/plot' % self.dirbin, madir, td],
                                stdout = open(pjoin(plot_dir, 'plot.log'),'a'),
                                stderr = subprocess.STDOUT,
                                cwd=plot_dir)

                misc.call(['%s/plot_page-pl' % self.dirbin, 
                                    os.path.basename(plot_dir),
                                    'parton'],
                                stdout = open(pjoin(plot_dir, 'plot.log'),'a'),
                                stderr = subprocess.STDOUT,
                                cwd=pjoin(self.me_dir, 'HTML', self.run_name))
                shutil.move(pjoin(self.me_dir, 'HTML',self.run_name ,'plots.html'),
                                                                             output)

                os.remove(pjoin(self.me_dir, 'Events', 'plots.top'))
                
        if any([arg in ['all','shower'] for arg in args]):
            filenames = glob.glob(pjoin(self.me_dir, 'Events', self.run_name,
                                        'events_*.lhe.gz'))
            if len(filenames) != 1:
                filenames = glob.glob(pjoin(self.me_dir, 'Events', self.run_name,
                                            'events_*.hep.gz'))
                if len(filenames) != 1:
                    logger.info('No shower level file found for run %s' % \
                                self.run_name)
                    return
                filename = filenames[0]
                misc.gunzip(filename, keep=True, stdout=pjoin(self.me_dir, 'Events','pythia_events.hep'))
                
                if not os.path.exists(pjoin(self.me_dir, 'Cards', 'pythia_card.dat')):
                    if aMCatNLO and not self.options['mg5_path']:
                        raise "plotting NLO HEP file needs MG5 utilities"
                    
                    files.cp(pjoin(self.options['mg5_path'], 'Template','LO', 'Cards', 'pythia_card_default.dat'),
                             pjoin(self.me_dir, 'Cards', 'pythia_card.dat'))
                self.run_hep2lhe()
            else:
                filename = filenames[0]
                misc.gunzip(filename, keep=True, stdout=pjoin(self.me_dir, 'Events','pythia_events.hep'))

            self.create_plot('shower')
            lhe_file_name = filename.replace('.hep.gz', '.lhe')
            shutil.move(pjoin(self.me_dir, 'Events','pythia_events.lhe'), 
                        lhe_file_name)
            misc.gzip(lhe_file_name)
                    
        if any([arg in ['all','pgs'] for arg in args]):
            filename = pjoin(self.me_dir, 'Events', self.run_name, 
                                            '%s_pgs_events.lhco' % self.run_tag)
            if os.path.exists(filename+'.gz'):
                misc.gunzip(filename)
            if  os.path.exists(filename):
                self.create_plot('PGS')
                misc.gzip(filename)                
            else:
                logger.info('No valid files for pgs plot')
                
        if any([arg in ['all','delphes'] for arg in args]):
            filename = pjoin(self.me_dir, 'Events', self.run_name, 
                                        '%s_delphes_events.lhco' % self.run_tag)
            if os.path.exists(filename+'.gz'):
                misc.gunzip(filename)
            if  os.path.exists(filename):
                #shutil.move(filename, pjoin(self.me_dir, 'Events','delphes_events.lhco'))
                self.create_plot('Delphes')
                #shutil.move(pjoin(self.me_dir, 'Events','delphes_events.lhco'), filename)
                misc.gzip(filename)                
            else:
                logger.info('No valid files for delphes plot')


    ############################################################################      
    def do_calculate_xsect(self, line):
        """Main commands: calculates LO/NLO cross-section, using madevent_mintFO 
        this function wraps the do_launch one"""
        
        self.start_time = time.time()
        argss = self.split_arg(line)
        # check argument validity and normalise argument
        (options, argss) = _calculate_xsect_parser.parse_args(argss)
        options = options.__dict__
        options['reweightonly'] = False
        options['parton'] = True
        self.check_calculate_xsect(argss, options)
        self.do_launch(line, options, argss)
        
    ############################################################################
    def do_banner_run(self, line): 
        """Make a run from the banner file"""
        
        args = self.split_arg(line)
        #check the validity of the arguments
        self.check_banner_run(args)    
                     
        # Remove previous cards
        for name in ['shower_card.dat', 'madspin_card.dat']:
            try:
                os.remove(pjoin(self.me_dir, 'Cards', name))
            except Exception:
                pass
            
        banner_mod.split_banner(args[0], self.me_dir, proc_card=False)
        
        # Check if we want to modify the run
        if not self.force:
            ans = self.ask('Do you want to modify the Cards/Run Type?', 'n', ['y','n'])
            if ans == 'n':
                self.force = True
        
        # Compute run mode:
        if self.force:
            mode_status = {'order': 'NLO', 'fixed_order': False, 'madspin':False, 'shower':True}
            banner = banner_mod.Banner(args[0])
            for line in banner['run_settings']:
                if '=' in line:
                    mode, value = [t.strip() for t in line.split('=')]
                    mode_status[mode] = value
        else:
            mode_status = {}

        # Call Generate events
        self.do_launch('-n %s %s' % (self.run_name, '-f' if self.force else ''),
                       switch=mode_status)
        
    ############################################################################      
    def do_generate_events(self, line):
        """Main commands: generate events  
        this function just wraps the do_launch one"""
        self.do_launch(line)


    ############################################################################
    def do_treatcards(self, line, amcatnlo=True):
        """Advanced commands: this is for creating the correct run_card.inc from the nlo format"""
                #check if no 'Auto' are present in the file
        self.check_param_card(pjoin(self.me_dir, 'Cards','param_card.dat'))
        return super(aMCatNLOCmd,self).do_treatcards(line, amcatnlo)
    
    ############################################################################
    def set_configuration(self, amcatnlo=True, **opt):
        """assign all configuration variable from file 
            loop over the different config file if config_file not define """
        return super(aMCatNLOCmd,self).set_configuration(amcatnlo=amcatnlo, **opt)
    
    ############################################################################      
    def do_launch(self, line, options={}, argss=[], switch={}):
        """Main commands: launch the full chain 
        options and args are relevant if the function is called from other 
        functions, such as generate_events or calculate_xsect
        mode gives the list of switch needed for the computation (usefull for banner_run)
        """
        
        if not argss and not options:
            self.start_time = time.time()
            argss = self.split_arg(line)
            # check argument validity and normalise argument
            (options, argss) = _launch_parser.parse_args(argss)
            options = options.__dict__
            self.check_launch(argss, options)

        if 'run_name' in options.keys() and options['run_name']:
            self.run_name = options['run_name']
            # if a dir with the given run_name already exists
            # remove it and warn the user
            if os.path.isdir(pjoin(self.me_dir, 'Events', self.run_name)):
                logger.warning('Removing old run information in \n'+
                                pjoin(self.me_dir, 'Events', self.run_name))
                files.rm(pjoin(self.me_dir, 'Events', self.run_name))
                self.results.delete_run(self.run_name)

        if options['multicore']:
            self.cluster_mode = 2
        elif options['cluster']:
            self.cluster_mode = 1
        
        if not switch:
            mode = argss[0]
            if mode in ['LO', 'NLO']:
                options['parton'] = True
            mode = self.ask_run_configuration(mode, options)
        else:
            mode = self.ask_run_configuration('auto', options, switch)

        self.results.add_detail('run_mode', mode) 

        self.update_status('Starting run', level=None, update_results=True)

        if self.options['automatic_html_opening']:
            misc.open_file(os.path.join(self.me_dir, 'crossx.html'))
            self.options['automatic_html_opening'] = False

        if '+' in mode:
            mode = mode.split('+')[0]
        self.compile(mode, options) 
        evt_file = self.run(mode, options)
        
        if int(self.run_card['nevents']) == 0 and not mode in ['LO', 'NLO']:
            logger.info('No event file generated: grids have been set-up with a '\
                            'relative precision of %s' % self.run_card['req_acc'])
            return

        if not mode in ['LO', 'NLO']:
            assert evt_file == pjoin(self.me_dir,'Events', self.run_name, 'events.lhe'), '%s != %s' %(evt_file, pjoin(self.me_dir,'Events', self.run_name, 'events.lhe.gz'))
            self.exec_cmd('decay_events -from_cards', postcmd=False)
            evt_file = pjoin(self.me_dir,'Events', self.run_name, 'events.lhe')
        
        if not mode in ['LO', 'NLO', 'noshower', 'noshowerLO'] \
                                                      and not options['parton']:
            self.run_mcatnlo(evt_file)
        elif mode == 'noshower':
            logger.warning("""You have chosen not to run a parton shower. NLO events without showering are NOT physical.
Please, shower the Les Houches events before using them for physics analyses.""")


        self.update_status('', level='all', update_results=True)
        if int(self.run_card['ickkw']) == 3 and mode in ['noshower', 'aMC@NLO']:
            logger.warning("""You are running with FxFx merging enabled.
To be able to merge samples of various multiplicities without double counting,
you have to remove some events after showering 'by hand'.
Please read http://amcatnlo.cern.ch/FxFx_merging.htm for more details.""")



    ############################################################################      
    def do_compile(self, line):
        """Advanced commands: just compile the executables """
        argss = self.split_arg(line)
        # check argument validity and normalise argument
        (options, argss) = _compile_parser.parse_args(argss)
        options = options.__dict__
        options['reweightonly'] = False
        options['nocompile'] = False
        self.check_compile(argss, options)
        
        mode = {'FO': 'NLO', 'MC': 'aMC@NLO'}[argss[0]]
        self.ask_run_configuration(mode, options)
        self.compile(mode, options) 


        self.update_status('', level='all', update_results=True)

    def print_results_in_shell(self, data):
        """Have a nice results prints in the shell,
        data should be of type: gen_crossxhtml.OneTagResults"""
        if not data:
            return
        logger.info("  === Results Summary for run: %s tag: %s ===\n" % (data['run_name'],data['tag']))
        if self.ninitial == 1:
            logger.info("     Width :   %.4g +- %.4g GeV" % (data['cross'], data['error']))
        else:
            logger.info("     Cross-section :   %.4g +- %.4g pb" % (data['cross'], data['error']))
        logger.info("     Nb of events :  %s" % data['nb_event'] )
        #if data['cross_pythia'] and data['nb_event_pythia']:
        #    if self.ninitial == 1:
        #        logger.info("     Matched Width :   %.4g +- %.4g GeV" % (data['cross_pythia'], data['error_pythia']))
        #    else:
        #        logger.info("     Matched Cross-section :   %.4g +- %.4g pb" % (data['cross_pythia'], data['error_pythia']))            
        #    logger.info("     Nb of events after Matching :  %s" % data['nb_event_pythia'])
        #    if self.run_card['use_syst'] in self.true:
        #        logger.info("     Be carefull that matched information are here NOT for the central value. Refer to SysCalc output for it")    
        logger.info(" " )

    def print_results_in_file(self, data, path, mode='w'):
        """Have a nice results prints in the shell,
        data should be of type: gen_crossxhtml.OneTagResults"""
        if not data:
            return
        
        fsock = open(path, mode)
        
        fsock.write("  === Results Summary for run: %s tag: %s  process: %s ===\n" % \
                    (data['run_name'],data['tag'], os.path.basename(self.me_dir)))
        
        if self.ninitial == 1:
            fsock.write("     Width :   %.4g +- %.4g GeV\n" % (data['cross'], data['error']))
        else:
            fsock.write("     Cross-section :   %.4g +- %.4g pb\n" % (data['cross'], data['error']))
        fsock.write("     Nb of events :  %s\n" % data['nb_event'] )
        #if data['cross_pythia'] and data['nb_event_pythia']:
        #    if self.ninitial == 1:
        #        fsock.write("     Matched Width :   %.4g +- %.4g GeV\n" % (data['cross_pythia'], data['error_pythia']))
        #    else:
        #        fsock.write("     Matched Cross-section :   %.4g +- %.4g pb\n" % (data['cross_pythia'], data['error_pythia']))            
        #    fsock.write("     Nb of events after Matching :  %s\n" % data['nb_event_pythia'])
        fsock.write(" \n" )





    def update_random_seed(self):
        """Update random number seed with the value from the run_card. 
        If this is 0, update the number according to a fresh one"""
        iseed = int(self.run_card['iseed'])
        if iseed == 0:
            randinit = open(pjoin(self.me_dir, 'SubProcesses', 'randinit'))
            iseed = int(randinit.read()[2:]) + 1
            randinit.close()
        randinit = open(pjoin(self.me_dir, 'SubProcesses', 'randinit'), 'w')
        randinit.write('r=%d' % iseed)
        randinit.close()


    def get_characteristics(self, file):
        """reads the proc_characteristics file and initialises the correspondant
        dictionary"""
        lines = [l for l in open(file).read().split('\n') if l and not l.startswith('#')]
        self.proc_characteristics = {}
        for l in lines:
            key, value = l.split('=')
            self.proc_characteristics[key.strip()] = value.strip()
            
        
    def run(self, mode, options):
        """runs aMC@NLO. Returns the name of the event file created"""
        logger.info('Starting run')

        if not 'only_generation' in options.keys():
            options['only_generation'] = False

        if mode in ['LO', 'NLO'] and self.run_card['iappl'] == '2' and not options['only_generation']:
            options['only_generation'] = True
        self.get_characteristics(pjoin(self.me_dir, 'SubProcesses', 'proc_characteristics'))

        if self.cluster_mode == 1:
            cluster_name = self.options['cluster_type']
            self.cluster = cluster.from_name[cluster_name](**self.options)
        if self.cluster_mode == 2:
            try:
                import multiprocessing
                if not self.nb_core:
                    try:
                        self.nb_core = int(self.options['nb_core'])
                    except TypeError:
                        self.nb_core = multiprocessing.cpu_count()
                logger.info('Using %d cores' % self.nb_core)
            except ImportError:
                self.nb_core = 1
                logger.warning('Impossible to detect the number of cores => Using One.\n'+
                        'Use set nb_core X in order to set this number and be able to'+
                        'run in multicore.')

            self.cluster = cluster.MultiCore(**self.options)
        self.update_random_seed()
        #find and keep track of all the jobs
        folder_names = {'LO': ['born_G*'], 'NLO': ['all_G*'],
                    'aMC@LO': ['GB*'], 'aMC@NLO': ['GF*']}
        folder_names['noshower'] = folder_names['aMC@NLO']
        folder_names['noshowerLO'] = folder_names['aMC@LO']
        job_dict = {}
        p_dirs = [d for d in \
                open(pjoin(self.me_dir, 'SubProcesses', 'subproc.mg')).read().split('\n') if d]
        #find jobs and clean previous results
        if not options['only_generation'] and not options['reweightonly']:
            self.update_status('Cleaning previous results', level=None)
        for dir in p_dirs:
            job_dict[dir] = [file for file in \
                                 os.listdir(pjoin(self.me_dir, 'SubProcesses', dir)) \
                                 if file.startswith('ajob')] 
            #find old folders to be removed
            for obj in folder_names[mode]:
                to_rm = [file for file in \
                             os.listdir(pjoin(self.me_dir, 'SubProcesses', dir)) \
                             if file.startswith(obj[:-1]) and \
                            (os.path.isdir(pjoin(self.me_dir, 'SubProcesses', dir, file)) or \
                             os.path.exists(pjoin(self.me_dir, 'SubProcesses', dir, file)))] 
                #always clean dirs for the splitted event generation
                # do not include the born_G/ grid_G which should be kept when
                # doing a f.o. run keeping old grids
                to_always_rm = [file for file in \
                             os.listdir(pjoin(self.me_dir, 'SubProcesses', dir)) \
                             if file.startswith(obj[:-1]) and
                             '_' in file and not '_G' in file and \
                            (os.path.isdir(pjoin(self.me_dir, 'SubProcesses', dir, file)) or \
                             os.path.exists(pjoin(self.me_dir, 'SubProcesses', dir, file)))]

                if not options['only_generation'] and not options['reweightonly']:
                    to_always_rm.extend(to_rm)
                    if os.path.exists(pjoin(self.me_dir, 'SubProcesses', dir,'MadLoop5_resources.tar.gz')):
                        to_always_rm.append(pjoin(self.me_dir, 'SubProcesses', dir,'MadLoop5_resources.tar.gz'))
                files.rm([pjoin(self.me_dir, 'SubProcesses', dir, d) for d in to_always_rm])

        mcatnlo_status = ['Setting up grid', 'Computing upper envelope', 'Generating events']

        if self.run_card['iappl']=='2':
            self.applgrid_distribute(options,mode,p_dirs)

        if options['reweightonly']:
            event_norm=self.run_card['event_norm']
            nevents=int(self.run_card['nevents'])
            return self.reweight_and_collect_events(options, mode, nevents, event_norm)

        devnull = os.open(os.devnull, os.O_RDWR) 
        if mode in ['LO', 'NLO']:
            # this is for fixed order runs
            mode_dict = {'NLO': 'all', 'LO': 'born'}
            logger.info('Doing fixed order %s' % mode)
            req_acc = self.run_card['req_acc_FO']
            if not options['only_generation'] and req_acc != '-1':
                self.write_madin_file(pjoin(self.me_dir, 'SubProcesses'), mode_dict[mode], 0, '-1', '6','0.10') 
                self.update_status('Setting up grids', level=None)
                self.run_all(job_dict, [['0', mode_dict[mode], '0']], 'Setting up grids')
            elif not options['only_generation']:
                npoints = self.run_card['npoints_FO_grid']
                niters = self.run_card['niters_FO_grid']
                self.write_madin_file(pjoin(self.me_dir, 'SubProcesses'), mode_dict[mode], 0, npoints, niters) 
                self.update_status('Setting up grids', level=None)
                self.run_all(job_dict, [['0', mode_dict[mode], '0']], 'Setting up grids')

            npoints = self.run_card['npoints_FO']
            niters = self.run_card['niters_FO']
            self.write_madin_file(pjoin(self.me_dir, 'SubProcesses'), mode_dict[mode], -1, npoints, niters) 
            # collect the results and logs
            self.collect_log_files(folder_names[mode], 0)
            p = misc.Popen(['./combine_results_FO.sh', req_acc, '%s_G*' % mode_dict[mode]], \
                               stdout=subprocess.PIPE, \
                               cwd=pjoin(self.me_dir, 'SubProcesses'))
            output = p.communicate()

            self.cross_sect_dict = self.read_results(output, mode)
            self.print_summary(options, 0, mode)
            cross, error = sum_html.make_all_html_results(self, ['%s*' % mode_dict[mode]])
            self.results.add_detail('cross', cross)
            self.results.add_detail('error', error) 

            self.update_status('Computing cross-section', level=None)
            self.run_all(job_dict, [['0', mode_dict[mode], '0', mode_dict[mode]]], 'Computing cross-section')

            # collect the results and logs
            self.collect_log_files(folder_names[mode], 1)
            p = misc.Popen(['./combine_results_FO.sh', '-1'] + folder_names[mode], \
                                stdout=subprocess.PIPE, 
                                cwd=pjoin(self.me_dir, 'SubProcesses'))
            output = p.communicate()
            self.cross_sect_dict = self.read_results(output, mode)

            # collect the scale and PDF uncertainties
            scale_pdf_info={}
            if self.run_card['reweight_scale'] == '.true.' or self.run_card['reweight_PDF'] == '.true.':
                data_files=[]
                for dir in p_dirs:
                    for obj in folder_names[mode]:
                        for file in os.listdir(pjoin(self.me_dir, 'SubProcesses', dir)):
                            if file.startswith(obj[:-1]) and \
                                    (os.path.exists(pjoin(self.me_dir, 'SubProcesses', dir, file,'scale_pdf_dependence.dat'))):
                                data_files.append(pjoin(dir,file,'scale_pdf_dependence.dat'))
                scale_pdf_info = self.pdf_scale_from_reweighting(data_files)
            # print the results:
            self.print_summary(options, 1, mode, scale_pdf_info)

            files.cp(pjoin(self.me_dir, 'SubProcesses', 'res.txt'),
                     pjoin(self.me_dir, 'Events', self.run_name))
            
            if self.analyse_card['fo_analysis_format'].lower() == 'topdrawer':
                misc.call(['./combine_plots_FO.sh'] + folder_names[mode], \
                                stdout=devnull, 
                                cwd=pjoin(self.me_dir, 'SubProcesses'))
                files.cp(pjoin(self.me_dir, 'SubProcesses', 'MADatNLO.top'),
                                pjoin(self.me_dir, 'Events', self.run_name))
                logger.info('The results of this run and the TopDrawer file with the plots' + \
                        ' have been saved in %s' % pjoin(self.me_dir, 'Events', self.run_name))
            elif self.analyse_card['fo_analysis_format'].lower() == 'root':
                misc.call(['./combine_root.sh'] + folder_names[mode], \
                                stdout=devnull, 
                                cwd=pjoin(self.me_dir, 'SubProcesses'))
                files.cp(pjoin(self.me_dir, 'SubProcesses', 'MADatNLO.root'),
                                pjoin(self.me_dir, 'Events', self.run_name))
                logger.info('The results of this run and the ROOT file with the plots' + \
                        ' have been saved in %s' % pjoin(self.me_dir, 'Events', self.run_name))
            else:
                logger.info('The results of this run' + \
                            ' have been saved in %s' % pjoin(self.me_dir, 'Events', self.run_name))
                
            cross, error = sum_html.make_all_html_results(self, folder_names[mode])
            self.results.add_detail('cross', cross)
            self.results.add_detail('error', error)
            if self.run_card['iappl'] != '0':
                self.applgrid_combine(cross,error)
            self.update_status('Run complete', level='parton', update_results=True)

            return

        elif mode in ['aMC@NLO','aMC@LO','noshower','noshowerLO']:
            shower = self.run_card['parton_shower'].upper()
            nevents = int(self.run_card['nevents'])
            req_acc = self.run_card['req_acc']
            if nevents == 0 and float(req_acc) < 0 :
                raise aMCatNLOError('Cannot determine the required accuracy from the number '\
                                        'of events, because 0 events requested. Please set '\
                                        'the "req_acc" parameter in the run_card to a value between 0 and 1')
            elif float(req_acc) >1 or float(req_acc) == 0 :
                raise aMCatNLOError('Required accuracy ("req_acc" in the run_card) should '\
                                        'be between larger than 0 and smaller than 1, '\
                                        'or set to -1 for automatic determination. Current value is %s' % req_acc)
# For more than 1M events, set req_acc to 0.001 (except when it was explicitly set in the run_card)
            elif float(req_acc) < 0 and nevents > 1000000 :
                req_acc='0.001'

            shower_list = ['HERWIG6', 'HERWIGPP', 'PYTHIA6Q', 'PYTHIA6PT', 'PYTHIA8']

            if not shower in shower_list:
                raise aMCatNLOError('%s is not a valid parton shower. Please use one of the following: %s' \
                    % (shower, ', '.join(shower_list)))

# check that PYTHIA6PT is not used for processes with FSR
            if shower == 'PYTHIA6PT' and \
                self.proc_characteristics['has_fsr'] == 'true':
                raise aMCatNLOError('PYTHIA6PT does not support processes with FSR')

            if mode in ['aMC@NLO', 'aMC@LO']:
                logger.info('Doing %s matched to parton shower' % mode[4:])
            elif mode in ['noshower','noshowerLO']:
                logger.info('Generating events without running the shower.')
            elif options['only_generation']:
                logger.info('Generating events starting from existing results')
            

            for i, status in enumerate(mcatnlo_status):
                #check if need to split jobs 
                # at least one channel must have enough events
                try:
                    nevents_unweighted = open(pjoin(self.me_dir, 
                                                'SubProcesses', 
                                                'nevents_unweighted')).read().split('\n')
                except IOError:
                    nevents_unweighted = []

                split = i == 2 and \
                        int(self.run_card['nevt_job']) > 0 and \
                        any([int(l.split()[1]) > int(self.run_card['nevt_job']) \
                            for l in nevents_unweighted if l])

                if i == 2 or not options['only_generation']:
                    # if the number of events requested is zero,
                    # skip mint step 2
                    if i==2 and nevents==0:
                        self.print_summary(options, 2,mode)
                        return

                    if split:
                        # split the event generation
                        misc.call([pjoin(self.me_dir, 'bin', 'internal', 'split_jobs.py')] + \
                                   [self.run_card['nevt_job']],
                                   stdout = devnull,
                                   cwd = pjoin(self.me_dir, 'SubProcesses'))
                        assert os.path.exists(pjoin(self.me_dir, 'SubProcesses', 
                            'nevents_unweighted_splitted'))

                    self.update_status(status, level='parton')
                    if mode in ['aMC@NLO', 'noshower']:
                        self.write_madinMMC_file(pjoin(self.me_dir, 'SubProcesses'), 'all', i) 
                        self.run_all(job_dict, [['2', 'F', '%d' % i]], status, split_jobs = split)
                        
                    elif mode in ['aMC@LO', 'noshowerLO']:
                        self.write_madinMMC_file(
                            pjoin(self.me_dir, 'SubProcesses'), 'born', i) 
                        self.run_all(job_dict, 
                                     [['2', 'B', '%d' % i]], 
                                     '%s at LO' % status, split_jobs = split)

                if (i < 2 and not options['only_generation']) or i == 1 :
                    # collect the results and logs
                    self.collect_log_files(folder_names[mode], i)
                    p = misc.Popen(['./combine_results.sh'] + \
                                   ['%d' % i,'%d' % nevents, '%s' % req_acc ] + \
                                   folder_names[mode],
                                   stdout=subprocess.PIPE, 
                                   cwd = pjoin(self.me_dir, 'SubProcesses'))
                    output = p.communicate()
                    files.cp(pjoin(self.me_dir, 'SubProcesses', 'res_%d.txt' % i), \
                             pjoin(self.me_dir, 'Events', self.run_name))

                    self.cross_sect_dict = self.read_results(output, mode)
                    self.print_summary(options, i, mode)

                    cross, error = sum_html.make_all_html_results(self, folder_names[mode])
                    self.results.add_detail('cross', cross)
                    self.results.add_detail('error', error) 

                #check that split jobs are all correctly terminated
                if split:
                    self.check_event_files()

        if self.cluster_mode == 1:
            #if cluster run, wait 15 sec so that event files are transferred back
            self.update_status(
                    'Waiting while files are transferred back from the cluster nodes',
                    level='parton')
            time.sleep(10)
        if split:
            files.cp(pjoin(self.me_dir, 'SubProcesses', 'nevents_unweighted_splitted'), \
                     pjoin(self.me_dir, 'SubProcesses', 'nevents_unweighted'))


        event_norm=self.run_card['event_norm']
        self.collect_log_files(folder_names[mode], 2)
        return self.reweight_and_collect_events(options, mode, nevents, event_norm)


    def applgrid_combine(self,cross,error):
        """Combines the APPLgrids in all the SubProcess/P*/all_G*/ directories"""
        logger.debug('Combining APPLgrids \n')
        applcomb=pjoin(self.options['applgrid'].rstrip('applgrid-config'),'applgrid-combine')
        with open(pjoin(self.me_dir,'SubProcesses','dirs.txt')) as dirf:
            all_jobs=dirf.readlines()
        ngrids=len(all_jobs)
        nobs  =len([name for name in os.listdir(pjoin(self.me_dir,'SubProcesses',all_jobs[0].rstrip())) \
                        if name.endswith("_out.root")])
        for obs in range(0,nobs):
            gdir = [pjoin(self.me_dir,'SubProcesses',job.rstrip(),"grid_obs_"+str(obs)+"_out.root") for job in all_jobs]
            # combine APPLgrids from different channels for observable 'obs'
            if self.run_card["iappl"] == "1":
                misc.call([applcomb,'-o', pjoin(self.me_dir,"Events",self.run_name,"aMCfast_obs_"+str(obs)+"_starting_grid.root"), '--optimise']+ gdir)
            elif self.run_card["iappl"] == "2":
                unc2_inv=pow(cross/error,2)
                unc2_inv_ngrids=pow(cross/error,2)*ngrids
                misc.call([applcomb,'-o', pjoin(self.me_dir,"Events",self.run_name,"aMCfast_obs_"+str(obs)+".root"),'-s',str(unc2_inv),'--weight',str(unc2_inv)]+ gdir)
                for job in all_jobs:
                    os.remove(pjoin(self.me_dir,'SubProcesses',job.rstrip(),"grid_obs_"+str(obs)+"_in.root"))
            else:
                raise aMCatNLOError('iappl parameter can only be 0, 1 or 2')
            # after combining, delete the original grids
            for ggdir in gdir:
                os.remove(ggdir)

        
    def applgrid_distribute(self,options,mode,p_dirs):
        """Distributes the APPLgrids ready to be filled by a second run of the code"""
        # if no appl_start_grid argument given, guess it from the time stamps of the starting grid files
        if not('appl_start_grid' in options.keys() and options['appl_start_grid']):
            gfiles=glob.glob(pjoin(self.me_dir, 'Events','*','aMCfast_obs_0_starting_grid.root'))
            time_stamps={}
            for root_file in gfiles:
                time_stamps[root_file]=os.path.getmtime(root_file)
            options['appl_start_grid']= \
                max(time_stamps.iterkeys(), key=(lambda key: time_stamps[key])).split('/')[-2]
            logger.info('No --appl_start_grid option given. Guessing that start grid from run "%s" should be used.' \
                            % options['appl_start_grid'])

        if 'appl_start_grid' in options.keys() and options['appl_start_grid']:
            self.appl_start_grid = options['appl_start_grid']
            start_grid_dir=pjoin(self.me_dir, 'Events', self.appl_start_grid)
            # check that this dir exists and at least one grid file is there
            if not os.path.exists(pjoin(start_grid_dir,'aMCfast_obs_0_starting_grid.root')):
                raise self.InvalidCmd('APPLgrid file not found: %s' % \
                                  pjoin(start_grid_dir,'aMCfast_obs_0_starting_grid.root'))
            else:
                all_grids=[pjoin(start_grid_dir,name) for name in os.listdir(start_grid_dir) \
                               if name.endswith("_starting_grid.root")]
                nobs =len(all_grids)
                gstring=" ".join(all_grids)
        if not hasattr(self, 'appl_start_grid') or not self.appl_start_grid:
            raise self.InvalidCmd('No APPLgrid name currently defined. Please provide this information.')             
        if mode == 'NLO':
            gdir='all_G'
        elif mode == 'LO':
            gdir='born_G'
        #copy the grid to all relevant directories
        for pdir in p_dirs:
            g_dirs = [file for file in os.listdir(pjoin(self.me_dir,"SubProcesses",pdir)) \
                      if file.startswith(gdir) and os.path.isdir(pjoin(self.me_dir,"SubProcesses",pdir, file))]
            for g_dir in g_dirs:
                for grid in all_grids:
                    obs=grid.split('_')[-3]
                    files.cp(grid,pjoin(self.me_dir,"SubProcesses",pdir,g_dir,'grid_obs_'+obs+'_in.root'))


    def collect_log_files(self, folders, istep):
        """collect the log files and put them in a single, html-friendly file inside the run_...
        directory"""
        step_list = ['Grid setting', 'Cross-section computation', 'Event generation']
        log_file = pjoin(self.me_dir, 'Events', self.run_name, 
                'alllogs_%d.html' % istep)
        # this keeps track of which step has been computed for which channel
        channel_dict = {}
        log_files = []
        for folder in folders:
            log_files += glob.glob(pjoin(self.me_dir, 'SubProcesses', 'P*', folder, 'log.txt'))

        content = ''

        content += '<HTML><BODY>\n<font face="courier" size=2>'
        for log in log_files:
            channel_dict[os.path.dirname(log)] = [istep]
            # put an anchor
            content += '<a name=%s></a>\n' % (os.path.dirname(log).replace(pjoin(self.me_dir,'SubProcesses'),''))
            # and put some nice header
            content += '<font color="red">\n'
            content += '<br>LOG file for integration channel %s, %s <br>' % \
                    (os.path.dirname(log).replace(pjoin(self.me_dir,'SubProcesses'), ''), 
                     step_list[istep])
            content += '</font>\n'
            #then just flush the content of the small log inside the big log
            #the PRE tag prints everything verbatim
            content += '<PRE>\n' + open(log).read() + '\n</PRE>'
            content +='<br>\n'

        content += '</font>\n</BODY></HTML>\n'
        open(log_file, 'w').write(content)


    def read_results(self, output, mode):
        """extract results (cross-section, absolute cross-section and errors)
        from output, which should be formatted as
            Found 4 correctly terminated jobs 
            random seed found in 'randinit' is 33
            Integrated abs(cross-section)
            7.94473937e+03 +- 2.9953e+01  (3.7702e-01%)
             Integrated cross-section
            6.63392298e+03 +- 3.7669e+01  (5.6782e-01%)
        for aMC@NLO/aMC@LO, and as

        for NLO/LO
        The cross_sect_dict is returned"""
        res = {}
        if mode in ['aMC@LO', 'aMC@NLO', 'noshower', 'noshowerLO']:
            pat = re.compile(\
'''Found (\d+) correctly terminated jobs 
random seed found in 'randinit' is (\d+)
Integrated abs\(cross-section\)
\s*(\d+\.\d+e[+-]\d+) \+\- (\d+\.\d+e[+-]\d+)  \((\d+\.\d+e[+-]\d+)\%\)
Integrated cross-section
\s*(\-?\d+\.\d+e[+-]\d+) \+\- (\d+\.\d+e[+-]\d+)  \((\-?\d+\.\d+e[+-]\d+)\%\)''')
        else:
            pat = re.compile(\
'''Found (\d+) correctly terminated jobs 
\s*(\-?\d+\.\d+e[+-]\d+) \+\- (\d+\.\d+e[+-]\d+)  \((\-?\d+\.\d+e[+-]\d+)\%\)''')
            pass

        match = re.search(pat, output[0])
        if not match or output[1]:
            logger.info('Return code of the event collection: '+str(output[1]))
            logger.info('Output of the event collection:\n'+output[0])
            raise aMCatNLOError('An error occurred during the collection of results.\n' + 
            'Please check the .log files inside the directories which failed.')
#        if int(match.groups()[0]) != self.njobs:
#            raise aMCatNLOError('Not all jobs terminated successfully')
        if mode in ['aMC@LO', 'aMC@NLO', 'noshower', 'noshowerLO']:
            return {'randinit' : int(match.groups()[1]),
                    'xseca' : float(match.groups()[2]),
                    'erra' : float(match.groups()[3]),
                    'xsect' : float(match.groups()[5]),
                    'errt' : float(match.groups()[6])}
        else:
            return {'xsect' : float(match.groups()[1]),
                    'errt' : float(match.groups()[2])}

    def print_summary(self, options, step, mode, scale_pdf_info={}):
        """print a summary of the results contained in self.cross_sect_dict.
        step corresponds to the mintMC step, if =2 (i.e. after event generation)
        some additional infos are printed"""
        # find process name
        proc_card_lines = open(pjoin(self.me_dir, 'Cards', 'proc_card_mg5.dat')).read().split('\n')
        process = ''
        for line in proc_card_lines:
            if line.startswith('generate') or line.startswith('add process'):
                process = process+(line.replace('generate ', '')).replace('add process ','')+' ; '
        lpp = {'0':'l', '1':'p', '-1':'pbar'}
        proc_info = '\n      Process %s\n      Run at %s-%s collider (%s + %s GeV)' % \
        (process[:-3], lpp[self.run_card['lpp1']], lpp[self.run_card['lpp2']], 
                self.run_card['ebeam1'], self.run_card['ebeam2'])
        
        # Gather some basic statistics for the run and extracted from the log files.
        if mode in ['aMC@NLO', 'aMC@LO', 'noshower', 'noshowerLO']: 
            log_GV_files =  glob.glob(pjoin(self.me_dir, \
                                    'SubProcesses', 'P*','G*','log_MINT*.txt'))
            all_log_files = glob.glob(pjoin(self.me_dir, \
                                          'SubProcesses', 'P*','G*','log*.txt'))
        elif mode == 'NLO':
            log_GV_files =  glob.glob(pjoin(self.me_dir, \
                                    'SubProcesses', 'P*','all_G*','log*.txt'))
            all_log_files = sum([glob.glob(pjoin(self.me_dir,'SubProcesses', 'P*',
              '%sG*'%foldName,'log*.txt')) for foldName in ['all_']],[])
        elif mode == 'LO':
            log_GV_files = ''
            all_log_files = sum([glob.glob(pjoin(self.me_dir,'SubProcesses', 'P*',
              '%sG*'%foldName,'log*.txt')) for foldName in ['born_']],[])
        else:
            raise aMCatNLOError, 'Running mode %s not supported.'%mode
            
        
        if mode in ['aMC@NLO', 'aMC@LO', 'noshower', 'noshowerLO']:
            status = ['Determining the number of unweighted events per channel',
                      'Updating the number of unweighted events per channel',
                      'Summary:']
            if step != 2:
                message = status[step] + '\n\n      Intermediate results:' + \
                    ('\n      Random seed: %(randinit)d' + \
                     '\n      Total cross-section:      %(xsect)8.3e +- %(errt)6.1e pb' + \
                     '\n      Total abs(cross-section): %(xseca)8.3e +- %(erra)6.1e pb \n') \
                     % self.cross_sect_dict
            else:
        
                message = '\n      ' + status[step] + proc_info + \
                          '\n      Total cross-section: %(xsect)8.3e +- %(errt)6.1e pb' % \
                        self.cross_sect_dict

                if int(self.run_card['nevents'])>=10000 and self.run_card['reweight_scale']=='.true.':
                   message = message + \
                       ('\n      Ren. and fac. scale uncertainty: +%0.1f%% -%0.1f%%') % \
                       (scale_pdf_info['scale_upp'], scale_pdf_info['scale_low'])
                if int(self.run_card['nevents'])>=10000 and self.run_card['reweight_PDF']=='.true.':
                   message = message + \
                       ('\n      PDF uncertainty: +%0.1f%% -%0.1f%%') % \
                       (scale_pdf_info['pdf_upp'], scale_pdf_info['pdf_low'])

                neg_frac = (self.cross_sect_dict['xseca'] - self.cross_sect_dict['xsect'])/\
                       (2. * self.cross_sect_dict['xseca'])
                message = message + \
                    ('\n      Number of events generated: %s' + \
                     '\n      Parton shower to be used: %s' + \
                     '\n      Fraction of negative weights: %4.2f' + \
                     '\n      Total running time : %s') % \
                        (self.run_card['nevents'],
                         self.run_card['parton_shower'],
                         neg_frac, 
                         misc.format_timer(time.time()-self.start_time))

        elif mode in ['NLO', 'LO']:
            status = ['Results after grid setup (cross-section is non-physical):',
                      'Final results and run summary:']
            if step == 0:
                message = '\n      ' + status[step] + \
                     '\n      Total cross-section:      %(xsect)8.3e +- %(errt)6.1e pb' % \
                             self.cross_sect_dict
            elif step == 1:
                message = '\n      ' + status[step] + proc_info + \
                     '\n      Total cross-section:      %(xsect)8.3e +- %(errt)6.1e pb' % \
                             self.cross_sect_dict
                if self.run_card['reweight_scale']=='.true.':
                    message = message + \
                        ('\n      Ren. and fac. scale uncertainty: +%0.1f%% -%0.1f%%') % \
                        (scale_pdf_info['scale_upp'], scale_pdf_info['scale_low'])
                if self.run_card['reweight_PDF']=='.true.':
                    message = message + \
                        ('\n      PDF uncertainty: +%0.1f%% -%0.1f%%') % \
                        (scale_pdf_info['pdf_upp'], scale_pdf_info['pdf_low'])
        
        if (mode in ['NLO', 'LO'] and step!=1) or \
           (mode in ['aMC@NLO', 'aMC@LO', 'noshower', 'noshowerLO'] and step!=2):
            logger.info(message+'\n')
            return

        # Some advanced general statistics are shown in the debug message at the
        # end of the run
        # Make sure it never stops a run
        try:
            message, debug_msg = \
               self.compile_advanced_stats(log_GV_files, all_log_files, message)
        except Exception as e:
            debug_msg = 'Advanced statistics collection failed with error "%s"'%str(e)

        logger.debug(debug_msg+'\n')
        logger.info(message+'\n')
        
        # Now copy relevant information in the Events/Run_<xxx> directory
        evt_path = pjoin(self.me_dir, 'Events', self.run_name)
        open(pjoin(evt_path, 'summary.txt'),'w').write(message+'\n')
        open(pjoin(evt_path, '.full_summary.txt'), 
                                       'w').write(message+'\n\n'+debug_msg+'\n')
                                       
        self.archive_files(evt_path,mode)

    def archive_files(self, evt_path, mode):
        """ Copies in the Events/Run_<xxx> directory relevant files characterizing
        the run."""

        files_to_arxiv = [pjoin('Cards','param_card.dat'),
                          pjoin('Cards','MadLoopParams.dat'),
                          pjoin('Cards','FKS_params.dat'),
                          pjoin('Cards','run_card.dat'),                          
                          pjoin('Subprocesses','setscales.f'),
                          pjoin('Subprocesses','cuts.f')]

        if mode in ['NLO', 'LO']:
            files_to_arxiv.append(pjoin('Cards','FO_analyse_card.dat'))

        if not os.path.exists(pjoin(evt_path,'RunMaterial')):
            os.mkdir(pjoin(evt_path,'RunMaterial'))

        for path in files_to_arxiv:
            if os.path.isfile(pjoin(self.me_dir,path)):
                files.cp(pjoin(self.me_dir,path),pjoin(evt_path,'RunMaterial'))
        misc.call(['tar','-czpf','RunMaterial.tar.gz','RunMaterial'],cwd=evt_path)
        shutil.rmtree(pjoin(evt_path,'RunMaterial'))

    def compile_advanced_stats(self,log_GV_files,all_log_files,message):
        """ This functions goes through the log files given in arguments and 
        compiles statistics about MadLoop stability, virtual integration 
        optimization and detection of potential error messages into a nice
        debug message to printed at the end of the run """
        
        # > UPS is a dictionary of tuples with this format {channel:[nPS,nUPS]}
        # > Errors is a list of tuples with this format (log_file,nErrors)
        stats = {'UPS':{}, 'Errors':[], 'virt_stats':{}, 'timings':{}}
        mint_search = re.compile(r"MINT(?P<ID>\d*).txt")

        # ==================================     
        # == MadLoop stability statistics ==
        # ==================================
    
        # Recuperate the fraction of unstable PS points found in the runs for
        # the virtuals
        UPS_stat_finder = re.compile(
             r"Satistics from MadLoop:.*"+\
             r"Total points tried\:\s+(?P<ntot>\d+).*"+\
             r"Stability unknown\:\s+(?P<nsun>\d+).*"+\
             r"Stable PS point\:\s+(?P<nsps>\d+).*"+\
             r"Unstable PS point \(and rescued\)\:\s+(?P<nups>\d+).*"+\
             r"Exceptional PS point \(unstable and not rescued\)\:\s+(?P<neps>\d+).*"+\
             r"Double precision used\:\s+(?P<nddp>\d+).*"+\
             r"Quadruple precision used\:\s+(?P<nqdp>\d+).*"+\
             r"Initialization phase\-space points\:\s+(?P<nini>\d+).*"+\
             r"Unknown return code \(100\)\:\s+(?P<n100>\d+).*"+\
             r"Unknown return code \(10\)\:\s+(?P<n10>\d+).*",re.DOTALL)
    
        unit_code_meaning = { 0 : 'Not identified (CTModeRun != -1)',
                              1 : 'CutTools (double precision)',
                              2 : 'PJFry++',
                              3 : 'IREGI',
                              4 : 'Golem95',
                              9 : 'CutTools (quadruple precision)'}
        RetUnit_finder =re.compile(
                           r"#Unit\s*(?P<unit>\d+)\s*=\s*(?P<n_occurences>\d+)")
    #Unit
    
        for gv_log in log_GV_files:
            channel_name = '/'.join(gv_log.split('/')[-5:-1])
            log=open(gv_log,'r').read()                
            UPS_stats = re.search(UPS_stat_finder,log)
            for retunit_stats in re.finditer(RetUnit_finder, log):
                if channel_name not in stats['UPS'].keys():
                    stats['UPS'][channel_name] = [0]*10+[[0]*10]
                stats['UPS'][channel_name][10][int(retunit_stats.group('unit'))] \
                                     += int(retunit_stats.group('n_occurences'))
            if not UPS_stats is None:
                try:
                    stats['UPS'][channel_name][0] += int(UPS_stats.group('ntot'))
                    stats['UPS'][channel_name][1] += int(UPS_stats.group('nsun'))
                    stats['UPS'][channel_name][2] += int(UPS_stats.group('nsps'))
                    stats['UPS'][channel_name][3] += int(UPS_stats.group('nups'))
                    stats['UPS'][channel_name][4] += int(UPS_stats.group('neps'))
                    stats['UPS'][channel_name][5] += int(UPS_stats.group('nddp'))
                    stats['UPS'][channel_name][6] += int(UPS_stats.group('nqdp'))
                    stats['UPS'][channel_name][7] += int(UPS_stats.group('nini'))
                    stats['UPS'][channel_name][8] += int(UPS_stats.group('n100'))
                    stats['UPS'][channel_name][9] += int(UPS_stats.group('n10'))
                except KeyError:
                    stats['UPS'][channel_name] = [int(UPS_stats.group('ntot')),
                      int(UPS_stats.group('nsun')),int(UPS_stats.group('nsps')),
                      int(UPS_stats.group('nups')),int(UPS_stats.group('neps')),
                      int(UPS_stats.group('nddp')),int(UPS_stats.group('nqdp')),
                      int(UPS_stats.group('nini')),int(UPS_stats.group('n100')),
                      int(UPS_stats.group('n10')),[0]*10]
        debug_msg = ""
        if len(stats['UPS'].keys())>0:
            nTotPS  = sum([chan[0] for chan in stats['UPS'].values()],0)
            nTotsun = sum([chan[1] for chan in stats['UPS'].values()],0)
            nTotsps = sum([chan[2] for chan in stats['UPS'].values()],0)
            nTotups = sum([chan[3] for chan in stats['UPS'].values()],0)
            nToteps = sum([chan[4] for chan in stats['UPS'].values()],0)
            nTotddp = sum([chan[5] for chan in stats['UPS'].values()],0)
            nTotqdp = sum([chan[6] for chan in stats['UPS'].values()],0)
            nTotini = sum([chan[7] for chan in stats['UPS'].values()],0)
            nTot100 = sum([chan[8] for chan in stats['UPS'].values()],0)
            nTot10  = sum([chan[9] for chan in stats['UPS'].values()],0)
            nTot1  = [sum([chan[10][i] for chan in stats['UPS'].values()],0) \
                                                             for i in range(10)]
            UPSfracs = [(chan[0] , 0.0 if chan[1][0]==0 else \
                 float(chan[1][4]*100)/chan[1][0]) for chan in stats['UPS'].items()]
            maxUPS = max(UPSfracs, key = lambda w: w[1])

            tmpStr = ""
            tmpStr += '\n  Number of loop ME evaluations (by MadLoop): %d'%nTotPS
            tmpStr += '\n    Stability unknown:                   %d'%nTotsun
            tmpStr += '\n    Stable PS point:                     %d'%nTotsps
            tmpStr += '\n    Unstable PS point (and rescued):     %d'%nTotups
            tmpStr += '\n    Unstable PS point (and not rescued): %d'%nToteps
            tmpStr += '\n    Only double precision used:          %d'%nTotddp
            tmpStr += '\n    Quadruple precision used:            %d'%nTotqdp
            tmpStr += '\n    Initialization phase-space points:   %d'%nTotini
            tmpStr += '\n    Reduction methods used:'
            red_methods = [(unit_code_meaning[i],nTot1[i]) for i in \
                                         unit_code_meaning.keys() if nTot1[i]>0]
            for method, n in sorted(red_methods, key= lambda l: l[1], reverse=True):
                tmpStr += '\n      > %s%s%s'%(method,' '*(33-len(method)),n)                
            if nTot100 != 0:
                debug_msg += '\n  Unknown return code (100):             %d'%nTot100
            if nTot10 != 0:
                debug_msg += '\n  Unknown return code (10):              %d'%nTot10
            nUnknownUnit = sum(nTot1[u] for u in range(10) if u \
                                                not in unit_code_meaning.keys())
            if nUnknownUnit != 0:
                debug_msg += '\n  Unknown return code (1):               %d'\
                                                                   %nUnknownUnit

            if maxUPS[1]>0.001:
                message += tmpStr
                message += '\n  Total number of unstable PS point detected:'+\
                                 ' %d (%4.2f%%)'%(nToteps,float(100*nToteps)/nTotPS)
                message += '\n    Maximum fraction of UPS points in '+\
                          'channel %s (%4.2f%%)'%maxUPS
                message += '\n    Please report this to the authors while '+\
                                                                'providing the file'
                message += '\n    %s'%str(pjoin(os.path.dirname(self.me_dir),
                                                               maxUPS[0],'UPS.log'))
            else:
                debug_msg += tmpStr

    
        # ====================================================
        # == aMC@NLO virtual integration optimization stats ==
        # ====================================================
    
        virt_tricks_finder = re.compile(
          r"accumulated results Virtual ratio\s*=\s*-?(?P<v_ratio>[\d\+-Eed\.]*)"+\
            r"\s*\+/-\s*-?[\d\+-Eed\.]*\s*\(\s*-?(?P<v_ratio_err>[\d\+-Eed\.]*)\s*\%\)\s*\n"+\
          r"accumulated results ABS virtual\s*=\s*-?(?P<v_abs_contr>[\d\+-Eed\.]*)"+\
            r"\s*\+/-\s*-?[\d\+-Eed\.]*\s*\(\s*-?(?P<v_abs_contr_err>[\d\+-Eed\.]*)\s*\%\)")
    
        virt_frac_finder = re.compile(r"update virtual fraction to\s*:\s*"+\
                     "-?(?P<v_frac>[\d\+-Eed\.]*)\s*-?(?P<v_average>[\d\+-Eed\.]*)")
        
        channel_contr_finder = re.compile(r"Final result \[ABS\]\s*:\s*-?(?P<v_contr>[\d\+-Eed\.]*)")
        
        channel_contr_list = {}
        for gv_log in log_GV_files:
            logfile=open(gv_log,'r')
            log = logfile.read()
            logfile.close()
            channel_name = '/'.join(gv_log.split('/')[-3:-1])
            vf_stats = None
            for vf_stats in re.finditer(virt_frac_finder, log):
                pass
            if not vf_stats is None:
                v_frac = float(vf_stats.group('v_frac'))
                v_average = float(vf_stats.group('v_average'))
                try:
                    if v_frac < stats['virt_stats']['v_frac_min'][0]:
                        stats['virt_stats']['v_frac_min']=(v_frac,channel_name)
                    if v_frac > stats['virt_stats']['v_frac_max'][0]:
                        stats['virt_stats']['v_frac_max']=(v_frac,channel_name)
                    stats['virt_stats']['v_frac_avg'][0] += v_frac
                    stats['virt_stats']['v_frac_avg'][1] += 1
                except KeyError:
                    stats['virt_stats']['v_frac_min']=[v_frac,channel_name]
                    stats['virt_stats']['v_frac_max']=[v_frac,channel_name]
                    stats['virt_stats']['v_frac_avg']=[v_frac,1]


            ccontr_stats = None
            for ccontr_stats in re.finditer(channel_contr_finder, log):
                pass
            if not ccontr_stats is None:
                contrib = float(ccontr_stats.group('v_contr'))
                try:
                    if contrib>channel_contr_list[channel_name]:
                        channel_contr_list[channel_name]=contrib
                except KeyError:
                    channel_contr_list[channel_name]=contrib
                
                
        # Now build the list of relevant virt log files to look for the maxima
        # of virt fractions and such.
        average_contrib = 0.0
        for value in channel_contr_list.values():
            average_contrib += value
        if len(channel_contr_list.values()) !=0:
            average_contrib = average_contrib / len(channel_contr_list.values())
        
        relevant_log_GV_files = []
        excluded_channels = set([])
        all_channels = set([])
        for log_file in log_GV_files:
            channel_name = '/'.join(log_file.split('/')[-3:-1])
            all_channels.add(channel_name)
            try:
                if channel_contr_list[channel_name] > (0.1*average_contrib):
                    relevant_log_GV_files.append(log_file)
                else:
                    excluded_channels.add(channel_name)
            except KeyError:
                    relevant_log_GV_files.append(log_file)
        
        # Now we want to use the latest occurence of accumulated result in the log file
        for gv_log in relevant_log_GV_files:
            logfile=open(gv_log,'r')
            log = logfile.read()
            logfile.close()
            channel_name = '/'.join(gv_log.split('/')[-3:-1])
            
            vt_stats = None
            for vt_stats in re.finditer(virt_tricks_finder, log):
                pass
            if not vt_stats is None:
                vt_stats_group = vt_stats.groupdict()
                v_ratio = float(vt_stats.group('v_ratio'))
                v_ratio_err = float(vt_stats.group('v_ratio_err'))
                v_contr = float(vt_stats.group('v_abs_contr'))
                v_contr_err = float(vt_stats.group('v_abs_contr_err'))
                try:
                    if v_ratio < stats['virt_stats']['v_ratio_min'][0]:
                        stats['virt_stats']['v_ratio_min']=(v_ratio,channel_name)
                    if v_ratio > stats['virt_stats']['v_ratio_max'][0]:
                        stats['virt_stats']['v_ratio_max']=(v_ratio,channel_name)
                    if v_ratio < stats['virt_stats']['v_ratio_err_min'][0]:
                        stats['virt_stats']['v_ratio_err_min']=(v_ratio_err,channel_name)
                    if v_ratio > stats['virt_stats']['v_ratio_err_max'][0]:
                        stats['virt_stats']['v_ratio_err_max']=(v_ratio_err,channel_name)
                    if v_contr < stats['virt_stats']['v_contr_min'][0]:
                        stats['virt_stats']['v_contr_min']=(v_contr,channel_name)
                    if v_contr > stats['virt_stats']['v_contr_max'][0]:
                        stats['virt_stats']['v_contr_max']=(v_contr,channel_name)
                    if v_contr_err < stats['virt_stats']['v_contr_err_min'][0]:
                        stats['virt_stats']['v_contr_err_min']=(v_contr_err,channel_name)
                    if v_contr_err > stats['virt_stats']['v_contr_err_max'][0]:
                        stats['virt_stats']['v_contr_err_max']=(v_contr_err,channel_name)
                except KeyError:
                    stats['virt_stats']['v_ratio_min']=[v_ratio,channel_name]
                    stats['virt_stats']['v_ratio_max']=[v_ratio,channel_name]
                    stats['virt_stats']['v_ratio_err_min']=[v_ratio_err,channel_name]
                    stats['virt_stats']['v_ratio_err_max']=[v_ratio_err,channel_name]
                    stats['virt_stats']['v_contr_min']=[v_contr,channel_name]
                    stats['virt_stats']['v_contr_max']=[v_contr,channel_name]
                    stats['virt_stats']['v_contr_err_min']=[v_contr_err,channel_name]
                    stats['virt_stats']['v_contr_err_max']=[v_contr_err,channel_name]
        
            vf_stats = None
            for vf_stats in re.finditer(virt_frac_finder, log):
                pass
            if not vf_stats is None:
                v_frac = float(vf_stats.group('v_frac'))
                v_average = float(vf_stats.group('v_average'))
                try:
                    if v_average < stats['virt_stats']['v_average_min'][0]:
                        stats['virt_stats']['v_average_min']=(v_average,channel_name)
                    if v_average > stats['virt_stats']['v_average_max'][0]:
                        stats['virt_stats']['v_average_max']=(v_average,channel_name)
                    stats['virt_stats']['v_average_avg'][0] += v_average
                    stats['virt_stats']['v_average_avg'][1] += 1
                except KeyError:
                    stats['virt_stats']['v_average_min']=[v_average,channel_name]
                    stats['virt_stats']['v_average_max']=[v_average,channel_name]
                    stats['virt_stats']['v_average_avg']=[v_average,1]
        
        try:
            debug_msg += '\n\n  Statistics on virtual integration optimization : '
            
            debug_msg += '\n    Maximum virt fraction computed         %.3f (%s)'\
                                       %tuple(stats['virt_stats']['v_frac_max'])
            debug_msg += '\n    Minimum virt fraction computed         %.3f (%s)'\
                                       %tuple(stats['virt_stats']['v_frac_min'])
            debug_msg += '\n    Average virt fraction computed         %.3f'\
              %float(stats['virt_stats']['v_frac_avg'][0]/float(stats['virt_stats']['v_frac_avg'][1]))
            debug_msg += '\n  Stats below exclude negligible channels (%d excluded out of %d)'%\
                 (len(excluded_channels),len(all_channels))
            debug_msg += '\n    Maximum virt ratio used                %.2f (%s)'\
                                    %tuple(stats['virt_stats']['v_average_max'])          
            debug_msg += '\n    Maximum virt ratio found from grids    %.2f (%s)'\
                                     %tuple(stats['virt_stats']['v_ratio_max'])
            tmpStr = '\n    Max. MC err. on virt ratio from grids  %.1f %% (%s)'\
                                  %tuple(stats['virt_stats']['v_ratio_err_max'])
            debug_msg += tmpStr
            # After all it was decided that it is better not to alarm the user unecessarily
            # with such printout of the statistics.
#            if stats['virt_stats']['v_ratio_err_max'][0]>100.0 or \
#                                stats['virt_stats']['v_ratio_err_max'][0]>100.0:
#                message += "\n  Suspiciously large MC error in :"
#            if stats['virt_stats']['v_ratio_err_max'][0]>100.0:
#                message += tmpStr

            tmpStr = '\n    Maximum MC error on abs virt           %.1f %% (%s)'\
                                  %tuple(stats['virt_stats']['v_contr_err_max'])
            debug_msg += tmpStr
#            if stats['virt_stats']['v_contr_err_max'][0]>100.0:
#                message += tmpStr
            

        except KeyError:
            debug_msg += '\n  Could not find statistics on the integration optimization. '
    
        # =======================================
        # == aMC@NLO timing profile statistics ==
        # =======================================
    
        timing_stat_finder = re.compile(r"\s*Time spent in\s*(?P<name>\w*)\s*:\s*"+\
                     "(?P<time>[\d\+-Eed\.]*)\s*")

        for logf in log_GV_files:
            logfile=open(logf,'r')
            log = logfile.read()
            logfile.close()
            channel_name = '/'.join(logf.split('/')[-3:-1])
            mint = re.search(mint_search,logf)
            if not mint is None:
               channel_name =   channel_name+' [step %s]'%mint.group('ID')

            for time_stats in re.finditer(timing_stat_finder, log):
                try:
                    stats['timings'][time_stats.group('name')][channel_name]+=\
                                                 float(time_stats.group('time'))
                except KeyError:
                    if time_stats.group('name') not in stats['timings'].keys():
                        stats['timings'][time_stats.group('name')] = {}
                    stats['timings'][time_stats.group('name')][channel_name]=\
                                                 float(time_stats.group('time'))
        
        # useful inline function
        Tstr = lambda secs: str(datetime.timedelta(seconds=int(secs)))
        try:
            totTimeList = [(time, chan) for chan, time in \
                                              stats['timings']['Total'].items()]
        except KeyError:
            totTimeList = []

        totTimeList.sort()
        if len(totTimeList)>0:
            debug_msg += '\n\n  Inclusive timing profile :'
            debug_msg += '\n    Overall slowest channel          %s (%s)'%\
                                     (Tstr(totTimeList[-1][0]),totTimeList[-1][1])
            debug_msg += '\n    Average channel running time     %s'%\
                       Tstr(sum([el[0] for el in totTimeList])/len(totTimeList))
            debug_msg += '\n    Aggregated total running time    %s'%\
                                        Tstr(sum([el[0] for el in totTimeList]))       
        else:            
            debug_msg += '\n\n  Inclusive timing profile non available.'
        
        sorted_keys = sorted(stats['timings'].keys(), key= lambda stat: \
                              sum(stats['timings'][stat].values()), reverse=True)
        for name in sorted_keys:
            if name=='Total':
                continue
            if sum(stats['timings'][name].values())<=0.0:
                debug_msg += '\n  Zero time record for %s.'%name
                continue
            try:
                TimeList = [((100.0*time/stats['timings']['Total'][chan]), 
                     chan) for chan, time in stats['timings'][name].items()]
            except KeyError, ZeroDivisionError:
                debug_msg += '\n\n  Timing profile for %s unavailable.'%name
                continue
            TimeList.sort()
            debug_msg += '\n  Timing profile for <%s> :'%name
            try:
                debug_msg += '\n    Overall fraction of time         %.3f %%'%\
                       float((100.0*(sum(stats['timings'][name].values())/
                                      sum(stats['timings']['Total'].values()))))
            except KeyError, ZeroDivisionError:
                debug_msg += '\n    Overall fraction of time unavailable.'
            debug_msg += '\n    Largest fraction of time         %.3f %% (%s)'%\
                                             (TimeList[-1][0],TimeList[-1][1])
            debug_msg += '\n    Smallest fraction of time        %.3f %% (%s)'%\
                                             (TimeList[0][0],TimeList[0][1])

        # =============================     
        # == log file eror detection ==
        # =============================
        
        # Find the number of potential errors found in all log files
        # This re is a simple match on a case-insensitve 'error' but there is 
        # also some veto added for excluding the sentence 
        #  "See Section 6 of paper for error calculation."
        # which appear in the header of lhapdf in the logs.
        err_finder = re.compile(\
             r"(?<!of\spaper\sfor\s)\bERROR\b(?!\scalculation\.)",re.IGNORECASE)
        for log in all_log_files:
            logfile=open(log,'r')
            nErrors = len(re.findall(err_finder, logfile.read()))
            logfile.close()
            if nErrors != 0:
                stats['Errors'].append((str(log),nErrors))
         
        nErrors = sum([err[1] for err in stats['Errors']],0)
        if nErrors != 0:
            debug_msg += '\n      WARNING:: A total of %d error%s ha%s been '\
              %(nErrors,'s' if nErrors>1 else '','ve' if nErrors>1 else 's')+\
              'found in the following log file%s:'%('s' if \
                                                 len(stats['Errors'])>1 else '')
            for error in stats['Errors'][:3]:
                log_name = '/'.join(error[0].split('/')[-5:])
                debug_msg += '\n       > %d error%s in %s'%\
                                   (error[1],'s' if error[1]>1 else '',log_name)
            if len(stats['Errors'])>3:
                nRemainingErrors = sum([err[1] for err in stats['Errors']][3:],0)
                nRemainingLogs = len(stats['Errors'])-3
                debug_msg += '\n      And another %d error%s in %d other log file%s'%\
                           (nRemainingErrors, 's' if nRemainingErrors>1 else '',
                               nRemainingLogs, 's ' if nRemainingLogs>1 else '')
                           
        return message, debug_msg


    def reweight_and_collect_events(self, options, mode, nevents, event_norm):
        """this function calls the reweighting routines and creates the event file in the 
        Event dir. Return the name of the event file created
        """
        scale_pdf_info={}
<<<<<<< HEAD
        if (self.run_card['reweight_scale'] == '.true.' or self.run_card['reweight_PDF'] == '.true.') and int(self.run_card['ickkw']) != 4 :
            logger.info('Skipping reweight ')
=======
        if (self.run_card['reweight_scale'] == '.true.' or self.run_card['reweight_PDF'] == '.true.') :
>>>>>>> faef3edf
            scale_pdf_info = self.run_reweight(options['reweightonly'])

        self.update_status('Collecting events', level='parton', update_results=True)
        misc.compile(['collect_events'], 
                    cwd=pjoin(self.me_dir, 'SubProcesses'))
        p = misc.Popen(['./collect_events'], cwd=pjoin(self.me_dir, 'SubProcesses'),
                stdin=subprocess.PIPE, 
                stdout=open(pjoin(self.me_dir, 'collect_events.log'), 'w'))
        if event_norm.lower() == 'sum':
            p.communicate(input = '1\n')
        elif event_norm.lower() == 'unity':
            p.communicate(input = '3\n')
        else:
            p.communicate(input = '2\n')

        #get filename from collect events
        filename = open(pjoin(self.me_dir, 'collect_events.log')).read().split()[-1]

        if not os.path.exists(pjoin(self.me_dir, 'SubProcesses', filename)):
            raise aMCatNLOError('An error occurred during event generation. ' + \
                    'The event file has not been created. Check collect_events.log')
        evt_file = pjoin(self.me_dir, 'Events', self.run_name, 'events.lhe.gz')
        misc.gzip(pjoin(self.me_dir, 'SubProcesses', filename), stdout=evt_file)
        if not options['reweightonly']:
            self.print_summary(options, 2, mode, scale_pdf_info)
        logger.info('The %s file has been generated.\n' % (evt_file))
        self.results.add_detail('nb_event', nevents)
        self.update_status('Events generated', level='parton', update_results=True)
        return evt_file[:-3]


    def run_mcatnlo(self, evt_file):
        """runs mcatnlo on the generated event file, to produce showered-events
        """
        logger.info('Preparing MCatNLO run')
        try:     
            misc.gunzip(evt_file)
        except Exception:
            pass

        self.banner = banner_mod.Banner(evt_file)
        shower = self.banner.get_detail('run_card', 'parton_shower').upper()

        #check that the number of split event files divides the number of
        # events, otherwise set it to 1
        if int(int(self.banner.get_detail('run_card', 'nevents')) / \
                self.shower_card['nsplit_jobs']) * self.shower_card['nsplit_jobs'] \
                != int(self.banner.get_detail('run_card', 'nevents')):
            logger.warning(\
                'nsplit_jobs in the shower card is not a divisor of the number of events.\n' + \
                'Setting it to 1.')
            self.shower_card['nsplit_jobs'] = 1

        # don't split jobs if the user asks to shower only a part of the events
        if self.shower_card['nevents'] > 0 and \
           self.shower_card['nevents'] < int(self.banner.get_detail('run_card', 'nevents')) and \
           self.shower_card['nsplit_jobs'] != 1:
            logger.warning(\
                'Only a part of the events will be showered.\n' + \
                'Setting nsplit_jobs in the shower_card to 1.')
            self.shower_card['nsplit_jobs'] = 1

        self.banner_to_mcatnlo(evt_file)

        # if fastjet has to be linked (in extralibs) then
        # add lib /include dirs for fastjet if fastjet-config is present on the
        # system, otherwise add fjcore to the files to combine
        if 'fastjet' in self.shower_card['extralibs']:
            #first, check that stdc++ is also linked
            if not 'stdc++' in self.shower_card['extralibs']:
                logger.warning('Linking FastJet: adding stdc++ to EXTRALIBS')
                self.shower_card['extralibs'] += ' stdc++'
            # then check if options[fastjet] corresponds to a valid fj installation
            try:
                #this is for a complete fj installation
                p = subprocess.Popen([self.options['fastjet'], '--prefix'], \
                stdout=subprocess.PIPE, stderr=subprocess.PIPE)
                output, error = p.communicate()
                #remove the line break from output (last character)
                output = output[:-1]
                # add lib/include paths
                if not pjoin(output, 'lib') in self.shower_card['extrapaths']:
                    logger.warning('Linking FastJet: updating EXTRAPATHS')
                    self.shower_card['extrapaths'] += ' ' + pjoin(output, 'lib')
                if not pjoin(output, 'include') in self.shower_card['includepaths']:
                    logger.warning('Linking FastJet: updating INCLUDEPATHS')
                    self.shower_card['includepaths'] += ' ' + pjoin(output, 'include')
                # to be changed in the fortran wrapper
                include_line = '#include "fastjet/ClusterSequence.hh"//INCLUDE_FJ' 
                namespace_line = 'namespace fj = fastjet;//NAMESPACE_FJ'
            except Exception:
                logger.warning('Linking FastJet: using fjcore')
                # this is for FJcore, so no FJ library has to be linked
                self.shower_card['extralibs'] = self.shower_card['extralibs'].replace('fastjet', '')
                if not 'fjcore.o' in self.shower_card['analyse']:
                    self.shower_card['analyse'] += ' fjcore.o'
                # to be changed in the fortran wrapper
                include_line = '#include "fjcore.hh"//INCLUDE_FJ' 
                namespace_line = 'namespace fj = fjcore;//NAMESPACE_FJ'
            # change the fortran wrapper with the correct namespaces/include
            fjwrapper_lines = open(pjoin(self.me_dir, 'MCatNLO', 'srcCommon', 'myfastjetfortran.cc')).read().split('\n')
            for line in fjwrapper_lines:
                if '//INCLUDE_FJ' in line:
                    fjwrapper_lines[fjwrapper_lines.index(line)] = include_line
                if '//NAMESPACE_FJ' in line:
                    fjwrapper_lines[fjwrapper_lines.index(line)] = namespace_line
            open(pjoin(self.me_dir, 'MCatNLO', 'srcCommon', 'myfastjetfortran.cc'), 'w').write(\
                    '\n'.join(fjwrapper_lines) + '\n')

        extrapaths = self.shower_card['extrapaths'].split()
        if shower == 'HERWIGPP':
            extrapaths.append(pjoin(self.options['hepmc_path'], 'lib'))

        if shower == 'PYTHIA8' and not os.path.exists(pjoin(self.options['pythia8_path'], 'xmldoc')):
            extrapaths.append(pjoin(self.options['pythia8_path'], 'lib'))

        if 'LD_LIBRARY_PATH' in os.environ.keys():
            ldlibrarypath = os.environ['LD_LIBRARY_PATH']
        else:
            ldlibrarypath = ''
        ldlibrarypath += ':' + ':'.join(extrapaths)
        os.putenv('LD_LIBRARY_PATH', ldlibrarypath)

        shower_card_path = pjoin(self.me_dir, 'MCatNLO', 'shower_card.dat')
        self.shower_card.write_card(shower, shower_card_path)

        mcatnlo_log = pjoin(self.me_dir, 'mcatnlo.log')
        self.update_status('Compiling MCatNLO for %s...' % shower, level='shower') 
        misc.call(['./MCatNLO_MadFKS.inputs'], stdout=open(mcatnlo_log, 'w'),
                    stderr=open(mcatnlo_log, 'w'), 
                    cwd=pjoin(self.me_dir, 'MCatNLO'))

        exe = 'MCATNLO_%s_EXE' % shower
        if not os.path.exists(pjoin(self.me_dir, 'MCatNLO', exe)) and \
            not os.path.exists(pjoin(self.me_dir, 'MCatNLO', 'Pythia8.exe')):
            print open(mcatnlo_log).read()
            raise aMCatNLOError('Compilation failed, check %s for details' % mcatnlo_log)
        logger.info('                     ... done')

        # create an empty dir where to run
        count = 1
        while os.path.isdir(pjoin(self.me_dir, 'MCatNLO', 'RUN_%s_%d' % \
                        (shower, count))):
            count += 1
        rundir = pjoin(self.me_dir, 'MCatNLO', 'RUN_%s_%d' % \
                        (shower, count))
        os.mkdir(rundir)
        files.cp(shower_card_path, rundir)

        #look for the event files (don't resplit if one asks for the 
        # same number of event files as in the previous run)
        event_files = glob.glob(pjoin(self.me_dir, 'Events', self.run_name,
                                            'events_*.lhe'))
        if max(len(event_files), 1) != self.shower_card['nsplit_jobs']:
            logger.info('Cleaning old files and splitting the event file...')
            #clean the old files
            files.rm([f for f in event_files if 'events.lhe' not in f])
            if self.shower_card['nsplit_jobs'] > 1:
                misc.compile(['split_events'], cwd = pjoin(self.me_dir, 'Utilities'))
                p = misc.Popen([pjoin(self.me_dir, 'Utilities', 'split_events')],
                                stdin=subprocess.PIPE,
                                stdout=open(pjoin(self.me_dir, 'Events', self.run_name, 'split_events.log'), 'w'),
                                cwd=pjoin(self.me_dir, 'Events', self.run_name))
                p.communicate(input = 'events.lhe\n%d\n' % self.shower_card['nsplit_jobs'])
                logger.info('Splitting done.')
            event_files = glob.glob(pjoin(self.me_dir, 'Events', self.run_name,
                                            'events_*.lhe'))

        event_files.sort()

        self.update_status('Showering events...', level='shower')
        logger.info('(Running in %s)' % rundir)
        if shower != 'PYTHIA8':
            files.mv(pjoin(self.me_dir, 'MCatNLO', exe), rundir)
            files.mv(pjoin(self.me_dir, 'MCatNLO', 'MCATNLO_%s_input' % shower), rundir)
        else:
        # special treatment for pythia8
            files.mv(pjoin(self.me_dir, 'MCatNLO', 'Pythia8.cmd'), rundir)
            files.mv(pjoin(self.me_dir, 'MCatNLO', 'Pythia8.exe'), rundir)
            if os.path.exists(pjoin(self.options['pythia8_path'], 'xmldoc')):
                files.ln(pjoin(self.options['pythia8_path'], 'examples', 'config.sh'), rundir)
                files.ln(pjoin(self.options['pythia8_path'], 'xmldoc'), rundir)
            else:
                files.ln(pjoin(self.options['pythia8_path'], 'share/Pythia8/xmldoc'), rundir)
        #link the hwpp exe in the rundir
        if shower == 'HERWIGPP':
            try:
                files.ln(pjoin(self.options['hwpp_path'], 'bin', 'Herwig++'), rundir)
            except Exception:
                raise aMCatNLOError('The Herwig++ path set in the configuration file is not valid.')

            if os.path.exists(pjoin(self.me_dir, 'MCatNLO', 'HWPPAnalyzer', 'HepMCFortran.so')):
                files.cp(pjoin(self.me_dir, 'MCatNLO', 'HWPPAnalyzer', 'HepMCFortran.so'), rundir)

        files.ln(evt_file, rundir, 'events.lhe')
        for i, f in enumerate(event_files):
            files.ln(f, rundir,'events_%d.lhe' % (i + 1))

        if not self.shower_card['analyse']:
            # an hep/hepmc file as output
            out_id = 'HEP'
        else:
            # one or more .top file(s) as output
            out_id = 'TOP'

        # write the executable
        open(pjoin(rundir, 'shower.sh'), 'w').write(\
                open(pjoin(self.me_dir, 'MCatNLO', 'shower_template.sh')).read() \
                % {'extralibs': ':'.join(extrapaths)})
        subprocess.call(['chmod', '+x', pjoin(rundir, 'shower.sh')])

        if event_files:
            arg_list = [[shower, out_id, self.run_name, '%d' % (i + 1)] \
                    for i in range(len(event_files))]
        else:
            arg_list = [[shower, out_id, self.run_name]]

        self.run_all({rundir: 'shower.sh'}, arg_list, 'shower')
        self.njobs = 1
        self.wait_for_complete('shower')

        # now collect the results
        message = ''
        warning = ''
        to_gzip = [evt_file]
        if out_id == 'HEP':
            #copy the showered stdhep/hepmc file back in events
            if shower in ['PYTHIA8', 'HERWIGPP']:
                hep_format = 'HEPMC'
                ext = 'hepmc'
            else:
                hep_format = 'StdHEP'
                ext = 'hep'

            hep_file = '%s_%s_0.%s.gz' % \
                    (pjoin(os.path.dirname(evt_file), 'events'), shower, ext)
            count = 0

            # find the first available name for the output:
            # check existing results with or without event splitting
            while os.path.exists(hep_file) or \
                  os.path.exists(hep_file.replace('.%s.gz' % ext, '__1.%s.gz' % ext)) :
                count +=1
                hep_file = '%s_%s_%d.%s.gz' % \
                    (pjoin(os.path.dirname(evt_file), 'events'), shower, count, ext)

            try:
                if self.shower_card['nsplit_jobs'] == 1:
                    files.mv(os.path.join(rundir, 'events.%s.gz' % ext), hep_file) 
                    message = ('The file %s has been generated. \nIt contains showered' + \
                     ' and hadronized events in the %s format obtained' + \
                     ' showering the parton-level event file %s.gz with %s') % \
                     (hep_file, hep_format, evt_file, shower)
                else:
                    hep_list = []
                    for i in range(self.shower_card['nsplit_jobs']):
                        hep_list.append(hep_file.replace('.%s.gz' % ext, '__%d.%s.gz' % (i + 1, ext)))
                        files.mv(os.path.join(rundir, 'events_%d.%s.gz' % (i + 1, ext)), hep_list[-1]) 
                    message = ('The following files have been generated:\n  %s\nThey contain showered' + \
                     ' and hadronized events in the %s format obtained' + \
                     ' showering the (split) parton-level event file %s.gz with %s') % \
                     ('\n  '.join(hep_list), hep_format, evt_file, shower)

            except OSError, IOError:
                raise aMCatNLOError('No file has been generated, an error occurred.'+\
             ' More information in %s' % pjoin(os.getcwd(), 'amcatnlo_run.log'))

            # run the plot creation in a secure way
            if hep_format == 'StdHEP':
                try:
                    self.do_plot('%s -f' % self.run_name)
                except Exception, error:
                    logger.info("Fail to make the plot. Continue...")
                    pass

        elif out_id == 'TOP':
            #copy the topdrawer file(s) back in events
            topfiles = []
            top_tars = [tarfile.TarFile(f) for f in glob.glob(pjoin(rundir, 'topfile*.tar'))]
            for top_tar in top_tars:
                topfiles.extend(top_tar.getnames())

            # safety check
            if len(top_tars) != self.shower_card['nsplit_jobs']:
                raise aMCatNLOError('%d job(s) expected, %d file(s) found' % \
                                     (self.shower_card['nsplit_jobs'], len(top_tars)))

            # find the first available name for the output:
            # check existing results with or without event splitting
            filename = 'plot_%s_%d_' % (shower, 1)
            count = 1
            while os.path.exists(pjoin(self.me_dir, 'Events', 
                      self.run_name, '%s0.top' % filename)) or \
                  os.path.exists(pjoin(self.me_dir, 'Events', 
                      self.run_name, '%s0__1.top' % filename)):
                count += 1
                filename = 'plot_%s_%d_' % (shower, count)

            if not topfiles:
                # if no topfiles are found just warn the user
                waarning = 'No .top file has been generated. For the results of your ' +\
                               'run, please check inside %s' % rundir

            elif self.shower_card['nsplit_jobs'] == 1:
                # only one job for the shower
                top_tars[0].extractall(path = rundir) 
                plotfiles = [] 
                for i, file in enumerate(topfiles):
                    plotfile = pjoin(self.me_dir, 'Events', self.run_name, 
                              '%s%d.top' % (filename, i))
                    files.mv(pjoin(rundir, file), plotfile) 
                    plotfiles.append(plotfile)

                ffiles = 'files'
                have = 'have'
                if len(plotfiles) == 1:
                    ffiles = 'file'
                    have = 'has'

                message = ('The %s %s %s been generated, with histograms in the' + \
                        ' TopDrawer format, obtained by showering the parton-level' + \
                        ' file %s.gz with %s.') % (ffiles, ', '.join(plotfiles), have, \
                        evt_file, shower)
            else:
                # many jobs for the shower have been run
                topfiles_set = set(topfiles)
                plotfiles = [] 
                for j, top_tar in enumerate(top_tars):
                    top_tar.extractall(path = rundir) 
                    for i, file in enumerate(topfiles_set):
                        plotfile = pjoin(self.me_dir, 'Events', self.run_name, 
                                  '%s%d__%d.top' % (filename, i, j + 1))
                        files.mv(pjoin(rundir, file), plotfile) 
                        plotfiles.append(plotfile)

                # check if the user asked to combine the .top into a single file
                if self.shower_card['combine_td']:
                    misc.compile(['sum_plots'], cwd = pjoin(self.me_dir, 'Utilities'))

                    if self.banner.get('run_card', 'event_norm').lower() == 'sum':
                        norm = 1.
                    elif self.banner.get('run_card', 'event_norm').lower() == 'average':
                        norm = 1./float(self.shower_card['nsplit_jobs'])

                    plotfiles = []
                    for i, file in enumerate(topfiles_set):
                        filelist = ['%s%d__%d.top' % (filename, i, j + 1) \
                                    for j in range(self.shower_card['nsplit_jobs'])]
                        infile="%d\n%s\n%s\n" % \
                                (self.shower_card['nsplit_jobs'],
                                 '\n'.join(filelist),
                                 '\n'.join([str(norm)] * self.shower_card['nsplit_jobs']))

                        p = misc.Popen([pjoin(self.me_dir, 'Utilities', 'sum_plots')],
                                        stdin=subprocess.PIPE,
                                        stdout=os.open(os.devnull, os.O_RDWR), 
                                        cwd=pjoin(self.me_dir, 'Events', self.run_name))
                        p.communicate(input = infile)
                        files.mv(pjoin(self.me_dir, 'Events', self.run_name, 'sum.top'),
                                 pjoin(self.me_dir, 'Events', self.run_name, '%s%d.top' % (filename, i)))
                        plotfiles.append(pjoin(self.me_dir, 'Events', self.run_name, '%s%d.top' % (filename, i)))
                        tar = tarfile.open(
                                pjoin(self.me_dir, 'Events', self.run_name, '%s%d.tar.gz' % (filename, i)), 'w:gz')
                        for f in filelist:
                            tar.add(pjoin(self.me_dir, 'Events', self.run_name, f), arcname=f)
                        files.rm([pjoin(self.me_dir, 'Events', self.run_name, f) for f in filelist])

                    tar.close()

                    ffiles = 'files'
                    have = 'have'
                    if len(plotfiles) == 1:
                        ffiles = 'file'
                        have = 'has'

                    message = ('The %s %s %s been generated, with histograms in the' + \
                            ' TopDrawer format, obtained by showering the parton-level' + \
                            ' file %s.gz with %s.\n' + \
                            'The files from the different shower ' + \
                            'jobs (before combining them) can be found inside %s.') % \
                            (ffiles, ', '.join(plotfiles), have, \
                             evt_file, shower, 
                             ', '.join([f.replace('top', 'tar.gz') for f in plotfiles]))

                else:
                    message = ('The following files have been generated:\n  %s\n' + \
                            'They contain histograms in the' + \
                            ' TopDrawer format, obtained by showering the parton-level' + \
                            ' file %s.gz with %s.') % ('\n  '.join(plotfiles), \
                            evt_file, shower)
                
        # Now arxiv the shower card used if RunMaterial is present
        run_dir_path = pjoin(rundir, self.run_name)
        if os.path.exists(pjoin(run_dir_path,'RunMaterial.tar.gz')):
            misc.call(['tar','-xzpf','RunMaterial.tar.gz'],cwd=run_dir_path)
            files.cp(pjoin(self.me_dir,'Cards','shower_card.dat'),
               pjoin(run_dir_path,'RunMaterial','shower_card_for_%s_%d.dat'\
                                                          %(shower, count)))
            misc.call(['tar','-czpf','RunMaterial.tar.gz','RunMaterial'], 
                                                           cwd=run_dir_path)
            shutil.rmtree(pjoin(run_dir_path,'RunMaterial'))
        # end of the run, gzip files and print out the message/warning
        for f in to_gzip:
            misc.gzip(f)
        if message:
            logger.info(message)
        if warning:
            logger.warning(warning)

        self.update_status('Run complete', level='shower', update_results=True)


    ############################################################################
    def set_run_name(self, name, tag=None, level='parton', reload_card=False):
        """define the run name, the run_tag, the banner and the results."""
        
        # when are we force to change the tag new_run:previous run requiring changes
        upgrade_tag = {'parton': ['parton','pythia','pgs','delphes','shower'],
                       'pythia': ['pythia','pgs','delphes'],
                       'shower': ['shower'],
                       'pgs': ['pgs'],
                       'delphes':['delphes'],
                       'plot':[]}
        
        

        if name == self.run_name:        
            if reload_card:
                run_card = pjoin(self.me_dir, 'Cards','run_card.dat')
                self.run_card = banner_mod.RunCardNLO(run_card)

            #check if we need to change the tag
            if tag:
                self.run_card['run_tag'] = tag
                self.run_tag = tag
                self.results.add_run(self.run_name, self.run_card)
            else:
                for tag in upgrade_tag[level]:
                    if getattr(self.results[self.run_name][-1], tag):
                        tag = self.get_available_tag()
                        self.run_card['run_tag'] = tag
                        self.run_tag = tag
                        self.results.add_run(self.run_name, self.run_card)                        
                        break
            return # Nothing to do anymore
        
        # save/clean previous run
        if self.run_name:
            self.store_result()
        # store new name
        self.run_name = name
        
        # Read run_card
        run_card = pjoin(self.me_dir, 'Cards','run_card.dat')
        self.run_card = banner_mod.RunCardNLO(run_card)

        new_tag = False
        # First call for this run -> set the banner
        self.banner = banner_mod.recover_banner(self.results, level, self.run_name, tag)
        if tag:
            self.run_card['run_tag'] = tag
            new_tag = True
        elif not self.run_name in self.results and level =='parton':
            pass # No results yet, so current tag is fine
        elif not self.run_name in self.results:
            #This is only for case when you want to trick the interface
            logger.warning('Trying to run data on unknown run.')
            self.results.add_run(name, self.run_card)
            self.results.update('add run %s' % name, 'all', makehtml=True)
        else:
            for tag in upgrade_tag[level]:
                
                if getattr(self.results[self.run_name][-1], tag):
                    # LEVEL is already define in the last tag -> need to switch tag
                    tag = self.get_available_tag()
                    self.run_card['run_tag'] = tag
                    new_tag = True
                    break
            if not new_tag:
                # We can add the results to the current run
                tag = self.results[self.run_name][-1]['tag']
                self.run_card['run_tag'] = tag # ensure that run_tag is correct                
             
                    
        if name in self.results and not new_tag:
            self.results.def_current(self.run_name)
        else:
            self.results.add_run(self.run_name, self.run_card)

        self.run_tag = self.run_card['run_tag']

        # Return the tag of the previous run having the required data for this
        # tag/run to working wel.
        if level == 'parton':
            return
        elif level == 'pythia':
            return self.results[self.run_name][0]['tag']
        else:
            for i in range(-1,-len(self.results[self.run_name])-1,-1):
                tagRun = self.results[self.run_name][i]
                if tagRun.pythia:
                    return tagRun['tag']


    def store_result(self):
        """ tar the pythia results. This is done when we are quite sure that 
        the pythia output will not be use anymore """

        if not self.run_name:
            return

        self.results.save()

        if not self.to_store:
            return 
        
        tag = self.run_card['run_tag']
        
        self.to_store = []


    def get_init_dict(self, evt_file):
        """reads the info in the init block and returns them in a dictionary"""
        ev_file = open(evt_file)
        init = ""
        found = False
        while True:
            line = ev_file.readline()
            if "<init>" in line:
                found = True
            elif found and not line.startswith('#'):
                init += line
            if "</init>" in line or "<event>" in line:
                break
        ev_file.close()

#       IDBMUP(1),IDBMUP(2),EBMUP(1),EBMUP(2), PDFGUP(1),PDFGUP(2),
#       PDFSUP(1),PDFSUP(2),IDWTUP,NPRUP
# these are not included (so far) in the init_dict
#       XSECUP(1),XERRUP(1),XMAXUP(1),LPRUP(1)
            
        init_dict = {}
        init_dict['idbmup1'] = int(init.split()[0])
        init_dict['idbmup2'] = int(init.split()[1])
        init_dict['ebmup1'] = float(init.split()[2])
        init_dict['ebmup2'] = float(init.split()[3])
        init_dict['pdfgup1'] = int(init.split()[4])
        init_dict['pdfgup2'] = int(init.split()[5])
        init_dict['pdfsup1'] = int(init.split()[6])
        init_dict['pdfsup2'] = int(init.split()[7])
        init_dict['idwtup'] = int(init.split()[8])
        init_dict['nprup'] = int(init.split()[9])

        return init_dict


    def banner_to_mcatnlo(self, evt_file):
        """creates the mcatnlo input script using the values set in the header of the event_file.
        It also checks if the lhapdf library is used"""
        shower = self.banner.get('run_card', 'parton_shower').upper()
        pdlabel = self.banner.get('run_card', 'pdlabel')
        itry = 0
        nevents = self.shower_card['nevents']
        init_dict = self.get_init_dict(evt_file)

        if nevents < 0 or \
           nevents > int(self.banner.get_detail('run_card', 'nevents')):
            nevents = int(self.banner.get_detail('run_card', 'nevents'))

        nevents = nevents / self.shower_card['nsplit_jobs']

        mcmass_dict = {}
        for line in [l for l in self.banner['montecarlomasses'].split('\n') if l]:
            pdg = int(line.split()[0])
            mass = float(line.split()[1])
            mcmass_dict[pdg] = mass

        content = 'EVPREFIX=%s\n' % pjoin(os.path.split(evt_file)[1])
        content += 'NEVENTS=%d\n' % nevents
        content += 'NEVENTS_TOT=%d\n' % (int(self.banner.get_detail('run_card', 'nevents')) /\
                                             self.shower_card['nsplit_jobs'])
        content += 'MCMODE=%s\n' % shower
        content += 'PDLABEL=%s\n' % pdlabel
        content += 'ALPHAEW=%s\n' % self.banner.get_detail('param_card', 'sminputs', 1).value
        #content += 'PDFSET=%s\n' % self.banner.get_detail('run_card', 'lhaid')
        #content += 'PDFSET=%s\n' % max([init_dict['pdfsup1'],init_dict['pdfsup2']])
        content += 'TMASS=%s\n' % self.banner.get_detail('param_card', 'mass', 6).value
        content += 'TWIDTH=%s\n' % self.banner.get_detail('param_card', 'decay', 6).value
        content += 'ZMASS=%s\n' % self.banner.get_detail('param_card', 'mass', 23).value
        content += 'ZWIDTH=%s\n' % self.banner.get_detail('param_card', 'decay', 23).value
        content += 'WMASS=%s\n' % self.banner.get_detail('param_card', 'mass', 24).value
        content += 'WWIDTH=%s\n' % self.banner.get_detail('param_card', 'decay', 24).value
        try:
            content += 'HGGMASS=%s\n' % self.banner.get_detail('param_card', 'mass', 25).value
            content += 'HGGWIDTH=%s\n' % self.banner.get_detail('param_card', 'decay', 25).value
        except KeyError:
            content += 'HGGMASS=120.\n'
            content += 'HGGWIDTH=0.00575308848\n'
        content += 'beammom1=%s\n' % self.banner.get_detail('run_card', 'ebeam1')
        content += 'beammom2=%s\n' % self.banner.get_detail('run_card', 'ebeam2')
        content += 'BEAM1=%s\n' % self.banner.get_detail('run_card', 'lpp1')
        content += 'BEAM2=%s\n' % self.banner.get_detail('run_card', 'lpp2')
        content += 'DMASS=%s\n' % mcmass_dict[1]
        content += 'UMASS=%s\n' % mcmass_dict[2]
        content += 'SMASS=%s\n' % mcmass_dict[3]
        content += 'CMASS=%s\n' % mcmass_dict[4]
        content += 'BMASS=%s\n' % mcmass_dict[5]
        try:
            content += 'EMASS=%s\n' % mcmass_dict[11]
            content += 'MUMASS=%s\n' % mcmass_dict[13]
            content += 'TAUMASS=%s\n' % mcmass_dict[15]
        except KeyError:
            # this is for backward compatibility
            mcmass_lines = [l for l in \
                    open(pjoin(self.me_dir, 'SubProcesses', 'MCmasses_%s.inc' % shower.upper())
                            ).read().split('\n') if l]
            new_mcmass_dict = {}
            for l in mcmass_lines:
                key, val = l.split('=')
                new_mcmass_dict[key.strip()] = val.replace('d', 'e').strip()
            content += 'EMASS=%s\n' % new_mcmass_dict['mcmass(11)']
            content += 'MUMASS=%s\n' % new_mcmass_dict['mcmass(13)']
            content += 'TAUMASS=%s\n' % new_mcmass_dict['mcmass(15)']

        content += 'GMASS=%s\n' % mcmass_dict[21]
        content += 'EVENT_NORM=%s\n' % self.banner.get_detail('run_card', 'event_norm').lower()
        # check if need to link lhapdf
        if int(self.shower_card['pdfcode']) > 1 or \
            (pdlabel=='lhapdf' and int(self.shower_card['pdfcode'])==1): 
            # Use LHAPDF (should be correctly installed, because
            # either events were already generated with them, or the
            # user explicitly gives an LHAPDF number in the
            # shower_card).
            self.link_lhapdf(pjoin(self.me_dir, 'lib'))
            lhapdfpath = subprocess.Popen([self.options['lhapdf'], '--prefix'], 
                                          stdout = subprocess.PIPE).stdout.read().strip()
            content += 'LHAPDFPATH=%s\n' % lhapdfpath
            pdfsetsdir = self.get_lhapdf_pdfsetsdir()
            if self.shower_card['pdfcode']==1:
                lhaid_list = [max([init_dict['pdfsup1'],init_dict['pdfsup2']])]
                content += 'PDFCODE=%s\n' % max([init_dict['pdfsup1'],init_dict['pdfsup2']])
            else:
                lhaid_list = [abs(int(self.shower_card['pdfcode']))]
                content += 'PDFCODE=%s\n' % self.shower_card['pdfcode']
            self.copy_lhapdf_set(lhaid_list, pdfsetsdir)
        elif int(self.shower_card['pdfcode'])==1:
            # Try to use LHAPDF because user wants to use the same PDF
            # as was used for the event generation. However, for the
            # event generation, LHAPDF was not used, so non-trivial to
            # see if if LHAPDF is available with the corresponding PDF
            # set. If not found, give a warning and use build-in PDF
            # set instead.
            try:
                lhapdfpath = subprocess.Popen([self.options['lhapdf'], '--prefix'], 
                                              stdout = subprocess.PIPE).stdout.read().strip()
                self.link_lhapdf(pjoin(self.me_dir, 'lib'))
                content += 'LHAPDFPATH=%s\n' % lhapdfpath
                pdfsetsdir = self.get_lhapdf_pdfsetsdir()
                lhaid_list = [max([init_dict['pdfsup1'],init_dict['pdfsup2']])]
                content += 'PDFCODE=%s\n' % max([init_dict['pdfsup1'],init_dict['pdfsup2']])
                self.copy_lhapdf_set(lhaid_list, pdfsetsdir)
            except Exception:
                logger.warning('Trying to shower events using the same PDF in the shower as used in the generation'+\
                                   ' of the events using LHAPDF. However, no valid LHAPDF installation found with the'+\
                                   ' needed PDF set. Will use default internal PDF for the shower instead. To use the'+\
                                   ' same set as was used in the event generation install LHAPDF and set the path using'+\
                                   ' "set /path_to_lhapdf/bin/lhapdf-config" from the MadGraph5_aMC@NLO python shell')
                content += 'LHAPDFPATH=\n' 
                content += 'PDFCODE=0\n'
        else:
            content += 'LHAPDFPATH=\n' 
            content += 'PDFCODE=0\n'

        content += 'ICKKW=%s\n' % self.banner.get_detail('run_card', 'ickkw')
        content += 'PTJCUT=%s\n' % self.banner.get_detail('run_card', 'ptj')
        # add the pythia8/hwpp path(s)
        if self.options['pythia8_path']:
            content+='PY8PATH=%s\n' % self.options['pythia8_path']
        if self.options['hwpp_path']:
            content+='HWPPPATH=%s\n' % self.options['hwpp_path']
        if self.options['thepeg_path']:
            content+='THEPEGPATH=%s\n' % self.options['thepeg_path']
        if self.options['hepmc_path']:
            content+='HEPMCPATH=%s\n' % self.options['hepmc_path']
        
        output = open(pjoin(self.me_dir, 'MCatNLO', 'banner.dat'), 'w')
        output.write(content)
        output.close()
        return shower


    def run_reweight(self, only):
        """runs the reweight_xsec_events eecutables on each sub-event file generated
        to compute on the fly scale and/or PDF uncertainities"""
        logger.info('   Doing reweight')

        nev_unw = pjoin(self.me_dir, 'SubProcesses', 'nevents_unweighted')
        # if only doing reweight, copy back the nevents_unweighted file
        if only:
            if os.path.exists(nev_unw + '.orig'):
                files.cp(nev_unw + '.orig', nev_unw)
            else:
                raise aMCatNLOError('Cannot find event file information')

        #read the nevents_unweighted file to get the list of event files
        file = open(nev_unw)
        lines = file.read().split('\n')
        file.close()
        # make copy of the original nevent_unweighted file
        files.cp(nev_unw, nev_unw + '.orig')
        # loop over lines (all but the last one whith is empty) and check that the
        #  number of events is not 0
        evt_files = [line.split()[0] for line in lines[:-1] if line.split()[1] != '0']
        #prepare the job_dict
        job_dict = {}
        exe = 'reweight_xsec_events.local'
        for i, evt_file in enumerate(evt_files):
            path, evt = os.path.split(evt_file)
            files.ln(pjoin(self.me_dir, 'SubProcesses', exe), \
                     pjoin(self.me_dir, 'SubProcesses', path))
            job_dict[path] = [exe]

        self.run_all(job_dict, [[evt, '1']], 'Running reweight')

        #check that the new event files are complete
        for evt_file in evt_files:
            last_line = subprocess.Popen(['tail',  '-n1', '%s.rwgt' % \
                    pjoin(self.me_dir, 'SubProcesses', evt_file)], \
                    stdout = subprocess.PIPE).stdout.read().strip()
            if last_line != "</LesHouchesEvents>":
                raise aMCatNLOError('An error occurred during reweight. Check the' + \
                        '\'reweight_xsec_events.output\' files inside the ' + \
                        '\'SubProcesses/P*/G*/ directories for details')

        #update file name in nevents_unweighted
        newfile = open(nev_unw, 'w')
        for line in lines:
            if line:
                newfile.write(line.replace(line.split()[0], line.split()[0] + '.rwgt') + '\n')
        newfile.close()

        return self.pdf_scale_from_reweighting(evt_files)

    def pdf_scale_from_reweighting(self, evt_files):
        """This function takes the files with the scale and pdf values
        written by the reweight_xsec_events.f code
        (P*/G*/pdf_scale_dependence.dat) and computes the overall
        scale and PDF uncertainty (the latter is computed using the
        Hessian method (if lhaid<90000) or Gaussian (if lhaid>90000))
        and returns it in percents.  The expected format of the file
        is: n_scales xsec_scale_central xsec_scale1 ...  n_pdf
        xsec_pdf0 xsec_pdf1 ...."""
        scale_pdf_info={}
        scales=[]
        pdfs=[]
        numofpdf = 0
        numofscales = 0
        for evt_file in evt_files:
            path, evt=os.path.split(evt_file)
            data_file=open(pjoin(self.me_dir, 'SubProcesses', path, 'scale_pdf_dependence.dat')).read()
            lines = data_file.replace("D", "E").split("\n")
            if not numofscales:
                numofscales = int(lines[0])
            if not numofpdf:
                numofpdf = int(lines[2])
            scales_this = [float(val) for val in lines[1].split()]
            pdfs_this = [float(val) for val in lines[3].split()]

            if numofscales != len(scales_this) or numofpdf !=len(pdfs_this):
                # the +1 takes the 0th (central) set into account
                logger.info(data_file)
                logger.info((' Expected # of scales: %d\n'+
                             ' Found # of scales: %d\n'+
                             ' Expected # of pdfs: %d\n'+
                             ' Found # of pdfs: %d\n') %
                        (numofscales, len(scales_this), numofpdf, len(pdfs_this)))
                raise aMCatNLOError('inconsistent scale_pdf_dependence.dat')
            if not scales:
                scales = [0.] * numofscales
            if not pdfs:
                pdfs = [0.] * numofpdf

            scales = [a + b for a, b in zip(scales, scales_this)]
            pdfs = [a + b for a, b in zip(pdfs, pdfs_this)]

        # get the central value
        if numofscales>0 and numofpdf==0:
            cntrl_val=scales[0]
        elif numofpdf>0 and numofscales==0:
            cntrl_val=pdfs[0]
        elif numofpdf>0 and numofscales>0:
            if abs(1-scales[0]/pdfs[0])>0.0001:
                raise aMCatNLOError('Central values for scale and PDF variation not identical')
            else:
                cntrl_val=scales[0]

        # get the scale uncertainty in percent
        scale_upp=0.0
        scale_low=0.0
        if numofscales>0:
            scale_pdf_info['scale_upp'] = (max(scales)/cntrl_val-1)*100
            scale_pdf_info['scale_low'] = (1-min(scales)/cntrl_val)*100

        # get the pdf uncertainty in percent (according to the Hessian method)
        lhaid=int(self.run_card['lhaid'])
        pdf_upp=0.0
        pdf_low=0.0
        if lhaid <= 90000:
            # use Hessian method (CTEQ & MSTW)
            if numofpdf>1:
                for i in range(int(numofpdf/2)):
                    pdf_upp=pdf_upp+math.pow(max(0.0,pdfs[2*i+1]-cntrl_val,pdfs[2*i+2]-cntrl_val),2)
                    pdf_low=pdf_low+math.pow(max(0.0,cntrl_val-pdfs[2*i+1],cntrl_val-pdfs[2*i+2]),2)
                scale_pdf_info['pdf_upp'] = math.sqrt(pdf_upp)/cntrl_val*100
                scale_pdf_info['pdf_low'] = math.sqrt(pdf_low)/cntrl_val*100
        else:
            # use Gaussian method (NNPDF)
            pdf_stdev=0.0
            for i in range(int(numofpdf-1)):
                pdf_stdev = pdf_stdev + pow(pdfs[i+1] - cntrl_val,2)
            pdf_stdev = math.sqrt(pdf_stdev/int(numofpdf-2))
            scale_pdf_info['pdf_upp'] = pdf_stdev/cntrl_val*100
            scale_pdf_info['pdf_low'] = scale_pdf_info['pdf_upp']
        return scale_pdf_info


    def wait_for_complete(self, run_type):
        """this function waits for jobs on cluster to complete their run."""

        starttime = time.time()
        #logger.info('     Waiting for submitted jobs to complete')
        update_status = lambda i, r, f: self.update_status((i, r, f, run_type), 
                      starttime=starttime, level='parton', update_results=True)
        try:
            self.cluster.wait(self.me_dir, update_status)
        except:
            self.cluster.remove()
            raise

    def run_all(self, job_dict, arg_list, run_type='monitor', split_jobs = False):
        """runs the jobs in job_dict (organized as folder: [job_list]), with arguments args"""
        njob_split = 0
        self.ijob = 0

        #  this is to keep track, if splitting evt generation, of the various 
        # folders/args in order to resubmit the jobs if some of them fail
        self.split_folders = {}

        if run_type != 'shower':
            self.njobs = sum(len(jobs) for jobs in job_dict.values()) * len(arg_list)
            for args in arg_list:
                for Pdir, jobs in job_dict.items():
                    for job in jobs:
                        if not split_jobs:
                            self.run_exe(job, args, run_type, cwd=pjoin(self.me_dir, 'SubProcesses', Pdir) )
                        else:
                            for n in self.find_jobs_to_split(Pdir, job, args[1]):
                                self.run_exe(job, args + [n], run_type, cwd=pjoin(self.me_dir, 'SubProcesses', Pdir) )
                                njob_split += 1
                        # print some statistics if running serially
            if self.cluster_mode == 2:
                time.sleep(1) # security to allow all jobs to be launched
            if njob_split > 0:
                self.njobs = njob_split
        else:
            self.njobs = len(arg_list)
            for args in arg_list:
                [(cwd, exe)] = job_dict.items()
                self.run_exe(exe, args, run_type, cwd)
        
        self.wait_for_complete(run_type)



    def check_event_files(self):
        """check the integrity of the event files after splitting, and resubmit 
        those which are not nicely terminated"""
        to_resubmit = []
        for dir in self.split_folders.keys():
            last_line = ''
            try:
                last_line = subprocess.Popen(
                        ['tail', '-n1', pjoin(dir, 'events.lhe')], \
                    stdout = subprocess.PIPE).stdout.read().strip()
            except IOError:
                pass

            if last_line != "</LesHouchesEvents>":
                to_resubmit.append(dir)

        self.njobs = 0
        if to_resubmit:
            run_type = 'Resubmitting broken jobs'
            logger.info('Some event files are broken, corresponding jobs will be resubmitted.')
            logger.debug('Resubmitting\n' + '\n'.join(to_resubmit) + '\n')
            for dir in to_resubmit:
                files.rm([dir])
                job = self.split_folders[dir][0]
                args = self.split_folders[dir][1:]
                run_type = 'monitor'
                cwd = os.path.split(dir)[0]
                self.run_exe(job, args, run_type, cwd=cwd )
                self.njobs +=1

            self.wait_for_complete(run_type)


    def find_jobs_to_split(self, pdir, job, arg):
        """looks into the nevents_unweighed_splitted file to check how many
        split jobs are needed for this (pdir, job). arg is F, B or V"""
        # find the number of the integration channel
        splittings = []
        ajob = open(pjoin(self.me_dir, 'SubProcesses', pdir, job)).read()
        pattern = re.compile('for i in (\d+) ; do')
        match = re.search(pattern, ajob)
        channel = match.groups()[0]
        # then open the nevents_unweighted_splitted file and look for the 
        # number of splittings to be done
        nevents_file = open(pjoin(self.me_dir, 'SubProcesses', 'nevents_unweighted_splitted')).read()
        # This skips the channels with zero events, because they are
        # not of the form GFXX_YY, but simply GFXX
        pattern = re.compile(r"%s_(\d+)/events.lhe" % \
                          pjoin(pdir, 'G%s%s' % (arg,channel)))
        matches = re.findall(pattern, nevents_file)
        for m in matches:
            splittings.append(m)
        return splittings


    def run_exe(self, exe, args, run_type, cwd=None):
        """this basic function launch locally/on cluster exe with args as argument.
        """
        
        # first test that exe exists:
        execpath = None
        if cwd and os.path.exists(pjoin(cwd, exe)):
            execpath = pjoin(cwd, exe)
        elif not cwd and os.path.exists(exe):
            execpath = exe
        else:
            raise aMCatNLOError('Cannot find executable %s in %s' \
                % (exe, os.getcwd()))
        # check that the executable has exec permissions
        if self.cluster_mode == 1 and not os.access(execpath, os.X_OK):
            subprocess.call(['chmod', '+x', exe], cwd=cwd)
        # finally run it
        if self.cluster_mode == 0:
            #this is for the serial run
            misc.call(['./'+exe] + args, cwd=cwd)
            self.ijob += 1
            self.update_status((max([self.njobs - self.ijob - 1, 0]), 
                                min([1, self.njobs - self.ijob]),
                                self.ijob, run_type), level='parton')

        #this is for the cluster/multicore run
        elif 'reweight' in exe:
            # a reweight run
            # Find the correct PDF input file
            input_files, output_files = [], []
            pdfinput = self.get_pdf_input_filename()
            if os.path.exists(pdfinput):
                input_files.append(pdfinput)
            input_files.append(pjoin(os.path.dirname(exe), os.path.pardir, 'reweight_xsec_events'))
            input_files.append(pjoin(cwd, os.path.pardir, 'leshouche_info.dat'))
            input_files.append(args[0])
            output_files.append('%s.rwgt' % os.path.basename(args[0]))
            output_files.append('reweight_xsec_events.output')
            output_files.append('scale_pdf_dependence.dat')

            return self.cluster.submit2(exe, args, cwd=cwd, 
                             input_files=input_files, output_files=output_files,
                             required_output=output_files) 

        elif 'ajob' in exe:
            # the 'standard' amcatnlo job
            # check if args is a list of string 
            if type(args[0]) == str:
                input_files, output_files, required_output, args = self.getIO_ajob(exe,cwd, args)
                #submitting
                self.cluster.submit2(exe, args, cwd=cwd, 
                             input_files=input_files, output_files=output_files,
                             required_output=required_output)

                # keep track of folders and arguments for splitted evt gen
                subfolder=output_files[-1].split('/')[0]
                if len(args) == 4 and '_' in subfolder:
                    self.split_folders[pjoin(cwd,subfolder)] = [exe] + args

        elif 'shower' in exe:
            # a shower job
            # args are [shower, output(HEP or TOP), run_name]
            # cwd is the shower rundir, where the executable are found
            input_files, output_files = [], []
            shower = args[0]
            # the input files
            if shower == 'PYTHIA8':
                input_files.append(pjoin(cwd, 'Pythia8.exe'))
                input_files.append(pjoin(cwd, 'Pythia8.cmd'))
                input_files.append(pjoin(cwd, 'config.sh'))
                if os.path.exists(pjoin(self.options['pythia8_path'], 'xmldoc')):
                    input_files.append(pjoin(self.options['pythia8_path'], 'xmldoc'))
                else:
                    input_files.append(pjoin(self.options['pythia8_path'], 'share/Pythia8/xmldoc'))
            else:
                input_files.append(pjoin(cwd, 'MCATNLO_%s_EXE' % shower))
                input_files.append(pjoin(cwd, 'MCATNLO_%s_input' % shower))
            if shower == 'HERWIGPP':
                input_files.append(pjoin(cwd, 'Herwig++'))
                input_files.append(pjoin(cwd, 'HepMCFortran.so'))
            if len(args) == 3:
                if os.path.exists(pjoin(self.me_dir, 'Events', self.run_name, 'events.lhe.gz')):
                    input_files.append(pjoin(self.me_dir, 'Events', self.run_name, 'events.lhe.gz'))
                elif os.path.exists(pjoin(self.me_dir, 'Events', self.run_name, 'events.lhe')):
                    input_files.append(pjoin(self.me_dir, 'Events', self.run_name, 'events.lhe'))
                else:
                    raise aMCatNLOError, 'Event file not present in %s' % \
                            pjoin(self.me_dir, 'Events', self.run_name)
            else: 
                input_files.append(pjoin(cwd, 'events_%s.lhe' % args[3]))
            # the output files
            if len(args) == 3:
                output_files.append('mcatnlo_run.log')
            else:
                output_files.append('mcatnlo_run_%s.log' % args[3]) 
            if args[1] == 'HEP':
                if len(args) == 3:
                    fname = 'events'
                else:
                    fname = 'events_%s' % args[3]
                if shower in ['PYTHIA8', 'HERWIGPP']:
                    output_files.append(fname + '.hepmc.gz')
                else:
                    output_files.append(fname + '.hep.gz')
            elif args[1] == 'TOP':
                if len(args) == 3:
                    fname = 'topfile'
                else:
                    fname = 'topfile_%s' % args[3]
                output_files.append(fname + '.tar')
            else:
                raise aMCatNLOError, 'Not a valid output argument for shower job :  %d' % args[1]
            #submitting
            self.cluster.submit2(exe, args, cwd=cwd, 
                    input_files=input_files, output_files=output_files)

        else:
            return self.cluster.submit(exe, args, cwd=cwd)

    def getIO_ajob(self,exe,cwd, args):
        # use local disk if possible => need to stands what are the 
        # input/output files
        
        keep_fourth_arg = False
        output_files = []
        required_output = []
        input_files = [pjoin(self.me_dir, 'MGMEVersion.txt'),
                     pjoin(self.me_dir, 'SubProcesses', 'randinit'),
                     pjoin(cwd, 'symfact.dat'),
                     pjoin(cwd, 'iproc.dat'),
                     pjoin(cwd, 'initial_states_map.dat'),
                     pjoin(cwd, 'configs_and_props_info.dat'),
                     pjoin(cwd, 'leshouche_info.dat'),
                     pjoin(cwd, 'param_card.dat'),
                     pjoin(cwd, 'FKS_params.dat')]

        if os.path.exists(pjoin(cwd,'nevents.tar')):
            input_files.append(pjoin(cwd,'nevents.tar'))
        
        if os.path.exists(pjoin(self.me_dir,'SubProcesses','OLE_order.olc')):
            input_files.append(pjoin(cwd, 'OLE_order.olc'))

        # File for the loop (might not be present if MadLoop is not used)
        if os.path.exists(pjoin(cwd,'MadLoop5_resources')):
            input_files.append(pjoin(cwd, 'MadLoop5_resources.tar.gz'))
            if not os.path.exists(pjoin(cwd,'MadLoop5_resources.tar.gz')):
                tf=tarfile.open(pjoin(cwd,'MadLoop5_resources.tar.gz'),'w:gz',
                                                                 dereference=True)
                tf.add(pjoin(cwd,'MadLoop5_resources'),arcname='MadLoop5_resources')
                tf.close()

        Ire = re.compile("for i in ([\d\s]*) ; do")
        try : 
            fsock = open(exe)
        except IOError:
            fsock = open(pjoin(cwd,exe))
        text = fsock.read()
        data = Ire.findall(text)
        subdir = ' '.join(data).split()
               
        if args[0] == '0':
            # MADEVENT MINT FO MODE
            input_files.append(pjoin(cwd, 'madevent_mintFO'))
            input_files.append(pjoin(self.me_dir, 'SubProcesses','madin.%s' % args[1]))
            #j=$2\_G$i
            for i in subdir:
                current = '%s_G%s' % (args[1],i)
                if os.path.exists(pjoin(cwd,current)):
                    input_files.append(pjoin(cwd, current))
                output_files.append(current)

                required_output.append('%s/results.dat' % current)
                required_output.append('%s/log.txt' % current)
                required_output.append('%s/mint_grids' % current)
                required_output.append('%s/grid.MC_integer' % current)
                if len(args) == 4:
                    required_output.append('%s/scale_pdf_dependence.dat' % current)
                    args[2] = '-1'
                    # use a grid train on another part
                    base = '%s_G%s' % (args[3],i)
                    if args[0] == '0':
                        to_move = ['grid.MC_integer','mint_grids']
                    elif args[0] == '1':
                        to_move = ['mint_grids', 'grid.MC_integer']
                    else: 
                        to_move  = []
                    if self.run_card['iappl'] =='2':
                        for grid in glob.glob(pjoin(cwd,base,'grid_obs_*_in.root')):
                            to_move.append(grid)
                    if not os.path.exists(pjoin(cwd,current)):
                        os.mkdir(pjoin(cwd,current))
                        input_files.append(pjoin(cwd, current))
                    for name in to_move:
                        files.cp(pjoin(cwd,base, name), 
                                        pjoin(cwd,current))
                    files.cp(pjoin(cwd,base, 'grid.MC_integer'), 
                                        pjoin(cwd,current))
                            
        elif args[0] == '2':
            # MINTMC MODE
            input_files.append(pjoin(cwd, 'madevent_mintMC'))
            if args[2] in ['0','2']:
                input_files.append(pjoin(self.me_dir, 'SubProcesses','madinMMC_%s.2' % args[1]))

            for i in subdir:
                current = 'G%s%s' % (args[1], i)
                if os.path.exists(pjoin(cwd,current)):
                    input_files.append(pjoin(cwd, current))
                output_files.append(current)
                if len(args) == 4 and args[3] in ['H','S','V','B','F']:
                    # use a grid train on another part
                    base = '%s_%s' % (args[3],i)
                    files.ln(pjoin(cwd,base,'mint_grids'), name = 'preset_mint_grids', 
                                            starting_dir=pjoin(cwd,current))
                    files.ln(pjoin(cwd,base,'grid.MC_integer'), 
                                          starting_dir=pjoin(cwd,current))
                elif len(args) ==4:
                    keep_fourth_arg = True
                    # this is for the split event generation
                    output_files.append('G%s%s_%s' % (args[1], i, args[3]))
                    required_output.append('G%s%s_%s/log_MINT%s.txt' % (args[1], i, args[3],args[2]))

                else:
                    required_output.append('%s/log_MINT%s.txt' % (current,args[2]))
                if args[2] in ['0','1']:
                    required_output.append('%s/results.dat' % current)
                if args[2] == '1':
                    output_files.append('%s/results.dat' % current)

        else:
            raise aMCatNLOError, 'not valid arguments: %s' %(', '.join(args))

        #Find the correct PDF input file
        pdfinput = self.get_pdf_input_filename()
        if os.path.exists(pdfinput):
            input_files.append(pdfinput)

        if len(args) == 4 and not keep_fourth_arg:
            args = args[:3]
            
        return input_files, output_files, required_output,  args
            
    def write_madinMMC_file(self, path, run_mode, mint_mode):
        """writes the madinMMC_?.2 file"""
        #check the validity of the arguments
        run_modes = ['born', 'virt', 'novi', 'all', 'viSB', 'novB']
        if run_mode not in run_modes:
            raise aMCatNLOError('%s is not a valid mode for run. Please use one of the following: %s' \
                    % (run_mode, ', '.join(run_modes)))
        mint_modes = [0, 1, 2]
        if mint_mode not in mint_modes:
            raise aMCatNLOError('%s is not a valid mode for mintMC. Please use one of the following: %s' \
                    % (mint_mode, ', '.join(mint_modes)))
        if run_mode in ['born']:
            name_suffix = 'B'
        elif run_mode in ['virt', 'viSB']:
            name_suffix = 'V'
        else:
            name_suffix = 'F'

        content = \
"""-1 12      ! points, iterations
0.03       ! desired fractional accuracy
1 -0.1     ! alpha, beta for Gsoft
-1 -0.1    ! alpha, beta for Gazi
1          ! Suppress amplitude (0 no, 1 yes)?
1          ! Exact helicity sum (0 yes, n = number/event)?
1          ! Enter Configuration Number:
%1d          ! MINT imode: 0 to set-up grids, 1 to perform integral, 2 generate events
1 1 1      ! if imode is 1: Folding parameters for xi_i, phi_i and y_ij
%s        ! all, born, real, virt
""" \
                    % (mint_mode, run_mode)
        file = open(pjoin(path, 'madinMMC_%s.2' % name_suffix), 'w')
        file.write(content)
        file.close()

    def write_madin_file(self, path, run_mode, vegas_mode, npoints, niters, accuracy='0'):
        """writes the madin.run_mode file"""
        #check the validity of the arguments
        run_modes = ['born', 'virt', 'novi', 'all', 'viSB', 'novB', 'grid']
        if run_mode not in run_modes:
            raise aMCatNLOError('%s is not a valid mode for run. Please use one of the following: %s' \
                    % (run_mode, ', '.join(run_modes)))
        name_suffix = run_mode

        content = \
"""%s %s  ! points, iterations
%s ! accuracy
2 ! 0 fixed grid 2 adjust
1 ! 1 suppress amp, 0 doesnt
1 ! 0 for exact hel sum
1 ! hel configuration numb
'test'
1 ! 1 to save grids
%s ! 0 to exclude, 1 for new run, 2 to restart, 3 to reset w/ keeping grid
%s        ! all, born, real, virt
""" \
                    % (npoints,niters,accuracy,vegas_mode,run_mode)
        file = open(pjoin(path, 'madin.%s' % name_suffix), 'w')
        file.write(content)
        file.close()

    def compile(self, mode, options):
        """compiles aMC@NLO to compute either NLO or NLO matched to shower, as
        specified in mode"""

        os.mkdir(pjoin(self.me_dir, 'Events', self.run_name))

        self.banner.write(pjoin(self.me_dir, 'Events', self.run_name, 
                          '%s_%s_banner.txt' % (self.run_name, self.run_tag)))

        self.get_characteristics(pjoin(self.me_dir, 
                                        'SubProcesses', 'proc_characteristics'))

        #define a bunch of log files
        amcatnlo_log = pjoin(self.me_dir, 'compile_amcatnlo.log')
        madloop_log = pjoin(self.me_dir, 'compile_madloop.log')
        reweight_log = pjoin(self.me_dir, 'compile_reweight.log')
        test_log = pjoin(self.me_dir, 'test.log')

        self.update_status('Compiling the code', level=None, update_results=True)


        libdir = pjoin(self.me_dir, 'lib')
        sourcedir = pjoin(self.me_dir, 'Source')

        #clean files
        files.rm([amcatnlo_log, madloop_log, reweight_log, test_log])
        #define which executable/tests to compile
        if '+' in mode:
            mode = mode.split('+')[0]
        if mode in ['NLO', 'LO']:
            exe = 'madevent_mintFO'
            tests = ['test_ME']
            self.analyse_card.write_card(pjoin(self.me_dir, 'SubProcesses', 'analyse_opts'))
        elif mode in ['aMC@NLO', 'aMC@LO','noshower','noshowerLO']:
            exe = 'madevent_mintMC'
            tests = ['test_ME', 'test_MC']
            # write an analyse_opts with a dummy analysis so that compilation goes through
            open(pjoin(self.me_dir, 'SubProcesses', 'analyse_opts'),'w').write('FO_ANALYSE=analysis_dummy.o dbook.o open_output_files_dummy.o\n')

        #directory where to compile exe
        p_dirs = [d for d in \
                open(pjoin(self.me_dir, 'SubProcesses', 'subproc.mg')).read().split('\n') if d]
        # create param_card.inc and run_card.inc
        self.do_treatcards('', amcatnlo=True)
        # if --nocompile option is specified, check here that all exes exists. 
        # If they exists, return
        if all([os.path.exists(pjoin(self.me_dir, 'SubProcesses', p_dir, exe)) \
                for p_dir in p_dirs]) and options['nocompile']:
            return

        # rm links to lhapdflib/ PDFsets if exist
        if os.path.exists(pjoin(libdir, 'PDFsets')):
            files.rm(pjoin(libdir, 'PDFsets'))

        # read the run_card to find if lhapdf is used or not
        if self.run_card['pdlabel'] == 'lhapdf' and \
                (self.banner.get_detail('run_card', 'lpp1') != '0' or \
                 self.banner.get_detail('run_card', 'lpp1') != '0'):

            self.link_lhapdf(libdir, [pjoin('SubProcesses', p) for p in p_dirs])
            pdfsetsdir = self.get_lhapdf_pdfsetsdir()
            lhaid_list = [int(self.run_card['lhaid'])]
            if self.run_card['reweight_PDF'].lower() == '.true.':
                lhaid_list.append(int(self.run_card['PDF_set_min']))
                lhaid_list.append(int(self.run_card['PDF_set_max']))
            self.copy_lhapdf_set(lhaid_list, pdfsetsdir)

        else:
            if self.run_card['lpp1'] == '1' == self.run_card['lpp2']:
                logger.info('Using built-in libraries for PDFs')
            if self.run_card['lpp1'] == '0' == self.run_card['lpp2']:
                logger.info('Lepton-Lepton collision: Ignoring \'pdlabel\' and \'lhaid\' in the run_card.')
            try:
                del os.environ['lhapdf']
            except KeyError:
                pass

        # read the run_card to find if applgrid is used or not
        if self.run_card['iappl'] != '0':
            os.environ['applgrid'] = 'True'
            # check versions of applgrid and amcfast
            for code in ['applgrid','amcfast']:
                try:
                    p = subprocess.Popen([self.options[code], '--version'], \
                                             stdout=subprocess.PIPE, stderr=subprocess.PIPE)
                    output, error = p.communicate()
                    if code is 'applgrid' and output < '1.4.63':
                        raise aMCatNLOError('Version of APPLgrid is too old. Use 1.4.69 or later.'\
                                                +' You are using %s',output)
                    if code is 'amcfast' and output < '1.1.1':
                        raise aMCatNLOError('Version of aMCfast is too old. Use 1.1.1 or later.'\
                                                +' You are using %s',output)
                except Exception:
                    raise aMCatNLOError(('No valid %s installation found. \n' + \
                          'Please set the path to %s-config by using \n' + \
                          'MG5_aMC> set <absolute-path-to-%s>/bin/%s-config \n') % (code,code,code,code))
            # set-up the Source/make_opts with the correct applgrid-config file
            appllibs="  APPLLIBS=$(shell %s --ldcflags) $(shell %s --ldflags) \n" \
                             % (self.options['applgrid'],self.options['amcfast'])
            text=open(pjoin(self.me_dir,'Source','make_opts'),'r').readlines()
            text_out=[]
            for line in text:
                if line.strip().startswith('APPLLIBS=$'):
                    line=appllibs
                text_out.append(line)
            open(pjoin(self.me_dir,'Source','make_opts'),'w').writelines(text_out)
        else:
            try:
                del os.environ['applgrid']
            except KeyError:
                pass

        try: 
            os.environ['fastjet_config'] = self.options['fastjet']
        except (TypeError, KeyError):
            if 'fastjet_config' in os.environ:
                del os.environ['fastjet_config']
            os.unsetenv('fastjet_config')
        
        # make Source
        self.update_status('Compiling source...', level=None)
        misc.compile(['clean4pdf'], cwd = sourcedir)
        misc.compile(cwd = sourcedir)
        if os.path.exists(pjoin(libdir, 'libdhelas.a')) \
          and os.path.exists(pjoin(libdir, 'libgeneric.a')) \
          and os.path.exists(pjoin(libdir, 'libmodel.a')) \
          and os.path.exists(pjoin(libdir, 'libpdf.a')):
            logger.info('          ...done, continuing with P* directories')
        else:
            raise aMCatNLOError('Compilation failed')
        
        # make StdHep (only necessary with MG option output_dependencies='internal')
        MCatNLO_libdir = pjoin(self.me_dir, 'MCatNLO', 'lib')
        if not os.path.exists(os.path.realpath(pjoin(MCatNLO_libdir, 'libstdhep.a'))) or \
            not os.path.exists(os.path.realpath(pjoin(MCatNLO_libdir, 'libFmcfio.a'))):  
            if  os.path.exists(pjoin(sourcedir,'StdHEP')):
                logger.info('Compiling StdHEP (can take a couple of minutes) ...')
                misc.compile(['StdHEP'], cwd = sourcedir)
                logger.info('          ...done.')      
            else:
                raise aMCatNLOError('Could not compile StdHEP because its'+\
                   ' source directory could not be found in the SOURCE folder.\n'+\
                             " Check the MG5_aMC option 'output_dependencies.'")

        # make CutTools (only necessary with MG option output_dependencies='internal')
        if not os.path.exists(os.path.realpath(pjoin(libdir, 'libcts.a'))) or \
            not os.path.exists(os.path.realpath(pjoin(libdir, 'mpmodule.mod'))):
            if  os.path.exists(pjoin(sourcedir,'CutTools')):
                logger.info('Compiling CutTools (can take a couple of minutes) ...')
                misc.compile(['CutTools'], cwd = sourcedir)
                logger.info('          ...done.')
            else:
                raise aMCatNLOError('Could not compile CutTools because its'+\
                   ' source directory could not be found in the SOURCE folder.\n'+\
                             " Check the MG5_aMC option 'output_dependencies.'")
        if not os.path.exists(os.path.realpath(pjoin(libdir, 'libcts.a'))) or \
            not os.path.exists(os.path.realpath(pjoin(libdir, 'mpmodule.mod'))):
            raise aMCatNLOError('CutTools compilation failed.')            

        # Verify compatibility between current compiler and the one which was
        # used when last compiling CutTools (if specified).
        compiler_log_path = pjoin(os.path.dirname((os.path.realpath(pjoin(
                                  libdir, 'libcts.a')))),'compiler_version.log')
        if os.path.exists(compiler_log_path):
            compiler_version_used = open(compiler_log_path,'r').read()
            if not str(misc.get_gfortran_version(misc.detect_current_compiler(\
                       pjoin(sourcedir,'make_opts')))) in compiler_version_used:
                if os.path.exists(pjoin(sourcedir,'CutTools')):
                    logger.info('CutTools was compiled with a different fortran'+\
                                            ' compiler. Re-compiling it now...')
                    misc.compile(['cleanCT'], cwd = sourcedir)
                    misc.compile(['CutTools'], cwd = sourcedir)
                    logger.info('          ...done.')
                else:
                    raise aMCatNLOError("CutTools installation in %s"\
                                 %os.path.realpath(pjoin(libdir, 'libcts.a'))+\
                 " seems to have been compiled with a different compiler than"+\
                    " the one specified in MG5_aMC. Please recompile CutTools.")

        # make IREGI (only necessary with MG option output_dependencies='internal')
        if not os.path.exists(os.path.realpath(pjoin(libdir, 'libiregi.a'))) \
           and os.path.exists(pjoin(sourcedir,'IREGI')):
                logger.info('Compiling IREGI (can take a couple of minutes) ...')
                misc.compile(['IREGI'], cwd = sourcedir)
                logger.info('          ...done.')

        if os.path.exists(pjoin(libdir, 'libiregi.a')):
            # Verify compatibility between current compiler and the one which was
            # used when last compiling IREGI (if specified).
            compiler_log_path = pjoin(os.path.dirname((os.path.realpath(pjoin(
                                libdir, 'libiregi.a')))),'compiler_version.log')
            if os.path.exists(compiler_log_path):
                compiler_version_used = open(compiler_log_path,'r').read()
                if not str(misc.get_gfortran_version(misc.detect_current_compiler(\
                       pjoin(sourcedir,'make_opts')))) in compiler_version_used:
                    if os.path.exists(pjoin(sourcedir,'IREGI')):
                        logger.info('IREGI was compiled with a different fortran'+\
                                            ' compiler. Re-compiling it now...')
                        misc.compile(['cleanIR'], cwd = sourcedir)
                        misc.compile(['IREGI'], cwd = sourcedir)
                        logger.info('          ...done.')
                    else:
                        raise aMCatNLOError("IREGI installation in %s"\
                                %os.path.realpath(pjoin(libdir, 'libiregi.a'))+\
                 " seems to have been compiled with a different compiler than"+\
                    " the one specified in MG5_aMC. Please recompile IREGI.")

        # check if MadLoop virtuals have been generated
        if self.proc_characteristics['has_loops'].lower() == 'true' and \
                          not os.path.exists(pjoin(self.me_dir,'OLP_virtuals')):
            os.environ['madloop'] = 'true'
            if mode in ['NLO', 'aMC@NLO', 'noshower']:
                tests.append('check_poles')
        else:
            os.unsetenv('madloop')

        # make and run tests (if asked for), gensym and make madevent in each dir
        self.update_status('Compiling directories...', level=None)

        for test in tests:
            self.write_test_input(test)

        try:
            import multiprocessing
            if not self.nb_core:
                try:
                    self.nb_core = int(self.options['nb_core'])
                except TypeError:
                    self.nb_core = multiprocessing.cpu_count()
        except ImportError: 
            self.nb_core = 1

        compile_options = copy.copy(self.options)
        compile_options['nb_core'] = self.nb_core
        compile_cluster = cluster.MultiCore(**compile_options)
        logger.info('Compiling on %d cores' % self.nb_core)

        update_status = lambda i, r, f: self.donothing(i,r,f)
        for p_dir in p_dirs:
            compile_cluster.submit(prog = compile_dir, 
                               argument = [self.me_dir, p_dir, mode, options, 
                    tests, exe, self.options['run_mode']])
        try:
            compile_cluster.wait(self.me_dir, update_status)

        except:
            compile_cluster.remove()
            self.quit()

        logger.info('Checking test output:')
        for p_dir in p_dirs:
            logger.info(p_dir)
            for test in tests:
                logger.info(' Result for %s:' % test)

                this_dir = pjoin(self.me_dir, 'SubProcesses', p_dir) 
                #check that none of the tests failed
                self.check_tests(test, this_dir)


    def donothing(*args):
        pass


    def check_tests(self, test, dir):
        """just call the correct parser for the test log"""
        if test in ['test_ME', 'test_MC']:
            return self.parse_test_mx_log(pjoin(dir, '%s.log' % test)) 
        elif test == 'check_poles':
            return self.parse_check_poles_log(pjoin(dir, '%s.log' % test)) 


    def parse_test_mx_log(self, log):
        """read and parse the test_ME/MC.log file"""
        content = open(log).read()
        if 'FAILED' in content:
            logger.info('Output of the failing test:\n'+content[:-1],'$MG:color:BLACK')
            raise aMCatNLOError('Some tests failed, run cannot continue.\n' + \
                'Please check that widths of final state particles (e.g. top) have been' + \
                ' set to 0 in the param_card.dat.')
        else:
            lines = [l for l in content.split('\n') if 'PASSED' in l]
            logger.info('   Passed.')
            logger.debug('\n'+'\n'.join(lines))


    def parse_check_poles_log(self, log):
        """reads and parse the check_poles.log file"""
        content = open(log).read()
        npass = 0
        nfail = 0
        for line in content.split('\n'):
            if 'PASSED' in line:
                npass +=1
                tolerance = float(line.split()[1])
            if 'FAILED' in line:
                nfail +=1
                tolerance = float(line.split()[1])

        if nfail + npass == 0:
            logger.warning('0 points have been tried')
            return

        if float(nfail)/float(nfail+npass) > 0.1:
            raise aMCatNLOError('Poles do not cancel, run cannot continue')
        else:
            logger.info('   Poles successfully cancel for %d points over %d (tolerance=%2.1e)' \
                    %(npass, nfail+npass, tolerance))


    def write_test_input(self, test):
        """write the input files to run test_ME/MC or check_poles"""
        if test in ['test_ME', 'test_MC']:
            content = "-2 -2\n" #generate randomly energy/angle
            content+= "100 100\n" #run 100 points for soft and collinear tests
            content+= "0\n" #sum over helicities
            content+= "0\n" #all FKS configs
            content+= '\n'.join(["-1"] * 50) #random diagram
        elif test == 'check_poles':
            content = '20 \n -1\n'
        
        file = open(pjoin(self.me_dir, '%s_input.txt' % test), 'w')
        if test == 'test_MC':
            shower = self.run_card['parton_shower']
            MC_header = "%s\n " % shower + \
                        "1 \n1 -0.1\n-1 -0.1\n"
            file.write(MC_header + content)
        else:
            file.write(content)
        file.close()



    ############################################################################
    def find_model_name(self):
        """ return the model name """
        if hasattr(self, 'model_name'):
            return self.model_name
        
        model = 'sm'
        proc = []
        for line in open(os.path.join(self.me_dir,'Cards','proc_card_mg5.dat')):
            line = line.split('#')[0]
            #line = line.split('=')[0]
            if line.startswith('import') and 'model' in line:
                model = line.split()[2]   
                proc = []
            elif line.startswith('generate'):
                proc.append(line.split(None,1)[1])
            elif line.startswith('add process'):
                proc.append(line.split(None,2)[2])
       
        self.model = model
        self.process = proc 
        return model



    ############################################################################
    def ask_run_configuration(self, mode, options, switch={}):
        """Ask the question when launching generate_events/multi_run"""
        
        if 'parton' not in options:
            options['parton'] = False
        if 'reweightonly' not in options:
            options['reweightonly'] = False
        
        
        void = 'NOT INSTALLED'
        switch_order = ['order', 'fixed_order', 'shower','madspin']
        switch_default = {'order': 'NLO', 'fixed_order': 'OFF', 'shower': void,
                  'madspin': void}
        if not switch:
            switch = switch_default
        else:
            switch.update(dict((k,value) for k,v in switch_default.items() if k not in switch))

        default_switch = ['ON', 'OFF']
        allowed_switch_value = {'order': ['LO', 'NLO'],
                                'fixed_order': default_switch,
                                'shower': default_switch,
                                'madspin': default_switch}
        
        description = {'order':  'Perturbative order of the calculation:',
                       'fixed_order': 'Fixed order (no event generation and no MC@[N]LO matching):',
                       'shower': 'Shower the generated events:',
                       'madspin': 'Decay particles with the MadSpin module:' }

        force_switch = {('shower', 'ON'): {'fixed_order': 'OFF'},
                       ('madspin', 'ON'): {'fixed_order':'OFF'},
                       ('fixed_order', 'ON'): {'shower': 'OFF', 'madspin': 'OFF'}
                       }
        special_values = ['LO', 'NLO', 'aMC@NLO', 'aMC@LO', 'noshower', 'noshowerLO']

        assign_switch = lambda key, value: switch.__setitem__(key, value if switch[key] != void else void )
        

        if mode == 'auto': 
            mode = None
        if not mode and (options['parton'] or options['reweightonly']):
            mode = 'noshower'         
        
        # Init the switch value according to the current status
        available_mode = ['0', '1', '2']
        available_mode.append('3')
        if os.path.exists(pjoin(self.me_dir, 'Cards', 'shower_card.dat')):
            switch['shower'] = 'ON'
        else:
            switch['shower'] = 'OFF'
                
        if not aMCatNLO or self.options['mg5_path']:
            available_mode.append('4')
            if os.path.exists(pjoin(self.me_dir,'Cards','madspin_card.dat')):
                switch['madspin'] = 'ON'
            else:
                switch['madspin'] = 'OFF'
            
        answers = list(available_mode) + ['auto', 'done']
        alias = {}
        for id, key in enumerate(switch_order):
            if switch[key] != void:
                answers += ['%s=%s' % (key, s) for s in allowed_switch_value[key]]
                #allow lower case for on/off
                alias.update(dict(('%s=%s' % (key, s.lower()), '%s=%s' % (key, s))
                                   for s in allowed_switch_value[key]))
        answers += special_values
        
        def create_question(switch):
            switch_format = " %i %-60s %12s=%s\n"
            question = "The following switches determine which operations are executed:\n"
            for id, key in enumerate(switch_order):
                question += switch_format % (id+1, description[key], key, switch[key])
            question += '  Either type the switch number (1 to %s) to change its default setting,\n' % (id+1)
            question += '  or set any switch explicitly (e.g. type \'order=LO\' at the prompt)\n'
            question += '  Type \'0\', \'auto\', \'done\' or just press enter when you are done.\n'
            return question


        def modify_switch(mode, answer, switch):
            if '=' in answer:
                key, status = answer.split('=')
                switch[key] = status
                if (key, status) in force_switch:
                    for key2, status2 in force_switch[(key, status)].items():
                        if switch[key2] not in  [status2, void]:
                            logger.info('For coherence \'%s\' is set to \'%s\''
                                        % (key2, status2), '$MG:color:BLACK')
                            switch[key2] = status2
            elif answer in ['0', 'auto', 'done']:
                return 
            elif answer in special_values:
                logger.info('Enter mode value: Go to the related mode', '$MG:color:BLACK')
                if answer == 'LO':
                    switch['order'] = 'LO'
                    switch['fixed_order'] = 'ON'
                    assign_switch('shower', 'OFF')
                    assign_switch('madspin', 'OFF')
                elif answer == 'NLO':
                    switch['order'] = 'NLO'
                    switch['fixed_order'] = 'ON'
                    assign_switch('shower', 'OFF')
                    assign_switch('madspin', 'OFF')
                elif answer == 'aMC@NLO':
                    switch['order'] = 'NLO'
                    switch['fixed_order'] = 'OFF'
                    assign_switch('shower', 'ON')
                    assign_switch('madspin', 'OFF')
                elif answer == 'aMC@LO':
                    switch['order'] = 'LO'
                    switch['fixed_order'] = 'OFF'
                    assign_switch('shower', 'ON')
                    assign_switch('madspin', 'OFF')
                elif answer == 'noshower':
                    switch['order'] = 'NLO'
                    switch['fixed_order'] = 'OFF'
                    assign_switch('shower', 'OFF')
                    assign_switch('madspin', 'OFF')                                                    
                elif answer == 'noshowerLO':
                    switch['order'] = 'LO'
                    switch['fixed_order'] = 'OFF'
                    assign_switch('shower', 'OFF')
                    assign_switch('madspin', 'OFF')
                if mode:
                    return
            return switch


        modify_switch(mode, self.last_mode, switch)
        if switch['madspin'] == 'OFF' and  os.path.exists(pjoin(self.me_dir,'Cards','madspin_card.dat')):
            assign_switch('madspin', 'ON')
        
        if not self.force:
            answer = ''
            while answer not in ['0', 'done', 'auto', 'onlyshower']:
                question = create_question(switch)
                if mode:
                    answer = mode
                else:
                    answer = self.ask(question, '0', answers, alias=alias)
                if answer.isdigit() and answer != '0':
                    key = switch_order[int(answer) - 1]
                    opt1 = allowed_switch_value[key][0]
                    opt2 = allowed_switch_value[key][1]
                    answer = '%s=%s' % (key, opt1 if switch[key] == opt2 else opt2)

                if not modify_switch(mode, answer, switch):
                    break

        #assign the mode depending of the switch
        if not mode or mode == 'auto':
            if switch['order'] == 'LO':
                if switch['shower'] == 'ON':
                    mode = 'aMC@LO'
                elif switch['fixed_order'] == 'ON':
                    mode = 'LO'
                else:
                    mode =  'noshowerLO'
            elif switch['order'] == 'NLO':
                if switch['shower'] == 'ON':
                    mode = 'aMC@NLO'
                elif switch['fixed_order'] == 'ON':
                    mode = 'NLO'
                else:
                    mode =  'noshower'  
        logger.info('will run in mode: %s' % mode)                

        if mode == 'noshower':
            logger.warning("""You have chosen not to run a parton shower. NLO events without showering are NOT physical.
Please, shower the Les Houches events before using them for physics analyses.""")            
            
        
        # specify the cards which are needed for this run.
        cards = ['param_card.dat', 'run_card.dat']
        ignore = []
        if mode in ['LO', 'NLO']:
            options['parton'] = True
            ignore = ['shower_card.dat', 'madspin_card.dat']
            cards.append('FO_analyse_card.dat')
        elif switch['madspin'] == 'ON':
            cards.append('madspin_card.dat')
        if 'aMC@' in mode:
            cards.append('shower_card.dat')
        if mode == 'onlyshower':
            cards = ['shower_card.dat']
        if options['reweightonly']:
            cards = ['run_card.dat']

        self.keep_cards(cards, ignore)
        
        if mode =='onlyshower':
            cards = ['shower_card.dat']
        
        if not options['force'] and not self.force:
            self.ask_edit_cards(cards, plot=False)

        self.banner = banner_mod.Banner()

        # store the cards in the banner
        for card in cards:
            self.banner.add(pjoin(self.me_dir, 'Cards', card))
        # and the run settings
        run_settings = '\n'.join(['%s = %s' % (k, v) for (k, v) in switch.items()])
        self.banner.add_text('run_settings', run_settings)

        if not mode =='onlyshower':
            self.run_card = self.banner.charge_card('run_card')
            self.run_tag = self.run_card['run_tag']
            #this is if the user did not provide a name for the current run
            if not hasattr(self, 'run_name') or not self.run_name:
                self.run_name = self.find_available_run_name(self.me_dir)
                #add a tag in the run_name for distinguish run_type
                if self.run_name.startswith('run_'):
                    if mode in ['LO','aMC@LO','noshowerLO']:
                        self.run_name += '_LO' 
            self.set_run_name(self.run_name, self.run_tag, 'parton')
            if int(self.run_card['ickkw']) == 3 and mode in ['LO', 'aMC@LO', 'noshowerLO']:
                logger.error("""FxFx merging (ickkw=3) not allowed at LO""")
                raise self.InvalidCmd(error)
            elif int(self.run_card['ickkw']) == 3 and mode in ['aMC@NLO', 'noshower']:
                logger.warning("""You are running with FxFx merging enabled.  To be able to merge
    samples of various multiplicities without double counting, you
    have to remove some events after showering 'by hand'.  Please
    read http://amcatnlo.cern.ch/FxFx_merging.htm for more details.""")
                if self.run_card['parton_shower'].upper() == 'PYTHIA6Q':
                    logger.error("""FxFx merging does not work with Q-squared ordered showers.""")
                    raise self.InvalidCmd(error)
                elif self.run_card['parton_shower'].upper() != 'HERWIG6' and self.run_card['parton_shower'].upper() != 'PYTHIA8':
                    question="FxFx merging not tested for %s shower. Do you want to continue?\n"  % self.run_card['parton_shower'] + \
                        "Type \'n\' to stop or \'y\' to continue"
                    answers = ['n','y']
                    answer = self.ask(question, 'n', answers, alias=alias)
                    if answer == 'n':
                        error = '''Stop opertation'''
                        self.ask_run_configuration(mode, options)
    #                    raise aMCatNLOError(error)
        if 'aMC@' in mode or mode == 'onlyshower':
            self.shower_card = self.banner.charge_card('shower_card')
            
        elif mode in ['LO', 'NLO']:
            analyse_card_path = pjoin(self.me_dir, 'Cards','FO_analyse_card.dat')
            self.analyse_card = self.banner.charge_card('FO_analyse_card')

        
        return mode


#===============================================================================
# aMCatNLOCmd
#===============================================================================
class aMCatNLOCmdShell(aMCatNLOCmd, cmd.CmdShell):
    """The command line processor of MadGraph"""  

_compile_usage = "compile [MODE] [options]\n" + \
                "-- compiles aMC@NLO \n" + \
                "   MODE can be either FO, for fixed-order computations, \n" + \
                "   or MC for matching with parton-shower monte-carlos. \n" + \
                "   (if omitted, it is set to MC)\n"
_compile_parser = misc.OptionParser(usage=_compile_usage)
_compile_parser.add_option("-f", "--force", default=False, action='store_true',
                                help="Use the card present in the directory for the launch, without editing them")

_launch_usage = "launch [MODE] [options]\n" + \
                "-- execute aMC@NLO \n" + \
                "   MODE can be either LO, NLO, aMC@NLO or aMC@LO (if omitted, it is asked in a separate question)\n" + \
                "     If mode is set to LO/NLO, no event generation will be performed, but only the \n" + \
                "     computation of the total cross-section and the filling of parton-level histograms \n" + \
                "     specified in the DIRPATH/SubProcesses/madfks_plot.f file.\n" + \
                "     If mode is set to aMC@LO/aMC@NLO, after the cross-section computation, a .lhe \n" + \
                "     event file is generated which will be showered with the MonteCarlo specified \n" + \
                "     in the run_card.dat\n"

_launch_parser = misc.OptionParser(usage=_launch_usage)
_launch_parser.add_option("-f", "--force", default=False, action='store_true',
                                help="Use the card present in the directory for the launch, without editing them")
_launch_parser.add_option("-c", "--cluster", default=False, action='store_true',
                            help="Submit the jobs on the cluster")
_launch_parser.add_option("-m", "--multicore", default=False, action='store_true',
                            help="Submit the jobs on multicore mode")
_launch_parser.add_option("-x", "--nocompile", default=False, action='store_true',
                            help="Skip compilation. Ignored if no executable is found")
_launch_parser.add_option("-r", "--reweightonly", default=False, action='store_true',
                            help="Skip integration and event generation, just run reweight on the" + \
                                 " latest generated event files (see list in SubProcesses/nevents_unweighted)")
_launch_parser.add_option("-p", "--parton", default=False, action='store_true',
                            help="Stop the run after the parton level file generation (you need " + \
                                    "to shower the file in order to get physical results)")
_launch_parser.add_option("-o", "--only_generation", default=False, action='store_true',
                            help="Skip grid set up, just generate events starting from " + \
                            "the last available results")
_launch_parser.add_option("-n", "--name", default=False, dest='run_name',
                            help="Provide a name to the run")
_launch_parser.add_option("-a", "--appl_start_grid", default=False, dest='appl_start_grid',
                            help="For use with APPLgrid only: start from existing grids")


_generate_events_usage = "generate_events [MODE] [options]\n" + \
                "-- execute aMC@NLO \n" + \
                "   MODE can be either LO, NLO, aMC@NLO or aMC@LO (if omitted, it is asked in a separate question)\n" + \
                "     If mode is set to LO/NLO, no event generation will be performed, but only the \n" + \
                "     computation of the total cross-section and the filling of parton-level histograms \n" + \
                "     specified in the DIRPATH/SubProcesses/madfks_plot.f file.\n" + \
                "     If mode is set to aMC@LO/aMC@NLO, after the cross-section computation, a .lhe \n" + \
                "     event file is generated which will be showered with the MonteCarlo specified \n" + \
                "     in the run_card.dat\n"

_generate_events_parser = misc.OptionParser(usage=_generate_events_usage)
_generate_events_parser.add_option("-f", "--force", default=False, action='store_true',
                                help="Use the card present in the directory for the generate_events, without editing them")
_generate_events_parser.add_option("-c", "--cluster", default=False, action='store_true',
                            help="Submit the jobs on the cluster")
_generate_events_parser.add_option("-m", "--multicore", default=False, action='store_true',
                            help="Submit the jobs on multicore mode")
_generate_events_parser.add_option("-x", "--nocompile", default=False, action='store_true',
                            help="Skip compilation. Ignored if no executable is found")
_generate_events_parser.add_option("-r", "--reweightonly", default=False, action='store_true',
                            help="Skip integration and event generation, just run reweight on the" + \
                                 " latest generated event files (see list in SubProcesses/nevents_unweighted)")
_generate_events_parser.add_option("-p", "--parton", default=False, action='store_true',
                            help="Stop the run after the parton level file generation (you need " + \
                                    "to shower the file in order to get physical results)")
_generate_events_parser.add_option("-o", "--only_generation", default=False, action='store_true',
                            help="Skip grid set up, just generate events starting from " + \
                            "the last available results")
_generate_events_parser.add_option("-n", "--name", default=False, dest='run_name',
                            help="Provide a name to the run")



_calculate_xsect_usage = "calculate_xsect [ORDER] [options]\n" + \
                "-- calculate cross-section up to ORDER.\n" + \
                "   ORDER can be either LO or NLO (if omitted, it is set to NLO). \n"

_calculate_xsect_parser = misc.OptionParser(usage=_calculate_xsect_usage)
_calculate_xsect_parser.add_option("-f", "--force", default=False, action='store_true',
                                help="Use the card present in the directory for the launch, without editing them")
_calculate_xsect_parser.add_option("-c", "--cluster", default=False, action='store_true',
                            help="Submit the jobs on the cluster")
_calculate_xsect_parser.add_option("-m", "--multicore", default=False, action='store_true',
                            help="Submit the jobs on multicore mode")
_calculate_xsect_parser.add_option("-x", "--nocompile", default=False, action='store_true',
                            help="Skip compilation. Ignored if no executable is found")
_calculate_xsect_parser.add_option("-n", "--name", default=False, dest='run_name',
                            help="Provide a name to the run")
_calculate_xsect_parser.add_option("-a", "--appl_start_grid", default=False, dest='appl_start_grid',
                            help="For use with APPLgrid only: start from existing grids")
_calculate_xsect_parser.add_option("-o", "--only_generation", default=False, action='store_true',
                            help="Skip grid set up, just generate events starting from " + \
                            "the last available results")

_shower_usage = 'shower run_name [options]\n' + \
        '-- do shower/hadronization on parton-level file generated for run run_name\n' + \
        '   all the information (e.g. number of events, MonteCarlo, ...\n' + \
        '   are directly read from the header of the event file\n'
_shower_parser = misc.OptionParser(usage=_shower_usage)
_shower_parser.add_option("-f", "--force", default=False, action='store_true',
                                help="Use the shower_card present in the directory for the launch, without editing")

<|MERGE_RESOLUTION|>--- conflicted
+++ resolved
@@ -2291,13 +2291,9 @@
         Event dir. Return the name of the event file created
         """
         scale_pdf_info={}
-<<<<<<< HEAD
-        if (self.run_card['reweight_scale'] == '.true.' or self.run_card['reweight_PDF'] == '.true.') and int(self.run_card['ickkw']) != 4 :
+        if (self.run_card['reweight_scale'] == '.true.' or self.run_card['reweight_PDF'] == '.true.') :
             logger.info('Skipping reweight ')
-=======
-        if (self.run_card['reweight_scale'] == '.true.' or self.run_card['reweight_PDF'] == '.true.') :
->>>>>>> faef3edf
-            scale_pdf_info = self.run_reweight(options['reweightonly'])
+            #scale_pdf_info = self.run_reweight(options['reweightonly'])
 
         self.update_status('Collecting events', level='parton', update_results=True)
         misc.compile(['collect_events'], 

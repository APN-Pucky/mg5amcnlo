--- conflicted
+++ resolved
@@ -1028,12 +1028,8 @@
             else:
                 nhel = 0
             misc.sprint(nhel, Pdir, hel_dict)                        
-<<<<<<< HEAD
             raise Exception("Invalid matrix element for original computation (weight=0)")
 
-=======
-            raise Exception, "Invalid matrix element for original computation (weight=0)"
->>>>>>> 23276a11
         return {'orig': orig_wgt, '': w_new/w_orig*orig_wgt*jac}
      
     def calculate_nlo_weight(self, event):

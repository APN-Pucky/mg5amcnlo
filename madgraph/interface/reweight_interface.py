################################################################################
#
# Copyright (c) 2009 The MadGraph5_aMC@NLO Development team and Contributors
#
# This file is a part of the MadGraph5_aMC@NLO project, an application which 
# automatically generates Feynman diagrams and matrix elements for arbitrary
# high-energy processes in the Standard Model and beyond.
#
# It is subject to the MadGraph5_aMC@NLO license which should accompany this 
# distribution.
#
# For more information, visit madgraph.phys.ucl.ac.be and amcatnlo.web.cern.ch
#
################################################################################
""" Command interface for Re-Weighting """
from __future__ import division
from __future__ import absolute_import
from __future__ import print_function
import difflib
import logging
import math
import os
import re
import shutil
import sys
import tempfile
import time
import subprocess
from subprocess import Popen, PIPE, STDOUT
from six.moves import map
from six.moves import range
from six.moves import zip
import six


pjoin = os.path.join

import madgraph.interface.extended_cmd as extended_cmd
import madgraph.interface.madgraph_interface as mg_interface
import madgraph.interface.master_interface as master_interface
import madgraph.interface.common_run_interface as common_run_interface
import madgraph.interface.madevent_interface as madevent_interface
import madgraph.iolibs.files as files
#import MadSpin.interface_madspin as madspin_interface
import madgraph.various.misc as misc
import madgraph.various.banner as banner
import madgraph.various.lhe_parser as lhe_parser
import madgraph.various.combine_plots as combine_plots
import madgraph.various.cluster as cluster
import madgraph.fks.fks_common as fks_common
import madgraph.core.diagram_generation as diagram_generation

import models.import_ufo as import_ufo
import models.check_param_card as check_param_card 
#import MadSpin.decay as madspin


logger = logging.getLogger('decay.stdout') # -> stdout
logger_stderr = logging.getLogger('decay.stderr') # ->stderr
cmd_logger = logging.getLogger('cmdprint2') # -> print

# global to check which f2py module have been already loaded. (to avoid border effect)
dir_to_f2py_free_mod = {}
nb_f2py_module = 0 # each time the process/model is changed this number is modified to 
                   # forced the python module to re-create an executable

#lhapdf = None


class ReweightInterface(extended_cmd.Cmd):
    """Basic interface for reweighting operation"""
    
    prompt = 'Reweight>'
    debug_output = 'Reweight_debug'
    rwgt_dir_possibility = ['rw_me','rw_me_second','rw_mevirt','rw_mevirt_second']
    
    @misc.mute_logger()
    def __init__(self, event_path=None, allow_madspin=False, mother=None, *completekey, **stdin):
        """initialize the interface with potentially an event_path"""
        
        
        self.me_dir = os.getcwd()
        if not event_path:
            cmd_logger.info('************************************************************')
            cmd_logger.info('*                                                          *')
            cmd_logger.info('*               Welcome to Reweight Module                 *')
            cmd_logger.info('*                                                          *')
            cmd_logger.info('************************************************************')
        extended_cmd.Cmd.__init__(self, *completekey, **stdin)
        
        self.model = None
        self.has_standalone_dir = False
        self.mother= mother # calling interface
        self.multicore=False
        
        self.options = {'curr_dir': os.path.realpath(os.getcwd()),
                        'rwgt_name':None,
                        "allow_missing_finalstate":False}

        self.events_file = None
        self.processes = {}
        self.f2pylib = {}
        self.second_model = None
        self.second_process = None
        self.dedicated_path = {}
        self.soft_threshold = None
        self.systematics = False # allow to run systematics in ouput2.0 mode
        self.boost_event = False
        self.mg5cmd = master_interface.MasterCmd()
        if mother:
            self.mg5cmd.options.update(mother.options)
        self.seed = None
        self.output_type = "default"
        self.helicity_reweighting = True
        self.rwgt_mode = '' # can be LO, NLO, NLO_tree, '' is default 
        self.has_nlo = False
        self.rwgt_dir = None
        self.exitted = False # Flag to know if do_quit was already called.
        self.keep_ordering = False
        if event_path:
            logger.info("Extracting the banner ...")
            self.do_import(event_path, allow_madspin=allow_madspin)
            
        # dictionary to fortan evaluator
        self.calculator = {}
        self.calculator_nbcall = {}
        
        #all the cross-section for convenience
        self.all_cross_section = {}
            
    def do_import(self, inputfile, allow_madspin=False):
        """import the event file"""

        args = self.split_arg(inputfile)
        if not args:
            return self.InvalidCmd, 'import requires arguments'
        
        # change directory where to write the output
        self.options['curr_dir'] = os.path.realpath(os.path.dirname(inputfile))
        if os.path.basename(os.path.dirname(os.path.dirname(inputfile))) == 'Events':
            self.options['curr_dir'] = pjoin(self.options['curr_dir'], 
                                                      os.path.pardir, os.pardir)
            
        
        if not os.path.exists(inputfile):
            if inputfile.endswith('.gz'):
                if not os.path.exists(inputfile[:-3]):
                    raise self.InvalidCmd('No such file or directory : %s' % inputfile)
                else: 
                    inputfile = inputfile[:-3]
            elif os.path.exists(inputfile + '.gz'):
                inputfile = inputfile + '.gz'
            else: 
                raise self.InvalidCmd('No such file or directory : %s' % inputfile)
        
        if inputfile.endswith('.gz'):
            misc.gunzip(inputfile)
            inputfile = inputfile[:-3]

        # Read the banner of the inputfile
        self.lhe_input = lhe_parser.EventFile(os.path.realpath(inputfile))
        if not self.lhe_input.banner:
            value = self.ask("What is the path to banner", 0, [0], "please enter a path", timeout=0)
            self.lhe_input.banner = open(value).read()
        self.banner = self.lhe_input.get_banner()
        
        #get original cross-section/error
        if 'init' not in self.banner:
            self.orig_cross = (0,0)
            #raise self.InvalidCmd('Event file does not contain init information')
        else:
            for line in self.banner['init'].split('\n'):
                    split = line.split()
                    if len(split) == 4:
                        cross, error = float(split[0]), float(split[1])
            self.orig_cross = (cross, error)
        
        
        
        # Check the validity of the banner:
        if 'slha' not in self.banner:
            self.events_file = None
            raise self.InvalidCmd('Event file does not contain model information')
        elif 'mg5proccard' not in self.banner:
            self.events_file = None
            raise self.InvalidCmd('Event file does not contain generation information')

        if 'madspin' in self.banner and not allow_madspin:
            raise self.InvalidCmd('Reweight should be done before running MadSpin')
        
                
        # load information
        process = self.banner.get_detail('proc_card', 'generate')
        if '[' in process and isinstance(self.banner.get('run_card'), banner.RunCardNLO):
            if not self.banner.get_detail('run_card', 'store_rwgt_info'):
                logger.warning("The information to perform a proper NLO reweighting is not present in the event file.")
                logger.warning("       We will perform a LO reweighting instead. This does not guarantee NLO precision.")
                self.rwgt_mode = 'LO'

            if self.mother and 'OLP' in self.mother.options:
                if self.mother.options['OLP'].lower() != 'madloop':
                    logger.warning("Accurate NLO mode only works for OLP=MadLoop not for OLP=%s. An approximate (LO) reweighting will be performed instead")
                    self.rwgt_mode = 'LO'
            
            if self.mother and 'lhapdf' in self.mother.options and not self.mother.options['lhapdf']:
                logger.warning('NLO accurate reweighting requires lhapdf to be installed. Pass in approximate LO mode.')
                self.rwgt_mode = 'LO'
        else:
            self.rwgt_mode = 'LO'

        if not process:
            msg = 'Invalid proc_card information in the file (no generate line):\n %s' % self.banner['mg5proccard']
            raise Exception(msg)
        process, option = mg_interface.MadGraphCmd.split_process_line(process)
        self.proc_option = option
        self.is_decay = len(process.split('>',1)[0].split()) == 1 
        
        logger.info("process: %s" % process)
        logger.info("options: %s" % option)

    @staticmethod
    def get_LO_definition_from_NLO(proc, model, real_only=False):
        """return the LO definitions of the process corresponding to the born/real"""
        
        # split the line definition with the part before and after the NLO tag
        process, order, final = re.split('\[\s*(.*)\s*\]', proc)
        if process.strip().startswith(('generate', 'add process')):
            process = process.replace('generate', '')
            process = process.replace('add process','')
        
        # add the part without any additional jet.
        commandline="add process %s %s --no_warning=duplicate;" % (process, final)
        if not order:
            #NO NLO tag => nothing to do actually return input
            return proc
        elif not order.startswith(('virt','LOonly','noborn')):
            # OK this a standard NLO process            
            if real_only:
                commandline= '' 
            
            if '=' in order:
                # get the type NLO QCD/QED/...
                order = order.split('=',1)[1].strip()

            # define the list of particles that are needed for the radiation
            pert = fks_common.find_pert_particles_interactions(model,
                                           pert_order = order)['soft_particles']
            commandline += "define pert_%s = %s;" % (order.replace(' ',''), ' '.join(map(str,pert)) )
            
            # check if we have to increase by one the born order
            
            if '%s=' % order in process or '%s<=' % order in process:
                result=re.split(' ',process)
                process=''
                for r in result:
                    if '%s=' % order in r:
                        ior=re.split('=',r)
                        r='QCD=%i' % (int(ior[1])+1)
                    elif '%s<=' % order in r:
                        ior=re.split('=',r)
                        r='QCD<=%i' % (int(ior[1])+1)
                    process=process+r+' '
            #handle special tag $ | / @
            result = re.split('([/$@]|\w+(?:^2)?(?:=|<=|>)+\w+)', process, 1)                    
            if len(result) ==3:
                process, split, rest = result
                commandline+="add process %s pert_%s %s%s %s --no_warning=duplicate;" % (process, order.replace(' ','') ,split, rest, final)
            else:
                commandline +='add process %s pert_%s %s --no_warning=duplicate;' % (process,order.replace(' ',''), final)
        elif order.startswith(('noborn=')):
            # pass in sqrvirt=
            return "add process %s [%s] %s;" % (process, order.replace('noborn=', 'sqrvirt='), final)
        elif order.startswith('LOonly'):
            #remove [LOonly] flag
            return "add process %s %s;" % (process, final)
        else:
            #just return the input. since this Madloop.
            if order:
                return "add process %s [%s] %s ;" % (process, order,final)
            else:
                return "add process %s %s ;" % (process, final)
        return commandline


    def check_events(self):
        """Check some basic property of the events file"""
        
        sum_of_weight = 0
        sum_of_abs_weight = 0
        negative_event = 0
        positive_event = 0
        
        start = time.time()
        for event_nb,event in enumerate(self.lhe_input):
            #control logger
            if (event_nb % max(int(10**int(math.log10(float(event_nb)+1))),10)==0): 
                    running_time = misc.format_timer(time.time()-start)
                    logger.info('Event nb %s %s' % (event_nb, running_time))
            if (event_nb==10001): logger.info('reducing number of print status. Next status update in 10000 events')

            try:
                event.check() #check 4 momenta/...
            except Exception as error:
                print(event)
                raise error
            sum_of_weight += event.wgt
            sum_of_abs_weight += abs(event.wgt)
            if event.wgt < 0 :
                negative_event +=1
            else:
                positive_event +=1
        
        logger.info("total cross-section: %s" % sum_of_weight)
        logger.info("total abs cross-section: %s" % sum_of_abs_weight) 
        logger.info("fraction of negative event %s", negative_event/(negative_event+positive_event))      
        logger.info("total number of events %s", (negative_event+positive_event))
        logger.info("negative event %s", negative_event)
        
        
        
        
    @extended_cmd.debug()
    def complete_import(self, text, line, begidx, endidx):
        "Complete the import command"
        
        args=self.split_arg(line[0:begidx])
        
        if len(args) == 1:
            base_dir = '.'
        else:
            base_dir = args[1]
        
        return self.path_completion(text, base_dir)
        
        # Directory continuation
        if os.path.sep in args[-1] + text:
            return self.path_completion(text,
                                    pjoin(*[a for a in args if \
                                                      a.endswith(os.path.sep)]))
    
    def help_change(self):
        """help for change command"""
    
        print("change model X :use model X for the reweighting")
        print("change process p p > e+ e-: use a new process for the reweighting")
        print("change process p p > mu+ mu- --add : add one new process to existing ones")
        print("change output [default|2.0|unweight]:")
        print("               default: add weight(s) to the current file")    
    
    def do_change(self, line):
        """allow to define a second model/processes"""
        
        global nb_f2py_module
        
        args = self.split_arg(line)
        if len(args)<2:
            logger.critical("not enough argument (need at least two). Discard line")
        if args[0] == "model":
            nb_f2py_module += 1 # tag to force the f2py to reload
            self.second_model = " ".join(args[1:])
            if self.has_standalone_dir:
                self.terminate_fortran_executables()
                self.has_standalone_dir = False
        elif args[0] == "keep_ordering":
            self.keep_ordering = banner.ConfigFile.format_variable(args[1], bool, "keep_ordering")
        elif args[0] == "allow_missing_finalstate":
            self.options["allow_missing_finalstate"] = banner.ConfigFile.format_variable(args[1], bool, "allow_missing_finalstate")
        elif args[0] == "process":
            nb_f2py_module += 1
            if self.has_standalone_dir:
                self.terminate_fortran_executables()
                self.has_standalone_dir = False
            if args[-1] == "--add":
                self.second_process.append(" ".join(args[1:-1]))
            else:
                self.second_process = [" ".join(args[1:])]
        elif args[0] == "boost":
            self.boost_event = eval(' '.join(args[1:]))
        elif args[0] in ['virtual_path', 'tree_path']:
            self.dedicated_path[args[0]] = os.path.abspath(args[1])
        elif args[0] == "output":
            if args[1] in ['default', '2.0', 'unweight']:
                self.output_type = args[1]
        elif args[0] == "helicity":
            self.helicity_reweighting = banner.ConfigFile.format_variable(args[1], bool, "helicity")
        elif args[0] == "mode":
            if args[1] != 'LO':
                if 'OLP' in self.mother.options and self.mother.options['OLP'].lower() != 'madloop':
                    logger.warning("Only LO reweighting is allowed for OLP!=MadLoop. Keeping the mode to LO.")
                    self.rwgt_mode = 'LO'
                elif not self.banner.get_detail('run_card','store_rwgt_info', default=False):
                    logger.warning("Missing information for NLO type of reweighting. Keeping the mode to LO.")
                    self.rwgt_mode = 'LO'
                elif 'lhapdf' in self.mother.options and not self.mother.options['lhapdf']:
                    logger.warning('NLO accurate reweighting requires lhapdf to be installed. Pass in approximate LO mode.')
                    self.rwgt_mode = 'LO'
                else:
                    self.rwgt_mode = args[1]
            else:
                self.rwgt_mode = args[1]
        elif args[0] == "rwgt_dir":
            self.rwgt_dir = args[1]
            if not os.path.exists(self.rwgt_dir):
                os.mkdir(self.rwgt_dir)
            self.rwgt_dir = os.path.abspath(self.rwgt_dir)
        elif args[0] == 'systematics':
            if self.output_type == 'default' and args[1].lower() not in ['none', 'off']:
                logger.warning('systematics can only be computed for non default output type. pass to output mode \'2.0\'')
                self.output_type = '2.0'
            if len(args) == 2:
                try:
                    self.systematics = banner.ConfigFile.format_variable(args[1], bool)
                except Exception as error:
                    self.systematics = args[1:]
            else:
                self.systematics = args[1:]
        elif args[0] == 'soft_threshold':
            self.soft_threshold = banner.ConfigFile.format_variable(args[1], float, 'soft_threshold')
        elif args[0] == 'multicore':
            pass 
            # this line is meant to be parsed by common_run_interface and change the way this class is called.
            #It has no direct impact on this class.
        else:
            logger.critical("unknown option! %s.  Discard line." % args[0])
        
             
    def check_launch(self, args):
        """check the validity of the launch command"""
        
        if not self.lhe_input:
            if isinstance(self.lhe_input, lhe_parser.EventFile):
                self.lhe_input = lhe_parser.EventFile(self.lhe_input.name)
            else:
                raise self.InvalidCmd("No events files defined.")
            
        opts = {'rwgt_name':None, 'rwgt_info':None}
        if any(a.startswith('--') for a in args):
            for a in args[:]:
                if a.startswith('--') and '=' in a:
                    key,value = a[2:].split('=')
                    opts[key] = value .replace("'","") .replace('"','')

        return opts

    def help_launch(self):
        """help for the launch command"""
        
        logger.info('''Add to the loaded events a weight associated to a 
        new param_card (to be define). The weight returned is the ratio of the 
        square matrix element by the squared matrix element of production.
        All scale are kept fix for this re-weighting.''')


    def get_weight_names(self):
        """ return the various name for the computed weights """
        
        if self.rwgt_mode == 'LO':
            return ['']
        elif self.rwgt_mode == 'NLO':
            return ['_nlo']
        elif self.rwgt_mode == 'LO+NLO':
            return ['_lo', '_nlo']
        elif self.rwgt_mode == 'NLO_tree':
            return ['_tree']        
        elif not self.rwgt_mode and self.has_nlo :
            return ['_nlo']
        else:
            return ['']

    @misc.mute_logger()
    def do_launch(self, line):
        """end of the configuration launched the code"""
        
        args = self.split_arg(line)
        opts = self.check_launch(args)
        if opts['rwgt_name']:
            self.options['rwgt_name'] = opts['rwgt_name']
        if opts['rwgt_info']:
            self.options['rwgt_info'] = opts['rwgt_info']
        model_line = self.banner.get('proc_card', 'full_model_line')

        if not self.has_standalone_dir:                           
            if self.rwgt_dir and os.path.exists(pjoin(self.rwgt_dir,'rw_me','rwgt.pkl')):
                self.load_from_pickle()
                if opts['rwgt_name']:
                    self.options['rwgt_name'] = opts['rwgt_name']
                if not self.rwgt_dir:
                    self.me_dir = self.rwgt_dir
                self.load_module()       # load the fortran information from the f2py module
            elif self.multicore == 'wait':
                i=0
                while not os.path.exists(pjoin(self.me_dir,'rw_me','rwgt.pkl')):
                    time.sleep(10+i)
                    i+=5
                    print('wait for pickle')                  
                print("loading from pickle")
                if not self.rwgt_dir:
                    self.rwgt_dir = self.me_dir
                self.load_from_pickle(keep_name=True)
                self.load_module()
            else:
                self.create_standalone_directory()
                self.compile()
                self.load_module()  
                if self.multicore == 'create':
                    self.load_module()
                    if not self.rwgt_dir:
                        self.rwgt_dir = self.me_dir
                    self.save_to_pickle()      
        
        # get the mode of reweighting #LO/NLO/NLO_tree/...
        type_rwgt = self.get_weight_names()
        # get iterator over param_card and the name associated to the current reweighting.
        param_card_iterator, tag_name = self.handle_param_card(model_line, args, type_rwgt)
        
        if self.rwgt_dir:
            path_me =self.rwgt_dir
        else:
            path_me = self.me_dir 
            
        if self.second_model or self.second_process or self.dedicated_path:
            rw_dir = pjoin(path_me, 'rw_me_second')
        else:
            rw_dir = pjoin(path_me, 'rw_me')
                
        start = time.time()
        # initialize the collector for the various re-weighting
        cross, ratio, ratio_square,error = {},{},{}, {}
        for name in type_rwgt + ['orig']:
            cross[name], error[name] = 0.,0.
            ratio[name],ratio_square[name] = 0., 0.# to compute the variance and associate error

        if self.output_type == "default":
            output = open( self.lhe_input.path +'rw', 'w')
            #write the banner to the output file
            self.banner.write(output, close_tag=False)
        else:
            output = {}
            if tag_name.isdigit():
                name_tag= 'rwgt_%s' % tag_name
            else:
                name_tag = tag_name
            base = os.path.dirname(self.lhe_input.name)
            for rwgttype in  type_rwgt:
                output[(name_tag,rwgttype)] = lhe_parser.EventFile(pjoin(base,'rwgt_events%s_%s.lhe.gz' %(rwgttype,tag_name)), 'w')
                #write the banner to the output file
                self.banner.write(output[(name_tag,rwgttype)], close_tag=False)
                
        if self.lhe_input.closed:
            self.lhe_input = lhe_parser.EventFile(self.lhe_input.name)

        self.lhe_input.seek(0)
        for event_nb,event in enumerate(self.lhe_input):
            #control logger
            if (event_nb % max(int(10**int(math.log10(float(event_nb)+1))),10)==0): 
                    running_time = misc.format_timer(time.time()-start)
                    logger.info('Event nb %s %s' % (event_nb, running_time))
            if (event_nb==10001): logger.info('reducing number of print status. Next status update in 10000 events')
            if (event_nb==100001): logger.info('reducing number of print status. Next status update in 100000 events')

            weight = self.calculate_weight(event)
            if not isinstance(weight, dict):
                weight = {'':weight}
            
            for name in weight:
                cross[name] += weight[name]
                ratio[name] += weight[name]/event.wgt
                ratio_square[name] += (weight[name]/event.wgt)**2

            # ensure to have a consistent order of the weights. new one are put 
            # at the back, remove old position if already defines
            for tag in type_rwgt:
                try:
                    event.reweight_order.remove('%s%s'  % (tag_name,tag))
                except ValueError:
                    continue
            
            event.reweight_order += ['%s%s' % (tag_name,name) for name in type_rwgt]  
            if self.output_type == "default":
                for name in weight:
                    if 'orig' in name:
                        continue             
                    event.reweight_data['%s%s' % (tag_name,name)] = weight[name]
                    #write this event with weight
                output.write(str(event))
            else:
                for i,name in enumerate(weight):
                    if 'orig' in name:
                        continue 
                    if weight[name] == 0:
                        continue
                    new_evt = lhe_parser.Event(str(event))
                    new_evt.wgt = weight[name]
                    new_evt.parse_reweight()
                    new_evt.reweight_data = {}  
                    output[(tag_name,name)].write(str(new_evt))

        # check normalisation of the events:
        if 'event_norm' in self.run_card:
            if self.run_card['event_norm'] in ['average','bias']:
                for key, value in cross.items():
                    cross[key] = value / (event_nb+1)
                
        running_time = misc.format_timer(time.time()-start)
        logger.info('All event done  (nb_event: %s) %s' % (event_nb+1, running_time))        
        
        
        if self.output_type == "default":
            output.write('</LesHouchesEvents>\n')
            output.close()
        else:
            for key in output:
                output[key].write('</LesHouchesEvents>\n')
                output[key].close()
                if self.systematics and len(output) ==1:
                    try:
                        logger.info('running systematics computation')
                        import madgraph.various.systematics as syst
                        
                        if not isinstance(self.systematics, bool):
                            args = [output[key].name, output[key].name] + self.systematics
                        else:
                            args = [output[key].name, output[key].name]
                        if self.mother and self.mother.options['lhapdf']:
                            args.append('--lhapdf_config=%s' % self.mother.options['lhapdf'])
                        syst.call_systematics(args, result=open('rwg_syst_%s.result' % key[0],'w'),
                                              log=logger.info)
                    except Exception:
                        logger.error('fail to add systematics')
                        raise
        # add output information        
        if self.mother and hasattr(self.mother, 'results'):
            run_name = self.mother.run_name
            results = self.mother.results
            results.add_run(run_name, self.run_card, current=True)
            results.add_detail('nb_event', event_nb+1)
            name = type_rwgt[0]
            results.add_detail('cross', cross[name])
            event_nb +=1
            for name in type_rwgt:
                variance = ratio_square[name]/event_nb - (ratio[name]/event_nb)**2
                orig_cross, orig_error = self.orig_cross
                error[name] = math.sqrt(max(0,variance/math.sqrt(event_nb))) * orig_cross + ratio[name]/event_nb * orig_error
            results.add_detail('error', error[type_rwgt[0]])
            import madgraph.interface.madevent_interface as ME_interface

        self.lhe_input.close()
        if not self.mother:
            name, ext = self.lhe_input.name.rsplit('.',1)
            target = '%s_out.%s' % (name, ext)            
        elif self.output_type != "default" :
            target = pjoin(self.mother.me_dir, 'Events', run_name, 'events.lhe')
        else:
            target = self.lhe_input.name
        
        if self.output_type == "default":
            files.mv(output.name, target)
            logger.info('Event %s have now the additional weight' % self.lhe_input.name)
        elif self.output_type == "unweight":
            for key in output:
                #output[key].write('</LesHouchesEvents>\n')
                #output.close()
                lhe = lhe_parser.EventFile(output[key].name)
                nb_event = lhe.unweight(target)
                if self.mother and  hasattr(self.mother, 'results'):
                    results = self.mother.results
                    results.add_detail('nb_event', nb_event)
                    results.current.parton.append('lhe')
                logger.info('Event %s is now unweighted under the new theory: %s(%s)' % (lhe.name, target, nb_event))                
        else:
            if self.mother and  hasattr(self.mother, 'results'):
                results = self.mother.results
                results.current.parton.append('lhe')       
            logger.info('Eventfiles is/are now created with new central weight')
        
        if self.multicore != 'create':
            for name in cross:
                if name == 'orig':
                    continue
                logger.info('new cross-section is %s: %g pb (indicative error: %g pb)' %\
                        ('(%s)' %name if name else '',cross[name], error[name]))
            
        self.terminate_fortran_executables(new_card_only=True)
        #store result
        for name in cross:
            if name == 'orig':
                self.all_cross_section[name] = (cross[name], error[name])
            else:
                self.all_cross_section[(tag_name,name)] = (cross[name], error[name])

        # perform the scanning
        if param_card_iterator:
            for i,card in enumerate(param_card_iterator):
                if self.options['rwgt_name']:
                    self.options['rwgt_name'] = '%s_%s' % (self.options['rwgt_name'].rsplit('_',1)[0], i+1)
                self.new_param_card = card
                #card.write(pjoin(rw_dir, 'Cards', 'param_card.dat'))
                self.exec_cmd("launch --keep_card", printcmd=False, precmd=True)
        
        self.options['rwgt_name'] = None


    def handle_param_card(self, model_line, args, type_rwgt):
        
        if self.rwgt_dir:
            path_me =self.rwgt_dir
        else:
            path_me = self.me_dir 
            
        if self.second_model or self.second_process or self.dedicated_path:
            rw_dir = pjoin(path_me, 'rw_me_second')
        else:
            rw_dir = pjoin(path_me, 'rw_me')
        
        
        if not '--keep_card' in args:
            if self.has_nlo and self.rwgt_mode != "LO":
                rwdir_virt = rw_dir.replace('rw_me', 'rw_mevirt')
                
            out, cmd = common_run_interface.CommonRunCmd.ask_edit_card_static(cards=['param_card.dat'],
                                   ask=self.ask, pwd=rw_dir, first_cmd=self.stored_line,
                                   write_file=False, return_instance=True
                                   )
            self.stored_line = None
            card = cmd.param_card
            new_card = card.write()
        elif self.new_param_card:
            new_card = self.new_param_card.write()
        else:
            new_card = open(pjoin(rw_dir, 'Cards', 'param_card.dat')).read()
            
        # check for potential scan in the new card 
        pattern_scan = re.compile(r'''^(decay)?[\s\d]*scan''', re.I+re.M) 
        param_card_iterator = []
        if pattern_scan.search(new_card):
            try:
                import internal.extended_cmd as extended_internal
                Shell_internal = extended_internal.CmdShell
            except:
                Shell_internal = None
            import madgraph.interface.extended_cmd as extended_cmd
            if not isinstance(self.mother, (extended_cmd.CmdShell, Shell_internal)): 
                raise Exception("scan are not allowed on the Web")
            # at least one scan parameter found. create an iterator to go trough the cards
            main_card = check_param_card.ParamCardIterator(new_card)
            if self.options['rwgt_name']:
                self.options['rwgt_name'] = '%s_0' % self.options['rwgt_name']

            param_card_iterator = main_card
            first_card = param_card_iterator.next(autostart=True)
            new_card = first_card.write()
            self.new_param_card = first_card
            #first_card.write(pjoin(rw_dir, 'Cards', 'param_card.dat'))  
        
        # check if "Auto" is present for a width parameter)
        tmp_card = new_card.lower().split('block',1)[1]
        if "auto" in tmp_card: 
            if param_card_iterator:
                first_card.write(pjoin(rw_dir, 'Cards', 'param_card.dat'))
            else:
                ff = open(pjoin(rw_dir, 'Cards', 'param_card.dat'),'w')
                ff.write(new_card)
                ff.close()
                
            self.mother.check_param_card(pjoin(rw_dir, 'Cards', 'param_card.dat'))
            new_card = open(pjoin(rw_dir, 'Cards', 'param_card.dat')).read()


        # Find new tag in the banner and add information if needed
        if 'initrwgt' in self.banner and self.output_type == 'default': 
            if 'name=\'mg_reweighting\'' in self.banner['initrwgt']:
                blockpat = re.compile(r'''<weightgroup name=\'mg_reweighting\'\s*weight_name_strategy=\'includeIdInWeightName\'>(?P<text>.*?)</weightgroup>''', re.I+re.M+re.S)
                before, content, after = blockpat.split(self.banner['initrwgt'])
                header_rwgt_other = before + after
                pattern = re.compile('<weight id=\'(?:rwgt_(?P<id>\d+)|(?P<id2>[_\w]+))(?P<rwgttype>\s*|_\w+)\'>(?P<info>.*?)</weight>', re.S+re.I+re.M)
                mg_rwgt_info = pattern.findall(content)
                
                maxid = 0
                for k,(i, fulltag, nlotype, diff) in enumerate(mg_rwgt_info):
                    if i:
                        if int(i) > maxid:
                            maxid = int(i)
                        mg_rwgt_info[k] = (i, nlotype, diff) # remove the pointless fulltag tag
                    else:
                        mg_rwgt_info[k] = (fulltag, nlotype, diff) # remove the pointless id tag
                         
                maxid += 1
                rewgtid = maxid
                if self.options['rwgt_name']:
                    #ensure that the entry is not already define if so overwrites it
                    for (i, nlotype, diff) in mg_rwgt_info[:]:
                        for flag in type_rwgt:
                            if 'rwgt_%s' % i == '%s%s' %(self.options['rwgt_name'],flag) or \
                                i == '%s%s' % (self.options['rwgt_name'], flag):
                                    logger.warning("tag %s%s already defines, will replace it", self.options['rwgt_name'],flag)
                                    mg_rwgt_info.remove((i, nlotype, diff))
                                                
            else:
                header_rwgt_other = self.banner['initrwgt'] 
                mg_rwgt_info = []
                rewgtid = 1
        else:
            self.banner['initrwgt']  = ''
            header_rwgt_other = ''
            mg_rwgt_info = []
            rewgtid = 1

        # add the reweighting in the banner information:
        #starts by computing the difference in the cards.
        s_orig = self.banner['slha']
        self.orig_param_card_text = s_orig
        s_new = new_card
        self.new_param_card = check_param_card.ParamCard(s_new.splitlines())
        
        #define tag for the run
        if self.options['rwgt_name']:
            tag = self.options['rwgt_name']
        else:
            tag = str(rewgtid)

        if 'rwgt_info' in self.options and self.options['rwgt_info']:
            card_diff = self.options['rwgt_info']
            for name in type_rwgt:
                mg_rwgt_info.append((tag, name, self.options['rwgt_info']))
        elif not self.second_model and not self.dedicated_path:
            old_param = check_param_card.ParamCard(s_orig.splitlines())
            new_param =  self.new_param_card
            card_diff = old_param.create_diff(new_param)
            if card_diff == '' and not self.second_process:
                    logger.warning(' REWEIGHTING: original card and new card are identical.')
            try:
                if old_param['sminputs'].get(3)- new_param['sminputs'].get(3) > 1e-3 * new_param['sminputs'].get(3):
                    logger.warning("We found different value of alpha_s. Note that the value of alpha_s used is the one associate with the event and not the one from the cards.")
            except Exception as error:
                logger.debug("error in check of alphas: %s" % str(error))
                pass #this is a security                
            if not self.second_process:
                for name in type_rwgt:
                    mg_rwgt_info.append((tag, name, card_diff))
            else:
                str_proc = "\n change process  ".join([""]+self.second_process)
                for name in type_rwgt:
                    mg_rwgt_info.append((tag, name, str_proc + '\n'+ card_diff))
        else:
            if self.second_model:
                str_info = "change model %s" % self.second_model
            else:
                str_info =''
            if self.second_process:
                str_info += "\n change process  ".join([""]+self.second_process)
            if self.dedicated_path:
                for k,v in self.dedicated_path.items():
                    str_info += "\n change %s %s" % (k,v)
            card_diff = str_info
            str_info += '\n' + s_new
            for name in type_rwgt:
                mg_rwgt_info.append((tag, name, str_info))
        # re-create the banner.
        self.banner['initrwgt'] = header_rwgt_other
        if self.output_type == 'default':
            self.banner['initrwgt'] += '\n<weightgroup name=\'mg_reweighting\' weight_name_strategy=\'includeIdInWeightName\'>\n'
        else:
            self.banner['initrwgt'] += '\n<weightgroup name=\'main\'>\n'
        for tag, rwgttype, diff in mg_rwgt_info:
            if tag.isdigit():
                self.banner['initrwgt'] += '<weight id=\'rwgt_%s%s\'>%s</weight>\n' % \
                                       (tag, rwgttype, diff)
            else:
                self.banner['initrwgt'] += '<weight id=\'%s%s\'>%s</weight>\n' % \
                                       (tag, rwgttype, diff)
        self.banner['initrwgt'] += '\n</weightgroup>\n'
        self.banner['initrwgt'] = self.banner['initrwgt'].replace('\n\n', '\n')

        logger.info('starts to compute weight for events with the following modification to the param_card:')
        logger.info(card_diff.replace('\n','\nKEEP:'))
        self.run_card = banner.Banner(self.banner).charge_card('run_card')

        if self.options['rwgt_name']:
            tag_name = self.options['rwgt_name']
        else:
            tag_name = 'rwgt_%s' % rewgtid

                
        #initialise module.
        for (path,tag), module in self.f2pylib.items():
            with misc.chdir(pjoin(os.path.dirname(rw_dir), path)):
                with misc.stdchannel_redirected(sys.stdout, os.devnull):
                    if 'second' in path or tag == 3:
                        param_card = self.new_param_card
                    else:
                        param_card = check_param_card.ParamCard(self.orig_param_card_text)
                    
                    for block in param_card:

                        for param   in param_card[block]:
                            lhacode = param.lhacode
                            value = param.value
                            name = '%s_%s' % (block.upper(), '_'.join([str(i) for i in lhacode]))
                            module.change_para(name, value)
                    module.update_all_coup()
                        
        return param_card_iterator, tag_name

        
    def do_set(self, line):
        "Not in help"
        
        logger.warning("Invalid Syntax. The command 'set' should be placed after the 'launch' one. Continuing by adding automatically 'launch'")
        self.stored_line = "set %s" % line
        return self.exec_cmd("launch")
    
    def default(self, line, log=True):
        """Default action if line is not recognized"""

        if os.path.isfile(line):
            if log:
                logger.warning("Invalid Syntax. The path to a param_card' should be placed after the 'launch' command. Continuing by adding automatically 'launch'")
            self.stored_line =  line
            return self.exec_cmd("launch")
        else:
            return super(ReweightInterface,self).default(line, log=log)
    
    def write_reweighted_event(self, event, tag_name, **opt):
        """a function for running in multicore"""
        
        if not hasattr(opt['thread_space'], "calculator"):
            opt['thread_space'].calculator = {}
            opt['thread_space'].calculator_nbcall = {}
            opt['thread_space'].cross = 0
            opt['thread_space'].output = open( self.lhe_input.name +'rw.%s' % opt['thread_id'], 'w')
            if self.mother:
                out_path = pjoin(self.mother.me_dir, 'Events', 'reweight.lhe.%s' % opt['thread_id'])
                opt['thread_space'].output2 = open(out_path, 'w')
                
        weight = self.calculate_weight(event, space=opt['thread_space'])
        opt['thread_space'].cross += weight
        if self.output_type == "default":
            event.reweight_data[tag_name] = weight
            #write this event with weight
            opt['thread_space'].output.write(str(event))
            if self.mother:
                event.wgt = weight
                event.reweight_data = {}
                opt['thread_space'].output2.write(str(event))
        else:
            event.wgt = weight
            event.reweight_data = {}
            if self.mother:
                opt['thread_space'].output2.write(str(event))
            else:
                opt['thread_space'].output.write(str(event))
        
        return 0
    
    def do_compute_widths(self, line):
        return self.mother.do_compute_widths(line)
    
    
    dynamical_scale_warning=True
    def change_kinematics(self, event):
 

        if isinstance(self.run_card, banner.RunCardLO):
            jac = event.change_ext_mass(self.new_param_card)
            new_event = event
        else:
            jac =1
            new_event = event

        if jac != 1:
            if self.output_type == 'default':
                logger.critical('mass reweighting requires dedicated lhe output!. Please include "change output 2.0" in your reweight_card')
                raise Exception
            mode = self.run_card['dynamical_scale_choice']
            if mode == -1:
                if self.dynamical_scale_warning:
                    logger.warning('dynamical_scale is set to -1. New sample will be with HT/2 dynamical scale for renormalisation scale')
                mode = 3
            new_event.scale = event.get_scale(mode)
            new_event.aqcd = self.lhe_input.get_alphas(new_event.scale, lhapdf_config=self.mother.options['lhapdf'])
         
        return jac, new_event
    
    
    def calculate_weight(self, event):
        """space defines where to find the calculator (in multicore)"""
        
        if not hasattr(self,'pdf'):
            lhapdf = misc.import_python_lhapdf(self.mg5cmd.options['lhapdf'])
            self.pdf = lhapdf.mkPDF(self.banner.run_card.get_lhapdf_id())
            
        if self.has_nlo and self.rwgt_mode != "LO":
            return self.calculate_nlo_weight(event)
        
        event.parse_reweight()                    
        orig_wgt = event.wgt
        # LO reweighting    
        w_orig = self.calculate_matrix_element(event, 0)
        
        # reshuffle event for mass effect # external mass only
        # carefull that new_event can sometimes be = to event 
        # (i.e. change can be in place)
        jac, new_event = self.change_kinematics(event)
        
        
        if event.wgt != 0: # impossible reshuffling
            w_new =  self.calculate_matrix_element(new_event, 1)
        else:
            w_new = 0

        if w_orig == 0:
            tag, order = event.get_tag_and_order()
            orig_order, Pdir, hel_dict = self.id_to_path[tag]
            misc.sprint(w_orig, w_new)
            misc.sprint(event)
            misc.sprint(self.invert_momenta(event.get_momenta(orig_order)))
            misc.sprint(event.get_momenta(orig_order))
            misc.sprint(event.aqcd)
            hel_order = event.get_helicity(orig_order)
            if self.helicity_reweighting and 9 not in hel_order:
                nhel = hel_dict[tuple(hel_order)]
            else:
                nhel = 0
            misc.sprint(nhel, Pdir, hel_dict)                        
            raise Exception("Invalid matrix element for original computation (weight=0)")

        return {'orig': orig_wgt, '': w_new/w_orig*orig_wgt*jac}
     
    def calculate_nlo_weight(self, event):


        type_nlo = self.get_weight_names()
        final_weight = {'orig': event.wgt}
            
        event.parse_reweight()
        event.parse_nlo_weight(threshold=self.soft_threshold) 
        if self.output_type != 'default':
            event.nloweight.modified = True # the internal info will be changed
                                            # so set this flage to True to change
                                            # the writting of those data

        #initialise the input to the function which recompute the weight
        scales2 = []
        pdg = []
        bjx = []
        wgt_tree = [] # reweight for loop-improved type
        wgt_virt  = [] #reweight b+v together
        base_wgt = []
        gs=[]
        qcdpower = []
        ref_wgts = [] #for debugging

        orig_wgt = 0
        for cevent in event.nloweight.cevents:
            #check if we need to compute the virtual for that cevent
            need_V = False # the real is nothing else than the born for a N+1 config
            all_ctype = [w.type for w in cevent.wgts]
            if '_nlo' in type_nlo and any(c in all_ctype for c in [2,14,15]):
                need_V =True
            
            w_orig = self.calculate_matrix_element(cevent, 0)
            w_new =  self.calculate_matrix_element(cevent, 1)
            ratio_T = w_new/w_orig
            if need_V:
                scale2 = cevent.wgts[0].scales2[0]
                #for scale2 in set(c.scales2[1] for c in cevent.wgts): 
                w_origV = self.calculate_matrix_element(cevent, 'V0', scale2=scale2)
                w_newV =  self.calculate_matrix_element(cevent, 'V1', scale2=scale2)                    
                ratio_BV = (w_newV + w_new) / (w_origV + w_orig)
                ratio_V = w_newV/w_origV
            else:
                ratio_V = "should not be used"
                ratio_BV = "should not be used"
            for c_wgt in cevent.wgts:
                orig_wgt += c_wgt.ref_wgt
                #add the information to the input
                scales2.append(c_wgt.scales2)
                pdg.append(c_wgt.pdgs[:2])

                bjx.append(c_wgt.bjks)
                qcdpower.append(c_wgt.qcdpower)
                gs.append(c_wgt.gs)
                ref_wgts.append(c_wgt.ref_wgt)
                
                if '_nlo' in type_nlo:
                    if c_wgt.type in  [2,14,15]:
                        R = ratio_BV
                    else:
                        R = ratio_T
                    
                    new_wgt = [c_wgt.pwgt[0] * R,
                               c_wgt.pwgt[1] * ratio_T,
                               c_wgt.pwgt[2] * ratio_T]
                    wgt_virt.append(new_wgt)

                if '_tree' in type_nlo:
                    new_wgt = [c_wgt.pwgt[0] * ratio_T,
                               c_wgt.pwgt[1] * ratio_T,
                               c_wgt.pwgt[2] * ratio_T]
                    wgt_tree.append(new_wgt)
                    
                base_wgt.append(c_wgt.pwgt[:3])
        
        
        orig_wgt_check, partial_check = self.combine_wgt_local(scales2, pdg, bjx, base_wgt, gs, qcdpower, self.pdf)
        #change the ordering to the fortran one: 
        #scales2_i = self.invert_momenta(scales2)
        #pdg_i = self.invert_momenta(pdg)
        #bjx_i = self.invert_momenta(bjx)
        # re-compute original weight to reduce numerical inacurracy
        #base_wgt_i = self.invert_momenta(base_wgt)
        #orig_wgt_check, partial_check = self.combine_wgt(scales2_i, pdg_i, bjx_i, base_wgt_i, gs, qcdpower, 1., 1.)
        
        if '_nlo' in type_nlo:
            #wgt = self.invert_momenta(wgt_virt)
            with misc.stdchannel_redirected(sys.stdout, os.devnull):
                new_out, partial = self.combine_wgt_local(scales2, pdg, bjx, wgt_virt, gs, qcdpower, self.pdf)
            # try to correct for precision issue
            avg = [partial_check[i]/ref_wgts[i] for i in range(len(ref_wgts))]
            out = sum(partial[i]/avg[i] if 0.85<avg[i]<1.15 else 0 \
                          for i in range(len(avg)))
            final_weight['_nlo'] = out/orig_wgt*event.wgt

            
        if '_tree' in type_nlo:
            #wgt = self.invert_momenta(wgt_tree)
            with misc.stdchannel_redirected(sys.stdout, os.devnull):
                out, partial = self.combine_wgt_local(scales2, pdg, bjx, wgt_tree, gs, qcdpower, self.pdf)
            # try to correct for precision issue
            avg = [partial_check[i]/ref_wgts[i] for i in range(len(ref_wgts))]
            new_out = sum(partial[i]/avg[i] if 0.85<avg[i]<1.15 else partial[i] \
                          for i in range(len(avg)))
            final_weight['_tree'] = new_out/orig_wgt*event.wgt    
                  
             
        if '_lo' in type_nlo:
            w_orig = self.calculate_matrix_element(event, 0)
            w_new =  self.calculate_matrix_element(event, 1)            
            final_weight['_lo'] = w_new/w_orig*event.wgt
            
            
        if self.output_type != 'default' and len(type_nlo)==1 and '_lo' not in type_nlo:
            to_write = [partial[i]/ref_wgts[i]*partial_check[i]
                             if 0.85<avg[i]<1.15 else 0
                              for i in range(len(ref_wgts))]
            for cevent in event.nloweight.cevents:
                for c_wgt in cevent.wgts:
                        c_wgt.ref_wgt = to_write.pop(0)
                        if '_tree' in type_nlo:
                            c_wgt.pwgt = wgt_tree.pop(0)
                        else:
                            c_wgt.pwgt = wgt_virt.pop(0)
            assert not to_write
            assert not wgt_tree
        return final_weight 


    def combine_wgt_local(self, scale2s, pdgs, bjxs, base_wgts, gss, qcdpowers, pdf):

        wgt = 0.
        wgts = []
        for (scale2, pdg, bjx, base_wgt, gs, qcdpower) in   zip(scale2s, pdgs, bjxs, base_wgts, gss, qcdpowers):
            Q2, mur2, muf2 = scale2 #Q2 is Ellis-Sexton scale
            #misc.sprint(Q2, mur2, muf2, base_wgt, gs, qcdpower)
            pdf1 = pdf.xfxQ2(pdg[0], bjx[0], muf2)/bjx[0]
            pdf2 = pdf.xfxQ2(pdg[1], bjx[1], muf2)/bjx[1]
            alphas = pdf.alphasQ2(mur2)
            tmp = base_wgt[0] + base_wgt[1] * math.log(mur2/Q2) + base_wgt[2] * math.log(muf2/Q2)
            tmp *= gs**qcdpower*pdf1*pdf2
            wgt += tmp
            wgts.append(tmp)
        return wgt, wgts
        
    
     
    @staticmethod   
    def invert_momenta(p):
        """ fortran/C-python do not order table in the same order"""
        new_p = []
        for i in range(len(p[0])):  new_p.append([0]*len(p))
        for i, onep in enumerate(p):
            for j, x in enumerate(onep):
                new_p[j][i] = x
        return new_p
    
    @staticmethod
    def rename_f2py_lib(Pdir, tag):
        if tag == 2:
            return
        if os.path.exists(pjoin(Pdir, 'matrix%spy.so' % tag)):
            return
        else:
            open(pjoin(Pdir, 'matrix%spy.so' % tag),'w').write(open(pjoin(Pdir, 'matrix2py.so')
                                        ).read().replace('matrix2py', 'matrix%spy' % tag))
    
    def calculate_matrix_element(self, event, hypp_id, scale2=0):
        """routine to return the matrix element"""
        
        if self.has_nlo:
            nb_retry, sleep = 10, 60 
        else:
            nb_retry, sleep = 5, 20 
        
        tag, order = event.get_tag_and_order()
        if self.keep_ordering:
            old_tag = tuple(tag)
            tag = (tag[0], tuple(order[1])) 
        if isinstance(hypp_id, str) and hypp_id.startswith('V'):
            tag = (tag,'V')
            hypp_id = int(hypp_id[1:])
        #    base = "rw_mevirt"
        #else:
        #    base = "rw_me"
        
        if (not self.second_model and not self.second_process and not self.dedicated_path) or hypp_id==0:
            orig_order, Pdir, hel_dict = self.id_to_path[tag]
        else:
            try:
                orig_order, Pdir, hel_dict = self.id_to_path_second[tag]
            except KeyError:
                if self.options['allow_missing_finalstate']:
                    return 0.0
                else:
                    logger.critical('The following initial/final state %s can not be found in the new model/process. If you want to set the weights of such events to zero use "change allow_missing_finalstate False"', tag)
                    raise Exception

        base = os.path.basename(os.path.dirname(Pdir))
        if '_second' in base:
            moduletag = (base, 2)
        else:
            moduletag = (base, 2+hypp_id)
        
        module = self.f2pylib[moduletag]

        p = event.get_momenta(orig_order)
        # add helicity information
        
        hel_order = event.get_helicity(orig_order)
        if self.helicity_reweighting and 9 not in hel_order:
            nhel = hel_dict[tuple(hel_order)]                
        else:
            nhel = -1
            
        # For 2>N pass in the center of mass frame
        #   - required for helicity by helicity re-weighitng
        #   - Speed-up loop computation 
        if (hypp_id == 0 and ('frame_id' in self.banner.run_card and self.banner.run_card['frame_id'] !=6)):
            import copy
            new_event = copy.deepcopy(event)
            pboost = FourMomenta()
            to_inc = bin(self.banner.run_card['frame_id'])[2:]
            to_inc.reverse()
            nb_ext = 0
            for p in new_event:
                if p.status in [-1,1]:
                    nb_ext += 1
                    if to_inc[nb_ext]:
                        pboost += p                    
            new_event.boost(pboost)
            p = new_event.get_momenta(orig_order)
        elif (hypp_id == 1 and self.boost_event):
            if self.boost_event is not True:
                import copy
                new_event = copy.deepcopy(event)
                new_event.boost(self.boost_event)
                p = new_event.get_momenta(orig_order)        
        elif (hasattr(event[1], 'status') and event[1].status == -1) or \
           (event[1].px == event[1].py == 0.):
            pboost = lhe_parser.FourMomentum(p[0]) + lhe_parser.FourMomentum(p[1])
            for i,thisp in enumerate(p):
                p[i] = lhe_parser.FourMomentum(thisp).zboost(pboost).get_tuple()
            assert p[0][1] == p[0][2] == 0 == p[1][2] == p[1][2] == 0 
        
        pold = list(p)
        p = self.invert_momenta(p)
        pdg = list(orig_order[0])+list(orig_order[1])

        with misc.chdir(Pdir):
            with misc.stdchannel_redirected(sys.stdout, os.devnull):
                me_value = module.smatrixhel(pdg,p, event.aqcd, scale2, nhel)
                                
        # for loop we have also the stability status code
        if isinstance(me_value, tuple):
            me_value, code = me_value
            #if code points unstability -> returns 0
            hundred_value = (code % 1000) //100
            if hundred_value in [4]:
                me_value = 0.
            
        return me_value
    
    def terminate_fortran_executables(self, new_card_only=False):
        """routine to terminate all fortran executables"""

        for (mode, production) in dict(self.calculator):
            
            if new_card_only and production == 0:
                continue            
            del self.calculator[(mode, production)]
    
    def do_quit(self, line):
        if self.exitted:
            return
        self.exitted = True
        
        if 'init' in self.banner:
            cross = 0 
            error = 0
            for line in self.banner['init'].split('\n'):
                split = line.split()
                if len(split) == 4:
                    cross, error = float(split[0]), float(split[1])
                    
        if not self.multicore == 'create':
            # No print of results for the multicore mode for the one printed on screen
            if 'orig' not in self.all_cross_section:
                logger.info('Original cross-section: %s +- %s pb' % (cross, error))
            else: 
                logger.info('Original cross-section: %s +- %s pb (cross-section from sum of weights: %s)' % (cross, error, self.all_cross_section['orig'][0]))
            logger.info('Computed cross-section:')
            keys = list(self.all_cross_section.keys())
            keys.sort(key=lambda x: str(x))
            for key in keys:
                if key == 'orig':
                    continue
                logger.info('%s : %s +- %s pb' % (key[0] if not key[1] else '%s%s' % key,
                    self.all_cross_section[key][0],self.all_cross_section[key][1] ))  
        self.terminate_fortran_executables()
    
        if self.rwgt_dir and self.multicore == False:
            self.save_to_pickle()
        
        with misc.stdchannel_redirected(sys.stdout, os.devnull):
            for run_id in self.calculator:
                del self.calculator[run_id]
            del self.calculator
        
            
    def __del__(self):
        self.do_quit('')

    
    def adding_me(self, matrix_elements, path):
        """Adding one element to the list based on the matrix element"""
        

    @misc.mute_logger()
    def create_standalone_tree_directory(self, data ,second=False):
        """generate the various directory for the weight evaluation"""
        
        mgcmd = self.mg5cmd         
        path_me = data['path'] 
        # 2. compute the production matrix element -----------------------------
        has_nlo = False  
        mgcmd.exec_cmd("set group_subprocesses False")

        if not second:
            logger.info('generating the square matrix element for reweighting')
        else:
            logger.info('generating the square matrix element for reweighting (second model and/or processes)')
        start = time.time()
        commandline=''
        for i,proc in enumerate(data['processes']):
            if '[' not in proc:
                commandline += "add process %s ;" % proc
            else:
                has_nlo = True
                if self.banner.get('run_card','ickkw') == 3:
                    if len(proc) == min([len(p.strip()) for p in data['processes']]):
                        commandline += self.get_LO_definition_from_NLO(proc, self.model)
                    else:
                        commandline += self.get_LO_definition_from_NLO(proc,
                                                     self.model, real_only=True)
                else:
                    commandline += self.get_LO_definition_from_NLO(proc, self.model)
        
        commandline = commandline.replace('add process', 'generate',1)
        logger.info(commandline)
        try:
            mgcmd.exec_cmd(commandline, precmd=True, errorhandling=False)
        except diagram_generation.NoDiagramException:
            commandline=''
            for proc in data['processes']:
                if '[' not in proc:
                    raise
                # pass to virtsq=
                base, post = proc.split('[',1)
                nlo_order, post = post.split(']',1)
                if '=' not in nlo_order:
                    nlo_order = 'virt=%s' % nlo_order
                elif 'noborn' in nlo_order:
                    nlo_order = nlo_order.replace('noborn', 'virt')
                commandline += "add process %s [%s] %s;" % (base,nlo_order,post)
            commandline = commandline.replace('add process', 'generate',1)
            logger.info("RETRY with %s", commandline)
            mgcmd.exec_cmd(commandline, precmd=True)
            has_nlo = False
        except Exception as error:
            raise
        
        commandline = 'output standalone_rw %s --prefix=int' % pjoin(path_me,data['paths'][0])
        mgcmd.exec_cmd(commandline, precmd=True)        
        logger.info('Done %.4g' % (time.time()-start))
        self.has_standalone_dir = True
        

        # 3. Store id to directory information ---------------------------------
        if False:
            # keep this for debugging
            matrix_elements = mgcmd._curr_matrix_elements.get_matrix_elements()
            
            to_check = [] # list of tag that do not have a Pdir at creation time.
            for me in matrix_elements:
                for proc in me.get('processes'):
                    initial = []    #filled in the next line
                    final = [l.get('id') for l in proc.get('legs')\
                          if l.get('state') or initial.append(l.get('id'))]
                    order = (initial, final)
                    tag = proc.get_initial_final_ids()
                    decay_finals = proc.get_final_ids_after_decay()
    
                    if tag[1] != decay_finals:
                        order = (initial, list(decay_finals))
                        decay_finals.sort()
                        tag = (tag[0], tuple(decay_finals))
                    Pdir = pjoin(path_me, data['paths'][0], 'SubProcesses', 
                                      'P%s' % me.get('processes')[0].shell_string())
    
                    if not os.path.exists(Pdir):
                        to_check.append(tag)
                        continue                        
                    if tag in data['id2path']:
                        if not Pdir == data['id2path'][tag][1]:
                            misc.sprint(tag, Pdir, data['id2path'][tag][1])
                            raise self.InvalidCmd('2 different process have the same final states. This module can not handle such situation')
                        else:
                            continue
                    # build the helicity dictionary
                    hel_nb = 0
                    hel_dict = {9:0} # unknown helicity -> use full ME
                    for helicities in me.get_helicity_matrix():
                        hel_nb +=1 #fortran starts at 1
                        hel_dict[tuple(helicities)] = hel_nb
    
                    data['id2path'][tag] = [order, Pdir, hel_dict]        
     
            for tag in to_check:
                if tag not in self.id_to_path:
                    logger.warning("no valid path for %s" % (tag,))
                    #raise self.InvalidCmd, "no valid path for %s" % (tag,)
        
        # 4. Check MadLoopParam for Loop induced
        if os.path.exists(pjoin(path_me, data['paths'][0], 'Cards', 'MadLoopParams.dat')):
            MLCard = banner.MadLoopParam(pjoin(path_me, data['paths'][0], 'Cards', 'MadLoopParams.dat'))
            MLCard.set('WriteOutFilters', False)
            MLCard.set('UseLoopFilter', False)
            MLCard.set("DoubleCheckHelicityFilter", False)
            MLCard.set("HelicityFilterLevel", 0)
            MLCard.write(pjoin(path_me, data['paths'][0], 'SubProcesses', 'MadLoopParams.dat'),
                         pjoin(path_me, data['paths'][0], 'Cards', 'MadLoopParams.dat'), 
                         commentdefault=False)
            
            #if self.multicore == 'create':
            #    print "compile OLP", data['paths'][0]
            #    misc.compile(['OLP_static'], cwd=pjoin(path_me, data['paths'][0],'SubProcesses'),
            #                 nb_core=self.mother.options['nb_core'])
        
        if os.path.exists(pjoin(path_me, data['paths'][1], 'Cards', 'MadLoopParams.dat')):
            if self.multicore == 'create':
                print("compile OLP", data['paths'][1])
                # It is potentially unsafe to use several cores, We limit ourself to one for now
                # n_cores = self.mother.options['nb_core']
                n_cores = 1
                misc.compile(['OLP_static'], cwd=pjoin(path_me, data['paths'][1],'SubProcesses'),
                             nb_core=self.mother.options['nb_core'])
                
        return has_nlo

                
    @misc.mute_logger()
    def create_standalone_virt_directory(self, data ,second=False):
        """generate the various directory for the weight evaluation"""
                
        mgcmd = self.mg5cmd
        path_me = data['path'] 
        # Do not pass here for LO/NLO_tree
        start = time.time()
        commandline=''
        for proc in data['processes']:
            if '[' not in proc:
                pass
            else:
                proc = proc.replace('[', '[ virt=')
                commandline += "add process %s ;" % proc
        commandline = re.sub('@\s*\d+', '', commandline)
        # deactivate golem since it creates troubles
        old_options = dict(mgcmd.options)
        if mgcmd.options['golem']:
            logger.info(" When doing NLO reweighting, MG5aMC cannot use the loop reduction algorithms Golem")
        mgcmd.options['golem'] = None            
        commandline = commandline.replace('add process', 'generate',1)
        logger.info(commandline)
        mgcmd.exec_cmd(commandline, precmd=True)
        commandline = 'output standalone_rw %s --prefix=int -f' % pjoin(path_me, data['paths'][1])
        mgcmd.exec_cmd(commandline, precmd=True) 
        
        #put back golem to original value
        mgcmd.options['golem'] = old_options['golem']
        # update make_opts
<<<<<<< HEAD
        m_opts = {}
        if mgcmd.options['lhapdf']:
            #lhapdfversion = subprocess.Popen([mgcmd.options['lhapdf'], '--version'], 
            #        stdout = subprocess.PIPE).stdout.read().strip()[0]
            m_opts['lhapdf'] = True
            m_opts['f2pymode'] = True
            m_opts['lhapdfversion'] = 5 # 6 always fail on my computer since 5 is compatible but slower always use 5
            m_opts['llhapdf'] = self.mother.get_lhapdf_libdir()                       
        else:
            raise Exception("NLO reweighting requires LHAPDF to work correctly")
=======
        if not mgcmd.options['lhapdf']:
            raise Exception, "NLO reweighting requires LHAPDF to work correctly"
>>>>>>> 8f09654e



        # Download LHAPDF SET
        common_run_interface.CommonRunCmd.install_lhapdf_pdfset_static(\
            mgcmd.options['lhapdf'], None, self.banner.run_card.get_lhapdf_id())
        
        # now store the id information             
        if False:
            # keep it for debugging purposes
            matrix_elements = mgcmd._curr_matrix_elements.get_matrix_elements()            
            for me in matrix_elements:
                for proc in me.get('processes'):
                    initial = []    #filled in the next line
                    final = [l.get('id') for l in proc.get('legs')\
                          if l.get('state') or initial.append(l.get('id'))]
                    order = (initial, final)
                    tag = proc.get_initial_final_ids()
                    decay_finals = proc.get_final_ids_after_decay()
    
                    if tag[1] != decay_finals:
                        order = (initial, list(decay_finals))
                        decay_finals.sort()
                        tag = (tag[0], tuple(decay_finals))
                    Pdir = pjoin(path_me, data['paths'][1], 'SubProcesses', 
                                      'P%s' % me.get('processes')[0].shell_string())
                    assert os.path.exists(Pdir), "Pdir %s do not exists" % Pdir                        
                    if (tag,'V') in data['id2path']:
                        if not Pdir == data['id2path'][(tag,'V')][1]:
                            misc.sprint(tag, Pdir, self.id_to_path[(tag,'V')][1])
                            raise self.InvalidCmd('2 different process have the same final states. This module can not handle such situation')
                        else:
                            continue
                    # build the helicity dictionary
                    hel_nb = 0
                    hel_dict = {9:0} # unknown helicity -> use full ME
                    for helicities in me.get_helicity_matrix():
                        hel_nb +=1 #fortran starts at 1
                        hel_dict[tuple(helicities)] = hel_nb
    
                    data['id2path'][(tag,'V')] = [order, Pdir, hel_dict]


    @misc.mute_logger()
    def create_standalone_directory(self, second=False):
        """generate the various directory for the weight evaluation"""
                
        data={}
        if not second:
            data['paths'] = ['rw_me', 'rw_mevirt']
            # model
            info = self.banner.get('proc_card', 'full_model_line')
            if '-modelname' in info:
                data['mg_names'] = False
            else:
                data['mg_names'] = True
            data['model_name'] = self.banner.get('proc_card', 'model')
            #processes
            data['processes'] = [line[9:].strip() for line in self.banner.proc_card
                     if line.startswith('generate')]
            data['processes'] += [' '.join(line.split()[2:]) for line in self.banner.proc_card
                      if re.search('^\s*add\s+process', line)]  
            #object_collector
            #self.id_to_path = {}
            #data['id2path'] = self.id_to_path
        else:
            data['paths'] = ['rw_me_second', 'rw_mevirt_second']
            # model
            if self.second_model:
                data['mg_names'] = True
                if ' ' in self.second_model:
                    args = self.second_model.split()
                    if '--modelname' in args:
                        data['mg_names'] = False
                    data['model_name'] = args[0]
                else:
                    data['model_name'] = self.second_model
            else:
                data['model_name'] = None
            #processes
            if self.second_process:
                data['processes'] = self.second_process
            else:
                data['processes'] = [line[9:].strip() for line in self.banner.proc_card
                                 if line.startswith('generate')]
                data['processes'] += [' '.join(line.split()[2:]) 
                                      for line in self.banner.proc_card
                                      if re.search('^\s*add\s+process', line)]
            #object_collector
            #self.id_to_path_second = {}   
            #data['id2path'] = self.id_to_path_second 
        
        # 0. clean previous run ------------------------------------------------
        if not self.rwgt_dir:
            path_me = self.me_dir
        else:
            path_me = self.rwgt_dir
        data['path'] = path_me
        try:
            shutil.rmtree(pjoin(path_me,data['paths'][0]))
        except Exception: 
            pass
        try:
            shutil.rmtree(pjoin(path_me, data['paths'][1]))
        except Exception: 
            pass

        # 1. prepare the interface----------------------------------------------
        mgcmd = self.mg5cmd
        complex_mass = False   
        has_cms = re.compile(r'''set\s+complex_mass_scheme\s*(True|T|1|true|$|;)''')
        for line in self.banner.proc_card:
            if line.startswith('set'):
                mgcmd.exec_cmd(line, printcmd=False, precmd=False, postcmd=False)
                if has_cms.search(line):
                    complex_mass = True
            elif line.startswith('define'):
                try:
                    mgcmd.exec_cmd(line, printcmd=False, precmd=False, postcmd=False)
                except Exception:
                    pass 
                          
        # 1. Load model---------------------------------------------------------  
        if  not data['model_name'] and not second:
            raise self.InvalidCmd('Only UFO model can be loaded in this module.')
        elif data['model_name']:
            self.load_model(data['model_name'], data['mg_names'], complex_mass)
            modelpath = self.model.get('modelpath')
            if os.path.basename(modelpath) != mgcmd._curr_model['name']:
                name, restrict = mgcmd._curr_model['name'].rsplit('-',1)
                if os.path.exists(pjoin(os.path.dirname(modelpath),name, 'restrict_%s.dat' % restrict)):
                    modelpath = pjoin(os.path.dirname(modelpath), mgcmd._curr_model['name'])
                
            commandline="import model %s " % modelpath
            if not data['mg_names']:
                commandline += ' -modelname '
            mgcmd.exec_cmd(commandline)
            
            #multiparticles
            for name, content in self.banner.get('proc_card', 'multiparticles'):
                mgcmd.exec_cmd("define %s = %s" % (name, content))
        
        if  second and 'tree_path' in self.dedicated_path:
            files.ln(self.dedicated_path['tree_path'], path_me,name=data['paths'][0])
            if 'virtual_path' in self.dedicated_path:
                has_nlo=True
            else:
                has_nlo=False
        else:
            has_nlo = self.create_standalone_tree_directory(data, second)

        
        # 5. create the virtual for NLO reweighting  ---------------------------
        if second and 'virtual_path' in self.dedicated_path:
            files.ln(self.dedicated_path['virtual_path'], path_me, name=data['paths'][1])
        elif has_nlo and 'NLO' in self.rwgt_mode:
            self.create_standalone_virt_directory(data, second)
            
            if False:#not second:
                #compile the module to combine the weight
                misc.compile(cwd=pjoin(path_me, data['paths'][1], 'Source'))
                #link it 
                if path_me not in sys.path:
                    sys.path.insert(0, os.path.realpath(path_me))
                with misc.chdir(pjoin(path_me)):
                    mymod = __import__('%s.Source.rwgt2py' % data['paths'][1], globals(), locals(), [])
                    mymod =  mymod.Source.rwgt2py
                    with misc.stdchannel_redirected(sys.stdout, os.devnull):
                        mymod.initialise([self.banner.run_card['lpp1'], 
                                      self.banner.run_card['lpp2']],
                                     self.banner.run_card.get_lhapdf_id())
                    self.combine_wgt = mymod.get_wgt

            if self.multicore == 'create':
                print("compile OLP", data['paths'][1])
                try:
                    misc.compile(['OLP_static'], cwd=pjoin(path_me, data['paths'][1],'SubProcesses'),
                             nb_core=self.mother.options['nb_core'])
                except:
                    misc.compile(['OLP_static'], cwd=pjoin(path_me, data['paths'][1],'SubProcesses'),
                             nb_core=1)
        elif has_nlo and not second and self.rwgt_mode == ['NLO_tree']:
            # We do not have any virtual reweighting to do but we still have to
            #combine the weights.
            #Idea:create a fake directory.
            start = time.time()
            commandline='import model loop_sm;generate g g > e+ ve [virt=QCD]'
            # deactivate golem since it creates troubles
            old_options = dict(mgcmd.options)
            mgcmd.options['golem'] = None             
            commandline = commandline.replace('add process', 'generate',1)
            logger.info(commandline)
            mgcmd.exec_cmd(commandline, precmd=True)
            commandline = 'output standalone_rw %s --prefix=int -f' % pjoin(path_me, data['paths'][1])
            mgcmd.exec_cmd(commandline, precmd=True)    
            #put back golem to original value
            mgcmd.options['golem'] = old_options['golem']
            # update make_opts
<<<<<<< HEAD
            m_opts = {}
            if mgcmd.options['lhapdf']:
                #lhapdfversion = subprocess.Popen([mgcmd.options['lhapdf'], '--version'], 
                #        stdout = subprocess.PIPE).stdout.read().strip()[0]
                m_opts['lhapdf'] = True
                m_opts['f2pymode'] = True
                m_opts['lhapdfversion'] = 5 # 6 always fail on my computer since 5 is compatible but slower always use 5
                m_opts['llhapdf'] = self.mother.get_lhapdf_libdir()                        
            else:
                raise Exception("NLO_tree reweighting requires LHAPDF to work correctly")
=======
            if not mgcmd.options['lhapdf']:
                raise Exception, "NLO_tree reweighting requires LHAPDF to work correctly"
>>>>>>> 8f09654e
 
            # Download LHAPDF SET
            common_run_interface.CommonRunCmd.install_lhapdf_pdfset_static(\
                mgcmd.options['lhapdf'], None, self.banner.run_card.get_lhapdf_id())
            
            #compile the module to combine the weight
            if False:
                #use python module instead
                misc.compile(cwd=pjoin(path_me, data['paths'][1], 'Source'))
                #link it 
                with misc.chdir(pjoin(path_me)):
                    if path_me not in sys.path:
                        sys.path.insert(0, path_me)
                    mymod = __import__('%s.Source.rwgt2py' % data['paths'][1], globals(), locals(), [],-1)
                    mymod =  mymod.Source.rwgt2py
                    with misc.stdchannel_redirected(sys.stdout, os.devnull):
                        mymod.initialise([self.banner.run_card['lpp1'], 
                                      self.banner.run_card['lpp2']],
                                     self.banner.run_card.get_lhapdf_id())
                    self.combine_wgt = mymod.get_wgt
                
             
        # 6. If we need a new model/process-------------------------------------
        if (self.second_model or self.second_process or self.dedicated_path) and not second :
            self.create_standalone_directory(second=True)    

        if not second:
            self.has_nlo = has_nlo
            
        
        
    def compile(self):
        """compile the code"""
        
        if self.multicore=='wait':
            return
        
        if not self.rwgt_dir:
            path_me = self.me_dir
        else:
            path_me = self.rwgt_dir
        for onedir in self.rwgt_dir_possibility:
            if not os.path.isdir(pjoin(path_me,onedir)):
                continue
            pdir = pjoin(path_me, onedir, 'SubProcesses')
            if self.mother:
                nb_core = self.mother.options['nb_core'] if self.mother.options['run_mode'] !=0 else 1
            else:
                nb_core = 1
            os.environ['MENUM'] = '2'
            misc.compile(['allmatrix2py.so'], cwd=pdir, nb_core=nb_core)
            if not (self.second_model or self.second_process or self.dedicated_path):
                os.environ['MENUM'] = '3'
                misc.compile(['allmatrix3py.so'], cwd=pdir, nb_core=nb_core)

    def load_module(self, metag=1):
        """load the various module and load the associate information"""
        
        if not self.rwgt_dir:
            path_me = self.me_dir
        else:
            path_me = self.rwgt_dir        
        
        self.id_to_path = {}
        self.id_to_path_second = {}
        for onedir in self.rwgt_dir_possibility:
            if not os.path.exists(pjoin(path_me,onedir)):
                continue 
            pdir = pjoin(path_me, onedir, 'SubProcesses')
            for tag in [2*metag,2*metag+1]:
                with misc.TMP_variable(sys, 'path', [pjoin(path_me)]+sys.path):      
                    mod_name = '%s.SubProcesses.allmatrix%spy' % (onedir, tag)
                    #mymod = __import__('%s.SubProcesses.allmatrix%spy' % (onedir, tag), globals(), locals(), [],-1)
                    if mod_name in list(sys.modules.keys()):
                        del sys.modules[mod_name]
                        tmp_mod_name = mod_name
                        while '.' in tmp_mod_name:
                            tmp_mod_name = tmp_mod_name.rsplit('.',1)[0]
                            del sys.modules[tmp_mod_name]
                        if True:#six.PY3:
                            mymod = __import__(mod_name, globals(), locals(), [])
                        else:
                            mymod = __import__(mod_name, globals(), locals(), [],-1)  
                    else:
                        if True:#six.PY3:
                            mymod = __import__(mod_name, globals(), locals(), [])    
                        else:
                            mymod = __import__(mod_name, globals(), locals(), [],-1) 
                    S = mymod.SubProcesses
                    mymod = getattr(S, 'allmatrix%spy' % tag)
                
                # Param card not available -> no initialisation
                self.f2pylib[(onedir,tag)] = mymod
                if hasattr(mymod, 'set_madloop_path'):
                    mymod.set_madloop_path(pjoin(path_me,onedir,'SubProcesses','MadLoop5_resources'))
                if (self.second_model or self.second_process or self.dedicated_path):
                    break

            data = self.id_to_path
            if '_second' in onedir:
                data = self.id_to_path_second

            # get all the information
            all_pdgs = mymod.get_pdg_order()
            all_pdgs = [[pdg for pdg in pdgs if pdg!=0] for pdgs in  mymod.get_pdg_order()]
            all_prefix = [''.join([i.decode() for i in j]).strip().lower() for j in mymod.get_prefix()]
                
                
            prefix_set = set(all_prefix)


            hel_dict={}
            for prefix in prefix_set:
                if hasattr(mymod,'%sprocess_nhel' % prefix):
                    nhel = getattr(mymod, '%sprocess_nhel' % prefix).nhel    
                    hel_dict[prefix] = {}
                    for i, onehel in enumerate(zip(*nhel)):
                        hel_dict[prefix][tuple(onehel)] = i+1
                elif hasattr(mymod, 'set_madloop_path') and \
                     os.path.exists(pjoin(path_me,onedir,'SubProcesses','MadLoop5_resources', '%sHelConfigs.dat' % prefix.upper())):
                    hel_dict[prefix] = {}
                    for i,line in enumerate(open(pjoin(path_me,onedir,'SubProcesses','MadLoop5_resources', '%sHelConfigs.dat' % prefix.upper()))):
                        onehel = [int(h) for h in line.split()]
                        hel_dict[prefix][tuple(onehel)] = i+1
                else:
                    misc.sprint(pjoin(path_me,onedir,'SubProcesses','MadLoop5_resources', '%sHelConfigs.dat' % prefix.upper() ))
                    misc.sprint(os.path.exists(pjoin(path_me,onedir,'SubProcesses','MadLoop5_resources', '%sHelConfigs.dat' % prefix.upper())))
                    continue

            for i,pdg in enumerate(all_pdgs):
                if self.is_decay:
                    incoming = [pdg[0]]
                    outgoing = pdg[1:]
                else:
                    incoming = pdg[0:2]
                    outgoing = pdg[2:]
                order = (list(incoming), list(outgoing))
                incoming.sort()
                if not self.keep_ordering:
                    outgoing.sort()
                tag = (tuple(incoming), tuple(outgoing))
                if 'virt' in onedir:
                    tag = (tag, 'V')
                prefix = all_prefix[i]
                if prefix in hel_dict:
                    hel = hel_dict[prefix]
                else:
                    hel = {}
                if tag in data:
                    oldpdg = data[tag][0][0]+data[tag][0][1]
                    if all_prefix[all_pdgs.index(pdg)] == all_prefix[all_pdgs.index(oldpdg)]:
                        for i in range(len(pdg)):
                            if pdg[i] == oldpdg[i]:
                                continue
                            if not self.model or not hasattr(self.model, 'get_mass'):
                                continue
                            if self.model.get_mass(int(pdg[i])) == self.model.get_mass(int(oldpdg[i])):
                                continue
                            misc.sprint(tag, onedir)
                            misc.sprint(data[tag][:-1])
                            misc.sprint(order, pdir,)
                            raise Exception                                
                    else: 
                        misc.sprint(all_prefix[all_pdgs.index(pdg)])
                        misc.sprint(all_prefix[all_pdgs.index(oldpdg)])
                        misc.sprint(tag, onedir)
                        misc.sprint(data[tag][:-1])
                        misc.sprint(order, pdir,)
                        raise Exception( "two different matrix-element have the same initial/final state. Leading to an ambiguity. If your events are ALWAYS written in the correct-order (look at the numbering in the Feynman Diagram). Then you can add inside your reweight_card the line 'change keep_ordering True'." )

                data[tag] = order, pdir, hel
             
             
    def load_model(self, name, use_mg_default, complex_mass=False):
        """load the model"""
        
        loop = False

        logger.info('detected model: %s. Loading...' % name)
        model_path = name

        # Import model
        base_model = import_ufo.import_model(name, decay=False,
                                               complex_mass_scheme=complex_mass)
    
        if use_mg_default:
            base_model.pass_particles_name_in_mg_default()
        
        self.model = base_model
        self.mg5cmd._curr_model = self.model
        self.mg5cmd.process_model()
        

    def save_to_pickle(self):
        import madgraph.iolibs.save_load_object as save_load_object
        
        to_save = {}
        to_save['id_to_path'] = self.id_to_path
        if hasattr(self, 'id_to_path_second'):
            to_save['id_to_path_second'] = self.id_to_path_second
        else:
            to_save['id_to_path_second'] = {}
        to_save['all_cross_section'] = self.all_cross_section
        to_save['processes'] = self.processes
        to_save['second_process'] = self.second_process
        if self.second_model:
            to_save['second_model'] =True
        else:
            to_save['second_model'] = None
        to_save['rwgt_dir'] = self.rwgt_dir
        to_save['has_nlo'] = self.has_nlo
        to_save['rwgt_mode'] = self.rwgt_mode
        to_save['rwgt_name'] = self.options['rwgt_name']
        to_save['allow_missing_finalstate'] = self.options['allow_missing_finalstate']

        name = pjoin(self.rwgt_dir, 'rw_me', 'rwgt.pkl')
        save_load_object.save_to_file(name, to_save)


    def load_from_pickle(self, keep_name=False):
        import madgraph.iolibs.save_load_object as save_load_object
        
        obj = save_load_object.load_from_file( pjoin(self.rwgt_dir, 'rw_me', 'rwgt.pkl'))
        
        self.has_standalone_dir = True
        self.options = {'curr_dir': os.path.realpath(os.getcwd()),
                        'rwgt_name': None}
        if keep_name:
            self.options['rwgt_name'] = obj['rwgt_name']
        self.options['allow_missing_finalstate'] = obj['allow_missing_finalstate']
        old_rwgt = obj['rwgt_dir']
           
        # path to fortran executable
        self.id_to_path = {}
        for key , (order, Pdir, hel_dict) in obj['id_to_path'].items():
            new_P = Pdir.replace(old_rwgt, self.rwgt_dir)
            self.id_to_path[key] = [order, new_P, hel_dict]
            
        # path to fortran executable (for second directory)
        self.id_to_path_second = {}
        for key , (order, Pdir, hel_dict) in obj['id_to_path_second'].items():
            new_P = Pdir.replace(old_rwgt, self.rwgt_dir)
            self.id_to_path_second[key] = [order, new_P, hel_dict]            
        
        self.all_cross_section = obj['all_cross_section']            
        self.processes = obj['processes']
        self.second_process = obj['second_process']
        self.second_model = obj['second_model']
        self.has_nlo = obj['has_nlo']
        if not self.rwgt_mode:
            self.rwgt_mode = obj['rwgt_mode']
            logger.info("mode set to %s" % self.rwgt_mode)
        if False:#self.has_nlo and 'NLO' in self.rwgt_mode:
            #use python version
            path = pjoin(obj['rwgt_dir'], 'rw_mevirt','Source')
            sys.path.insert(0, path)
            try:
                mymod = __import__('rwgt2py', globals(), locals())
            except ImportError:
                misc.compile(['rwgt2py.so'], cwd=path)
                mymod = __import__('rwgt2py', globals(), locals())
            with misc.stdchannel_redirected(sys.stdout, os.devnull):
                mymod.initialise([self.banner.run_card['lpp1'], 
                              self.banner.run_card['lpp2']],
                             self.banner.run_card.get_lhapdf_id())
            self.combine_wgt = mymod.get_wgt
                    
        
        
        





        <|MERGE_RESOLUTION|>--- conflicted
+++ resolved
@@ -1507,23 +1507,9 @@
         #put back golem to original value
         mgcmd.options['golem'] = old_options['golem']
         # update make_opts
-<<<<<<< HEAD
-        m_opts = {}
-        if mgcmd.options['lhapdf']:
-            #lhapdfversion = subprocess.Popen([mgcmd.options['lhapdf'], '--version'], 
-            #        stdout = subprocess.PIPE).stdout.read().strip()[0]
-            m_opts['lhapdf'] = True
-            m_opts['f2pymode'] = True
-            m_opts['lhapdfversion'] = 5 # 6 always fail on my computer since 5 is compatible but slower always use 5
-            m_opts['llhapdf'] = self.mother.get_lhapdf_libdir()                       
-        else:
+
+        if not mgcmd.options['lhapdf']:
             raise Exception("NLO reweighting requires LHAPDF to work correctly")
-=======
-        if not mgcmd.options['lhapdf']:
-            raise Exception, "NLO reweighting requires LHAPDF to work correctly"
->>>>>>> 8f09654e
-
-
 
         # Download LHAPDF SET
         common_run_interface.CommonRunCmd.install_lhapdf_pdfset_static(\
@@ -1720,22 +1706,9 @@
             #put back golem to original value
             mgcmd.options['golem'] = old_options['golem']
             # update make_opts
-<<<<<<< HEAD
-            m_opts = {}
-            if mgcmd.options['lhapdf']:
-                #lhapdfversion = subprocess.Popen([mgcmd.options['lhapdf'], '--version'], 
-                #        stdout = subprocess.PIPE).stdout.read().strip()[0]
-                m_opts['lhapdf'] = True
-                m_opts['f2pymode'] = True
-                m_opts['lhapdfversion'] = 5 # 6 always fail on my computer since 5 is compatible but slower always use 5
-                m_opts['llhapdf'] = self.mother.get_lhapdf_libdir()                        
-            else:
+            if not mgcmd.options['lhapdf']:
                 raise Exception("NLO_tree reweighting requires LHAPDF to work correctly")
-=======
-            if not mgcmd.options['lhapdf']:
-                raise Exception, "NLO_tree reweighting requires LHAPDF to work correctly"
->>>>>>> 8f09654e
- 
+            
             # Download LHAPDF SET
             common_run_interface.CommonRunCmd.install_lhapdf_pdfset_static(\
                 mgcmd.options['lhapdf'], None, self.banner.run_card.get_lhapdf_id())

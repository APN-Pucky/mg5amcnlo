--- conflicted
+++ resolved
@@ -928,14 +928,9 @@
         event.parse_reweight()                    
            
         # LO reweighting    
-<<<<<<< HEAD
         w_orig = self.calculate_matrix_element(event, 0)
         w_new =  self.calculate_matrix_element(event, 1)
         
-=======
-        w_orig = self.calculate_matrix_element(event, 0, space)
-        w_new =  self.calculate_matrix_element(event, 1, space)
->>>>>>> 58f96b7d
         if w_orig == 0:
             tag, order = event.get_tag_and_order()
             orig_order, Pdir, hel_dict = self.id_to_path[tag]
@@ -1125,13 +1120,8 @@
                     p[i] = lhe_parser.FourMomentum(thisp).zboost(pboost).get_tuple()
                 assert p[0][1] == p[0][2] == 0 == p[1][2] == p[1][2] == 0                 
         else:
-<<<<<<< HEAD
             nhel = -1
-
-=======
-            nhel = 0
         pold = list(p)
->>>>>>> 58f96b7d
         p = self.invert_momenta(p)
         pdg = list(orig_order[0])+list(orig_order[1])
 
@@ -1227,11 +1217,12 @@
                 has_nlo = True
                 if self.banner.get('run_card','ickkw') == 3:
                     if len(proc) == min([len(p.strip()) for p in data['processes']]):
-                        commandline += self.get_LO_definition_from_NLO(proc,self.model)
+                        commandline += self.get_LO_definition_from_NLO(proc, self.model)
                     else:
-                        commandline += self.get_LO_definition_from_NLO(proc,self.model, real_only=True)
+                        commandline += self.get_LO_definition_from_NLO(proc,
+                                                     self.model, real_only=True)
                 else:
-                    commandline += self.get_LO_definition_from_NLO(proc,self.model)
+                    commandline += self.get_LO_definition_from_NLO(proc, self.model)
         
         commandline = commandline.replace('add process', 'generate',1)
         logger.info(commandline)
@@ -1319,35 +1310,19 @@
                          pjoin(path_me, data['paths'][0], 'Cards', 'MadLoopParams.dat'), 
                          commentdefault=False)
             
-<<<<<<< HEAD
             #if self.multicore == 'create':
             #    print "compile OLP", data['paths'][0]
             #    misc.compile(['OLP_static'], cwd=pjoin(path_me, data['paths'][0],'SubProcesses'),
             #                 nb_core=self.mother.options['nb_core'])
-=======
-            if self.multicore == 'create':
-                try:
-                    misc.compile(['OLP_static'], cwd=pjoin(path_me, data['paths'][0],'SubProcesses'),
-                             nb_core=self.mother.options['nb_core'])
-                except:
-                    misc.compile(['OLP_static'], cwd=pjoin(path_me, data['paths'][0],'SubProcesses'))                    
->>>>>>> 58f96b7d
         
         if os.path.exists(pjoin(path_me, data['paths'][1], 'Cards', 'MadLoopParams.dat')):
             if self.multicore == 'create':
                 print "compile OLP", data['paths'][1]
-<<<<<<< HEAD
                 # It is potentially unsafe to use several cores, We limit ourself to one for now
                 # n_cores = self.mother.options['nb_core']
                 n_cores = 1
                 misc.compile(['OLP_static'], cwd=pjoin(path_me, data['paths'][1],'SubProcesses'),
-=======
-                try:
-                    misc.compile(['OLP_static'], cwd=pjoin(path_me, data['paths'][1],'SubProcesses'),
->>>>>>> 58f96b7d
                              nb_core=self.mother.options['nb_core'])
-                except:
-                    misc.compile(['OLP_static'], cwd=pjoin(path_me, data['paths'][1],'SubProcesses'))                    
                 
         return has_nlo
 
@@ -1546,6 +1521,7 @@
                 has_nlo=False
         else:
             has_nlo = self.create_standalone_tree_directory(data, second)
+
         
         # 5. create the virtual for NLO reweighting  ---------------------------
         if second and 'virtual_path' in self.dedicated_path:
@@ -1570,9 +1546,12 @@
 
             if self.multicore == 'create':
                 print "compile OLP", data['paths'][1]
-                misc.compile(['OLP_static'], cwd=pjoin(path_me, data['paths'][1],'SubProcesses'),
+                try:
+                    misc.compile(['OLP_static'], cwd=pjoin(path_me, data['paths'][1],'SubProcesses'),
                              nb_core=self.mother.options['nb_core'])
-                
+                except:
+                    misc.compile(['OLP_static'], cwd=pjoin(path_me, data['paths'][1],'SubProcesses'),
+                             nb_core=1)
         elif has_nlo and not second and self.rwgt_mode == ['NLO_tree']:
             # We do not have any virtual reweighting to do but we still have to
             #combine the weights.

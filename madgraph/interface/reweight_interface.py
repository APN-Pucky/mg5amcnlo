--- conflicted
+++ resolved
@@ -1293,12 +1293,7 @@
                 scale2 = event.scale**2
             else:
                 scale2 = 0
-<<<<<<< HEAD
-
-        nhel = -1
-=======
-                
->>>>>>> aa8e510a
+
         with misc.chdir(Pdir):
             with misc.stdchannel_redirected(sys.stdout, os.devnull):
                 me_value = module.smatrixhel(pdg, pid, p, event.aqcd, scale2, nhel)

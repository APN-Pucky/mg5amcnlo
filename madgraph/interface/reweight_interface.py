--- conflicted
+++ resolved
@@ -1400,19 +1400,12 @@
                     nlo_order = nlo_order.replace('noborn', 'virt')
                 commandline += "add process %s [%s] %s;" % (base,nlo_order,post)
             commandline = commandline.replace('add process', 'generate',1)
-<<<<<<< HEAD
-            logger.info("RETRY with %s", commandline)
-            mgcmd.exec_cmd(commandline, precmd=True)
-            has_nlo = False
-        except Exception as error:
-=======
             if commandline:
                 logger.info("RETRY with %s", commandline)
                 mgcmd.exec_cmd(commandline, precmd=True)
                 has_nlo = False
-        except Exception, error:
+        except Exception as error:
             misc.sprint(type(error))
->>>>>>> df898420
             raise
         
         commandline = 'output standalone_rw %s --prefix=int' % pjoin(path_me,data['paths'][0])
@@ -1828,18 +1821,9 @@
                 data = self.id_to_path_second
 
             # get all the information
-<<<<<<< HEAD
-            all_pdgs = mymod.get_pdg_order()
-            all_pdgs = [[pdg for pdg in pdgs if pdg!=0] for pdgs in  mymod.get_pdg_order()]
-            all_prefix = [''.join([i.decode() for i in j]).strip().lower() for j in mymod.get_prefix()]
-                
-                
-=======
             allids, all_pids = mymod.get_pdg_order()
             all_pdgs = [[pdg for pdg in pdgs if pdg!=0] for pdgs in  allids]
-            #all_pids = [pid for (pdgs, pid) in  allids]
-            all_prefix = [''.join(j).strip().lower() for j in mymod.get_prefix()]
->>>>>>> df898420
+            all_prefix = [''.join([i.decode() for i in j]).strip().lower() for j in mymod.get_prefix()]
             prefix_set = set(all_prefix)
 
 

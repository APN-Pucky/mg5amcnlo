--- conflicted
+++ resolved
@@ -90,12 +90,9 @@
         self.seed = None
         self.output_type = "default"
         self.helicity_reweighting = True
-<<<<<<< HEAD
         self.rwgt_mode = None # can be LO or NLO, None is default 
         self.has_nlo = False
-=======
         self.rwgt_dir = None
->>>>>>> a84e63a8
         
         if event_path:
             logger.info("Extracting the banner ...")
@@ -313,15 +310,12 @@
                 self.output_type = args[1]
         elif args[0] == "helicity":
             self.helicity_reweighting = banner.ConfigFile.format_variable(args[1], bool, "helicity")
-<<<<<<< HEAD
         elif args[0] == "mode":
             self.nlo_mode = args[1]
-=======
         elif args[0] == "rwgt_dir":
             self.rwgt_dir = args[1]
             if not os.path.exists(self.rwgt_dir):
                 os.mkdir(self.rwgt_dir)
->>>>>>> a84e63a8
         else:
             logger.critical("unknown option! %s.  Discard line." % args[0])
         
@@ -794,22 +788,17 @@
             if hypp_id == 1:
                 #incorrect line
                 metag = dir_to_f2py_free_mod[(Pdir,0)][0]
-<<<<<<< HEAD
-                self.rename_f2py_lib(Pdir, 2*metag+1)
-                mymod = __import__('%s.SubProcesses.%s.matrix%spy' % (base, Pname, 2*metag+1), globals(), locals(), [],-1)
-=======
                 newtag = 2*metag+1
                 self.rename_f2py_lib(Pdir, newtag)
                 try:
-                    mymod = __import__('rw_me.SubProcesses.%s.matrix%spy' % (Pname, newtag), globals(), locals(), [],-1)
+                    mymod = __import__('%s.SubProcesses.%s.matrix%spy' % (base, Pname, newtag), globals(), locals(), [],-1)
                 except Exception, error:
                     os.remove(pjoin(Pdir, 'matrix%spy.so' % newtag))
                     newtag  = "L%s" % newtag
                     os.environ['MENUM'] = newtag
                     misc.compile(['matrix%spy.so' % newtag], cwd=Pdir)
-                    mymod = __import__('rw_me.SubProcesses.%s.matrix%spy' % (Pname, newtag), globals(), locals(), [],-1)
-                
->>>>>>> a84e63a8
+                    mymod = __import__('%s.SubProcesses.%s.matrix%spy' % (base, Pname, newtag), globals(), locals(), [],-1)
+                
                 S = mymod.SubProcesses
                 P = getattr(S, Pname)
                 mymod = getattr(P, 'matrix%spy' % newtag)
@@ -836,19 +825,15 @@
                     dir_to_f2py_free_mod[(Pdir,1)] = (metag, nb_f2py_module)
             self.rename_f2py_lib(Pdir, metag)
             with misc.chdir(Pdir):
-<<<<<<< HEAD
-                mymod = __import__("%s_second.SubProcesses.%s.matrix%spy" % (base, Pname, metag))
-=======
                 try:
-                    mymod = __import__("rw_me_second.SubProcesses.%s.matrix%spy" % (Pname, metag))
+                    mymod = __import__("%s_second.SubProcesses.%s.matrix%spy" % (base, Pname, metag))
                 except ImportError:
                     os.remove(pjoin(Pdir, 'matrix%spy.so' % metag ))
                     metag = "L" % metag
                     os.environ['MENUM'] = str(metag)
                     misc.compile(['matrix%spy.so' % metag], cwd=pjoin(subdir, Pdir))
-                    mymod = __import__("rw_me_second.SubProcesses.%s.matrix%spy" % (Pname, metag))
+                    mymod = __import__("%s_second.SubProcesses.%s.matrix%spy" % (base, Pname, metag))
                     
->>>>>>> a84e63a8
                 reload(mymod)
                 S = mymod.SubProcesses
                 P = getattr(S, Pname)

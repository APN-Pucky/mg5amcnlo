--- conflicted
+++ resolved
@@ -43,15 +43,11 @@
 import madgraph.iolibs.drawing as draw_lib
 import madgraph.iolibs.drawing_eps as draw
 
-<<<<<<< HEAD
 import models as ufomodels
 
-#position of MG5
-=======
 from madgraph.interface import MadGraph5Error
 
 # position of MG5
->>>>>>> 72e4ad62
 root_path = os.path.split(os.path.dirname(os.path.realpath(__file__)))[0]
 root_path = os.path.split(root_path)[0]
 
@@ -415,23 +411,13 @@
             raise self.InvalidCmd(text)
         
         if args[0] == 'madevent_v4' and  not os.path.isdir(
-<<<<<<< HEAD
                                         os.path.join(path, '..', 'SubProcesses')):
-            print "%s is not a valid directory for export file" % path
-            print "to create a valid output directory you can use the command"
-            print "$> setup madevent_v4 auto" 
-            print " and then run export as follow:"
-            print "$> export madevent_v4" 
-            return False
-=======
-                                        os.path.join(path,'..','SubProcesses')):
             text = "%s is not a valid directory for export file" % path
             text += "to create a valid output directory you can use the command"
             text += "$> setup madevent_v4 auto" 
             text += " and then run export as follow:"
             text += "$> export madevent_v4" 
             raise self.InvalidCmd(text)
->>>>>>> 72e4ad62
 
         return path
     
@@ -562,15 +548,11 @@
         """check the validity of line
         No Path authorize for the Web"""
         
-<<<<<<< HEAD
+        CheckValidForCmd.check_history(self, args)
+
         if len(args) == 2 and args[1] not in ['.', 'clean']:
-            return False
-=======
-        CheckValidForCmd.check_history(self, args)
->>>>>>> 72e4ad62
-        
-        if len(args) == 2 and args[1] not in ['.','clean']:
             raise self.WebRestriction('Path can\'t be specify on the web.')
+
         
     def check_import(self, args):
         """check the validity of line
@@ -603,14 +585,10 @@
     def check_load(self, args):
         """ check the validity of the line
         No Path authorize for the Web"""
-        
-<<<<<<< HEAD
+
+        CheckValidForCmd.check_load(self, args)        
+
         if len(args) == 2:
-=======
-        CheckValidForCmd.check_load(self, args)
-        
-        if len(args)==2:
->>>>>>> 72e4ad62
             if args[0] != 'model':
                 raise self.WebRestriction('only model can be loaded online')
             if 'model.pkl' not in args[1]:

##############################################################################
#
# Copyright (c) 2009 The MadGraph Development team and Contributors
#
# This file is a part of the MadGraph 5 project, an application which 
# automatically generates Feynman diagrams and matrix elements for arbitrary
# high-energy processes in the Standard Model and beyond.
#
# It is subject to the MadGraph license which should accompany this 
# distribution.
#
# For more information, please visit: http://madgraph.phys.ucl.ac.be
#
################################################################################
"""A user friendly command line interface to access MadGraph features.
   Uses the cmd package for command interpretation and tab completion.
"""

import atexit
import cmd
import logging
import optparse
import os
import pydoc
import re
import signal
import subprocess
import sys
import traceback
import time


# Optional Library (not present on all platform)
try:
    import readline
except:
    readline = None
    
from madgraph import MG4DIR, MG5DIR, MadGraph5Error, InvalidCmd

import madgraph.core.base_objects as base_objects
import madgraph.core.diagram_generation as diagram_generation
import madgraph.core.drawing as draw_lib
import madgraph.core.helas_objects as helas_objects

import madgraph.iolibs.drawing_eps as draw
import madgraph.iolibs.export_cpp as export_cpp
import madgraph.iolibs.export_v4 as export_v4
import madgraph.iolibs.helas_call_writers as helas_call_writers
import madgraph.iolibs.file_writers as writers
import madgraph.iolibs.files as files
import madgraph.iolibs.import_v4 as import_v4
import madgraph.iolibs.misc as misc
import madgraph.iolibs.save_load_object as save_load_object

import madgraph.interface.tutorial_text as tutorial_text

import madgraph.various.process_checks as process_checks

import models as ufomodels
import models.import_ufo as import_ufo

# Special logger for the Cmd Interface
logger = logging.getLogger('cmdprint') # -> stdout
logger_stderr = logging.getLogger('fatalerror') # ->stderr
logger_tuto = logging.getLogger('tutorial') # -> stdout include instruction in  
                                            #order to learn MG5

#===============================================================================
# CmdExtended
#===============================================================================
class CmdExtended(cmd.Cmd):
    """Extension of the cmd.Cmd command line.
    This extensions supports line breaking, history, comments,
    internal call to cmdline,..."""

    #suggested list of command
    next_possibility = {
        'mg5_start': ['import model ModelName', 'import command PATH',
                      'import proc_v4 PATH', 'tutorial'],
        'import model' : ['generate PROCESS','define MULTIPART PART1 PART2 ...', 
                                   'display particles', 'display interactions'],
        'define': ['define MULTIPART PART1 PART2 ...', 'generate PROCESS', 
                                                    'display multiparticles'],
        'generate': ['add process PROCESS','output [OUTPUT_TYPE] [PATH]','draw .'],
        'add process':['output [OUTPUT_TYPE] [PATH]', 'display processes'],
        'output':['history PATH', 'exit'],
        'display': ['generate PROCESS', 'add process PROCESS', 'output [OUTPUT_TYPE] [PATH]'],
        'draw': ['shell CMD'],
        'export':['history PATH', 'exit'],
        'import proc_v4' : ['exit'],
        'tutorial': ['generate PROCESS', 'import model MODEL', 'help TOPIC']
    }
        
    def __init__(self, *arg, **opt):
        """Init history and line continuation"""
        
        # If possible, build an info line with current version number 
        # and date, from the VERSION text file

        info = misc.get_pkg_info()
        info_line = ""

        if info.has_key('version') and  info.has_key('date'):
            len_version = len(info['version'])
            len_date = len(info['date'])
            if len_version + len_date < 30:
                info_line = "#*         VERSION %s %s %s         *\n" % \
                            (info['version'],
                            (30 - len_version - len_date) * ' ',
                            info['date'])

        # Create a header for the history file.
        # Remember to fill in time at writeout time!
        self.history_header = \
        '#************************************************************\n' + \
        '#*                        MadGraph 5                        *\n' + \
        '#*                                                          *\n' + \
        "#*                *                       *                 *\n" + \
        "#*                  *        * *        *                   *\n" + \
        "#*                    * * * * 5 * * * *                     *\n" + \
        "#*                  *        * *        *                   *\n" + \
        "#*                *                       *                 *\n" + \
        "#*                                                          *\n" + \
        "#*                                                          *\n" + \
        info_line + \
        "#*                                                          *\n" + \
        "#*    The MadGraph Development Team - Please visit us at    *\n" + \
        "#*    https://server06.fynu.ucl.ac.be/projects/madgraph     *\n" + \
        '#*                                                          *\n' + \
        '#************************************************************\n' + \
        '#*                                                          *\n' + \
        '#*               Command File for MadGraph 5                *\n' + \
        '#*                                                          *\n' + \
        '#*     run as ./bin/mg5  filename                           *\n' + \
        '#*                                                          *\n' + \
        '#*     automaticaly generated the %(time)s%(fill)s*\n' + \
        '#*                                                          *\n' + \
        '#************************************************************\n'
        
        if info_line:
            info_line = info_line[1:]

        logger.info(\
        "************************************************************\n" + \
        "*                                                          *\n" + \
        "*           W E L C O M E  to  M A D G R A P H  5          *\n" + \
        "*                                                          *\n" + \
        "*                                                          *\n" + \
        "*                 *                       *                *\n" + \
        "*                   *        * *        *                  *\n" + \
        "*                     * * * * 5 * * * *                    *\n" + \
        "*                   *        * *        *                  *\n" + \
        "*                 *                       *                *\n" + \
        "*                                                          *\n" + \
        info_line + \
        "*                                                          *\n" + \
        "*    The MadGraph Development Team - Please visit us at    *\n" + \
        "*    https://server06.fynu.ucl.ac.be/projects/madgraph     *\n" + \
        "*                                                          *\n" + \
        "*               Type 'help' for in-line help.              *\n" + \
        "*           Type 'tutorial' to learn how MG5 works         *\n" + \
        "*                                                          *\n" + \
        "************************************************************")

        self.log = True
        self.history = []
        self.save_line = ''
        cmd.Cmd.__init__(self, *arg, **opt)
        self.__initpos = os.path.abspath(os.getcwd())
        
    def precmd(self, line):
        """ A suite of additional function needed for in the cmd
        this implement history, line breaking, comment treatment,...
        """
        
        if not line:
            return line
        line = line.lstrip()

        # Update the history of this suite of command,
        # except for useless commands (empty history and help calls)
        if line != "history" and \
            not line.startswith('help') and \
            not line.startswith('#*'):
            self.history.append(line)

        # Check if we are continuing a line:
        if self.save_line:
            line = self.save_line + line 
            self.save_line = ''
        
        # Check if the line is complete
        if line.endswith('\\'):
            self.save_line = line[:-1]
            return '' # do nothing   
        
        # Remove comment
        if '#' in line:
            line = line.split('#')[0]

        # Deal with line splitting
        if ';' in line and not (line.startswith('!') or line.startswith('shell')):
            for subline in line.split(';'):
                stop = self.onecmd(subline)
                stop = self.postcmd(stop, subline)
            return ''
        
        # execute the line command
        return line

    def completenames(self, text, *ignored):
        dotext = 'do_'+text
        return [ '%s ' % a[3:] for a in self.get_names() if a.startswith(dotext)]


    def nice_error_handling(self, error, line):
        """ """ 
        # Make sure that we are at the initial position
        os.chdir(self.__initpos)
        # Create the debug files
        self.log = False
        cmd.Cmd.onecmd(self, 'history MG5_debug')
        debug_file = open('MG5_debug', 'a')
        traceback.print_exc(file=debug_file)
        # Create a nice error output
        if self.history and line == self.history[-1]:
            error_text = 'Command \"%s\" interrupted with error:\n' % line
        elif self.history:
            error_text = 'Command \"%s\" interrupted in sub-command:\n' %line
            error_text += '\"%s\" with error:\n' % self.history[-1]
        else:
            error_text = ''
        error_text += '%s : %s\n' % (error.__class__.__name__, str(error).replace('\n','\n\t'))
        error_text += 'Please report this bug on https://bugs.launchpad.net/madgraph5\n'
        error_text += 'More information is found in \'%s\'.\n' % \
                        os.path.realpath("MG5_debug")
        error_text += 'Please attach this file to your report.'
        logger_stderr.critical(error_text)
        #stop the execution if on a non interactive mode
        if self.use_rawinput == False:
            sys.exit('Exit on error')
        return False

    def nice_user_error(self, error, line):
        # Make sure that we are at the initial position
        os.chdir(self.__initpos)
        if line == self.history[-1]:
            error_text = 'Command \"%s\" interrupted with error:\n' % line
        else:
            error_text = 'Command \"%s\" interrupted in sub-command:\n' %line
            error_text += '\"%s\" with error:\n' % self.history[-1] 
        error_text += '%s : %s' % (error.__class__.__name__, str(error).replace('\n','\n\t'))
        logger_stderr.error(error_text)
        #stop the execution if on a non interactive mode
        if self.use_rawinput == False:
            sys.exit()
        # Remove failed command from history
        self.history.pop()
        return False

    
    def onecmd(self, line):
        """catch all error and stop properly command accordingly"""
        
        try:
            cmd.Cmd.onecmd(self, line)
        except MadGraph5Error as error:
            if __debug__:
                self.nice_error_handling(error, line)
            else:
                self.nice_user_error(error, line)
        except Exception as error:
            self.nice_error_handling(error, line)
            
    def exec_cmd(self, line):
        """for third party call, call the line with pre and postfix treatment"""

        logger.info(line)
        line = self.precmd(line)
        stop = cmd.Cmd.onecmd(self, line)
        stop = self.postcmd(stop, line)
        return stop      

    def run_cmd(self, line):
        """for third party call, call the line with pre and postfix treatment"""
        
        logger.info(line)
        line = self.precmd(line)
        stop = self.onecmd(line)
        stop = self.postcmd(stop, line)
        return stop 
    
    def postcmd(self,stop, line):
        """ finishing a command
        This looks if we have to write an additional text for the tutorial."""
        
        # Print additional information in case of routines fails
        if stop == False:
            return False
        
        args=line.split()
        # Return for empty line
        if len(args)==0:
            return stop
        
        # try to print linked to the first word in command 
        #as import_model,... if you don't find then try print with only
        #the first word.
        if len(args)==1:
            command=args[0]
        else:
            command = args[0]+'_'+args[1]
        
        try:
            logger_tuto.info(getattr(tutorial_text, command).replace('\n','\n\t'))
        except:
            try:
                logger_tuto.info(getattr(tutorial_text, args[0]).replace('\n','\n\t'))
            except:
                pass
            


    def emptyline(self):
        """If empty line, do nothing. Default is repeat previous command."""
        pass
    
    def default(self, line):
        """Default action if line is not recognized"""

        # Faulty command
        logger.warning("Command \"%s\" not recognized, please try again" % \
                                                                line.split()[0])
    # Quit
    def do_quit(self, line):
        sys.exit(1)
        
    do_exit = do_quit

    # Aliases
    do_EOF = do_quit
    do_exit = do_quit

    def do_help(self, line):
        """ propose some usefull possible action """
        
        cmd.Cmd.do_help(self,line)
        
        # if not basic help -> simple call is enough    
        if line:
            return

        if len(self.history) == 0:
            last_action_2 = last_action = 'mg5_start'
        else:
            last_action_2 = last_action = 'none'
        
        pos = 0
        authorize = self.next_possibility.keys() 
        while last_action_2  not in authorize and last_action not in authorize:
            pos += 1
            if pos > len(self.history):
                last_action_2 = last_action = 'mg5_start'
                break
            
            args = self.history[-1 * pos].split()
            last_action = args[0]
            if len(args)>1: 
                last_action_2 = '%s %s' % (last_action, args[1])
            else: 
                last_action_2 = 'none'
        
        print 'Contextual Help'
        print '==============='
        if last_action_2 in authorize:
            options = self.next_possibility[last_action_2]
        elif last_action in authorize:
            options = self.next_possibility[last_action]
        
        text = 'The following command(s) may be useful in order to continue.\n'
        for option in options:
            text+='\t %s \n' % option      
        print text


    def timed_input(self, question, default, timeout=None):
        """ a question with a maximal time to answer take default otherwise"""
        class TimeOutError(Exception):
            """Class for run-time error"""
            pass
        def handle_alarm(signum, frame): 
            raise TimeOutError
        if timeout is None:
            timeout = self.timeout
        signal.signal(signal.SIGALRM, handle_alarm)
        signal.alarm(timeout)
        if timeout:
            question += '[%ss to answer] ' % timeout
        try:
            result = raw_input(question)
        except TimeOutError:
            print default
            return default
        finally:
            signal.alarm(0)
        return result





#===============================================================================
# Helper function
#=============================================================================
def split_arg(line):
    """Split a line of arguments"""
    
    split = line.split()
    out=[]
    tmp=''
    for data in split:
        if data[-1] == '\\':
            tmp += data[:-1]+' '
        elif tmp:
            out.append(tmp+data)
        else:
            out.append(data)
    return out

 

#===============================================================================
# HelpToCmd
#===============================================================================
class HelpToCmd(object):
    """ The Series of help routine for the MadGraphCmd"""    
    
    def help_save(self):
        logger.info("syntax: save %s FILENAME" % "|".join(self._save_opts))
        logger.info("-- save information as file FILENAME")


    def help_load(self):
        logger.info("syntax: load %s FILENAME" % "|".join(self._save_opts))
        logger.info("-- load information from file FILENAME")

    def help_import(self):
        
        logger.info("syntax: import " + "|".join(self._import_formats) + \
              " FILENAME")
        logger.info("-- imports file(s) in various formats")
        logger.info("")
        logger.info("   import model MODEL [-modelname]:")
        logger.info("      Import a UFO or MG4 model.")
        logger.info("      MODEL should be a valid UFO model name")
        logger.info("      -modelname keeps the original")
        logger.info("             particle names for the model")
        logger.info("")
        logger.info("   import model_v4 MODEL [-modelname] :")
        logger.info("      Import an MG4 model.")
        logger.info("      Model should be the name of the model")
        logger.info("      or the path to theMG4 model directory")
        logger.info("      -modelname keeps the original")
        logger.info("             particle names for the model")
        logger.info("")
        logger.info("   import proc_v4 [PATH] :"  )
        logger.info("      Execute MG5 based on a proc_card.dat in MG4 format.")
        logger.info("      Path to the proc_card is optional if you are in a")
        logger.info("      madevent directory")
        logger.info("")
        logger.info("   import command PATH :")
        logger.info("      Execute the list of command in the file at PATH")
        
    def help_display(self):
        logger.info("syntax: display " + "|".join(self._display_opts))
        logger.info("-- display a the status of various internal state variables")
        logger.info("   for particles/interactions you can specify the name or id of the")
        logger.info("   particles/interactions to receive more details information.")
        logger.info("   example display particles e+.")
        logger.info("   For \"checks\", can specify only to see failed checks.")

    def help_tutorial(self):
        logger.info("syntax: tutorial [" + "|".join(self._tutorial_opts) + "]")
        logger.info("-- start/stop the tutorial mode")

    def help_output(self):
        logger.info("syntax [" + "|".join(self._export_formats) + \
                    "] [name|.|auto] [options]")
        logger.info("-- Output any generated process(es) to file.")
        logger.info("   mode: Default mode is madevent. Default path is \'.\'.")
        logger.info("   If mode is madevent or standalone, create a copy of")
        logger.info("     the V4 Template in the MG_ME directory, with the model and")
        logger.info("     Helas set up appropriately.")
        logger.info("   - If mode is standalone, the directory will be in")
        logger.info("     Standalone format, otherwise in MadEvent format.")
        logger.info("   - If mode is matrix, output the matrix.f files for all")
        logger.info("     generated processes in directory \"name\".")
        logger.info("   If mode is standalone_cpp, output the .h and .cc files")
        logger.info("     for the processes and model files in standalone C++")
        logger.info("     format in directory \"name\".")
        logger.info("   If mode is pythia8, output the .h and .cc files for")
        logger.info("     the processes in Pythia 8 format in directory \"name\".")
        logger.info("   If mode is pythia8_model, output the .h and .cc files for")
        logger.info("     for the model parameters and Aloha functions for the model.")
        logger.info("   name: The name of the copy of Template.")
        logger.info("   If you put '.' instead of a name, your pwd will be used.")
        logger.info("   If you put 'auto', an automatic name PROC_XX_n will be created.")
        logger.info("   options:")
        logger.info("      -f: force cleaning of the directory if it already exists")
        logger.info("      -noclean: no cleaning performed in \"name\"")
        logger.info("      -nojpeg: no jpeg diagrams will be generated")
        logger.info("   Example:")
        logger.info("       output")
        logger.info("       output standalone MYRUN -d ../MG_ME -f")
        
    def help_check(self):

        logger.info("syntax: check " + "|".join(self._check_opts) + " [param_card] process_definition")
        logger.info("-- check a process or set of processes. Options:")
        logger.info("full: Perform all three checks described below:")
        logger.info("   permutation, gauge and lorentz_invariance.")
        logger.info("permutation: Check that the model and MG5 are working")
        logger.info("   properly by generating permutations of the process and")
        logger.info("   checking that the resulting matrix elements give the")
        logger.info("   same value.")
        logger.info("gauge: Check that processes with massless gauge bosons")
        logger.info("   are gauge invariant")
        logger.info("lorentz_invariance: Check that the amplitude is lorentz")
        logger.info("   invariant by comparing the amplitiude in different frames")        
        logger.info("If param_card is given, that param_card is used instead")
        logger.info("   of the default values for the model.")
        logger.info("For process syntax, please see help generate")

    def help_generate(self):

        logger.info("syntax: generate INITIAL STATE > REQ S-CHANNEL > FINAL STATE $ EXCL S-CHANNEL / FORBIDDEN PARTICLES COUP1=ORDER1 COUP2=ORDER2 @N")
        logger.info("-- generate diagrams for a given process")
        logger.info("   Syntax example: l+ vl > w+ > l+ vl a $ z / a h QED=3 QCD=0 @1")
        logger.info("   Alternative required s-channels can be separated by \"|\":")
        logger.info("   b b~ > W+ W- | H+ H- > ta+ vt ta- vt~")
        logger.info("   If no coupling orders are given, MG5 will try to determine")
        logger.info("   orders to ensure maximum number of QCD vertices.")
        logger.info("   Note that if there are more than one non-QCD coupling type,")
        logger.info("   coupling orders need to be specified by hand.")
        logger.info("Decay chain syntax:")
        logger.info("   core process, decay1, (decay2, (decay2', ...)), ...  etc")
        logger.info("   Example: p p > t~ t QED=0, (t~ > W- b~, W- > l- vl~), t > j j b @2")
        logger.info("   Note that identical particles will all be decayed.")
        logger.info("To generate a second process use the \"add process\" command")

    def help_add(self):

        logger.info("syntax: add process INITIAL STATE > REQ S-CHANNEL > FINAL STATE $ EXCL S-CHANNEL / FORBIDDEN PARTICLES COUP1=ORDER1 COUP2=ORDER2")
        logger.info("-- generate diagrams for a process and add to existing processes")
        logger.info("   Syntax example: l+ vl > w+ > l+ vl a $ z / a h QED=3 QCD=0 @1")
        logger.info("   Alternative required s-channels can be separated by \"|\":")
        logger.info("   b b~ > W+ W- | H+ H- > ta+ vt ta- vt~")
        logger.info("   If no coupling orders are given, MG5 will try to determine")
        logger.info("   orders to ensure maximum number of QCD vertices.")
        logger.info("Decay chain syntax:")
        logger.info("   core process, decay1, (decay2, (decay2', ...)), ...  etc")
        logger.info("   Example: p p > t~ t QED=0, (t~ > W- b~, W- > l- vl~), t > j j b @2")
        logger.info("   Note that identical particles will all be decayed.")

    def help_define(self):
        logger.info("syntax: define multipart_name [=] part_name_list")
        logger.info("-- define a multiparticle")
        logger.info("   Example: define p = g u u~ c c~ d d~ s s~ b b~")

    def help_restrict(self):
        logger.info("syntax: restrict [model] param_card")
        logger.info('   Suppress in the model all the interactions with zero')
        logger.info('   couplings according to the param_card given in parameter.')
        logger.info('   All zero parameter of the param_card are also suppress of')
        logger.info('   the model.')
        
    def help_history(self):
        logger.info("syntax: history [FILEPATH|clean|.] ")
        logger.info("   If FILEPATH is \'.\' and \'output\' is done,")
        logger.info("   Cards/proc_card_mg5.dat will be used.")
        logger.info("   If FILEPATH is omitted, the history will be output to stdout.")
        logger.info("   \"clean\" will remove all entries from the history.")

    def help_draw(self):
        _draw_parser.print_help()

    def help_shell(self):
        logger.info("syntax: shell CMD (or ! CMD)")
        logger.info("-- run the shell command CMD and catch output")

    def help_quit(self):
        logger.info("syntax: quit")
        logger.info("-- terminates the application")
    
    help_EOF = help_quit
    
    def help_help(self):
        logger.info("syntax: help")
        logger.info("-- access to the in-line help" )

#===============================================================================
# CheckValidForCmd
#===============================================================================
class CheckValidForCmd(object):
    """ The Series of help routine for the MadGraphCmd"""
    
    class RWError(MadGraph5Error):
        """a class for read/write errors"""
    
    def check_add(self, args):
        """check the validity of line
        syntax: add process PROCESS 
        """
    
        if len(args) < 2:
            self.help_add()
            raise InvalidCmd('\"add\" requires two arguments')
        
        if args[0] != 'process':
            raise InvalidCmd('\"add\" requires the argument \"process\"')

        if not self._curr_model:
            raise MadGraph5Error, \
                  'No model currently active, please load or import a model.'
    
        self.check_process_format(' '.join(args[1:]))

    def check_define(self, args):
        """check the validity of line
        syntax: define multipart_name [ part_name_list ]
        """  

        
        if len(args) < 2:
            self.help_define()
            raise InvalidCmd('\"define\" command requires at least two arguments')

        if args[1] == '=':
            del args[1]
            if len(args) < 2:
                self.help_define()
                raise InvalidCmd('\"define\" command requires at least one particles name after \"=\"')
        
        if '=' in args:
            self.help_define()
            raise InvalidCmd('\"define\" command requires symbols \"=\" at the second position')
        
        if not self._curr_model:
<<<<<<< HEAD
            logger.info('No model currently active. Try with the Standard Model')
            self.do_import('model sm')
=======
            raise InvalidCmd("No particle list currently active, please import a model first")
>>>>>>> af8ca9d4

        if self._curr_model['particles'].find_name(args[0]):
            raise MadGraph5Error("label %s is a particle name in this model\n\
            Please retry with another name." % args[0])

    def check_display(self, args):
        """check the validity of line
        syntax: display XXXXX
        """
            
        if len(args) < 1 or args[0] not in self._display_opts:
            self.help_display()
            raise InvalidCmd

        if not self._curr_model:
            raise InvalidCmd("No model currently active, please import a model!")

        if args[0] in ['processes', 'diagrams'] and not self._curr_amps:
            raise InvalidCmd("No process generated, please generate a process!")
        if args[0] == 'checks' and not self._comparisons:
            raise InvalidCmd("No check results to display.")


    def check_draw(self, args):
        """check the validity of line
        syntax: draw DIRPATH [option=value]
        """
        
        if len(args) < 1:
            self.help_draw()
            raise InvalidCmd('\"draw\" command requires a directory path')
        
        if not self._curr_amps:
            raise InvalidCmd("No process generated, please generate a process!")
            
        if not os.path.isdir(args[0]):
            raise InvalidCmd( "%s is not a valid directory for export file" % args[0])
            
    def check_check(self, args):
        """check the validity of args"""
        
        if  not self._curr_model:
            logger.info('No model currently active. Try with the Standard Model')
            self.do_import('model sm')

        if self._model_v4_path:
            raise InvalidCmd(\
                "\"check\" not possible for v4 models")

        if len(args) < 2:
            self.help_check()
            raise InvalidCmd("\"check\" requires an argument and a process.")

        param_card = None
        if os.path.isfile(args[1]):
            param_card = args.pop(1)

        if args[0] not in self._check_opts:
            self.help_check()
            raise InvalidCmd("\"check\" called with wrong argument")
        
        if any([',' in elem for elem in args]):
            raise MadGraph5Error('Decay chains not allowed in check')
        
        self.check_process_format(" ".join(args[1:]))

        return param_card
    
    def check_generate(self, args):
        """check the validity of args"""
        
        if  not self._curr_model:
            logger.info('No model currently active. Try with the Standard Model')
            self.do_import('model sm')

        if len(args) < 1:
            self.help_generate()
            raise InvalidCmd("\"generate\" requires a process.")

        self.check_process_format(" ".join(args))
 
        return True
    
    def check_process_format(self, process):
        """ check the validity of the string given to describe a format """
        
        #check balance of paranthesis
        if process.count('(') != process.count(')'):
            raise InvalidCmd('Invalid Format, no balance between open and close parenthesis')
        #remove parenthesis for fututre introspection
        process = process.replace('(',' ').replace(')',' ')
        
        # split following , (for decay chains)
        subprocesses = process.split(',')
        if len(subprocesses) > 1:
            for subprocess in subprocesses:
                self.check_process_format(subprocess)
            return
        
        # request that we have one or two > in the process
        if process.count('>') not in [1,2]:
            raise InvalidCmd(
               'wrong format for \"%s\" this part requires one or two symbols \'>\', %s found' 
               % (process, process.count('>')))
        
        # we need at least one particles in each pieces
        particles_parts = process.split('>')
        for particles in particles_parts:
            if re.match(r'^\s*$', particles):
                raise InvalidCmd(
                '\"%s\" is a wrong process format. Please try again' % process)  
        
        # '/' and '$' sould be used only after the process definition
        for particles in particles_parts[:-1]:
            if re.search('\D/', particles):
                raise InvalidCmd(
                'wrong process format: restriction should be place after the final states')
            if re.search('\D\$', particles):
                raise InvalidCmd(
                'wrong process format: restriction should be place after the final states')
        
    
        
    def check_history(self, args):
        """check the validity of line"""
        
        if len(args) > 1:
            self.help_history()
            raise InvalidCmd('\"history\" command takes at most one argument')
        
        if not len(args):
            return
        
        if args[0] =='.':
            if not self._export_dir:
                raise InvalidCmd("No default directory is defined for \'.\' option")
        elif args[0] != 'clean':
                dirpath = os.path.dirname(args[0])
                if dirpath and not os.path.exists(dirpath) or \
                       os.path.isdir(args[0]):
                    raise InvalidCmd("invalid path %s " % dirpath)
    
    def check_import(self, args):
        """check the validity of line"""
 
        if '-modelname' in args:
            if args[-1] != '-modelname':
                args.remove('-modelname')
                args.append('-modelname') 
        
        if not args or args[0] not in self._import_formats:
            self.help_import()
            raise InvalidCmd('wrong \"import\" format')
        
        if args[0].startswith('model') and len(args) != 2:
            if not (len(args) == 3 and args[-1] == '-modelname'):
                self.help_import()
                raise InvalidCmd('incorrect number of arguments')
        
        if args[0] == 'proc_v4' and len(args) != 2 and not self._export_dir:
            self.help_import()
            raise InvalidCmd('PATH is mandatory in the current context\n' + \
                                  'Did you forget to run the \"output\" command')
                        

        
    def check_load(self, args):
        """ check the validity of the line"""
        
        if len(args) != 2 or args[0] not in self._save_opts:
            self.help_load()
            raise InvalidCmd('wrong \"load\" format')
            
        
    def check_save(self, args):
        """ check the validity of the line"""
        if len(args) != 2 or args[0] not in self._save_opts:
            self.help_save()
            raise InvalidCmd('wrong \"save\" format')
    
    def check_output(self, args):
        """ check the validity of the line"""
        
        if not self._curr_model:
            text = 'No model found. Please import a model first and then retry.'
            raise InvalidCmd(text)

        if args and args[0] in self._export_formats:
            self._export_format = args.pop(0)

        if self._model_v4_path and \
                             self._export_format not in self._v4_export_formats:
            text = " The Model imported (MG4 format) does not contain enough\n "
            text += " information for this type of output. In order to create\n"
            text += " output for " + args[0] + ", you have to use a UFO model.\n"
            text += " Those model can be imported with mg5> import model NAME."
            logger.warning(text)
            raise InvalidCmd('')

        if args and args[0][0] != '-':
            # This is a path
            path = args.pop(0)
            # Check for special directory treatment
            if path == 'auto' and self._export_format in \
                     ['madevent', 'standalone', 'standalone_cpp']:
                self.get_default_path()
            else:
                self._export_dir = path

        if not self._export_dir:
            # No valid path
            self.get_default_path()

        if self._export_format in ['madevent', 'standalone'] and \
           not self._mgme_dir and \
           os.path.realpath(self._export_dir) != os.path.realpath('.'):
            raise MadGraph5Error, \
                  "To generate a new MG4 directory, you need a valid MG_ME path"

        self._export_dir = os.path.realpath(self._export_dir)

        if not self._curr_amps and self._export_format != "pythia8_model":
            text = 'No processes generated. Please generate a process first.'
            raise InvalidCmd(text)

    def check_restrict(self,args):
        """ check the format: restrict [model] param_card.dat"""
        
        if len(args) > 2:
            self.help_restrict()
            raise self.InvalidCmd, 'Wrong restrict format'
        
        if len(args) == 2:
            if  args[0] != "model":
                self.help_restrict()
                raise self.InvalidCmd, 'Wrong restrict format'
            else:
                del args[0]
        
        if self._model_v4_path:
            raise self.InvalidCmd, 'Operation not possible with v4 model. ' + \
                            'Please use a UFO model as a starting point'
                            
        if self._restrict_file:
            raise MadGraph5Error, 'This model is already restricted to the ' + \
                        'card %s. In order to always keep track ' % self._restrict_file + \
                        'of model modifications. We forbids multiple restrictions files.'

        if not os.path.isfile(args[0]):
            raise self.InvalidCmd, 'path \"%s\" is not a file' % args[0]
            
    def get_default_path(self):
        """Set self._export_dir to the default (\'auto\') path"""
        
        if self._export_format == 'madevent':
            name_dir = lambda i: 'PROC_%s_%s' % \
                                    (self._curr_model['name'], i)
            auto_path = lambda i: os.path.join(self.writing_dir,
                                               name_dir(i))
        elif self._export_format == 'standalone':
            name_dir = lambda i: 'PROC_SA_%s_%s' % \
                                    (self._curr_model['name'], i)
            auto_path = lambda i: os.path.join(self.writing_dir,
                                               name_dir(i))                
        elif self._export_format == 'standalone_cpp':
            name_dir = lambda i: 'PROC_SA_CPP_%s_%s' % \
                                    (self._curr_model['name'], i)
            auto_path = lambda i: os.path.join(self.writing_dir,
                                               name_dir(i))                
        else:
            self._export_dir = '.'
            return
        for i in range(500):
            if os.path.isdir(auto_path(i)):
                continue
            else:
                self._export_dir = auto_path(i) 
                break
        if not self._export_dir:
            raise InvalidCmd('Can\'t use auto path,' + \
                                  'more than 500 dirs already')    
            
        
#===============================================================================
# CheckValidForCmdWeb
#===============================================================================
class CheckValidForCmdWeb(CheckValidForCmd):
    """ Check the validity of input line for web entry
    (no explicit path authorized)"""
    
    class WebRestriction(MadGraph5Error):
        """class for WebRestriction"""
    
    def check_draw(self, args):
        """check the validity of line
        syntax: draw FILEPATH [option=value]
        """
        raise self.WebRestriction('direct call to draw is forbidden on the web')
    
    def check_check(self, args):
        """ Not authorize for the Web"""
        
        raise self.WebRestriction('Check call is forbidden on the web')
    
    def check_history(self, args):
        """check the validity of line
        No Path authorize for the Web"""
        
        CheckValidForCmd.check_history(self, args)

        if len(args) == 2 and args[1] not in ['.', 'clean']:
            raise self.WebRestriction('Path can\'t be specify on the web.')

        
    def check_import(self, args):
        """check the validity of line
        No Path authorize for the Web"""
        
        CheckValidForCmd.check_import(self, args)
        
        if len(args) >= 2 and args[0] == 'proc_v4' and args[1] != '.':
            raise self.WebRestriction('Path can\'t be specify on the web.')

        if len(args) >= 2 and args[0] == 'command':
            if args[1] != './Cards/proc_card_mg5.dat': 
                raise self.WebRestriction('Path can\'t be specify on the web.')
        else:
            for arg in args:
                if '/' in arg:
                    raise self.WebRestriction('Path can\'t be specify on the web.')
        
    def check_load(self, args):
        """ check the validity of the line
        No Path authorize for the Web"""

        CheckValidForCmd.check_load(self, args)        

        if len(args) == 2:
            if args[0] != 'model':
                raise self.WebRestriction('only model can be loaded online')
            if 'model.pkl' not in args[1]:
                raise self.WebRestriction('not valid pkl file: wrong name')
            if not os.path.realpath(args[1]).startswith(os.path.join(MG4DIR, \
                                                                    'Models')):
                raise self.WebRestriction('Wrong path to load model')
        
    def check_save(self, args):
        """ not authorize on web"""
        raise self.WebRestriction('\"save\" command not authorize online')
    
    def check_output(self, args):
        """ check the validity of the line"""
        
        # In web mode, can only do forced, automatic madevent output

        args[:] = ['madevent', 'auto', '-f']

#===============================================================================
# CompleteForCmd
#===============================================================================
class CompleteForCmd(CheckValidForCmd):
    """ The Series of help routine for the MadGraphCmd"""
    
    def list_completion(self, text, list):
        """Propose completions of text in list"""
        if not text:
            completions = list
        else:
            completions = [ f
                            for f in list
                            if f.startswith(text)
                            ]
        
        def put_space(name): 
            if name.endswith(' '): 
                return name
            else:
                return '%s ' % name 
            
        return [put_space(name) for name in completions] 

    def path_completion(self, text, base_dir = None, only_dirs = False):
        """Propose completions of text to compose a valid path"""

        if base_dir is None:
            base_dir = os.getcwd()
            
        prefix, text = os.path.split(text)
        base_dir = os.path.join(base_dir, prefix)
        if prefix:
            prefix += os.path.sep
        

        if only_dirs:
            completion = [prefix + f
                          for f in os.listdir(base_dir)
                          if f.startswith(text) and \
                          os.path.isdir(os.path.join(base_dir, f)) and \
                          (not f.startswith('.') or text.startswith('.'))
                          ]
        else:
            completion = [ prefix + f
                          for f in os.listdir(base_dir)
                          if f.startswith(text) and \
                          os.path.isfile(os.path.join(base_dir, f)) and \
                          (not f.startswith('.') or text.startswith('.'))
                          ]

            completion = completion + \
                         [prefix + f + os.path.sep
                          for f in os.listdir(base_dir)
                          if f.startswith(text) and \
                          os.path.isdir(os.path.join(base_dir, f)) and \
                          (not f.startswith('.') or text.startswith('.'))
                          ]

        completion += [prefix + f for f in ['.'+os.path.sep, '..'+os.path.sep] if \
                       f.startswith(text) and not prefix.startswith('.')]

        return completion
  

    def model_completion(self, text, process):
        """ complete the line with model information """
        while ',' in process:
            process = process[process.index(',')+1:]
        args = split_arg(process)
        couplings = []

        # Force '>' if two initial particles.
        if len(args) == 2 and args[-1] != '>':
                return self.list_completion(text, '>')
            
        # Add non-particle names
        if len(args) > 0 and args[-1] != '>':
            couplings = ['>']
        if '>' in args and args.index('>') < len(args) - 1:
            couplings = [c + "=" for c in self._couplings] + \
                        ['@','$','/','>',',']
        return self.list_completion(text, self._particle_names + \
                                    self._multiparticles.keys() + couplings)
        
            
    def complete_history(self, text, line, begidx, endidx):
        "Complete the add command"

        args = split_arg(line[0:begidx])

        # Directory continuation
        if args[-1].endswith(os.path.sep):
            return self.path_completion(text,
                                        os.path.join('.',*[a for a in args \
                                                    if a.endswith(os.path.sep)]))

        if len(args) == 1:
            return self.path_completion(text)
        
    def complete_generate(self, text, line, begidx, endidx):
        "Complete the add command"

        # Return list of particle names and multiparticle names, as well as
        # coupling orders and allowed symbols
        args = split_arg(line[0:begidx])
        if len(args) > 2 and args[-1] == '@' or args[-1].endswith('='):
            return

        try:
            return self.model_completion(text, ' '.join(args[1:]))
        except Exception as error:
            print error
            
        #if len(args) > 1 and args[-1] != '>':
        #    couplings = ['>']
        #if '>' in args and args.index('>') < len(args) - 1:
        #    couplings = [c + "=" for c in self._couplings] + ['@','$','/','>']
        #return self.list_completion(text, self._particle_names + \
        #                            self._multiparticles.keys() + couplings)
        
    def complete_add(self, text, line, begidx, endidx):
        "Complete the add command"

        args = split_arg(line[0:begidx])

        # Format
        if len(args) == 1:
            return self.list_completion(text, self._add_opts)

        return self.complete_generate(text, " ".join(args[1:]), begidx, endidx)

        # Return list of particle names and multiparticle names, as well as
        # coupling orders and allowed symbols
        couplings = []
        if len(args) > 2 and args[-1] != '>':
            couplings = ['>']
        if '>' in args and args.index('>') < len(args) - 1:
            couplings = [c + "=" for c in self._couplings] + ['@','$','/','>']
        return self.list_completion(text, self._particle_names + \
                                    self._multiparticles.keys() + couplings)
    
    def complete_restrict(self, text, line, begidx, endidx):
        "Complete the restrict command"
    
        args = split_arg(line[0:begidx])
        
        if len(args) == 1 and text == 'model'[:len(text)]:
            return ['model ']
        
        # Directory continuation
        return self.path_completion(text,
                                        os.path.join('.',*[a for a in args if a.endswith(os.path.sep)]),
                                        only_dirs = False)
            
          
    def complete_check(self, text, line, begidx, endidx):
        "Complete the add command"

        args = split_arg(line[0:begidx])

        # Format
        if len(args) == 1:
            return self.list_completion(text, self._check_opts)

        


        # Directory continuation
        if args[-1].endswith(os.path.sep):
            return self.path_completion(text,
                                        os.path.join('.',*[a for a in args \
                                                    if a.endswith(os.path.sep)]))
        # autocompletion for particles/couplings
        model_comp = self.model_completion(text, ' '.join(args[2:]))

        if len(args) == 2:
            return model_comp + self.path_completion(text)

        if len(args) > 2:
            return model_comp
            
        
    def complete_tutorial(self, text, line, begidx, endidx):
        "Complete the tutorial command"

        # Format
        if len(split_arg(line[0:begidx])) == 1:
            return self.list_completion(text, self._tutorial_opts)
        
    def complete_define(self, text, line, begidx, endidx):
        """Complete particle information"""
        return self.model_completion(text, line[6:])

    def complete_display(self, text, line, begidx, endidx):
        "Complete the display command"

        args = split_arg(line[0:begidx])
        # Format
        if len(args) == 1:
            return self.list_completion(text, self._display_opts)

        if len(args) == 2 and args[1] == 'checks':
            return self.list_completion(text, 'failed')

        if len(args) == 2 and args[1] == 'particles':
            return self.model_completion(text, line[begidx:])

    def complete_draw(self, text, line, begidx, endidx):
        "Complete the import command"

        args = split_arg(line[0:begidx])

        # Directory continuation
        if args[-1].endswith(os.path.sep):
            return self.path_completion(text,
                                        os.path.join('.',*[a for a in args if a.endswith(os.path.sep)]),
                                        only_dirs = True)
        # Format
        if len(args) == 1:
            return self.path_completion(text, '.', only_dirs = True)


        #option
        if len(args) >= 2:
            opt = ['horizontal', 'external=', 'max_size=', 'add_gap=',
                                'non_propagating', '--']
            return self.list_completion(text, opt)

    def complete_load(self, text, line, begidx, endidx):
        "Complete the load command"

        args = split_arg(line[0:begidx])        

        # Format
        if len(args) == 1:
            return self.list_completion(text, self._save_opts)

        # Directory continuation
        if args[-1].endswith(os.path.sep):
            return self.path_completion(text,
                                        os.path.join('.',*[a for a in args if \
                                                      a.endswith(os.path.sep)]))

        # Filename if directory is not given
        if len(args) == 2:
            return self.path_completion(text)

    def complete_save(self, text, line, begidx, endidx):
        "Complete the save command"

        args = split_arg(line[0:begidx])

        # Format
        if len(args) == 1:
            return self.list_completion(text, self._save_opts)

        # Directory continuation
        if args[-1].endswith(os.path.sep):
            return self.path_completion(text,
                                        os.path.join('.',*[a for a in args if a.endswith(os.path.sep)]),
                                        only_dirs = True)

        # Filename if directory is not given
        if len(args) == 2:
            return self.path_completion(text)

    def complete_output(self, text, line, begidx, endidx,
                        possible_options = ['f', 'noclean', 'nojpeg'],
                        possible_options_full = ['-f', '-noclean', '-nojpeg']):
        "Complete the output command"

        possible_format = self._export_formats
        #don't propose directory use by MG_ME
        forbidden_names = ['MadGraphII', 'Template', 'pythia-pgs', 'CVS',
                            'Calculators', 'MadAnalysis', 'SimpleAnalysis',
                            'mg5', 'DECAY', 'EventConverter', 'Models',
                            'ExRootAnalysis', 'HELAS', 'Transfer_Fct']
        #name of the run =>proposes old run name
        args = split_arg(line[0:begidx])
        if len(args) >= 1: 
            # Directory continuation
            if args[-1].endswith(os.path.sep):
                return [name for name in self.path_completion(text,
                        os.path.join('.',*[a for a in args if a.endswith(os.path.sep)]),
                        only_dirs = True) if name not in forbidden_names]
            # options
            if args[-1][0] == '-' or len(args) > 1 and args[-2] == '-':
                return self.list_completion(text, possible_options)
            if len(args) > 2:
                return self.list_completion(text, possible_options_full)
            # Formats
            if len(args) == 1:
                if any([p.startswith(text) for p in possible_format]):
                    return [name for name in \
                            self.list_completion(text, possible_format) + \
                            ['.' + os.path.sep, '..' + os.path.sep, 'auto'] \
                            if name.startswith(text)]

            # directory names
            content = [name for name in self.path_completion(text, '.', only_dirs = True) \
                       if name not in forbidden_names]
            content += ['auto']
            return self.list_completion(text, content)


    def complete_shell(self, text, line, begidx, endidx):
        """ add path for shell """

        # Filename if directory is given
        #
        if len(split_arg(line[0:begidx])) > 1 and line[begidx - 1] == os.path.sep:
            if not text:
                text = ''
            output = self.path_completion(text,
                                        base_dir=\
                                          split_arg(line[0:begidx])[-1])
        else:
            output = self.path_completion(text)
        return output

    def complete_import(self, text, line, begidx, endidx):
        "Complete the import command"

        args=split_arg(line[0:begidx])
        
        # Format
        if len(args) == 1:
            return self.list_completion(text, self._import_formats)

        # Directory continuation
        if os.path.sep in args[-1] + text:
            if args[1].startswith('model'):
                model_list = self.path_completion(text,
                                    os.path.join('.',*[a for a in args if \
                                                      a.endswith(os.path.sep)]),
                                    only_dirs = True)
                all_name = []
                for model_name in model_list:
                    all_name += self.find_restrict_card(model_name)
                return all_name 
            else:
                return self.path_completion(text,
                                    os.path.join('.',*[a for a in args if \
                                                      a.endswith(os.path.sep)]))

        # restriction continuation (for UFO)
        if args[1] == 'model' and ('-' in args[-1] + text):
            # deal with - in 2.7 as in 2.6
            if sys.version_info[1] == 7:
                prefix = '-'.join([part for part in text.split('-')[:-1]])+'-'
                args.append(prefix)
                text = text.split('-')[-1]
            #model name
            path = args[-1][:-1] # remove the final - for the model name
            # find the different possibilities
            all_name = self.find_restrict_card(path, no_restrict=False)
            all_name += self.find_restrict_card(path, no_restrict=False,
                                        base_dir=os.path.join(MG5DIR,'models'))

            # select the possibility according to the current line            
            all_name = [name.split('-')[-1] for name in  all_name ]
            all_name = [name+' ' for name in  all_name if name.startswith(text)
                                                       and name.strip() != text]
            # adapt output for python2.7 (due to different splitting)
            if sys.version_info[1] == 7:
                all_name = [prefix + name for name in  all_name ]
                
            if all_name:
                return all_name                  
               
        # Model directory name if directory is not given
        if len(split_arg(line[0:begidx])) == 2:
            if args[1] == 'model':
                file_cond = lambda p : os.path.exists(os.path.join(MG5DIR,'models',p,'particles.py'))
                mod_name = lambda name: name
            elif args[1] == 'model_v4':
                file_cond = lambda p :  (os.path.exists(os.path.join(MG5DIR,'models',p,'particles.dat')) 
                                      or os.path.exists(os.path.join(self._mgme_dir,'Models',p,'particles.dat')))
                mod_name = lambda name :(name[-3:] != '_v4' and name or name[:-3]) 
            else:
                return []
                
            model_list = [mod_name(name) for name in \
                                            self.path_completion(text,
                                            os.path.join(MG5DIR,'models'),
                                            only_dirs = True) \
                                            if file_cond(name)]
            
            if args[1] == 'model_v4':
                return model_list
            else:
                # need to update the  list with the possible restriction
                all_name = []
                for model_name in model_list:
                    all_name += self.find_restrict_card(model_name, 
                                        base_dir=os.path.join(MG5DIR,'models'))
                return all_name                

        # Options
        if len(args) > 2 and args[1].startswith('model') and args[-1][0] != '-':
                return ['-modelname']
            
        if len(args) > 3 and args[1].startswith('model') and args[-1][0] == '-':
                if sys.version_info[1] == 6:
                    return ['modelname']
                else: 
                    return ['-modelname']
    
    def find_restrict_card(self, model_name, base_dir='./', no_restrict=True):
        """find the restriction file associate to a given model"""

        # check if the model_name should be keeped as a possibility
        if no_restrict:
            output = [model_name]
        else:
            output = []
        
        # check that the model is a valid model
        if not os.path.exists(os.path.join(base_dir, model_name, 'couplings.py')):
            # not valid UFO model
            return output
        
        if model_name.endswith(os.path.sep):
            model_name = model_name[:-1]
        
        # look for _default and treat this case
        if os.path.exists(os.path.join(base_dir, model_name, 'restrict_default.dat')):
            output.append('%s-full' % model_name)
        
        # look for other restrict_file
        for name in os.listdir(os.path.join(base_dir, model_name)):
            if name.startswith('restrict_') and not name.endswith('default.dat') \
                and name.endswith('.dat'):
                tag = name[9:-4] #remove restrict and .dat
                while model_name.endswith(os.path.sep):
                    model_name = model_name[:-1]
                output.append('%s-%s' % (model_name, tag))

        # return
        return output
    
#===============================================================================
# MadGraphCmd
#===============================================================================
class MadGraphCmd(CmdExtended, HelpToCmd):
    """The command line processor of MadGraph"""    

    # Options and formats available
    _display_opts = ['particles', 'interactions', 'processes', 'diagrams', 
                     'multiparticles', 'couplings', 'lorentz', 'checks',
                     'parameters']
    _add_opts = ['process']
    _save_opts = ['model', 'processes']
    _tutorial_opts = ['start', 'stop']
    _check_opts = ['full', 'permutation', 'gauge', 'lorentz_invariance']
    _import_formats = ['model_v4', 'model', 'proc_v4', 'command']
    _v4_export_formats = ['madevent', 'standalone','matrix'] 
    _export_formats = _v4_export_formats + ['standalone_cpp',
                                            'pythia8', 'pythia8_model']


    # Variables to store object information
    _curr_model = None  #base_objects.Model()
    _curr_amps = diagram_generation.AmplitudeList()
    _curr_matrix_elements = helas_objects.HelasMultiProcess()
    _curr_fortran_model = None
    _curr_cpp_model = None
    _done_export = False

    # Variables to store state information
    _multiparticles = {}
    _generate_info = "" # store the first generated process
    _model_format = None
    _model_v4_path = None
    _use_lower_part_names = False
    _export_dir = None
    _export_format = 'madevent'
    _mgme_dir = MG4DIR
    _comparisons = None
    _restrict_file = None
    
    def __init__(self, mgme_dir = '', *completekey, **stdin):
        """ add a tracker of the history """

        CmdExtended.__init__(self, *completekey, **stdin)
        
        # Set MG/ME directory path
        if mgme_dir:
            if os.path.isdir(os.path.join(mgme_dir, 'Template')):
                self._mgme_dir = mgme_dir
                logger.info('Setting MG/ME directory to %s' % mgme_dir)
            else:
                logger.warning('Warning: Directory %s not valid MG/ME directory' % \
                             mgme_dir)
                self._mgme_dir = MG4DIR

        # Detect if this script is launched from a valid copy of the Template,
        # if so store this position as standard output directory
        if 'TemplateVersion.txt' in os.listdir('.'):
            #Check for ./
            self._export_dir = os.path.realpath('.')
        elif 'TemplateVersion.txt' in os.listdir('..'):
            #Check for ../
            self._export_dir = os.path.realpath('..')
        elif self.stdin != sys.stdin:
            #Check for position defined by the input files
            input_path = os.path.realpath(self.stdin.name).split(os.path.sep)
            print "Not standard stdin, use input path"
            if input_path[-2] == 'Cards':
                self._export_dir = os.path.sep.join(input_path[:-2])
        
    # Add a process to the existing multiprocess definition
    # Generate a new amplitude
    def do_add(self, line):
        """Generate an amplitude for a given process and add to
        existing amplitudes
        syntax:
        """

        args = split_arg(line)
        
        # Check the validity of the arguments
        self.check_add(args)

        if args[0] == 'process':            
            # Rejoin line
            line = ' '.join(args[1:])
            
            # store the first process (for the perl script)
            if not self._generate_info:
                self._generate_info = line
                
            # Reset Helas matrix elements
            self._curr_matrix_elements = helas_objects.HelasMultiProcess()

            try:
                if line.find(',') == -1:
                    myprocdef = self.extract_process(line)
                else:
                    myprocdef, line = self.extract_decay_chain_process(line)
            except MadGraph5Error, error:
                logger_stderr.warning("Empty or wrong format process :\n" + \
                                     str(error))
                return
                
            if myprocdef:

                cpu_time1 = time.time()
                
                # Generate processes
                myproc = diagram_generation.MultiProcess(myprocdef)
                    
                for amp in myproc.get('amplitudes'):
                    if amp not in self._curr_amps:
                        self._curr_amps.append(amp)
                    else:
                        warning = "Warning: Already in processes:\n%s" % \
                                                    amp.nice_string_processes()
                        logger.warning(warning)

                # assign a unique id to all amplitude
                self._curr_amps.assign_uid()

                # Reset _done_export, since we have new process
                self._done_export = False

                cpu_time2 = time.time()

                nprocs = len(myproc.get('amplitudes'))
                ndiags = sum([amp.get_number_of_diagrams() for \
                                  amp in myproc.get('amplitudes')])
                logger.info("%i processes with %i diagrams generated in %0.3f s" % \
                      (nprocs, ndiags, (cpu_time2 - cpu_time1)))
                ndiags = sum([amp.get_number_of_diagrams() for \
                                  amp in self._curr_amps])
                logger.info("Total: %i processes with %i diagrams" % \
                      (len(self._curr_amps), ndiags))                
  
    # Define a multiparticle label
    def do_define(self, line, log=True):
        """Define a multiparticle"""

        if self._use_lower_part_names:
            # Particle names lowercase
            line = line.lower()
        # Make sure there are spaces around = and |
        line = line.replace("=", " = ")
        line = line.replace("|", " | ")
        args = split_arg(line)
        # check the validity of the arguments
        self.check_define(args)

        label = args[0]
        
        pdg_list = self.extract_particle_ids(args[1:])
        self._multiparticles[label] = pdg_list
        if log:
            logger.info("Defined multiparticle %s" % \
                                             self.multiparticle_string(label))
    
    # Display
    def do_display(self, line):
        """Display current internal status"""

        args = split_arg(line)
        #check the validity of the arguments
        self.check_display(args)

        if args[0] == 'particles' and len(args) == 1:
            print "Current model contains %i particles:" % \
                    len(self._curr_model['particles'])
            part_antipart = [part for part in self._curr_model['particles'] \
                             if not part['self_antipart']]
            part_self = [part for part in self._curr_model['particles'] \
                             if part['self_antipart']]
            for part in part_antipart:
                print part['name'] + '/' + part['antiname'],
            print ''
            for part in part_self:
                print part['name'],
            print ''

        elif args[0] == 'particles':
            for arg in args[1:]:
                if arg.isdigit() or (arg[0] == '-' and arg[1:].isdigit()):
                    particle = self._curr_model.get_particle(abs(int(arg)))
                else:
                    particle = self._curr_model['particles'].find_name(arg)
                if not particle:
                    raise InvalidCmd, 'no particle %s in current model' % arg

                print "Particle %s has the following properties:" % particle.get_name()
                print str(particle)
            
        elif args[0] == 'interactions' and len(args) == 1:
            text = "Current model contains %i interactions\n" % \
                    len(self._curr_model['interactions'])
            for i, inter in enumerate(self._curr_model['interactions']):
                text += str(i+1) + ':'
                for part in inter['particles']:
                    if part['is_part']:
                        text += part['name']
                    else:
                        text += part['antiname']
                    text += " "
                text += " ".join(order + '=' + str(inter['orders'][order]) \
                                 for order in inter['orders'])
                text += '\n'
            pydoc.pager(text)

        elif args[0] == 'interactions':
            for arg in args[1:]:
                if int(arg) > len(self._curr_model['interactions']):
                    raise InvalidCmd, 'no interaction %s in current model' % arg
                if int(arg) == 0:
                    print 'Special interactions which identify two particles'
                else:
                    print "Interactions %s has the following property:" % arg
                    print self._curr_model['interactions'][int(arg)-1]

        elif args[0] == 'parameters' and len(args) == 1:
            text = "Current model contains %i parameters\n" % \
                    sum([len(part) for part in 
                                       self._curr_model['parameters'].values()])
            
            for key, item in self._curr_model['parameters'].items():
                text += '\nparameter type: %s\n' % str(key)
                for value in item:
                    if hasattr(value, 'expr'):
                        if value.value is not None:
                            text+= '        %s = %s = %s\n' % (value.name, value.expr ,value.value)
                        else:
                            text+= '        %s = %s\n' % (value.name, value.expr)
                    else:
                        if value.value is not None:
                            text+= '        %s = %s\n' % (value.name, value.value)
                        else:
                            text+= '        %s \n' % (value.name)
            pydoc.pager(text)
            
        elif args[0] == 'processes':
            for amp in self._curr_amps:
                print amp.nice_string_processes()

        elif args[0] == 'diagrams':
            text = "\n".join([amp.nice_string() for amp in self._curr_amps])
            pydoc.pager(text)

        elif args[0] == 'multiparticles':
            print 'Multiparticle labels:'
            for key in self._multiparticles:
                print self.multiparticle_string(key)
        
        elif args[0] == 'couplings' and len(args) == 1:
            couplings = set()
            for interaction in self._curr_model['interactions']:
                for order in interaction['orders'].keys():
                    couplings.add(order)
            print ' / '.join(couplings)
            
        elif args[0] == 'couplings':
            if self._model_v4_path:
                print 'No couplings information available in V4 model'
                return
            try:
                ufomodel = ufomodels.load_model(self._curr_model.get('name'))
                print eval('ufomodel.couplings.%s.nice_string()'%args[1])
            except:
                raise InvalidCmd, 'no couplings %s in current model' % args[1]
        
        elif args[0] == 'lorentz':
            if self._model_v4_path:
                print 'No lorentz information available in V4 model'
                return
            elif len(args) == 1: 
                raise InvalidCmd,\
                     'display lorentz require an argument: the name of the lorentz structure.'
                return
            try:
                ufomodel = ufomodels.load_model(self._curr_model.get('name'))
                print eval('ufomodel.lorentz.%s.nice_string()'%args[1])
            except:
                raise InvalidCmd, 'no lorentz %s in current model' % args[1]
            
        elif args[0] == 'checks':
            comparisons = self._comparisons[0]
            if len(args) > 1 and args[1] == 'failed':
                comparisons = [c for c in comparisons if not c['passed']]
            outstr = "Process check results:"
            for comp in comparisons:
                outstr += "\n%s:" % comp['process'].nice_string()
                outstr += "\n   Phase space point: (px py pz E)"
                for i, p in enumerate(comp['momenta']):
                    outstr += "\n%2s    %+.9e  %+.9e  %+.9e  %+.9e" % tuple([i] + p)
                outstr += "\n   Permutation values:"
                outstr += "\n   " + str(comp['values'])
                if comp['passed']:
                    outstr += "\n   Process passed (rel. difference %.9e)" % \
                          comp['difference']
                else:
                    outstr += "\n   Process failed (rel. difference %.9e)" % \
                          comp['difference']

            used_aloha = sorted(self._comparisons[1])
            outstr += "\nChecked ALOHA routines:"
            for aloha in used_aloha:
                aloha_str = aloha[0]
                if aloha[1]:
                    aloha_str += 'C' + 'C'.join([str(ia) for ia in aloha[1]])
                aloha_str += "_%d" % aloha[2]
                outstr += "\n" + aloha_str

            pydoc.pager(outstr)            
        
    def multiparticle_string(self, key):
        """Returns a nicely formatted string for the multiparticle"""

        if self._multiparticles[key] and \
               isinstance(self._multiparticles[key][0], list):
            return "%s = %s" % (key, "|".join([" ".join([self._curr_model.\
                                     get('particle_dict')[part_id].get_name() \
                                                     for part_id in id_list]) \
                                  for id_list in self._multiparticles[key]]))
        else:
            return "%s = %s" % (key, " ".join([self._curr_model.\
                                    get('particle_dict')[part_id].get_name() \
                                    for part_id in self._multiparticles[key]]))
            
  

    def do_tutorial(self, line):
        """Activate/deactivate the tutorial mode."""

        args = split_arg(line)
        if len(args) > 0 and args[0] == "stop":
            logger_tuto.info("\n\tThanks for using the tutorial!")
            logger_tuto.setLevel(logging.ERROR)
        else:
            logger_tuto.setLevel(logging.INFO)

        if not self._mgme_dir:
            logger_tuto.info(\
                       "\n\tWarning: To use all features in this tutorial, " + \
                       "please run from a" + \
                       "\n\t         valid MG_ME directory.")

    def do_draw(self, line):
        """ draw the Feynman diagram for the given process """

        args = split_arg(line)
        # Check the validity of the arguments
        self.check_draw(args)
        
        # Check if we plot a decay chain 
        if ',' in self._generate_info and not self._done_export:
            warn = 'WARNING: You try to draw decay chain diagrams without first running output.\n'
            warn += '\t  The decay processes will be drawn separately'
            logger.warning(warn)

        (options, args) = _draw_parser.parse_args(args)
        options = draw_lib.DrawOption(options)
        start = time.time()
        
        # Collect amplitudes
        amplitudes = diagram_generation.AmplitudeList()

        for amp in self._curr_amps:
            amplitudes.extend(amp.get_amplitudes())            

        for amp in amplitudes:
            filename = os.path.join(args[0], 'diagrams_' + \
                                    amp.get('process').shell_string() + ".eps")
            plot = draw.MultiEpsDiagramDrawer(amp['diagrams'],
                                          filename,
                                          model=self._curr_model,
                                          amplitude='',
                                          legend=amp.get('process').input_string())

            logger.info("Drawing " + \
                         amp.get('process').nice_string())
            plot.draw(opt=options)
            logger.info("Wrote file " + filename)

        stop = time.time()
        logger.info('time to draw %s' % (stop - start)) 
    
    # Generate a new amplitude
    def do_check(self, line):
        """Check a given process or set of processes"""

        args = split_arg(line)

        # Check args validity
        param_card = self.check_check(args)

        line = " ".join(args[1:])
        myprocdef = self.extract_process(line)

        # Check that we have something    
        if not myprocdef:
            raise MadGraph5Error("Empty or wrong format process, please try again.")

        # Disable diagram generation logger
        diag_logger = logging.getLogger('madgraph.diagram_generation')
        old_level = diag_logger.getEffectiveLevel()
        diag_logger.setLevel(logging.WARNING)

        # run the check
        cpu_time1 = time.time()
        # Run matrix element generation check on processes

        comparisons = []
        gauge_result = []
        lorentz_result =[]
        nb_processes = 0
        
        if args[0] in  ['permutation', 'full']:
            comparisons = process_checks.check_processes(myprocdef,
                                                        param_card = param_card,
                                                        quick = True)
            nb_processes += len(comparisons[0])
            
        if args[0] in  ['gauge', 'full']:
            gauge_result = process_checks.check_gauge(myprocdef,
                                                      param_card = param_card)
            nb_processes += len(gauge_result)
            
        if args[0] in ['lorentz_invariance', 'full']:
            lorentz_result = process_checks.check_lorentz(myprocdef,
                                                      param_card = param_card)
            nb_processes += len(lorentz_result)
            
        cpu_time2 = time.time()

        logger.info("%i processes checked in %0.3f s" \
                    % (nb_processes,
                      (cpu_time2 - cpu_time1)))

        text = ""

        if gauge_result:
            text += 'Gauge results:\n'
            text += process_checks.output_gauge(gauge_result) + '\n'

        if lorentz_result:
            text += 'Lorentz invariance results:\n'
            text += process_checks.output_lorentz_inv(lorentz_result) + '\n'

        if comparisons:
            text += 'Process permutation results:\n'
            text += process_checks.output_comparisons(comparisons[0]) + '\n'
            self._comparisons = comparisons

        logger.info(text)
        pydoc.pager(text)
        # Restore diagram logger
        diag_logger.setLevel(old_level)

        return
    
    # Generate a new amplitude
    def do_generate(self, line):
        """Generate an amplitude for a given process"""

        args = split_arg(line)

        # Check args validity
        self.check_generate(args)

        # Reset Helas matrix elements
        self._curr_matrix_elements = helas_objects.HelasMultiProcess()
        self._generate_info = line
        # Reset _done_export, since we have new process
        self._done_export = False

        # Extract process from process definition
        if ',' in line:
            myprocdef, line = self.extract_decay_chain_process(line)
        else:
            myprocdef = self.extract_process(line)
            
        # Check that we have something    
        if not myprocdef:
            raise MadGraph5Error("Empty or wrong format process, please try again.")

        cpu_time1 = time.time()
        # Generate processes
        myproc = diagram_generation.MultiProcess(myprocdef)
        self._curr_amps = myproc.get('amplitudes')
        # assign a unique id to all amplitude
        self._curr_amps.assign_uid()
        cpu_time2 = time.time()

        nprocs = len(self._curr_amps)
        ndiags = sum([amp.get_number_of_diagrams() for \
                              amp in self._curr_amps])
        logger.info("%i processes with %i diagrams generated in %0.3f s" % \
                  (nprocs, ndiags, (cpu_time2 - cpu_time1)))
    
    def extract_process(self, line, proc_number = 0, overall_orders = {}):
        """Extract a process definition from a string. Returns
        a ProcessDefinition."""

        # Check basic validity of the line
        if not line.count('>') in [1,2]:
            self.do_help('generate')
            print
            raise InvalidCmd('Wrong use of \">\" special character.')
        

        # Perform sanity modifications on the lines:
        # Add a space before and after any > , $ / |
        space_before = re.compile(r"(?P<carac>\S)(?P<tag>[/\,\\$\\>|])(?P<carac2>\S)")
        line = space_before.sub(r'\g<carac> \g<tag> \g<carac2>', line)       
        
        # Use regular expressions to extract s-channel propagators,
        # forbidden s-channel propagators/particles, coupling orders
        # and process number, starting from the back

        # Start with process number (identified by "@")
        proc_number_pattern = re.compile("^(.+)@\s*(\d+)\s*(.*)$")
        proc_number_re = proc_number_pattern.match(line)
        if proc_number_re:
            proc_number = int(proc_number_re.group(2))
            line = proc_number_re.group(1) + \
                   proc_number_re.group(3)

        # Then take coupling orders (identified by "=")
        order_pattern = re.compile("^(.+)\s+(\w+)\s*=\s*(\d+)\s*$")
        order_re = order_pattern.match(line)
        orders = {}
        while order_re:
            orders[order_re.group(2)] = int(order_re.group(3))
            line = order_re.group(1)
            order_re = order_pattern.match(line)

        if self._use_lower_part_names:
            # Particle names lowercase
            line = line.lower()

        # Now check for forbidden particles, specified using "/"
        slash = line.find("/")
        dollar = line.find("$")
        forbidden_particles = ""
        if slash > 0:
            if dollar > slash:
                forbidden_particles_re = re.match("^(.+)\s*/\s*(.+\s*)(\$.*)$", line)
            else:
                forbidden_particles_re = re.match("^(.+)\s*/\s*(.+\s*)$", line)
            if forbidden_particles_re:
                forbidden_particles = forbidden_particles_re.group(2)
                line = forbidden_particles_re.group(1)
                if len(forbidden_particles_re.groups()) > 2:
                    line = line + forbidden_particles_re.group(3)

        # Now check for forbidden schannels, specified using "$"
        forbidden_schannels_re = re.match("^(.+)\s*\$\s*(.+)\s*$", line)
        forbidden_schannels = ""
        if forbidden_schannels_re:
            forbidden_schannels = forbidden_schannels_re.group(2)
            line = forbidden_schannels_re.group(1)

        # Now check for required schannels, specified using "> >"
        required_schannels_re = re.match("^(.+?)>(.+?)>(.+)$", line)
        required_schannels = ""
        if required_schannels_re:
            required_schannels = required_schannels_re.group(2)
            line = required_schannels_re.group(1) + ">" + \
                   required_schannels_re.group(3)

        args = split_arg(line)

        myleglist = base_objects.MultiLegList()
        state = False

        # Extract process
        for part_name in args:
            if part_name == '>':
                if not myleglist:
                    raise MadGraph5Error, "No final state particles"
                state = True
                continue

            mylegids = []
            if part_name in self._multiparticles:
                if isinstance(self._multiparticles[part_name][0], list):
                    raise MadGraph5Error,\
                          "Multiparticle %s is or-multiparticle" % part_name + \
                          " which can be used only for required s-channels"
                mylegids.extend(self._multiparticles[part_name])
            else:
                mypart = self._curr_model['particles'].find_name(part_name)
                if mypart:
                    mylegids.append(mypart.get_pdg_code())

            if mylegids:
                myleglist.append(base_objects.MultiLeg({'ids':mylegids,
                                                        'state':state}))
            else:
                raise MadGraph5Error, \
                      "No particle %s in model" % part_name

        if filter(lambda leg: leg.get('state') == True, myleglist):
            # We have a valid process

            # Now extract restrictions
            forbidden_particle_ids = \
                              self.extract_particle_ids(forbidden_particles)
            if forbidden_particle_ids and \
               isinstance(forbidden_particle_ids[0], list):
                raise MadGraph5Error,\
                      "Multiparticle %s is or-multiparticle" % part_name + \
                      " which can be used only for required s-channels"
            forbidden_schannel_ids = \
                              self.extract_particle_ids(forbidden_schannels)
            if forbidden_schannel_ids and \
               isinstance(forbidden_schannel_ids[0], list):
                raise MadGraph5Error,\
                      "Multiparticle %s is or-multiparticle" % part_name + \
                      " which can be used only for required s-channels"
            required_schannel_ids = \
                               self.extract_particle_ids(required_schannels)
            if required_schannel_ids and not \
                   isinstance(required_schannel_ids[0], list):
                required_schannel_ids = [required_schannel_ids]
            

            #decay_process = len(filter(lambda leg: \
            #                           leg.get('state') == False,
            #                           myleglist)) == 1


            return \
                base_objects.ProcessDefinition({'legs': myleglist,
                              'model': self._curr_model,
                              'id': proc_number,
                              'orders': orders,
                              'forbidden_particles': forbidden_particle_ids,
                              'forbidden_s_channels': forbidden_schannel_ids,
                              'required_s_channels': required_schannel_ids,
                              'overall_orders': overall_orders
                              })
      #                       'is_decay_chain': decay_process\

    def extract_particle_ids(self, args):
        """Extract particle ids from a list of particle names. If
        there are | in the list, this corresponds to an or-list, which
        is represented as a list of id lists. An or-list is used to
        allow multiple required s-channel propagators to be specified
        (e.g. Z/gamma)."""

        if isinstance(args, basestring):
            args.replace("|", " | ")
            args = split_arg(args)
        all_ids = []
        ids=[]
        for part_name in args:
            mypart = self._curr_model['particles'].find_name(part_name)
            if mypart:
                ids.append([mypart.get_pdg_code()])
            elif part_name in self._multiparticles:
                ids.append(self._multiparticles[part_name])
            elif part_name == "|":
                # This is an "or-multiparticle"
                if ids:
                    all_ids.append(ids)
                ids = []
            else:
                raise MadGraph5Error("No particle %s in model" % part_name)
        all_ids.append(ids)
        # Flatten id list, to take care of multiparticles and
        # or-multiparticles
        res_lists = []
        for i, id_list in enumerate(all_ids):
            res_lists.extend(diagram_generation.expand_list_list(id_list))
        # Trick to avoid duplication while keeping ordering
        for ilist, idlist in enumerate(res_lists):
            set_dict = {}
            res_lists[ilist] = [set_dict.setdefault(i,i) for i in idlist \
                         if i not in set_dict]

        if len(res_lists) == 1:
            res_lists = res_lists[0]

        return res_lists

    def extract_decay_chain_process(self, line, level_down=False):
        """Recursively extract a decay chain process definition from a
        string. Returns a ProcessDefinition."""

        # Start with process number (identified by "@") and overall orders
        proc_number_pattern = re.compile("^(.+)@\s*(\d+)\s*((\w+\s*=\s*\d+\s*)*)$")
        proc_number_re = proc_number_pattern.match(line)
        proc_number = 0
        overall_orders = {}
        if proc_number_re:
            proc_number = int(proc_number_re.group(2))
            line = proc_number_re.group(1)
            if proc_number_re.group(3):
                order_pattern = re.compile("^(.*?)\s*(\w+)\s*=\s*(\d+)\s*$")
                order_line = proc_number_re.group(3)
                order_re = order_pattern.match(order_line)
                while order_re:
                    overall_orders[order_re.group(2)] = int(order_re.group(3))
                    order_line = order_re.group(1)
                    order_re = order_pattern.match(order_line)
            logger.info(line)            
            
        index_comma = line.find(",")
        index_par = line.find(")")
        min_index = index_comma
        if index_par > -1 and (index_par < min_index or min_index == -1):
            min_index = index_par
        
        if min_index > -1:
            core_process = self.extract_process(line[:min_index], proc_number,
                                                overall_orders)
        else:
            core_process = self.extract_process(line, proc_number,
                                                overall_orders)

        #level_down = False

        while index_comma > -1:
            line = line[index_comma + 1:]
            if not line.strip():
                break
            index_par = line.find(')')
            if line.lstrip()[0] == '(':
                # Go down one level in process hierarchy
                #level_down = True
                line = line.lstrip()[1:]
                # This is where recursion happens
                decay_process, line = \
                            self.extract_decay_chain_process(line,
                                                             level_down=True)
                index_comma = line.find(",")
                index_par = line.find(')')
            else:
                index_comma = line.find(",")
                min_index = index_comma
                if index_par > -1 and \
                       (index_par < min_index or min_index == -1):
                    min_index = index_par
                if min_index > -1:
                    decay_process = self.extract_process(line[:min_index])
                else:
                    decay_process = self.extract_process(line)

            core_process.get('decay_chains').append(decay_process)

            if level_down:
                if index_par == -1:
                    raise MadGraph5Error, \
                      "Missing ending parenthesis for decay process"

                if index_par < index_comma:
                    line = line[index_par + 1:]
                    level_down = False
                    break

        if level_down:
            index_par = line.find(')')
            if index_par == -1:
                raise MadGraph5Error, \
                      "Missing ending parenthesis for decay process"
            line = line[index_par + 1:]
            
        # Return the core process (ends recursion when there are no
        # more decays)
        return core_process, line
    
    # Write the list of command line use in this session
    def do_history(self, line):
        """write in a file the suite of command that was used"""
        
        args = split_arg(line)
        # Check arguments validity
        self.check_history(args)

        if len(args) == 0:
            print '\n'.join(self.history)
            return
        elif args[0] == 'clean':
            self.history = []
            logger.info('History is cleaned')
            return
        elif args[0] == '.':
            output_file = os.path.join(self._export_dir, 'Cards', \
                                       'proc_card_mg5.dat')
            output_file = open(output_file, 'w')
        else:
            output_file = open(args[0], 'w')
            
        # Create the command file
        text = self.history_header % misc.get_time_info()
        text += ('\n'.join(self.history) + '\n') 
        
        #write this information in a file
        output_file.write(text)
        output_file.close()

        if self.log:
            logger.info("History written to " + output_file.name)
    
    # Import files
    def do_import(self, line):
        """Import files with external formats"""

        args = split_arg(line)
        # Check argument's validity
        self.check_import(args)
        
        if args[0].startswith('model'):
            self._model_v4_path = None
            self._restrict_file = None
            if args[0].endswith('_v4'):
                self._curr_model, self._model_v4_path = \
                                 import_v4.import_model(args[1], self._mgme_dir)
                self._curr_fortran_model = \
                      helas_call_writers.FortranHelasCallWriter(\
                                                             self._curr_model)                
            else:
                self.import_ufo_model(args[1])

            if '-modelname' not in args:
                self._curr_model.pass_particles_name_in_mg_default()

            # Do post-processing of model
            self.process_model()

            # Reset amplitudes and matrix elements and global checks
            self._curr_amps = diagram_generation.AmplitudeList()
            self._curr_matrix_elements = helas_objects.HelasMultiProcess()
            process_checks.store_aloha = []
            
        elif args[0] == 'command':
            if not os.path.isfile(args[1]):
                raise MadGraph5Error("Path %s is not a valid pathname" % args[1])
            else:
                # Check the status of export and try to use file position if no
                #self._export dir are define
                self.check_for_export_dir(args[1])
                # Execute the card
                self.import_mg5_proc_card(args[1])    
        
        elif args[0] == 'proc_v4':
            
            if len(args) == 1 and self._export_dir:
                proc_card = os.path.join(self._export_dir, 'Cards', \
                                                                'proc_card.dat')
            elif len(args) == 2:
                proc_card = args[1]
                # Check the status of export and try to use file position is no
                #self._export dir are define
                if os.path.isdir(args[1]):
                    proc_card = os.path.join(proc_card, 'Cards', \
                                                                'proc_card.dat')    
                self.check_for_export_dir(os.path.realpath(proc_card))
            else:
                raise MadGraph5Error('No default directory in output')

 
            #convert and excecute the card
            self.import_mg4_proc_card(proc_card)
    
    def import_ufo_model(self, model_name):
        """ import the UFO model """
        
        self._curr_model = import_ufo.import_model(model_name)
        self._curr_fortran_model = \
                helas_call_writers.FortranUFOHelasCallWriter(self._curr_model)
        self._curr_cpp_model = \
                helas_call_writers.CPPUFOHelasCallWriter(self._curr_model)
                
    def process_model(self):
        """Set variables _particle_names and _couplings for tab
        completion, defined multiparticles"""

         # Set variables for autocomplete
        self._particle_names = [p.get('name') for p in self._curr_model.get('particles')] + \
             [p.get('antiname') for p in self._curr_model.get('particles')]
        self._couplings = list(set(sum([i.get('orders').keys() for i in \
                                        self._curr_model.get('interactions')], [])))
        # Check if we can use case-independent particle names
        self._use_lower_part_names = \
            (self._particle_names == \
             [p.get('name').lower() for p in self._curr_model.get('particles')] + \
             [p.get('antiname').lower() for p in self._curr_model.get('particles')])

        self.add_default_multiparticles()
        
    
    def import_mg4_proc_card(self, filepath):
        """ read a V4 proc card, convert it and run it in mg5"""
        
        # change the status of this line in the history -> pass in comment
        self.history[-1] = '#%s' % self.history[-1]
         
        # read the proc_card.dat
        reader = files.read_from_file(filepath, import_v4.read_proc_card_v4)
        if not reader:
            raise MadGraph5Error('\"%s\" is not a valid path' % filepath)
        
        if self._mgme_dir:
            # Add comment to history
            self.exec_cmd("# Import the model %s" % reader.model)
            line = self.exec_cmd('import model_v4 %s -modelname' % \
                                 (reader.model))
        else:
            logging.error('No MG_ME installation detected')
            return    


        # Now that we have the model we can split the information
        lines = reader.extract_command_lines(self._curr_model)

        for line in lines:
            self.exec_cmd(line)
    
        return 
           
    def import_mg5_proc_card(self, filepath):
        # remove this call from history
        self.history.pop()
        self.timeout, old_time_out = 20, self.timeout
        
        # Read the lines of the file and execute them
        for line in CmdFile(filepath):
            #remove pointless spaces and \n
            line = line.replace('\n', '').strip()
            # execute the line
            if line:
                self.exec_cmd(line)
        self.timeout = old_time_out
        return
    
    def add_default_multiparticles(self):
        """ add default particle from file interface.multiparticles_default.txt
        """
        
        defined_multiparticles = self._multiparticles.keys()
        removed_multiparticles = []
        # First check if the defined multiparticles are allowed in the
        # new model
        for key in self._multiparticles.keys():
            try:
                for part in self._multiparticles[key]:
                    self._curr_model.get('particle_dict')[part]
            except:
                del self._multiparticles[key]
                defined_multiparticles.remove(key)
                removed_multiparticles.append(key)
        
        # Now add default multiparticles
        for line in open(os.path.join(MG5DIR, 'input', \
                                      'multiparticles_default.txt')):
            if line.startswith('#'):
                continue
            try:
                if self._use_lower_part_names:
                    multipart_name = line.lower().split()[0]
                else:
                    multipart_name = line.split()[0]
                if multipart_name not in self._multiparticles:
                    self.do_define(line)
                    
            except MadGraph5Error, why:
                logger_stderr.warning('impossible to set default multiparticles %s because %s' %
                                        (line.split()[0],why))
        if defined_multiparticles:
            logger.info("Kept definitions of multiparticles %s unchanged" % \
                                         " / ".join(defined_multiparticles))

        for removed_part in removed_multiparticles:
            if removed_part in self._multiparticles:
                removed_multiparticles.remove(removed_part)

        if removed_multiparticles:
            logger.info("Removed obsolete multiparticles %s" % \
                                         " / ".join(removed_multiparticles))
            
    def check_for_export_dir(self, filepath):
        """Check if the files is in a valid export directory and assign it to
        export path if if is"""
        
        # keep previous if a previous one is defined
        if self._export_dir:
            return
        
        path_split = filepath.split(os.path.sep)
        if len(path_split) > 2 and path_split[-2] == 'Cards':
            self._export_dir = os.path.sep.join(path_split[:-2])
                
    
    def do_load(self, line):
        """Load information from file"""

        args = split_arg(line)
        # check argument validity
        self.check_load(args)

        cpu_time1 = time.time()
        if args[0] == 'model':
            self._curr_model = save_load_object.load_from_file(args[1])
            if self._curr_model.get('parameters'):
                # This is a UFO model
                self._model_v4_path = None
                self._curr_fortran_model = \
                  helas_call_writers.FortranUFOHelasCallWriter(self._curr_model)
            else:
                # This is a v4 model
                self._model_v4_path = import_v4.find_model_path(\
                    self._curr_model.get('name').replace("_v4", ""),
                    self._mgme_dir)
                self._curr_fortran_model = \
                  helas_call_writers.FortranHelasCallWriter(self._curr_model)

            # Do post-processing of model
            self.process_model()
                
            #save_model.save_model(args[1], self._curr_model)
            if isinstance(self._curr_model, base_objects.Model):
                cpu_time2 = time.time()
                logger.info("Loaded model from file in %0.3f s" % \
                      (cpu_time2 - cpu_time1))
            else:
                raise self.RWError('Could not load model from file %s' \
                                      % args[1])
        elif args[0] == 'processes':
            amps = save_load_object.load_from_file(args[1])
            if isinstance(amps, diagram_generation.AmplitudeList):
                cpu_time2 = time.time()
                logger.info("Loaded processes from file in %0.3f s" % \
                      (cpu_time2 - cpu_time1))
                if amps:
                    model = amps[0].get('process').get('model')
                    if not model.get('parameters'):
                        # This is a v4 model.  Look for path.
                        self._model_v4_path = import_v4.find_model_path(\
                                   model.get('name').replace("_v4", ""),
                                   self._mgme_dir)
                        self._curr_fortran_model = \
                                helas_call_writers.FortranHelasCallWriter(\
                                                              model)
                    else:
                        self._model_v4_path = None
                        self._curr_fortran_model = \
                                helas_call_writers.FortranUFOHelasCallWriter(\
                                                              model)
                    # If not exceptions from previous steps, set
                    # _curr_amps and _curr_model
                    self._curr_amps = amps                    
                    self._curr_model = model
                    logger.info("Model set from process.")
                    # Do post-processing of model
                    self.process_model()
                self._done_export = None
            else:
                raise self.RWError('Could not load processes from file %s' % args[1])
    
    def do_save(self, line):
        """Save information to file"""

        args = split_arg(line)
        # Check argument validity
        self.check_save(args)

        if args[0] == 'model':
            if self._curr_model:
                #save_model.save_model(args[1], self._curr_model)
                if save_load_object.save_to_file(args[1], self._curr_model):
                    logger.info('Saved model to file %s' % args[1])
            else:
                raise InvalidCmd('No model to save!')
        elif args[0] == 'processes':
            if self._curr_amps:
                if save_load_object.save_to_file(args[1], self._curr_amps):
                    logger.info('Saved processes to file %s' % args[1])
            else:
                raise InvalidCmd('No processes to save!')
            
    def do_output(self, line):
        """Initialize a new Template or reinitialize one"""
        
        args = split_arg(line)
        # Check Argument validity
        self.check_output(args)
        
        noclean = '-noclean' in args
        force = '-f' in args 
        nojpeg = '-nojpeg' in args
    
        if self._done_export == (self._export_dir, self._export_format):
            logger.info('Matrix elements already exported to directory %s' % \
                        self._export_dir)
            return

        if not force and not noclean and os.path.isdir(self._export_dir)\
               and self._export_format in ['madevent', 'standalone']:
            # Don't ask if user already specified force or noclean
            logger.info('INFO: directory %s already exists.' % self._export_dir)
            logger.info('If you continue this directory will be cleaned')
            answer = self.timed_input('Do you want to continue? [y/n]', 'y')
            if answer != 'y':
                raise MadGraph5Error('Stopped by user request')

        # Make a Template Copy
        if self._export_format == 'madevent':
            export_v4.copy_v4template(self._mgme_dir, self._export_dir,
                                      not noclean)
            export_v4.cp_model_restriction(self._restrict_file, self._export_dir)
        elif self._export_format == 'standalone':
            export_v4.copy_v4standalone(self._mgme_dir, self._export_dir,
                                        not noclean)
            export_v4.cp_model_restriction(self._restrict_file, self._export_dir)
        elif self._export_format == 'standalone_cpp':
            export_cpp.setup_cpp_standalone_dir(self._export_dir, self._curr_model)
        elif not os.path.isdir(self._export_dir):
            os.makedirs(self._export_dir)

        # Reset _done_export, since we have new directory
        self._done_export = False

        # Perform export and finalize right away
        options = ''
        if nojpeg:
            options = '-nojpeg'

        self.export(options)

    # Export a matrix element
    def export(self, line):
        """Export a generated amplitude to file"""

        def generate_matrix_elements(self):
            """Helper function to generate the matrix elements before
            exporting"""

            cpu_time1 = time.time()
            if not self._curr_matrix_elements.get('matrix_elements'):
                self._curr_matrix_elements = \
                             helas_objects.HelasMultiProcess(\
                                           self._curr_amps)
            cpu_time2 = time.time()

            ndiags = sum([len(me.get('diagrams')) for \
                          me in self._curr_matrix_elements.\
                          get('matrix_elements')])

            return ndiags, cpu_time2 - cpu_time1

        # Start of the actual routine

        args = split_arg(line)
        # Check the validity of the arguments and return the output path
        if __debug__:
            self.check_output(args)

        if self._export_format == 'pythia8_model':
            cpu_time1 = time.time()
            export_cpp.convert_model_to_pythia8(\
                            self._curr_model, self._export_dir)
            cpu_time2 = time.time()
            logger.info(("Exported UFO model to Pythia 8 format in %0.3f s") \
                        % (cpu_time2 - cpu_time1))

            return

        if self._done_export == (self._export_dir, self._export_format):
            # We have already done export in this path
            logger.info("Matrix elements already exported to directory %s" % \
                                    self._export_dir)
            return        

        ndiags, cpu_time = generate_matrix_elements(self)
        calls = 0

        nojpeg = '-nojpeg' in args

        path = self._export_dir
        if self._export_format in ['madevent', 'standalone', 'standalone_cpp']:
            path = os.path.join(path, 'SubProcesses')
            
        if self._export_format == 'madevent':
            for ime, me in \
                enumerate(self._curr_matrix_elements.get('matrix_elements')):
                calls = calls + \
                        export_v4.generate_subprocess_directory_v4_madevent(\
                            me, self._curr_fortran_model, ime, path)
            
            card_path = os.path.join(path, os.path.pardir, 'SubProcesses', \
                                     'procdef_mg5.dat')
            if self._generate_info:
                export_v4.write_procdef_mg5(card_path,
                                self._curr_model['name'],
                                self._generate_info)
                try:
                    cmd.Cmd.onecmd(self, 'history .')
                except:
                    pass
                
        if self._export_format == 'standalone':
            for me in self._curr_matrix_elements.get('matrix_elements'):
                calls = calls + \
                        export_v4.generate_subprocess_directory_v4_standalone(\
                            me, self._curr_fortran_model, path)
            
        if self._export_format == 'matrix':
            for me in self._curr_matrix_elements.get('matrix_elements'):
                filename = os.path.join(path, 'matrix_' + \
                           me.get('processes')[0].shell_string() + ".f")
                if os.path.isfile(filename):
                    logger.warning("Overwriting existing file %s" % filename)
                else:
                    logger.info("Creating new file %s" % filename)
                calls = calls + export_v4.write_matrix_element_v4_standalone(\
                    writers.FortranWriter(filename),\
                    me, self._curr_fortran_model)
                
        if self._export_format == 'pythia8':
            export_cpp.generate_process_files_pythia8(\
                            self._curr_matrix_elements, self._curr_cpp_model,
                            process_string = self._generate_info, path = path)
                
        if self._export_format == 'standalone_cpp':
            for me in self._curr_matrix_elements.get('matrix_elements'):
                export_cpp.generate_subprocess_directory_standalone_cpp(\
                              me, self._curr_cpp_model,
                              path = path)
                
        logger.info(("Generated helas calls for %d subprocesses " + \
              "(%d diagrams) in %0.3f s") % \
              (len(self._curr_matrix_elements.get('matrix_elements')),
               ndiags, cpu_time))

        if calls:
            logger.info("Wrote %d helas calls" % calls)

        # Replace the amplitudes with the actual amplitudes from the
        # matrix elements, which allows proper diagram drawing also of
        # decay chain processes
        self._curr_amps = diagram_generation.AmplitudeList(\
               [me.get('base_amplitude') for me in \
                self._curr_matrix_elements.get('matrix_elements')])

        # Remember that we have done export
        self._done_export = (self._export_dir, self._export_format)

        if self._export_format in ['madevent', 'standalone', 'standalone_cpp']:
            # Automatically run finalize
            options = []
            if nojpeg:
                options = ['-nojpeg']
                
            self.finalize(options)
            
        #reinitialize to empty the default output dir
        self._export_dir = None
    
    def finalize(self, options):
        """Make the html output, write proc_card_mg5.dat and create
        madevent.tar.gz for a MadEvent directory"""
        
        #look if the user ask to bypass the jpeg creation
        if '-nojpeg' in options:
            makejpg = False
        else:
            makejpg = True

        # For v4 models, copy the model/HELAS information.
        if self._model_v4_path:
            logger.info('Copy %s model files to directory %s' % \
                        (os.path.basename(self._model_v4_path), self._export_dir))
            export_v4.export_model_files(self._model_v4_path, self._export_dir)
            export_v4.export_helas(os.path.join(self._mgme_dir,'HELAS'),
                                   self._export_dir)
        elif self._export_format in ['madevent', 'standalone']:
            logger.info('Export UFO model to MG4 format')
            # wanted_lorentz are the lorentz structures which are
            # actually used in the wavefunctions and amplitudes in
            # these processes
            wanted_lorentz = self._curr_matrix_elements.get_used_lorentz()
            wanted_couplings = self._curr_matrix_elements.get_used_couplings()
            export_v4.convert_model_to_mg4(self._curr_model,
                                           os.path.join(self._export_dir),
                                           wanted_lorentz,
                                           wanted_couplings)
        if self._export_format == 'standalone_cpp':
            logger.info('Export UFO model to C++ format')
            # wanted_lorentz are the lorentz structures which are
            # actually used in the wavefunctions and amplitudes in
            # these processes
            wanted_lorentz = self._curr_matrix_elements.get_used_lorentz()
            wanted_couplings = self._curr_matrix_elements.get_used_couplings()
            export_cpp.convert_model_to_cpp(self._curr_model,
                                            os.path.join(self._export_dir),
                                            wanted_lorentz,
                                            wanted_couplings)
            export_cpp.make_model_cpp(self._export_dir)

        if self._export_format == 'madevent':
            os.system('touch %s/done' % os.path.join(self._export_dir,
                                                     'SubProcesses'))        
            export_v4.finalize_madevent_v4_directory(self._export_dir, makejpg,
                                                     [self.history_header] + \
                                                     self.history)
        elif self._export_format == 'standalone':
            export_v4.make_v4standalone(self._export_dir)
            export_v4.finalize_standalone_v4_directory(self._export_dir,
                                                     [self.history_header] + \
                                                     self.history)

        logger.info('Output to directory ' + self._export_dir + ' done.')
        if self._export_format == 'madevent':
            logger.info('Please see ' + self._export_dir + '/README')
            logger.info('for information about how to generate events from this process.')

    def do_restrict(self, line):
        """ from a param_card.dat remove all zero interactions 
            and all zero external parameter."""
        
        args = split_arg(line)
        # Check args validity
        self.check_restrict(args)
        
        
        self._curr_model = import_ufo.RestrictModel(self._curr_model)
        self._curr_model.restrict_model(args[0])
        self._restrict_file = args[0]
        

    def do_help(self, line):
        """ propose some usefull possible action """
        
        super(MadGraphCmd,self).do_help(line)
        
        if line:
            return
        
        if len(self.history) == 0:
            last_action_2 = 'mg5_start'
            last_action = 'mg5_start'
        else:
            args = self.history[-1].split()
            last_action = args[0]
            if len(args)>1: 
                last_action_2 = '%s %s' % (last_action, args[1])
            else: 
                last_action_2 = 'none'
        

#===============================================================================
# MadGraphCmd
#===============================================================================
class MadGraphCmdWeb(MadGraphCmd, CheckValidForCmdWeb):
    """The command line processor of MadGraph"""
 
    timeout = 1 # time authorize to answer question [0 is no time limit]
    def __init__(self, *arg, **opt):
    
        if os.environ.has_key('_CONDOR_SCRATCH_DIR'):
            self.writing_dir = os.path.join(os.environ['_CONDOR_SCRATCH_DIR'], \
                                                                 os.path.pardir)
        else:
            self.writing_dir = os.path.join(os.environ['MADGRAPH_DATA'],
                               os.environ['REMOTE_USER'])
        
        #standard initialization
        MadGraphCmd.__init__(self, mgme_dir = '', *arg, **opt)

#===============================================================================
# MadGraphCmd
#===============================================================================
class MadGraphCmdShell(MadGraphCmd, CompleteForCmd, CheckValidForCmd):
    """The command line processor of MadGraph""" 
    
    writing_dir = '.'
    timeout = 0 # time authorize to answer question [0 is no time limit]
    
    def preloop(self):
        """Initializing before starting the main loop"""

        self.prompt = 'mg5>'
        
        if readline:
            readline.parse_and_bind("tab: complete")

        # initialize command history if HOME exists
        if os.environ.has_key('HOME') and readline:
            history_file = os.path.join(os.environ['HOME'], '.mg5history')
            try:
                readline.read_history_file(history_file)
            except IOError:
                pass
            atexit.register(readline.write_history_file, history_file)

        # By default, load the UFO Standard Model
        logger.info("Loading default model: sm")
        self.do_import('model sm')


    # Access to shell
    def do_shell(self, line):
        "Run a shell command"

        if line.strip() is '':
            self.help_shell()
        else:
            logging.info("running shell command: " + line)
            subprocess.call(line, shell=True)

#===============================================================================
# 
#===============================================================================
class CmdFile(file):
    """ a class for command input file -in order to debug cmd \n problem"""
    
    def __init__(self, name, opt='rU'):
        
        file.__init__(self, name, opt)
        self.text = file.read(self)
        self.close()
        self.lines = self.text.split('\n')
    
    def readline(self, *arg, **opt):
        """readline method treating correctly a line whithout \n at the end
           (add it)
        """
        if self.lines:
            line = self.lines.pop(0)
        else:
            return ''
        
        if line.endswith('\n'):
            return line
        else:
            return line + '\n'
    
    def __next__(self):
        return self.lines.__next__()    
    def __iter__(self):
        return self.lines.__iter__()
  
#===============================================================================
# Command Parser
#=============================================================================== 
# DRAW
_draw_usage = "draw FILEPATH [options]\n" + \
         "-- draw the diagrams in eps format\n" + \
         "   Files will be FILEPATH/diagrams_\"process_string\".eps \n" + \
         "   Example: draw plot_dir . \n"
_draw_parser = optparse.OptionParser(usage=_draw_usage)
_draw_parser.add_option("", "--horizontal", default=False,
                   action='store_true', help="force S-channel to be horizontal")
_draw_parser.add_option("", "--external", default=0, type='float',
                    help="authorizes external particles to end at top or " + \
                    "bottom of diagram. If bigger than zero this tune the " + \
                    "length of those line.")
_draw_parser.add_option("", "--max_size", default=1.5, type='float',
                         help="this forbids external line bigger than max_size")
_draw_parser.add_option("", "--non_propagating", default=True, \
                          dest="contract_non_propagating", action='store_false',
                          help="avoid contractions of non propagating lines") 
_draw_parser.add_option("", "--add_gap", default=0, type='float', \
                          help="set the x-distance between external particles")  

    
    
    
#===============================================================================
# __main__
#===============================================================================

if __name__ == '__main__':
    
    print 'pass here'
    run_option = sys.argv
    if len(run_option) > 1:
        # The first argument of sys.argv is the name of the program
        input_file = open(run_option[1], 'rU')
        cmd_line = MadGraphCmd(stdin=input_file)
        cmd_line.use_rawinput = False #put it in non interactive mode
        cmd_line.cmdloop()
    else:
        # Interactive mode
        MadGraphCmd().cmdloop()    <|MERGE_RESOLUTION|>--- conflicted
+++ resolved
@@ -647,12 +647,8 @@
             raise InvalidCmd('\"define\" command requires symbols \"=\" at the second position')
         
         if not self._curr_model:
-<<<<<<< HEAD
             logger.info('No model currently active. Try with the Standard Model')
             self.do_import('model sm')
-=======
-            raise InvalidCmd("No particle list currently active, please import a model first")
->>>>>>> af8ca9d4
 
         if self._curr_model['particles'].find_name(args[0]):
             raise MadGraph5Error("label %s is a particle name in this model\n\

--- conflicted
+++ resolved
@@ -2473,11 +2473,11 @@
                 if self._options['gauge']=='unitary':
                     if 1 not in self._curr_model.get('gauge') :
                         logger.warning('Change the gauge to Feynman since the model does not allow unitary gauge') 
-                        self.do_set('gauge Feynman')                        
+                        self.do_set('gauge Feynman', log=False)                        
                 else:
                     if 0 not in self._curr_model.get('gauge') :
                         logger.warning('Change the gauge to unitary since the model does not allow Feynman gauge')    
-                        self.do_set('gauge unitary')
+                        self.do_set('gauge unitary', log= False)
                 
                 self._curr_fortran_model = \
                       helas_call_writers.FortranUFOHelasCallWriter(\
@@ -3089,9 +3089,8 @@
         elif args[0] == "stdout_level":
             logging.root.setLevel(eval('logging.' + args[1]))
             logging.getLogger('madgraph').setLevel(eval('logging.' + args[1]))
-<<<<<<< HEAD
-            logger.info('set output information to level: %s' % args[1])
-
+            if log:
+                logger.info('set output information to level: %s' % args[1])
         elif args[0] == "complex_mass_scheme":
             old = self._options[args[0]] 
             self._options[args[0]] = eval(args[1])
@@ -3100,7 +3099,8 @@
                     logger.info('Complex mass already activated.')
                     return
                 aloha.complex_mass = True
-                logger.info('Activate complex mass scheme.')
+                if log:
+                    logger.info('Activate complex mass scheme.')
                 self.exec_cmd('import model %s' % self._curr_model.get('name'))
                 self._curr_model.change_mass_to_complex_scheme()
                 if hasattr(self._curr_model, 'set_parameters_and_couplings'):
@@ -3111,33 +3111,40 @@
                         self._curr_model.set_parameters_and_couplings()
             else:
                 if not old:
-                    logger.info('Complex mass already desactivated.')
+                    if log:
+                        logger.info('Complex mass already desactivated.')
                     return
                 aloha.complex_mass = False
-                logger.info('Desactivate complex mass scheme.')
+                if log:
+                    logger.info('Desactivate complex mass scheme.')
                 self.exec_cmd('import model %s' % self._curr_model.get('name'))
 
         elif args[0] == "gauge":
-	    if args[1] == 'unitary':
-	        if 1 in self._curr_model.get('gauge'):		   
+            if args[1] == 'unitary':
+                if 1 in self._curr_model.get('gauge'):		   
                     aloha.unitary_gauge = True
-		else:
-		    raise self.InvalidCmd('unitary gauge is not allowed for model %s' \
+                else:
+                    raise self.InvalidCmd('unitary gauge is not allowed for model %s' \
 		                                     % self._curr_model.get('name'))
-	    else:
-	        if 0 in self._curr_model.get('gauge'):		   
+            else:
+                if 0 in self._curr_model.get('gauge'):		   
                     aloha.unitary_gauge = False
-		else:
-		    raise self.InvalidCmd('Feynman gauge is not allowed for model %s' \
+                else:
+		          raise self.InvalidCmd('Feynman gauge is not allowed for model %s' \
 		                                     % self._curr_model.get('name'))
             self._options[args[0]] = args[1]
-            logger.info('Pass to gauge %s.' % args[1]) 
+            #re-init all variable
+            self._curr_model = None
+            self._curr_amps = diagram_generation.AmplitudeList()
+            self._curr_matrix_elements = helas_objects.HelasMultiProcess()
+            self._curr_fortran_model = None
+            self._curr_cpp_model = None
+            self._curr_exporter = None
+            self._done_export = False
+            if log:
+                logger.info('Pass to gauge %s.' % args[1])
+                logger.info('Note that you have to reload the model') 
 		
-=======
-            if log:
-                logger.info('set output information to level: %s' % args[1])
-        
->>>>>>> 50ef728c
         elif args[0] == 'fortran_compiler':
             if args[1] != 'None':
                 if log:

--- conflicted
+++ resolved
@@ -54,20 +54,10 @@
 import madgraph.iolibs.drawing as draw_lib
 import madgraph.iolibs.drawing_eps as draw
 
-<<<<<<< HEAD
-
 import models as ufomodels
 import aloha.create_helas as create_helas
 
-from madgraph import MG4DIR, MG5DIR, MadGraph5Error
-
-
-# position of MG5
-root_path = MG5DIR
-=======
 from madgraph import MG4DIR, MadGraph5Error
-
->>>>>>> 1eadd341
 
 
 # Special logger for the Cmd Interface
@@ -1581,7 +1571,7 @@
             self._ufo_model = ufomodels.load_model(args[1])
             ufo2mg5_converter = import_ufo.converter_ufo_mg5(self._ufo_model)
             self._curr_model = ufo2mg5_converter.load_model()
-            self._model_dir = os.path.join(root_path, 'models', args[1])
+            self._model_dir = os.path.join(MG4DIR, 'models', args[1])
             self._curr_fortran_model = export_v4.UFOHelasFortranModel()
                     
         elif args[0] == 'model_v4':
@@ -1774,18 +1764,6 @@
         else: 
             dir_path = args[1]
             
-<<<<<<< HEAD
-        #look if the user ask to bypass the jpeg creation
-        if '--nojpeg' in args:
-            makejpg = False
-        else:
-            makejpg = True
-            
-
-     
-        export_v4.finalize_madevent_v4_directory(dir_path, makejpg,
-                                                 self.history)
-=======
         if self._export_format and self._export_format == 'madevent_v4' or \
                not self._export_format and args[0] == 'madevent_v4':
             #look if the user ask to bypass the jpeg creation
@@ -1804,7 +1782,6 @@
             export_v4.finalize_standalone_v4_directory(dir_path,
                                                      [self.history_header] + \
                                                      self.history)
->>>>>>> 1eadd341
 
         logger.info('Directory ' + dir_path + ' finalized')
 

--- conflicted
+++ resolved
@@ -1723,11 +1723,7 @@
         cpu_time2 = time.time()
 
         logger.info("%i processes checked in %0.3f s" \
-<<<<<<< HEAD
-                    % (len(gauge_result) + len(comparisons[0]),
-=======
                     % (len(gauge_result) + len(comparisons[0]) + len(lorentz_result),
->>>>>>> 0fba8f15
                       (cpu_time2 - cpu_time1)))
 
         if gauge_result:

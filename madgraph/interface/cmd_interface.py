--- conflicted
+++ resolved
@@ -1610,11 +1610,7 @@
         self._options['group_subprocesses'] = 'Auto'
         self._options['ignore_six_quark_processes'] = False
         self._options['complex_mass_scheme'] = False
-<<<<<<< HEAD
         self._options['gauge'] = 'unitary'
-        self._options['complex_mass_scheme'] = True
-=======
->>>>>>> c4acc104
         
         # Load the configuration file
         self.set_configuration()

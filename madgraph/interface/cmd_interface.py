--- conflicted
+++ resolved
@@ -28,13 +28,10 @@
 
 import madgraph.iolibs.misc as misc
 import madgraph.iolibs.files as files
-<<<<<<< HEAD
-import madgraph.iolibs.import_v4 as import_v4
-import madgraph.iolibs.export_v4 as export_v4
-=======
+
 import madgraph.iolibs.import_model_v4 as import_v4
 import madgraph.iolibs.save_model as save_model
->>>>>>> b060c9f8
+import madgraph.iolibs.export_v4 as export_v4
 
 import madgraph.core.base_objects as base_objects
 import madgraph.core.diagram_generation as diagram_generation
@@ -398,7 +395,7 @@
             forbidden_particle_ids = []
             forbidden_schannel_ids = []
             required_schannel_ids = []
-            
+
             if forbidden_particles:
                 args = self.split_arg(forbidden_particles)
                 for part_name in args:
@@ -429,7 +426,7 @@
                         if mypart:
                             required_schannel_ids.append(mypart.get_pdg_code())
 
-                
+
 
             myprocdef = base_objects.ProcessDefinitionList([\
                 base_objects.ProcessDefinition({'legs': myleglist,

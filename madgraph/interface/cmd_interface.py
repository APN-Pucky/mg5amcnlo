################################################################################
#
# Copyright (c) 2009 The MadGraph Development team and Contributors
#
# This file is a part of the MadGraph 5 project, an application which 
# automatically generates Feynman diagrams and matrix elements for arbitrary
# high-energy processes in the Standard Model and beyond.
#
# It is subject to the MadGraph license which should accompany this 
# distribution.
#
# For more information, please visit: http://madgraph.phys.ucl.ac.be
#
################################################################################
"""A user friendly command line interface to access MadGraph features.
   Uses the cmd package for command interpretation and tab completion.
"""

import atexit
import logging
import optparse
import os
import pydoc
import re
import subprocess
import sys
import traceback
import time

#usefull shortcut
pjoin = os.path.join

try:
    import readline
    GNU_SPLITTING = ('GNU' in readline.__doc__)
except:
    GNU_SPLITTING = True


import madgraph
from madgraph import MG4DIR, MG5DIR, MadGraph5Error


import madgraph.core.base_objects as base_objects
import madgraph.core.diagram_generation as diagram_generation
import madgraph.core.drawing as draw_lib
import madgraph.core.helas_objects as helas_objects

import madgraph.iolibs.drawing_eps as draw
import madgraph.iolibs.export_cpp as export_cpp
import madgraph.iolibs.export_v4 as export_v4
import madgraph.iolibs.helas_call_writers as helas_call_writers
import madgraph.iolibs.file_writers as writers
import madgraph.iolibs.files as files
import madgraph.iolibs.group_subprocs as group_subprocs
import madgraph.iolibs.import_v4 as import_v4
import madgraph.iolibs.misc as misc
import madgraph.iolibs.save_load_object as save_load_object

import madgraph.interface.extended_cmd as cmd
import madgraph.interface.tutorial_text as tutorial_text
import madgraph.interface.launch_ext_program as launch_ext
import madgraph.interface.madevent_interface as madevent_interface

import madgraph.various.process_checks as process_checks

import models as ufomodels
import models.import_ufo as import_ufo

# Special logger for the Cmd Interface
logger = logging.getLogger('cmdprint') # -> stdout
logger_stderr = logging.getLogger('fatalerror') # ->stderr
logger_tuto = logging.getLogger('tutorial') # -> stdout include instruction in  
                                            #order to learn MG5

#===============================================================================
# CmdExtended
#===============================================================================
class CmdExtended(cmd.Cmd):
    """Particularisation of the cmd command for MG5"""

    #suggested list of command
    next_possibility = {
        'start': ['import model ModelName', 'import command PATH',
                      'import proc_v4 PATH', 'tutorial'],
        'import model' : ['generate PROCESS','define MULTIPART PART1 PART2 ...', 
                                   'display particles', 'display interactions'],
        'define': ['define MULTIPART PART1 PART2 ...', 'generate PROCESS', 
                                                    'display multiparticles'],
        'generate': ['add process PROCESS','output [OUTPUT_TYPE] [PATH]','draw .'],
        'add process':['output [OUTPUT_TYPE] [PATH]', 'display processes'],
        'output':['launch','open index.html','history PATH', 'exit'],
        'display': ['generate PROCESS', 'add process PROCESS', 'output [OUTPUT_TYPE] [PATH]'],
        'import proc_v4' : ['launch','exit'],
        'launch': ['open index.html','exit'],
        'tutorial': ['generate PROCESS', 'import model MODEL', 'help TOPIC']
    }
    
    debug_output = 'MG5_debug'
    error_debug = 'Please report this bug on https://bugs.launchpad.net/madgraph5\n'
    error_debug += 'More information is found in \'%(debug)s\'.\n' 
    error_debug += 'Please attach this file to your report.'
    
    config_debug = 'If you need help with this issue please contact us on https://answers.launchpad.net/madgraph5\n'

    keyboard_stop_msg = """stopping all operation
            in order to quit mg5 please enter exit"""
    
    # Define the Error Class # Define how error are handle
    InvalidCmd = madgraph.InvalidCmd
    ConfigurationError = MadGraph5Error

    def __init__(self, *arg, **opt):
        """Init history and line continuation"""
        
        # If possible, build an info line with current version number 
        # and date, from the VERSION text file
        info = misc.get_pkg_info()
        info_line = ""

        if info.has_key('version') and  info.has_key('date'):
            len_version = len(info['version'])
            len_date = len(info['date'])
            if len_version + len_date < 30:
                info_line = "#*         VERSION %s %s %s         *\n" % \
                            (info['version'],
                            (30 - len_version - len_date) * ' ',
                            info['date'])

        # Create a header for the history file.
        # Remember to fill in time at writeout time!
        self.history_header = \
        '#************************************************************\n' + \
        '#*                        MadGraph 5                        *\n' + \
        '#*                                                          *\n' + \
        "#*                *                       *                 *\n" + \
        "#*                  *        * *        *                   *\n" + \
        "#*                    * * * * 5 * * * *                     *\n" + \
        "#*                  *        * *        *                   *\n" + \
        "#*                *                       *                 *\n" + \
        "#*                                                          *\n" + \
        "#*                                                          *\n" + \
        info_line + \
        "#*                                                          *\n" + \
        "#*    The MadGraph Development Team - Please visit us at    *\n" + \
        "#*    https://server06.fynu.ucl.ac.be/projects/madgraph     *\n" + \
        '#*                                                          *\n' + \
        '#************************************************************\n' + \
        '#*                                                          *\n' + \
        '#*               Command File for MadGraph 5                *\n' + \
        '#*                                                          *\n' + \
        '#*     run as ./bin/mg5  filename                           *\n' + \
        '#*                                                          *\n' + \
        '#************************************************************\n'
        
        if info_line:
            info_line = info_line[1:]

        logger.info(\
        "************************************************************\n" + \
        "*                                                          *\n" + \
        "*           W E L C O M E  to  M A D G R A P H  5          *\n" + \
        "*                                                          *\n" + \
        "*                                                          *\n" + \
        "*                 *                       *                *\n" + \
        "*                   *        * *        *                  *\n" + \
        "*                     * * * * 5 * * * *                    *\n" + \
        "*                   *        * *        *                  *\n" + \
        "*                 *                       *                *\n" + \
        "*                                                          *\n" + \
        info_line + \
        "*                                                          *\n" + \
        "*    The MadGraph Development Team - Please visit us at    *\n" + \
        "*    https://server06.fynu.ucl.ac.be/projects/madgraph     *\n" + \
        "*                                                          *\n" + \
        "*               Type 'help' for in-line help.              *\n" + \
        "*           Type 'tutorial' to learn how MG5 works         *\n" + \
        "*                                                          *\n" + \
        "************************************************************")
        
        cmd.Cmd.__init__(self, *arg, **opt)
    
    def postcmd(self,stop, line):
        """ finishing a command
        This looks if we have to write an additional text for the tutorial."""
        
        # Print additional information in case of routines fails
        if stop == False:
            return False
        
        args=line.split()
        # Return for empty line
        if len(args)==0:
            return stop
        
        # try to print linked to the first word in command 
        #as import_model,... if you don't find then try print with only
        #the first word.
        if len(args)==1:
            command=args[0]
        else:
            command = args[0]+'_'+args[1].split('.')[0]
        
        try:
            logger_tuto.info(getattr(tutorial_text, command).replace('\n','\n\t'))
        except:
            try:
                logger_tuto.info(getattr(tutorial_text, args[0]).replace('\n','\n\t'))
            except:
                pass
        
        return stop

     
    def get_history_header(self):
        """return the history header""" 
        return self.history_header % misc.get_time_info()

#===============================================================================
# HelpToCmd
#===============================================================================
class HelpToCmd(object):
    """ The Series of help routine for the MadGraphCmd"""    
    
    def help_save(self):
        logger.info("syntax: save %s FILENAME" % "|".join(self._save_opts))
        logger.info("-- save information as file FILENAME")


    def help_load(self):
        logger.info("syntax: load %s FILENAME" % "|".join(self._save_opts))
        logger.info("-- load information from file FILENAME")

    def help_import(self):
        logger.info("syntax: import " + "|".join(self._import_formats) + \
              " FILENAME")
        logger.info("-- imports file(s) in various formats")
        logger.info("")
        logger.info("   import model MODEL[-RESTRICTION] [-modelname]:")
        logger.info("      Import a UFO model.")
        logger.info("      MODEL should be a valid UFO model name")
        logger.info("      Model restrictions are specified by MODEL-RESTRICTION")
        logger.info("        with the file restrict_RESTRICTION.dat in the model dir.")
        logger.info("        By default, restrict_default.dat is used.")
        logger.info("        Specify model_name-full to get unrestricted model.")
        logger.info("      -modelname keeps the original particle names for the model")
        logger.info("")
        logger.info("   import model_v4 MODEL [-modelname] :")
        logger.info("      Import an MG4 model.")
        logger.info("      Model should be the name of the model")
        logger.info("      or the path to theMG4 model directory")
        logger.info("      -modelname keeps the original particle names for the model")
        logger.info("")
        logger.info("   import proc_v4 [PATH] :"  )
        logger.info("      Execute MG5 based on a proc_card.dat in MG4 format.")
        logger.info("      Path to the proc_card is optional if you are in a")
        logger.info("      madevent directory")
        logger.info("")
        logger.info("   import command PATH :")
        logger.info("      Execute the list of command in the file at PATH")
 
    def help_install(self):
        logger.info("syntax: install " + "|".join(self._install_opts))
        logger.info("-- Download the last version of the program and install it")
        logger.info("   localy in the current Madgraph version. In order to have")
        logger.info("   a sucessfull instalation, you will need to have up-to-date")
        logger.info("   F77 and/or C and Root compiler.")
        
    def help_display(self):
        logger.info("syntax: display " + "|".join(self._display_opts))
        logger.info("-- display a the status of various internal state variables")
        logger.info("   for particles/interactions you can specify the name or id of the")
        logger.info("   particles/interactions to receive more details information.")
        logger.info("   Example: display particles e+.")
        logger.info("   For \"checks\", can specify only to see failed checks.")
        logger.info("   For \"diagrams\", you can specify where the file will be written.")
        logger.info("   Example: display diagrams ./")
        
        
    def help_launch(self):
        """help for launch command"""
        _launch_parser.print_help()

    def help_tutorial(self):
        logger.info("syntax: tutorial [" + "|".join(self._tutorial_opts) + "]")
        logger.info("-- start/stop the tutorial mode")

    def help_open(self):
        logger.info("syntax: open FILE  ")
        logger.info("-- open a file with the appropriate editor.")
        logger.info('   If FILE belongs to index.html, param_card.dat, run_card.dat')
        logger.info('   the path to the last created/used directory is used')
        logger.info('   The program used to open those files can be chosen in the')
        logger.info('   configuration file ./input/mg5_configuration.txt')
        
    def help_output(self):
        logger.info("syntax: output [" + "|".join(self._export_formats) + \
                    "] [path|.|auto] [options]")
        logger.info("-- Output any generated process(es) to file.")
        logger.info("   mode: Default mode is madevent. Default path is \'.\' or auto.")
        logger.info("   - If mode is madevent, create a MadEvent process directory.")
        logger.info("   - If mode is standalone, create a Standalone directory")
        logger.info("   - If mode is matrix, output the matrix.f files for all")
        logger.info("     generated processes in directory \"path\".")
        logger.info("   - If mode is standalone_cpp, create a standalone C++")
        logger.info("     directory in \"path\".")
        logger.info("   - If mode is pythia8, output all files needed to generate")
        logger.info("     the processes using Pythia 8. Directory \"path\"")
        logger.info("     should be a Pythia 8 main directory (v. 8.150 or later).")
        logger.info("   path: The path of the process directory.")
        logger.info("     If you put '.' as path, your pwd will be used.")
        logger.info("     If you put 'auto', an automatic directory PROC_XX_n will be created.")
        logger.info("   options:")
        logger.info("      -f: force cleaning of the directory if it already exists")
        logger.info("      -d: specify other MG/ME directory")
        logger.info("      -noclean: no cleaning performed in \"path\".")
        logger.info("      -nojpeg: no jpeg diagrams will be generated.")
        logger.info("      -name: the postfix of the main file in pythia8 mode.")
        logger.info("   Examples:")
        logger.info("       output")
        logger.info("       output standalone MYRUN -f")
        logger.info("       output pythia8 ../pythia8/ -name qcdprocs")
        
    def help_check(self):

        logger.info("syntax: check " + "|".join(self._check_opts) + " [param_card] process_definition")
        logger.info("-- check a process or set of processes. Options:")
        logger.info("full: Perform all three checks described below:")
        logger.info("   permutation, gauge and lorentz_invariance.")
        logger.info("permutation: Check that the model and MG5 are working")
        logger.info("   properly by generating permutations of the process and")
        logger.info("   checking that the resulting matrix elements give the")
        logger.info("   same value.")
        logger.info("gauge: Check that processes with massless gauge bosons")
        logger.info("   are gauge invariant")
        logger.info("lorentz_invariance: Check that the amplitude is lorentz")
        logger.info("   invariant by comparing the amplitiude in different frames")        
        logger.info("If param_card is given, that param_card is used instead")
        logger.info("   of the default values for the model.")
        logger.info("For process syntax, please see help generate")

    def help_generate(self):

        logger.info("syntax: generate INITIAL STATE > REQ S-CHANNEL > FINAL STATE $ EXCL S-CHANNEL / FORBIDDEN PARTICLES COUP1=ORDER1 COUP2=ORDER2 @N")
        logger.info("-- generate diagrams for a given process")
        logger.info("   Syntax example: l+ vl > w+ > l+ vl a $ z / a h QED=3 QCD=0 @1")
        logger.info("   Alternative required s-channels can be separated by \"|\":")
        logger.info("   b b~ > W+ W- | H+ H- > ta+ vt ta- vt~")
        logger.info("   If no coupling orders are given, MG5 will try to determine")
        logger.info("   orders to ensure maximum number of QCD vertices.")
        logger.info("   Note that if there are more than one non-QCD coupling type,")
        logger.info("   coupling orders need to be specified by hand.")
        logger.info("Decay chain syntax:")
        logger.info("   core process, decay1, (decay2, (decay2', ...)), ...  etc")
        logger.info("   Example: p p > t~ t QED=0, (t~ > W- b~, W- > l- vl~), t > j j b @2")
        logger.info("   Note that identical particles will all be decayed.")
        logger.info("To generate a second process use the \"add process\" command")

    def help_add(self):

        logger.info("syntax: add process INITIAL STATE > REQ S-CHANNEL > FINAL STATE $ EXCL S-CHANNEL / FORBIDDEN PARTICLES COUP1=ORDER1 COUP2=ORDER2")
        logger.info("-- generate diagrams for a process and add to existing processes")
        logger.info("   Syntax example: l+ vl > w+ > l+ vl a $ z / a h QED=3 QCD=0 @1")
        logger.info("   Alternative required s-channels can be separated by \"|\":")
        logger.info("   b b~ > W+ W- | H+ H- > ta+ vt ta- vt~")
        logger.info("   If no coupling orders are given, MG5 will try to determine")
        logger.info("   orders to ensure maximum number of QCD vertices.")
        logger.info("Decay chain syntax:")
        logger.info("   core process, decay1, (decay2, (decay2', ...)), ...  etc")
        logger.info("   Example: p p > t~ t QED=0, (t~ > W- b~, W- > l- vl~), t > j j b @2")
        logger.info("   Note that identical particles will all be decayed.")

    def help_define(self):
        logger.info("syntax: define multipart_name [=] part_name_list")
        logger.info("-- define a multiparticle")
        logger.info("   Example: define p = g u u~ c c~ d d~ s s~ b b~")
        

    def help_set(self):
        logger.info("syntax: set %s argument" % "|".join(self._set_options))
        logger.info("-- set options for generation or output")
        logger.info("   group_subprocesses True/False: ")
        logger.info("     (default True) Smart grouping of subprocesses into ")
        logger.info("     directories, mirroring of initial states, and ")
        logger.info("     combination of integration channels.")
        logger.info("     Example: p p > j j j w+ gives 5 directories and 184 channels")
        logger.info("     (cf. 65 directories and 1048 channels for regular output)")
        logger.info("   ignore_six_quark_processes multi_part_label")
        logger.info("     (default none) ignore processes with at least 6 of any")
        logger.info("     of the quarks given in multi_part_label.")
        logger.info("     These processes give negligible contribution to the")
        logger.info("     cross section but have subprocesses/channels.")
        logger.info("   stdout_level DEBUG|INFO|WARNING|ERROR|CRITICAL")
        logger.info("     change the default level for printed information")
        logger.info("   fortran_compiler NAME")
        logger.info("      (default None) Force a specific fortran compiler.")
        logger.info("      If None, it tries first g77 and if not present gfortran.")
        


#===============================================================================
# CheckValidForCmd
#===============================================================================
class CheckValidForCmd(object):
    """ The Series of help routine for the MadGraphCmd"""
    
    class RWError(MadGraph5Error):
        """a class for read/write errors"""
    
    def check_add(self, args):
        """check the validity of line
        syntax: add process PROCESS 
        """
    
        if len(args) < 2:
            self.help_add()
            raise self.InvalidCmd('\"add\" requires two arguments')
        
        if args[0] != 'process':
            raise self.InvalidCmd('\"add\" requires the argument \"process\"')

        if not self._curr_model:
            logger.info("No model currently active, so we import the Standard Model")
            self.do_import('model sm')
    
        self.check_process_format(' '.join(args[1:]))

    def check_define(self, args):
        """check the validity of line
        syntax: define multipart_name [ part_name_list ]
        """  

        
        if len(args) < 2:
            self.help_define()
            raise self.InvalidCmd('\"define\" command requires at least two arguments')

        if args[1] == '=':
            del args[1]
            if len(args) < 2:
                self.help_define()
                raise self.InvalidCmd('\"define\" command requires at least one particles name after \"=\"')
        
        if '=' in args:
            self.help_define()
            raise self.InvalidCmd('\"define\" command requires symbols \"=\" at the second position')
        
        if not self._curr_model:
            logger.info('No model currently active. Try with the Standard Model')
            self.do_import('model sm')

        if self._curr_model['particles'].find_name(args[0]):
            raise self.InvalidCmd("label %s is a particle name in this model\n\
            Please retry with another name." % args[0])

    def check_display(self, args):
        """check the validity of line
        syntax: display XXXXX
        """
            
        if len(args) < 1 or args[0] not in self._display_opts:
            self.help_display()
            raise self.InvalidCmd

        if not self._curr_model:
            raise self.InvalidCmd("No model currently active, please import a model!")

        if args[0] in ['processes', 'diagrams'] and not self._curr_amps:
            raise self.InvalidCmd("No process generated, please generate a process!")
        if args[0] == 'checks' and not self._comparisons:
            raise self.InvalidCmd("No check results to display.")
        
        if args[0] == 'variable' and len(args) !=2:
            raise self.InvalidCmd('variable need a variable name')


    def check_draw(self, args):
        """check the validity of line
        syntax: draw DIRPATH [option=value]
        """
        
        if len(args) < 1:
            args.append('/tmp')
        
        if not self._curr_amps:
            raise self.InvalidCmd("No process generated, please generate a process!")
            
        if not os.path.isdir(args[0]):
            raise self.InvalidCmd( "%s is not a valid directory for export file" % args[0])
            
    def check_check(self, args):
        """check the validity of args"""
        
        if  not self._curr_model:
            raise self.InvalidCmd("No model currently active, please import a model!")

        if self._model_v4_path:
            raise self.InvalidCmd(\
                "\"check\" not possible for v4 models")

        if len(args) < 2:
            self.help_check()
            raise self.InvalidCmd("\"check\" requires an argument and a process.")

        param_card = None
        if os.path.isfile(args[1]):
            param_card = args.pop(1)

        if args[0] not in self._check_opts:
            args.insert(0, 'full')
        
        if any([',' in elem for elem in args]):
            raise self.InvalidCmd('Decay chains not allowed in check')
        
        self.check_process_format(" ".join(args[1:]))

        return param_card
    
    def check_generate(self, args):
        """check the validity of args"""
        # Not called anymore see check_add
        return self.check_add(args)
    
    def check_process_format(self, process):
        """ check the validity of the string given to describe a format """
        
        #check balance of paranthesis
        if process.count('(') != process.count(')'):
            raise self.InvalidCmd('Invalid Format, no balance between open and close parenthesis')
        #remove parenthesis for fututre introspection
        process = process.replace('(',' ').replace(')',' ')
        
        # split following , (for decay chains)
        subprocesses = process.split(',')
        if len(subprocesses) > 1:
            for subprocess in subprocesses:
                self.check_process_format(subprocess)
            return
        
        # request that we have one or two > in the process
        if process.count('>') not in [1,2]:
            raise self.InvalidCmd(
               'wrong format for \"%s\" this part requires one or two symbols \'>\', %s found' 
               % (process, process.count('>')))
        
        # we need at least one particles in each pieces
        particles_parts = process.split('>')
        for particles in particles_parts:
            if re.match(r'^\s*$', particles):
                raise self.InvalidCmd(
                '\"%s\" is a wrong process format. Please try again' % process)  
        
        # '/' and '$' sould be used only after the process definition
        for particles in particles_parts[:-1]:
            if re.search('\D/', particles):
                raise self.InvalidCmd(
                'wrong process format: restriction should be place after the final states')
            if re.search('\D\$', particles):
                raise self.InvalidCmd(
                'wrong process format: restriction should be place after the final states')
        
    
    def check_import(self, args):
        """check the validity of line"""
        
        modelname = False
        if '-modelname' in args:
            args.remove('-modelname')
            modelname = True    
                
        if not args:
            self.help_import()
            raise self.InvalidCmd('wrong \"import\" format')
        
        if len(args) >= 2 and args[0] not in self._import_formats:
            self.help_import()
            raise self.InvalidCmd('wrong \"import\" format')            
        elif len(args) == 1:
            if args[0] in self._import_formats:
                if args[0] != "proc_v4":
                    self.help_import()
                    raise self.InvalidCmd('wrong \"import\" format')
                elif not self._export_dir:
                    self.help_import()
                    raise self.InvalidCmd('PATH is mandatory in the current context\n' + \
                                  'Did you forget to run the \"output\" command')
            # The type of the import is not given -> guess it
            format = self.find_import_type(args[0])
            logger.info('The import format was not given, so we guess it as %s' % format)
            args.insert(0, format)
            if self.history[-1].startswith('import'):
                self.history[-1] = 'import %s %s' % \
                                (format, ' '.join(self.history[-1].split()[1:]))
                                    
        if modelname:
            args.append('-modelname') 
        
        
          
    def check_install(self, args):
        """check that the install command is valid"""
        
        if len(args) != 1:
            self.help_install()
            raise self.InvalidCmd('install command require at least one argument')
        
        if args[0] not in self._install_opts:
            if not args[0].startswith('td'):
                self.help_install()
                raise self.InvalidCmd('Not recognize program %s ' % args[0])
            
        if args[0] in ["ExRootAnalysis", "Delphes"]:
            if not misc.which('root'):
                raise self.InvalidCmd(
'''In order to install ExRootAnalysis, you need to install Root on your computer first.
please follow information on http://root.cern.ch/drupal/content/downloading-root''')
            if 'ROOTSYS' not in os.environ:
                raise self.InvalidCmd(
'''The environment variable ROOTSYS is not configured.
You can set it by adding the following lines in your .bashrc [.bash_profile for mac]:
export ROOTSYS=%s
export PATH=$PATH:$ROOTSYS/bin
This will take effect only in a NEW terminal
''' % os.path.realpath(pjoin(misc.which('root'), \
                                               os.path.pardir, os.path.pardir)))

                
    def check_launch(self, args, options):
        """check the validity of the line"""
        # modify args in order to be MODE DIR
        # mode being either standalone or madevent
        if not( 0 <= int(options.cluster) <= 2):
            return self.InvalidCmd, 'cluster mode should be between 0 and 2'
        
        if not args:
            if self._done_export:
                mode = self.find_output_type(self._done_export[0])
                if mode != self._done_export[1]:
                    raise self.InvalidCmd, \
                          '%s not valid directory for launch' % self._done_export[0]
                args.append(self._done_export[1])
                args.append(self._done_export[0])
                return
            else:
                self.help_launch()
                raise self.InvalidCmd, \
                       'No default location available, please specify location.'
        
        if len(args) != 1:
            self.help_launch()
            return self.InvalidCmd, 'Invalid Syntax: Too many argument'
        
        # search for a valid path
        if os.path.sep in args[0] and os.path.isdir(args[0]):
            path = args[0]
        elif os.path.isdir(pjoin(MG5DIR,args[0])):
            path = pjoin(MG5DIR,args[0])
        elif  MG4DIR and os.path.isdir(pjoin(MG4DIR,args[0])):
            path = pjoin(MG4DIR,args[0])
        elif os.path.isdir(args[0]):
            path = args[0]
        else:    
            raise self.InvalidCmd, '%s is not a valid directory' % args[0]
            
        mode = self.find_output_type(path)
        args[0] = mode
        args.append(path)
        # inform where we are for future command
        self._done_export = [path, mode]
        

    def find_import_type(self, path):
        """ identify the import type of a given path 
        valid output: model/model_v4/proc_v4/command"""
        
        possibility = [pjoin(MG5DIR,'models',path), \
                     pjoin(MG5DIR,'models',path+'_v4'), path]
        if '-' in path:
            name = path.rsplit('-',1)[0]
            possibility = [pjoin(MG5DIR,'models',name), name] + possibility
        # Check if they are a valid directory
        for name in possibility:
            if os.path.isdir(name):
                if os.path.exists(pjoin(name,'particles.py')):
                    return 'model'
                elif os.path.exists(pjoin(name,'particles.dat')):
                    return 'model_v4'
        
        # Not valid directory so maybe a file
        if os.path.isfile(path):
            text = open(path).read()
            if 'Begin PROCESS' in text:
                return 'proc_v4'
            else:
                return 'command'
        else:
            return 'proc_v4'
        
        

    
    def find_output_type(self, path):
        """ identify the type of output of a given directory:
        valid output: madevent/standalone/standalone_cpp"""
        
        card_path = pjoin(path,'Cards')
        bin_path = pjoin(path,'bin')
        src_path = pjoin(path,'src')
        include_path = pjoin(path,'include')
        subproc_path = pjoin(path,'SubProcesses')

        if os.path.isfile(pjoin(include_path, 'Pythia.h')):
            return 'pythia8'
        elif os.path.isdir(src_path):
            return 'standalone_cpp'
        elif os.path.isfile(pjoin(bin_path,'generate_events')):
            return 'madevent'
        elif os.path.isdir(card_path):
            return 'standalone'

        raise self.InvalidCmd, '%s : Not a valid directory' % path
        
    def check_load(self, args):
        """ check the validity of the line"""
        
        if len(args) != 2 or args[0] not in self._save_opts:
            self.help_load()
            raise self.InvalidCmd('wrong \"load\" format')
            
        
    def check_save(self, args):
        """ check the validity of the line"""
        if len(args) != 2 or args[0] not in self._save_opts:
            self.help_save()
            raise self.InvalidCmd('wrong \"save\" format')
    
    def check_set(self, args):
        """ check the validity of the line"""
        
        if len(args) < 2:
            self.help_set()
            raise self.InvalidCmd('set needs an option and an argument')

        if args[0] not in self._set_options:
            if not args[0] in self._options and not args[0] in self.configuration:
                self.help_set()
                raise self.InvalidCmd('Possible options for set are %s' % \
                                  self._set_options)

        if args[0] in ['group_subprocesses']:
            if args[1] not in ['False', 'True']:
                raise self.InvalidCmd('%s needs argument False or True' % \
                                      args[0])
        if args[0] in ['ignore_six_quark_processes']:
            if args[1] not in self._multiparticles.keys():
                raise self.InvalidCmd('ignore_six_quark_processes needs ' + \
                                      'a multiparticle name as argument')
        
        if args[0] in ['stdout_level']:
            if args[1] not in ['DEBUG','INFO','WARNING','ERROR','CRITICAL']:
                raise self.InvalidCmd('output_level needs ' + \
                                      'a valid level')       
    
    def check_open(self, args):
        """ check the validity of the line """
        
        if len(args) != 1:
            self.help_open()
            raise self.InvalidCmd('OPEN command requires exactly one argument')

        if args[0].startswith('./'):
            if not os.path.isfile(args[0]):
                raise self.InvalidCmd('%s: not such file' % args[0])
            return True

        # if special : create the path.
        if not self._done_export:
            if not os.path.isfile(args[0]):
                self.help_open()
                raise self.InvalidCmd('No command \"output\" or \"launch\" used. Impossible to associate this name to a file')
            else:
                return True
            
        path = self._done_export[0]
        if os.path.isfile(pjoin(path,args[0])):
            args[0] = pjoin(path,args[0])
        elif os.path.isfile(pjoin(path,'Cards',args[0])):
            args[0] = pjoin(path,'Cards',args[0])
        elif os.path.isfile(pjoin(path,'HTML',args[0])):
            args[0] = pjoin(path,'HTML',args[0])
        # special for card with _default define: copy the default and open it
        elif '_card.dat' in args[0]:   
            name = args[0].replace('_card.dat','_card_default.dat')
            if os.path.isfile(pjoin(path,'Cards', name)):
                files.cp(path + '/Cards/' + name, path + '/Cards/'+ args[0])
                args[0] = pjoin(path,'Cards', args[0])
            else:
                raise self.InvalidCmd('No default path for this file')
        elif not os.path.isfile(args[0]):
            raise self.InvalidCmd('No default path for this file')
                
                
    def check_output(self, args):
        """ check the validity of the line"""
          
        if args and args[0] in self._export_formats:
            self._export_format = args.pop(0)
        else:
            self._export_format = 'madevent'

        if not self._curr_amps:
            text = 'No processes generated. Please generate a process first.'
            raise self.InvalidCmd(text)

        if not self._curr_model:
            text = 'No model found. Please import a model first and then retry.'
            raise self.InvalidCmd(text)

        if self._model_v4_path and \
               (self._export_format not in self._v4_export_formats):
            text = " The Model imported (MG4 format) does not contain enough\n "
            text += " information for this type of output. In order to create\n"
            text += " output for " + args[0] + ", you have to use a UFO model.\n"
            text += " Those model can be imported with mg5> import model NAME."
            logger.warning(text)
            raise self.InvalidCmd('')

        if args and args[0][0] != '-':
            # This is a path
            path = args.pop(0)
            # Check for special directory treatment
            if path == 'auto' and self._export_format in \
                     ['madevent', 'standalone', 'standalone_cpp']:
                self.get_default_path()
            else:
                self._export_dir = path
        else:
            # No valid path
            self.get_default_path()

        self._export_dir = os.path.realpath(self._export_dir)

    def get_default_path(self):
        """Set self._export_dir to the default (\'auto\') path"""

        if self._export_format in ['madevent', 'standalone']:
            # Detect if this script is launched from a valid copy of the Template,
            # if so store this position as standard output directory
            if 'TemplateVersion.txt' in os.listdir('.'):
                #Check for ./
                self._export_dir = os.path.realpath('.')
                return
            elif 'TemplateVersion.txt' in os.listdir('..'):
                #Check for ../
                self._export_dir = os.path.realpath('..')
                return
            elif self.stdin != sys.stdin:
                #Check for position defined by the input files
                input_path = os.path.realpath(self.stdin.name).split(os.path.sep)
                print "Not standard stdin, use input path"
                if input_path[-2] == 'Cards':
                    self._export_dir = os.path.sep.join(input_path[:-2])
                    if 'TemplateVersion.txt' in self._export_dir:
                        return
        
        if self._export_format.startswith('madevent'):            
            name_dir = lambda i: 'PROC_%s_%s' % \
                                    (self._curr_model['name'], i)
            auto_path = lambda i: pjoin(self.writing_dir,
                                               name_dir(i))
        elif self._export_format == 'standalone':
            name_dir = lambda i: 'PROC_SA_%s_%s' % \
                                    (self._curr_model['name'], i)
            auto_path = lambda i: pjoin(self.writing_dir,
                                               name_dir(i))                
        elif self._export_format == 'standalone_cpp':
            name_dir = lambda i: 'PROC_SA_CPP_%s_%s' % \
                                    (self._curr_model['name'], i)
            auto_path = lambda i: pjoin(self.writing_dir,
                                               name_dir(i))
        elif self._export_format == 'pythia8':
            if self.pythia8_path:
                self._export_dir = self.pythia8_path
            else:
                self._export_dir = '.'
            return
        else:
            self._export_dir = '.'
            return
        for i in range(500):
            if os.path.isdir(auto_path(i)):
                continue
            else:
                self._export_dir = auto_path(i) 
                break
        if not self._export_dir:
            raise self.InvalidCmd('Can\'t use auto path,' + \
                                  'more than 500 dirs already')    
            
        
#===============================================================================
# CheckValidForCmdWeb
#===============================================================================
class CheckValidForCmdWeb(CheckValidForCmd):
    """ Check the validity of input line for web entry
    (no explicit path authorized)"""
    
    class WebRestriction(MadGraph5Error):
        """class for WebRestriction"""
    
    def check_draw(self, args):
        """check the validity of line
        syntax: draw FILEPATH [option=value]
        """
        raise self.WebRestriction('direct call to draw is forbidden on the web')
    
    def check_display(self, args):
        """ check the validity of line in web mode """
        
        if args[0] == 'mg5_variable':
            raise self.WebRestriction('Display internal variable is forbidden on the web')
        
        CheckValidForCmd.check_history(self, args)
    
    def check_check(self, args):
        """ Not authorize for the Web"""
        
        raise self.WebRestriction('Check call is forbidden on the web')
    
    def check_history(self, args):
        """check the validity of line
        No Path authorize for the Web"""
        
        CheckValidForCmd.check_history(self, args)

        if len(args) == 2 and args[1] not in ['.', 'clean']:
            raise self.WebRestriction('Path can\'t be specify on the web.')

        
    def check_import(self, args):
        """check the validity of line
        No Path authorize for the Web"""
        
        if not args:
            raise self.WebRestriction, 'import requires at least one option'
        
        if args[0] not in self._import_formats:
            self.help_import()
            raise self.WebRestriction, 'No implicit format on the web. Please modify your card.'

        if args[0] == 'proc_v4':
            args[:] = [args[0], './Cards/proc_card.dat']
        elif args[0] == 'command':
            args[:] = [args[0], './Cards/proc_card_mg5.dat']

        CheckValidForCmd.check_import(self, args)
        
    def check_install(self, args):
        """ No possibility to install new software on the web """
        raise self.WebRestriction('Impossible to install program on the cluster')
        
    def check_load(self, args):
        """ check the validity of the line
        No Path authorize for the Web"""

        CheckValidForCmd.check_load(self, args)        

        if len(args) == 2:
            if args[0] != 'model':
                raise self.WebRestriction('only model can be loaded online')
            if 'model.pkl' not in args[1]:
                raise self.WebRestriction('not valid pkl file: wrong name')
            if not os.path.realpath(args[1]).startswith(pjoin(MG4DIR, \
                                                                    'Models')):
                raise self.WebRestriction('Wrong path to load model')
        
    def check_save(self, args):
        """ not authorize on web"""
        raise self.WebRestriction('\"save\" command not authorize online')
    
    def check_open(self, args):
        """ not authorize on web"""
        raise self.WebRestriction('\"open\" command not authorize online')
    
    def check_output(self, args):
        """ check the validity of the line"""

        
        # first pass to the default
        CheckValidForCmd.check_output(self, args)
        
        args[:] = [self._export_format, '.', '-f']

        # Check that we output madevent
        if 'madevent' != self._export_format:
                raise self.WebRestriction, 'only available output format is madevent (at current stage)'

#===============================================================================
# CompleteForCmd
#===============================================================================
class CompleteForCmd(CheckValidForCmd):
    """ The Series of help routine for the MadGraphCmd"""
    
 
    def model_completion(self, text, process):
        """ complete the line with model information """

        while ',' in process:
            process = process[process.index(',')+1:]
        args = self.split_arg(process)
        couplings = []

        # Force '>' if two initial particles.
        if len(args) == 2 and args[-1] != '>':
                return self.list_completion(text, '>')
            
        # Add non-particle names
        if len(args) > 0 and args[-1] != '>':
            couplings = ['>']
        if '>' in args and args.index('>') < len(args) - 1:
            couplings = [c + "=" for c in self._couplings] + \
                        ['@','$','/','>',',']
        return self.list_completion(text, self._particle_names + \
                                    self._multiparticles.keys() + couplings)
        
                    
    def complete_generate(self, text, line, begidx, endidx):
        "Complete the add command"

        # Return list of particle names and multiparticle names, as well as
        # coupling orders and allowed symbols
        args = self.split_arg(line[0:begidx])
        if len(args) > 2 and args[-1] == '@' or args[-1].endswith('='):
            return

        try:
            return self.model_completion(text, ' '.join(args[1:]))
        except Exception as error:
            print error
            
        #if len(args) > 1 and args[-1] != '>':
        #    couplings = ['>']
        #if '>' in args and args.index('>') < len(args) - 1:
        #    couplings = [c + "=" for c in self._couplings] + ['@','$','/','>']
        #return self.list_completion(text, self._particle_names + \
        #                            self._multiparticles.keys() + couplings)
        
    def complete_add(self, text, line, begidx, endidx):
        "Complete the add command"

        args = self.split_arg(line[0:begidx])

        # Format
        if len(args) == 1:
            return self.list_completion(text, self._add_opts)

        return self.complete_generate(text, " ".join(args[1:]), begidx, endidx)

        # Return list of particle names and multiparticle names, as well as
        # coupling orders and allowed symbols
        couplings = []
        if len(args) > 2 and args[-1] != '>':
            couplings = ['>']
        if '>' in args and args.index('>') < len(args) - 1:
            couplings = [c + "=" for c in self._couplings] + ['@','$','/','>']
        return self.list_completion(text, self._particle_names + \
                                    self._multiparticles.keys() + couplings)
          
    def complete_check(self, text, line, begidx, endidx):
        "Complete the add command"

        args = self.split_arg(line[0:begidx])

        # Format
        if len(args) == 1:
            return self.list_completion(text, self._check_opts)

        


        # Directory continuation
        if args[-1].endswith(os.path.sep):
            return self.path_completion(text,
                                        pjoin('.',*[a for a in args \
                                                    if a.endswith(os.path.sep)]))
        # autocompletion for particles/couplings
        model_comp = self.model_completion(text, ' '.join(args[2:]))

        if len(args) == 2:
            return model_comp + self.path_completion(text)

        if len(args) > 2:
            return model_comp
            
        
    def complete_tutorial(self, text, line, begidx, endidx):
        "Complete the tutorial command"

        # Format
        if len(self.split_arg(line[0:begidx])) == 1:
            return self.list_completion(text, self._tutorial_opts)
        
    def complete_define(self, text, line, begidx, endidx):
        """Complete particle information"""
        return self.model_completion(text, line[6:])

    def complete_display(self, text, line, begidx, endidx):
        "Complete the display command"

        args = self.split_arg(line[0:begidx])
        # Format
        if len(args) == 1:
            return self.list_completion(text, self._display_opts)

        if len(args) == 2 and args[1] == 'checks':
            return self.list_completion(text, 'failed')

        if len(args) == 2 and args[1] == 'particles':
            return self.model_completion(text, line[begidx:])

    def complete_draw(self, text, line, begidx, endidx):
        "Complete the draw command"

        args = self.split_arg(line[0:begidx])

        # Directory continuation
        if args[-1].endswith(os.path.sep):
            return self.path_completion(text,
                                        pjoin('.',*[a for a in args if a.endswith(os.path.sep)]),
                                        only_dirs = True)
        # Format
        if len(args) == 1:
            return self.path_completion(text, '.', only_dirs = True)


        #option
        if len(args) >= 2:
            opt = ['horizontal', 'external=', 'max_size=', 'add_gap=',
                                'non_propagating', '--']
            return self.list_completion(text, opt)

    def complete_launch(self, text, line, begidx, endidx):
        """ complete the launch command"""

        args = self.split_arg(line[0:begidx])

        # Directory continuation
        if args[-1].endswith(os.path.sep):
            return self.path_completion(text,
                                        pjoin('.',*[a for a in args if a.endswith(os.path.sep)]),
                                        only_dirs = True)
        # Format
        if len(args) == 1:
            complete = self.path_completion(text, '.', only_dirs = True)
            if MG5DIR != os.path.realpath('.'):
                complete += self.path_completion(text, MG5DIR, only_dirs = True, 
                                                                 relative=False)
            if MG4DIR and MG4DIR != os.path.realpath('.') and MG4DIR != MG5DIR:
                complete += self.path_completion(text, MG4DIR, only_dirs = True,
                                                                 relative=False)
            
        #option
        if len(args) >= 2:
            complete = []

        if line[0:begidx].endswith('--laststep='):
            opt = ['parton', 'pythia', 'pgs','delphes','auto']
        else:
            opt = ['--cluster', '--multicore', '-i', '--name=', '-f','-m', '-n', 
               '--interactive', '--laststep=parton', '--laststep=pythia',
               '--laststep=pgs', '--laststep=delphes','--laststep=auto']
        
        complete += self.list_completion(text, opt, line)
        return complete

    def complete_load(self, text, line, begidx, endidx):
        "Complete the load command"

        args = self.split_arg(line[0:begidx])        

        # Format
        if len(args) == 1:
            return self.list_completion(text, self._save_opts)

        # Directory continuation
        if args[-1].endswith(os.path.sep):
            return self.path_completion(text,
                                        pjoin('.',*[a for a in args if \
                                                      a.endswith(os.path.sep)]))

        # Filename if directory is not given
        if len(args) == 2:
            return self.path_completion(text)

    def complete_save(self, text, line, begidx, endidx):
        "Complete the save command"

        args = self.split_arg(line[0:begidx])

        # Format
        if len(args) == 1:
            return self.list_completion(text, self._save_opts)

        # Directory continuation
        if args[-1].endswith(os.path.sep):
            return self.path_completion(text,
                                        pjoin('.',*[a for a in args if a.endswith(os.path.sep)]),
                                        only_dirs = True)

        # Filename if directory is not given
        if len(args) == 2:
            return self.path_completion(text)
        
    def complete_open(self, text, line, begidx, endidx): 
        """ complete the open command """

        args = self.split_arg(line[0:begidx])
        
        # Directory continuation
        if os.path.sep in args[-1] + text:
            return self.path_completion(text,
                                    pjoin('.',*[a for a in args if \
                                                      a.endswith(os.path.sep)]))

        possibility = []
        if self._done_export:
            path = self._done_export[0]
            possibility = ['index.html']
            if os.path.isfile(pjoin(path,'README')):
                possibility.append('README')
            if os.path.isdir(pjoin(path,'Cards')):
                possibility += [f for f in os.listdir(pjoin(path,'Cards')) 
                                    if f.endswith('.dat')]
            if os.path.isdir(pjoin(path,'HTML')):
                possibility += [f for f in os.listdir(pjoin(path,'HTML')) 
                                  if f.endswith('.html') and 'default' not in f]
        else:
            possibility.extend(['./','../'])
        if os.path.exists('MG5_debug'):
            possibility.append('MG5_debug')
        if os.path.exists('ME5_debug'):
            possibility.append('ME5_debug')            

        return self.list_completion(text, possibility)
       
    def complete_output(self, text, line, begidx, endidx,
                        possible_options = ['f', 'noclean', 'nojpeg'],
                        possible_options_full = ['-f', '-noclean', '-nojpeg']):
        "Complete the output command"

        possible_format = self._export_formats
        #don't propose directory use by MG_ME
        forbidden_names = ['MadGraphII', 'Template', 'pythia-pgs', 'CVS',
                            'Calculators', 'MadAnalysis', 'SimpleAnalysis',
                            'mg5', 'DECAY', 'EventConverter', 'Models',
                            'ExRootAnalysis', 'HELAS', 'Transfer_Fct']
        #name of the run =>proposes old run name
        args = self.split_arg(line[0:begidx])
        if len(args) >= 1: 
            # Directory continuation
            if args[-1].endswith(os.path.sep):
                return [name for name in self.path_completion(text,
                        pjoin('.',*[a for a in args if a.endswith(os.path.sep)]),
                        only_dirs = True) if name not in forbidden_names]
            # options
            if args[-1][0] == '-' or len(args) > 1 and args[-2] == '-':
                return self.list_completion(text, possible_options)
            if len(args) > 2:
                return self.list_completion(text, possible_options_full)
            # Formats
            if len(args) == 1:
                if any([p.startswith(text) for p in possible_format]):
                    return [name for name in \
                            self.list_completion(text, possible_format) + \
                            ['.' + os.path.sep, '..' + os.path.sep, 'auto'] \
                            if name.startswith(text)]

            # directory names
            content = [name for name in self.path_completion(text, '.', only_dirs = True) \
                       if name not in forbidden_names]
            content += ['auto']
            return self.list_completion(text, content)


    def complete_set(self, text, line, begidx, endidx):
        "Complete the set command"

        args = self.split_arg(line[0:begidx])

        # Format
        if len(args) == 1:
            opts = self._set_options + self._options.keys() + self.configuration.keys()
            return self.list_completion(text, opts)

        if len(args) == 2:
            if args[1] in ['group_subprocesses']:
                return self.list_completion(text, ['False', 'True'])
            
            elif args[1] in ['ignore_six_quark_processes']:
                return self.list_completion(text, self._multiparticles.keys())
            
            elif args[1] == 'stdout_level':
                return self.list_completion(text, ['DEBUG','INFO','WARNING','ERROR','CRITICAL'])
        
            elif args[1] == 'fortran_compiler':
                return self.list_completion(text, ['f77','g77','gfortran'])
            else:
                first_set = ['None','True','False']
                # directory names
                second_set = [name for name in self.path_completion(text, '.', only_dirs = True)]
                return self.list_completion(text, first_set + second_set)
        elif len(args) >2 and args[-1].endswith(os.path.sep):
                return self.path_completion(text,
                        pjoin('.',*[a for a in args if a.endswith(os.path.sep)]),
                        only_dirs = True)
        
    def complete_import(self, text, line, begidx, endidx):
        "Complete the import command"

        args=self.split_arg(line[0:begidx])
        
        # Format
        if len(args) == 1:
            opt =  self.list_completion(text, self._import_formats)
            if opt:
                return opt
            mode = 'all'
        elif args[1] in self._import_formats:
            mode = args[1]
        else:
            mode = 'all'

        # restriction continuation (for UFO)
        if mode in ['model', 'all'] and ('-' in args[-1] + text):
            # deal with - in readline splitting (different on some computer)
            if not GNU_SPLITTING:
                prefix = '-'.join([part for part in text.split('-')[:-1]])+'-'
                args.append(prefix)
                text = text.split('-')[-1]
            #model name
            path = args[-1][:-1] # remove the final - for the model name
            # find the different possibilities
            all_name = self.find_restrict_card(path, no_restrict=False)
            all_name += self.find_restrict_card(path, no_restrict=False,
                                        base_dir=pjoin(MG5DIR,'models'))

            # select the possibility according to the current line            
            all_name = [name.split('-')[-1] for name in  all_name ]
            all_name = [name+' ' for name in  all_name if name.startswith(text)
                                                       and name.strip() != text]
            # adapt output for python2.7 (due to different splitting)
            if not GNU_SPLITTING:
                all_name = [prefix + name for name in  all_name ]
                
            if all_name:
                return all_name

        # Path continuation
        if os.path.sep in args[-1] + text and text:
            if mode.startswith('model'):
                # Directory continuation
                cur_path = pjoin('.',*[a for a in args \
                                                   if a.endswith(os.path.sep)])
                all_dir = self.path_completion(text, cur_path, only_dirs = True)
                if mode == 'model_v4':
                    return all_dir
                new = []
                data =   [new.__iadd__(self.find_restrict_card(name, base_dir=cur_path))
                                                            for name in all_dir]
                if data:
                    return data[0]
                else:
                    return []
            else:
                cur_path = pjoin('.',*[a for a in args \
                                                   if a.endswith(os.path.sep)])
                all_path =  self.path_completion(text, cur_path)
                if mode == 'all':
                    new = [] 
                    data =   [new.__iadd__(self.find_restrict_card(name, base_dir=cur_path)) 
                                                           for name in all_path]
                    if data:
                        return data[0]
                    else:
                        return []
                else:
                    return all_path


        # Model directory name if directory is not given
        if (mode != 'all' and len(self.split_arg(line[0:begidx])) == 2) or \
            (mode =='all' and len(self.split_arg(line[0:begidx]))==1):
            if mode == 'model':
                file_cond = lambda p : os.path.exists(pjoin(MG5DIR,'models',p,'particles.py'))
                mod_name = lambda name: name
            elif mode == 'model_v4':
                file_cond = lambda p :  (os.path.exists(pjoin(MG5DIR,'models',p,'particles.dat')) 
                                      or os.path.exists(pjoin(self._mgme_dir,'Models',p,'particles.dat')))
                mod_name = lambda name :(name[-3:] != '_v4' and name or name[:-3]) 
            elif mode == 'all':
                mod_name = lambda name: name
                file_cond = lambda p : os.path.exists(pjoin(MG5DIR,'models',p,'particles.py')) \
                                      or os.path.exists(pjoin(MG5DIR,'models',p,'particles.dat')) \
                                      or os.path.exists(pjoin(self._mgme_dir,'Models',p,'particles.dat')) 
            else:
                cur_path = pjoin('.',*[a for a in args \
                                                   if a.endswith(os.path.sep)])
                all_path =  self.path_completion(text, cur_path)
                return all_path
                
            model_list = [mod_name(name) for name in \
                                            self.path_completion(text,
                                            pjoin(MG5DIR,'models'),
                                            only_dirs = True) \
                                            if file_cond(name)]
            
            if mode == 'model_v4':
                return model_list
            else:
                # need to update the  list with the possible restriction
                all_name = []
                for model_name in model_list:
                    all_name += self.find_restrict_card(model_name, 
                                        base_dir=pjoin(MG5DIR,'models'))
            if mode == 'all':
                cur_path = pjoin('.',*[a for a in args \
                                                    if a.endswith(os.path.sep)])
                all_path =  self.path_completion(text, cur_path)
                return all_path + all_name 
            else:
                return all_name                

        # Options
        if mode == 'all' and len(args)>1:
            mode = self.find_import_type(args[1])
            opt_len = 1
        else:
            opt_len =2        
        
        
        if len(args) > opt_len and mode.startswith('model') and args[-1][0] != '-':
                return ['-modelname']
            
        if len(args) > (opt_len+1) and mode[1].startswith('model') and args[-1][0] == '-':
           if GNU_SPLITTING:
               return ['modelname']
           else: 
               return ['-modelname']
        
        
            
    def find_restrict_card(self, model_name, base_dir='./', no_restrict=True):
        """find the restriction file associate to a given model"""

        # check if the model_name should be keeped as a possibility
        if no_restrict:
            output = [model_name]
        else:
            output = []
        
        # check that the model is a valid model
        if not os.path.exists(pjoin(base_dir, model_name, 'couplings.py')):
            # not valid UFO model
            return output
        
        if model_name.endswith(os.path.sep):
            model_name = model_name[:-1]
        
        # look for _default and treat this case
        if os.path.exists(pjoin(base_dir, model_name, 'restrict_default.dat')):
            output.append('%s-full' % model_name)
        
        # look for other restrict_file
        for name in os.listdir(pjoin(base_dir, model_name)):
            if name.startswith('restrict_') and not name.endswith('default.dat') \
                and name.endswith('.dat'):
                tag = name[9:-4] #remove restrict and .dat
                while model_name.endswith(os.path.sep):
                    model_name = model_name[:-1]
                output.append('%s-%s' % (model_name, tag))

        # return
        return output
    
    def complete_install(self, text, line, begidx, endidx):
        "Complete the import command"

        args = self.split_arg(line[0:begidx])
        
        # Format
        if len(args) == 1:
            return self.list_completion(text, self._install_opts)     

#===============================================================================
# MadGraphCmd
#===============================================================================
class MadGraphCmd(CmdExtended, HelpToCmd):
    """The command line processor of MadGraph"""    

    # Options and formats available
    _display_opts = ['particles', 'interactions', 'processes', 'diagrams', 
                     'diagrams_text', 'multiparticles', 'couplings', 'lorentz', 
                     'checks', 'parameters', 'options', 'coupling_order','variable']
    _add_opts = ['process']
    _save_opts = ['model', 'processes']
    _tutorial_opts = ['start', 'stop']
    _check_opts = ['full', 'permutation', 'gauge', 'lorentz_invariance']
    _import_formats = ['model_v4', 'model', 'proc_v4', 'command']
    _install_opts = ['pythia-pgs', 'Delphes', 'MadAnalysis', 'ExRootAnalysis']
    _v4_export_formats = ['madevent', 'standalone', 'matrix'] 
    _export_formats = _v4_export_formats + ['standalone_cpp', 'pythia8']
    _set_options = ['group_subprocesses',
                    'ignore_six_quark_processes',
                    'stdout_level',
                    'fortran_compiler']
    # Variables to store object information
    _curr_model = None  #base_objects.Model()
    _curr_amps = diagram_generation.AmplitudeList()
    _curr_matrix_elements = helas_objects.HelasMultiProcess()
    _curr_fortran_model = None
    _curr_cpp_model = None
    _curr_exporter = None
    _done_export = False

    # Configuration variable
    pythia8_path = None
    
    def __init__(self, mgme_dir = '', *completekey, **stdin):
        """ add a tracker of the history """

        CmdExtended.__init__(self, *completekey, **stdin)
        
        # Set MG/ME directory path
        if mgme_dir:
            if os.path.isdir(pjoin(mgme_dir, 'Template')):
                self._mgme_dir = mgme_dir
                logger.info('Setting MG/ME directory to %s' % mgme_dir)
            else:
                logger.warning('Warning: Directory %s not valid MG/ME directory' % \
                             mgme_dir)
                self._mgme_dir = MG4DIR

        # Variables to store state information
        self._multiparticles = {}
        self._options = {}
        self._generate_info = "" # store the first generated process
        self._model_v4_path = None
        self._use_lower_part_names = False
        self._export_dir = None
        self._export_format = 'madevent'
        self._mgme_dir = MG4DIR
        self._comparisons = None
    
        # Set defaults for options
        self._options['group_subprocesses'] = True
        self._options['ignore_six_quark_processes'] = False
        
        # Load the configuration file
        self.set_configuration()

    def do_quit(self, line):
        """Do quit"""

        if self._done_export and \
                    os.path.exists(pjoin(self._done_export[0],'RunWeb')):
            os.remove(pjoin(self._done_export[0],'RunWeb'))
                
        value = super(MadGraphCmd, self).do_quit(line)
        print
        return value
        
    # Add a process to the existing multiprocess definition
    # Generate a new amplitude
    def do_add(self, line):
        """Generate an amplitude for a given process and add to
        existing amplitudes
        """

        args = self.split_arg(line)
        
        # Check the validity of the arguments
        self.check_add(args)

        if args[0] == 'process':            
            # Rejoin line
            line = ' '.join(args[1:])
            
            # store the first process (for the perl script)
            if not self._generate_info:
                self._generate_info = line
                
            # Reset Helas matrix elements
            self._curr_matrix_elements = helas_objects.HelasMultiProcess()

            # Extract process from process definition
            if ',' in line:
                myprocdef, line = self.extract_decay_chain_process(line)
            else:
                myprocdef = self.extract_process(line)

            # Check that we have something    
            if not myprocdef:
                raise self.InvalidCmd("Empty or wrong format process, please try again.")
                
            cpu_time1 = time.time()

            # Generate processes
            collect_mirror_procs = self._options['group_subprocesses']
            ignore_six_quark_processes = \
                           self._options['ignore_six_quark_processes'] if \
                           "ignore_six_quark_processes" in self._options \
                           else []

            myproc = diagram_generation.MultiProcess(myprocdef,
                                          collect_mirror_procs =\
                                          collect_mirror_procs,
                                          ignore_six_quark_processes = \
                                          ignore_six_quark_processes)

            for amp in myproc.get('amplitudes'):
                if amp not in self._curr_amps:
                    self._curr_amps.append(amp)
                else:
                    warning = "Warning: Already in processes:\n%s" % \
                                                amp.nice_string_processes()
                    logger.warning(warning)


            # Reset _done_export, since we have new process
            self._done_export = False

            cpu_time2 = time.time()

            nprocs = len(myproc.get('amplitudes'))
            ndiags = sum([amp.get_number_of_diagrams() for \
                              amp in myproc.get('amplitudes')])
            logger.info("%i processes with %i diagrams generated in %0.3f s" % \
                  (nprocs, ndiags, (cpu_time2 - cpu_time1)))
            ndiags = sum([amp.get_number_of_diagrams() for \
                              amp in self._curr_amps])
            logger.info("Total: %i processes with %i diagrams" % \
                  (len(self._curr_amps), ndiags))                
  
    # Define a multiparticle label
    def do_define(self, line, log=True):
        """Define a multiparticle"""

        if self._use_lower_part_names:
            # Particle names lowercase
            line = line.lower()
        # Make sure there are spaces around = and |
        line = line.replace("=", " = ")
        line = line.replace("|", " | ")
        args = self.split_arg(line)
        # check the validity of the arguments
        self.check_define(args)

        label = args[0]
        
        pdg_list = self.extract_particle_ids(args[1:])
        self.optimize_order(pdg_list)
        self._multiparticles[label] = pdg_list
        if log:
            logger.info("Defined multiparticle %s" % \
                                             self.multiparticle_string(label))
    
    # Display
    def do_display(self, line):
        """Display current internal status"""

        args = self.split_arg(line)
        #check the validity of the arguments
        self.check_display(args)

        if args[0] == 'diagrams':
            self.draw(' '.join(args[1:]))

        if args[0] == 'particles' and len(args) == 1:
            propagating_particle = []
            nb_unpropagating = 0
            for particle in self._curr_model['particles']:
                if particle.get('propagating'):
                    propagating_particle.append(particle)
                else:
                    nb_unpropagating += 1
                    
            print "Current model contains %i particles:" % \
                    len(propagating_particle)
            part_antipart = [part for part in propagating_particle \
                             if not part['self_antipart']]
            part_self = [part for part in propagating_particle \
                             if part['self_antipart']]
            for part in part_antipart:
                print part['name'] + '/' + part['antiname'],
            print ''
            for part in part_self:
                print part['name'],
            print ''
            if nb_unpropagating:
                print 'In addition of %s un-physical particle mediating new interactions.' \
                                     % nb_unpropagating

        elif args[0] == 'particles':
            for arg in args[1:]:
                if arg.isdigit() or (arg[0] == '-' and arg[1:].isdigit()):
                    particle = self._curr_model.get_particle(abs(int(arg)))
                else:
                    particle = self._curr_model['particles'].find_name(arg)
                if not particle:
                    raise self.InvalidCmd, 'no particle %s in current model' % arg

                print "Particle %s has the following properties:" % particle.get_name()
                print str(particle)
            
        elif args[0] == 'interactions' and len(args) == 1:
            text = "Current model contains %i interactions\n" % \
                    len(self._curr_model['interactions'])
            for i, inter in enumerate(self._curr_model['interactions']):
                text += str(i+1) + ':'
                for part in inter['particles']:
                    if part['is_part']:
                        text += part['name']
                    else:
                        text += part['antiname']
                    text += " "
                text += " ".join(order + '=' + str(inter['orders'][order]) \
                                 for order in inter['orders'])
                text += '\n'
            pydoc.pager(text)

        elif args[0] == 'interactions':
            for arg in args[1:]:
                if int(arg) > len(self._curr_model['interactions']):
                    raise self.InvalidCmd, 'no interaction %s in current model' % arg
                if int(arg) == 0:
                    print 'Special interactions which identify two particles'
                else:
                    print "Interactions %s has the following property:" % arg
                    print self._curr_model['interactions'][int(arg)-1]

        elif args[0] == 'parameters' and len(args) == 1:
            text = "Current model contains %i parameters\n" % \
                    sum([len(part) for part in 
                                       self._curr_model['parameters'].values()])
            
            for key, item in self._curr_model['parameters'].items():
                text += '\nparameter type: %s\n' % str(key)
                for value in item:
                    if hasattr(value, 'expr'):
                        if value.value is not None:
                            text+= '        %s = %s = %s\n' % (value.name, value.expr ,value.value)
                        else:
                            text+= '        %s = %s\n' % (value.name, value.expr)
                    else:
                        if value.value is not None:
                            text+= '        %s = %s\n' % (value.name, value.value)
                        else:
                            text+= '        %s \n' % (value.name)
            pydoc.pager(text)
            
        elif args[0] == 'processes':
            for amp in self._curr_amps:
                print amp.nice_string_processes()

        elif args[0] == 'diagrams_text':
            text = "\n".join([amp.nice_string() for amp in self._curr_amps])
            pydoc.pager(text)

        elif args[0] == 'multiparticles':
            print 'Multiparticle labels:'
            for key in self._multiparticles:
                print self.multiparticle_string(key)
                
        elif args[0] == 'coupling_order':
            hierarchy = self._curr_model.get_order_hierarchy().items()
            def order(first, second):
                if first[1] < second[1]:
                    return -1
                else:
                    return 1
            hierarchy.sort(order)
            for order in hierarchy:
                print ' %s : weight = %s' % order 
            
        elif args[0] == 'couplings' and len(args) == 1:
            if self._model_v4_path:
                print 'No couplings information available in V4 model'
                return
            text = ''
            try:
                ufomodel = ufomodels.load_model(self._curr_model.get('name'))
            except:
                raise self.InvalidCmd, 'no couplings %s in current model' % args[1]
            for coup in ufomodel.all_couplings:
                order = ', '.join(['%s=%s' %val for val in coup.order.items()])
                text += '%s = %s\t( %s)\n' % (coup.name, coup.value, order)
            pydoc.pager(text)
            
        elif args[0] == 'couplings':
            if self._model_v4_path:
                print 'No couplings information available in V4 model'
                return
            try:
                ufomodel = ufomodels.load_model(self._curr_model.get('name'))
                print eval('ufomodel.couplings.%s.nice_string()'%args[1])
            except:
                raise self.InvalidCmd, 'no couplings %s in current model' % args[1]
        
        elif args[0] == 'lorentz':
            if self._model_v4_path:
                print 'No lorentz information available in V4 model'
                return
            elif len(args) == 1: 
                raise self.InvalidCmd,\
                     'display lorentz require an argument: the name of the lorentz structure.'
                return
            try:
                ufomodel = ufomodels.load_model(self._curr_model.get('name'))
                print eval('ufomodel.lorentz.%s.nice_string()'%args[1])
            except:
                raise self.InvalidCmd, 'no lorentz %s in current model' % args[1]
            
        elif args[0] == 'checks':
            comparisons = self._comparisons[0]
            if len(args) > 1 and args[1] == 'failed':
                comparisons = [c for c in comparisons if not c['passed']]
            outstr = "Process check results:"
            for comp in comparisons:
                outstr += "\n%s:" % comp['process'].nice_string()
                outstr += "\n   Phase space point: (px py pz E)"
                for i, p in enumerate(comp['momenta']):
                    outstr += "\n%2s    %+.9e  %+.9e  %+.9e  %+.9e" % tuple([i] + p)
                outstr += "\n   Permutation values:"
                outstr += "\n   " + str(comp['values'])
                if comp['passed']:
                    outstr += "\n   Process passed (rel. difference %.9e)" % \
                          comp['difference']
                else:
                    outstr += "\n   Process failed (rel. difference %.9e)" % \
                          comp['difference']

            used_aloha = sorted(self._comparisons[1])
            outstr += "\nChecked ALOHA routines:"
            for aloha in used_aloha:
                aloha_str = aloha[0]
                if aloha[1]:
                    aloha_str += 'C' + 'C'.join([str(ia) for ia in aloha[1]])
                aloha_str += "_%d" % aloha[2]
                outstr += "\n" + aloha_str

            pydoc.pager(outstr)            
        
        elif args[0] in  ["options", "variable"]:
            super(MadGraphCmd, self).do_display(line)
                
            
    def multiparticle_string(self, key):
        """Returns a nicely formatted string for the multiparticle"""

        if self._multiparticles[key] and \
               isinstance(self._multiparticles[key][0], list):
            return "%s = %s" % (key, "|".join([" ".join([self._curr_model.\
                                     get('particle_dict')[part_id].get_name() \
                                                     for part_id in id_list]) \
                                  for id_list in self._multiparticles[key]]))
        else:
            return "%s = %s" % (key, " ".join([self._curr_model.\
                                    get('particle_dict')[part_id].get_name() \
                                    for part_id in self._multiparticles[key]]))
            
  

    def do_tutorial(self, line):
        """Activate/deactivate the tutorial mode."""

        args = self.split_arg(line)
        if len(args) > 0 and args[0] == "stop":
            logger_tuto.info("\n\tThanks for using the tutorial!")
            logger_tuto.setLevel(logging.ERROR)
        else:
            logger_tuto.setLevel(logging.INFO)

        if not self._mgme_dir:
            logger_tuto.info(\
                       "\n\tWarning: To use all features in this tutorial, " + \
                       "please run from a" + \
                       "\n\t         valid MG_ME directory.")

    def draw(self, line):
        """ draw the Feynman diagram for the given process """

        args = self.split_arg(line)
        # Check the validity of the arguments
        self.check_draw(args)
        
        # Check if we plot a decay chain 
        if any([isinstance(a, diagram_generation.DecayChainAmplitude) for \
               a in self._curr_amps]) and not self._done_export:
            warn = 'WARNING: You try to draw decay chain diagrams without first running output.\n'
            warn += '\t  The decay processes will be drawn separately'
            logger.warning(warn)

        (options, args) = _draw_parser.parse_args(args)
        options = draw_lib.DrawOption(options)
        start = time.time()
        
        # Collect amplitudes
        amplitudes = diagram_generation.AmplitudeList()

        for amp in self._curr_amps:
            amplitudes.extend(amp.get_amplitudes())            

        for amp in amplitudes:
            filename = pjoin(args[0], 'diagrams_' + \
                                    amp.get('process').shell_string() + ".eps")
            plot = draw.MultiEpsDiagramDrawer(amp['diagrams'],
                                          filename,
                                          model=self._curr_model,
                                          amplitude='',
                                          legend=amp.get('process').input_string())

            logger.info("Drawing " + \
                         amp.get('process').nice_string())
            plot.draw(opt=options)
            logger.info("Wrote file " + filename)
            self.exec_cmd('open %s' % filename)

        stop = time.time()
        logger.info('time to draw %s' % (stop - start)) 
    
    # Generate a new amplitude
    def do_check(self, line):
        """Check a given process or set of processes"""

        args = self.split_arg(line)

        # Check args validity
        param_card = self.check_check(args)

        line = " ".join(args[1:])
        myprocdef = self.extract_process(line)

        # Check that we have something    
        if not myprocdef:
            raise self.InvalidCmd("Empty or wrong format process, please try again.")

        # Disable diagram generation logger
        diag_logger = logging.getLogger('madgraph.diagram_generation')
        old_level = diag_logger.getEffectiveLevel()
        diag_logger.setLevel(logging.WARNING)

        # run the check
        cpu_time1 = time.time()
        # Run matrix element generation check on processes

        comparisons = []
        gauge_result = []
        lorentz_result =[]
        nb_processes = 0
        
        if args[0] in  ['permutation', 'full']:
            comparisons = process_checks.check_processes(myprocdef,
                                                        param_card = param_card,
                                                        quick = True)
            nb_processes += len(comparisons[0])
            
        if args[0] in  ['gauge', 'full']:
            gauge_result = process_checks.check_gauge(myprocdef,
                                                      param_card = param_card)
            nb_processes += len(gauge_result)
            
        if args[0] in ['lorentz_invariance', 'full']:
            lorentz_result = process_checks.check_lorentz(myprocdef,
                                                      param_card = param_card)
            nb_processes += len(lorentz_result)
            
        cpu_time2 = time.time()

        logger.info("%i processes checked in %0.3f s" \
                    % (nb_processes,
                      (cpu_time2 - cpu_time1)))

        text = ""

        if gauge_result:
            text += 'Gauge results:\n'
            text += process_checks.output_gauge(gauge_result) + '\n'

        if lorentz_result:
            text += 'Lorentz invariance results:\n'
            text += process_checks.output_lorentz_inv(lorentz_result) + '\n'

        if comparisons:
            text += 'Process permutation results:\n'
            text += process_checks.output_comparisons(comparisons[0]) + '\n'
            self._comparisons = comparisons

        logger.info(text)
        pydoc.pager(text)
        # Restore diagram logger
        diag_logger.setLevel(old_level)

        return
    
    # Generate a new amplitude
    def do_generate(self, line):
        """Generate an amplitude for a given process"""

        # Reset amplitudes
        self._curr_amps = diagram_generation.AmplitudeList()
        # Reset Helas matrix elements
        self._curr_matrix_elements = None
        self._generate_info = line
        # Reset _done_export, since we have new process
        self._done_export = False
        # Also reset _export_format and _export_dir
        self._export_format = None

        # Remove previous generations from history
        self.clean_history(to_remove=['add process'], remove_bef_lb1='generate',
                           to_keep=['add','import','set','load'])

        # Call add process
        args = self.split_arg(line)
        args.insert(0, 'process')
        
        self.do_add(" ".join(args))
    
    def extract_process(self, line, proc_number = 0, overall_orders = {}):
        """Extract a process definition from a string. Returns
        a ProcessDefinition."""

        # Check basic validity of the line
        if not line.count('>') in [1,2]:
            self.do_help('generate')
            print
            raise self.InvalidCmd('Wrong use of \">\" special character.')
        

        # Perform sanity modifications on the lines:
        # Add a space before and after any > , $ / |
        space_before = re.compile(r"(?P<carac>\S)(?P<tag>[/\,\\$\\>|])(?P<carac2>\S)")
        line = space_before.sub(r'\g<carac> \g<tag> \g<carac2>', line)       
        
        # Use regular expressions to extract s-channel propagators,
        # forbidden s-channel propagators/particles, coupling orders
        # and process number, starting from the back

        # Start with process number (identified by "@")
        proc_number_pattern = re.compile("^(.+)@\s*(\d+)\s*(.*)$")
        proc_number_re = proc_number_pattern.match(line)
        if proc_number_re:
            proc_number = int(proc_number_re.group(2))
            line = proc_number_re.group(1) + \
                   proc_number_re.group(3)

        # Then take coupling orders (identified by "=")
        order_pattern = re.compile("^(.+)\s+(\w+)\s*=\s*(\d+)\s*$")
        order_re = order_pattern.match(line)
        orders = {}
        while order_re:
            orders[order_re.group(2)] = int(order_re.group(3))
            line = order_re.group(1)
            order_re = order_pattern.match(line)

        if self._use_lower_part_names:
            # Particle names lowercase
            line = line.lower()

        # Now check for forbidden particles, specified using "/"
        slash = line.find("/")
        dollar = line.find("$")
        forbidden_particles = ""
        if slash > 0:
            if dollar > slash:
                forbidden_particles_re = re.match("^(.+)\s*/\s*(.+\s*)(\$.*)$", line)
            else:
                forbidden_particles_re = re.match("^(.+)\s*/\s*(.+\s*)$", line)
            if forbidden_particles_re:
                forbidden_particles = forbidden_particles_re.group(2)
                line = forbidden_particles_re.group(1)
                if len(forbidden_particles_re.groups()) > 2:
                    line = line + forbidden_particles_re.group(3)

        # Now check for forbidden schannels, specified using "$"
        forbidden_schannels_re = re.match("^(.+)\s*\$\s*(.+)\s*$", line)
        forbidden_schannels = ""
        if forbidden_schannels_re:
            forbidden_schannels = forbidden_schannels_re.group(2)
            line = forbidden_schannels_re.group(1)

        # Now check for required schannels, specified using "> >"
        required_schannels_re = re.match("^(.+?)>(.+?)>(.+)$", line)
        required_schannels = ""
        if required_schannels_re:
            required_schannels = required_schannels_re.group(2)
            line = required_schannels_re.group(1) + ">" + \
                   required_schannels_re.group(3)

        args = self.split_arg(line)

        myleglist = base_objects.MultiLegList()
        state = False

        # Extract process
        for part_name in args:
            if part_name == '>':
                if not myleglist:
                    raise self.InvalidCmd, "No final state particles"
                state = True
                continue

            mylegids = []
            if part_name in self._multiparticles:
                if isinstance(self._multiparticles[part_name][0], list):
                    raise self.InvalidCmd,\
                          "Multiparticle %s is or-multiparticle" % part_name + \
                          " which can be used only for required s-channels"
                mylegids.extend(self._multiparticles[part_name])
            else:
                mypart = self._curr_model['particles'].find_name(part_name)
                if mypart:
                    mylegids.append(mypart.get_pdg_code())

            if mylegids:
                myleglist.append(base_objects.MultiLeg({'ids':mylegids,
                                                        'state':state}))
            else:
                raise self.InvalidCmd, \
                      "No particle %s in model" % part_name

        if filter(lambda leg: leg.get('state') == True, myleglist):
            # We have a valid process

            # Now extract restrictions
            forbidden_particle_ids = \
                              self.extract_particle_ids(forbidden_particles)
            if forbidden_particle_ids and \
               isinstance(forbidden_particle_ids[0], list):
                raise self.InvalidCmd,\
                      "Multiparticle %s is or-multiparticle" % part_name + \
                      " which can be used only for required s-channels"
            forbidden_schannel_ids = \
                              self.extract_particle_ids(forbidden_schannels)
            if forbidden_schannel_ids and \
               isinstance(forbidden_schannel_ids[0], list):
                raise self.InvalidCmd,\
                      "Multiparticle %s is or-multiparticle" % part_name + \
                      " which can be used only for required s-channels"
            required_schannel_ids = \
                               self.extract_particle_ids(required_schannels)
            if required_schannel_ids and not \
                   isinstance(required_schannel_ids[0], list):
                required_schannel_ids = [required_schannel_ids]
            

            return \
                base_objects.ProcessDefinition({'legs': myleglist,
                              'model': self._curr_model,
                              'id': proc_number,
                              'orders': orders,
                              'forbidden_particles': forbidden_particle_ids,
                              'forbidden_s_channels': forbidden_schannel_ids,
                              'required_s_channels': required_schannel_ids,
                              'overall_orders': overall_orders
                              })
      #                       'is_decay_chain': decay_process\

    def extract_particle_ids(self, args):
        """Extract particle ids from a list of particle names. If
        there are | in the list, this corresponds to an or-list, which
        is represented as a list of id lists. An or-list is used to
        allow multiple required s-channel propagators to be specified
        (e.g. Z/gamma)."""

        if isinstance(args, basestring):
            args.replace("|", " | ")
            args = self.split_arg(args)
        all_ids = []
        ids=[]
        for part_name in args:
            mypart = self._curr_model['particles'].find_name(part_name)
            if mypart:
                ids.append([mypart.get_pdg_code()])
            elif part_name in self._multiparticles:
                ids.append(self._multiparticles[part_name])
            elif part_name == "|":
                # This is an "or-multiparticle"
                if ids:
                    all_ids.append(ids)
                ids = []
            else:
                raise self.InvalidCmd("No particle %s in model" % part_name)
        all_ids.append(ids)
        # Flatten id list, to take care of multiparticles and
        # or-multiparticles
        res_lists = []
        for i, id_list in enumerate(all_ids):
            res_lists.extend(diagram_generation.expand_list_list(id_list))
        # Trick to avoid duplication while keeping ordering
        for ilist, idlist in enumerate(res_lists):
            set_dict = {}
            res_lists[ilist] = [set_dict.setdefault(i,i) for i in idlist \
                         if i not in set_dict]

        if len(res_lists) == 1:
            res_lists = res_lists[0]

        return res_lists

    def optimize_order(self, pdg_list):
        """Optimize the order of particles in a pdg list, so that
        similar particles are next to each other. Sort according to:
        1. pdg > 0, 2. spin, 3. color, 4. mass > 0"""

        if not pdg_list:
            return
        if not isinstance(pdg_list[0], int):
            return
        
        model = self._curr_model
        pdg_list.sort(key = lambda i: i < 0)
        pdg_list.sort(key = lambda i: model.get_particle(i).is_fermion())
        pdg_list.sort(key = lambda i: model.get_particle(i).get('color'),
                      reverse = True)
        pdg_list.sort(key = lambda i: \
                      model.get_particle(i).get('mass').lower() != 'zero')

    def extract_decay_chain_process(self, line, level_down=False):
        """Recursively extract a decay chain process definition from a
        string. Returns a ProcessDefinition."""

        # Start with process number (identified by "@") and overall orders
        proc_number_pattern = re.compile("^(.+)@\s*(\d+)\s*((\w+\s*=\s*\d+\s*)*)$")
        proc_number_re = proc_number_pattern.match(line)
        proc_number = 0
        overall_orders = {}
        if proc_number_re:
            proc_number = int(proc_number_re.group(2))
            line = proc_number_re.group(1)
            if proc_number_re.group(3):
                order_pattern = re.compile("^(.*?)\s*(\w+)\s*=\s*(\d+)\s*$")
                order_line = proc_number_re.group(3)
                order_re = order_pattern.match(order_line)
                while order_re:
                    overall_orders[order_re.group(2)] = int(order_re.group(3))
                    order_line = order_re.group(1)
                    order_re = order_pattern.match(order_line)
            logger.info(line)            
            
        index_comma = line.find(",")
        index_par = line.find(")")
        min_index = index_comma
        if index_par > -1 and (index_par < min_index or min_index == -1):
            min_index = index_par
        
        if min_index > -1:
            core_process = self.extract_process(line[:min_index], proc_number,
                                                overall_orders)
        else:
            core_process = self.extract_process(line, proc_number,
                                                overall_orders)

        #level_down = False

        while index_comma > -1:
            line = line[index_comma + 1:]
            if not line.strip():
                break
            index_par = line.find(')')
            if line.lstrip()[0] == '(':
                # Go down one level in process hierarchy
                #level_down = True
                line = line.lstrip()[1:]
                # This is where recursion happens
                decay_process, line = \
                            self.extract_decay_chain_process(line,
                                                             level_down=True)
                index_comma = line.find(",")
                index_par = line.find(')')
            else:
                index_comma = line.find(",")
                min_index = index_comma
                if index_par > -1 and \
                       (index_par < min_index or min_index == -1):
                    min_index = index_par
                if min_index > -1:
                    decay_process = self.extract_process(line[:min_index])
                else:
                    decay_process = self.extract_process(line)

            core_process.get('decay_chains').append(decay_process)

            if level_down:
                if index_par == -1:
                    raise self.InvalidCmd, \
                      "Missing ending parenthesis for decay process"

                if index_par < index_comma:
                    line = line[index_par + 1:]
                    level_down = False
                    break

        if level_down:
            index_par = line.find(')')
            if index_par == -1:
                raise self.InvalidCmd, \
                      "Missing ending parenthesis for decay process"
            line = line[index_par + 1:]
            
        # Return the core process (ends recursion when there are no
        # more decays)
        return core_process, line
    

    # Import files
    def do_import(self, line):
        """Import files with external formats"""

        args = self.split_arg(line)
        # Check argument's validity
        self.check_import(args)
        
        if args[0].startswith('model'):
            self._model_v4_path = None
            # Clear history, amplitudes and matrix elements when a model is imported
            # Remove previous imports, generations and outputs from history
            self.clean_history(remove_bef_lb1='import')
            # Reset amplitudes and matrix elements
            self._curr_amps = diagram_generation.AmplitudeList()
            self._curr_matrix_elements = helas_objects.HelasMultiProcess()
            # Import model
            if args[0].endswith('_v4'):
                self._curr_model, self._model_v4_path = \
                                 import_v4.import_model(args[1], self._mgme_dir)
                self._curr_fortran_model = \
                      helas_call_writers.FortranHelasCallWriter(\
                                                               self._curr_model)
            else:
                try:
                    self._curr_model = import_ufo.import_model(args[1])
                except import_ufo.UFOImportError, error:
                    logger_stderr.warning('WARNING: %s' % error)
                    logger_stderr.info('Trying to run `import model_v4 %s` instead.' \
                                                                      % args[1])
                    self.exec_cmd('import model_v4 %s ' % args[1], precmd=True)
                    return
                self._curr_fortran_model = \
                      helas_call_writers.FortranUFOHelasCallWriter(\
                                                               self._curr_model)
                self._curr_cpp_model = \
                      helas_call_writers.CPPUFOHelasCallWriter(\
                                                               self._curr_model)

            if '-modelname' not in args:
                self._curr_model.pass_particles_name_in_mg_default()

            # Do post-processing of model
            self.process_model()

            # Reset amplitudes and matrix elements and global checks
            self._curr_amps = diagram_generation.AmplitudeList()
            self._curr_matrix_elements = helas_objects.HelasMultiProcess()
            process_checks.store_aloha = []
            
        elif args[0] == 'command':
            # Remove previous imports, generations and outputs from history
            self.clean_history(to_remove=['import', 'generate', 'add process',
                                          'open','display','launch'])

            if not os.path.isfile(args[1]):
                raise self.InvalidCmd("Path %s is not a valid pathname" % args[1])
            else:
                # Check the status of export and try to use file position if no
                #self._export dir are define
                self.check_for_export_dir(args[1])
                # Execute the card
                self.use_rawinput = False
                self.import_command_file(args[1])
                self.use_rawinput = True    
        
        elif args[0] == 'proc_v4':
            
            # Remove previous imports, generations and outputs from history
            self.clean_history(to_remove=['import', 'generate', 'add process',
                                          'open','display','launch'])

            if len(args) == 1 and self._export_dir:
                proc_card = pjoin(self._export_dir, 'Cards', \
                                                                'proc_card.dat')
            elif len(args) == 2:
                proc_card = args[1]
                # Check the status of export and try to use file position is no
                # self._export dir are define
                self.check_for_export_dir(os.path.realpath(proc_card))
            else:
                raise MadGraph5('No default directory in output')

 
            #convert and excecute the card
            self.import_mg4_proc_card(proc_card)

    
    def import_ufo_model(self, model_name):
        """ import the UFO model """
        
        self._curr_model = import_ufo.import_model(model_name)
        self._curr_fortran_model = \
                helas_call_writers.FortranUFOHelasCallWriter(self._curr_model)
        self._curr_cpp_model = \
                helas_call_writers.CPPUFOHelasCallWriter(self._curr_model)
                
    def process_model(self):
        """Set variables _particle_names and _couplings for tab
        completion, define multiparticles"""

         # Set variables for autocomplete
        self._particle_names = [p.get('name') for p in self._curr_model.get('particles')\
                                                    if p.get('propagating')] + \
                 [p.get('antiname') for p in self._curr_model.get('particles') \
                                                    if p.get('propagating')]
        
        self._couplings = list(set(sum([i.get('orders').keys() for i in \
                                        self._curr_model.get('interactions')], [])))
        # Check if we can use case-independent particle names
        self._use_lower_part_names = \
            (self._particle_names == \
             [p.get('name').lower() for p in self._curr_model.get('particles')] + \
             [p.get('antiname').lower() for p in self._curr_model.get('particles')])

        self.add_default_multiparticles()
        
    
    def import_mg4_proc_card(self, filepath):
        """ read a V4 proc card, convert it and run it in mg5"""
        
        # change the status of this line in the history -> pass in comment
        if self.history and self.history[-1].startswith('import proc_v4'):
            self.history[-1] = '#%s' % self.history[-1]
         
        # read the proc_card.dat
        reader = files.read_from_file(filepath, import_v4.read_proc_card_v4)
        if not reader:
            raise self.InvalidCmd('\"%s\" is not a valid path' % filepath)
        
        if self._mgme_dir:
            # Add comment to history
            self.exec_cmd("# Import the model %s" % reader.model, precmd=True)
            line = self.exec_cmd('import model_v4 %s -modelname' % \
                                 (reader.model), precmd=True)
        else:
            logging.error('No MG_ME installation detected')
            return    


        # Now that we have the model we can split the information
        lines = reader.extract_command_lines(self._curr_model)

        for line in lines:
            self.exec_cmd(line, precmd=True)
    
        return 
    
    def add_default_multiparticles(self):
        """ add default particle from file interface.multiparticles_default.txt
        """
        
        defined_multiparticles = self._multiparticles.keys()
        removed_multiparticles = []
        # First check if the defined multiparticles are allowed in the
        # new model
        for key in self._multiparticles.keys():
            try:
                for part in self._multiparticles[key]:
                    self._curr_model.get('particle_dict')[part]
            except:
                del self._multiparticles[key]
                defined_multiparticles.remove(key)
                removed_multiparticles.append(key)
        
        # Now add default multiparticles
        for line in open(pjoin(MG5DIR, 'input', \
                                      'multiparticles_default.txt')):
            if line.startswith('#'):
                continue
            try:
                if self._use_lower_part_names:
                    multipart_name = line.lower().split()[0]
                else:
                    multipart_name = line.split()[0]
                if multipart_name not in self._multiparticles:
                    self.do_define(line)
                    
            except self.InvalidCmd, why:
                logger_stderr.warning('impossible to set default multiparticles %s because %s' %
                                        (line.split()[0],why))
        if defined_multiparticles:
            logger.info("Kept definitions of multiparticles %s unchanged" % \
                                         " / ".join(defined_multiparticles))

        for removed_part in removed_multiparticles:
            if removed_part in self._multiparticles:
                removed_multiparticles.remove(removed_part)

        if removed_multiparticles:
            logger.info("Removed obsolete multiparticles %s" % \
                                         " / ".join(removed_multiparticles))

    def do_install(self, line):
        """Install optional package from the MG suite."""
        
        args = self.split_arg(line)
        #check the validity of the arguments
        self.check_install(args)

        if sys.platform == "darwin":
            program = "curl"
        else:
            program = "wget"
            
        # Load file with path of the different program:
        import urllib
        path = {}
        try:
            data = urllib.urlopen('http://madgraph.phys.ucl.ac.be/package_info.dat')
        except:
            raise MadGraph5Error, '''Impossible to connect the server. 
            Please check your internet connection or retry later'''
        for line in data: 
            split = line.split()   
            path[split[0]] = split[1]
        
        name = {'td_mac': 'td', 'td_linux':'td', 'Delphes':'Delphes', 
                'pythia-pgs':'pythia-pgs', 'ExRootAnalysis': 'ExRootAnalysis',
                'MadAnalysis':'MadAnalysis'}
        name = name[args[0]]
        
        try:
            os.system('rm -rf %s' % name)
        except:
            pass
        
        # Load that path
        logger.info('Downloading %s' % path[args[0]])
        if sys.platform == "darwin":
            subprocess.call(['curl', path[args[0]], '-o%s.tgz' % name], cwd=MG5DIR)
        else:
            subprocess.call(['wget', path[args[0]], '--output-document=%s.tgz'% name], cwd=MG5DIR)
        # Untar the file
        returncode = subprocess.call(['tar', '-xzpvf', '%s.tgz' % name], cwd=MG5DIR)
        if returncode:
            raise MadGraph5Error, 'Fail to download correctly the File. Stop'
        
        # Check that the directory has the correct name
        if not os.path.exists(pjoin(MG5DIR, name)):
            created_name = [n for n in os.listdir(MG5DIR) if n.startswith(name) 
                                                  and not n.endswith('gz')]
            if not created_name:
                raise MadGraph5Error, 'The file was not loaded correctly. Stop'
            else:
                created_name = created_name[0]
            files.mv(pjoin(MG5DIR, created_name), pjoin(MG5DIR, name))
        logger.info('compile %s. This might takes a while.' % name)
        
        # Modify Makefile for pythia-pgs on Mac 64 bit
        if args[0] == "pythia-pgs" and sys.maxsize > 2**32:
<<<<<<< HEAD
            for path in [pjoin(MG5DIR, 'pythia-pgs', 'libraries', \
                         'PGS4', 'src', 'stdhep-dir', 'src', 'stdhep_Arch'),
                         pjoin(MG5DIR, 'pythia-pgs', 'libraries', \
                         'PGS4', 'src', 'stdhep-dir', 'mcfio', 'arch_mcfio')]:
                text = open(path).read()
                text = text.replace('-m32','-m64')
                open(path, 'w').writelines(text)
=======
            path = os.path.join(MG5DIR, 'pythia-pgs', 'src', 'make_opts ')
            text = open(path).read()
            text = text.replace('MBITS=32','MBITS=64')
            open(path, 'w').writelines(text)
>>>>>>> 300b14f6
            
        # Compile the file
        # Check for F77 compiler
        if 'FC' not in os.environ or not os.environ['FC']:
<<<<<<< HEAD
            if misc.which('gfortran'):
                os.environ['FC'] = 'gfortran'
            elif misc.which('g77'):
                os.environ['FC'] = 'g77'
            else:
                raise self.InvalidCmd('Require g77 or Gfortran compiler')
        subprocess.call(['make', 'clean'], cwd = pjoin(MG5DIR, name))
        subprocess.call(['make'], cwd = pjoin(MG5DIR, name))
=======
            if misc.which('g77'):
                 compiler = 'g77'
            elif misc.which('gfortran'):
                compiler = 'gfortran'
            else:
                raise self.InvalidCmd('Require g77 or Gfortran compiler')
            if compiler == 'gfortran' and args[0] == "pythia-pgs":
                path = os.path.join(MG5DIR, 'pythia-pgs', 'src', 'make_opts ')
                text = open(path).read()
                text = text.replace('FC=g77','FC=gfortran')
                open(path, 'w').writelines(text)            
        
        subprocess.call(['make', 'clean'], cwd = os.path.join(MG5DIR, name))
        status = subprocess.call(['make'], cwd = os.path.join(MG5DIR, name))
        if not status:
            logger.info('compilation succeeded')
>>>>>>> 300b14f6


        # Special treatment for TD program (require by MadAnalysis)
        if args[0] == 'MadAnalysis':
            try:
                os.system('rm -rf td')
                os.mkdir(pjoin(MG5DIR, 'td'))
            except Exception, error:
                print error
                pass
            
            if sys.platform == "darwin":
                logger.info('Downloading TD for Mac')
                target = 'http://theory.fnal.gov/people/parke/TD/td_mac_intel.tar.gz'
                subprocess.call(['curl', target, '-otd.tgz'], 
                                                  cwd=pjoin(MG5DIR,'td'))      
                subprocess.call(['tar', '-xzpvf', 'td.tgz'], 
                                                  cwd=pjoin(MG5DIR,'td'))
                files.mv(MG5DIR + '/td/td_mac_intel',MG5DIR+'/td/td')
            else:
                logger.info('Downloading TD for Linux 32 bit')
                target = 'http://cp3wks05.fynu.ucl.ac.be/twiki/pub/Software/TopDrawer/td'
                subprocess.call(['wget', target], cwd=pjoin(MG5DIR,'td'))      
                os.chmod(pjoin(MG5DIR,'td','td'), 0775)
                if sys.maxsize > 2**32:
                    logger.warning('''td program (needed by MadAnalysis) is not compile for 64 bit computer
                Please follow instruction in http://cp3wks05.fynu.ucl.ac.be/twiki/bin/view/Software/TopDrawer.''')


    
    def set_configuration(self, config_path=None):
        """ assign all configuration variable from file 
            ./input/mg5_configuration.txt. assign to default if not define """
            
        self.configuration = {'pythia8_path': './pythia8',
                              'web_browser':None,
                              'eps_viewer':None,
                              'text_editor':None,
                              'fortran_compiler':None}
        
        if not config_path:
            try:
                config_file = open(pjoin(os.environ['HOME'],'.mg5', 'mg5_configuration.txt'))
            except:
                config_file = open(os.path.relpath(
                          pjoin(MG5DIR,'input','mg5_configuration.txt')))
        else:
            config_file = open(config_path)

        # read the file and extract information
        logger.info('load MG5 configuration from %s ' % config_file.name)
        for line in config_file:
            if '#' in line:
                line = line.split('#',1)[0]
            line = line.replace('\n','').replace('\r\n','')
            try:
                name, value = line.split('=')
            except ValueError:
                pass
            else:
                name = name.strip()
                value = value.strip()
                self.configuration[name] = value
                if value.lower() == "none":
                    self.configuration[name] = None

        # Treat each expected input
        # 1: Pythia8_path
        # try relative path
        for key in self.configuration:
            if key == 'pythia8_path':
                pythia8_dir = pjoin(MG5DIR, self.configuration['pythia8_path'])
                if not os.path.isfile(pjoin(pythia8_dir, 'include', 'Pythia.h')):
                    if os.path.isfile(pjoin(self.configuration['pythia8_path'], 'include', 'Pythia.h')):
                        pythia8_dir = self.configuration['pythia8_path']
                    else:
                        pythia8_dir = None
                self.pythia8_path = pythia8_dir
            elif key.endswith('path'):
                pass
            elif key in ['cluster_type', 'automatic_html_opening']:
                pass
            elif key not in ['text_editor','eps_viewer','web_browser']:
                # Default: try to set parameter
                try:
                    self.do_set("%s %s" % (key, self.configuration[key]))
                except MadGraph5Error:
                    logger.warning("Option %s from config file not understood" \
                                   % key)
        
        # Configure the way to open a file:
        launch_ext.open_file.configure(self.configuration)
          
        return self.configuration
     
    def check_for_export_dir(self, filepath):
        """Check if the files is in a valid export directory and assign it to
        export path if if is"""

        # keep previous if a previous one is defined
        if self._export_dir:
            return
        
        if os.path.exists(pjoin(os.getcwd(), 'Cards')):    
            self._export_dir = os.getcwd()
            return
    
        path_split = filepath.split(os.path.sep)
        if len(path_split) > 2 and path_split[-2] == 'Cards':
            self._export_dir = os.path.sep.join(path_split[:-2])
            return

    def do_launch(self, line):
        """Ask for editing the parameter and then 
        Execute the code (madevent/standalone/...)
        """
        start_cwd = os.getcwd()
        
        args = self.split_arg(line)
        # check argument validity and normalise argument
        (options, args) = _launch_parser.parse_args(args)
        self.check_launch(args, options)
        options = options.__dict__
        # args is now MODE PATH
        
        if args[0].startswith('standalone'):
            ext_program = launch_ext.SALauncher(self, args[1], self.timeout,
                                                **options)
        elif args[0] == 'madevent':
            if options['interactive']:
                if hasattr(self, 'do_shell'):
                    ME = madevent_interface.MadEventCmdShell(me_dir=args[1])
                else:
                     ME = madevent_interface.MadEventCmdShell(me_dir=args[1])
                stop = self.define_child_cmd_interface(ME)
                return stop
            
            #check if this is a cross-section
            if len(self._generate_info.split('>')[0].strip().split())>1:
                ext_program = launch_ext.MELauncher(args[1], self.timeout, self,
                                pythia=self.configuration['pythia-pgs_path'],
                                delphes=self.configuration['delphes_path'],
                                shell = hasattr(self, 'do_shell'),
                                **options)
            else:
                # This is a width computation
                ext_program = launch_ext.MELauncher(args[1], self.timeout, self, 
                                unit='GeV',
                                pythia=self.configuration['pythia-pgs_path'],
                                delphes=self.configuration['delphes_path'],
                                shell = hasattr(self, 'do_shell'),
                                **options)
        elif args[0] == 'pythia8':
            ext_program = launch_ext.Pythia8Launcher(self, args[1], self.timeout,
                                                **options)
        else:
            os.chdir(start_cwd) #ensure to go to the initial path
            raise self.InvalidCmd , '%s cannot be run from MG5 interface' % args[0]
        
        
        ext_program.run()
        os.chdir(start_cwd) #ensure to go to the initial path
        
        
        
    
    def do_load(self, line):
        """Not in help: Load information from file"""

        args = self.split_arg(line)
        # check argument validity
        self.check_load(args)

        cpu_time1 = time.time()
        if args[0] == 'model':
            self._curr_model = save_load_object.load_from_file(args[1])
            if self._curr_model.get('parameters'):
                # This is a UFO model
                self._model_v4_path = None
                self._curr_fortran_model = \
                  helas_call_writers.FortranUFOHelasCallWriter(self._curr_model)
            else:
                # This is a v4 model
                self._model_v4_path = import_v4.find_model_path(\
                    self._curr_model.get('name').replace("_v4", ""),
                    self._mgme_dir)
                self._curr_fortran_model = \
                  helas_call_writers.FortranHelasCallWriter(self._curr_model)

            # Do post-processing of model
            self.process_model()
                
            #save_model.save_model(args[1], self._curr_model)
            if isinstance(self._curr_model, base_objects.Model):
                cpu_time2 = time.time()
                logger.info("Loaded model from file in %0.3f s" % \
                      (cpu_time2 - cpu_time1))
            else:
                raise self.RWError('Could not load model from file %s' \
                                      % args[1])
        elif args[0] == 'processes':
            amps = save_load_object.load_from_file(args[1])
            if isinstance(amps, diagram_generation.AmplitudeList):
                cpu_time2 = time.time()
                logger.info("Loaded processes from file in %0.3f s" % \
                      (cpu_time2 - cpu_time1))
                if amps:
                    model = amps[0].get('process').get('model')
                    if not model.get('parameters'):
                        # This is a v4 model.  Look for path.
                        self._model_v4_path = import_v4.find_model_path(\
                                   model.get('name').replace("_v4", ""),
                                   self._mgme_dir)
                        self._curr_fortran_model = \
                                helas_call_writers.FortranHelasCallWriter(\
                                                              model)
                    else:
                        self._model_v4_path = None
                        self._curr_fortran_model = \
                                helas_call_writers.FortranUFOHelasCallWriter(\
                                                              model)
                    # If not exceptions from previous steps, set
                    # _curr_amps and _curr_model
                    self._curr_amps = amps                    
                    self._curr_model = model
                    logger.info("Model set from process.")
                    # Do post-processing of model
                    self.process_model()
                self._done_export = None
            else:
                raise self.RWError('Could not load processes from file %s' % args[1])
    
    def do_save(self, line):
        """Not in help: Save information to file"""

        args = self.split_arg(line)
        # Check argument validity
        self.check_save(args)

        if args[0] == 'model':
            if self._curr_model:
                #save_model.save_model(args[1], self._curr_model)
                if save_load_object.save_to_file(args[1], self._curr_model):
                    logger.info('Saved model to file %s' % args[1])
            else:
                raise self.InvalidCmd('No model to save!')
        elif args[0] == 'processes':
            if self._curr_amps:
                if save_load_object.save_to_file(args[1], self._curr_amps):
                    logger.info('Saved processes to file %s' % args[1])
            else:
                raise self.InvalidCmd('No processes to save!')
    
    # Set an option
    def do_set(self, line):
        """Set an option, which will be default for coming generations/outputs
        """

        args = self.split_arg(line)
        
        # Check the validity of the arguments
        self.check_set(args)

        if args[0] == 'ignore_six_quark_processes':
            self._options[args[0]] = list(set([abs(p) for p in \
                                      self._multiparticles[args[1]]\
                                      if self._curr_model.get_particle(p).\
                                      is_fermion() and \
                                      self._curr_model.get_particle(abs(p)).\
                                      get('color') == 3]))
            logger.info('Ignore processes with >= 6 quarks (%s)' % \
                        ",".join([\
                            self._curr_model.get_particle(q).get('name') \
                            for q in self._options[args[0]]]))
            
        elif args[0] == 'group_subprocesses':
            self._options[args[0]] = eval(args[1])
            logger.info('Set group_subprocesses to %s' % \
                        str(self._options[args[0]]))
            logger.info('Note that you need to regenerate all processes')
            self._curr_amps = diagram_generation.AmplitudeList()
            self._curr_matrix_elements = helas_objects.HelasMultiProcess()

        elif args[0] == "stdout_level":
            logging.root.setLevel(eval('logging.' + args[1]))
            logging.getLogger('madgraph').setLevel(eval('logging.' + args[1]))
            logger.info('set output information to level: %s' % args[1])
        
        elif args[0] == 'fortran_compiler':
            if args[1] != 'None':
                logger.info('set fortran compiler to %s' % args[1])
                self.configuration['fortran_compiler'] = args[1]
            else:
                self.configuration['fortran_compiler'] = None
        elif args[0] in self._options:
            if args[1] in  ['None','True', 'False']:
                self._options[args[0]] = eval(args[1])
            else:
                self._options[args[0]] = args[1] 
        elif args[0] in self.configuration:
            if args[1] in ['None','True','False']:
                self.configuration[args[0]] = eval(args[1])
            else:
                self.configuration[args[0]] = args[1]             

    
    def do_open(self, line):
        """Open a text file/ eps file / html file"""
        
        args = self.split_arg(line)
        # Check Argument validity and modify argument to be the real path
        self.check_open(args)
        file_path = args[0]
        
        launch_ext.open_file(file_path)
                 
    def do_output(self, line):
        """Initialize a new Template or reinitialize one"""

        args = self.split_arg(line)
        # Check Argument validity
        self.check_output(args)

        # Remove previous outputs from history
        self.clean_history(to_remove=['display','open','history','launch','output'],
                           remove_bef_lb1='generate',
                           keep_last=True)
        
        noclean = '-noclean' in args
        force = '-f' in args 
        nojpeg = '-nojpeg' in args
        main_file_name = ""
        try:
            main_file_name = args[args.index('-name') + 1]
        except:
            pass
            
        if not force and not noclean and os.path.isdir(self._export_dir)\
               and self._export_format in ['madevent', 'standalone']:
            # Don't ask if user already specified force or noclean
            logger.info('INFO: directory %s already exists.' % self._export_dir)
            logger.info('If you continue this directory will be cleaned')
            answer = self.ask('Do you want to continue? [y/n]', 'y')
            if answer != 'y':
                raise self.InvalidCmd('Stopped by user request')

        group_subprocesses = self._export_format == 'madevent' and \
                             self._options['group_subprocesses']
        # Make a Template Copy
        if self._export_format == 'madevent':
            if group_subprocesses:
                self._curr_exporter = export_v4.ProcessExporterFortranMEGroup(\
                                      self._mgme_dir, self._export_dir,
                                      not noclean)
            else:
                self._curr_exporter = export_v4.ProcessExporterFortranME(\
                                      self._mgme_dir, self._export_dir,
                                      not noclean)
        elif self._export_format in ['standalone', 'matrix']:
            self._curr_exporter = export_v4.ProcessExporterFortranSA(\
                                  self._mgme_dir, self._export_dir,not noclean)
        elif self._export_format == 'standalone_cpp':
            export_cpp.setup_cpp_standalone_dir(self._export_dir, self._curr_model)
        elif not os.path.isdir(self._export_dir):
            os.makedirs(self._export_dir)

        if self._export_format in ['madevent', 'standalone']:
            self._curr_exporter.copy_v4template(modelname=self._curr_model.get('name'))            
        # Reset _done_export, since we have new directory
        self._done_export = False

        # Perform export and finalize right away
        self.export(nojpeg, main_file_name)

        # Automatically run finalize
        self.finalize(nojpeg)
            
        # Remember that we have done export
        self._done_export = (self._export_dir, self._export_format)

        # Reset _export_dir, so we don't overwrite by mistake later
        self._export_dir = None

    # Export a matrix element
    def export(self, nojpeg = False, main_file_name = ""):
        """Export a generated amplitude to file"""

        def generate_matrix_elements(self):
            """Helper function to generate the matrix elements before
            exporting"""

            # Sort amplitudes according to number of diagrams,
            # to get most efficient multichannel output
            self._curr_amps.sort(lambda a1, a2: a2.get_number_of_diagrams() - \
                                 a1.get_number_of_diagrams())

            cpu_time1 = time.time()
            ndiags = 0
            if not self._curr_matrix_elements.get_matrix_elements():
                if self._options['group_subprocesses']:
                    cpu_time1 = time.time()
                    dc_amps = [amp for amp in self._curr_amps if isinstance(amp, \
                                        diagram_generation.DecayChainAmplitude)]
                    non_dc_amps = diagram_generation.AmplitudeList(\
                             [amp for amp in self._curr_amps if not \
                              isinstance(amp, \
                                         diagram_generation.DecayChainAmplitude)])
                    subproc_groups = group_subprocs.SubProcessGroupList()
                    if non_dc_amps:
                        subproc_groups.extend(\
                                   group_subprocs.SubProcessGroup.group_amplitudes(\
                                                                       non_dc_amps))
                    for dc_amp in dc_amps:
                        dc_subproc_group = \
                                 group_subprocs.DecayChainSubProcessGroup.\
                                                           group_amplitudes(dc_amp)
                        subproc_groups.extend(\
                                  dc_subproc_group.\
                                        generate_helas_decay_chain_subproc_groups())

                    ndiags = sum([len(m.get('diagrams')) for m in \
                              subproc_groups.get_matrix_elements()])
                    self._curr_matrix_elements = subproc_groups
                    # assign a unique id number to all groups
                    uid = 0 
                    for group in subproc_groups:
                        uid += 1 # update the identification number
                        for me in group.get('matrix_elements'):
                            me.get('processes')[0].set('uid', uid)
                else:
                    self._curr_matrix_elements = \
                                 helas_objects.HelasMultiProcess(\
                                               self._curr_amps)
                    ndiags = sum([len(me.get('diagrams')) for \
                                  me in self._curr_matrix_elements.\
                                  get_matrix_elements()])
                    # assign a unique id number to all process
                    uid = 0 
                    for me in self._curr_matrix_elements.get_matrix_elements():
                        uid += 1 # update the identification number
                        me.get('processes')[0].set('uid', uid)

            cpu_time2 = time.time()
            return ndiags, cpu_time2 - cpu_time1

        # Start of the actual routine

        ndiags, cpu_time = generate_matrix_elements(self)

        calls = 0

        path = self._export_dir
        if self._export_format in ['standalone_cpp', 'madevent', 'standalone']:
            path = pjoin(path, 'SubProcesses')
            
        cpu_time1 = time.time()

        # First treat madevent and pythia8 exports, where we need to
        # distinguish between grouped and ungrouped subprocesses

        # MadEvent
        if self._export_format == 'madevent':
            if isinstance(self._curr_matrix_elements, group_subprocs.SubProcessGroupList):
                for (group_number, me_group) in enumerate(self._curr_matrix_elements):
                    calls = calls + \
                         self._curr_exporter.generate_subprocess_directory_v4(\
                                me_group, self._curr_fortran_model,
                                group_number)
            else:
                for me_number, me in \
                   enumerate(self._curr_matrix_elements.get_matrix_elements()):
                    calls = calls + \
                            self._curr_exporter.generate_subprocess_directory_v4(\
                                me, self._curr_fortran_model, me_number)


            # Write the procdef_mg5.dat file with process info
            card_path = pjoin(path, os.path.pardir, 'SubProcesses', \
                                     'procdef_mg5.dat')
            if self._generate_info:
                self._curr_exporter.write_procdef_mg5(card_path,
                                self._curr_model['name'],
                                self._generate_info)
                try:
                    cmd.Cmd.onecmd(self, 'history .')
                except:
                    pass
                
        # Pythia 8
        if self._export_format == 'pythia8':
            # Output the process files
            process_names = []
            if isinstance(self._curr_matrix_elements, group_subprocs.SubProcessGroupList):
                for (group_number, me_group) in enumerate(self._curr_matrix_elements):
                    exporter = export_cpp.generate_process_files_pythia8(\
                            me_group.get('matrix_elements'), self._curr_cpp_model,
                            process_string = me_group.get('name'),
                            process_number = group_number, path = path)
                    process_names.append(exporter.process_name)
            else:
                exporter = export_cpp.generate_process_files_pythia8(\
                            self._curr_matrix_elements, self._curr_cpp_model,
                            process_string = self._generate_info, path = path)
                process_names.append(exporter.process_file_name)

            # Output the model parameter and ALOHA files
            model_name, model_path = export_cpp.convert_model_to_pythia8(\
                            self._curr_model, self._export_dir)

            # Generate the main program file
            filename, make_filename = \
                      export_cpp.generate_example_file_pythia8(path,
                                                               model_path,
                                                               process_names,
                                                               exporter,
                                                               main_file_name)

        # Pick out the matrix elements in a list
        matrix_elements = \
                        self._curr_matrix_elements.get_matrix_elements()

        # Fortran MadGraph Standalone
        if self._export_format == 'standalone':
            for me in matrix_elements:
                calls = calls + \
                        self._curr_exporter.generate_subprocess_directory_v4(\
                            me, self._curr_fortran_model)

        # Just the matrix.f files
        if self._export_format == 'matrix':
            for me in matrix_elements:
                filename = pjoin(path, 'matrix_' + \
                           me.get('processes')[0].shell_string() + ".f")
                if os.path.isfile(filename):
                    logger.warning("Overwriting existing file %s" % filename)
                else:
                    logger.info("Creating new file %s" % filename)
                calls = calls + self._curr_exporter.write_matrix_element_v4(\
                    writers.FortranWriter(filename),\
                    me, self._curr_fortran_model)

        # C++ standalone
        if self._export_format == 'standalone_cpp':
            for me in matrix_elements:
                export_cpp.generate_subprocess_directory_standalone_cpp(\
                              me, self._curr_cpp_model,
                              path = path)
                
        cpu_time2 = time.time() - cpu_time1

        logger.info(("Generated helas calls for %d subprocesses " + \
              "(%d diagrams) in %0.3f s") % \
              (len(matrix_elements),
               ndiags, cpu_time))

        if calls:
            if "cpu_time2" in locals():
                logger.info("Wrote files for %d helas calls in %0.3f s" % \
                            (calls, cpu_time2))
            else:
                logger.info("Wrote files for %d helas calls" % \
                            (calls))
                
        if self._export_format == 'pythia8':
            logger.info("- All necessary files for Pythia 8 generated.")
            logger.info("- Run \"launch\" and select %s.cc," % filename)
            logger.info("  or go to %s/examples and run" % path)
            logger.info("      make -f %s" % make_filename)
            logger.info("  (with process_name replaced by process name).")
            logger.info("  You can then run ./%s to produce events for the process" % \
                        filename)

        # Replace the amplitudes with the actual amplitudes from the
        # matrix elements, which allows proper diagram drawing also of
        # decay chain processes
        self._curr_amps = diagram_generation.AmplitudeList(\
               [me.get('base_amplitude') for me in \
                matrix_elements])

    def finalize(self, nojpeg, online = False):
        """Make the html output, write proc_card_mg5.dat and create
        madevent.tar.gz for a MadEvent directory"""
        
        # For v4 models, copy the model/HELAS information.
        if self._model_v4_path:
            logger.info('Copy %s model files to directory %s' % \
                        (os.path.basename(self._model_v4_path), self._export_dir))
            self._curr_exporter.export_model_files(self._model_v4_path)
            self._curr_exporter.export_helas(pjoin(self._mgme_dir,'HELAS'))
        elif self._export_format in ['madevent', 'standalone']:
            logger.info('Export UFO model to MG4 format')
            # wanted_lorentz are the lorentz structures which are
            # actually used in the wavefunctions and amplitudes in
            # these processes
            wanted_lorentz = self._curr_matrix_elements.get_used_lorentz()
            wanted_couplings = self._curr_matrix_elements.get_used_couplings()
            self._curr_exporter.convert_model_to_mg4(self._curr_model,
                                           wanted_lorentz,
                                           wanted_couplings)
        if self._export_format == 'standalone_cpp':
            logger.info('Export UFO model to C++ format')
            # wanted_lorentz are the lorentz structures which are
            # actually used in the wavefunctions and amplitudes in
            # these processes
            wanted_lorentz = self._curr_matrix_elements.get_used_lorentz()
            wanted_couplings = self._curr_matrix_elements.get_used_couplings()
            export_cpp.convert_model_to_cpp(self._curr_model,
                                            pjoin(self._export_dir),
                                            wanted_lorentz,
                                            wanted_couplings)
            export_cpp.make_model_cpp(self._export_dir)

        if self._export_format in ['madevent', 'standalone']:
            
            self._curr_exporter.finalize_v4_directory( \
                                           self._curr_matrix_elements,
                                           [self.history_header] + \
                                           self.history,
                                           not nojpeg,
                                           online,
                                           self.configuration['fortran_compiler'])

        if self._export_format in ['madevent', 'standalone', 'standalone_cpp']:
            logger.info('Output to directory ' + self._export_dir + ' done.')
        if self._export_format == 'madevent':
            logger.info('Type \"launch\" to generate events from this process, or see')
            logger.info(self._export_dir + '/README')
            logger.info('Run \"open index.html\" to see more information about this process.')

    def do_help(self, line):
        """ propose some usefull possible action """
        
        super(MadGraphCmd,self).do_help(line)
        
        if line:
            return
        
        if len(self.history) == 0:
            last_action_2 = 'mg5_start'
            last_action = 'mg5_start'
        else:
            args = self.history[-1].split()
            last_action = args[0]
            if len(args)>1: 
                last_action_2 = '%s %s' % (last_action, args[1])
            else: 
                last_action_2 = 'none'
        

#===============================================================================
# MadGraphCmd
#===============================================================================
class MadGraphCmdWeb(MadGraphCmd, CheckValidForCmdWeb):
    """The command line processor of MadGraph"""
 
    timeout = 1 # time authorize to answer question [0 is no time limit]
    
    def __init__(self, *arg, **opt):
    
        if os.environ.has_key('_CONDOR_SCRATCH_DIR'):
            self.writing_dir = pjoin(os.environ['_CONDOR_SCRATCH_DIR'], \
                                                                 os.path.pardir)
        else:
            self.writing_dir = pjoin(os.environ['MADGRAPH_DATA'],
                               os.environ['REMOTE_USER'])
            
        
        #standard initialization
        MadGraphCmd.__init__(self, mgme_dir = '', *arg, **opt)
    
    def finalize(self, nojpeg):
        """Finalize web generation""" 
        
        MadGraphCmd.finalize(self, nojpeg, online = True)

    # Generate a new amplitude
    def do_generate(self, line):
        """Generate an amplitude for a given process"""

        try:
           MadGraphCmd.do_generate(self, line)
        except:
            # put the stop logo on the web
            files.cp(self._export_dir+'/HTML/stop.jpg',self._export_dir+'/HTML/card.jpg')
            raise
    
    # Add a process to the existing multiprocess definition
    def do_add(self, line):
        """Generate an amplitude for a given process and add to
        existing amplitudes
        syntax:
        """
        try:
           MadGraphCmd.do_add(self, line)
        except:
            # put the stop logo on the web
            files.cp(self._export_dir+'/HTML/stop.jpg',self._export_dir+'/HTML/card.jpg')
            raise
        
    # Use the cluster file for the configuration
    def set_configuration(self, config_path=None):
        
        """Force to use the web configuration file only"""
        config_path = pjoin(os.environ['MADGRAPH_BASE'], 'mg5_configuration.txt')
        return MadGraphCmd.set_configuration(self, config_path=config_path)

#===============================================================================
# MadGraphCmd
#===============================================================================
class MadGraphCmdShell(MadGraphCmd, CompleteForCmd, CheckValidForCmd, cmd.CmdShell):
    """The command line processor of MadGraph""" 
    
    writing_dir = '.'
    timeout = 0 # time authorize to answer question [0 is no time limit]
    
    def preloop(self):
        """Initializing before starting the main loop"""

        self.prompt = 'mg5>'
        
        # By default, load the UFO Standard Model
        logger.info("Loading default model: sm")
        self.do_import('model sm')
        self.history.append('import model sm')


#===============================================================================
# Command Parser
#=============================================================================== 
# DRAW
_draw_usage = "draw FILEPATH [options]\n" + \
         "-- draw the diagrams in eps format\n" + \
         "   Files will be FILEPATH/diagrams_\"process_string\".eps \n" + \
         "   Example: draw plot_dir . \n"
_draw_parser = optparse.OptionParser(usage=_draw_usage)
_draw_parser.add_option("", "--horizontal", default=False,
                   action='store_true', help="force S-channel to be horizontal")
_draw_parser.add_option("", "--external", default=0, type='float',
                    help="authorizes external particles to end at top or " + \
                    "bottom of diagram. If bigger than zero this tune the " + \
                    "length of those line.")
_draw_parser.add_option("", "--max_size", default=1.5, type='float',
                         help="this forbids external line bigger than max_size")
_draw_parser.add_option("", "--non_propagating", default=True, \
                          dest="contract_non_propagating", action='store_false',
                          help="avoid contractions of non propagating lines") 
_draw_parser.add_option("", "--add_gap", default=0, type='float', \
                          help="set the x-distance between external particles")  

# LAUNCH PROGRAM
_launch_usage = "launch [DIRPATH] [options]\n" + \
         "-- execute the madevent/standalone/standalone_cpp/pythia8 output present in DIRPATH\n" + \
         "   By default DIRPATH is the latest created directory \n" + \
         "   (for pythia8, it should be the Pythia 8 main directory) \n" + \
         "   Example: launch PROC_sm_1 --name=run2 \n" + \
         "   Example: launch ../pythia8 \n"
_launch_parser = optparse.OptionParser(usage=_launch_usage)
_launch_parser.add_option("-f", "--force", default=False, action='store_true',
                                help="Use the card present in the directory in order to launch the different program")
_launch_parser.add_option("-n", "--name", default='', type='str',
                                help="Provide a name to the run (for madevent run)")
_launch_parser.add_option("-c", "--cluster", default=False, action='store_true',
                                help="submit the job on the cluster")
_launch_parser.add_option("-m", "--multicore", default=False, action='store_true',
                                help="submit the job on multicore core")

_launch_parser.add_option("-i", "--interactive", default=False, action='store_true',
                                help="Use Interactive Console [if available]")
_launch_parser.add_option("-s", "--laststep", default='', 
                                help="last program run in MadEvent run. [auto|parton|pythia|pgs|delphes]")
    
    
#===============================================================================
# __main__
#===============================================================================

if __name__ == '__main__':
    
    run_option = sys.argv
    if len(run_option) > 1:
        # The first argument of sys.argv is the name of the program
        input_file = open(run_option[1], 'rU')
        cmd_line = MadGraphCmd(stdin=input_file)
        cmd_line.use_rawinput = False #put it in non interactive mode
        cmd_line.cmdloop()
    else:
        # Interactive mode
        MadGraphCmd().cmdloop()    <|MERGE_RESOLUTION|>--- conflicted
+++ resolved
@@ -2564,51 +2564,31 @@
         
         # Modify Makefile for pythia-pgs on Mac 64 bit
         if args[0] == "pythia-pgs" and sys.maxsize > 2**32:
-<<<<<<< HEAD
-            for path in [pjoin(MG5DIR, 'pythia-pgs', 'libraries', \
-                         'PGS4', 'src', 'stdhep-dir', 'src', 'stdhep_Arch'),
-                         pjoin(MG5DIR, 'pythia-pgs', 'libraries', \
-                         'PGS4', 'src', 'stdhep-dir', 'mcfio', 'arch_mcfio')]:
-                text = open(path).read()
-                text = text.replace('-m32','-m64')
-                open(path, 'w').writelines(text)
-=======
             path = os.path.join(MG5DIR, 'pythia-pgs', 'src', 'make_opts ')
             text = open(path).read()
             text = text.replace('MBITS=32','MBITS=64')
             open(path, 'w').writelines(text)
->>>>>>> 300b14f6
             
         # Compile the file
         # Check for F77 compiler
         if 'FC' not in os.environ or not os.environ['FC']:
-<<<<<<< HEAD
-            if misc.which('gfortran'):
-                os.environ['FC'] = 'gfortran'
-            elif misc.which('g77'):
-                os.environ['FC'] = 'g77'
-            else:
-                raise self.InvalidCmd('Require g77 or Gfortran compiler')
-        subprocess.call(['make', 'clean'], cwd = pjoin(MG5DIR, name))
-        subprocess.call(['make'], cwd = pjoin(MG5DIR, name))
-=======
             if misc.which('g77'):
                  compiler = 'g77'
             elif misc.which('gfortran'):
                 compiler = 'gfortran'
             else:
                 raise self.InvalidCmd('Require g77 or Gfortran compiler')
-            if compiler == 'gfortran' and args[0] == "pythia-pgs":
-                path = os.path.join(MG5DIR, 'pythia-pgs', 'src', 'make_opts ')
-                text = open(path).read()
-                text = text.replace('FC=g77','FC=gfortran')
-                open(path, 'w').writelines(text)            
+
+        if compiler == 'gfortran' and args[0] == "pythia-pgs":
+            path = os.path.join(MG5DIR, 'pythia-pgs', 'src', 'make_opts ')
+            text = open(path).read()
+            text = text.replace('FC=g77','FC=gfortran')
+            open(path, 'w').writelines(text)            
         
         subprocess.call(['make', 'clean'], cwd = os.path.join(MG5DIR, name))
         status = subprocess.call(['make'], cwd = os.path.join(MG5DIR, name))
         if not status:
             logger.info('compilation succeeded')
->>>>>>> 300b14f6
 
 
         # Special treatment for TD program (require by MadAnalysis)

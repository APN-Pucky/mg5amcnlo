--- conflicted
+++ resolved
@@ -1615,17 +1615,7 @@
         self._export_format = 'madevent'
         self._mgme_dir = MG4DIR
         self._comparisons = None
-<<<<<<< HEAD
-    
-        # Set defaults for options
-        self._options['group_subprocesses'] = 'Auto'
-        self._options['ignore_six_quark_processes'] = False
-        self._options['complex_mass_scheme'] = False
-        self._options['gauge'] = 'unitary'
-        
-=======
-            
->>>>>>> a17d534a
+
         # Load the configuration file
         self.set_configuration()
 
@@ -2100,7 +2090,7 @@
         # run the check
         cpu_time1 = time.time()
         # Run matrix element generation check on processes
-        mass_scheme = self._options['complex_mass_scheme']
+        mass_scheme = self.options['complex_mass_scheme']
 
         comparisons = []
         gauge_result = []
@@ -2127,7 +2117,7 @@
 
         if args[0] in  ['gauge', 'full'] and len(self._curr_model.get('gauge')) == 2:
             
-            gauge = str(self._options['gauge'])
+            gauge = str(self.options['gauge'])
             line = " ".join(args[1:])
             myprocdef = self.extract_process(line)
             model_name = self._curr_model['name']
@@ -2534,7 +2524,7 @@
                         logger_stderr.warning('Try to recover by running automatically `import model_v4 %s` instead.' \
                                                                       % args[1])
                     self.exec_cmd('import model_v4 %s ' % args[1], precmd=True)    
-                if self._options['complex_mass_scheme']:
+                if self.options['complex_mass_scheme']:
                     self._curr_model.change_mass_to_complex_scheme()
                     if hasattr(self._curr_model, 'set_parameters_and_couplings'):
                         if hasattr(self._curr_model, 'restrict_card'):
@@ -2542,7 +2532,7 @@
                                                  self._curr_model.restrict_card)
                         else:
                             self._curr_model.set_parameters_and_couplings()
-                if self._options['gauge']=='unitary':
+                if self.options['gauge']=='unitary':
                     if 1 not in self._curr_model.get('gauge') :
                         logger.warning('Change the gauge to Feynman since the model does not allow unitary gauge') 
                         self.do_set('gauge Feynman', log=False)
@@ -2860,22 +2850,17 @@
     def set_configuration(self, config_path=None, test=False):
         """ assign all configuration variable from file 
             ./input/mg5_configuration.txt. assign to default if not define """
-<<<<<<< HEAD
-        
-	
-	    
-        self.configuration = {'pythia8_path': './pythia8',
-=======
-            
+
         self.options = {'pythia8_path': './pythia8',
->>>>>>> a17d534a
                               'web_browser':None,
                               'eps_viewer':None,
                               'text_editor':None,
                               'fortran_compiler':None,
                               'automatic_html_opening':True,
                               'group_subprocesses': 'Auto',
-                              'ignore_six_quark_processes': False}
+                              'ignore_six_quark_processes': False,
+                              'complex_mass_scheme': False,
+                              'gauge':'unitary'}
                 
         if not config_path:
             try:
@@ -3204,9 +3189,9 @@
                 logger.info('set output information to level: %s' % args[1])
 
         elif args[0] == "complex_mass_scheme":
-            old = self._options[args[0]] 
-            self._options[args[0]] = eval(args[1])
-            if self._options[args[0]]:
+            old = self.options[args[0]] 
+            self.options[args[0]] = eval(args[1])
+            if self.options[args[0]]:
                 if old:
                     if log:
                         logger.info('Complex mass already activated.')
@@ -3239,7 +3224,7 @@
                     aloha.unitary_gauge = True
                 else:
                     aloha.unitary_gauge = False
-                self._options[args[0]] = args[1]
+                self.options[args[0]] = args[1]
                 if log: logger.info('Pass to gauge %s.' % args[1])
                 return
             
@@ -3259,7 +3244,7 @@
                     able_to_mod = False
                     if log: logger.warning('Note that Feynman gauge is not allowed for your current model %s' \
 		                                     % self._curr_model.get('name'))
-            self._options[args[0]] = args[1]
+            self.options[args[0]] = args[1]
 
             #re-init all variable
             model_name = self._curr_model.get('name')
@@ -3351,7 +3336,7 @@
         # Make a Template Copy
         if self._export_format == 'madevent':
             if group_subprocesses:
-                if not self._options['complex_mass_scheme']:
+                if not self.options['complex_mass_scheme']:
                     self._curr_exporter = export_v4.ProcessExporterFortranMEGroup(\
                                       self._mgme_dir, self._export_dir,
                                       not noclean)

--- conflicted
+++ resolved
@@ -56,23 +56,18 @@
 import madgraph.iolibs.drawing as draw_lib
 import madgraph.iolibs.drawing_eps as draw
 
-<<<<<<< HEAD
+import madgraph.interface.tutorial_text as tutorial_text
+
+from madgraph import MG4DIR, MG5DIR, MadGraph5Error
+
 import models as ufomodels
 import aloha.create_helas as create_helas
-=======
-import madgraph.interface.tutorial_text as tutorial_text
-
-from madgraph import MG4DIR, MG5DIR, MadGraph5Error
->>>>>>> 92a57eb2
-
-from madgraph import MG4DIR, MG5DIR, MadGraph5Error
-
 
 # Special logger for the Cmd Interface
 logger = logging.getLogger('cmdprint') # -> stdout
 logger_stderr = logging.getLogger('fatalerror') # ->stderr
-logger_tuto = logging.getLogger('tutorial') # -> stdout include instruction in order
-                                        #    to learn MG5
+logger_tuto = logging.getLogger('tutorial') # -> stdout include instruction in  
+                                            #order to learn MG5
 
 #===============================================================================
 # CmdExtended
@@ -209,12 +204,8 @@
             logger_stderr.critical(error_text)
             #stop the execution if on a non interactive mode
             if self.use_rawinput == False:
-<<<<<<< HEAD
-                sys.exit()
-=======
                 sys.exit('Exit on error')
             return False
->>>>>>> 92a57eb2
 
     def exec_cmd(self, line):
         """for third party call, call the line with pre and postfix treatment"""
@@ -408,16 +399,12 @@
         - For standalone_v4, the result is a set of complete MG4 Standalone
         process directories.
         - For matrix_v4, the resulting files will be
-<<<<<<< HEAD
         FILEPATH/matrix_\"process_string\".f
+        - options available are \"-nojpeg\", to suppress generation of
+        jpeg diagrams in MadEvent 4 subprocess directories.
         - For pythia8, the resulting files will be
         FILEPATH/Sigma_\"process_string\".h and
         FILEPATH/Sigma_\"process_string\".cc"""
-=======
-        FILEPATH/matrix_\"process_string\".f.
-        - options available are \"-nojpeg\", to suppress generation of
-        jpeg diagrams in MadEvent 4 subprocess directories."""
->>>>>>> 92a57eb2
 
     def help_history(self):
         print "syntax: history [FILEPATH|clean|.] "
@@ -1053,16 +1040,11 @@
     _add_opts = ['process']
     _save_opts = ['model', 'processes']
     _setup_opts = ['madevent_v4', 'standalone_v4']
-<<<<<<< HEAD
+    _tutorial_opts = ['start', 'stop']
     _import_formats = ['model_v4', 'model', 'proc_v4', 'command']
     _export_formats = ['madevent_v4', 'standalone_v4', 'matrix_v4', 'pythia8']
-=======
-    _tutorial_opts = ['start', 'stop']
-    _import_formats = ['model_v4', 'proc_v4', 'command']
-    _export_formats = ['madevent_v4', 'standalone_v4', 'matrix_v4']
     _done_export = False
     _done_finalize = False
->>>>>>> 92a57eb2
         
     def __init__(self, *arg, **opt):
         """ add a tracker of the history """
@@ -1371,7 +1353,6 @@
                         export_v4.generate_subprocess_directory_v4_standalone(\
                             me, self._curr_fortran_model, path)
             
-<<<<<<< HEAD
         if args[0] == 'pythia8':
             for me in self._curr_matrix_elements.get('matrix_elements'):
                 export_pythia8.generate_process_files_pythia8(\
@@ -1379,8 +1360,7 @@
                 
         self._export_format = args[0]
 
-=======
->>>>>>> 92a57eb2
+
         logger.info(("Generated helas calls for %d subprocesses " + \
               "(%d diagrams) in %0.3f s") % \
               (len(self._curr_matrix_elements.get('matrix_elements')),
@@ -1564,45 +1544,7 @@
             #                           leg.get('state') == False,
             #                           myleglist)) == 1
 
-<<<<<<< HEAD
-            if forbidden_particles:
-                args = split_arg(forbidden_particles)
-                for part_name in args:
-                    if part_name in self._multiparticles:
-                        forbidden_particle_ids.extend(\
-                                               self._multiparticles[part_name])
-                    else:
-                        mypart = self._curr_model['particles'].find_name(\
-                                                                      part_name)
-                        if mypart:
-                            forbidden_particle_ids.append(mypart.get_pdg_code())
-
-            if forbidden_schannels:
-                args = split_arg(forbidden_schannels)
-                for part_name in args:
-                    if part_name in self._multiparticles:
-                        forbidden_schannel_ids.extend(\
-                                               self._multiparticles[part_name])
-                    else:
-                        mypart = self._curr_model['particles'].find_name(\
-                                                                      part_name)
-                        if mypart:
-                            forbidden_schannel_ids.append(mypart.get_pdg_code())
-
-            if required_schannels:
-                args = split_arg(required_schannels)
-                for part_name in args:
-                    if part_name in self._multiparticles:
-                        required_schannel_ids.extend(\
-                                               self._multiparticles[part_name])
-                    else:
-                        mypart = self._curr_model['particles'].find_name(\
-                                                                      part_name)
-                        if mypart:
-                            required_schannel_ids.append(mypart.get_pdg_code())
-
-=======
->>>>>>> 92a57eb2
+
             return \
                 base_objects.ProcessDefinition({'legs': myleglist,
                                 'model': self._curr_model,
@@ -2049,11 +1991,7 @@
                                                      self.history)
 
         logger.info('Directory ' + dir_path + ' finalized')
-<<<<<<< HEAD
-=======
         self._done_finalize = (dir_path, makejpg)
-        
->>>>>>> 92a57eb2
 
     def do_setup(self, line):
         """Initialize a new Template or reinitialize one"""

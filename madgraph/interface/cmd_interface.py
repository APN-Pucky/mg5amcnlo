--- conflicted
+++ resolved
@@ -53,13 +53,11 @@
 import madgraph.iolibs.drawing as draw_lib
 import madgraph.iolibs.drawing_eps as draw
 
-<<<<<<< HEAD
+
 import models as ufomodels
 
-from madgraph.interface import MadGraph5Error
-=======
 from madgraph import MG4DIR, MG5DIR, MadGraph5Error
->>>>>>> 6727d32e
+
 
 # position of MG5
 root_path = MG5DIR
@@ -1830,29 +1828,20 @@
             export_v4.copy_v4standalone(mgme_dir, dir_path,
                                         self._model_dir, clean)
             self._export_format = 'standalone_v4'
-<<<<<<< HEAD
-
-
-        # Import the model/
+
+        # Import the model/HELAS
         if self._model_type == 'v4':
             logger.info('import v4model files %s in directory %s' % \
                        (os.path.basename(self._model_dir), args[1]))        
             export_v4.export_model(self._model_dir, dir_path)
+            export_v4.export_helas(os.path.join(mgme_dir,'HELAS'), dir_path)
         else:
             logger.info('convert UFO model to MG4 format')
             ufo2mg4.export_to_mg4(self._model_dir, dir_path)
-
-=======
-            
-        # Import the model
-        logger.info('import model files %s in directory %s' % \
-                       (os.path.basename(self._model_dir), dir_path))        
-        export_v4.export_model(self._model_dir, dir_path)
-        
-
+        
         if args[0] == 'standalone_v4':
             export_v4.make_v4standalone(dir_path)
->>>>>>> 6727d32e
+
         self._export_dir = dir_path
 
 #===============================================================================

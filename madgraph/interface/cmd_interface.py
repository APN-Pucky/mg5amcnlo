##############################################################################
#
# Copyright (c) 2009 The MadGraph Development team and Contributors
#
# This file is a part of the MadGraph 5 project, an application which 
# automatically generates Feynman diagrams and matrix elements for arbitrary
# high-energy processes in the Standard Model and beyond.
#
# It is subject to the MadGraph license which should accompany this 
# distribution.
#
# For more information, please visit: http://madgraph.phys.ucl.ac.be
#
################################################################################
"""A user friendly command line interface to access MadGraph features.
   Uses the cmd package for command interpretation and tab completion.
"""

import atexit
import logging
import optparse
import os
import pydoc
import re
import subprocess
import sys
import traceback
import time


# Optional Library (not present on all platform)
try:
    import readline
except:
    readline = None
    
from madgraph import MG4DIR, MG5DIR, MadGraph5Error, InvalidCmd

import madgraph.core.base_objects as base_objects
import madgraph.core.diagram_generation as diagram_generation
import madgraph.core.drawing as draw_lib
import madgraph.core.helas_objects as helas_objects

import madgraph.iolibs.drawing_eps as draw
import madgraph.iolibs.export_cpp as export_cpp
import madgraph.iolibs.export_v4 as export_v4
import madgraph.iolibs.helas_call_writers as helas_call_writers
import madgraph.iolibs.file_writers as writers
import madgraph.iolibs.files as files
import madgraph.iolibs.import_v4 as import_v4
import madgraph.iolibs.misc as misc
import madgraph.iolibs.save_load_object as save_load_object

import madgraph.interface.extended_cmd as cmd
import madgraph.interface.tutorial_text as tutorial_text
import madgraph.interface.launch_ext_program as launch_ext
import madgraph.various.process_checks as process_checks

import models as ufomodels
import models.import_ufo as import_ufo

# Special logger for the Cmd Interface
logger = logging.getLogger('cmdprint') # -> stdout
logger_stderr = logging.getLogger('fatalerror') # ->stderr
logger_tuto = logging.getLogger('tutorial') # -> stdout include instruction in  
                                            #order to learn MG5

#===============================================================================
# CmdExtended
#===============================================================================
class CmdExtended(cmd.Cmd):
    """Particularisation of the cmd command for MG5"""

    #suggested list of command
    next_possibility = {
        'start': ['import model ModelName', 'import command PATH',
                      'import proc_v4 PATH', 'tutorial'],
        'import model' : ['generate PROCESS','define MULTIPART PART1 PART2 ...', 
                                   'display particles', 'display interactions'],
        'define': ['define MULTIPART PART1 PART2 ...', 'generate PROCESS', 
                                                    'display multiparticles'],
        'generate': ['add process PROCESS','output [OUTPUT_TYPE] [PATH]','draw .'],
        'add process':['output [OUTPUT_TYPE] [PATH]', 'display processes'],
        'output':['launch','history PATH', 'exit'],
        'display': ['generate PROCESS', 'add process PROCESS', 'output [OUTPUT_TYPE] [PATH]'],
        'draw': ['shell CMD'],
        'import proc_v4' : ['launch','exit'],
        'tutorial': ['generate PROCESS', 'import model MODEL', 'help TOPIC']
    }
    
    debug_output = 'MG5_debug'
    error_debug = 'Please report this bug on https://bugs.launchpad.net/madgraph5\n'
    error_debug += 'More information is found in \'%s\'.\n' 
    error_debug += 'Please attach this file to your report.'
    
    keyboard_stop_msg = """stopping all operation
            in order to quit mg5 please enter exit"""
    
    class InvalidCmd(MadGraph5Error):
        pass
    
    def __init__(self, *arg, **opt):
        """Init history and line continuation"""
        
        # If possible, build an info line with current version number 
        # and date, from the VERSION text file
        info = misc.get_pkg_info()
        info_line = ""

        if info.has_key('version') and  info.has_key('date'):
            len_version = len(info['version'])
            len_date = len(info['date'])
            if len_version + len_date < 30:
                info_line = "#*         VERSION %s %s %s         *\n" % \
                            (info['version'],
                            (30 - len_version - len_date) * ' ',
                            info['date'])

        # Create a header for the history file.
        # Remember to fill in time at writeout time!
        self.history_header = \
        '#************************************************************\n' + \
        '#*                        MadGraph 5                        *\n' + \
        '#*                                                          *\n' + \
        "#*                *                       *                 *\n" + \
        "#*                  *        * *        *                   *\n" + \
        "#*                    * * * * 5 * * * *                     *\n" + \
        "#*                  *        * *        *                   *\n" + \
        "#*                *                       *                 *\n" + \
        "#*                                                          *\n" + \
        "#*                                                          *\n" + \
        info_line + \
        "#*                                                          *\n" + \
        "#*    The MadGraph Development Team - Please visit us at    *\n" + \
        "#*    https://server06.fynu.ucl.ac.be/projects/madgraph     *\n" + \
        '#*                                                          *\n' + \
        '#************************************************************\n' + \
        '#*                                                          *\n' + \
        '#*               Command File for MadGraph 5                *\n' + \
        '#*                                                          *\n' + \
        '#*     run as ./bin/mg5  filename                           *\n' + \
        '#*                                                          *\n' + \
        '#*     automaticaly generated the %(time)s%(fill)s*\n' + \
        '#*                                                          *\n' + \
        '#************************************************************\n'
        
        if info_line:
            info_line = info_line[1:]

        logger.info(\
        "************************************************************\n" + \
        "*                                                          *\n" + \
        "*           W E L C O M E  to  M A D G R A P H  5          *\n" + \
        "*                                                          *\n" + \
        "*                                                          *\n" + \
        "*                 *                       *                *\n" + \
        "*                   *        * *        *                  *\n" + \
        "*                     * * * * 5 * * * *                    *\n" + \
        "*                   *        * *        *                  *\n" + \
        "*                 *                       *                *\n" + \
        "*                                                          *\n" + \
        info_line + \
        "*                                                          *\n" + \
        "*    The MadGraph Development Team - Please visit us at    *\n" + \
        "*    https://server06.fynu.ucl.ac.be/projects/madgraph     *\n" + \
        "*                                                          *\n" + \
        "*               Type 'help' for in-line help.              *\n" + \
        "*           Type 'tutorial' to learn how MG5 works         *\n" + \
        "*                                                          *\n" + \
        "************************************************************")

        cmd.Cmd.__init__(self, *arg, **opt)
<<<<<<< HEAD
        self.__initpos = os.path.abspath(os.getcwd())
        
    def precmd(self, line):
        """ A suite of additional function needed for in the cmd
        this implement history, line breaking, comment treatment,...
        """
        
        if not line:
            return line
        line = line.lstrip()

        # Update the history of this suite of command,
        # except for useless commands (empty history and help calls)
        if line != "history" and \
            not line.startswith('help') and \
            not line.startswith('#*'):
            self.history.append(line)

        # Check if we are continuing a line:
        if self.save_line:
            line = self.save_line + line 
            self.save_line = ''
        
        # Check if the line is complete
        if line.endswith('\\'):
            self.save_line = line[:-1]
            return '' # do nothing   
        
        # Remove comment
        if '#' in line:
            line = line.split('#')[0]

        # Deal with line splitting
        if ';' in line and not (line.startswith('!') or line.startswith('shell')):
            for subline in line.split(';'):
                stop = self.onecmd(subline)
                stop = self.postcmd(stop, subline)
            return ''
        
        # execute the line command
        return line

    def completenames(self, text, *ignored):
        dotext = 'do_'+text
        return [ '%s ' % a[3:] for a in self.get_names() if a.startswith(dotext)]


    def nice_error_handling(self, error, line):
        """ """ 
        # Make sure that we are at the initial position
        os.chdir(self.__initpos)
        # Create the debug files
        self.log = False
        cmd.Cmd.onecmd(self, 'history MG5_debug')
        debug_file = open('MG5_debug', 'a')
        traceback.print_exc(file=debug_file)
        # Create a nice error output
        if self.history and line == self.history[-1]:
            error_text = 'Command \"%s\" interrupted with error:\n' % line
        elif self.history:
            error_text = 'Command \"%s\" interrupted in sub-command:\n' %line
            error_text += '\"%s\" with error:\n' % self.history[-1]
        else:
            error_text = ''
        error_text += '%s : %s\n' % (error.__class__.__name__, str(error).replace('\n','\n\t'))
        error_text += 'Please report this bug on https://bugs.launchpad.net/madgraph5\n'
        error_text += 'More information is found in \'%s\'.\n' % \
                        os.path.realpath("MG5_debug")
        error_text += 'Please attach this file to your report.'
        logger_stderr.critical(error_text)
        #stop the execution if on a non interactive mode
        if self.use_rawinput == False:
            sys.exit('Exit on error')
        return False

    def nice_user_error(self, error, line):
        # Make sure that we are at the initial position
        os.chdir(self.__initpos)
        if line == self.history[-1]:
            error_text = 'Command \"%s\" interrupted with error:\n' % line
        else:
            error_text = 'Command \"%s\" interrupted in sub-command:\n' %line
            error_text += '\"%s\" with error:\n' % self.history[-1] 
        error_text += '%s : %s' % (error.__class__.__name__, str(error).replace('\n','\n\t'))
        logger_stderr.error(error_text)
        #stop the execution if on a non interactive mode
        if self.use_rawinput == False:
            sys.exit()
        # Remove failed command from history
        self.history.pop()
        return False

    
    def onecmd(self, line):
        """catch all error and stop properly command accordingly"""
=======
>>>>>>> 8488794b
        
    
    def postcmd(self,stop, line):
        """ finishing a command
        This looks if we have to write an additional text for the tutorial."""
        
        # Print additional information in case of routines fails
        if stop == False:
            return False
        
        args=line.split()
        # Return for empty line
        if len(args)==0:
            return stop
        
        # try to print linked to the first word in command 
        #as import_model,... if you don't find then try print with only
        #the first word.
        if len(args)==1:
            command=args[0]
        else:
            command = args[0]+'_'+args[1]
        
        try:
            logger_tuto.info(getattr(tutorial_text, command).replace('\n','\n\t'))
        except:
            try:
                logger_tuto.info(getattr(tutorial_text, args[0]).replace('\n','\n\t'))
            except:
                pass
            
    def timed_input(self, question, default, timeout=None):
        """ a question with a maximal time to answer take default otherwise"""
        
        if not timeout:
            timeout = self.timeout
        
        return misc.timed_input(question, default, timeout) 
    

#===============================================================================
# Helper function
#=============================================================================
def split_arg(line):
    """Split a line of arguments"""
    
    split = line.split()
    out=[]
    tmp=''
    for data in split:
        if data[-1] == '\\':
            tmp += data[:-1]+' '
        elif tmp:
            out.append(tmp+data)
        else:
            out.append(data)
    return out

 

#===============================================================================
# HelpToCmd
#===============================================================================
class HelpToCmd(object):
    """ The Series of help routine for the MadGraphCmd"""    
    
    def help_save(self):
        logger.info("syntax: save %s FILENAME" % "|".join(self._save_opts))
        logger.info("-- save information as file FILENAME")


    def help_load(self):
        logger.info("syntax: load %s FILENAME" % "|".join(self._save_opts))
        logger.info("-- load information from file FILENAME")

    def help_import(self):
        
        logger.info("syntax: import " + "|".join(self._import_formats) + \
              " FILENAME")
        logger.info("-- imports file(s) in various formats")
        logger.info("")
        logger.info("   import model MODEL [-modelname]:")
        logger.info("      Import a UFO or MG4 model.")
        logger.info("      MODEL should be a valid UFO model name")
        logger.info("      -modelname keeps the original")
        logger.info("             particle names for the model")
        logger.info("")
        logger.info("   import model_v4 MODEL [-modelname] :")
        logger.info("      Import an MG4 model.")
        logger.info("      Model should be the name of the model")
        logger.info("      or the path to theMG4 model directory")
        logger.info("      -modelname keeps the original")
        logger.info("             particle names for the model")
        logger.info("")
        logger.info("   import proc_v4 [PATH] :"  )
        logger.info("      Execute MG5 based on a proc_card.dat in MG4 format.")
        logger.info("      Path to the proc_card is optional if you are in a")
        logger.info("      madevent directory")
        logger.info("")
        logger.info("   import command PATH :")
        logger.info("      Execute the list of command in the file at PATH")
        
    def help_display(self):
        logger.info("syntax: display " + "|".join(self._display_opts))
        logger.info("-- display a the status of various internal state variables")
        logger.info("   for particles/interactions you can specify the name or id of the")
        logger.info("   particles/interactions to receive more details information.")
        logger.info("   example display particles e+.")
        logger.info("   For \"checks\", can specify only to see failed checks.")

    def help_launch(self):
        """help for launch command"""
        _launch_parser.print_help()

    def help_tutorial(self):
        logger.info("syntax: tutorial [" + "|".join(self._tutorial_opts) + "]")
        logger.info("-- start/stop the tutorial mode")

    def help_output(self):
        logger.info("syntax [" + "|".join(self._export_formats) + \
                    "] [name|.|auto] [options]")
        logger.info("-- Output any generated process(es) to file.")
        logger.info("   mode: Default mode is madevent. Default path is \'.\'.")
        logger.info("   If mode is madevent or standalone, create a copy of")
        logger.info("     the V4 Template in the MG_ME directory, with the model and")
        logger.info("     Helas set up appropriately.")
        logger.info("   - If mode is standalone, the directory will be in")
        logger.info("     Standalone format, otherwise in MadEvent format.")
        logger.info("   - If mode is matrix, output the matrix.f files for all")
        logger.info("     generated processes in directory \"name\".")
        logger.info("   If mode is standalone_cpp, output the .h and .cc files")
        logger.info("     for the processes and model files in standalone C++")
        logger.info("     format in directory \"name\".")
        logger.info("   If mode is pythia8, output the .h and .cc files for")
        logger.info("     the processes in Pythia 8 format in directory \"name\".")
        logger.info("   If mode is pythia8_model, output the .h and .cc files for")
        logger.info("     for the model parameters and Aloha functions for the model.")
        logger.info("   name: The name of the copy of Template.")
        logger.info("   If you put '.' instead of a name, your pwd will be used.")
        logger.info("   If you put 'auto', an automatic name PROC_XX_n will be created.")
        logger.info("   options:")
        logger.info("      -f: force cleaning of the directory if it already exists")
        logger.info("      -noclean: no cleaning performed in \"name\"")
        logger.info("      -nojpeg: no jpeg diagrams will be generated")
        logger.info("   Example:")
        logger.info("       output")
        logger.info("       output standalone MYRUN -d ../MG_ME -f")
        
    def help_check(self):

        logger.info("syntax: check " + "|".join(self._check_opts) + " [param_card] process_definition")
        logger.info("-- check a process or set of processes. Options:")
        logger.info("full: Perform all three checks described below:")
        logger.info("   permutation, gauge and lorentz_invariance.")
        logger.info("permutation: Check that the model and MG5 are working")
        logger.info("   properly by generating permutations of the process and")
        logger.info("   checking that the resulting matrix elements give the")
        logger.info("   same value.")
        logger.info("gauge: Check that processes with massless gauge bosons")
        logger.info("   are gauge invariant")
        logger.info("lorentz_invariance: Check that the amplitude is lorentz")
        logger.info("   invariant by comparing the amplitiude in different frames")        
        logger.info("If param_card is given, that param_card is used instead")
        logger.info("   of the default values for the model.")
        logger.info("For process syntax, please see help generate")

    def help_generate(self):

        logger.info("syntax: generate INITIAL STATE > REQ S-CHANNEL > FINAL STATE $ EXCL S-CHANNEL / FORBIDDEN PARTICLES COUP1=ORDER1 COUP2=ORDER2 @N")
        logger.info("-- generate diagrams for a given process")
        logger.info("   Syntax example: l+ vl > w+ > l+ vl a $ z / a h QED=3 QCD=0 @1")
        logger.info("   Alternative required s-channels can be separated by \"|\":")
        logger.info("   b b~ > W+ W- | H+ H- > ta+ vt ta- vt~")
        logger.info("   If no coupling orders are given, MG5 will try to determine")
        logger.info("   orders to ensure maximum number of QCD vertices.")
        logger.info("   Note that if there are more than one non-QCD coupling type,")
        logger.info("   coupling orders need to be specified by hand.")
        logger.info("Decay chain syntax:")
        logger.info("   core process, decay1, (decay2, (decay2', ...)), ...  etc")
        logger.info("   Example: p p > t~ t QED=0, (t~ > W- b~, W- > l- vl~), t > j j b @2")
        logger.info("   Note that identical particles will all be decayed.")
        logger.info("To generate a second process use the \"add process\" command")

    def help_add(self):

        logger.info("syntax: add process INITIAL STATE > REQ S-CHANNEL > FINAL STATE $ EXCL S-CHANNEL / FORBIDDEN PARTICLES COUP1=ORDER1 COUP2=ORDER2")
        logger.info("-- generate diagrams for a process and add to existing processes")
        logger.info("   Syntax example: l+ vl > w+ > l+ vl a $ z / a h QED=3 QCD=0 @1")
        logger.info("   Alternative required s-channels can be separated by \"|\":")
        logger.info("   b b~ > W+ W- | H+ H- > ta+ vt ta- vt~")
        logger.info("   If no coupling orders are given, MG5 will try to determine")
        logger.info("   orders to ensure maximum number of QCD vertices.")
        logger.info("Decay chain syntax:")
        logger.info("   core process, decay1, (decay2, (decay2', ...)), ...  etc")
        logger.info("   Example: p p > t~ t QED=0, (t~ > W- b~, W- > l- vl~), t > j j b @2")
        logger.info("   Note that identical particles will all be decayed.")

    def help_define(self):
        logger.info("syntax: define multipart_name [=] part_name_list")
        logger.info("-- define a multiparticle")
        logger.info("   Example: define p = g u u~ c c~ d d~ s s~ b b~")

    def help_restrict(self):
        logger.info("syntax: restrict [model] param_card")
        logger.info('   Suppress in the model all the interactions with zero')
        logger.info('   couplings according to the param_card given in parameter.')
        logger.info('   All zero parameter of the param_card are also suppress of')
        logger.info('   the model.')
        
    def help_history(self):
        logger.info("syntax: history [FILEPATH|clean|.] ")
        logger.info("   If FILEPATH is \'.\' and \'output\' is done,")
        logger.info("   Cards/proc_card_mg5.dat will be used.")
        logger.info("   If FILEPATH is omitted, the history will be output to stdout.")
        logger.info("   \"clean\" will remove all entries from the history.")

    def help_draw(self):
        _draw_parser.print_help()

    def help_shell(self):
        logger.info("syntax: shell CMD (or ! CMD)")
        logger.info("-- run the shell command CMD and catch output")

    def help_quit(self):
        logger.info("syntax: quit")
        logger.info("-- terminates the application")
    
    help_EOF = help_quit
    
    def help_help(self):
        logger.info("syntax: help")
        logger.info("-- access to the in-line help" )

#===============================================================================
# CheckValidForCmd
#===============================================================================
class CheckValidForCmd(object):
    """ The Series of help routine for the MadGraphCmd"""
    
    class RWError(MadGraph5Error):
        """a class for read/write errors"""
    
    def check_add(self, args):
        """check the validity of line
        syntax: add process PROCESS 
        """
    
        if len(args) < 2:
            self.help_add()
            raise InvalidCmd('\"add\" requires two arguments')
        
        if args[0] != 'process':
            raise InvalidCmd('\"add\" requires the argument \"process\"')

        if not self._curr_model:
            raise MadGraph5Error, \
                  'No model currently active, please load or import a model.'
    
        self.check_process_format(' '.join(args[1:]))

    def check_define(self, args):
        """check the validity of line
        syntax: define multipart_name [ part_name_list ]
        """  

        
        if len(args) < 2:
            self.help_define()
            raise InvalidCmd('\"define\" command requires at least two arguments')

        if args[1] == '=':
            del args[1]
            if len(args) < 2:
                self.help_define()
                raise InvalidCmd('\"define\" command requires at least one particles name after \"=\"')
        
        if '=' in args:
            self.help_define()
            raise InvalidCmd('\"define\" command requires symbols \"=\" at the second position')
        
        if not self._curr_model:
            logger.info('No model currently active. Try with the Standard Model')
            self.do_import('model sm')

        if self._curr_model['particles'].find_name(args[0]):
            raise MadGraph5Error("label %s is a particle name in this model\n\
            Please retry with another name." % args[0])

    def check_display(self, args):
        """check the validity of line
        syntax: display XXXXX
        """
            
        if len(args) < 1 or args[0] not in self._display_opts:
            self.help_display()
            raise InvalidCmd

        if not self._curr_model:
            raise InvalidCmd("No model currently active, please import a model!")

        if args[0] in ['processes', 'diagrams'] and not self._curr_amps:
            raise InvalidCmd("No process generated, please generate a process!")
        if args[0] == 'checks' and not self._comparisons:
            raise InvalidCmd("No check results to display.")


    def check_draw(self, args):
        """check the validity of line
        syntax: draw DIRPATH [option=value]
        """
        
        if len(args) < 1:
            self.help_draw()
            raise InvalidCmd('\"draw\" command requires a directory path')
        
        if not self._curr_amps:
            raise InvalidCmd("No process generated, please generate a process!")
            
        if not os.path.isdir(args[0]):
            raise InvalidCmd( "%s is not a valid directory for export file" % args[0])
            
    def check_check(self, args):
        """check the validity of args"""
        
        if  not self._curr_model:
            logger.info('No model currently active. Try with the Standard Model')
            self.do_import('model sm')

        if self._model_v4_path:
            raise InvalidCmd(\
                "\"check\" not possible for v4 models")

        if len(args) < 2:
            self.help_check()
            raise InvalidCmd("\"check\" requires an argument and a process.")

        param_card = None
        if os.path.isfile(args[1]):
            param_card = args.pop(1)

        if args[0] not in self._check_opts:
            self.help_check()
            raise InvalidCmd("\"check\" called with wrong argument")
        
        if any([',' in elem for elem in args]):
            raise MadGraph5Error('Decay chains not allowed in check')
        
        self.check_process_format(" ".join(args[1:]))

        return param_card
    
    def check_generate(self, args):
        """check the validity of args"""
        
        if  not self._curr_model:
            logger.info('No model currently active. Try with the Standard Model')
            self.do_import('model sm')

        if len(args) < 1:
            self.help_generate()
            raise InvalidCmd("\"generate\" requires a process.")

        self.check_process_format(" ".join(args))
 
        return True
    
    def check_process_format(self, process):
        """ check the validity of the string given to describe a format """
        
        #check balance of paranthesis
        if process.count('(') != process.count(')'):
            raise InvalidCmd('Invalid Format, no balance between open and close parenthesis')
        #remove parenthesis for fututre introspection
        process = process.replace('(',' ').replace(')',' ')
        
        # split following , (for decay chains)
        subprocesses = process.split(',')
        if len(subprocesses) > 1:
            for subprocess in subprocesses:
                self.check_process_format(subprocess)
            return
        
        # request that we have one or two > in the process
        if process.count('>') not in [1,2]:
            raise InvalidCmd(
               'wrong format for \"%s\" this part requires one or two symbols \'>\', %s found' 
               % (process, process.count('>')))
        
        # we need at least one particles in each pieces
        particles_parts = process.split('>')
        for particles in particles_parts:
            if re.match(r'^\s*$', particles):
                raise InvalidCmd(
                '\"%s\" is a wrong process format. Please try again' % process)  
        
        # '/' and '$' sould be used only after the process definition
        for particles in particles_parts[:-1]:
            if re.search('\D/', particles):
                raise InvalidCmd(
                'wrong process format: restriction should be place after the final states')
            if re.search('\D\$', particles):
                raise InvalidCmd(
                'wrong process format: restriction should be place after the final states')
        
    
        
    def check_history(self, args):
        """check the validity of line"""
        
        if len(args) > 1:
            self.help_history()
            raise InvalidCmd('\"history\" command takes at most one argument')
        
        if not len(args):
            return
        
        if args[0] =='.':
            if not self._export_dir:
                raise InvalidCmd("No default directory is defined for \'.\' option")
        elif args[0] != 'clean':
                dirpath = os.path.dirname(args[0])
                if dirpath and not os.path.exists(dirpath) or \
                       os.path.isdir(args[0]):
                    raise InvalidCmd("invalid path %s " % dirpath)
    
    def check_import(self, args):
        """check the validity of line"""
 
        if '-modelname' in args:
            if args[-1] != '-modelname':
                args.remove('-modelname')
                args.append('-modelname') 
        
        if not args or args[0] not in self._import_formats:
            self.help_import()
            raise InvalidCmd('wrong \"import\" format')
        
        if args[0].startswith('model') and len(args) != 2:
            if not (len(args) == 3 and args[-1] == '-modelname'):
                self.help_import()
                raise InvalidCmd('incorrect number of arguments')
        
        if args[0] == 'proc_v4' and len(args) != 2 and not self._export_dir:
            self.help_import()
            raise InvalidCmd('PATH is mandatory in the current context\n' + \
                                  'Did you forget to run the \"output\" command')
                        
<<<<<<< HEAD

=======
        if '-modelname' in args:
            if args[-1] != '-modelname':
                args.remove('-modelname')
                args.append('-modelname')
                
    def check_launch(self, args, options):
        """check the validity of the line"""
        # modify args in order to be MODE DIR
        # mode being either standalone or madevent
        if not( 0 <= int(options.cluster) <= 2):
            return self.InvalidCmd, 'cluster mode should be between 0 and 2'
        
        if not args:
            if self._done_export:
                args.append(self._done_export[1])
                args.append(self._done_export[0])
                return
            else:
                self.help_launch()
                raise self.InvalidCmd, \
                       'Impossible to use default location: No output command runned'
        
        if len(args) != 1:
            self.help_launch()
            return self.InvalidCmd, 'Invalid Syntax: Too many argument'
        
        # search for a valid path
        if os.path.sep in args[0] and os.path.isdir(args[0]):
            path = args[0]
        elif os.path.isdir(os.path.join(MG5DIR,args[0])):
            path = os.path.join(MG5DIR,args[0])
        elif  MG4DIR and os.path.isdir(os.path.join(MG4DIR,args[0])):
            path = os.path.join(MG4DIR,args[0])
        elif os.path.isdir(args[0]):
            path = args[0]
        else:    
            raise self.InvalidCmd, '%s is not a valid directory' % args[0]
            
        mode = self.find_output_type(path)
        args[0] = mode
        args.append(path)
        
    
    def find_output_type(self, path):
        """ identify the type of output of a given directory:
        valid output: madevent/standalone/standalone_cpp"""
        
        card_path = os.path.join(path,'Cards')
        bin_path = os.path.join(path,'bin')
        subproc_path = os.path.join(path,'SubProcesses')
        
        if not os.path.isdir(card_path) or not os.path.isdir(subproc_path):
            raise self.InvalidCmd, '%s : Not a valid directory' % path

        if not os.path.isdir(bin_path):
            return 'standalone_cpp'
        elif os.path.isfile(os.path.join(bin_path,'generate_events')):
            return 'madevent'
        else:
            return 'standalone'
        
        
        
        
        
    
    
            
>>>>>>> 8488794b
        

    def check_load(self, args):
        """ check the validity of the line"""
        
        if len(args) != 2 or args[0] not in self._save_opts:
            self.help_load()
            raise InvalidCmd('wrong \"load\" format')
            
        
    def check_save(self, args):
        """ check the validity of the line"""
        if len(args) != 2 or args[0] not in self._save_opts:
            self.help_save()
            raise InvalidCmd('wrong \"save\" format')
    
    def check_output(self, args):
        """ check the validity of the line"""
        
        if not self._curr_model:
            text = 'No model found. Please import a model first and then retry.'
            raise InvalidCmd(text)

        if args and args[0] in self._export_formats:
            self._export_format = args.pop(0)

        if self._model_v4_path and \
                             self._export_format not in self._v4_export_formats:
            text = " The Model imported (MG4 format) does not contain enough\n "
            text += " information for this type of output. In order to create\n"
            text += " output for " + args[0] + ", you have to use a UFO model.\n"
            text += " Those model can be imported with mg5> import model NAME."
            logger.warning(text)
            raise InvalidCmd('')

        if args and args[0][0] != '-':
            # This is a path
            path = args.pop(0)
            # Check for special directory treatment
            if path == 'auto' and self._export_format in \
                     ['madevent', 'standalone', 'standalone_cpp']:
                self.get_default_path()
            else:
                self._export_dir = path

        if not self._export_dir:
            # No valid path
            self.get_default_path()

        if self._export_format in ['madevent', 'standalone'] and \
           not self._mgme_dir and \
           os.path.realpath(self._export_dir) != os.path.realpath('.'):
            raise MadGraph5Error, \
                  "To generate a new MG4 directory, you need a valid MG_ME path"

        self._export_dir = os.path.realpath(self._export_dir)

        if not self._curr_amps and self._export_format != "pythia8_model":
            text = 'No processes generated. Please generate a process first.'
            raise InvalidCmd(text)

    def check_restrict(self,args):
        """ check the format: restrict [model] param_card.dat"""
        
        if len(args) > 2:
            self.help_restrict()
            raise self.InvalidCmd, 'Wrong restrict format'
        
        if len(args) == 2:
            if  args[0] != "model":
                self.help_restrict()
                raise self.InvalidCmd, 'Wrong restrict format'
            else:
                del args[0]
        
        if self._model_v4_path:
            raise self.InvalidCmd, 'Operation not possible with v4 model. ' + \
                            'Please use a UFO model as a starting point'
                            
        if self._restrict_file:
            raise MadGraph5Error, 'This model is already restricted to the ' + \
                        'card %s. In order to always keep track ' % self._restrict_file + \
                        'of model modifications. We forbids multiple restrictions files.'

        if not os.path.isfile(args[0]):
            raise self.InvalidCmd, 'path \"%s\" is not a file' % args[0]
            
    def get_default_path(self):
        """Set self._export_dir to the default (\'auto\') path"""
        
        if self._export_format == 'madevent':
            name_dir = lambda i: 'PROC_%s_%s' % \
                                    (self._curr_model['name'], i)
            auto_path = lambda i: os.path.join(self.writing_dir,
                                               name_dir(i))
        elif self._export_format == 'standalone':
            name_dir = lambda i: 'PROC_SA_%s_%s' % \
                                    (self._curr_model['name'], i)
            auto_path = lambda i: os.path.join(self.writing_dir,
                                               name_dir(i))                
        elif self._export_format == 'standalone_cpp':
            name_dir = lambda i: 'PROC_SA_CPP_%s_%s' % \
                                    (self._curr_model['name'], i)
            auto_path = lambda i: os.path.join(self.writing_dir,
                                               name_dir(i))                
        else:
            self._export_dir = '.'
            return
        for i in range(500):
            if os.path.isdir(auto_path(i)):
                continue
            else:
                self._export_dir = auto_path(i) 
                break
        if not self._export_dir:
            raise InvalidCmd('Can\'t use auto path,' + \
                                  'more than 500 dirs already')    
            
        
#===============================================================================
# CheckValidForCmdWeb
#===============================================================================
class CheckValidForCmdWeb(CheckValidForCmd):
    """ Check the validity of input line for web entry
    (no explicit path authorized)"""
    
    class WebRestriction(MadGraph5Error):
        """class for WebRestriction"""
    
    def check_draw(self, args):
        """check the validity of line
        syntax: draw FILEPATH [option=value]
        """
        raise self.WebRestriction('direct call to draw is forbidden on the web')
    
    def check_check(self, args):
        """ Not authorize for the Web"""
        
        raise self.WebRestriction('Check call is forbidden on the web')
    
    def check_history(self, args):
        """check the validity of line
        No Path authorize for the Web"""
        
        CheckValidForCmd.check_history(self, args)

        if len(args) == 2 and args[1] not in ['.', 'clean']:
            raise self.WebRestriction('Path can\'t be specify on the web.')

        
    def check_import(self, args):
        """check the validity of line
        No Path authorize for the Web"""
        
        CheckValidForCmd.check_import(self, args)
        
        if len(args) >= 2 and args[0] == 'proc_v4' and args[1] != '.':
            raise self.WebRestriction('Path can\'t be specify on the web.')

        if len(args) >= 2 and args[0] == 'command':
            if args[1] != './Cards/proc_card_mg5.dat': 
                raise self.WebRestriction('Path can\'t be specify on the web.')
        else:
            for arg in args:
                if '/' in arg:
                    raise self.WebRestriction('Path can\'t be specify on the web.')
        
    def check_load(self, args):
        """ check the validity of the line
        No Path authorize for the Web"""

        CheckValidForCmd.check_load(self, args)        

        if len(args) == 2:
            if args[0] != 'model':
                raise self.WebRestriction('only model can be loaded online')
            if 'model.pkl' not in args[1]:
                raise self.WebRestriction('not valid pkl file: wrong name')
            if not os.path.realpath(args[1]).startswith(os.path.join(MG4DIR, \
                                                                    'Models')):
                raise self.WebRestriction('Wrong path to load model')
        
    def check_save(self, args):
        """ not authorize on web"""
        raise self.WebRestriction('\"save\" command not authorize online')
    
    def check_output(self, args):
        """ check the validity of the line"""
        
        # In web mode, can only do forced, automatic madevent output

        args[:] = ['madevent', 'auto', '-f']

#===============================================================================
# CompleteForCmd
#===============================================================================
class CompleteForCmd(CheckValidForCmd):
    """ The Series of help routine for the MadGraphCmd"""
    
    def list_completion(self, text, list):
        """Propose completions of text in list"""
        if not text:
            completions = list
        else:
            completions = [ f
                            for f in list
                            if f.startswith(text)
                            ]
        
        def put_space(name): 
            if name.endswith(' '): 
                return name
            else:
                return '%s ' % name 
            
        return [put_space(name) for name in completions] 

    def path_completion(self, text, base_dir = None, only_dirs = False, 
                                                                 relative=True):
        """Propose completions of text to compose a valid path"""

        if base_dir is None:
            base_dir = os.getcwd()
            
        prefix, text = os.path.split(text)
        base_dir = os.path.join(base_dir, prefix)
        if prefix:
            prefix += os.path.sep
        

        if only_dirs:
            completion = [prefix + f
                          for f in os.listdir(base_dir)
                          if f.startswith(text) and \
                          os.path.isdir(os.path.join(base_dir, f)) and \
                          (not f.startswith('.') or text.startswith('.'))
                          ]
        else:
            completion = [ prefix + f
                          for f in os.listdir(base_dir)
                          if f.startswith(text) and \
                          os.path.isfile(os.path.join(base_dir, f)) and \
                          (not f.startswith('.') or text.startswith('.'))
                          ]

            completion = completion + \
                         [prefix + f + os.path.sep
                          for f in os.listdir(base_dir)
                          if f.startswith(text) and \
                          os.path.isdir(os.path.join(base_dir, f)) and \
                          (not f.startswith('.') or text.startswith('.'))
                          ]

        if relative:
            completion += [prefix + f for f in ['.'+os.path.sep, '..'+os.path.sep] if \
                       f.startswith(text) and not prefix.startswith('.')]

        return completion
  

    def model_completion(self, text, process):
        """ complete the line with model information """
        while ',' in process:
            process = process[process.index(',')+1:]
        args = split_arg(process)
        couplings = []

        # Force '>' if two initial particles.
        if len(args) == 2 and args[-1] != '>':
                return self.list_completion(text, '>')
            
        # Add non-particle names
        if len(args) > 0 and args[-1] != '>':
            couplings = ['>']
        if '>' in args and args.index('>') < len(args) - 1:
            couplings = [c + "=" for c in self._couplings] + \
                        ['@','$','/','>',',']
        return self.list_completion(text, self._particle_names + \
                                    self._multiparticles.keys() + couplings)
        
            
    def complete_history(self, text, line, begidx, endidx):
        "Complete the add command"

        args = split_arg(line[0:begidx])

        # Directory continuation
        if args[-1].endswith(os.path.sep):
            return self.path_completion(text,
                                        os.path.join('.',*[a for a in args \
                                                    if a.endswith(os.path.sep)]))

        if len(args) == 1:
            return self.path_completion(text)
        
    def complete_generate(self, text, line, begidx, endidx):
        "Complete the add command"

        # Return list of particle names and multiparticle names, as well as
        # coupling orders and allowed symbols
        args = split_arg(line[0:begidx])
        if len(args) > 2 and args[-1] == '@' or args[-1].endswith('='):
            return

        try:
            return self.model_completion(text, ' '.join(args[1:]))
        except Exception as error:
            print error
            
        #if len(args) > 1 and args[-1] != '>':
        #    couplings = ['>']
        #if '>' in args and args.index('>') < len(args) - 1:
        #    couplings = [c + "=" for c in self._couplings] + ['@','$','/','>']
        #return self.list_completion(text, self._particle_names + \
        #                            self._multiparticles.keys() + couplings)
        
    def complete_add(self, text, line, begidx, endidx):
        "Complete the add command"

        args = split_arg(line[0:begidx])

        # Format
        if len(args) == 1:
            return self.list_completion(text, self._add_opts)

        return self.complete_generate(text, " ".join(args[1:]), begidx, endidx)

        # Return list of particle names and multiparticle names, as well as
        # coupling orders and allowed symbols
        couplings = []
        if len(args) > 2 and args[-1] != '>':
            couplings = ['>']
        if '>' in args and args.index('>') < len(args) - 1:
            couplings = [c + "=" for c in self._couplings] + ['@','$','/','>']
        return self.list_completion(text, self._particle_names + \
                                    self._multiparticles.keys() + couplings)
    
    def complete_restrict(self, text, line, begidx, endidx):
        "Complete the restrict command"
    
        args = split_arg(line[0:begidx])
        
        if len(args) == 1 and text == 'model'[:len(text)]:
            return ['model ']
        
        # Directory continuation
        return self.path_completion(text,
                                        os.path.join('.',*[a for a in args if a.endswith(os.path.sep)]),
                                        only_dirs = False)
            
          
    def complete_check(self, text, line, begidx, endidx):
        "Complete the add command"

        args = split_arg(line[0:begidx])

        # Format
        if len(args) == 1:
            return self.list_completion(text, self._check_opts)

        


        # Directory continuation
        if args[-1].endswith(os.path.sep):
            return self.path_completion(text,
                                        os.path.join('.',*[a for a in args \
                                                    if a.endswith(os.path.sep)]))
        # autocompletion for particles/couplings
        model_comp = self.model_completion(text, ' '.join(args[2:]))

        if len(args) == 2:
            return model_comp + self.path_completion(text)

        if len(args) > 2:
            return model_comp
            
        
    def complete_tutorial(self, text, line, begidx, endidx):
        "Complete the tutorial command"

        # Format
        if len(split_arg(line[0:begidx])) == 1:
            return self.list_completion(text, self._tutorial_opts)
        
    def complete_define(self, text, line, begidx, endidx):
        """Complete particle information"""
        return self.model_completion(text, line[6:])

    def complete_display(self, text, line, begidx, endidx):
        "Complete the display command"

        args = split_arg(line[0:begidx])
        # Format
        if len(args) == 1:
            return self.list_completion(text, self._display_opts)

        if len(args) == 2 and args[1] == 'checks':
            return self.list_completion(text, 'failed')

        if len(args) == 2 and args[1] == 'particles':
            return self.model_completion(text, line[begidx:])

    def complete_draw(self, text, line, begidx, endidx):
        "Complete the import command"

        args = split_arg(line[0:begidx])

        # Directory continuation
        if args[-1].endswith(os.path.sep):
            return self.path_completion(text,
                                        os.path.join('.',*[a for a in args if a.endswith(os.path.sep)]),
                                        only_dirs = True)
        # Format
        if len(args) == 1:
            return self.path_completion(text, '.', only_dirs = True)


        #option
        if len(args) >= 2:
            opt = ['horizontal', 'external=', 'max_size=', 'add_gap=',
                                'non_propagating', '--']
            return self.list_completion(text, opt)

    def complete_launch(self, text, line, begidx, endidx):
        """ complete the launch command"""

        args = split_arg(line[0:begidx])

        # Directory continuation
        if args[-1].endswith(os.path.sep):
            return self.path_completion(text,
                                        os.path.join('.',*[a for a in args if a.endswith(os.path.sep)]),
                                        only_dirs = True)
        # Format
        if len(args) == 1:
            complete = self.path_completion(text, '.', only_dirs = True)
            if MG5DIR != os.path.realpath('.'):
                complete += self.path_completion(text, MG5DIR, only_dirs = True, 
                                                                 relative=False)
            if MG4DIR and MG4DIR != os.path.realpath('.'):
                complete += self.path_completion(text, MG4DIR, only_dirs = True,
                                                                 relative=False)
            return complete

        #option
        if len(args) >= 2:
            opt = ['--cluster=', '--name=', '-f']
            return self.list_completion(text, opt)


    def complete_load(self, text, line, begidx, endidx):
        "Complete the load command"

        args = split_arg(line[0:begidx])        

        # Format
        if len(args) == 1:
            return self.list_completion(text, self._save_opts)

        # Directory continuation
        if args[-1].endswith(os.path.sep):
            return self.path_completion(text,
                                        os.path.join('.',*[a for a in args if \
                                                      a.endswith(os.path.sep)]))

        # Filename if directory is not given
        if len(args) == 2:
            return self.path_completion(text)

    def complete_save(self, text, line, begidx, endidx):
        "Complete the save command"

        args = split_arg(line[0:begidx])

        # Format
        if len(args) == 1:
            return self.list_completion(text, self._save_opts)

        # Directory continuation
        if args[-1].endswith(os.path.sep):
            return self.path_completion(text,
                                        os.path.join('.',*[a for a in args if a.endswith(os.path.sep)]),
                                        only_dirs = True)

        # Filename if directory is not given
        if len(args) == 2:
            return self.path_completion(text)

    def complete_output(self, text, line, begidx, endidx,
                        possible_options = ['f', 'noclean', 'nojpeg'],
                        possible_options_full = ['-f', '-noclean', '-nojpeg']):
        "Complete the output command"

        possible_format = self._export_formats
        #don't propose directory use by MG_ME
        forbidden_names = ['MadGraphII', 'Template', 'pythia-pgs', 'CVS',
                            'Calculators', 'MadAnalysis', 'SimpleAnalysis',
                            'mg5', 'DECAY', 'EventConverter', 'Models',
                            'ExRootAnalysis', 'HELAS', 'Transfer_Fct']
        #name of the run =>proposes old run name
        args = split_arg(line[0:begidx])
        if len(args) >= 1: 
            # Directory continuation
            if args[-1].endswith(os.path.sep):
                return [name for name in self.path_completion(text,
                        os.path.join('.',*[a for a in args if a.endswith(os.path.sep)]),
                        only_dirs = True) if name not in forbidden_names]
            # options
            if args[-1][0] == '-' or len(args) > 1 and args[-2] == '-':
                return self.list_completion(text, possible_options)
            if len(args) > 2:
                return self.list_completion(text, possible_options_full)
            # Formats
            if len(args) == 1:
                if any([p.startswith(text) for p in possible_format]):
                    return [name for name in \
                            self.list_completion(text, possible_format) + \
                            ['.' + os.path.sep, '..' + os.path.sep, 'auto'] \
                            if name.startswith(text)]

            # directory names
            content = [name for name in self.path_completion(text, '.', only_dirs = True) \
                       if name not in forbidden_names]
            content += ['auto']
            return self.list_completion(text, content)


    def complete_shell(self, text, line, begidx, endidx):
        """ add path for shell """

        # Filename if directory is given
        #
        if len(split_arg(line[0:begidx])) > 1 and line[begidx - 1] == os.path.sep:
            if not text:
                text = ''
            output = self.path_completion(text,
                                        base_dir=\
                                          split_arg(line[0:begidx])[-1])
        else:
            output = self.path_completion(text)
        return output

    def complete_import(self, text, line, begidx, endidx):
        "Complete the import command"

        args=split_arg(line[0:begidx])
        
        # Format
        if len(args) == 1:
            return self.list_completion(text, self._import_formats)

        # Directory continuation
        if os.path.sep in args[-1] + text:
            if args[1].startswith('model'):
<<<<<<< HEAD
                model_list = self.path_completion(text,
                                    os.path.join('.',*[a for a in args if \
                                                      a.endswith(os.path.sep)]),
                                    only_dirs = True)
                all_name = []
                for model_name in model_list:
                    all_name += self.find_restrict_card(model_name)
                return all_name 
=======
                # Directory continuation
                return self.path_completion(text, os.path.join('.',*[a for a in args \
                                                   if a.endswith(os.path.sep)]),
                                                only_dirs = True)
>>>>>>> 8488794b
            else:
                return self.path_completion(text,
                                    os.path.join('.',*[a for a in args if \
                                                      a.endswith(os.path.sep)]))

        # restriction continuation (for UFO)
        if args[1] == 'model' and ('-' in args[-1] + text):
            # deal with - in 2.7 as in 2.6
            if sys.version_info[1] == 7:
                prefix = '-'.join([part for part in text.split('-')[:-1]])+'-'
                args.append(prefix)
                text = text.split('-')[-1]
            #model name
            path = args[-1][:-1] # remove the final - for the model name
            # find the different possibilities
            all_name = self.find_restrict_card(path, no_restrict=False)
            all_name += self.find_restrict_card(path, no_restrict=False,
                                        base_dir=os.path.join(MG5DIR,'models'))

            # select the possibility according to the current line            
            all_name = [name.split('-')[-1] for name in  all_name ]
            all_name = [name+' ' for name in  all_name if name.startswith(text)
                                                       and name.strip() != text]
            # adapt output for python2.7 (due to different splitting)
            if sys.version_info[1] == 7:
                all_name = [prefix + name for name in  all_name ]
                
            if all_name:
                return all_name                  
               
        # Model directory name if directory is not given
        if len(split_arg(line[0:begidx])) == 2:
            if args[1] == 'model':
                file_cond = lambda p : os.path.exists(os.path.join(MG5DIR,'models',p,'particles.py'))
                mod_name = lambda name: name
            elif args[1] == 'model_v4':
                file_cond = lambda p :  (os.path.exists(os.path.join(MG5DIR,'models',p,'particles.dat')) 
                                      or os.path.exists(os.path.join(self._mgme_dir,'Models',p,'particles.dat')))
                mod_name = lambda name :(name[-3:] != '_v4' and name or name[:-3]) 
            else:
                return []
                
            model_list = [mod_name(name) for name in \
                                            self.path_completion(text,
                                            os.path.join(MG5DIR,'models'),
                                            only_dirs = True) \
                                            if file_cond(name)]
            
            if args[1] == 'model_v4':
                return model_list
            else:
                # need to update the  list with the possible restriction
                all_name = []
                for model_name in model_list:
                    all_name += self.find_restrict_card(model_name, 
                                        base_dir=os.path.join(MG5DIR,'models'))
                return all_name                

        # Options
        if len(args) > 2 and args[1].startswith('model') and args[-1][0] != '-':
                return ['-modelname']
            
        if len(args) > 3 and args[1].startswith('model') and args[-1][0] == '-':
                if sys.version_info[1] == 6:
                    return ['modelname']
                else: 
                    return ['-modelname']
    
    def find_restrict_card(self, model_name, base_dir='./', no_restrict=True):
        """find the restriction file associate to a given model"""

        # check if the model_name should be keeped as a possibility
        if no_restrict:
            output = [model_name]
        else:
            output = []
        
        # check that the model is a valid model
        if not os.path.exists(os.path.join(base_dir, model_name, 'couplings.py')):
            # not valid UFO model
            return output
        
        if model_name.endswith(os.path.sep):
            model_name = model_name[:-1]
        
        # look for _default and treat this case
        if os.path.exists(os.path.join(base_dir, model_name, 'restrict_default.dat')):
            output.append('%s-full' % model_name)
        
        # look for other restrict_file
        for name in os.listdir(os.path.join(base_dir, model_name)):
            if name.startswith('restrict_') and not name.endswith('default.dat') \
                and name.endswith('.dat'):
                tag = name[9:-4] #remove restrict and .dat
                while model_name.endswith(os.path.sep):
                    model_name = model_name[:-1]
                output.append('%s-%s' % (model_name, tag))

        # return
        return output
    
#===============================================================================
# MadGraphCmd
#===============================================================================
class MadGraphCmd(CmdExtended, HelpToCmd):
    """The command line processor of MadGraph"""    

    # Options and formats available
    _display_opts = ['particles', 'interactions', 'processes', 'diagrams', 
                     'multiparticles', 'couplings', 'lorentz', 'checks',
                     'parameters']
    _add_opts = ['process']
    _save_opts = ['model', 'processes']
    _tutorial_opts = ['start', 'stop']
    _check_opts = ['full', 'permutation', 'gauge', 'lorentz_invariance']
    _import_formats = ['model_v4', 'model', 'proc_v4', 'command']
    _v4_export_formats = ['madevent', 'standalone','matrix'] 
    _export_formats = _v4_export_formats + ['standalone_cpp',
                                            'pythia8', 'pythia8_model']


    # Variables to store object information
    _curr_model = None  #base_objects.Model()
    _curr_amps = diagram_generation.AmplitudeList()
    _curr_matrix_elements = helas_objects.HelasMultiProcess()
    _curr_fortran_model = None
    _curr_cpp_model = None
    _done_export = False

    # Variables to store state information
    _multiparticles = {}
    _generate_info = "" # store the first generated process
    _model_format = None
    _model_v4_path = None
    _use_lower_part_names = False
    _export_dir = None
    _export_format = 'madevent'
    _mgme_dir = MG4DIR
    _comparisons = None
    _restrict_file = None
    
    def __init__(self, mgme_dir = '', *completekey, **stdin):
        """ add a tracker of the history """

        CmdExtended.__init__(self, *completekey, **stdin)
        
        # Set MG/ME directory path
        if mgme_dir:
            if os.path.isdir(os.path.join(mgme_dir, 'Template')):
                self._mgme_dir = mgme_dir
                logger.info('Setting MG/ME directory to %s' % mgme_dir)
            else:
                logger.warning('Warning: Directory %s not valid MG/ME directory' % \
                             mgme_dir)
                self._mgme_dir = MG4DIR

        # Detect if this script is launched from a valid copy of the Template,
        # if so store this position as standard output directory
        if 'TemplateVersion.txt' in os.listdir('.'):
            #Check for ./
            self._export_dir = os.path.realpath('.')
        elif 'TemplateVersion.txt' in os.listdir('..'):
            #Check for ../
            self._export_dir = os.path.realpath('..')
        elif self.stdin != sys.stdin:
            #Check for position defined by the input files
            input_path = os.path.realpath(self.stdin.name).split(os.path.sep)
            print "Not standard stdin, use input path"
            if input_path[-2] == 'Cards':
                self._export_dir = os.path.sep.join(input_path[:-2])
        
    # Add a process to the existing multiprocess definition
    # Generate a new amplitude
    def do_add(self, line):
        """Generate an amplitude for a given process and add to
        existing amplitudes
        syntax:
        """

        args = split_arg(line)
        
        # Check the validity of the arguments
        self.check_add(args)

        if args[0] == 'process':            
            # Rejoin line
            line = ' '.join(args[1:])
            
            # store the first process (for the perl script)
            if not self._generate_info:
                self._generate_info = line
                
            # Reset Helas matrix elements
            self._curr_matrix_elements = helas_objects.HelasMultiProcess()

            try:
                if line.find(',') == -1:
                    myprocdef = self.extract_process(line)
                else:
                    myprocdef, line = self.extract_decay_chain_process(line)
            except MadGraph5Error, error:
                logger_stderr.warning("Empty or wrong format process :\n" + \
                                     str(error))
                return
                
            if myprocdef:

                cpu_time1 = time.time()
                
                # Generate processes
                myproc = diagram_generation.MultiProcess(myprocdef)
                    
                for amp in myproc.get('amplitudes'):
                    if amp not in self._curr_amps:
                        self._curr_amps.append(amp)
                    else:
                        warning = "Warning: Already in processes:\n%s" % \
                                                    amp.nice_string_processes()
                        logger.warning(warning)

                # assign a unique id to all amplitude
                self._curr_amps.assign_uid()

                # Reset _done_export, since we have new process
                self._done_export = False

                cpu_time2 = time.time()

                nprocs = len(myproc.get('amplitudes'))
                ndiags = sum([amp.get_number_of_diagrams() for \
                                  amp in myproc.get('amplitudes')])
                logger.info("%i processes with %i diagrams generated in %0.3f s" % \
                      (nprocs, ndiags, (cpu_time2 - cpu_time1)))
                ndiags = sum([amp.get_number_of_diagrams() for \
                                  amp in self._curr_amps])
                logger.info("Total: %i processes with %i diagrams" % \
                      (len(self._curr_amps), ndiags))                
  
    # Define a multiparticle label
    def do_define(self, line, log=True):
        """Define a multiparticle"""

        if self._use_lower_part_names:
            # Particle names lowercase
            line = line.lower()
        # Make sure there are spaces around = and |
        line = line.replace("=", " = ")
        line = line.replace("|", " | ")
        args = split_arg(line)
        # check the validity of the arguments
        self.check_define(args)

        label = args[0]
        
        pdg_list = self.extract_particle_ids(args[1:])
        self._multiparticles[label] = pdg_list
        if log:
            logger.info("Defined multiparticle %s" % \
                                             self.multiparticle_string(label))
    
    # Display
    def do_display(self, line):
        """Display current internal status"""

        args = split_arg(line)
        #check the validity of the arguments
        self.check_display(args)

        if args[0] == 'particles' and len(args) == 1:
            print "Current model contains %i particles:" % \
                    len(self._curr_model['particles'])
            part_antipart = [part for part in self._curr_model['particles'] \
                             if not part['self_antipart']]
            part_self = [part for part in self._curr_model['particles'] \
                             if part['self_antipart']]
            for part in part_antipart:
                print part['name'] + '/' + part['antiname'],
            print ''
            for part in part_self:
                print part['name'],
            print ''

        elif args[0] == 'particles':
            for arg in args[1:]:
                if arg.isdigit() or (arg[0] == '-' and arg[1:].isdigit()):
                    particle = self._curr_model.get_particle(abs(int(arg)))
                else:
                    particle = self._curr_model['particles'].find_name(arg)
                if not particle:
                    raise InvalidCmd, 'no particle %s in current model' % arg

                print "Particle %s has the following properties:" % particle.get_name()
                print str(particle)
            
        elif args[0] == 'interactions' and len(args) == 1:
            text = "Current model contains %i interactions\n" % \
                    len(self._curr_model['interactions'])
            for i, inter in enumerate(self._curr_model['interactions']):
                text += str(i+1) + ':'
                for part in inter['particles']:
                    if part['is_part']:
                        text += part['name']
                    else:
                        text += part['antiname']
                    text += " "
                text += " ".join(order + '=' + str(inter['orders'][order]) \
                                 for order in inter['orders'])
                text += '\n'
            pydoc.pager(text)

        elif args[0] == 'interactions':
            for arg in args[1:]:
                if int(arg) > len(self._curr_model['interactions']):
                    raise InvalidCmd, 'no interaction %s in current model' % arg
                if int(arg) == 0:
                    print 'Special interactions which identify two particles'
                else:
                    print "Interactions %s has the following property:" % arg
                    print self._curr_model['interactions'][int(arg)-1]

        elif args[0] == 'parameters' and len(args) == 1:
            text = "Current model contains %i parameters\n" % \
                    sum([len(part) for part in 
                                       self._curr_model['parameters'].values()])
            
            for key, item in self._curr_model['parameters'].items():
                text += '\nparameter type: %s\n' % str(key)
                for value in item:
                    if hasattr(value, 'expr'):
                        if value.value is not None:
                            text+= '        %s = %s = %s\n' % (value.name, value.expr ,value.value)
                        else:
                            text+= '        %s = %s\n' % (value.name, value.expr)
                    else:
                        if value.value is not None:
                            text+= '        %s = %s\n' % (value.name, value.value)
                        else:
                            text+= '        %s \n' % (value.name)
            pydoc.pager(text)
            
        elif args[0] == 'processes':
            for amp in self._curr_amps:
                print amp.nice_string_processes()

        elif args[0] == 'diagrams':
            text = "\n".join([amp.nice_string() for amp in self._curr_amps])
            pydoc.pager(text)

        elif args[0] == 'multiparticles':
            print 'Multiparticle labels:'
            for key in self._multiparticles:
                print self.multiparticle_string(key)
        
        elif args[0] == 'couplings' and len(args) == 1:
            couplings = set()
            for interaction in self._curr_model['interactions']:
                for order in interaction['orders'].keys():
                    couplings.add(order)
            print ' / '.join(couplings)
            
        elif args[0] == 'couplings':
            if self._model_v4_path:
                print 'No couplings information available in V4 model'
                return
            try:
                ufomodel = ufomodels.load_model(self._curr_model.get('name'))
                print eval('ufomodel.couplings.%s.nice_string()'%args[1])
            except:
                raise InvalidCmd, 'no couplings %s in current model' % args[1]
        
        elif args[0] == 'lorentz':
            if self._model_v4_path:
                print 'No lorentz information available in V4 model'
                return
            elif len(args) == 1: 
                raise InvalidCmd,\
                     'display lorentz require an argument: the name of the lorentz structure.'
                return
            try:
                ufomodel = ufomodels.load_model(self._curr_model.get('name'))
                print eval('ufomodel.lorentz.%s.nice_string()'%args[1])
            except:
                raise InvalidCmd, 'no lorentz %s in current model' % args[1]
            
        elif args[0] == 'checks':
            comparisons = self._comparisons[0]
            if len(args) > 1 and args[1] == 'failed':
                comparisons = [c for c in comparisons if not c['passed']]
            outstr = "Process check results:"
            for comp in comparisons:
                outstr += "\n%s:" % comp['process'].nice_string()
                outstr += "\n   Phase space point: (px py pz E)"
                for i, p in enumerate(comp['momenta']):
                    outstr += "\n%2s    %+.9e  %+.9e  %+.9e  %+.9e" % tuple([i] + p)
                outstr += "\n   Permutation values:"
                outstr += "\n   " + str(comp['values'])
                if comp['passed']:
                    outstr += "\n   Process passed (rel. difference %.9e)" % \
                          comp['difference']
                else:
                    outstr += "\n   Process failed (rel. difference %.9e)" % \
                          comp['difference']

            used_aloha = sorted(self._comparisons[1])
            outstr += "\nChecked ALOHA routines:"
            for aloha in used_aloha:
                aloha_str = aloha[0]
                if aloha[1]:
                    aloha_str += 'C' + 'C'.join([str(ia) for ia in aloha[1]])
                aloha_str += "_%d" % aloha[2]
                outstr += "\n" + aloha_str

            pydoc.pager(outstr)            
        
    def multiparticle_string(self, key):
        """Returns a nicely formatted string for the multiparticle"""

        if self._multiparticles[key] and \
               isinstance(self._multiparticles[key][0], list):
            return "%s = %s" % (key, "|".join([" ".join([self._curr_model.\
                                     get('particle_dict')[part_id].get_name() \
                                                     for part_id in id_list]) \
                                  for id_list in self._multiparticles[key]]))
        else:
            return "%s = %s" % (key, " ".join([self._curr_model.\
                                    get('particle_dict')[part_id].get_name() \
                                    for part_id in self._multiparticles[key]]))
            
  

    def do_tutorial(self, line):
        """Activate/deactivate the tutorial mode."""

        args = split_arg(line)
        if len(args) > 0 and args[0] == "stop":
            logger_tuto.info("\n\tThanks for using the tutorial!")
            logger_tuto.setLevel(logging.ERROR)
        else:
            logger_tuto.setLevel(logging.INFO)

        if not self._mgme_dir:
            logger_tuto.info(\
                       "\n\tWarning: To use all features in this tutorial, " + \
                       "please run from a" + \
                       "\n\t         valid MG_ME directory.")

    def do_draw(self, line):
        """ draw the Feynman diagram for the given process """

        args = split_arg(line)
        # Check the validity of the arguments
        self.check_draw(args)
        
        # Check if we plot a decay chain 
        if ',' in self._generate_info and not self._done_export:
            warn = 'WARNING: You try to draw decay chain diagrams without first running output.\n'
            warn += '\t  The decay processes will be drawn separately'
            logger.warning(warn)

        (options, args) = _draw_parser.parse_args(args)
        options = draw_lib.DrawOption(options)
        start = time.time()
        
        # Collect amplitudes
        amplitudes = diagram_generation.AmplitudeList()

        for amp in self._curr_amps:
            amplitudes.extend(amp.get_amplitudes())            

        for amp in amplitudes:
            filename = os.path.join(args[0], 'diagrams_' + \
                                    amp.get('process').shell_string() + ".eps")
            plot = draw.MultiEpsDiagramDrawer(amp['diagrams'],
                                          filename,
                                          model=self._curr_model,
                                          amplitude='',
                                          legend=amp.get('process').input_string())

            logger.info("Drawing " + \
                         amp.get('process').nice_string())
            plot.draw(opt=options)
            logger.info("Wrote file " + filename)

        stop = time.time()
        logger.info('time to draw %s' % (stop - start)) 
    
    # Generate a new amplitude
    def do_check(self, line):
        """Check a given process or set of processes"""

        args = split_arg(line)

        # Check args validity
        param_card = self.check_check(args)

        line = " ".join(args[1:])
        myprocdef = self.extract_process(line)

        # Check that we have something    
        if not myprocdef:
            raise MadGraph5Error("Empty or wrong format process, please try again.")

        # Disable diagram generation logger
        diag_logger = logging.getLogger('madgraph.diagram_generation')
        old_level = diag_logger.getEffectiveLevel()
        diag_logger.setLevel(logging.WARNING)

        # run the check
        cpu_time1 = time.time()
        # Run matrix element generation check on processes

        comparisons = []
        gauge_result = []
        lorentz_result =[]
        nb_processes = 0
        
        if args[0] in  ['permutation', 'full']:
            comparisons = process_checks.check_processes(myprocdef,
                                                        param_card = param_card,
                                                        quick = True)
            nb_processes += len(comparisons[0])
            
        if args[0] in  ['gauge', 'full']:
            gauge_result = process_checks.check_gauge(myprocdef,
                                                      param_card = param_card)
            nb_processes += len(gauge_result)
            
        if args[0] in ['lorentz_invariance', 'full']:
            lorentz_result = process_checks.check_lorentz(myprocdef,
                                                      param_card = param_card)
            nb_processes += len(lorentz_result)
            
        cpu_time2 = time.time()

        logger.info("%i processes checked in %0.3f s" \
                    % (nb_processes,
                      (cpu_time2 - cpu_time1)))

        text = ""

        if gauge_result:
            text += 'Gauge results:\n'
            text += process_checks.output_gauge(gauge_result) + '\n'

        if lorentz_result:
            text += 'Lorentz invariance results:\n'
            text += process_checks.output_lorentz_inv(lorentz_result) + '\n'

        if comparisons:
            text += 'Process permutation results:\n'
            text += process_checks.output_comparisons(comparisons[0]) + '\n'
            self._comparisons = comparisons

        logger.info(text)
        pydoc.pager(text)
        # Restore diagram logger
        diag_logger.setLevel(old_level)

        return
    
    # Generate a new amplitude
    def do_generate(self, line):
        """Generate an amplitude for a given process"""

        args = split_arg(line)

        # Check args validity
        self.check_generate(args)

        # Reset Helas matrix elements
        self._curr_matrix_elements = helas_objects.HelasMultiProcess()
        self._generate_info = line
        # Reset _done_export, since we have new process
        self._done_export = False

        # Extract process from process definition
        if ',' in line:
            myprocdef, line = self.extract_decay_chain_process(line)
        else:
            myprocdef = self.extract_process(line)
            
        # Check that we have something    
        if not myprocdef:
            raise MadGraph5Error("Empty or wrong format process, please try again.")

        cpu_time1 = time.time()
        # Generate processes
        myproc = diagram_generation.MultiProcess(myprocdef)
        self._curr_amps = myproc.get('amplitudes')
        # assign a unique id to all amplitude
        self._curr_amps.assign_uid()
        cpu_time2 = time.time()

        nprocs = len(self._curr_amps)
        ndiags = sum([amp.get_number_of_diagrams() for \
                              amp in self._curr_amps])
        logger.info("%i processes with %i diagrams generated in %0.3f s" % \
                  (nprocs, ndiags, (cpu_time2 - cpu_time1)))
    
    def extract_process(self, line, proc_number = 0, overall_orders = {}):
        """Extract a process definition from a string. Returns
        a ProcessDefinition."""

        # Check basic validity of the line
        if not line.count('>') in [1,2]:
            self.do_help('generate')
            print
            raise InvalidCmd('Wrong use of \">\" special character.')
        

        # Perform sanity modifications on the lines:
        # Add a space before and after any > , $ / |
        space_before = re.compile(r"(?P<carac>\S)(?P<tag>[/\,\\$\\>|])(?P<carac2>\S)")
        line = space_before.sub(r'\g<carac> \g<tag> \g<carac2>', line)       
        
        # Use regular expressions to extract s-channel propagators,
        # forbidden s-channel propagators/particles, coupling orders
        # and process number, starting from the back

        # Start with process number (identified by "@")
        proc_number_pattern = re.compile("^(.+)@\s*(\d+)\s*(.*)$")
        proc_number_re = proc_number_pattern.match(line)
        if proc_number_re:
            proc_number = int(proc_number_re.group(2))
            line = proc_number_re.group(1) + \
                   proc_number_re.group(3)

        # Then take coupling orders (identified by "=")
        order_pattern = re.compile("^(.+)\s+(\w+)\s*=\s*(\d+)\s*$")
        order_re = order_pattern.match(line)
        orders = {}
        while order_re:
            orders[order_re.group(2)] = int(order_re.group(3))
            line = order_re.group(1)
            order_re = order_pattern.match(line)

        if self._use_lower_part_names:
            # Particle names lowercase
            line = line.lower()

        # Now check for forbidden particles, specified using "/"
        slash = line.find("/")
        dollar = line.find("$")
        forbidden_particles = ""
        if slash > 0:
            if dollar > slash:
                forbidden_particles_re = re.match("^(.+)\s*/\s*(.+\s*)(\$.*)$", line)
            else:
                forbidden_particles_re = re.match("^(.+)\s*/\s*(.+\s*)$", line)
            if forbidden_particles_re:
                forbidden_particles = forbidden_particles_re.group(2)
                line = forbidden_particles_re.group(1)
                if len(forbidden_particles_re.groups()) > 2:
                    line = line + forbidden_particles_re.group(3)

        # Now check for forbidden schannels, specified using "$"
        forbidden_schannels_re = re.match("^(.+)\s*\$\s*(.+)\s*$", line)
        forbidden_schannels = ""
        if forbidden_schannels_re:
            forbidden_schannels = forbidden_schannels_re.group(2)
            line = forbidden_schannels_re.group(1)

        # Now check for required schannels, specified using "> >"
        required_schannels_re = re.match("^(.+?)>(.+?)>(.+)$", line)
        required_schannels = ""
        if required_schannels_re:
            required_schannels = required_schannels_re.group(2)
            line = required_schannels_re.group(1) + ">" + \
                   required_schannels_re.group(3)

        args = split_arg(line)

        myleglist = base_objects.MultiLegList()
        state = False

        # Extract process
        for part_name in args:
            if part_name == '>':
                if not myleglist:
                    raise MadGraph5Error, "No final state particles"
                state = True
                continue

            mylegids = []
            if part_name in self._multiparticles:
                if isinstance(self._multiparticles[part_name][0], list):
                    raise MadGraph5Error,\
                          "Multiparticle %s is or-multiparticle" % part_name + \
                          " which can be used only for required s-channels"
                mylegids.extend(self._multiparticles[part_name])
            else:
                mypart = self._curr_model['particles'].find_name(part_name)
                if mypart:
                    mylegids.append(mypart.get_pdg_code())

            if mylegids:
                myleglist.append(base_objects.MultiLeg({'ids':mylegids,
                                                        'state':state}))
            else:
                raise MadGraph5Error, \
                      "No particle %s in model" % part_name

        if filter(lambda leg: leg.get('state') == True, myleglist):
            # We have a valid process

            # Now extract restrictions
            forbidden_particle_ids = \
                              self.extract_particle_ids(forbidden_particles)
            if forbidden_particle_ids and \
               isinstance(forbidden_particle_ids[0], list):
                raise MadGraph5Error,\
                      "Multiparticle %s is or-multiparticle" % part_name + \
                      " which can be used only for required s-channels"
            forbidden_schannel_ids = \
                              self.extract_particle_ids(forbidden_schannels)
            if forbidden_schannel_ids and \
               isinstance(forbidden_schannel_ids[0], list):
                raise MadGraph5Error,\
                      "Multiparticle %s is or-multiparticle" % part_name + \
                      " which can be used only for required s-channels"
            required_schannel_ids = \
                               self.extract_particle_ids(required_schannels)
            if required_schannel_ids and not \
                   isinstance(required_schannel_ids[0], list):
                required_schannel_ids = [required_schannel_ids]
            

            #decay_process = len(filter(lambda leg: \
            #                           leg.get('state') == False,
            #                           myleglist)) == 1


            return \
                base_objects.ProcessDefinition({'legs': myleglist,
                              'model': self._curr_model,
                              'id': proc_number,
                              'orders': orders,
                              'forbidden_particles': forbidden_particle_ids,
                              'forbidden_s_channels': forbidden_schannel_ids,
                              'required_s_channels': required_schannel_ids,
                              'overall_orders': overall_orders
                              })
      #                       'is_decay_chain': decay_process\

    def extract_particle_ids(self, args):
        """Extract particle ids from a list of particle names. If
        there are | in the list, this corresponds to an or-list, which
        is represented as a list of id lists. An or-list is used to
        allow multiple required s-channel propagators to be specified
        (e.g. Z/gamma)."""

        if isinstance(args, basestring):
            args.replace("|", " | ")
            args = split_arg(args)
        all_ids = []
        ids=[]
        for part_name in args:
            mypart = self._curr_model['particles'].find_name(part_name)
            if mypart:
                ids.append([mypart.get_pdg_code()])
            elif part_name in self._multiparticles:
                ids.append(self._multiparticles[part_name])
            elif part_name == "|":
                # This is an "or-multiparticle"
                if ids:
                    all_ids.append(ids)
                ids = []
            else:
                raise MadGraph5Error("No particle %s in model" % part_name)
        all_ids.append(ids)
        # Flatten id list, to take care of multiparticles and
        # or-multiparticles
        res_lists = []
        for i, id_list in enumerate(all_ids):
            res_lists.extend(diagram_generation.expand_list_list(id_list))
        # Trick to avoid duplication while keeping ordering
        for ilist, idlist in enumerate(res_lists):
            set_dict = {}
            res_lists[ilist] = [set_dict.setdefault(i,i) for i in idlist \
                         if i not in set_dict]

        if len(res_lists) == 1:
            res_lists = res_lists[0]

        return res_lists

    def extract_decay_chain_process(self, line, level_down=False):
        """Recursively extract a decay chain process definition from a
        string. Returns a ProcessDefinition."""

        # Start with process number (identified by "@") and overall orders
        proc_number_pattern = re.compile("^(.+)@\s*(\d+)\s*((\w+\s*=\s*\d+\s*)*)$")
        proc_number_re = proc_number_pattern.match(line)
        proc_number = 0
        overall_orders = {}
        if proc_number_re:
            proc_number = int(proc_number_re.group(2))
            line = proc_number_re.group(1)
            if proc_number_re.group(3):
                order_pattern = re.compile("^(.*?)\s*(\w+)\s*=\s*(\d+)\s*$")
                order_line = proc_number_re.group(3)
                order_re = order_pattern.match(order_line)
                while order_re:
                    overall_orders[order_re.group(2)] = int(order_re.group(3))
                    order_line = order_re.group(1)
                    order_re = order_pattern.match(order_line)
            logger.info(line)            
            
        index_comma = line.find(",")
        index_par = line.find(")")
        min_index = index_comma
        if index_par > -1 and (index_par < min_index or min_index == -1):
            min_index = index_par
        
        if min_index > -1:
            core_process = self.extract_process(line[:min_index], proc_number,
                                                overall_orders)
        else:
            core_process = self.extract_process(line, proc_number,
                                                overall_orders)

        #level_down = False

        while index_comma > -1:
            line = line[index_comma + 1:]
            if not line.strip():
                break
            index_par = line.find(')')
            if line.lstrip()[0] == '(':
                # Go down one level in process hierarchy
                #level_down = True
                line = line.lstrip()[1:]
                # This is where recursion happens
                decay_process, line = \
                            self.extract_decay_chain_process(line,
                                                             level_down=True)
                index_comma = line.find(",")
                index_par = line.find(')')
            else:
                index_comma = line.find(",")
                min_index = index_comma
                if index_par > -1 and \
                       (index_par < min_index or min_index == -1):
                    min_index = index_par
                if min_index > -1:
                    decay_process = self.extract_process(line[:min_index])
                else:
                    decay_process = self.extract_process(line)

            core_process.get('decay_chains').append(decay_process)

            if level_down:
                if index_par == -1:
                    raise MadGraph5Error, \
                      "Missing ending parenthesis for decay process"

                if index_par < index_comma:
                    line = line[index_par + 1:]
                    level_down = False
                    break

        if level_down:
            index_par = line.find(')')
            if index_par == -1:
                raise MadGraph5Error, \
                      "Missing ending parenthesis for decay process"
            line = line[index_par + 1:]
            
        # Return the core process (ends recursion when there are no
        # more decays)
        return core_process, line
    
    # Write the list of command line use in this session
    def do_history(self, line):
        """write in a file the suite of command that was used"""
        
        args = split_arg(line)
        # Check arguments validity
        self.check_history(args)

        if len(args) == 0:
            print '\n'.join(self.history)
            return
        elif args[0] == 'clean':
            self.history = []
            logger.info('History is cleaned')
            return
        elif args[0] == '.':
            output_file = os.path.join(self._export_dir, 'Cards', \
                                       'proc_card_mg5.dat')
            output_file = open(output_file, 'w')
        else:
            output_file = open(args[0], 'w')
            
        # Create the command file
        text = self.history_header % misc.get_time_info()
        text += ('\n'.join(self.history) + '\n') 
        
        #write this information in a file
        output_file.write(text)
        output_file.close()

        if self.log:
            logger.info("History written to " + output_file.name)
    
    # Import files
    def do_import(self, line):
        """Import files with external formats"""

        args = split_arg(line)
        # Check argument's validity
        self.check_import(args)
        
        if args[0].startswith('model'):
            self._model_v4_path = None
            self._restrict_file = None
            if args[0].endswith('_v4'):
                self._curr_model, self._model_v4_path = \
                                 import_v4.import_model(args[1], self._mgme_dir)
                self._curr_fortran_model = \
                      helas_call_writers.FortranHelasCallWriter(\
                                                             self._curr_model)                
            else:
                self.import_ufo_model(args[1])

            if '-modelname' not in args:
                self._curr_model.pass_particles_name_in_mg_default()

            # Do post-processing of model
            self.process_model()

            # Reset amplitudes and matrix elements and global checks
            self._curr_amps = diagram_generation.AmplitudeList()
            self._curr_matrix_elements = helas_objects.HelasMultiProcess()
            process_checks.store_aloha = []
            
        elif args[0] == 'command':
            if not os.path.isfile(args[1]):
                raise MadGraph5Error("Path %s is not a valid pathname" % args[1])
            else:
                # Check the status of export and try to use file position if no
                #self._export dir are define
                self.check_for_export_dir(args[1])
                # Execute the card
                self.import_mg5_proc_card(args[1])    
        
        elif args[0] == 'proc_v4':
            
            if len(args) == 1 and self._export_dir:
                proc_card = os.path.join(self._export_dir, 'Cards', \
                                                                'proc_card.dat')
            elif len(args) == 2:
                proc_card = args[1]
                # Check the status of export and try to use file position is no
                #self._export dir are define
                if os.path.isdir(args[1]):
                    proc_card = os.path.join(proc_card, 'Cards', \
                                                                'proc_card.dat')    
                self.check_for_export_dir(os.path.realpath(proc_card))
            else:
                raise MadGraph5Error('No default directory in output')

 
            #convert and excecute the card
            self.import_mg4_proc_card(proc_card)
    
    def import_ufo_model(self, model_name):
        """ import the UFO model """
        
        self._curr_model = import_ufo.import_model(model_name)
        self._curr_fortran_model = \
                helas_call_writers.FortranUFOHelasCallWriter(self._curr_model)
        self._curr_cpp_model = \
                helas_call_writers.CPPUFOHelasCallWriter(self._curr_model)
                
    def process_model(self):
        """Set variables _particle_names and _couplings for tab
        completion, defined multiparticles"""

         # Set variables for autocomplete
        self._particle_names = [p.get('name') for p in self._curr_model.get('particles')] + \
             [p.get('antiname') for p in self._curr_model.get('particles')]
        self._couplings = list(set(sum([i.get('orders').keys() for i in \
                                        self._curr_model.get('interactions')], [])))
        # Check if we can use case-independent particle names
        self._use_lower_part_names = \
            (self._particle_names == \
             [p.get('name').lower() for p in self._curr_model.get('particles')] + \
             [p.get('antiname').lower() for p in self._curr_model.get('particles')])

        self.add_default_multiparticles()
        
    
    def import_mg4_proc_card(self, filepath):
        """ read a V4 proc card, convert it and run it in mg5"""
        
        # change the status of this line in the history -> pass in comment
        self.history[-1] = '#%s' % self.history[-1]
         
        # read the proc_card.dat
        reader = files.read_from_file(filepath, import_v4.read_proc_card_v4)
        if not reader:
            raise MadGraph5Error('\"%s\" is not a valid path' % filepath)
        
        if self._mgme_dir:
            # Add comment to history
            self.exec_cmd("# Import the model %s" % reader.model)
            line = self.exec_cmd('import model_v4 %s -modelname' % \
                                 (reader.model))
        else:
            logging.error('No MG_ME installation detected')
            return    


        # Now that we have the model we can split the information
        lines = reader.extract_command_lines(self._curr_model)

        for line in lines:
            self.exec_cmd(line)
    
        return 
           
    def import_mg5_proc_card(self, filepath):
        # remove this call from history
        self.history.pop()
        self.timeout, old_time_out = 20, self.timeout
        
        # Read the lines of the file and execute them
        for line in cmd.CmdFile(filepath):
            #remove pointless spaces and \n
            line = line.replace('\n', '').strip()
            # execute the line
            if line:
                self.exec_cmd(line)
        self.timeout = old_time_out
        return
    
    def add_default_multiparticles(self):
        """ add default particle from file interface.multiparticles_default.txt
        """
        
        defined_multiparticles = self._multiparticles.keys()
        removed_multiparticles = []
        # First check if the defined multiparticles are allowed in the
        # new model
        for key in self._multiparticles.keys():
            try:
                for part in self._multiparticles[key]:
                    self._curr_model.get('particle_dict')[part]
            except:
                del self._multiparticles[key]
                defined_multiparticles.remove(key)
                removed_multiparticles.append(key)
        
        # Now add default multiparticles
        for line in open(os.path.join(MG5DIR, 'input', \
                                      'multiparticles_default.txt')):
            if line.startswith('#'):
                continue
            try:
                if self._use_lower_part_names:
                    multipart_name = line.lower().split()[0]
                else:
                    multipart_name = line.split()[0]
                if multipart_name not in self._multiparticles:
                    self.do_define(line)
                    
            except MadGraph5Error, why:
                logger_stderr.warning('impossible to set default multiparticles %s because %s' %
                                        (line.split()[0],why))
        if defined_multiparticles:
            logger.info("Kept definitions of multiparticles %s unchanged" % \
                                         " / ".join(defined_multiparticles))

        for removed_part in removed_multiparticles:
            if removed_part in self._multiparticles:
                removed_multiparticles.remove(removed_part)

        if removed_multiparticles:
            logger.info("Removed obsolete multiparticles %s" % \
                                         " / ".join(removed_multiparticles))
            
    def check_for_export_dir(self, filepath):
        """Check if the files is in a valid export directory and assign it to
        export path if if is"""
        
        # keep previous if a previous one is defined
        if self._export_dir:
            return
        
        path_split = filepath.split(os.path.sep)
        if len(path_split) > 2 and path_split[-2] == 'Cards':
            self._export_dir = os.path.sep.join(path_split[:-2])
                
    
    def do_launch(self, line):
        """Ask for editing the parameter and then 
        Execute the code (madevent/standalone/...)
        """
        
        args = split_arg(line)
        # check argument validity and normalise argument
        (options, args) = _launch_parser.parse_args(args)
        self.check_launch(args, options)
        options = options.__dict__
        # args is now MODE PATH
        
        if args[0].startswith('standalone'):
            ext_program = launch_ext.SALauncher(args[1], self.timeout, **options)
        elif args[0] == 'madevent':
            ext_program = launch_ext.MELauncher(args[1], self.timeout, **options)            
        else:
            raise self.InvalidCmd , '%s cannot be run from MG5 interface' % args[0]
        
        
        
        ext_program.run()
        
        
        
    
    def do_load(self, line):
        """Load information from file"""

        args = split_arg(line)
        # check argument validity
        self.check_load(args)

        cpu_time1 = time.time()
        if args[0] == 'model':
            self._curr_model = save_load_object.load_from_file(args[1])
            if self._curr_model.get('parameters'):
                # This is a UFO model
                self._model_v4_path = None
                self._curr_fortran_model = \
                  helas_call_writers.FortranUFOHelasCallWriter(self._curr_model)
            else:
                # This is a v4 model
                self._model_v4_path = import_v4.find_model_path(\
                    self._curr_model.get('name').replace("_v4", ""),
                    self._mgme_dir)
                self._curr_fortran_model = \
                  helas_call_writers.FortranHelasCallWriter(self._curr_model)

            # Do post-processing of model
            self.process_model()
                
            #save_model.save_model(args[1], self._curr_model)
            if isinstance(self._curr_model, base_objects.Model):
                cpu_time2 = time.time()
                logger.info("Loaded model from file in %0.3f s" % \
                      (cpu_time2 - cpu_time1))
            else:
                raise self.RWError('Could not load model from file %s' \
                                      % args[1])
        elif args[0] == 'processes':
            amps = save_load_object.load_from_file(args[1])
            if isinstance(amps, diagram_generation.AmplitudeList):
                cpu_time2 = time.time()
                logger.info("Loaded processes from file in %0.3f s" % \
                      (cpu_time2 - cpu_time1))
                if amps:
                    model = amps[0].get('process').get('model')
                    if not model.get('parameters'):
                        # This is a v4 model.  Look for path.
                        self._model_v4_path = import_v4.find_model_path(\
                                   model.get('name').replace("_v4", ""),
                                   self._mgme_dir)
                        self._curr_fortran_model = \
                                helas_call_writers.FortranHelasCallWriter(\
                                                              model)
                    else:
                        self._model_v4_path = None
                        self._curr_fortran_model = \
                                helas_call_writers.FortranUFOHelasCallWriter(\
                                                              model)
                    # If not exceptions from previous steps, set
                    # _curr_amps and _curr_model
                    self._curr_amps = amps                    
                    self._curr_model = model
                    logger.info("Model set from process.")
                    # Do post-processing of model
                    self.process_model()
                self._done_export = None
            else:
                raise self.RWError('Could not load processes from file %s' % args[1])
    
    def do_save(self, line):
        """Save information to file"""

        args = split_arg(line)
        # Check argument validity
        self.check_save(args)

        if args[0] == 'model':
            if self._curr_model:
                #save_model.save_model(args[1], self._curr_model)
                if save_load_object.save_to_file(args[1], self._curr_model):
                    logger.info('Saved model to file %s' % args[1])
            else:
                raise InvalidCmd('No model to save!')
        elif args[0] == 'processes':
            if self._curr_amps:
                if save_load_object.save_to_file(args[1], self._curr_amps):
                    logger.info('Saved processes to file %s' % args[1])
            else:
                raise InvalidCmd('No processes to save!')
            
    def do_output(self, line):
        """Initialize a new Template or reinitialize one"""
        
        args = split_arg(line)
        # Check Argument validity
        self.check_output(args)
        
        noclean = '-noclean' in args
        force = '-f' in args 
        nojpeg = '-nojpeg' in args
    
        if self._done_export == (self._export_dir, self._export_format):
            logger.info('Matrix elements already exported to directory %s' % \
                        self._export_dir)
            return

        if not force and not noclean and os.path.isdir(self._export_dir)\
               and self._export_format in ['madevent', 'standalone']:
            # Don't ask if user already specified force or noclean
            logger.info('INFO: directory %s already exists.' % self._export_dir)
            logger.info('If you continue this directory will be cleaned')
            answer = self.timed_input('Do you want to continue? [y/n]', 'y')
            if answer != 'y':
                raise MadGraph5Error('Stopped by user request')

        # Make a Template Copy
        if self._export_format == 'madevent':
            export_v4.copy_v4template(self._mgme_dir, self._export_dir,
                                      not noclean)
            export_v4.cp_model_restriction(self._restrict_file, self._export_dir)
        elif self._export_format == 'standalone':
            export_v4.copy_v4standalone(self._mgme_dir, self._export_dir,
                                        not noclean)
            export_v4.cp_model_restriction(self._restrict_file, self._export_dir)
        elif self._export_format == 'standalone_cpp':
            export_cpp.setup_cpp_standalone_dir(self._export_dir, self._curr_model)
        elif not os.path.isdir(self._export_dir):
            os.makedirs(self._export_dir)

        # Reset _done_export, since we have new directory
        self._done_export = False

        # Perform export and finalize right away
        options = ''
        if nojpeg:
            options = '-nojpeg'

        self.export(options)        

    # Export a matrix element
    def export(self, line):
        """Export a generated amplitude to file"""

        def generate_matrix_elements(self):
            """Helper function to generate the matrix elements before
            exporting"""

            cpu_time1 = time.time()
            if not self._curr_matrix_elements.get('matrix_elements'):
                self._curr_matrix_elements = \
                             helas_objects.HelasMultiProcess(\
                                           self._curr_amps)
            cpu_time2 = time.time()

            ndiags = sum([len(me.get('diagrams')) for \
                          me in self._curr_matrix_elements.\
                          get('matrix_elements')])

            return ndiags, cpu_time2 - cpu_time1

        # Start of the actual routine

        args = split_arg(line)
        # Check the validity of the arguments and return the output path
        if __debug__:
            self.check_output(args)

        if self._export_format == 'pythia8_model':
            cpu_time1 = time.time()
            export_cpp.convert_model_to_pythia8(\
                            self._curr_model, self._export_dir)
            cpu_time2 = time.time()
            logger.info(("Exported UFO model to Pythia 8 format in %0.3f s") \
                        % (cpu_time2 - cpu_time1))

            return

        if self._done_export == (self._export_dir, self._export_format):
            # We have already done export in this path
            logger.info("Matrix elements already exported to directory %s" % \
                                    self._export_dir)
            return        

        ndiags, cpu_time = generate_matrix_elements(self)
        calls = 0

        nojpeg = '-nojpeg' in args

        path = self._export_dir
        if self._export_format in ['madevent', 'standalone', 'standalone_cpp']:
            path = os.path.join(path, 'SubProcesses')
            
        if self._export_format == 'madevent':
            for ime, me in \
                enumerate(self._curr_matrix_elements.get('matrix_elements')):
                calls = calls + \
                        export_v4.generate_subprocess_directory_v4_madevent(\
                            me, self._curr_fortran_model, ime, path)
            
            card_path = os.path.join(path, os.path.pardir, 'SubProcesses', \
                                     'procdef_mg5.dat')
            if self._generate_info:
                export_v4.write_procdef_mg5(card_path,
                                self._curr_model['name'],
                                self._generate_info)
                try:
                    cmd.Cmd.onecmd(self, 'history .')
                except:
                    pass
                
        if self._export_format == 'standalone':
            for me in self._curr_matrix_elements.get('matrix_elements'):
                calls = calls + \
                        export_v4.generate_subprocess_directory_v4_standalone(\
                            me, self._curr_fortran_model, path)
            
        if self._export_format == 'matrix':
            for me in self._curr_matrix_elements.get('matrix_elements'):
                filename = os.path.join(path, 'matrix_' + \
                           me.get('processes')[0].shell_string() + ".f")
                if os.path.isfile(filename):
                    logger.warning("Overwriting existing file %s" % filename)
                else:
                    logger.info("Creating new file %s" % filename)
                calls = calls + export_v4.write_matrix_element_v4_standalone(\
                    writers.FortranWriter(filename),\
                    me, self._curr_fortran_model)
                
        if self._export_format == 'pythia8':
            export_cpp.generate_process_files_pythia8(\
                            self._curr_matrix_elements, self._curr_cpp_model,
                            process_string = self._generate_info, path = path)
                
        if self._export_format == 'standalone_cpp':
            for me in self._curr_matrix_elements.get('matrix_elements'):
                export_cpp.generate_subprocess_directory_standalone_cpp(\
                              me, self._curr_cpp_model,
                              path = path)
                
        logger.info(("Generated helas calls for %d subprocesses " + \
              "(%d diagrams) in %0.3f s") % \
              (len(self._curr_matrix_elements.get('matrix_elements')),
               ndiags, cpu_time))

        if calls:
            logger.info("Wrote %d helas calls" % calls)

        # Replace the amplitudes with the actual amplitudes from the
        # matrix elements, which allows proper diagram drawing also of
        # decay chain processes
        self._curr_amps = diagram_generation.AmplitudeList(\
               [me.get('base_amplitude') for me in \
                self._curr_matrix_elements.get('matrix_elements')])

        # Remember that we have done export
        self._done_export = (self._export_dir, self._export_format)

        if self._export_format in ['madevent', 'standalone', 'standalone_cpp']:
            # Automatically run finalize
            options = []
            if nojpeg:
                options = ['-nojpeg']
                
            self.finalize(options)
            
        #reinitialize to empty the default output dir
        self._export_dir = None
    
    def finalize(self, options):
        """Make the html output, write proc_card_mg5.dat and create
        madevent.tar.gz for a MadEvent directory"""
        
        #look if the user ask to bypass the jpeg creation
        if '-nojpeg' in options:
            makejpg = False
        else:
            makejpg = True

        # For v4 models, copy the model/HELAS information.
        if self._model_v4_path:
            logger.info('Copy %s model files to directory %s' % \
                        (os.path.basename(self._model_v4_path), self._export_dir))
            export_v4.export_model_files(self._model_v4_path, self._export_dir)
            export_v4.export_helas(os.path.join(self._mgme_dir,'HELAS'),
                                   self._export_dir)
        elif self._export_format in ['madevent', 'standalone']:
            logger.info('Export UFO model to MG4 format')
            # wanted_lorentz are the lorentz structures which are
            # actually used in the wavefunctions and amplitudes in
            # these processes
            wanted_lorentz = self._curr_matrix_elements.get_used_lorentz()
            wanted_couplings = self._curr_matrix_elements.get_used_couplings()
            export_v4.convert_model_to_mg4(self._curr_model,
                                           os.path.join(self._export_dir),
                                           wanted_lorentz,
                                           wanted_couplings)
        if self._export_format == 'standalone_cpp':
            logger.info('Export UFO model to C++ format')
            # wanted_lorentz are the lorentz structures which are
            # actually used in the wavefunctions and amplitudes in
            # these processes
            wanted_lorentz = self._curr_matrix_elements.get_used_lorentz()
            wanted_couplings = self._curr_matrix_elements.get_used_couplings()
            export_cpp.convert_model_to_cpp(self._curr_model,
                                            os.path.join(self._export_dir),
                                            wanted_lorentz,
                                            wanted_couplings)
            export_cpp.make_model_cpp(self._export_dir)

        if self._export_format == 'madevent':
            os.system('touch %s/done' % os.path.join(self._export_dir,
                                                     'SubProcesses'))        
            export_v4.finalize_madevent_v4_directory(self._export_dir, makejpg,
                                                     [self.history_header] + \
                                                     self.history)
        elif self._export_format == 'standalone':
            export_v4.make_v4standalone(self._export_dir)
            export_v4.finalize_standalone_v4_directory(self._export_dir,
                                                     [self.history_header] + \
                                                     self.history)

        logger.info('Output to directory ' + self._export_dir + ' done.')
<<<<<<< HEAD
        if self._export_format == 'madevent':
            logger.info('Please see ' + self._export_dir + '/README')
            logger.info('for information about how to generate events from this process.')

    def do_restrict(self, line):
        """ from a param_card.dat remove all zero interactions 
            and all zero external parameter."""
        
        args = split_arg(line)
        # Check args validity
        self.check_restrict(args)
        
        
        self._curr_model = import_ufo.RestrictModel(self._curr_model)
        self._curr_model.restrict_model(args[0])
        self._restrict_file = args[0]
        

=======
        #if self._export_format == 'madevent':
        #    logger.info('Please see ' + self._export_dir + '/README')
        #    logger.info('for information about how to generate events from this process.')
        #    logger.info('for directly generating ')
        
>>>>>>> 8488794b
    def do_help(self, line):
        """ propose some usefull possible action """
        
        super(MadGraphCmd,self).do_help(line)
        
        if line:
            return
        
        if len(self.history) == 0:
            last_action_2 = 'mg5_start'
            last_action = 'mg5_start'
        else:
            args = self.history[-1].split()
            last_action = args[0]
            if len(args)>1: 
                last_action_2 = '%s %s' % (last_action, args[1])
            else: 
                last_action_2 = 'none'
        

#===============================================================================
# MadGraphCmd
#===============================================================================
class MadGraphCmdWeb(MadGraphCmd, CheckValidForCmdWeb):
    """The command line processor of MadGraph"""
 
    timeout = 1 # time authorize to answer question [0 is no time limit]
    def __init__(self, *arg, **opt):
    
        if os.environ.has_key('_CONDOR_SCRATCH_DIR'):
            self.writing_dir = os.path.join(os.environ['_CONDOR_SCRATCH_DIR'], \
                                                                 os.path.pardir)
        else:
            self.writing_dir = os.path.join(os.environ['MADGRAPH_DATA'],
                               os.environ['REMOTE_USER'])
        
        #standard initialization
        MadGraphCmd.__init__(self, mgme_dir = '', *arg, **opt)

#===============================================================================
# MadGraphCmd
#===============================================================================
class MadGraphCmdShell(MadGraphCmd, CompleteForCmd, CheckValidForCmd):
    """The command line processor of MadGraph""" 
    
    writing_dir = '.'
    timeout = 0 # time authorize to answer question [0 is no time limit]
    
    def preloop(self):
        """Initializing before starting the main loop"""

        self.prompt = 'mg5>'
        
        if readline:
            readline.parse_and_bind("tab: complete")

        # initialize command history if HOME exists
        if os.environ.has_key('HOME') and readline:
            history_file = os.path.join(os.environ['HOME'], '.mg5history')
            try:
                readline.read_history_file(history_file)
            except IOError:
                pass
            atexit.register(readline.write_history_file, history_file)

        # By default, load the UFO Standard Model
        logger.info("Loading default model: sm")
        self.do_import('model sm')


    # Access to shell
    def do_shell(self, line):
        "Run a shell command"

        if line.strip() is '':
            self.help_shell()
        else:
            logging.info("running shell command: " + line)
            subprocess.call(line, shell=True)


#===============================================================================
# Command Parser
#=============================================================================== 
# DRAW
_draw_usage = "draw FILEPATH [options]\n" + \
         "-- draw the diagrams in eps format\n" + \
         "   Files will be FILEPATH/diagrams_\"process_string\".eps \n" + \
         "   Example: draw plot_dir . \n"
_draw_parser = optparse.OptionParser(usage=_draw_usage)
_draw_parser.add_option("", "--horizontal", default=False,
                   action='store_true', help="force S-channel to be horizontal")
_draw_parser.add_option("", "--external", default=0, type='float',
                    help="authorizes external particles to end at top or " + \
                    "bottom of diagram. If bigger than zero this tune the " + \
                    "length of those line.")
_draw_parser.add_option("", "--max_size", default=1.5, type='float',
                         help="this forbids external line bigger than max_size")
_draw_parser.add_option("", "--non_propagating", default=True, \
                          dest="contract_non_propagating", action='store_false',
                          help="avoid contractions of non propagating lines") 
_draw_parser.add_option("", "--add_gap", default=0, type='float', \
                          help="set the x-distance between external particles")  

# LAUNCH PROGRAM
_launch_usage = "launch [DIRPATH] [options]\n" + \
         "-- execute the madevent/standalone output present in DIRPATH\n" + \
         "   By default DIRPATH is the latest created directory \n" + \
         "   Example: launch PROC_SM_1 --name=run2 \n"
_launch_parser = optparse.OptionParser(usage=_launch_usage)
_launch_parser.add_option("-f", "--force", default=False, action='store_true',
                                help="Use the card present in the directory in order to launch the different program")
_launch_parser.add_option("-n", "--name", default='', type='str',
                                help="Provide a name to the run (for madevent run)")
_launch_parser.add_option("-c", "--cluster", default='0', type='str',
                                help="Choose the cluster mode (0: single machine, 1: qsub cluster, 2: multi-core) (for madevent run)")
    
    
#===============================================================================
# __main__
#===============================================================================

if __name__ == '__main__':
    
    print 'pass here'
    run_option = sys.argv
    if len(run_option) > 1:
        # The first argument of sys.argv is the name of the program
        input_file = open(run_option[1], 'rU')
        cmd_line = MadGraphCmd(stdin=input_file)
        cmd_line.use_rawinput = False #put it in non interactive mode
        cmd_line.cmdloop()
    else:
        # Interactive mode
        MadGraphCmd().cmdloop()    <|MERGE_RESOLUTION|>--- conflicted
+++ resolved
@@ -170,105 +170,6 @@
         "************************************************************")
 
         cmd.Cmd.__init__(self, *arg, **opt)
-<<<<<<< HEAD
-        self.__initpos = os.path.abspath(os.getcwd())
-        
-    def precmd(self, line):
-        """ A suite of additional function needed for in the cmd
-        this implement history, line breaking, comment treatment,...
-        """
-        
-        if not line:
-            return line
-        line = line.lstrip()
-
-        # Update the history of this suite of command,
-        # except for useless commands (empty history and help calls)
-        if line != "history" and \
-            not line.startswith('help') and \
-            not line.startswith('#*'):
-            self.history.append(line)
-
-        # Check if we are continuing a line:
-        if self.save_line:
-            line = self.save_line + line 
-            self.save_line = ''
-        
-        # Check if the line is complete
-        if line.endswith('\\'):
-            self.save_line = line[:-1]
-            return '' # do nothing   
-        
-        # Remove comment
-        if '#' in line:
-            line = line.split('#')[0]
-
-        # Deal with line splitting
-        if ';' in line and not (line.startswith('!') or line.startswith('shell')):
-            for subline in line.split(';'):
-                stop = self.onecmd(subline)
-                stop = self.postcmd(stop, subline)
-            return ''
-        
-        # execute the line command
-        return line
-
-    def completenames(self, text, *ignored):
-        dotext = 'do_'+text
-        return [ '%s ' % a[3:] for a in self.get_names() if a.startswith(dotext)]
-
-
-    def nice_error_handling(self, error, line):
-        """ """ 
-        # Make sure that we are at the initial position
-        os.chdir(self.__initpos)
-        # Create the debug files
-        self.log = False
-        cmd.Cmd.onecmd(self, 'history MG5_debug')
-        debug_file = open('MG5_debug', 'a')
-        traceback.print_exc(file=debug_file)
-        # Create a nice error output
-        if self.history and line == self.history[-1]:
-            error_text = 'Command \"%s\" interrupted with error:\n' % line
-        elif self.history:
-            error_text = 'Command \"%s\" interrupted in sub-command:\n' %line
-            error_text += '\"%s\" with error:\n' % self.history[-1]
-        else:
-            error_text = ''
-        error_text += '%s : %s\n' % (error.__class__.__name__, str(error).replace('\n','\n\t'))
-        error_text += 'Please report this bug on https://bugs.launchpad.net/madgraph5\n'
-        error_text += 'More information is found in \'%s\'.\n' % \
-                        os.path.realpath("MG5_debug")
-        error_text += 'Please attach this file to your report.'
-        logger_stderr.critical(error_text)
-        #stop the execution if on a non interactive mode
-        if self.use_rawinput == False:
-            sys.exit('Exit on error')
-        return False
-
-    def nice_user_error(self, error, line):
-        # Make sure that we are at the initial position
-        os.chdir(self.__initpos)
-        if line == self.history[-1]:
-            error_text = 'Command \"%s\" interrupted with error:\n' % line
-        else:
-            error_text = 'Command \"%s\" interrupted in sub-command:\n' %line
-            error_text += '\"%s\" with error:\n' % self.history[-1] 
-        error_text += '%s : %s' % (error.__class__.__name__, str(error).replace('\n','\n\t'))
-        logger_stderr.error(error_text)
-        #stop the execution if on a non interactive mode
-        if self.use_rawinput == False:
-            sys.exit()
-        # Remove failed command from history
-        self.history.pop()
-        return False
-
-    
-    def onecmd(self, line):
-        """catch all error and stop properly command accordingly"""
-=======
->>>>>>> 8488794b
-        
     
     def postcmd(self,stop, line):
         """ finishing a command
@@ -715,13 +616,6 @@
             raise InvalidCmd('PATH is mandatory in the current context\n' + \
                                   'Did you forget to run the \"output\" command')
                         
-<<<<<<< HEAD
-
-=======
-        if '-modelname' in args:
-            if args[-1] != '-modelname':
-                args.remove('-modelname')
-                args.append('-modelname')
                 
     def check_launch(self, args, options):
         """check the validity of the line"""
@@ -779,16 +673,6 @@
         else:
             return 'standalone'
         
-        
-        
-        
-        
-    
-    
-            
->>>>>>> 8488794b
-        
-
     def check_load(self, args):
         """ check the validity of the line"""
         
@@ -1004,48 +888,6 @@
             
         return [put_space(name) for name in completions] 
 
-    def path_completion(self, text, base_dir = None, only_dirs = False, 
-                                                                 relative=True):
-        """Propose completions of text to compose a valid path"""
-
-        if base_dir is None:
-            base_dir = os.getcwd()
-            
-        prefix, text = os.path.split(text)
-        base_dir = os.path.join(base_dir, prefix)
-        if prefix:
-            prefix += os.path.sep
-        
-
-        if only_dirs:
-            completion = [prefix + f
-                          for f in os.listdir(base_dir)
-                          if f.startswith(text) and \
-                          os.path.isdir(os.path.join(base_dir, f)) and \
-                          (not f.startswith('.') or text.startswith('.'))
-                          ]
-        else:
-            completion = [ prefix + f
-                          for f in os.listdir(base_dir)
-                          if f.startswith(text) and \
-                          os.path.isfile(os.path.join(base_dir, f)) and \
-                          (not f.startswith('.') or text.startswith('.'))
-                          ]
-
-            completion = completion + \
-                         [prefix + f + os.path.sep
-                          for f in os.listdir(base_dir)
-                          if f.startswith(text) and \
-                          os.path.isdir(os.path.join(base_dir, f)) and \
-                          (not f.startswith('.') or text.startswith('.'))
-                          ]
-
-        if relative:
-            completion += [prefix + f for f in ['.'+os.path.sep, '..'+os.path.sep] if \
-                       f.startswith(text) and not prefix.startswith('.')]
-
-        return completion
-  
 
     def model_completion(self, text, process):
         """ complete the line with model information """
@@ -1342,21 +1184,10 @@
         # Directory continuation
         if os.path.sep in args[-1] + text:
             if args[1].startswith('model'):
-<<<<<<< HEAD
-                model_list = self.path_completion(text,
-                                    os.path.join('.',*[a for a in args if \
-                                                      a.endswith(os.path.sep)]),
-                                    only_dirs = True)
-                all_name = []
-                for model_name in model_list:
-                    all_name += self.find_restrict_card(model_name)
-                return all_name 
-=======
                 # Directory continuation
                 return self.path_completion(text, os.path.join('.',*[a for a in args \
                                                    if a.endswith(os.path.sep)]),
                                                 only_dirs = True)
->>>>>>> 8488794b
             else:
                 return self.path_completion(text,
                                     os.path.join('.',*[a for a in args if \
@@ -2797,10 +2628,10 @@
                                                      self.history)
 
         logger.info('Output to directory ' + self._export_dir + ' done.')
-<<<<<<< HEAD
         if self._export_format == 'madevent':
             logger.info('Please see ' + self._export_dir + '/README')
             logger.info('for information about how to generate events from this process.')
+            logger.info('You can also use the launch command.')
 
     def do_restrict(self, line):
         """ from a param_card.dat remove all zero interactions 
@@ -2816,13 +2647,6 @@
         self._restrict_file = args[0]
         
 
-=======
-        #if self._export_format == 'madevent':
-        #    logger.info('Please see ' + self._export_dir + '/README')
-        #    logger.info('for information about how to generate events from this process.')
-        #    logger.info('for directly generating ')
-        
->>>>>>> 8488794b
     def do_help(self, line):
         """ propose some usefull possible action """
         

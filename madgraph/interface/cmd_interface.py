################################################################################
#
# Copyright (c) 2009 The MadGraph Development team and Contributors
#
# This file is a part of the MadGraph 5 project, an application which 
# automatically generates Feynman diagrams and matrix elements for arbitrary
# high-energy processes in the Standard Model and beyond.
#
# It is subject to the MadGraph license which should accompany this 
# distribution.
#
# For more information, please visit: http://madgraph.phys.ucl.ac.be
#
################################################################################
"""A user friendly command line interface to access MadGraph features.
   Uses the cmd package for command interpretation and tab completion.
"""

import atexit
import cmd
import logging
import optparse
import os
import re
import readline
import subprocess
import sys
import time

import madgraph.iolibs.misc as misc
import madgraph.iolibs.files as files

import madgraph.iolibs.import_v4 as import_v4
#import madgraph.iolibs.save_model as save_model
import madgraph.iolibs.save_load_object as save_load_object
import madgraph.iolibs.export_v4 as export_v4

import madgraph.core.base_objects as base_objects
import madgraph.core.diagram_generation as diagram_generation

import madgraph.core.helas_objects as helas_objects
import madgraph.iolibs.drawing as draw_lib
import madgraph.iolibs.drawing_eps as draw

#position of MG5
root_path = os.path.split(os.path.dirname(os.path.realpath(__file__)))[0]
root_path = os.path.split(root_path)[0]

#position of MG_ME
MGME_dir = None
MGME_dir_possibility = [os.path.join(root_path, os.path.pardir),
                os.path.join(os.getcwd(), os.path.pardir),
                os.getcwd()]

for position in MGME_dir_possibility:
    if os.path.exists(os.path.join(position, 'MGMEVersion.txt')) and \
                    os.path.exists(os.path.join(position, 'UpdateNotes.txt')):
        MGME_dir = os.path.realpath(position)
        break
del MGME_dir_possibility
#===============================================================================
# CmdExtended
#===============================================================================
class CmdExtended(cmd.Cmd):
    """Extension of the cmd.Cmd command line.
    This extensions supports linesbreak, history
    support commentary
    """
    debug = 0

    class MadGraphCmdError(Exception):
        """Exception raised if an error occurs in the execution
        of command."""
        pass

    def __init__(self, *arg, **opt):
        """add possibility of line break/history """
        
        self.history = []
        self.save_line = ''
        cmd.Cmd.__init__(self, *arg, **opt)

    def precmd(self, line):
        """ force the printing of the line if this is executed with an stdin """
        # Update the history of this suite of command
        self.history.append(line)
        
        # Print the calling line in the non interactive mode    
        if not self.use_rawinput:
            print line
        
        #Check if they are a save line:
        if self.save_line:
            line = self.save_line + line 
            self.save_line = ''
        
        #Check that the line is complete
        if line.endswith('\\'):
            self.save_line = line[:-1]
            return '' # do nothing   
        
        #remove comment
        if '#' in line:
            line = line.split('#')[0]
            
        # execute the line command
        return line
    
    def onecmd(self, line):
        """catch all error and stop properly command accordingly"""
        
        try:
            cmd.Cmd.onecmd(self, line)
        except Exception as error:
            print 'command: \"%s\" stops with following error:' % line
            print error.__class__.__name__,':', error
            if self.debug:
                raise
            
    def exec_cmd(self, line):
        """for third party call, call the line with pre and postfix treatment"""
        
        print line
        line = self.precmd(line)
        stop = cmd.Cmd.onecmd(self, line)
        stop = self.postcmd(stop, line)
        return stop      

    def emptyline(self):
        """If empty line, do nothing. Default is repeat previous command."""
        pass
    
    def default(self, line):
        """Default action if line is not recognized"""

        # Faulty command
        print "Command \"%s\" not recognized, please try again" % \
                                                                 line.split()[0]
    # Quit
    def do_quit(self, line):
        sys.exit(1)

    # Aliases
    do_EOF = do_quit
   

#===============================================================================
# Helper function
#=============================================================================
def split_arg(line):
    """Split a line of arguments"""
    return line.split()
 

#===============================================================================
# HelpToCmd
#===============================================================================
class HelpToCmd(object):
    """ The Series of help routine for the MadGraphCmd"""    
    
    def help_save(self):
        print "syntax: save %s FILENAME" % "|".join(self._save_opts)
        print "-- save information as file FILENAME"


    def help_load(self):
        print "syntax: load %s FILENAME" % "|".join(self._save_opts)
        print "-- load information from file FILENAME"

    def help_import(self):
        
        print "syntax: import " + "|".join(self._import_formats) + \
              " FILENAME"
        print "-- imports file(s) in various formats"
        print
        print "   import model_v4 MODEL_info :"
        print "      Import a MG4 Model in MG5 Model"""
        print "      Model_info could be the name of the model"""
        print "                 or the path to MG4_Model directory"""
        print
        print "   import proc_v4 [PATH] :"  
        print "      Execute MG5 based on a proc_card.dat in MG4 format."""
        print "      Path to the proc_card is optional if you have setup a"
        print "      madevent directory"
        print 
        print "   import command PATH :"
        print "      Execute the list of command in the file at PATH"
        
    def help_display(self):
        print "syntax: display " + "|".join(self._display_opts)
        print "-- display a the status of various internal state variables"

    def help_setup(self):
        print "syntax madevent_v4 name|.|auto [options]"
        print "-- Create a copy of the V4 Template in the MG_ME directory."
        print "   name will be the name of the copy the madevent Template that"
        print "     will be use by default in following steps"
        print "   If you put '.' instead of a name, the code will try to locate"
        print "     a valid copy of the Template under focus"
        print "   If you put 'auto' instead an automatic name will be created"  
        print "   options:"
        print "      -f: force the cleaning of the directory if this one exist"
        print "      -d PATH: specify the directory where to create name"
        print "      -noclean: no cleaning perform in name"
        print "   Example:"
        print "       setup madevent_v4 MYRUN"
        print "       setup madevent_v4 MYRUN -d ../MG_ME -f"
        
    def help_generate(self):

        print "syntax: generate INITIAL STATE > REQ S-CHANNEL > FINAL STATE $ EXCL S-CHANNEL / FORBIDDEN PARTICLES COUP1=ORDER1 COUP2=ORDER2"
        print "-- generate diagrams for a given process"
        print "   Example: u d~ > w+ > m+ vm g $ a / z h QED=3 QCD=0 @1"
        print "Decay chain syntax:"
        print "   core process, decay1, (decay2, (decay3, ...)), ...  etc"
        print "   Example: g g > t~ t @2, (t~ > W- b~, W- > e- ve~), t > W+ b"
        print "   Note that identical particles will all be decayed"

    def help_add(self):

        print "syntax: add process INITIAL STATE > REQ S-CHANNEL > FINAL STATE $ EXCL S-CHANNEL / FORBIDDEN PARTICLES COUP1=ORDER1 COUP2=ORDER2"
        print "-- generate diagrams for a process and add to existing processes"
        print "   Syntax example: u d~ > w+ > m+ vm g $ a / z h QED=3 QCD=0 @1"
        print "Decay chain syntax:"
        print "   core process, decay1, (decay2, (decay3, ...)), ...  etc"
        print "   Example: g g > t~ t @2, (t~ > W- b~, W- > e- ve~), t > W+ b"
        print "   Note that identical particles will all be decayed"

    def help_define(self):
        print "syntax: define multipart_name [ part_name_list ]"
        print "-- define a multiparticle"
        print "   Example: define p u u~ c c~ d d~ s s~"

    def help_export(self):
        print "syntax: export " + "|".join(self._export_formats) + \
              " FILEPATH"
        print """-- export matrix elements. For standalone_v4, the resulting
        files will be FILEPATH/matrix_\"process_string\".f. For sa_dirs_v4,
        the result is a set of complete MG4 Standalone process directories.
        For madevent_v4, the path needs to be to a MadEvent SubProcesses
        directory, and the result is the Pxxx directories (including the
        diagram .ps and .jpg files) for the subprocesses as well as a
        correctly generated subproc.mg file. Note that if you have run the 
        'setup', FILEPATH is optional."""

    def help_history(self):
        print "syntax: history [FILEPATH] [-clean] "
        print "-- write in the specified files all the call to MG5 that you have"""
        print "   perform since that you have open this command line applet."""
        print "   -clean option will remove all the entry of the history"""

    def help_makehtml(self):
        print "syntax: makehtlm madevent_v4 [PATH]"
        print "-- create the web page related to the directory PATH"
        print "   by default PATH is the directory defined with the setup command"
        

    def help_draw(self):
        _draw_parser.print_help()

    def help_shell(self):
        print "syntax: shell CMD (or ! CMD)"
        print "-- run the shell command CMD and catch output"

    def help_quit(self):
        print "syntax: quit"
        print "-- terminates the application"
    
    help_EOF = help_quit
    
    def help_help(self):
        print "syntax: help"
        print "-- access to the in-line help" 

#===============================================================================
# CheckValidForCmd
#===============================================================================
class CheckValidForCmd(object):
    """ The Series of help routine for the MadGraphCmd"""
    
    class InvalidCmd(Exception):
        """a class for the invalid syntax call"""
    
    def check_add(self, args):
        """check the validity of line
        syntax: add process PROCESS 
        """
        
        if len(args) < 1:
            self.help_generate()
            raise self.InvalidCmd('\"add\" command requires two arguments')
        
        if len(self._curr_model['particles']) == 0:
            raise self.InvalidCmd("No particle list currently active, " + \
                                              "please create one first!")

        if len(self._curr_model['interactions']) == 0:
            raise self.InvalidCmd("No interaction list currently active," + \
            " please create one first!")

        if len(args) < 2:
<<<<<<< HEAD
            self.help_generate()
            raise self.InvalidCmd('\"add\" command requires two arguments')
=======
            self.help_add()
            return False
>>>>>>> dc6a854c
        
        if args[0] != 'process':
            raise self.InvalidCmd( \
                            "Empty or wrong format process, please try again.")
    
    def check_define(self, args):
        """check the validity of line
        syntax: define multipart_name [ part_name_list ]
        """
        
        if len(args) < 1:
            self.help_define()
            return False

        if len(self._curr_model['particles']) == 0:
            print "No particle list currently active, please create one first!"
            return False
        
        return True

    def check_display(self, args):
        """check the validity of line
        syntax: display XXXXX
        """
            
        if len(args) != 1:
            self.help_display()
            return False
        else:
            return True
    
    def check_draw(self, args):
        """check the validity of line
        syntax: draw FILEPATH [option=value]
        """
        if len(args) < 1:
            self.help_draw()
            return False
        
        if not self._curr_amps:
            print "No process generated, please generate a process!"
            return False

        if not os.path.isdir(args[0]):
            print "%s is not a valid directory for export file" % args[1]
            return False
        
        return True
    
    def check_export(self, args):
        """check the validity of line
        syntax: export MODE FILEPATH
        """  
        if len(args) == 0 or (len(args) == 1 and not self._export_dir) or \
                                           args[0] not in self._export_formats:
            self.help_export()
            return False

        if not self._curr_amps:
            print "No process generated, please generate a process!"
            return False

        if len(args) == 1:
            path = os.path.join(self._export_dir, 'SubProcesses')
        else:
            path = args[1]

        if not os.path.isdir(path):
            print "%s is not a valid directory for export file" % path
            if args[0] == 'madevent_v4':
                print "to create a valid output directory you can use the command"
                print "$> setup madevent_v4 auto"
                print " and then run export as follow:"
                print "$> export madevent_v4" 
            return False
        
        if args[0] == 'madevent_v4' and  not os.path.isdir(
                                        os.path.join(path,'..','SubProcesses')):
            print "%s is not a valid directory for export file" % path
            print "to create a valid output directory you can use the command"
            print "$> setup madevent_v4 auto" 
            print " and then run export as follow:"
            print "$> export madevent_v4" 
            return False

        return path
    
    def check_generate(self, line):
        """check the validity of line"""
        
        if len(line) < 1:
            self.help_generate()
            return False

        if len(self._curr_model['particles']) == 0:
            print "No particle list currently active, please create one first!"
            return False

        if len(self._curr_model['interactions']) == 0:
            print "No interaction list currently active," + \
            " please create one first!"
            return False
    
        return True
    
    def check_history(self, args):
        """check the validity of line"""
        
        if len(args) > 1:
            self.help_history()
            return False
        
        if len(args):
            if args[0] not in ['clean', '.']:
                dirpath = os.path.dirname(args[0])
                if dirpath and not os.path.exists(dirpath):
                    print "invalid path"
                    return False
            elif args[0] == '.' and not self._export_dir:
                print 'no export dir configure'
                return False
        return True
    
    def check_import(self, args):
        """check the validity of line"""
        
        if not args or  args[0] not in self._import_formats:
            self.help_import()
            return False
        
        if args[0] != 'proc_v4' and len(args) != 2:
            self.help_import()
            return False
        
        if args[0] == 'proc_v4' and len(args)!=2 and not self._export_dir:
            self.help_import()
            return False            
        
        return True
    
    def check_load(self, args):
        """ check the validity of the line"""
        
        if len(args) != 2:
            self.help_load()
            return False
        return True
        
    def check_makehtml(self, args):
        """check the validity of the line"""
    
        if len(args) < 1:
            self.help_makehtml()
            return False
        
        if args[0] != 'madevent_v4':
            self.help_makehtml()
            return False
        
        if (len(args) == 1 and not self._export_dir) or \
                        (len(args) > 1 and not os.path.isdir(args[1])):
            self.help_makehtml()
            return False
        return True
    
    def check_save(self, args):
        """ check the validity of the line"""
        if len(args) != 2:
            self.help_save()
            return False
        return True
    
    def check_setup(self, args):
        """ check the validity of the line"""
        
        if len(args) < 2:
            self.help_setup()
            return False
        
        if not self._model_dir:
            print 'No model found. Please import a model first and then retry'
            print '  for example do : import model_v4 sm'
            return False
        return True

#===============================================================================
# CheckValidForCmdWeb
#===============================================================================
class CheckValidForCmdWeb(CheckValidForCmd):
    """ Check the validity of input line for web entry
    (no explicit path authorized)"""
    
    class WebRestriction(Exception):
        """class for WebRestriction"""
    
    
    def check_draw(self, args):
        """check the validity of line
        syntax: draw FILEPATH [option=value]
        """
        raise self.WebRestriction('direct call to draw is forbidden on the web')
      
    def check_export(self, args):
        """check the validity of line
        syntax: export MODE FILEPATH
        No FilePath authorized on the web
        """  
        if len(args) > 1:
            raise self.WebRestriction('Path can\'t be specify on the web.' + \
                                      'use the setup command to avoid the ' + \
                                      'need to specify a path')
        
        return CheckValidForCmd.check_export(self, args)
    
    def check_history(self, args):
        """check the validity of line
        No Path authorize for the Web"""
        
        if len(args) == 2 and args[1] not in ['.','clean']:
            raise self.WebRestriction('Path can\'t be specify on the web.')
        
        return CheckValidForCmd.check_history(self, args)
        
    def check_import(self, args):
        """check the validity of line
        No Path authorize for the Web"""
        
        if len(args) >= 2 and args[0] == 'proc_v4' and args[1] != '.':
            raise self.WebRestriction('Path can\'t be specify on the web.')

        if len(args) >= 1 and args[0] == 'command':
            raise self.WebRestriction('Path can\'t be specify on the web.')

        
        for arg in args:
            if '/' in arg:
                raise self.WebRestriction('Path can\'t be specify on the web.')
             
        return CheckValidForCmd.check_import(self, args)
        
    def check_makehtml(self, args):
        """check the validity of the line
        No Path authorize for the Web"""
    
        if len(args) > 1:
            raise self.WebRestriction('Path can\'t be specify on the web.')
        
        return CheckValidForCmd.check_makehtml(self, args)
        
    def check_load(self, args):
        """ check the validity of the line
        No Path authorize for the Web"""
        
        if len(args)==2:
            if args[0] != 'model':
                raise self.WebRestriction('only model can be loaded online')
            if 'model.pkl' not in args[1]:
                raise self.WebRestriction('not valid pkl file: wrong name')
            if not os.path.realpath(args[1]).startswith(os.path.join(MGME_dir, \
                                                                    'Models')):
                raise self.WebRestriction('Wrong path to load model')
        
    def check_save(self, args):
        """ not authorize on web"""
        raise self.WebRestriction('\"save\" command not authorize online')
    
    def check_setup(self, args):
        """ check the validity of the line"""
        
        if not CheckValidForCmd.check_setup(self, args):
            return False
        
        if '/' in args[2]:
            raise self.WebRestriction('Path can\'t be specify on the web.')
        
        return True
    
#===============================================================================
# CompleteForCmd
#===============================================================================
class CompleteForCmd(CheckValidForCmd):
    """ The Series of help routine for the MadGraphCmd"""
    
    def list_completion(self, text, list):
        """Propose completions of text in list"""
        if not text:
            completions = list
        else:
            completions = [ f
                            for f in list
                            if f.startswith(text)
                            ]
        return completions

    def path_completion(self, text, base_dir=None):
        """Propose completions of text to compose a valid path"""

        if base_dir is None:
            base_dir = os.getcwd()

        completion = [f
                       for f in os.listdir(base_dir)
                       if f.startswith(text) and \
                            os.path.isfile(os.path.join(base_dir, f))
                       ]

        completion = completion + \
                     [f + '/'
                       for f in os.listdir(base_dir)
                       if f.startswith(text) and \
                            os.path.isdir(os.path.join(base_dir, f))
                     ]

        return completion      
    
            
    def complete_makehtml(self, text, line, begidx, endidx):
        """ format: makehtlm madevent_v4 [PATH] [--nojpeg]"""
        
        # Format
        if len(split_arg(line[0:begidx])) == 1:
            return self.list_completion(text, ['madevent_v4'])
        
        if text.startswith('-'):
            return self.list_completion(text, ['--nojpeg'])

        # Filename if directory is not given
        if len(split_arg(line[0:begidx])) == 2:
            return self.path_completion(text)

        # Filename if directory is given
        if len(split_arg(line[0:begidx])) == 3:
            return self.path_completion(text,
                                        base_dir=\
                                          split_arg(line[0:begidx])[2])

    def complete_export(self, text, line, begidx, endidx):
        "Complete the export command"

        # Format
        if len(split_arg(line[0:begidx])) == 1:
            return self.list_completion(text, self._export_formats)

        # Filename if directory is not given
        if len(split_arg(line[0:begidx])) == 2:
            return self.path_completion(text)

        # Filename if directory is given
        if len(split_arg(line[0:begidx])) == 3:
            return self.path_completion(text,
                                        base_dir=\
                                          split_arg(line[0:begidx])[2])
    
    def complete_history(self, text, line, begidx, endidx):
        "Complete the add command"

        # Format
        if len(split_arg(line[0:begidx])) == 1:
            return self.path_completion(text)
        
    def complete_add(self, text, line, begidx, endidx):
        "Complete the add command"

        # Format
        if len(split_arg(line[0:begidx])) == 1:
            return self.list_completion(text, self._add_opts)
        
    def complete_display(self, text, line, begidx, endidx):
        "Complete the display command"

        # Format
        if len(split_arg(line[0:begidx])) == 1:
            return self.list_completion(text, self._display_opts)

    def complete_draw(self, text, line, begidx, endidx):
        "Complete the import command"

        # Format
        if len(split_arg(line[0:begidx])) == 1:
            return self.path_completion(text)


        #option
        if len(split_arg(line[0:begidx])) >= 2:
            opt = ['horizontal', 'external=', 'max_size=', 'add_gap=',
                                'non_propagating','--']
            return self.list_completion(text, opt)

    def complete_load(self, text, line, begidx, endidx):
        "Complete the load command"

        # Format
        if len(split_arg(line[0:begidx])) == 1:
            return self.list_completion(text, self._save_opts)

        # Filename if directory is not given
        if len(split_arg(line[0:begidx])) == 2:
            return self.path_completion(text)

        # Filename if directory is given
        if len(split_arg(line[0:begidx])) == 3:
            return self.path_completion(text,
                                        base_dir=\
                                          split_arg(line[0:begidx])[2])

    def complete_save(self, text, line, begidx, endidx):
        "Complete the save command"

        # Format
        if len(split_arg(line[0:begidx])) == 1:
            return self.list_completion(text, self._save_opts)

        # Filename if directory is not given
        if len(split_arg(line[0:begidx])) == 2:
            return self.path_completion(text)

        # Filename if directory is given
        if len(split_arg(line[0:begidx])) == 3:
            return self.path_completion(text,
                                        base_dir=\
                                          split_arg(line[0:begidx])[2])

    def complete_setup(self, text, line, begidx, endidx):
        "Complete the setup command"

        possible_option = ['-d ', '-f', '-noclean']
        possible_option2 = ['d ', 'f', 'noclean']
        possible_format = ['madevent_v4']
        #don't propose directory use by MG_ME
        forbidden_name = ['MadGraphII', 'Template', 'pythia-pgs', 'CVS',
                            'Calculators', 'MadAnalysis', 'SimpleAnalysis', 
                            'mg5', 'DECAY', 'EventConverter', 'Models', 
                            'ExRootAnalysis', 'HELAS', 'Transfer_Fct']
        # Format
        if len(split_arg(line[0:begidx])) == 1:
            return self.list_completion(text, possible_format)
        
        #name of the run =>proposes old run name
        if len(split_arg(line[0:begidx])) == 2: 
            content = [name for name in os.listdir(MGME_dir) if \
                                    name not in forbidden_name and \
                                    os.path.isdir(os.path.join(MGME_dir, name))]
            content += ['.', 'auto']
            return self.list_completion(text, content)

        # Returning options
        if len(split_arg(line[0:begidx])) > 2:
            if split_arg(line[0:begidx])[-1] == '-d':
                return self.path_completion(text)
            elif  split_arg(line[0:begidx])[-2] == '-d' and line[-1] != ' ':
                return self.path_completion(text, \
                                             split_arg(line[0:begidx])[-1])
            elif split_arg(line[0:begidx])[-1] == '-':
                return self.list_completion(text, possible_option2)
            else:
                return self.list_completion(text, possible_option)

    def complete_shell(self, text, line, begidx, endidx):
        """ add path for shell """

        # Filename if directory is given
        #
        if len(split_arg(line[0:begidx])) > 1 and line[begidx-1] == os.path.sep:
            if not text:
                text = ''
            output = self.path_completion(text,
                                        base_dir=\
                                          split_arg(line[0:begidx])[-1])
        else:
            output = self.path_completion(text)
        return output

    def complete_import(self, text, line, begidx, endidx):
        "Complete the import command"

        # Format
        if len(split_arg(line[0:begidx])) == 1:
            return self.list_completion(text, self._import_formats)

        # Filename if directory is not given
        if len(split_arg(line[0:begidx])) == 2:
            return self.path_completion(text)

        # Filename if directory is given
        if len(split_arg(line[0:begidx])) == 3:
            return self.path_completion(text,
                                        base_dir=\
                                          split_arg(line[0:begidx])[2])

  


    
#===============================================================================
# MadGraphCmd
#===============================================================================
class MadGraphCmd(CmdExtended, HelpToCmd):
    """The command line processor of MadGraph"""    
    
    _curr_model = base_objects.Model()
    _model_dir = None
    _curr_amps = diagram_generation.AmplitudeList()
    _curr_matrix_elements = helas_objects.HelasMultiProcess()
    _curr_fortran_model = export_v4.HelasFortranModel()
    _multiparticles = {}

    _display_opts = ['particles', 'interactions', 'processes', 'multiparticles']
    _add_opts = ['process']
    _save_opts = ['model', 'processes']
    _import_formats = ['model_v4', 'proc_v4', 'command']
    _export_formats = ['standalone_v4', 'sa_dirs_v4', 'madevent_v4']
        
    def __init__(self, *arg, **opt):
        """ add a tracker of the history """

        CmdExtended.__init__(self, *arg, **opt)
        self._generate_info = "" # store the first generated process
        
        # Detect If this script is launched from a valid copy of the Template
        #and if so store this position as standard output directory
        if 'Cards' in os.listdir('.'):
            #Check for ./
            self._export_dir = os.path.realpath('.')
        elif 'Cards' in os.listdir('..'):
            #Check for ../
            self._export_dir = os.path.realpath('..')
        elif self.stdin != sys.stdin:
            #Check for position defined by the input files
            input_path = os.path.realpath(self.stdin.name).split(os.path.sep)
            if input_path[-2] == 'Cards':
                self._export_dir = os.path.sep.join(input_path[:-2])
            else:
                self._export_dir = None
        else:
            self._export_dir = None
            
    # Add a process to the existing multiprocess definition
    # Generate a new amplitude
    def do_add(self, line):
        """Generate an amplitude for a given process and add to
        existing amplitudes
        syntax:
        """

        args = split_arg(line)
        
        # Check the validity of the arguments
        self.check_add(args)

        if args[0] == 'process':
            # Rejoin line
            line = ' '.join(args[1:])
            
            # store the first process (for the perl script)
            if not self._generate_info:
                self._generate_info = line
                
            # Reset Helas matrix elements
            self._curr_matrix_elements = helas_objects.HelasMultiProcess()

            try:
                if line.find(',') == -1:
                    myprocdef = self.extract_process(line)
                else:
                    myprocdef, line = self.extract_decay_chain_process(line)
            except self.MadGraphCmdError, error:
                print "Empty or wrong format process, please try again. Error:" 
                print error
                myprocdef = None

            if myprocdef:

                cpu_time1 = time.time()

                myproc = diagram_generation.MultiProcess(myprocdef)

                for amp in myproc.get('amplitudes'):
                    if amp not in self._curr_amps:
                        self._curr_amps.append(amp)
                    else:
                        print "Warning: Already in processes:"
                        print amp.nice_string_processes()

                cpu_time2 = time.time()

                nprocs = len(myproc.get('amplitudes'))
                ndiags = sum([amp.get_number_of_diagrams() for \
                                  amp in myproc.get('amplitudes')])
                print "%i processes with %i diagrams generated in %0.3f s" % \
                      (nprocs, ndiags, (cpu_time2 - cpu_time1))
                ndiags = sum([amp.get_number_of_diagrams() for \
                                  amp in self._curr_amps])
                print "Total: %i processes with %i diagrams" % \
                      (len(self._curr_amps), ndiags)                
  
    # Define a multiparticle label
    def do_define(self, line):
        """Define a multiparticle"""

        # Particle names always lowercase
        line = line.lower()
        args = split_arg(line)
        if not self.check_define(args):
            return


        label = args[0]
        pdg_list = []

        for part_name in args[1:]:

            mypart = self._curr_model['particles'].find_name(part_name)

            if mypart:
                pdg_list.append(mypart.get_pdg_code())
            else:
                print "No particle %s in model: skipped" % part_name

        if not pdg_list:
            print """Empty or wrong format for multiparticle.
            Please try again."""

        self._multiparticles[label] = pdg_list
    
    # Display
    def do_display(self, line):
        """Display current internal status"""

        args = split_arg(line)
        if not self.check_display(args):
            return

        if args[0] == 'particles':
            print "Current model contains %i particles:" % \
                    len(self._curr_model['particles'])
            part_antipart = [part for part in self._curr_model['particles'] \
                             if not part['self_antipart']]
            part_self = [part for part in self._curr_model['particles'] \
                             if part['self_antipart']]
            for part in part_antipart:
                print part['name'] + '/' + part['antiname'],
            print ''
            for part in part_self:
                print part['name'],
            print ''

        if args[0] == 'interactions':
            print "Current model contains %i interactions" % \
                    len(self._curr_model['interactions'])
            for inter in self._curr_model['interactions']:
                print str(inter['id']) + ':',
                for part in inter['particles']:
                    if part['is_part']:
                        print part['name'],
                    else:
                        print part['antiname'],
                print

        if args[0] == 'processes':
            for amp in self._curr_amps:
                print amp.nice_string()
        if args[0] == 'multiparticles':
            print 'Multiparticle labels:'
            for key in self._multiparticles:
                print key, " = ", self._multiparticles[key]
    
    def do_draw(self, line):
        """ draw the Feynman diagram for the given process """

        args = split_arg(line)
        if not self.check_draw(args):
            return
        

        (options, args) = _draw_parser.parse_args(args)
        options = draw_lib.DrawOption(options)
        start = time.time()
        

        # Collect amplitudes
        amplitudes = diagram_generation.AmplitudeList()

        for amp in self._curr_amps:
            amplitudes.extend(amp.get_amplitudes())            

        for amp in amplitudes:
            filename = os.path.join(args[0], 'diagrams_' + \
                                    amp.get('process').shell_string() + ".eps")
            plot = draw.MultiEpsDiagramDrawer(amp['diagrams'],
                                              filename,
                                              model=self._curr_model,
                                              amplitude='')

            logging.info("Drawing " + \
                         amp.get('process').nice_string())
            #plot.draw(opt=options)
            plot.draw()
            print "Wrote file " + filename

        stop = time.time()
        print 'time to draw', stop - start    
    
    # Export a matrix element
    def do_export(self, line):
        """Export a generated amplitude to file"""

        def generate_matrix_elements(self):
            """Helper function to generate the matrix elements before
            exporting"""

            cpu_time1 = time.time()
            if not self._curr_matrix_elements.get('matrix_elements'):
                self._curr_matrix_elements = \
                             helas_objects.HelasMultiProcess(\
                                           self._curr_amps)
            cpu_time2 = time.time()

            ndiags = sum([len(me.get('diagrams')) for \
                          me in self._curr_matrix_elements.\
                          get('matrix_elements')])

            return ndiags, cpu_time2 - cpu_time1

        # Start of the actual routine

        args = split_arg(line)
        path = self.check_export(args) #if valid return the path of the output
        if not path:
            return 

        ndiags, cpu_time = generate_matrix_elements(self)
        calls = 0

        if args[0] == 'standalone_v4':
            for me in self._curr_matrix_elements.get('matrix_elements'):
                filename = os.path.join(path, 'matrix_' + \
                           me.get('processes')[0].shell_string() + ".f")
                if os.path.isfile(filename):
                    print "Overwriting existing file %s" % filename
                else:
                    print "Creating new file %s" % filename
                calls = calls + files.write_to_file(filename,
                                   export_v4.write_matrix_element_v4_standalone,
                                   me, self._curr_fortran_model)


        if args[0] == 'sa_dirs_v4':
            for me in self._curr_matrix_elements.get('matrix_elements'):
                calls = calls + \
                        export_v4.generate_subprocess_directory_v4_standalone(\
                            me, self._curr_fortran_model, path)

        if args[0] == 'madevent_v4':
            for me in self._curr_matrix_elements.get('matrix_elements'):
                calls = calls + \
                        export_v4.generate_subprocess_directory_v4_madevent(\
                            me, self._curr_fortran_model, path)
            
            card_path = os.path.join(path, os.path.pardir, 'SubProcesses', \
                                                              'procdef_mg5.dat')
            if self._generate_info:
                export_v4.write_procdef_mg5(card_path,
                                os.path.split(self._model_dir)[-1],
                                self._generate_info)
                
        print ("Generated helas calls for %d subprocesses " + \
              "(%d diagrams) in %0.3f s") % \
              (len(self._curr_matrix_elements.get('matrix_elements')),
               ndiags, cpu_time)

        print "Wrote %d helas calls" % calls

        # Replace the amplitudes with the actual amplitudes from the
        # matrix elements, which allows proper diagram drawing also of
        # decay chain processes
        self._curr_amps = diagram_generation.AmplitudeList(\
               [me.get('base_amplitude') for me in \
                self._curr_matrix_elements.get('matrix_elements')])
    
    
    # Generate a new amplitude
    def do_generate(self, line):
        """Generate an amplitude for a given process"""

        if not self.check_generate(line):
            return

        # Reset Helas matrix elements
        self._curr_matrix_elements = helas_objects.HelasMultiProcess()
        self._generate_info = line

        try:
            if ',' not in line:
                myprocdef = self.extract_process(line)
            else:
                myprocdef, line = self.extract_decay_chain_process(line)
        except self.MadGraphCmdError as error:
            print "Empty or wrong format process, please try again. Error:\n" \
                  + str(error)
            myprocdef = None
            
        if myprocdef:
            
            cpu_time1 = time.time()
            myproc = diagram_generation.MultiProcess(myprocdef)
            self._curr_amps = myproc.get('amplitudes')
            cpu_time2 = time.time()

            nprocs = len(self._curr_amps)
            ndiags = sum([amp.get_number_of_diagrams() for \
                              amp in self._curr_amps])
            print "%i processes with %i diagrams generated in %0.3f s" % \
                  (nprocs, ndiags, (cpu_time2 - cpu_time1))

        else:
            print "Empty or wrong format process, please try again."    
    
    
    def extract_process(self, line, proc_number = 0):
        """Extract a process definition from a string. Returns
        a ProcessDefinition."""

        # Perform sanity modifications on the lines:
        # Add a space before any > , $ /
        space_before=re.compile(r"(?P<carac>\S)(?P<tag>[/\,\\$\\>])")
        line = space_before.sub(r'\g<carac> \g<tag>',line)       
        # Add a space after any + - ~ > , $ / 
        space_after=re.compile(r"(?P<tag>[+-/\,\\$\\>~])(?P<carac>[^\s+-])")
        line = space_after.sub(r'\g<tag> \g<carac>',line)
        
        
        # Use regular expressions to extract s-channel propagators,
        # forbidden s-channel propagators/particles, coupling orders
        # and process number, starting from the back

        # Start with process number (identified by "@")
        proc_number_pattern = re.compile("^(.+)@\s*(\d+)\s*(.*)$")
        proc_number_re = proc_number_pattern.match(line)
        if proc_number_re:
            proc_number = int(proc_number_re.group(2))
            line = proc_number_re.group(1) + \
                   proc_number_re.group(3)

        # Start with coupling orders (identified by "=")
        order_pattern = re.compile("^(.+)\s+(\w+)\s*=\s*(\d+)\s*$")
        order_re = order_pattern.match(line)
        orders = {}
        while order_re:
            orders[order_re.group(2)] = int(order_re.group(3))
            line = order_re.group(1)
            order_re = order_pattern.match(line)

        # Particle names always lowercase
        line = line.lower()

        # Now check for forbidden particles, specified using "/"
        slash = line.find("/")
        dollar = line.find("$")
        forbidden_particles = ""
        if slash > 0:
            if dollar > slash:
                forbidden_particles_re = re.match("^(.+)\s*/\s*(.+\s*)(\$.*)$", line)
            else:
                forbidden_particles_re = re.match("^(.+)\s*/\s*(.+\s*)$", line)
            if forbidden_particles_re:
                forbidden_particles = forbidden_particles_re.group(2)
                line = forbidden_particles_re.group(1)
                if len(forbidden_particles_re.groups()) > 2:
                    line = line + forbidden_particles_re.group(3)

        # Now check for forbidden schannels, specified using "$"
        forbidden_schannels_re = re.match("^(.+)\s*\$\s*(.+)\s*$", line)
        forbidden_schannels = ""
        if forbidden_schannels_re:
            forbidden_schannels = forbidden_schannels_re.group(2)
            line = forbidden_schannels_re.group(1)

        # Now check for required schannels, specified using "> >"
        required_schannels_re = re.match("^(.+?)>(.+?)>(.+)$", line)
        required_schannels = ""
        if required_schannels_re:
            required_schannels = required_schannels_re.group(2)
            line = required_schannels_re.group(1) + ">" + \
                   required_schannels_re.group(3)

        args = split_arg(line)

        myleglist = base_objects.MultiLegList()
        state = False

        # Extract process
        for part_name in args:

            if part_name == '>':
                if not myleglist:
                    raise self.MadGraphCmdError, \
                          "No final state particles"
                state = True
                continue

            mylegids = []
            if part_name in self._multiparticles:
                mylegids.extend(self._multiparticles[part_name])
            else:
                mypart = self._curr_model['particles'].find_name(part_name)
                if mypart:
                    mylegids.append(mypart.get_pdg_code())

            if mylegids:
                myleglist.append(base_objects.MultiLeg({'ids':mylegids,
                                                        'state':state}))
            else:
                raise self.MadGraphCmdError, \
                      "No particle %s in model" % part_name

        if filter(lambda leg: leg.get('state') == True, myleglist):
            # We have a valid process

            # Now extract restrictions
            forbidden_particle_ids = []
            forbidden_schannel_ids = []
            required_schannel_ids = []

            #decay_process = len(filter(lambda leg: \
            #                           leg.get('state') == False,
            #                           myleglist)) == 1

            if forbidden_particles:
                args = split_arg(forbidden_particles)
                for part_name in args:
                    if part_name in self._multiparticles:
                        forbidden_particle_ids.extend( \
                                               self._multiparticles[part_name])
                    else:
                        mypart = self._curr_model['particles'].find_name( \
                                                                      part_name)
                        if mypart:
                            forbidden_particle_ids.append(mypart.get_pdg_code())

            if forbidden_schannels:
                args = split_arg(forbidden_schannels)
                for part_name in args:
                    if part_name in self._multiparticles:
                        forbidden_schannel_ids.extend(\
                                               self._multiparticles[part_name])
                    else:
                        mypart = self._curr_model['particles'].find_name(\
                                                                      part_name)
                        if mypart:
                            forbidden_schannel_ids.append(mypart.get_pdg_code())

            if required_schannels:
                args = split_arg(required_schannels)
                for part_name in args:
                    if part_name in self._multiparticles:
                        required_schannel_ids.extend(\
                                               self._multiparticles[part_name])
                    else:
                        mypart = self._curr_model['particles'].find_name(\
                                                                      part_name)
                        if mypart:
                            required_schannel_ids.append(mypart.get_pdg_code())

            return \
                base_objects.ProcessDefinition({'legs': myleglist,
                                'model': self._curr_model,
                                'id': proc_number,
                                'orders': orders,
                                'forbidden_particles': forbidden_particle_ids,
                                'forbidden_s_channels': forbidden_schannel_ids,
                                'required_s_channels': required_schannel_ids
                                 })
        #                       'is_decay_chain': decay_process\
        else:
            return None

    def extract_decay_chain_process(self, line, level_down=False):
        """Recursively extract a decay chain process definition from a
        string. Returns a ProcessDefinition."""

        # Start with process number (identified by "@")
        proc_number_pattern = re.compile("^(.+)@\s*(\d+)\s*(.*)$")
        proc_number_re = proc_number_pattern.match(line)
        proc_number = 0
        if proc_number_re:
            proc_number = int(proc_number_re.group(2))
            line = proc_number_re.group(1) + \
                   proc_number_re.group(3)
            print line
            
        index_comma = line.find(",")
        index_par = line.find(")")
        min_index = index_comma
        if index_par > -1 and (index_par < min_index or min_index == -1):
            min_index = index_par
        
        if min_index > -1:
            core_process = self.extract_process(line[:min_index], proc_number)
        else:
            core_process = self.extract_process(line, proc_number)

        #level_down = False

        while index_comma > -1:
            line = line[index_comma + 1:]
            index_par = line.find(')')
            if line.lstrip()[0] == '(':
                # Go down one level in process hierarchy
                #level_down = True
                line = line.lstrip()[1:]
                # This is where recursion happens
                decay_process, line = \
                            self.extract_decay_chain_process(line,
                                                             level_down=True)
                index_comma = line.find(",")
                index_par = line.find(')')
            else:
                index_comma = line.find(",")
                min_index = index_comma
                if index_par > -1 and \
                       (index_par < min_index or min_index == -1):
                    min_index = index_par
                if min_index > -1:
                    decay_process = self.extract_process(line[:min_index])
                else:
                    decay_process = self.extract_process(line)

            core_process.get('decay_chains').append(decay_process)

            if level_down:
                if index_par == -1:
                    raise self.MadGraphCmdError, \
                      "Missing ending parenthesis for decay process"

                if index_par < index_comma:
                    line = line[index_par + 1:]
                    level_down = False
                    break

        if level_down:
            index_par = line.find(')')
            if index_par == -1:
                raise self.MadGraphCmdError, \
                      "Missing ending parenthesis for decay process"
            line = line[index_par + 1:]
            
        # Return the core process (ends recursion when there are no
        # more decays)
        return core_process, line
    
    # Write the list of command line use in this session
    def do_history(self, line):
        """write in a file the suite of command that was used"""
        
        args = split_arg(line)
        if not self.check_history(args):
            return

        if len(args) == 0:
            print '\n'.join(self.history)
            return False
        elif args[0] == 'clean':
            self.history = []
            print 'history is cleaned'
            return False
        elif args[0] == '.':
            output_file = os.path.join(self._export_dir, 'Cards', \
                                                            'proc_card_mg5.dat')
            output_file = open(output_file, 'w')
        else:
            output_file = open(args[0], 'w')
            
        
        # Define a simple header for the file
        creation_time = time.asctime() 
        time_info = \
        '#     automaticaly generated the %s%s*\n' % (creation_time, ' ' * \
                                                      (26 - len(creation_time)))
        text = \
        '#***********************************************************\n' + \
        '#                         MadGraph 5                       *\n' + \
        '#                                                          *\n' + \
        "#                 *                       *                *\n" + \
        "#                   *        * *        *                  *\n" + \
        "#                     * * * * 5 * * * *                    *\n" + \
        "#                   *        * *        *                  *\n" + \
        "#                 *                       *                *\n" + \
        "#                                                          *\n" + \
        "#                                                          *\n" + \
        "#    The MadGraph Development Team - Please visit us at    *\n" + \
        "#    https://server06.fynu.ucl.ac.be/projects/madgraph     *\n" + \
        '#                                                          *\n' + \
        '#***********************************************************\n' + \
        '#                                                          *\n' + \
        '#               Command File for MadGraph 5                *\n' + \
        '#                                                          *\n' + \
        '#     run as ./bin/mg5  filename                           *\n' + \
        time_info + \
        '#                                                          *\n' + \
        '#***********************************************************\n'
        
        #Avoid repetition of header
        if self.history[0] == '#'+'*' * 59:
            text=''
        # Add the comand used 
        text += '\n'.join(self.history) + '\n' 
        
        #write this information in a file
        output_file.write(text)
        output_file.close()
    
    # Import files
    def do_import(self, line):
        """Import files with external formats"""

        def import_v4file(self, filepath):
            """Helper function to load a v4 file from file path filepath"""
            filename = os.path.basename(filepath)
            if filename.endswith('particles.dat'):
                self._curr_model.set('particles',
                                     files.read_from_file(
                                            filepath,
                                            import_v4.read_particles_v4))
                print "%d particles imported" % \
                      len(self._curr_model['particles'])
                return True
            elif filename.endswith('interactions.dat'):
                if len(self._curr_model['particles']) == 0:
                    print "No particle list currently active,",
                    print "please create one first!"
                    return False
                self._curr_model.set('interactions',
                                     files.read_from_file(
                                            filepath,
                                            import_v4.read_interactions_v4,
                                            self._curr_model['particles']))
                print "%d interactions imported" % \
                      len(self._curr_model['interactions'])
                return True
           
            #not valid File
            return False

        args = split_arg(line)
        if not self.check_import(args):
            return
        
        if args[0] == 'model_v4':
            # Check for a file
            if os.path.isfile(args[1]):
                suceed = import_v4file(self, args[1])
                if not suceed:
                    print "%s is not a valid v4 file name" % \
                                        os.path.basename(args[1])
                else:
                    self._model_dir = os.path.dirname(args[1])
                return
            
            # Check for a valid directory
            if os.path.isdir(args[1]):
                self._model_dir = args[1]
            elif MGME_dir and os.path.isdir(os.path.join(MGME_dir, 'Models', \
                                                                      args[1])):
                self._model_dir = os.path.join(MGME_dir, 'Models', args[1])
            elif not MGME_dir:
                print "Path %s is not a valid pathname" % args[1]
                print "and no MG_ME installation detected in other to search in Models"
                return False                
            else:
                print "Path %s is not a valid pathname" % args[1]
                return False
            
            #Load the directory
            if os.path.exists(os.path.join(self._model_dir, 'model.pkl')):
                self.do_load('model %s' % os.path.join(self._model_dir, \
                                                                   'model.pkl'))
                return
            files_to_import = ('particles.dat', 'interactions.dat')
            for filename in files_to_import:
                if os.path.isfile(os.path.join(self._model_dir, filename)):
                    import_v4file(self, os.path.join(self._model_dir, \
                                                                      filename))
                else:
                    print "%s files doesn't exist in %s directory" % \
                                        (filename, os.path.basename(args[1]))
            #save model for next usage
            self.do_save('model %s ' % os.path.join(self._model_dir, \
                                                                   'model.pkl'))
        
        elif args[0] == 'proc_v4':
            
            if len(args) == 1 and self._export_dir:
                proc_card = os.path.join(self._export_dir, 'Cards', \
                                                                'proc_card.dat')
            elif len(args) == 2:
                proc_card = args[1]
                # Check the status of export and try to use file position is no
                #self._export dir are define
                if os.path.isdir(args[1]):
                    proc_card = os.path.join(proc_card, 'Cards', \
                                                                'proc_card.dat')    
                self.check_for_export_dir(os.path.realpath(proc_card))
            else:
                logging.error('No default directory are setup')
                return
 
            #convert and excecute the card
            self.import_mg4_proc_card(proc_card)   
                                     
        elif args[0] == 'command':
            if not os.path.isfile(args[1]):
                print "Path %s is not a valid pathname" % args[1]
            else:
                # Check the status of export and try to use file position is no
                #self._export dir are define
                self.check_for_export_dir(args[1])
                # Execute the card
                self.import_mg5_proc_card(args[1])
        else:
            self.help_import()
            return False
    
    
    def import_mg4_proc_card(self, filepath):
        """ read a V4 proc card, convert it and run it in mg5"""
        
        # change the status of this line in the history -> pass in comment
        self.history[-1] = '#%s' % self.history[-1]
         
        # read the proc_card.dat
        reader = files.read_from_file(filepath, import_v4.read_proc_card_v4)
        
        if MGME_dir:
            #model_dir = os.path.join(MGME_dir, 'Models')
            line = self.exec_cmd('import model_v4 %s' % (reader.model))
        else:
            logging.error('No MG_ME installation detected')
            return    


        # Now that we have the model we can split the information
        lines = reader.extract_command_lines(self._curr_model)

            
        for line in lines:
            self.exec_cmd(line)
    
        return 

    def import_mg5_proc_card(self, filepath):
        # change the status of this line in the history -> pass in comment
        self.history[-1] = '#%s' % self.history[-1]
 
        # Read the lines of the file and execute them
        for line in CmdFile(filepath):
            #remove pointless spaces and \n
            line = line.replace('\n', '').strip()
            # execute the line if this one is not empty
            if line:
                self.exec_cmd(line)

        return
    
    def check_for_export_dir(self, filepath):
        """Check if the files is in a valid export directory and assign it to
        export path if if is"""
        
        # keep previous if a previous one is defined
        if self._export_dir:
            return
        
        path_split = filepath.split(os.path.sep)
        if len(path_split)>2 and path_split[-2] == 'Cards':
            self._export_dir = os.path.sep.join(path_split[:-2])
                
    

    def do_load(self, line):
        """Load information from file"""

        args = split_arg(line)
        if not self.check_load(args):
            print 'not accepted'
            return


        cpu_time1 = time.time()
        if args[0] == 'model':
            self._curr_model = save_load_object.load_from_file(args[1])
            #save_model.save_model(args[1], self._curr_model)
            if isinstance(self._curr_model, base_objects.Model):
                cpu_time2 = time.time()
                print "Loaded model from file in %0.3f s" % \
                      (cpu_time2 - cpu_time1)
            else:
                print 'Error: Could not load model from file ', args[1]
        elif args[0] == 'processes':
            self._curr_amps = save_load_object.load_from_file(args[1])
            if isinstance(self._curr_amps, diagram_generation.AmplitudeList):
                cpu_time2 = time.time()
                print "Loaded processes from file in %0.3f s" % \
                      (cpu_time2 - cpu_time1)
                if self._curr_amps and not self._curr_model.get('name'):
                    self._curr_model = self._curr_amps[0].\
                                        get('process').get('model')
                    print "Model set from process."
            else:
                print 'Error: Could not load processes from file ', args[1]
        else:
            self.help_save()
    
    def do_save(self, line):
        """Save information to file"""

        args = split_arg(line)
        if not self.check_save(args):
            return False

        if args[0] == 'model':
            if self._curr_model:
                #save_model.save_model(args[1], self._curr_model)
                if save_load_object.save_to_file(args[1], self._curr_model):
                    print 'Saved model to file ', args[1]
            else:
                print 'No model to save!'
        elif args[0] == 'processes':
            if self._curr_amps:
                if save_load_object.save_to_file(args[1], self._curr_amps):
                    print 'Saved processes to file ', args[1]
            else:
                print 'No processes to save!'
        else:
            self.help_save()
            
            
    def do_makehtml(self, line):
        """ make the html output for a MAdevent directory """
        
        args = split_arg(line)
        if not self.check_makehtml(args):
            return
                   
        
        if self._export_dir:
            dir_path = self._export_dir
        else: 
            dir_path = args[1]
            
        #look if the user ask to bypass the jpeg creation
        if '--nojpeg' in args:
            makejpg = False
        else:
            makejpg = True
            
        os.system('touch %s/done' % os.path.join(dir_path,'SubProcesses'))        
        export_v4.create_v4_webpage(dir_path, makejpg)



    def do_setup(self, line):
        """Initialize a new Template or reinitialize one"""
        
        args = split_arg(line)
        if not self.check_setup(args):
            return False
        
        clean = '-noclean' not in args
        force = '-f' in args 
        dir = '-d' in args
        if dir:
            mgme_dir = args[args.find('-d') + 1]
        else:
            mgme_dir = MGME_dir
                                
        # Check for special directory treatment
        if args[1] == '.':
            if self._export_dir:
                dir_path = self._export_dir
            else:
                print 'No possible working directory are detected'
                self.help_setup()    
                return False
        elif args[1] == 'auto':
            name_dir = lambda i: 'PROC_%s_%s' % \
                                        (os.path.split(self._model_dir)[-1], i)
            auto_path = lambda i: os.path.join(self.writing_dir, name_dir(i))     
            
            for i in range(500):
                if os.path.isdir(auto_path(i)):
                    continue
                else:
                    dir_path = auto_path(i) 
                    break
        else:    
            dir_path = os.path.join(self.writing_dir, args[1])
        
        if not force and os.path.isdir(dir_path):
            print 'INFO: directory %s already exists.' % args[1]
            if clean:
                print 'If you continue this directory will be cleaned'

            answer = raw_input('Do you want to continue? [y/n]')
            if answer != 'y':
                print 'stop'
                return False

        export_v4.copy_v4template(mgme_dir, dir_path, self._model_dir, clean)
        # Import the model
        print 'import model files %s in directory %s' % \
                       (os.path.basename(self._model_dir), args[1])        
        export_v4.export_model(self._model_dir, dir_path)
        self._export_dir = dir_path

#===============================================================================
# MadGraphCmd
#===============================================================================
class MadGraphCmdWeb(MadGraphCmd, CheckValidForCmdWeb):
    """The command line processor of MadGraph"""         
 
    def __init__(self, *arg, **opt):
    
        if os.environ.has_key('_CONDOR_SCRATCH_DIR'):
            self.writing_dir = os.path.join(os.environ['_CONDOR_SCRATCH_DIR'], \
                                                                 os.path.pardir)
        else:
            self.writing_dir = os.path.join(os.environ['MADGRAPH_DATA'],
                               os.environ['REMOTE_USER'])
        
        #standard initialization
        MadGraphCmd.__init__(self, *arg, **opt)

#===============================================================================
# MadGraphCmd
#===============================================================================
class MadGraphCmdShell(MadGraphCmd, CompleteForCmd, CheckValidForCmd):
    """The command line processor of MadGraph""" 
    
    writing_dir = MGME_dir
    
    def preloop(self):
        """Initializing before starting the main loop"""

        self.prompt = 'mg5>'

        readline.parse_and_bind("tab: complete")

        # initialize command history
        history_file = os.path.join(os.environ['HOME'], '.mg5history')
        try:
            readline.read_history_file(history_file)
        except IOError:
            pass
        atexit.register(readline.write_history_file, history_file)

        # If possible, build an info line with current version number 
        # and date, from the VERSION text file

        info = misc.get_pkg_info()
        info_line = ""

        if info.has_key('version') and  info.has_key('date'):
            len_version = len(info['version'])
            len_date = len(info['date'])
            if len_version + len_date < 30:
                info_line = "*         VERSION %s %s %s         *\n" % \
                            (info['version'],
                            (30 - len_version - len_date) * ' ',
                            info['date'])

        self.intro = \
        "************************************************************\n" + \
        "*                                                          *\n" + \
        "*           W E L C O M E  to  M A D G R A P H  5          *\n" + \
        "*                                                          *\n" + \
        "*                                                          *\n" + \
        "*                 *                       *                *\n" + \
        "*                   *        * *        *                  *\n" + \
        "*                     * * * * 5 * * * *                    *\n" + \
        "*                   *        * *        *                  *\n" + \
        "*                 *                       *                *\n" + \
        "*                                                          *\n" + \
        info_line + \
        "*                                                          *\n" + \
        "*    The MadGraph Development Team - Please visit us at    *\n" + \
        "*    https://server06.fynu.ucl.ac.be/projects/madgraph     *\n" + \
        "*                                                          *\n" + \
        "*               Type 'help' for in-line help.              *\n" + \
        "*                                                          *\n" + \
        "************************************************************"

    # Access to shell
    def do_shell(self, line):
        "Run a shell command"

        if line.strip() is '':
            self.help_shell()
        else:
            print "running shell command:", line
            subprocess.call(line, shell=True)

#===============================================================================
# 
#===============================================================================
class CmdFile(file):
    """ a class for command input file -in order to debug cmd \n problem"""
    
    def __init__(self, name, opt='rU'):
        
        file.__init__(self, name, opt)
        self.text = file.read(self)
        self.close()
        self.lines = self.text.split('\n')
    
    def readline(self, *arg, **opt):
        """readline method treating correctly a line whithout \n at the end
           (add it)
        """
        if self.lines:
            line = self.lines.pop(0)
        else:
            return ''
        
        if line.endswith('\n'):
            return line
        else:
            return line + '\n'
    
    def __next__(self):
        return self.lines.__next__()    
    def __iter__(self):
        return self.lines.__iter__()
  
#===============================================================================
# Draw Command Parser
#=============================================================================== 
_usage =  "draw FILEPATH [options]\n" + \
         "-- draw the diagrams in eps format\n" + \
         "   Files will be FILEPATH/diagrams_\"process_string\".eps \n" + \
         "   Example: draw plot_dir . \n"
_draw_parser = optparse.OptionParser(usage=_usage)
_draw_parser.add_option("", "--horizontal", default=False, 
                   action='store_true', help="force S-channel to be horizontal")
_draw_parser.add_option("", "--external", default=0, type='float',
                    help="authorizes external particles to end at top or " + \
                    "bottom of diagram. If bigger than zero this tune the " + \
                    "length of those line.")
_draw_parser.add_option("", "--max_size", default=1.5, type='float',
                         help="this forbids external line bigger than max_size")
_draw_parser.add_option("", "--non_propagating", default=True, \
                          dest="contract_non_propagating", action='store_false', 
                          help= "avoid contractions of non propagating lines") 
_draw_parser.add_option("", "--add_gap", default=0, type='float', \
                          help= "set the x-distance between external particles")  
  
    
    
    
#===============================================================================
# __main__
#===============================================================================

if __name__ == '__main__':
    
    run_option = sys.argv
    if len(run_option) > 1:
        # The first argument of sys.argv is the name of the program
        input_file = open(run_option[1], 'rU')
        cmd_line = MadGraphCmd(stdin=input_file)
        cmd_line.use_rawinput = False #put it in non interactive mode
        cmd_line.cmdloop()
    else:
        # Interactive mode
        MadGraphCmd().cmdloop()    <|MERGE_RESOLUTION|>--- conflicted
+++ resolved
@@ -149,7 +149,19 @@
 #=============================================================================
 def split_arg(line):
     """Split a line of arguments"""
-    return line.split()
+    
+    split = line.split()
+    out=[]
+    tmp=''
+    for data in split:
+        if data[-1] == '\\':
+            tmp += data[:-1]+' '
+        elif tmp:
+            out.append(tmp+data)
+        else:
+            out.append(data)
+    return out
+
  
 
 #===============================================================================
@@ -299,13 +311,8 @@
             " please create one first!")
 
         if len(args) < 2:
-<<<<<<< HEAD
-            self.help_generate()
+            self.help_add()
             raise self.InvalidCmd('\"add\" command requires two arguments')
-=======
-            self.help_add()
-            return False
->>>>>>> dc6a854c
         
         if args[0] != 'process':
             raise self.InvalidCmd( \
@@ -434,15 +441,15 @@
         
         if not args or  args[0] not in self._import_formats:
             self.help_import()
-            return False
+            raise self.InvalidCmd('no format indicated for the import')
         
         if args[0] != 'proc_v4' and len(args) != 2:
             self.help_import()
-            return False
+            raise self.InvalidCmd('not correct number of arguments')
         
         if args[0] == 'proc_v4' and len(args)!=2 and not self._export_dir:
             self.help_import()
-            return False            
+            raise self.InvalidCmd('No automatic path available')            
         
         return True
     

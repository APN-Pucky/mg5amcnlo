################################################################################
#
# Copyright (c) 2009 The MadGraph Development team and Contributors
#
# This file is a part of the MadGraph 5 project, an application which 
# automatically generates Feynman diagrams and matrix elements for arbitrary
# high-energy processes in the Standard Model and beyond.
#
# It is subject to the MadGraph license which should accompany this 
# distribution.
#
# For more information, please visit: http://madgraph.phys.ucl.ac.be
#
################################################################################
"""A user friendly command line interface to access MadGraph features.
   Uses the cmd package for command interpretation and tab completion.
"""

import atexit
import cmd
import logging
import optparse
import os
import pydoc
import re
import signal
import subprocess
import sys
import traceback
import time

# Optional Library (not present on all platform)
try:
    import readline
except:
    readline = None
    
from madgraph import MG4DIR, MG5DIR, MadGraph5Error

import madgraph.core.base_objects as base_objects
import madgraph.core.diagram_generation as diagram_generation
import madgraph.core.drawing as draw_lib
import madgraph.core.helas_objects as helas_objects

import madgraph.iolibs.drawing_eps as draw
import madgraph.iolibs.export_cpp as export_cpp
import madgraph.iolibs.export_v4 as export_v4
import madgraph.iolibs.helas_call_writers as helas_call_writers
import madgraph.iolibs.file_writers as writers
import madgraph.iolibs.files as files
import madgraph.iolibs.group_subprocs as group_subprocs
import madgraph.iolibs.import_v4 as import_v4
import madgraph.iolibs.misc as misc
import madgraph.iolibs.save_load_object as save_load_object

import madgraph.interface.tutorial_text as tutorial_text

import madgraph.various.process_checks as process_checks

import models as ufomodels
import models.import_ufo as import_ufo

# Special logger for the Cmd Interface
logger = logging.getLogger('cmdprint') # -> stdout
logger_stderr = logging.getLogger('fatalerror') # ->stderr
logger_tuto = logging.getLogger('tutorial') # -> stdout include instruction in  
                                            #order to learn MG5

#===============================================================================
# CmdExtended
#===============================================================================
class CmdExtended(cmd.Cmd):
    """Extension of the cmd.Cmd command line.
    This extensions supports line breaking, history, comments,
    internal call to cmdline,..."""

    #suggested list of command
    next_possibility = {
        'mg5_start': ['import model ModelName', 'import command PATH',
                      'import proc_v4 PATH', 'tutorial'],
        'import model' : ['generate PROCESS','define MULTIPART PART1 PART2 ...', 
                                   'display particles', 'display interactions'],
        'define': ['define MULTIPART PART1 PART2 ...', 'generate PROCESS', 
                                                    'display multiparticles'],
        'generate': ['add process PROCESS','output [OUTPUT_TYPE] [PATH]','draw .'],
        'add process':['output [OUTPUT_TYPE] [PATH]', 'display processes'],
        'output':['history PATH', 'exit'],
        'display': ['generate PROCESS', 'add process PROCESS', 'output [OUTPUT_TYPE] [PATH]'],
        'draw': ['shell CMD'],
        'export':['history PATH', 'exit'],
        'import proc_v4' : ['exit'],
        'tutorial': ['generate PROCESS', 'import model MODEL', 'help TOPIC']
    }
        
    def __init__(self, *arg, **opt):
        """Init history and line continuation"""
        
        # If possible, build an info line with current version number 
        # and date, from the VERSION text file

        info = misc.get_pkg_info()
        info_line = ""

        if info.has_key('version') and  info.has_key('date'):
            len_version = len(info['version'])
            len_date = len(info['date'])
            if len_version + len_date < 30:
                info_line = "#*         VERSION %s %s %s         *\n" % \
                            (info['version'],
                            (30 - len_version - len_date) * ' ',
                            info['date'])

        # Create a header for the history file.
        # Remember to fill in time at writeout time!
        self.history_header = \
        '#************************************************************\n' + \
        '#*                        MadGraph 5                        *\n' + \
        '#*                                                          *\n' + \
        "#*                *                       *                 *\n" + \
        "#*                  *        * *        *                   *\n" + \
        "#*                    * * * * 5 * * * *                     *\n" + \
        "#*                  *        * *        *                   *\n" + \
        "#*                *                       *                 *\n" + \
        "#*                                                          *\n" + \
        "#*                                                          *\n" + \
        info_line + \
        "#*                                                          *\n" + \
        "#*    The MadGraph Development Team - Please visit us at    *\n" + \
        "#*    https://server06.fynu.ucl.ac.be/projects/madgraph     *\n" + \
        '#*                                                          *\n' + \
        '#************************************************************\n' + \
        '#*                                                          *\n' + \
        '#*               Command File for MadGraph 5                *\n' + \
        '#*                                                          *\n' + \
        '#*     run as ./bin/mg5  filename                           *\n' + \
        '#*                                                          *\n' + \
        '#*     automaticaly generated the %(time)s%(fill)s*\n' + \
        '#*                                                          *\n' + \
        '#************************************************************\n'
        
        if info_line:
            info_line = info_line[1:]

        logger.info(\
        "************************************************************\n" + \
        "*                                                          *\n" + \
        "*           W E L C O M E  to  M A D G R A P H  5          *\n" + \
        "*                                                          *\n" + \
        "*                                                          *\n" + \
        "*                 *                       *                *\n" + \
        "*                   *        * *        *                  *\n" + \
        "*                     * * * * 5 * * * *                    *\n" + \
        "*                   *        * *        *                  *\n" + \
        "*                 *                       *                *\n" + \
        "*                                                          *\n" + \
        info_line + \
        "*                                                          *\n" + \
        "*    The MadGraph Development Team - Please visit us at    *\n" + \
        "*    https://server06.fynu.ucl.ac.be/projects/madgraph     *\n" + \
        "*                                                          *\n" + \
        "*               Type 'help' for in-line help.              *\n" + \
        "*           Type 'tutorial' to learn how MG5 works         *\n" + \
        "*                                                          *\n" + \
        "************************************************************")

        self.log = True
        self.history = []
        self.save_line = ''
        cmd.Cmd.__init__(self, *arg, **opt)
        self.__initpos = os.path.abspath(os.getcwd())
        
    def precmd(self, line):
        """ A suite of additional function needed for in the cmd
        this implement history, line breaking, comment treatment,...
        """
        
        if not line:
            return line
        line = line.lstrip()

        # Update the history of this suite of command,
        # except for useless commands (empty history and help calls)
        if line != "history" and \
            not line.startswith('help') and \
            not line.startswith('#*'):
            self.history.append(line)

        # Check if we are continuing a line:
        if self.save_line:
            line = self.save_line + line 
            self.save_line = ''
        
        # Check if the line is complete
        if line.endswith('\\'):
            self.save_line = line[:-1]
            return '' # do nothing   
        
        # Remove comment
        if '#' in line:
            line = line.split('#')[0]

        # Deal with line splitting
<<<<<<< HEAD
        if ';' in line:
=======
        if ';' in line and not (line.startswith('!') or line.startswith('shell')):
>>>>>>> 072603e4
            for subline in line.split(';'):
                stop = self.onecmd(subline)
                stop = self.postcmd(stop, subline)
            return ''
        
        # execute the line command
        return line

    def nice_error_handling(self, error, line):
        """ """ 
        # Make sure that we are at the initial position
        os.chdir(self.__initpos)
        # Create the debug files
        self.log = False
        cmd.Cmd.onecmd(self, 'history MG5_debug')
        debug_file = open('MG5_debug', 'a')
        traceback.print_exc(file=debug_file)
        # Create a nice error output
        if self.history and line == self.history[-1]:
            error_text = 'Command \"%s\" interrupted with error:\n' % line
        elif self.history:
            error_text = 'Command \"%s\" interrupted in sub-command:\n' %line
            error_text += '\"%s\" with error:\n' % self.history[-1]
        else:
            error_text = ''
        error_text += '%s : %s\n' % (error.__class__.__name__, str(error).replace('\n','\n\t'))
        error_text += 'Please report this bug on https://bugs.launchpad.net/madgraph5\n'
        error_text += 'More information is found in \'%s\'.\n' % \
                        os.path.realpath("MG5_debug")
        error_text += 'Please attach this file to your report.'
        logger_stderr.critical(error_text)
        #stop the execution if on a non interactive mode
        if self.use_rawinput == False:
            sys.exit('Exit on error')
        return False

    def nice_user_error(self, error, line):
        # Make sure that we are at the initial position
        os.chdir(self.__initpos)
        if line == self.history[-1]:
            error_text = 'Command \"%s\" interrupted with error:\n' % line
        else:
            error_text = 'Command \"%s\" interrupted in sub-command:\n' %line
            error_text += '\"%s\" with error:\n' % self.history[-1] 
        error_text += '%s : %s' % (error.__class__.__name__, str(error).replace('\n','\n\t'))
        logger_stderr.error(error_text)
        #stop the execution if on a non interactive mode
        if self.use_rawinput == False:
            sys.exit()
        # Remove failed command from history
        self.history.pop()
        return False

    
    def onecmd(self, line):
        """catch all error and stop properly command accordingly"""
        
        try:
            cmd.Cmd.onecmd(self, line)
        except MadGraph5Error as error:
            if __debug__:
                self.nice_error_handling(error, line)
            else:
                self.nice_user_error(error, line)
        except Exception as error:
            self.nice_error_handling(error, line)
            
    def exec_cmd(self, line):
        """for third party call, call the line with pre and postfix treatment"""

        logger.info(line)
        line = self.precmd(line)
        stop = cmd.Cmd.onecmd(self, line)
        stop = self.postcmd(stop, line)
        return stop      

    def run_cmd(self, line):
        """for third party call, call the line with pre and postfix treatment"""
        
        logger.info(line)
        line = self.precmd(line)
        stop = self.onecmd(line)
        stop = self.postcmd(stop, line)
        return stop 
    
    def postcmd(self,stop, line):
        """ finishing a command
        This looks if we have to write an additional text for the tutorial."""
        
        # Print additional information in case of routines fails
        if stop == False:
            return False
        
        args=line.split()
        # Return for empty line
        if len(args)==0:
            return stop
        
        # try to print linked to the first word in command 
        #as import_model,... if you don't find then try print with only
        #the first word.
        if len(args)==1:
            command=args[0]
        else:
            command = args[0]+'_'+args[1]
        
        try:
            logger_tuto.info(getattr(tutorial_text, command).replace('\n','\n\t'))
        except:
            try:
                logger_tuto.info(getattr(tutorial_text, args[0]).replace('\n','\n\t'))
            except:
                pass
            


    def emptyline(self):
        """If empty line, do nothing. Default is repeat previous command."""
        pass
    
    def default(self, line):
        """Default action if line is not recognized"""

        # Faulty command
        logger.warning("Command \"%s\" not recognized, please try again" % \
                                                                line.split()[0])
    # Quit
    def do_quit(self, line):
        sys.exit(1)
        
    do_exit = do_quit

    # Aliases
    do_EOF = do_quit
    do_exit = do_quit

    def do_help(self, line):
        """ propose some usefull possible action """
        
        cmd.Cmd.do_help(self,line)
        
        # if not basic help -> simple call is enough    
        if line:
            return

        if len(self.history) == 0:
            last_action_2 = last_action = 'mg5_start'
        else:
            last_action_2 = last_action = 'none'
        
        pos = 0
        authorize = self.next_possibility.keys() 
        while last_action_2  not in authorize and last_action not in authorize:
            pos += 1
            if pos > len(self.history):
                last_action_2 = last_action = 'mg5_start'
                break
            
            args = self.history[-1 * pos].split()
            last_action = args[0]
            if len(args)>1: 
                last_action_2 = '%s %s' % (last_action, args[1])
            else: 
                last_action_2 = 'none'
        
        print 'Contextual Help'
        print '==============='
        if last_action_2 in authorize:
            options = self.next_possibility[last_action_2]
        elif last_action in authorize:
            options = self.next_possibility[last_action]
        
        text = 'The following command(s) may be useful in order to continue.\n'
        for option in options:
            text+='\t %s \n' % option      
        print text


    def timed_input(self, question, default, timeout=None):
        """ a question with a maximal time to answer take default otherwise"""
        class TimeOutError(Exception):
            """Class for run-time error"""
            pass
        def handle_alarm(signum, frame): 
            raise TimeOutError
        if timeout is None:
            timeout = self.timeout
        signal.signal(signal.SIGALRM, handle_alarm)
        signal.alarm(timeout)
        if timeout:
            question += '[%ss to answer] ' % timeout
        try:
            result = raw_input(question)
        except TimeOutError:
            print default
            return default
        finally:
            signal.alarm(0)
        return result





#===============================================================================
# Helper function
#=============================================================================
def split_arg(line):
    """Split a line of arguments"""
    
    split = line.split()
    out=[]
    tmp=''
    for data in split:
        if data[-1] == '\\':
            tmp += data[:-1]+' '
        elif tmp:
            out.append(tmp+data)
        else:
            out.append(data)
    return out

 

#===============================================================================
# HelpToCmd
#===============================================================================
class HelpToCmd(object):
    """ The Series of help routine for the MadGraphCmd"""    
    
    def help_save(self):
        logger.info("syntax: save %s FILENAME" % "|".join(self._save_opts))
        logger.info("-- save information as file FILENAME")


    def help_load(self):
        logger.info("syntax: load %s FILENAME" % "|".join(self._save_opts))
        logger.info("-- load information from file FILENAME")

    def help_import(self):
        
        logger.info("syntax: import " + "|".join(self._import_formats) + \
              " FILENAME")
        logger.info("-- imports file(s) in various formats")
        logger.info("")
        logger.info("   import model MODEL [-modelname]:")
        logger.info("      Import a UFO or MG4 model.")
        logger.info("      MODEL should be a valid UFO model name")
        logger.info("      -modelname keeps the original")
        logger.info("             particle names for the model")
        logger.info("")
        logger.info("   import model_v4 MODEL [-modelname] :")
        logger.info("      Import an MG4 model.")
        logger.info("      Model should be the name of the model")
        logger.info("      or the path to theMG4 model directory")
        logger.info("      -modelname keeps the original")
        logger.info("             particle names for the model")
        logger.info("")
        logger.info("   import proc_v4 [PATH] :"  )
        logger.info("      Execute MG5 based on a proc_card.dat in MG4 format.")
        logger.info("      Path to the proc_card is optional if you are in a")
        logger.info("      madevent directory")
        logger.info("")
        logger.info("   import command PATH :")
        logger.info("      Execute the list of command in the file at PATH")
        
    def help_display(self):
        logger.info("syntax: display " + "|".join(self._display_opts))
        logger.info("-- display a the status of various internal state variables")
        logger.info("   for particles/interactions you can specify the name or id of the")
        logger.info("   particles/interactions to receive more details information.")
        logger.info("   example display particles e+.")
        logger.info("   For \"checks\", can specify only to see failed checks.")

    def help_tutorial(self):
        logger.info("syntax: tutorial [" + "|".join(self._tutorial_opts) + "]")
        logger.info("-- start/stop the tutorial mode")

    def help_output(self):
        logger.info("syntax [" + "|".join(self._export_formats) + \
                    "] [name|.|auto] [options]")
        logger.info("-- Output any generated process(es) to file.")
        logger.info("   mode: Default mode is madevent. Default path is \'.\'.")
        logger.info("   If mode is madevent or standalone, create a copy of")
        logger.info("     the V4 Template in the MG_ME directory, with the model and")
        logger.info("     Helas set up appropriately.")
        logger.info("   - If mode is standalone, the directory will be in")
        logger.info("     Standalone format, otherwise in MadEvent format.")
        logger.info("   - If mode is matrix, output the matrix.f files for all")
        logger.info("     generated processes in directory \"name\".")
        logger.info("   If mode is standalone_cpp, output the .h and .cc files")
        logger.info("     for the processes and model files in standalone C++")
        logger.info("     format in directory \"name\".")
        logger.info("   If mode is pythia8, output the .h and .cc files for")
        logger.info("     the processes in Pythia 8 format in directory \"name\".")
        logger.info("   If mode is pythia8_model, output the .h and .cc files for")
        logger.info("     for the model parameters and Aloha functions for the model.")
        logger.info("   name: The name of the copy of Template.")
        logger.info("   If you put '.' instead of a name, your pwd will be used.")
        logger.info("   If you put 'auto', an automatic name PROC_XX_n will be created.")
        logger.info("   options:")
        logger.info("      -f: force cleaning of the directory if it already exists")
        logger.info("      -noclean: no cleaning performed in \"name\"")
        logger.info("      -nojpeg: no jpeg diagrams will be generated")
        logger.info("   Example:")
        logger.info("       output")
        logger.info("       output standalone MYRUN -d ../MG_ME -f")
        
    def help_check(self):

        logger.info("syntax: check " + "|".join(self._check_opts) + " [param_card] process_definition")
        logger.info("-- check a process or set of processes. Options:")
        logger.info("full: Perform all three checks described below:")
        logger.info("   permutation, gauge and lorentz_invariance.")
        logger.info("permutation: Check that the model and MG5 are working")
        logger.info("   properly by generating permutations of the process and")
        logger.info("   checking that the resulting matrix elements give the")
        logger.info("   same value.")
        logger.info("gauge: Check that processes with massless gauge bosons")
        logger.info("   are gauge invariant")
        logger.info("lorentz_invariance: Check that the amplitude is lorentz")
        logger.info("   invariant by comparing the amplitiude in different frames")        
        logger.info("If param_card is given, that param_card is used instead")
        logger.info("   of the default values for the model.")
        logger.info("For process syntax, please see help generate")

    def help_generate(self):

        logger.info("syntax: generate INITIAL STATE > REQ S-CHANNEL > FINAL STATE $ EXCL S-CHANNEL / FORBIDDEN PARTICLES COUP1=ORDER1 COUP2=ORDER2 @N")
        logger.info("-- generate diagrams for a given process")
        logger.info("   Syntax example: l+ vl > w+ > l+ vl a $ z / a h QED=3 QCD=0 @1")
        logger.info("   Alternative required s-channels can be separated by \"|\":")
        logger.info("   b b~ > W+ W- | H+ H- > ta+ vt ta- vt~")
        logger.info("   If no coupling orders are given, MG5 will try to determine")
        logger.info("   orders to ensure maximum number of QCD vertices.")
        logger.info("   Note that if there are more than one non-QCD coupling type,")
        logger.info("   coupling orders need to be specified by hand.")
        logger.info("Decay chain syntax:")
        logger.info("   core process, decay1, (decay2, (decay2', ...)), ...  etc")
        logger.info("   Example: p p > t~ t QED=0, (t~ > W- b~, W- > l- vl~), t > j j b @2")
        logger.info("   Note that identical particles will all be decayed.")
        logger.info("To generate a second process use the \"add process\" command")

    def help_add(self):

        logger.info("syntax: add process INITIAL STATE > REQ S-CHANNEL > FINAL STATE $ EXCL S-CHANNEL / FORBIDDEN PARTICLES COUP1=ORDER1 COUP2=ORDER2")
        logger.info("-- generate diagrams for a process and add to existing processes")
        logger.info("   Syntax example: l+ vl > w+ > l+ vl a $ z / a h QED=3 QCD=0 @1")
        logger.info("   Alternative required s-channels can be separated by \"|\":")
        logger.info("   b b~ > W+ W- | H+ H- > ta+ vt ta- vt~")
        logger.info("   If no coupling orders are given, MG5 will try to determine")
        logger.info("   orders to ensure maximum number of QCD vertices.")
        logger.info("Decay chain syntax:")
        logger.info("   core process, decay1, (decay2, (decay2', ...)), ...  etc")
        logger.info("   Example: p p > t~ t QED=0, (t~ > W- b~, W- > l- vl~), t > j j b @2")
        logger.info("   Note that identical particles will all be decayed.")

    def help_define(self):
        logger.info("syntax: define multipart_name [=] part_name_list")
        logger.info("-- define a multiparticle")
        logger.info("   Example: define p = g u u~ c c~ d d~ s s~ b b~")

    def help_history(self):
        logger.info("syntax: history [FILEPATH|clean|.] ")
        logger.info("   If FILEPATH is \'.\' and \'output\' is done,")
        logger.info("   Cards/proc_card_mg5.dat will be used.")
        logger.info("   If FILEPATH is omitted, the history will be output to stdout.")
        logger.info("   \"clean\" will remove all entries from the history.")

    def help_draw(self):
        _draw_parser.print_help()

    def help_set(self):
        logger.info("syntax: set %s argument" % "|".join(self._set_options))
        logger.info("-- set options for generation or output")
        logger.info("   group_subprocesses_output True/False: ")
        logger.info("     Smart grouping of subprocesses into directories,")
        logger.info("     mirroring of initial states, and combination of")
        logger.info("     integration channels.")
        logger.info("     Example: p p > j j j w+ gives 5 directories and 184 channels")
        logger.info("     (cf. 65 directories and 1048 channels for regular output)")
        logger.info("   ignore_six_quark_processes multi_part_label")
        logger.info("     (default none) ignore processes with at least 6 of any")
        logger.info("     of the quarks given in multi_part_label.")
        logger.info("     These processes give negligible contribution to the")
        logger.info("     cross section but have subprocesses/channels.")
    def help_shell(self):
        logger.info("syntax: shell CMD (or ! CMD)")
        logger.info("-- run the shell command CMD and catch output")

    def help_quit(self):
        logger.info("syntax: quit")
        logger.info("-- terminates the application")
    
    help_EOF = help_quit
    
    def help_help(self):
        logger.info("syntax: help")
        logger.info("-- access to the in-line help" )

#===============================================================================
# CheckValidForCmd
#===============================================================================
class CheckValidForCmd(object):
    """ The Series of help routine for the MadGraphCmd"""
    
    class InvalidCmd(MadGraph5Error):
        """a class for the invalid syntax call"""
    
    class RWError(MadGraph5Error):
        """a class for read/write errors"""
    
    def check_add(self, args):
        """check the validity of line
        syntax: add process PROCESS 
        """
    
        if len(args) < 2:
            self.help_add()
            raise self.InvalidCmd('\"add\" requires two arguments')
        
        if args[0] != 'process':
            raise self.InvalidCmd('\"add\" requires the argument \"process\"')

        if not self._curr_model:
            raise MadGraph5Error, \
                  'No model currently active, please load or import a model.'
    
        self.check_process_format(' '.join(args[1:]))

    def check_define(self, args):
        """check the validity of line
        syntax: define multipart_name [ part_name_list ]
        """  

        
        if len(args) < 2:
            self.help_define()
            raise self.InvalidCmd('\"define\" command requires at least two arguments')

        if args[1] == '=':
            del args[1]
            if len(args) < 2:
                self.help_define()
                raise self.InvalidCmd('\"define\" command requires at least one particles name after \"=\"')
        
        if '=' in args:
            self.help_define()
            raise self.InvalidCmd('\"define\" command requires symbols \"=\" at the second position')
        
        if not self._curr_model:
            raise self.InvalidCmd("No particle list currently active, please import a model first")

        if self._curr_model['particles'].find_name(args[0]):
            raise MadGraph5Error("label %s is a particle name in this model\n\
            Please retry with another name." % args[0])

    def check_display(self, args):
        """check the validity of line
        syntax: display XXXXX
        """
            
        if len(args) < 1 or args[0] not in self._display_opts:
            self.help_display()
            raise self.InvalidCmd

        if not self._curr_model:
            raise self.InvalidCmd("No model currently active, please import a model!")

        if args[0] in ['processes', 'diagrams'] and not self._curr_amps:
            raise self.InvalidCmd("No process generated, please generate a process!")
        if args[0] == 'checks' and not self._comparisons:
            raise self.InvalidCmd("No check results to display.")


    def check_draw(self, args):
        """check the validity of line
        syntax: draw DIRPATH [option=value]
        """
        
        if len(args) < 1:
            self.help_draw()
            raise self.InvalidCmd('\"draw\" command requires a directory path')
        
        if not self._curr_amps:
            raise self.InvalidCmd("No process generated, please generate a process!")
            
        if not os.path.isdir(args[0]):
            raise self.InvalidCmd( "%s is not a valid directory for export file" % args[0])
            
    def check_check(self, args):
        """check the validity of args"""
        
        if  not self._curr_model:
            raise self.InvalidCmd("No model currently active, please import a model!")

        if self._model_v4_path:
            raise self.InvalidCmd(\
                "\"check\" not possible for v4 models")

        if len(args) < 2:
            self.help_check()
            raise self.InvalidCmd("\"check\" requires an argument and a process.")

        param_card = None
        if os.path.isfile(args[1]):
            param_card = args.pop(1)

        if args[0] not in self._check_opts:
            self.help_check()
            raise self.InvalidCmd("\"check\" called with wrong argument")
        
        if any([',' in elem for elem in args]):
            raise MadGraph5Error('Decay chains not allowed in check')
        
        self.check_process_format(" ".join(args[1:]))

        return param_card
    
    def check_generate(self, args):
        """check the validity of args"""
        
        if  not self._curr_model:
            raise self.InvalidCmd("No model currently active, please import a model!")

        if len(args) < 1:
            self.help_generate()
            raise self.InvalidCmd("\"generate\" requires a process.")

        self.check_process_format(" ".join(args))
 
        return True
    
    def check_process_format(self, process):
        """ check the validity of the string given to describe a format """
        
        #check balance of paranthesis
        if process.count('(') != process.count(')'):
            raise self.InvalidCmd('Invalid Format, no balance between open and close parenthesis')
        #remove parenthesis for fututre introspection
        process = process.replace('(',' ').replace(')',' ')
        
        # split following , (for decay chains)
        subprocesses = process.split(',')
        if len(subprocesses) > 1:
            for subprocess in subprocesses:
                self.check_process_format(subprocess)
            return
        
        # request that we have one or two > in the process
        if process.count('>') not in [1,2]:
            raise self.InvalidCmd(
               'wrong format for \"%s\" this part requires one or two symbols \'>\', %s found' 
               % (process, process.count('>')))
        
        # we need at least one particles in each pieces
        particles_parts = process.split('>')
        for particles in particles_parts:
            if re.match(r'^\s*$', particles):
                raise self.InvalidCmd(
                '\"%s\" is a wrong process format. Please try again' % process)  
        
        # '/' and '$' sould be used only after the process definition
        for particles in particles_parts[:-1]:
            if re.search('\D/', particles):
                raise self.InvalidCmd(
                'wrong process format: restriction should be place after the final states')
            if re.search('\D\$', particles):
                raise self.InvalidCmd(
                'wrong process format: restriction should be place after the final states')
        
    
        
    def check_history(self, args):
        """check the validity of line"""
        
        if len(args) > 1:
            self.help_history()
            raise self.InvalidCmd('\"history\" command takes at most one argument')
        
        if not len(args):
            return
        
        if args[0] =='.':
            if not self._export_dir:
                raise self.InvalidCmd("No default directory is defined for \'.\' option")
        elif args[0] != 'clean':
                dirpath = os.path.dirname(args[0])
                if dirpath and not os.path.exists(dirpath) or \
                       os.path.isdir(args[0]):
                    raise self.InvalidCmd("invalid path %s " % dirpath)
    
    def check_import(self, args):
        """check the validity of line"""
        
        if not args or args[0] not in self._import_formats:
            self.help_import()
            raise self.InvalidCmd('wrong \"import\" format')
        
        if args[0].startswith('model') and len(args) != 2:
            if not (len(args) == 3 and args[-1] == '-modelname'):
                self.help_import()
                raise self.InvalidCmd('incorrect number of arguments')
        
        if args[0] == 'proc_v4' and len(args) != 2 and not self._export_dir:
            self.help_import()
            raise self.InvalidCmd('PATH is mandatory in the current context\n' + \
                                  'Did you forget to run the \"output\" command')
                        
        if '-modelname' in args:
            if args[-1] != '-modelname':
                args.remove('-modelname')
                args.append('-modelname')
        
    def check_load(self, args):
        """ check the validity of the line"""
        
        if len(args) != 2 or args[0] not in self._save_opts:
            self.help_load()
            raise self.InvalidCmd('wrong \"load\" format')
            
        
    def check_save(self, args):
        """ check the validity of the line"""
        if len(args) != 2 or args[0] not in self._save_opts:
            self.help_save()
            raise self.InvalidCmd('wrong \"save\" format')
    
    def check_set(self, args):
        """ check the validity of the line"""
        
        if len(args) < 2:
            self.help_set()
            raise self.InvalidCmd('set needs an option and an argument')

        if args[0] not in self._set_options:
            self.help_set()
            raise self.InvalidCmd('Possible options for set are %s' % \
                                  self._set_options)

        if args[0] in ['group_subprocesses_output']:
            if args[1] not in ['False', 'True']:
                raise self.InvalidCmd('%s needs argument False or True' % \
                                      args[0])
        if args[0] in ['ignore_six_quark_processes']:
            if args[1] not in self._multiparticles.keys():
                raise self.InvalidCmd('ignore_six_quark_processes needs ' + \
                                      'a multiparticle name as argument')
            
    def check_output(self, args):
        """ check the validity of the line"""
        
        if args and args[0] in self._export_formats:
            self._export_format = args.pop(0)

        if not self._curr_amps and self._export_format != "pythia8_model":
            text = 'No processes generated. Please generate a process first.'
            raise self.InvalidCmd(text)

        if not self._curr_model:
            text = 'No model found. Please import a model first and then retry.'
            raise self.InvalidCmd(text)

        if self._model_v4_path and \
               (self._export_format not in self._v4_export_formats or \
                self._options['group_subprocesses_output']):
            text = " The Model imported (MG4 format) does not contain enough\n "
            text += " information for this type of output. In order to create\n"
            text += " output for " + args[0] + ", you have to use a UFO model.\n"
            text += " Those model can be imported with mg5> import model NAME."
            logger.warning(text)
            raise self.InvalidCmd('')

        if args and args[0][0] != '-':
            # This is a path
            path = args.pop(0)
            # Check for special directory treatment
            if path == 'auto' and self._export_format in \
                     ['madevent', 'standalone', 'standalone_cpp']:
                self.get_default_path()
            else:
                self._export_dir = path

        if not self._export_dir:
            # No valid path
            self.get_default_path()

        if self._export_format in ['madevent', 'standalone'] \
               and not self._mgme_dir and \
               os.path.realpath(self._export_dir) != os.path.realpath('.'):
            raise MadGraph5Error, \
                  "To generate a new MG4 directory, you need a valid MG_ME path"

        self._export_dir = os.path.realpath(self._export_dir)

    def get_default_path(self):
        """Set self._export_dir to the default (\'auto\') path"""
        
        if self._export_format.startswith('madevent'):
            name_dir = lambda i: 'PROC_%s_%s' % \
                                    (self._curr_model['name'], i)
            auto_path = lambda i: os.path.join(self.writing_dir,
                                               name_dir(i))
        elif self._export_format == 'standalone':
            name_dir = lambda i: 'PROC_SA_%s_%s' % \
                                    (self._curr_model['name'], i)
            auto_path = lambda i: os.path.join(self.writing_dir,
                                               name_dir(i))                
        elif self._export_format == 'standalone_cpp':
            name_dir = lambda i: 'PROC_SA_CPP_%s_%s' % \
                                    (self._curr_model['name'], i)
            auto_path = lambda i: os.path.join(self.writing_dir,
                                               name_dir(i))                
        else:
            self._export_dir = '.'
            return
        for i in range(500):
            if os.path.isdir(auto_path(i)):
                continue
            else:
                self._export_dir = auto_path(i) 
                break
        if not self._export_dir:
            raise self.InvalidCmd('Can\'t use auto path,' + \
                                  'more than 500 dirs already')    
            
        
#===============================================================================
# CheckValidForCmdWeb
#===============================================================================
class CheckValidForCmdWeb(CheckValidForCmd):
    """ Check the validity of input line for web entry
    (no explicit path authorized)"""
    
    class WebRestriction(MadGraph5Error):
        """class for WebRestriction"""
    
    def check_draw(self, args):
        """check the validity of line
        syntax: draw FILEPATH [option=value]
        """
        raise self.WebRestriction('direct call to draw is forbidden on the web')
      
    def check_history(self, args):
        """check the validity of line
        No Path authorize for the Web"""
        
        CheckValidForCmd.check_history(self, args)

        if len(args) == 2 and args[1] not in ['.', 'clean']:
            raise self.WebRestriction('Path can\'t be specify on the web.')

        
    def check_import(self, args):
        """check the validity of line
        No Path authorize for the Web"""
        
        CheckValidForCmd.check_import(self, args)
        
        if len(args) >= 2 and args[0] == 'proc_v4' and args[1] != '.':
            raise self.WebRestriction('Path can\'t be specify on the web.')

        if len(args) >= 2 and args[0] == 'command':
            if args[1] != './Cards/proc_card_mg5.dat': 
                raise self.WebRestriction('Path can\'t be specify on the web.')
        else:
            for arg in args:
                if '/' in arg:
                    raise self.WebRestriction('Path can\'t be specify on the web.')
        
    def check_load(self, args):
        """ check the validity of the line
        No Path authorize for the Web"""

        CheckValidForCmd.check_load(self, args)        

        if len(args) == 2:
            if args[0] != 'model':
                raise self.WebRestriction('only model can be loaded online')
            if 'model.pkl' not in args[1]:
                raise self.WebRestriction('not valid pkl file: wrong name')
            if not os.path.realpath(args[1]).startswith(os.path.join(MG4DIR, \
                                                                    'Models')):
                raise self.WebRestriction('Wrong path to load model')
        
    def check_save(self, args):
        """ not authorize on web"""
        raise self.WebRestriction('\"save\" command not authorize online')
    
    def check_output(self, args):
        """ check the validity of the line"""
        
        # In web mode, can only do forced, automatic madevent output

        args[:] = ['madevent', 'auto', '-f']

#===============================================================================
# CompleteForCmd
#===============================================================================
class CompleteForCmd(CheckValidForCmd):
    """ The Series of help routine for the MadGraphCmd"""
    
    def list_completion(self, text, list):
        """Propose completions of text in list"""
        if not text:
            completions = list
        else:
            completions = [ f
                            for f in list
                            if f.startswith(text)
                            ]
        return completions

    def path_completion(self, text, base_dir = None, only_dirs = False):
        """Propose completions of text to compose a valid path"""

        if base_dir is None:
            base_dir = os.getcwd()

        if only_dirs:
            completion = [f
                          for f in os.listdir(base_dir)
                          if f.startswith(text) and \
                          os.path.isdir(os.path.join(base_dir, f)) and \
                          (not f.startswith('.') or text.startswith('.'))
                          ]
        else:
            completion = [f
                          for f in os.listdir(base_dir)
                          if f.startswith(text) and \
                          os.path.isfile(os.path.join(base_dir, f)) and \
                          (not f.startswith('.') or text.startswith('.'))
                          ]

            completion = completion + \
                         [f + os.path.sep
                          for f in os.listdir(base_dir)
                          if f.startswith(text) and \
                          os.path.isdir(os.path.join(base_dir, f)) and \
                          (not f.startswith('.') or text.startswith('.'))
                          ]

        completion += [f for f in ['.'+os.path.sep, '..'+os.path.sep] if \
                       f.startswith(text)]

        return completion

    def model_completion(self, text, process):
        """ complete the line with model information """
        while ',' in process:
            process = process[process.index(',')+1:]
        args = split_arg(process)
        couplings = []

        # Force '>' if two initial particles.
        if len(args) == 2 and args[-1] != '>':
                return self.list_completion(text, '>')
            
        # Add non-particle names
        if len(args) > 0 and args[-1] != '>':
            couplings = ['>']
        if '>' in args and args.index('>') < len(args) - 1:
            couplings = [c + "=" for c in self._couplings] + \
                        ['@','$','/','>',',']
        return self.list_completion(text, self._particle_names + \
                                    self._multiparticles.keys() + couplings)
        
            
    def complete_history(self, text, line, begidx, endidx):
        "Complete the add command"

        args = split_arg(line[0:begidx])

        # Directory continuation
        if args[-1].endswith(os.path.sep):
            return self.path_completion(text,
                                        os.path.join('.',*[a for a in args \
                                                    if a.endswith(os.path.sep)]))

        if len(args) == 1:
            return self.path_completion(text)
        
    def complete_generate(self, text, line, begidx, endidx):
        "Complete the add command"

        # Return list of particle names and multiparticle names, as well as
        # coupling orders and allowed symbols
        args = split_arg(line[0:begidx])
        if len(args) > 2 and args[-1] == '@' or args[-1].endswith('='):
            return

        try:
            return self.model_completion(text, ' '.join(args[1:]))
        except Exception as error:
            print error
            
        #if len(args) > 1 and args[-1] != '>':
        #    couplings = ['>']
        #if '>' in args and args.index('>') < len(args) - 1:
        #    couplings = [c + "=" for c in self._couplings] + ['@','$','/','>']
        #return self.list_completion(text, self._particle_names + \
        #                            self._multiparticles.keys() + couplings)
        
    def complete_add(self, text, line, begidx, endidx):
        "Complete the add command"

        args = split_arg(line[0:begidx])

        # Format
        if len(args) == 1:
            return self.list_completion(text, self._add_opts)

        return self.complete_generate(text, " ".join(args[1:]), begidx, endidx)

        # Return list of particle names and multiparticle names, as well as
        # coupling orders and allowed symbols
        couplings = []
        if len(args) > 2 and args[-1] != '>':
            couplings = ['>']
        if '>' in args and args.index('>') < len(args) - 1:
            couplings = [c + "=" for c in self._couplings] + ['@','$','/','>']
        return self.list_completion(text, self._particle_names + \
                                    self._multiparticles.keys() + couplings)
        
    def complete_check(self, text, line, begidx, endidx):
        "Complete the add command"

        args = split_arg(line[0:begidx])

        # Format
        if len(args) == 1:
            return self.list_completion(text, self._check_opts)

        


        # Directory continuation
        if args[-1].endswith(os.path.sep):
            return self.path_completion(text,
                                        os.path.join('.',*[a for a in args \
                                                    if a.endswith(os.path.sep)]))
        # autocompletion for particles/couplings
        model_comp = self.model_completion(text, ' '.join(args[2:]))

        if len(args) == 2:
            return model_comp + self.path_completion(text)

        if len(args) > 2:
            return model_comp
            
        
    def complete_tutorial(self, text, line, begidx, endidx):
        "Complete the tutorial command"

        # Format
        if len(split_arg(line[0:begidx])) == 1:
            return self.list_completion(text, self._tutorial_opts)
        
    def complete_define(self, text, line, begidx, endidx):
        """Complete particle information"""
        return self.model_completion(text, line[6:])

    def complete_display(self, text, line, begidx, endidx):
        "Complete the display command"

        args = split_arg(line[0:begidx])
        # Format
        if len(args) == 1:
            return self.list_completion(text, self._display_opts)

        if len(args) == 2 and args[1] == 'checks':
            return self.list_completion(text, 'failed')

        if len(args) == 2 and args[1] == 'particles':
            return self.model_completion(text, line[begidx:])

    def complete_draw(self, text, line, begidx, endidx):
        "Complete the draw command"

        args = split_arg(line[0:begidx])

        # Directory continuation
        if args[-1].endswith(os.path.sep):
            return self.path_completion(text,
                                        os.path.join('.',*[a for a in args if a.endswith(os.path.sep)]),
                                        only_dirs = True)
        # Format
        if len(args) == 1:
            return self.path_completion(text, '.', only_dirs = True)


        #option
        if len(args) >= 2:
            opt = ['horizontal', 'external=', 'max_size=', 'add_gap=',
                                'non_propagating', '--']
            return self.list_completion(text, opt)

    def complete_load(self, text, line, begidx, endidx):
        "Complete the load command"

        args = split_arg(line[0:begidx])        

        # Format
        if len(args) == 1:
            return self.list_completion(text, self._save_opts)

        # Directory continuation
        if args[-1].endswith(os.path.sep):
            return self.path_completion(text,
                                        os.path.join('.',*[a for a in args if \
                                                      a.endswith(os.path.sep)]))

        # Filename if directory is not given
        if len(args) == 2:
            return self.path_completion(text)

    def complete_save(self, text, line, begidx, endidx):
        "Complete the save command"

        args = split_arg(line[0:begidx])

        # Format
        if len(args) == 1:
            return self.list_completion(text, self._save_opts)

        # Directory continuation
        if args[-1].endswith(os.path.sep):
            return self.path_completion(text,
                                        os.path.join('.',*[a for a in args if a.endswith(os.path.sep)]),
                                        only_dirs = True)

        # Filename if directory is not given
        if len(args) == 2:
            return self.path_completion(text)

    def complete_output(self, text, line, begidx, endidx,
                        possible_options = ['f', 'noclean', 'nojpeg'],
                        possible_options_full = ['-f', '-noclean', '-nojpeg']):
        "Complete the output command"

        possible_format = self._export_formats
        #don't propose directory use by MG_ME
        forbidden_names = ['MadGraphII', 'Template', 'pythia-pgs', 'CVS',
                            'Calculators', 'MadAnalysis', 'SimpleAnalysis',
                            'mg5', 'DECAY', 'EventConverter', 'Models',
                            'ExRootAnalysis', 'HELAS', 'Transfer_Fct']
        #name of the run =>proposes old run name
        args = split_arg(line[0:begidx])
        if len(args) >= 1: 
            # Directory continuation
            if args[-1].endswith(os.path.sep):
                return [name for name in self.path_completion(text,
                        os.path.join('.',*[a for a in args if a.endswith(os.path.sep)]),
                        only_dirs = True) if name not in forbidden_names]
            # options
            if args[-1][0] == '-' or len(args) > 1 and args[-2] == '-':
                return self.list_completion(text, possible_options)
            if len(args) > 2:
                return self.list_completion(text, possible_options_full)
            # Formats
            if len(args) == 1:
                if any([p.startswith(text) for p in possible_format]):
                    return [name for name in \
                            self.list_completion(text, possible_format) + \
                            ['.' + os.path.sep, '..' + os.path.sep, 'auto'] \
                            if name.startswith(text)]

            # directory names
            content = [name for name in self.path_completion(text, '.', only_dirs = True) \
                       if name not in forbidden_names]
            content += ['auto']
            return self.list_completion(text, content)


    def complete_set(self, text, line, begidx, endidx):
        "Complete the set command"

        args = split_arg(line[0:begidx])

        # Format
        if len(args) == 1:
            return self.list_completion(text, self._set_options)

        if len(args) == 2:
            if args[1] in ['group_subprocesses_output']:
                return self.list_completion(text, ['False', 'True'])
            
            if args[1] in ['ignore_six_quark_processes']:
                return self.list_completion(text, self._multiparticles.keys())
        
    def complete_shell(self, text, line, begidx, endidx):
        """ add path for shell """

        # Filename if directory is given
        #
        if len(split_arg(line[0:begidx])) > 1 and line[begidx - 1] == os.path.sep:
            if not text:
                text = ''
            output = self.path_completion(text,
                                        base_dir=\
                                          split_arg(line[0:begidx])[-1])
        else:
            output = self.path_completion(text)
        return output

    def complete_import(self, text, line, begidx, endidx):
        "Complete the import command"

        args=split_arg(line[0:begidx])

        # Format
        if len(args) == 1:
            return self.list_completion(text, self._import_formats)

        # Directory continuation
        if args[-1].endswith(os.path.sep):
            if args[1].startswith('model'):
                return self.path_completion(text,
                                    os.path.join('.',*[a for a in args if \
                                                      a.endswith(os.path.sep)]),
                                    only_dirs = True)
            else:
                return self.path_completion(text,
                                    os.path.join('.',*[a for a in args if \
                                                      a.endswith(os.path.sep)]))
        # Model directory name if directory is not given
        if len(split_arg(line[0:begidx])) == 2:
            if args[1] == 'model':
                file_cond = lambda p : os.path.exists(os.path.join(MG5DIR,'models',p,'particles.py'))
                mod_name = lambda name: name
            elif args[1] == 'model_v4':
                file_cond = lambda p :  (os.path.exists(os.path.join(MG5DIR,'models',p,'particles.dat')) 
                                      or os.path.exists(os.path.join(self._mgme_dir,'Models',p,'particles.dat')))
                mod_name = lambda name :(name[-3:] != '_v4' and name or name[:-3]) 
            else:
                return []
                
            return [mod_name(name) for name in \
                    self.path_completion(text,
                                            os.path.join(MG5DIR,'models'),
                                            only_dirs = True) \
                       if file_cond(name)]
                                

        # Options
        if len(args) > 2 and args[1].startswith('model') and args[-1][0] != '-':
                return ['-modelname']
        if len(args) > 3 and args[1].startswith('model') and args[-1][0] == '-':
                return ['modelname']

  


    
#===============================================================================
# MadGraphCmd
#===============================================================================
class MadGraphCmd(CmdExtended, HelpToCmd):
    """The command line processor of MadGraph"""    

    # Options and formats available
    _display_opts = ['particles', 'interactions', 'processes', 'diagrams', 
                     'multiparticles', 'couplings', 'lorentz', 'checks',
                     'parameters']
    _add_opts = ['process']
    _save_opts = ['model', 'processes']
    _tutorial_opts = ['start', 'stop']
    _check_opts = ['full', 'permutation', 'gauge', 'lorentz_invariance']
    _import_formats = ['model_v4', 'model', 'proc_v4', 'command']
    _v4_export_formats = ['madevent', 'standalone', 'matrix'] 
    _export_formats = _v4_export_formats + ['standalone_cpp', 'pythia8',
                                            'pythia8_model']
    _set_options = ['group_subprocesses_output',
                    'ignore_six_quark_processes']
    # Variables to store object information
    _curr_model = None  #base_objects.Model()
    _curr_amps = diagram_generation.AmplitudeList()
    _curr_matrix_elements = helas_objects.HelasMultiProcess()
    _curr_fortran_model = None
    _curr_cpp_model = None
    _done_export = False

    # Variables to store state information
    _multiparticles = {}
    _options = {}
    _generate_info = "" # store the first generated process
    _model_format = None
    _model_v4_path = None
    _use_lower_part_names = False
    _export_dir = None
    _export_format = 'madevent'
    _mgme_dir = MG4DIR
    _comparisons = None
    
    def __init__(self, mgme_dir = '', *completekey, **stdin):
        """ add a tracker of the history """

        CmdExtended.__init__(self, *completekey, **stdin)
        
        # Set MG/ME directory path
        if mgme_dir:
            if os.path.isdir(os.path.join(mgme_dir, 'Template')):
                self._mgme_dir = mgme_dir
                logger.info('Setting MG/ME directory to %s' % mgme_dir)
            else:
                logger.warning('Warning: Directory %s not valid MG/ME directory' % \
                             mgme_dir)
                self._mgme_dir = MG4DIR

        # Detect if this script is launched from a valid copy of the Template,
        # if so store this position as standard output directory
        if 'TemplateVersion.txt' in os.listdir('.'):
            #Check for ./
            self._export_dir = os.path.realpath('.')
        elif 'TemplateVersion.txt' in os.listdir('..'):
            #Check for ../
            self._export_dir = os.path.realpath('..')
        elif self.stdin != sys.stdin:
            #Check for position defined by the input files
            input_path = os.path.realpath(self.stdin.name).split(os.path.sep)
            print "Not standard stdin, use input path"
            if input_path[-2] == 'Cards':
                self._export_dir = os.path.sep.join(input_path[:-2])
        
    # Add a process to the existing multiprocess definition
    # Generate a new amplitude
    def do_add(self, line):
        """Generate an amplitude for a given process and add to
        existing amplitudes
        syntax:
        """

        args = split_arg(line)
        
        # Check the validity of the arguments
        self.check_add(args)

        if args[0] == 'process':            
            # Rejoin line
            line = ' '.join(args[1:])
            
            # store the first process (for the perl script)
            if not self._generate_info:
                self._generate_info = line
                
            # Reset Helas matrix elements
            self._curr_matrix_elements = helas_objects.HelasMultiProcess()

            try:
                if line.find(',') == -1:
                    myprocdef = self.extract_process(line)
                else:
                    myprocdef, line = self.extract_decay_chain_process(line)
            except MadGraph5Error, error:
                logger_stderr.warning("Empty or wrong format process :\n" + \
                                     str(error))
                return
                
            if myprocdef:

                cpu_time1 = time.time()
                
                # Generate processes
                collect_mirror_procs = \
                                     self._options['group_subprocesses_output']
                ignore_six_quark_processes = \
                               self._options['ignore_six_quark_processes'] if \
                               "ignore_six_quark_processes" in self._options \
                               else []

                myproc = diagram_generation.MultiProcess(myprocdef,
                                              collect_mirror_procs =\
                                              collect_mirror_procs,
                                              ignore_six_quark_processes = \
                                              ignore_six_quark_processes)
                    
                for amp in myproc.get('amplitudes'):
                    if amp not in self._curr_amps:
                        self._curr_amps.append(amp)
                    else:
                        warning = "Warning: Already in processes:\n%s" % \
                                                    amp.nice_string_processes()
                        logger.warning(warning)

                # Reset _done_export, since we have new process
                self._done_export = False

                cpu_time2 = time.time()

                nprocs = len(myproc.get('amplitudes'))
                ndiags = sum([amp.get_number_of_diagrams() for \
                                  amp in myproc.get('amplitudes')])
                logger.info("%i processes with %i diagrams generated in %0.3f s" % \
                      (nprocs, ndiags, (cpu_time2 - cpu_time1)))
                ndiags = sum([amp.get_number_of_diagrams() for \
                                  amp in self._curr_amps])
                logger.info("Total: %i processes with %i diagrams" % \
                      (len(self._curr_amps), ndiags))                
  
    # Define a multiparticle label
    def do_define(self, line, log=True):
        """Define a multiparticle"""

        if self._use_lower_part_names:
            # Particle names lowercase
            line = line.lower()
        # Make sure there are spaces around = and |
        line = line.replace("=", " = ")
        line = line.replace("|", " | ")
        args = split_arg(line)
        # check the validity of the arguments
        self.check_define(args)

        label = args[0]
        
        pdg_list = self.extract_particle_ids(args[1:])
        self._multiparticles[label] = pdg_list
        if log:
            logger.info("Defined multiparticle %s" % \
                                             self.multiparticle_string(label))
    
    # Display
    def do_display(self, line):
        """Display current internal status"""

        args = split_arg(line)
        #check the validity of the arguments
        self.check_display(args)

        if args[0] == 'particles' and len(args) == 1:
            print "Current model contains %i particles:" % \
                    len(self._curr_model['particles'])
            part_antipart = [part for part in self._curr_model['particles'] \
                             if not part['self_antipart']]
            part_self = [part for part in self._curr_model['particles'] \
                             if part['self_antipart']]
            for part in part_antipart:
                print part['name'] + '/' + part['antiname'],
            print ''
            for part in part_self:
                print part['name'],
            print ''

        elif args[0] == 'particles':
            for arg in args[1:]:
                if arg.isdigit() or (arg[0] == '-' and arg[1:].isdigit()):
                    particle = self._curr_model.get_particle(abs(int(arg)))
                else:
                    particle = self._curr_model['particles'].find_name(arg)
                if not particle:
                    raise self.InvalidCmd, 'no particle %s in current model' % arg

                print "Particle %s has the following properties:" % particle.get_name()
                print str(particle)
            
        elif args[0] == 'interactions' and len(args) == 1:
            text = "Current model contains %i interactions\n" % \
                    len(self._curr_model['interactions'])
            for inter in self._curr_model['interactions']:
                text += str(inter['id']) + ':'
                for part in inter['particles']:
                    if part['is_part']:
                        text += part['name']
                    else:
                        text += part['antiname']
                    text += " "
                text += " ".join(order + '=' + str(inter['orders'][order]) \
                                 for order in inter['orders'])
                text += '\n'
            pydoc.pager(text)

        elif args[0] == 'interactions':
            for arg in args[1:]:
                if int(arg) > len(self._curr_model['interactions']):
                    raise self.InvalidCmd, 'no interaction %s in current model' % arg
                if int(arg) == 0:
                    print 'Special interactions which identify two particles'
                else:
                    print "Interactions %s has the following property:" % arg
                    print self._curr_model['interactions'][int(arg)-1]

        elif args[0] == 'parameters' and len(args) == 1:
            text = "Current model contains %i parameters\n" % \
                    sum([len(part) for part in 
                                       self._curr_model['parameters'].values()])
            
            for key, item in self._curr_model['parameters'].items():
                text += '\nparameter type: %s\n' % str(key)
                for value in item:
                    if hasattr(value, 'expr'):
                        if value.value is not None:
                            text+= '        %s = %s = %s\n' % (value.name, value.expr ,value.value)
                        else:
                            text+= '        %s = %s\n' % (value.name, value.expr)
                    else:
                        if value.value is not None:
                            text+= '        %s = %s\n' % (value.name, value.value)
                        else:
                            text+= '        %s \n' % (value.name)
            pydoc.pager(text)
            
        elif args[0] == 'processes':
            for amp in self._curr_amps:
                print amp.nice_string_processes()

        elif args[0] == 'diagrams':
            text = "\n".join([amp.nice_string() for amp in self._curr_amps])
            pydoc.pager(text)

        elif args[0] == 'multiparticles':
            print 'Multiparticle labels:'
            for key in self._multiparticles:
                print self.multiparticle_string(key)
        
        elif args[0] == 'couplings' and len(args) == 1:
            couplings = set()
            for interaction in self._curr_model['interactions']:
                for order in interaction['orders'].keys():
                    couplings.add(order)
            print ' / '.join(couplings)
            
        elif args[0] == 'couplings':
            if self._model_v4_path:
                print 'No couplings information available in V4 model'
                return
            try:
                ufomodel = ufomodels.load_model(self._curr_model.get('name'))
                print eval('ufomodel.couplings.%s.nice_string()'%args[1])
            except:
                raise self.InvalidCmd, 'no couplings %s in current model' % args[1]
        
        elif args[0] == 'lorentz':
            if self._model_v4_path:
                print 'No lorentz information available in V4 model'
                return
            elif len(args) == 1: 
                raise self.InvalidCmd,\
                     'display lorentz require an argument: the name of the lorentz structure.'
                return
            try:
                ufomodel = ufomodels.load_model(self._curr_model.get('name'))
                print eval('ufomodel.lorentz.%s.nice_string()'%args[1])
            except:
                raise self.InvalidCmd, 'no lorentz %s in current model' % args[1]
            
        elif args[0] == 'checks':
            comparisons = self._comparisons[0]
            if len(args) > 1 and args[1] == 'failed':
                comparisons = [c for c in comparisons if not c['passed']]
            outstr = "Process check results:"
            for comp in comparisons:
                outstr += "\n%s:" % comp['process'].nice_string()
                outstr += "\n   Phase space point: (px py pz E)"
                for i, p in enumerate(comp['momenta']):
                    outstr += "\n%2s    %+.9e  %+.9e  %+.9e  %+.9e" % tuple([i] + p)
                outstr += "\n   Permutation values:"
                outstr += "\n   " + str(comp['values'])
                if comp['passed']:
                    outstr += "\n   Process passed (rel. difference %.9e)" % \
                          comp['difference']
                else:
                    outstr += "\n   Process failed (rel. difference %.9e)" % \
                          comp['difference']

            used_aloha = sorted(self._comparisons[1])
            outstr += "\nChecked ALOHA routines:"
            for aloha in used_aloha:
                aloha_str = aloha[0]
                if aloha[1]:
                    aloha_str += 'C' + 'C'.join([str(ia) for ia in aloha[1]])
                aloha_str += "_%d" % aloha[2]
                outstr += "\n" + aloha_str

            pydoc.pager(outstr)            
        
    def multiparticle_string(self, key):
        """Returns a nicely formatted string for the multiparticle"""

        if self._multiparticles[key] and \
               isinstance(self._multiparticles[key][0], list):
            return "%s = %s" % (key, "|".join([" ".join([self._curr_model.\
                                     get('particle_dict')[part_id].get_name() \
                                                     for part_id in id_list]) \
                                  for id_list in self._multiparticles[key]]))
        else:
            return "%s = %s" % (key, " ".join([self._curr_model.\
                                    get('particle_dict')[part_id].get_name() \
                                    for part_id in self._multiparticles[key]]))
            
  

    def do_tutorial(self, line):
        """Activate/deactivate the tutorial mode."""

        args = split_arg(line)
        if len(args) > 0 and args[0] == "stop":
            logger_tuto.info("\n\tThanks for using the tutorial!")
            logger_tuto.setLevel(logging.ERROR)
        else:
            logger_tuto.setLevel(logging.INFO)

        if not self._mgme_dir:
            logger_tuto.info(\
                       "\n\tWarning: To use all features in this tutorial, " + \
                       "please run from a" + \
                       "\n\t         valid MG_ME directory.")

    def do_draw(self, line):
        """ draw the Feynman diagram for the given process """

        args = split_arg(line)
        # Check the validity of the arguments
        self.check_draw(args)
        
        # Check if we plot a decay chain 
        if any([isinstance(a, diagram_generation.DecayChainAmplitude) for \
               a in self._curr_amps]) and not self._done_export:
            warn = 'WARNING: You try to draw decay chain diagrams without first running output.\n'
            warn += '\t  The decay processes will be drawn separately'
            logger.warning(warn)

        (options, args) = _draw_parser.parse_args(args)
        options = draw_lib.DrawOption(options)
        start = time.time()
        
        # Collect amplitudes
        amplitudes = diagram_generation.AmplitudeList()

        for amp in self._curr_amps:
            amplitudes.extend(amp.get_amplitudes())            

        for amp in amplitudes:
            filename = os.path.join(args[0], 'diagrams_' + \
                                    amp.get('process').shell_string() + ".eps")
            plot = draw.MultiEpsDiagramDrawer(amp['diagrams'],
                                          filename,
                                          model=self._curr_model,
                                          amplitude='',
                                          legend=amp.get('process').input_string())

            logger.info("Drawing " + \
                         amp.get('process').nice_string())
            plot.draw(opt=options)
            logger.info("Wrote file " + filename)

        stop = time.time()
        logger.info('time to draw %s' % (stop - start)) 
    
    # Generate a new amplitude
    def do_check(self, line):
        """Check a given process or set of processes"""

        args = split_arg(line)

        # Check args validity
        param_card = self.check_check(args)

        line = " ".join(args[1:])
        myprocdef = self.extract_process(line)

        # Check that we have something    
        if not myprocdef:
            raise MadGraph5Error("Empty or wrong format process, please try again.")

        # Disable diagram generation logger
        diag_logger = logging.getLogger('madgraph.diagram_generation')
        old_level = diag_logger.getEffectiveLevel()
        diag_logger.setLevel(logging.WARNING)

        # run the check
        cpu_time1 = time.time()
        # Run matrix element generation check on processes

        comparisons = []
        gauge_result = []
        lorentz_result =[]
        nb_processes = 0
        
        if args[0] in  ['permutation', 'full']:
            comparisons = process_checks.check_processes(myprocdef,
                                                        param_card = param_card,
                                                        quick = True)
            nb_processes += len(comparisons[0])
            
        if args[0] in  ['gauge', 'full']:
            gauge_result = process_checks.check_gauge(myprocdef,
                                                      param_card = param_card)
            nb_processes += len(gauge_result)
            
        if args[0] in ['lorentz_invariance', 'full']:
            lorentz_result = process_checks.check_lorentz(myprocdef,
                                                      param_card = param_card)
            nb_processes += len(lorentz_result)
            
        cpu_time2 = time.time()

        logger.info("%i processes checked in %0.3f s" \
                    % (nb_processes,
                      (cpu_time2 - cpu_time1)))

        text = ""

        if gauge_result:
            text += 'Gauge results:\n'
            text += process_checks.output_gauge(gauge_result) + '\n'

        if lorentz_result:
            text += 'Lorentz invariance results:\n'
            text += process_checks.output_lorentz_inv(lorentz_result) + '\n'

        if comparisons:
            text += 'Process permutation results:\n'
            text += process_checks.output_comparisons(comparisons[0]) + '\n'
            self._comparisons = comparisons

        logger.info(text)
        pydoc.pager(text)
        # Restore diagram logger
        diag_logger.setLevel(old_level)

        return
    
    # Generate a new amplitude
    def do_generate(self, line):
        """Generate an amplitude for a given process"""

        args = split_arg(line)

        # Check args validity
        self.check_generate(args)

        # Reset Helas matrix elements
        self._curr_matrix_elements = helas_objects.HelasMultiProcess()
        self._generate_info = line
        # Reset _done_export, since we have new process
        self._done_export = False

        # Extract process from process definition
        if ',' in line:
            myprocdef, line = self.extract_decay_chain_process(line)
        else:
            myprocdef = self.extract_process(line)
            
        # Check that we have something    
        if not myprocdef:
            raise MadGraph5Error("Empty or wrong format process, please try again.")

        cpu_time1 = time.time()
        # Generate processes
        collect_mirror_procs = self._options['group_subprocesses_output']
        ignore_six_quark_processes = \
                            self._options['ignore_six_quark_processes'] if \
                            "ignore_six_quark_processes" in self._options \
                            else []

        myproc = diagram_generation.MultiProcess(myprocdef,
                                              collect_mirror_procs = \
                                              collect_mirror_procs,
                                              ignore_six_quark_processes = \
                                              ignore_six_quark_processes)
        self._curr_amps = myproc.get('amplitudes')
        cpu_time2 = time.time()

        nprocs = len(self._curr_amps)
        ndiags = sum([amp.get_number_of_diagrams() for \
                              amp in self._curr_amps])
        logger.info("%i processes with %i diagrams generated in %0.3f s" % \
                  (nprocs, ndiags, (cpu_time2 - cpu_time1)))
    
    def extract_process(self, line, proc_number = 0, overall_orders = {}):
        """Extract a process definition from a string. Returns
        a ProcessDefinition."""

        # Check basic validity of the line
        if not line.count('>') in [1,2]:
            self.do_help('generate')
            print
            raise self.InvalidCmd('Wrong use of \">\" special character.')
        

        # Perform sanity modifications on the lines:
        # Add a space before and after any > , $ / |
        space_before = re.compile(r"(?P<carac>\S)(?P<tag>[/\,\\$\\>|])(?P<carac2>\S)")
        line = space_before.sub(r'\g<carac> \g<tag> \g<carac2>', line)       
        
        # Use regular expressions to extract s-channel propagators,
        # forbidden s-channel propagators/particles, coupling orders
        # and process number, starting from the back

        # Start with process number (identified by "@")
        proc_number_pattern = re.compile("^(.+)@\s*(\d+)\s*(.*)$")
        proc_number_re = proc_number_pattern.match(line)
        if proc_number_re:
            proc_number = int(proc_number_re.group(2))
            line = proc_number_re.group(1) + \
                   proc_number_re.group(3)

        # Then take coupling orders (identified by "=")
        order_pattern = re.compile("^(.+)\s+(\w+)\s*=\s*(\d+)\s*$")
        order_re = order_pattern.match(line)
        orders = {}
        while order_re:
            orders[order_re.group(2)] = int(order_re.group(3))
            line = order_re.group(1)
            order_re = order_pattern.match(line)

        if self._use_lower_part_names:
            # Particle names lowercase
            line = line.lower()

        # Now check for forbidden particles, specified using "/"
        slash = line.find("/")
        dollar = line.find("$")
        forbidden_particles = ""
        if slash > 0:
            if dollar > slash:
                forbidden_particles_re = re.match("^(.+)\s*/\s*(.+\s*)(\$.*)$", line)
            else:
                forbidden_particles_re = re.match("^(.+)\s*/\s*(.+\s*)$", line)
            if forbidden_particles_re:
                forbidden_particles = forbidden_particles_re.group(2)
                line = forbidden_particles_re.group(1)
                if len(forbidden_particles_re.groups()) > 2:
                    line = line + forbidden_particles_re.group(3)

        # Now check for forbidden schannels, specified using "$"
        forbidden_schannels_re = re.match("^(.+)\s*\$\s*(.+)\s*$", line)
        forbidden_schannels = ""
        if forbidden_schannels_re:
            forbidden_schannels = forbidden_schannels_re.group(2)
            line = forbidden_schannels_re.group(1)

        # Now check for required schannels, specified using "> >"
        required_schannels_re = re.match("^(.+?)>(.+?)>(.+)$", line)
        required_schannels = ""
        if required_schannels_re:
            required_schannels = required_schannels_re.group(2)
            line = required_schannels_re.group(1) + ">" + \
                   required_schannels_re.group(3)

        args = split_arg(line)

        myleglist = base_objects.MultiLegList()
        state = False

        # Extract process
        for part_name in args:
            if part_name == '>':
                if not myleglist:
                    raise MadGraph5Error, "No final state particles"
                state = True
                continue

            mylegids = []
            if part_name in self._multiparticles:
                if isinstance(self._multiparticles[part_name][0], list):
                    raise MadGraph5Error,\
                          "Multiparticle %s is or-multiparticle" % part_name + \
                          " which can be used only for required s-channels"
                mylegids.extend(self._multiparticles[part_name])
            else:
                mypart = self._curr_model['particles'].find_name(part_name)
                if mypart:
                    mylegids.append(mypart.get_pdg_code())

            if mylegids:
                myleglist.append(base_objects.MultiLeg({'ids':mylegids,
                                                        'state':state}))
            else:
                raise MadGraph5Error, \
                      "No particle %s in model" % part_name

        if filter(lambda leg: leg.get('state') == True, myleglist):
            # We have a valid process

            # Now extract restrictions
            forbidden_particle_ids = \
                              self.extract_particle_ids(forbidden_particles)
            if forbidden_particle_ids and \
               isinstance(forbidden_particle_ids[0], list):
                raise MadGraph5Error,\
                      "Multiparticle %s is or-multiparticle" % part_name + \
                      " which can be used only for required s-channels"
            forbidden_schannel_ids = \
                              self.extract_particle_ids(forbidden_schannels)
            if forbidden_schannel_ids and \
               isinstance(forbidden_schannel_ids[0], list):
                raise MadGraph5Error,\
                      "Multiparticle %s is or-multiparticle" % part_name + \
                      " which can be used only for required s-channels"
            required_schannel_ids = \
                               self.extract_particle_ids(required_schannels)
            if required_schannel_ids and not \
                   isinstance(required_schannel_ids[0], list):
                required_schannel_ids = [required_schannel_ids]
            

            #decay_process = len(filter(lambda leg: \
            #                           leg.get('state') == False,
            #                           myleglist)) == 1


            return \
                base_objects.ProcessDefinition({'legs': myleglist,
                              'model': self._curr_model,
                              'id': proc_number,
                              'orders': orders,
                              'forbidden_particles': forbidden_particle_ids,
                              'forbidden_s_channels': forbidden_schannel_ids,
                              'required_s_channels': required_schannel_ids,
                              'overall_orders': overall_orders
                              })
      #                       'is_decay_chain': decay_process\

    def extract_particle_ids(self, args):
        """Extract particle ids from a list of particle names. If
        there are | in the list, this corresponds to an or-list, which
        is represented as a list of id lists. An or-list is used to
        allow multiple required s-channel propagators to be specified
        (e.g. Z/gamma)."""

        if isinstance(args, basestring):
            args.replace("|", " | ")
            args = split_arg(args)
        all_ids = []
        ids=[]
        for part_name in args:
            mypart = self._curr_model['particles'].find_name(part_name)
            if mypart:
                ids.append([mypart.get_pdg_code()])
            elif part_name in self._multiparticles:
                ids.append(self._multiparticles[part_name])
            elif part_name == "|":
                # This is an "or-multiparticle"
                if ids:
                    all_ids.append(ids)
                ids = []
            else:
                raise MadGraph5Error("No particle %s in model" % part_name)
        all_ids.append(ids)
        # Flatten id list, to take care of multiparticles and
        # or-multiparticles
        res_lists = []
        for i, id_list in enumerate(all_ids):
            res_lists.extend(diagram_generation.expand_list_list(id_list))
        # Trick to avoid duplication while keeping ordering
        for ilist, idlist in enumerate(res_lists):
            set_dict = {}
            res_lists[ilist] = [set_dict.setdefault(i,i) for i in idlist \
                         if i not in set_dict]

        if len(res_lists) == 1:
            res_lists = res_lists[0]

        return res_lists

    def extract_decay_chain_process(self, line, level_down=False):
        """Recursively extract a decay chain process definition from a
        string. Returns a ProcessDefinition."""

        # Start with process number (identified by "@") and overall orders
        proc_number_pattern = re.compile("^(.+)@\s*(\d+)\s*((\w+\s*=\s*\d+\s*)*)$")
        proc_number_re = proc_number_pattern.match(line)
        proc_number = 0
        overall_orders = {}
        if proc_number_re:
            proc_number = int(proc_number_re.group(2))
            line = proc_number_re.group(1)
            if proc_number_re.group(3):
                order_pattern = re.compile("^(.*?)\s*(\w+)\s*=\s*(\d+)\s*$")
                order_line = proc_number_re.group(3)
                order_re = order_pattern.match(order_line)
                while order_re:
                    overall_orders[order_re.group(2)] = int(order_re.group(3))
                    order_line = order_re.group(1)
                    order_re = order_pattern.match(order_line)
            logger.info(line)            
            
        index_comma = line.find(",")
        index_par = line.find(")")
        min_index = index_comma
        if index_par > -1 and (index_par < min_index or min_index == -1):
            min_index = index_par
        
        if min_index > -1:
            core_process = self.extract_process(line[:min_index], proc_number,
                                                overall_orders)
        else:
            core_process = self.extract_process(line, proc_number,
                                                overall_orders)

        #level_down = False

        while index_comma > -1:
            line = line[index_comma + 1:]
            if not line.strip():
                break
            index_par = line.find(')')
            if line.lstrip()[0] == '(':
                # Go down one level in process hierarchy
                #level_down = True
                line = line.lstrip()[1:]
                # This is where recursion happens
                decay_process, line = \
                            self.extract_decay_chain_process(line,
                                                             level_down=True)
                index_comma = line.find(",")
                index_par = line.find(')')
            else:
                index_comma = line.find(",")
                min_index = index_comma
                if index_par > -1 and \
                       (index_par < min_index or min_index == -1):
                    min_index = index_par
                if min_index > -1:
                    decay_process = self.extract_process(line[:min_index])
                else:
                    decay_process = self.extract_process(line)

            core_process.get('decay_chains').append(decay_process)

            if level_down:
                if index_par == -1:
                    raise MadGraph5Error, \
                      "Missing ending parenthesis for decay process"

                if index_par < index_comma:
                    line = line[index_par + 1:]
                    level_down = False
                    break

        if level_down:
            index_par = line.find(')')
            if index_par == -1:
                raise MadGraph5Error, \
                      "Missing ending parenthesis for decay process"
            line = line[index_par + 1:]
            
        # Return the core process (ends recursion when there are no
        # more decays)
        return core_process, line
    
    # Write the list of command line use in this session
    def do_history(self, line):
        """write in a file the suite of command that was used"""
        
        args = split_arg(line)
        # Check arguments validity
        self.check_history(args)

        if len(args) == 0:
            print '\n'.join(self.history)
            return
        elif args[0] == 'clean':
            self.history = []
            logger.info('History is cleaned')
            return
        elif args[0] == '.':
            output_file = os.path.join(self._export_dir, 'Cards', \
                                       'proc_card_mg5.dat')
            output_file = open(output_file, 'w')
        else:
            output_file = open(args[0], 'w')
            
        # Create the command file
        text = self.history_header % misc.get_time_info()
        text += ('\n'.join(self.history) + '\n') 
        
        #write this information in a file
        output_file.write(text)
        output_file.close()

        if self.log:
            logger.info("History written to " + output_file.name)
    
    # Import files
    def do_import(self, line):
        """Import files with external formats"""

        args = split_arg(line)
        # Check argument's validity
        self.check_import(args)
        
        if args[0].startswith('model'):
            self._model_v4_path = None
            # Clear history, amplitudes and matrix elements when a model is imported
            self.history = self.history[-1:]
            self._curr_amps = diagram_generation.AmplitudeList()
            self._curr_matrix_elements = helas_objects.HelasMultiProcess()
            # Import model
            if args[0].endswith('_v4'):
                self._curr_model, self._model_v4_path = \
                                 import_v4.import_model(args[1], self._mgme_dir)
                self._curr_fortran_model = \
                      helas_call_writers.FortranHelasCallWriter(\
                                                             self._curr_model)
                # Automatically turn off subprocess grouping
                self.do_set('group_subprocesses_output False')
            else:
                self._curr_model = import_ufo.import_model(args[1])
                self._curr_fortran_model = \
                      helas_call_writers.FortranUFOHelasCallWriter(\
                                                             self._curr_model)
                # Automatically turn on subprocess grouping
                self.do_set('group_subprocesses_output True')
                self._curr_cpp_model = \
                      helas_call_writers.CPPUFOHelasCallWriter(\
                                                             self._curr_model)
            if '-modelname' not in args:
                self._curr_model.pass_particles_name_in_mg_default()

            # Do post-processing of model
            self.process_model()

            # Reset amplitudes and matrix elements and global checks
            self._curr_amps = diagram_generation.AmplitudeList()
            self._curr_matrix_elements = helas_objects.HelasMultiProcess()
            process_checks.store_aloha = []
            
        elif args[0] == 'command':
            if not os.path.isfile(args[1]):
                raise MadGraph5Error("Path %s is not a valid pathname" % args[1])
            else:
                # Check the status of export and try to use file position is no
                #self._export dir are define
                self.check_for_export_dir(args[1])
                # Execute the card
                self.import_mg5_proc_card(args[1])    
        
        elif args[0] == 'proc_v4':
            
            if len(args) == 1 and self._export_dir:
                proc_card = os.path.join(self._export_dir, 'Cards', \
                                                                'proc_card.dat')
            elif len(args) == 2:
                proc_card = args[1]
                # Check the status of export and try to use file position is no
                #self._export dir are define
                if os.path.isdir(args[1]):
                    proc_card = os.path.join(proc_card, 'Cards', \
                                                                'proc_card.dat')    
                self.check_for_export_dir(os.path.realpath(proc_card))
            else:
                raise MadGraph5Error('No default directory in output')

 
            #convert and excecute the card
            self.import_mg4_proc_card(proc_card)
                                     
    def process_model(self):
        """Set variables _particle_names and _couplings for tab
        completion, define multiparticles"""

         # Set variables for autocomplete
        self._particle_names = [p.get('name') for p in self._curr_model.get('particles')] + \
             [p.get('antiname') for p in self._curr_model.get('particles')]
        self._couplings = list(set(sum([i.get('orders').keys() for i in \
                                        self._curr_model.get('interactions')], [])))
        # Check if we can use case-independent particle names
        self._use_lower_part_names = \
            (self._particle_names == \
             [p.get('name').lower() for p in self._curr_model.get('particles')] + \
             [p.get('antiname').lower() for p in self._curr_model.get('particles')])

        self.add_default_multiparticles()
        
    
    def import_mg4_proc_card(self, filepath):
        """ read a V4 proc card, convert it and run it in mg5"""
        
        # change the status of this line in the history -> pass in comment
        self.history[-1] = '#%s' % self.history[-1]
         
        # read the proc_card.dat
        reader = files.read_from_file(filepath, import_v4.read_proc_card_v4)
        if not reader:
            raise MadGraph5Error('\"%s\" is not a valid path' % filepath)
        
        if self._mgme_dir:
            # Add comment to history
            self.exec_cmd("# Import the model %s" % reader.model)
            line = self.exec_cmd('import model_v4 %s -modelname' % \
                                 (reader.model))
        else:
            logging.error('No MG_ME installation detected')
            return    


        # Now that we have the model we can split the information
        lines = reader.extract_command_lines(self._curr_model)

        for line in lines:
            self.exec_cmd(line)
    
        return 
           
    def import_mg5_proc_card(self, filepath):
        # remove this call from history
        self.history.pop()
        self.timeout, old_time_out = 20, self.timeout
        
        # Read the lines of the file and execute them
        for line in CmdFile(filepath):
            #remove pointless spaces and \n
            line = line.replace('\n', '').strip()
            # execute the line
            if line:
                self.exec_cmd(line)
        self.timeout = old_time_out
        return
    
    def add_default_multiparticles(self):
        """ add default particle from file interface.multiparticles_default.txt
        """
        
        defined_multiparticles = self._multiparticles.keys()
        removed_multiparticles = []
        # First check if the defined multiparticles are allowed in the
        # new model
        for key in self._multiparticles.keys():
            try:
                for part in self._multiparticles[key]:
                    self._curr_model.get('particle_dict')[part]
            except:
                del self._multiparticles[key]
                defined_multiparticles.remove(key)
                removed_multiparticles.append(key)
        
        # Now add default multiparticles
        for line in open(os.path.join(MG5DIR, 'input', \
                                      'multiparticles_default.txt')):
            if line.startswith('#'):
                continue
            try:
                if self._use_lower_part_names:
                    multipart_name = line.lower().split()[0]
                else:
                    multipart_name = line.split()[0]
                if multipart_name not in self._multiparticles:
                    self.do_define(line)
                    
            except MadGraph5Error, why:
                logger_stderr.warning('impossible to set default multiparticles %s because %s' %
                                        (line.split()[0],why))
        if defined_multiparticles:
            logger.info("Kept definitions of multiparticles %s unchanged" % \
                                         " / ".join(defined_multiparticles))

        for removed_part in removed_multiparticles:
            if removed_part in self._multiparticles:
                removed_multiparticles.remove(removed_part)

        if removed_multiparticles:
            logger.info("Removed obsolete multiparticles %s" % \
                                         " / ".join(removed_multiparticles))
            
    def check_for_export_dir(self, filepath):
        """Check if the files is in a valid export directory and assign it to
        export path if if is"""
        
        # keep previous if a previous one is defined
        if self._export_dir:
            return
        
        path_split = filepath.split(os.path.sep)
        if len(path_split) > 2 and path_split[-2] == 'Cards':
            self._export_dir = os.path.sep.join(path_split[:-2])
                
    
    def do_load(self, line):
        """Load information from file"""

        args = split_arg(line)
        # check argument validity
        self.check_load(args)

        cpu_time1 = time.time()
        if args[0] == 'model':
            self._curr_model = save_load_object.load_from_file(args[1])
            if self._curr_model.get('parameters'):
                # This is a UFO model
                self._model_v4_path = None
                self._curr_fortran_model = \
                  helas_call_writers.FortranUFOHelasCallWriter(self._curr_model)
            else:
                # This is a v4 model
                self._model_v4_path = import_v4.find_model_path(\
                    self._curr_model.get('name').replace("_v4", ""),
                    self._mgme_dir)
                self._curr_fortran_model = \
                  helas_call_writers.FortranHelasCallWriter(self._curr_model)

            # Do post-processing of model
            self.process_model()
                
            #save_model.save_model(args[1], self._curr_model)
            if isinstance(self._curr_model, base_objects.Model):
                cpu_time2 = time.time()
                logger.info("Loaded model from file in %0.3f s" % \
                      (cpu_time2 - cpu_time1))
            else:
                raise self.RWError('Could not load model from file %s' \
                                      % args[1])
        elif args[0] == 'processes':
            amps = save_load_object.load_from_file(args[1])
            if isinstance(amps, diagram_generation.AmplitudeList):
                cpu_time2 = time.time()
                logger.info("Loaded processes from file in %0.3f s" % \
                      (cpu_time2 - cpu_time1))
                if amps:
                    model = amps[0].get('process').get('model')
                    if not model.get('parameters'):
                        # This is a v4 model.  Look for path.
                        self._model_v4_path = import_v4.find_model_path(\
                                   model.get('name').replace("_v4", ""),
                                   self._mgme_dir)
                        self._curr_fortran_model = \
                                helas_call_writers.FortranHelasCallWriter(\
                                                              model)
                    else:
                        self._model_v4_path = None
                        self._curr_fortran_model = \
                                helas_call_writers.FortranUFOHelasCallWriter(\
                                                              model)
                    # If not exceptions from previous steps, set
                    # _curr_amps and _curr_model
                    self._curr_amps = amps                    
                    self._curr_model = model
                    logger.info("Model set from process.")
                    # Do post-processing of model
                    self.process_model()
                self._done_export = None
            else:
                raise self.RWError('Could not load processes from file %s' % args[1])
        if self._model_v4_path:
            # Automatically turn off subprocess grouping
            self.do_set('group_subprocesses_output False')
        else:
            # Automatically turn on subprocess grouping
            self.do_set('group_subprocesses_output True')
        
    
    def do_save(self, line):
        """Save information to file"""

        args = split_arg(line)
        # Check argument validity
        self.check_save(args)

        if args[0] == 'model':
            if self._curr_model:
                #save_model.save_model(args[1], self._curr_model)
                if save_load_object.save_to_file(args[1], self._curr_model):
                    logger.info('Saved model to file %s' % args[1])
            else:
                raise self.InvalidCmd('No model to save!')
        elif args[0] == 'processes':
            if self._curr_amps:
                if save_load_object.save_to_file(args[1], self._curr_amps):
                    logger.info('Saved processes to file %s' % args[1])
            else:
                raise self.InvalidCmd('No processes to save!')
    
    # Set an option
    def do_set(self, line):
        """Set an option, which will be default for coming generations/outputs
        """

        args = split_arg(line)
        
        # Check the validity of the arguments
        self.check_set(args)

        if args[0] == 'ignore_six_quark_processes':
            self._options[args[0]] = list(set([abs(p) for p in \
                                      self._multiparticles[args[1]]\
                                      if self._curr_model.get_particle(p).\
                                      is_fermion() and \
                                      self._curr_model.get_particle(abs(p)).\
                                      get('color') == 3]))
            logger.info('Ignore processes with >= 6 quarks (%s)' % \
                        ",".join([\
                            self._curr_model.get_particle(q).get('name') \
                            for q in self._options[args[0]]]))
        if args[0] == 'group_subprocesses_output':
            self._options[args[0]] = eval(args[1])
            logger.info('Set group_subprocesses_output to %s' % \
                        str(self._options[args[0]]))

    def do_output(self, line):
        """Initialize a new Template or reinitialize one"""
        
        args = split_arg(line)
        # Check Argument validity
        self.check_output(args)
        
        noclean = '-noclean' in args
        force = '-f' in args 
        nojpeg = '-nojpeg' in args
    
        if self._done_export == (self._export_dir, self._export_format):
            logger.info('Matrix elements already exported to directory %s' % \
                        self._export_dir)
            return

        if not force and not noclean and os.path.isdir(self._export_dir)\
               and self._export_format in ['madevent', 'standalone']:
            # Don't ask if user already specified force or noclean
            logger.info('INFO: directory %s already exists.' % self._export_dir)
            logger.info('If you continue this directory will be cleaned')
            answer = self.timed_input('Do you want to continue? [y/n]', 'y')
            if answer != 'y':
                raise MadGraph5Error('Stopped by user request')

        group_subprocesses = self._export_format == 'madevent' and \
                             self._options['group_subprocesses_output']
        # Make a Template Copy
        if self._export_format.startswith('madevent'):
            export_v4.copy_v4template(self._mgme_dir, self._export_dir,
                                      not noclean, self._model_v4_path,
                                      group_subprocesses)
        elif self._export_format == 'standalone':
            export_v4.copy_v4standalone(self._mgme_dir, self._export_dir,
                                        not noclean)
        elif self._export_format == 'standalone_cpp':
            export_cpp.setup_cpp_standalone_dir(self._export_dir, self._curr_model)
        elif not os.path.isdir(self._export_dir):
            os.makedirs(self._export_dir)

        # Reset _done_export, since we have new directory
        self._done_export = False

        # Perform export and finalize right away
        options = ''
        if nojpeg:
            options = '-nojpeg'

        self.export(options)

    # Export a matrix element
    def export(self, line):
        """Export a generated amplitude to file"""

        def generate_matrix_elements(self):
            """Helper function to generate the matrix elements before
            exporting"""

            cpu_time1 = time.time()
            if not self._curr_matrix_elements.get('matrix_elements'):
                self._curr_matrix_elements = \
                             helas_objects.HelasMultiProcess(\
                                           self._curr_amps)
            cpu_time2 = time.time()

            ndiags = sum([len(me.get('diagrams')) for \
                          me in self._curr_matrix_elements.\
                          get('matrix_elements')])

            return ndiags, cpu_time2 - cpu_time1

        # Start of the actual routine

        args = split_arg(line)
        # Check the validity of the arguments and return the output path
        if __debug__:
            self.check_output(args)

        if self._export_format == 'pythia8_model':
            cpu_time1 = time.time()
            export_cpp.convert_model_to_pythia8(\
                            self._curr_model, self._export_dir)
            cpu_time2 = time.time()
            logger.info(("Exported UFO model to Pythia 8 format in %0.3f s") \
                        % (cpu_time2 - cpu_time1))

            return

        if self._done_export == (self._export_dir, self._export_format):
            # We have already done export in this path
            logger.info("Matrix elements already exported to directory %s" % \
                                    self._export_dir)
            return        

        # Determine if we want to group subprocesses
        group_subprocesses = self._export_format == 'madevent' and \
                             self._options['group_subprocesses_output']
        
        if not group_subprocesses:
            # Do not generate matrix elements, since this is done by the
            # SubProcessGroup objects
            ndiags, cpu_time = generate_matrix_elements(self)

        calls = 0

        nojpeg = '-nojpeg' in args

        path = self._export_dir
        if self._export_format in ['madevent', 'standalone', 'standalone_cpp']:
            path = os.path.join(path, 'SubProcesses')
            
        if self._export_format == 'madevent':

            if group_subprocesses:
                ndiags = 0
                cpu_time1 = time.time()
                dc_amps = [amp for amp in self._curr_amps if isinstance(amp, \
                                    diagram_generation.DecayChainAmplitude)]
                non_dc_amps = diagram_generation.AmplitudeList(\
                         [amp for amp in self._curr_amps if not \
                          isinstance(amp, \
                                     diagram_generation.DecayChainAmplitude)])
                subproc_groups = group_subprocs.SubProcessGroupList()
                if non_dc_amps:
                    subproc_groups.extend(\
                               group_subprocs.SubProcessGroup.group_amplitudes(\
                                                                   non_dc_amps))
                for dc_amp in dc_amps:
                    dc_subproc_group = \
                             group_subprocs.DecayChainSubProcessGroup.\
                                                       group_amplitudes(dc_amp)
                    subproc_groups.extend(\
                              dc_subproc_group.\
                                    generate_helas_decay_chain_subproc_groups())

                cpu_time1 = time.time()
                for sp_group in subproc_groups:
                    ndiags = ndiags + sum([len(m.get('diagrams')) for m in \
                          sp_group.get('matrix_elements')])
                cpu_time = time.time() - cpu_time1
                cpu_time1 = time.time()
                for (group_number, me_group) in enumerate(subproc_groups):
                    calls = calls + \
                         export_v4.generate_subprocess_group_directory_v4_madevent(\
                                me_group, self._curr_fortran_model,
                                group_number, path)
                    matrix_elements = \
                                 me_group.get('matrix_elements')
                    self._curr_matrix_elements.get('matrix_elements').\
                                                             extend(matrix_elements)
                cpu_time2 = time.time() - cpu_time1
            else:
                cpu_time1 = time.time()
                for me_number, me in \
                   enumerate(self._curr_matrix_elements.get('matrix_elements')):
                    calls = calls + \
                            export_v4.generate_subprocess_directory_v4_madevent(\
                                me, self._curr_fortran_model, me_number, path)

                cpu_time2 = time.time() - cpu_time1

            # Write the procdef_mg5.dat file with process info
            card_path = os.path.join(path, os.path.pardir, 'SubProcesses', \
                                     'procdef_mg5.dat')
            if self._generate_info:
                export_v4.write_procdef_mg5(card_path,
                                self._curr_model['name'],
                                self._generate_info)
                try:
                    cmd.Cmd.onecmd(self, 'history .')
                except:
                    pass
                
        if self._export_format == 'standalone':
            for me in self._curr_matrix_elements.get('matrix_elements'):
                calls = calls + \
                        export_v4.generate_subprocess_directory_v4_standalone(\
                            me, self._curr_fortran_model, path)
            
        if self._export_format == 'matrix':
            cpu_time1 = time.time()
            for me in self._curr_matrix_elements.get('matrix_elements'):
                filename = os.path.join(path, 'matrix_' + \
                           me.get('processes')[0].shell_string() + ".f")
                if os.path.isfile(filename):
                    logger.warning("Overwriting existing file %s" % filename)
                else:
                    logger.info("Creating new file %s" % filename)
                calls = calls + export_v4.write_matrix_element_v4_standalone(\
                    writers.FortranWriter(filename),\
                    me, self._curr_fortran_model)
            cpu_time2 = time.time() - cpu_time1

        if self._export_format == 'pythia8':
            export_cpp.generate_process_files_pythia8(\
                            self._curr_matrix_elements, self._curr_cpp_model,
                            process_string = self._generate_info, path = path)
                
        if self._export_format == 'standalone_cpp':
            for me in self._curr_matrix_elements.get('matrix_elements'):
                export_cpp.generate_subprocess_directory_standalone_cpp(\
                              me, self._curr_cpp_model,
                              path = path)
                
        logger.info(("Generated helas calls for %d subprocesses " + \
              "(%d diagrams) in %0.3f s") % \
              (len(self._curr_matrix_elements.get('matrix_elements')),
               ndiags, cpu_time))

        if calls:
            if "cpu_time2" in locals():
                logger.info("Wrote files for %d helas calls in %0.3f s" % \
                            (calls, cpu_time2))
            else:
                logger.info("Wrote files for %d helas calls" % \
                            (calls))
        # Replace the amplitudes with the actual amplitudes from the
        # matrix elements, which allows proper diagram drawing also of
        # decay chain processes
        self._curr_amps = diagram_generation.AmplitudeList(\
               [me.get('base_amplitude') for me in \
                self._curr_matrix_elements.get('matrix_elements')])

        # Remember that we have done export
        self._done_export = (self._export_dir, self._export_format)

        if self._export_format in ['madevent', 'standalone', 'standalone_cpp']:
            # Automatically run finalize
            options = []
            if nojpeg:
                options = ['-nojpeg']
                
            self.finalize(options)
            
        #reinitialize to empty the default output dir
        self._export_dir = None
    
    def finalize(self, options):
        """Make the html output, write proc_card_mg5.dat and create
        madevent.tar.gz for a MadEvent directory"""
        
        #look if the user ask to bypass the jpeg creation
        if '-nojpeg' in options:
            makejpg = False
        else:
            makejpg = True

        # For v4 models, copy the model/HELAS information.
        if self._model_v4_path:
            logger.info('Copy %s model files to directory %s' % \
                        (os.path.basename(self._model_v4_path), self._export_dir))
            export_v4.export_model_files(self._model_v4_path, self._export_dir)
            export_v4.export_helas(os.path.join(self._mgme_dir,'HELAS'),
                                   self._export_dir)
        elif self._export_format in ['madevent', 'standalone']:
            logger.info('Export UFO model to MG4 format')
            # wanted_lorentz are the lorentz structures which are
            # actually used in the wavefunctions and amplitudes in
            # these processes
            wanted_lorentz = self._curr_matrix_elements.get_used_lorentz()
            wanted_couplings = self._curr_matrix_elements.get_used_couplings()
            export_v4.convert_model_to_mg4(self._curr_model,
                                           os.path.join(self._export_dir),
                                           wanted_lorentz,
                                           wanted_couplings)
        if self._export_format == 'standalone_cpp':
            logger.info('Export UFO model to C++ format')
            # wanted_lorentz are the lorentz structures which are
            # actually used in the wavefunctions and amplitudes in
            # these processes
            wanted_lorentz = self._curr_matrix_elements.get_used_lorentz()
            wanted_couplings = self._curr_matrix_elements.get_used_couplings()
            export_cpp.convert_model_to_cpp(self._curr_model,
                                            os.path.join(self._export_dir),
                                            wanted_lorentz,
                                            wanted_couplings)
            export_cpp.make_model_cpp(self._export_dir)

        if self._export_format.startswith('madevent'):
            os.system('touch %s/done' % os.path.join(self._export_dir,
                                                     'SubProcesses'))        
            export_v4.finalize_madevent_v4_directory(self._export_dir, makejpg,
                                                     [self.history_header] + \
                                                     self.history)
        elif self._export_format == 'standalone':
            export_v4.finalize_standalone_v4_directory(self._export_dir,
                                                     [self.history_header] + \
                                                     self.history)

        logger.info('Output to directory ' + self._export_dir + ' done.')
        if self._export_format.startswith('madevent'):
            logger.info('Please see ' + self._export_dir + '/README')
            logger.info('for information about how to generate events from this process.')

    def do_help(self, line):
        """ propose some usefull possible action """
        
        super(MadGraphCmd,self).do_help(line)
        
        if line:
            return
        
        if len(self.history) == 0:
            last_action_2 = 'mg5_start'
            last_action = 'mg5_start'
        else:
            args = self.history[-1].split()
            last_action = args[0]
            if len(args)>1: 
                last_action_2 = '%s %s' % (last_action, args[1])
            else: 
                last_action_2 = 'none'
        

#===============================================================================
# MadGraphCmd
#===============================================================================
class MadGraphCmdWeb(MadGraphCmd, CheckValidForCmdWeb):
    """The command line processor of MadGraph"""
 
    timeout = 1 # time authorize to answer question [0 is no time limit]
    def __init__(self, *arg, **opt):
    
        if os.environ.has_key('_CONDOR_SCRATCH_DIR'):
            self.writing_dir = os.path.join(os.environ['_CONDOR_SCRATCH_DIR'], \
                                                                 os.path.pardir)
        else:
            self.writing_dir = os.path.join(os.environ['MADGRAPH_DATA'],
                               os.environ['REMOTE_USER'])
        
        #standard initialization
        MadGraphCmd.__init__(self, mgme_dir = '', *arg, **opt)

#===============================================================================
# MadGraphCmd
#===============================================================================
class MadGraphCmdShell(MadGraphCmd, CompleteForCmd, CheckValidForCmd):
    """The command line processor of MadGraph""" 
    
    writing_dir = '.'
    timeout = 0 # time authorize to answer question [0 is no time limit]
    
    def preloop(self):
        """Initializing before starting the main loop"""

        self.prompt = 'mg5>'
        
        if readline:
            readline.parse_and_bind("tab: complete")

        # initialize command history if HOME exists
        if os.environ.has_key('HOME') and readline:
            history_file = os.path.join(os.environ['HOME'], '.mg5history')
            try:
                readline.read_history_file(history_file)
            except IOError:
                pass
            atexit.register(readline.write_history_file, history_file)

        # By default, load the UFO Standard Model
        logger.info("Loading default model: sm")
        self.do_import('model sm')
        self.history.append('import model sm')


    # Access to shell
    def do_shell(self, line):
        "Run a shell command"

        if line.strip() is '':
            self.help_shell()
        else:
            logging.info("running shell command: " + line)
            subprocess.call(line, shell=True)

#===============================================================================
# 
#===============================================================================
class CmdFile(file):
    """ a class for command input file -in order to debug cmd \n problem"""
    
    def __init__(self, name, opt='rU'):
        
        file.__init__(self, name, opt)
        self.text = file.read(self)
        self.close()
        self.lines = self.text.split('\n')
    
    def readline(self, *arg, **opt):
        """readline method treating correctly a line whithout \n at the end
           (add it)
        """
        if self.lines:
            line = self.lines.pop(0)
        else:
            return ''
        
        if line.endswith('\n'):
            return line
        else:
            return line + '\n'
    
    def __next__(self):
        return self.lines.__next__()    
    def __iter__(self):
        return self.lines.__iter__()
  
#===============================================================================
# Command Parser
#=============================================================================== 
# DRAW
_draw_usage = "draw FILEPATH [options]\n" + \
         "-- draw the diagrams in eps format\n" + \
         "   Files will be FILEPATH/diagrams_\"process_string\".eps \n" + \
         "   Example: draw plot_dir . \n"
_draw_parser = optparse.OptionParser(usage=_draw_usage)
_draw_parser.add_option("", "--horizontal", default=False,
                   action='store_true', help="force S-channel to be horizontal")
_draw_parser.add_option("", "--external", default=0, type='float',
                    help="authorizes external particles to end at top or " + \
                    "bottom of diagram. If bigger than zero this tune the " + \
                    "length of those line.")
_draw_parser.add_option("", "--max_size", default=1.5, type='float',
                         help="this forbids external line bigger than max_size")
_draw_parser.add_option("", "--non_propagating", default=True, \
                          dest="contract_non_propagating", action='store_false',
                          help="avoid contractions of non propagating lines") 
_draw_parser.add_option("", "--add_gap", default=0, type='float', \
                          help="set the x-distance between external particles")  

    
    
    
#===============================================================================
# __main__
#===============================================================================

if __name__ == '__main__':
    
    run_option = sys.argv
    if len(run_option) > 1:
        # The first argument of sys.argv is the name of the program
        input_file = open(run_option[1], 'rU')
        cmd_line = MadGraphCmd(stdin=input_file)
        cmd_line.use_rawinput = False #put it in non interactive mode
        cmd_line.cmdloop()
    else:
        # Interactive mode
        MadGraphCmd().cmdloop()    <|MERGE_RESOLUTION|>--- conflicted
+++ resolved
@@ -200,11 +200,7 @@
             line = line.split('#')[0]
 
         # Deal with line splitting
-<<<<<<< HEAD
-        if ';' in line:
-=======
         if ';' in line and not (line.startswith('!') or line.startswith('shell')):
->>>>>>> 072603e4
             for subline in line.split(';'):
                 stop = self.onecmd(subline)
                 stop = self.postcmd(stop, subline)

##############################################################################
#
# Copyright (c) 2009 The MadGraph Development team and Contributors
#
# This file is a part of the MadGraph 5 project, an application which 
# automatically generates Feynman diagrams and matrix elements for arbitrary
# high-energy processes in the Standard Model and beyond.
#
# It is subject to the MadGraph license which should accompany this 
# distribution.
#
# For more information, please visit: http://madgraph.phys.ucl.ac.be
#
################################################################################
"""A user friendly command line interface to access MadGraph features.
   Uses the cmd package for command interpretation and tab completion.
"""

import atexit
import cmd
import logging
import optparse
import os
import pydoc
import re
import subprocess
import sys
import traceback
import time

# Optional Library (not present on all platform)
try:
    import readline
except:
    readline = None
    
from madgraph import MG4DIR, MG5DIR, MadGraph5Error

import madgraph.core.base_objects as base_objects
import madgraph.core.diagram_generation as diagram_generation
import madgraph.core.drawing as draw_lib
import madgraph.core.helas_objects as helas_objects

import madgraph.iolibs.drawing_eps as draw
import madgraph.iolibs.export_cpp as export_cpp
import madgraph.iolibs.export_v4 as export_v4
import madgraph.iolibs.helas_call_writers as helas_call_writers
import madgraph.iolibs.file_writers as writers
import madgraph.iolibs.files as files
import madgraph.iolibs.import_v4 as import_v4
import madgraph.iolibs.misc as misc
import madgraph.iolibs.save_load_object as save_load_object

import madgraph.interface.tutorial_text as tutorial_text
import madgraph.interface.launch_ext_program as launch_ext
import madgraph.various.process_checks as process_checks

import models as ufomodels
import models.import_ufo as import_ufo

# Special logger for the Cmd Interface
logger = logging.getLogger('cmdprint') # -> stdout
logger_stderr = logging.getLogger('fatalerror') # ->stderr
logger_tuto = logging.getLogger('tutorial') # -> stdout include instruction in  
                                            #order to learn MG5

#===============================================================================
# CmdExtended
#===============================================================================
class CmdExtended(cmd.Cmd):
    """Extension of the cmd.Cmd command line.
    This extensions supports line breaking, history, comments,
    internal call to cmdline,..."""

    #suggested list of command
    next_possibility = {
        'mg5_start': ['import model ModelName', 'import command PATH',
                      'import proc_v4 PATH', 'tutorial'],
        'import model' : ['generate PROCESS','define MULTIPART PART1 PART2 ...', 
                                   'display particles', 'display interactions'],
        'define': ['define MULTIPART PART1 PART2 ...', 'generate PROCESS', 
                                                    'display multiparticles'],
        'generate': ['add process PROCESS','output [OUTPUT_TYPE] [PATH]','draw .'],
        'add process':['output [OUTPUT_TYPE] [PATH]', 'display processes'],
        'output':['history PATH', 'exit'],
        'display': ['generate PROCESS', 'add process PROCESS', 'output [OUTPUT_TYPE] [PATH]'],
        'draw': ['shell CMD'],
        'export':['history PATH', 'exit'],
        'import proc_v4' : ['exit'],
        'tutorial': ['generate PROCESS', 'import model MODEL', 'help TOPIC']
    }
        
    def __init__(self, *arg, **opt):
        """Init history and line continuation"""
        
        # If possible, build an info line with current version number 
        # and date, from the VERSION text file

        info = misc.get_pkg_info()
        info_line = ""

        if info.has_key('version') and  info.has_key('date'):
            len_version = len(info['version'])
            len_date = len(info['date'])
            if len_version + len_date < 30:
                info_line = "#*         VERSION %s %s %s         *\n" % \
                            (info['version'],
                            (30 - len_version - len_date) * ' ',
                            info['date'])

        # Create a header for the history file.
        # Remember to fill in time at writeout time!
        self.history_header = \
        '#************************************************************\n' + \
        '#*                        MadGraph 5                        *\n' + \
        '#*                                                          *\n' + \
        "#*                *                       *                 *\n" + \
        "#*                  *        * *        *                   *\n" + \
        "#*                    * * * * 5 * * * *                     *\n" + \
        "#*                  *        * *        *                   *\n" + \
        "#*                *                       *                 *\n" + \
        "#*                                                          *\n" + \
        "#*                                                          *\n" + \
        info_line + \
        "#*                                                          *\n" + \
        "#*    The MadGraph Development Team - Please visit us at    *\n" + \
        "#*    https://server06.fynu.ucl.ac.be/projects/madgraph     *\n" + \
        '#*                                                          *\n' + \
        '#************************************************************\n' + \
        '#*                                                          *\n' + \
        '#*               Command File for MadGraph 5                *\n' + \
        '#*                                                          *\n' + \
        '#*     run as ./bin/mg5  filename                           *\n' + \
        '#*                                                          *\n' + \
        '#*     automaticaly generated the %(time)s%(fill)s*\n' + \
        '#*                                                          *\n' + \
        '#************************************************************\n'
        
        if info_line:
            info_line = info_line[1:]

        logger.info(\
        "************************************************************\n" + \
        "*                                                          *\n" + \
        "*           W E L C O M E  to  M A D G R A P H  5          *\n" + \
        "*                                                          *\n" + \
        "*                                                          *\n" + \
        "*                 *                       *                *\n" + \
        "*                   *        * *        *                  *\n" + \
        "*                     * * * * 5 * * * *                    *\n" + \
        "*                   *        * *        *                  *\n" + \
        "*                 *                       *                *\n" + \
        "*                                                          *\n" + \
        info_line + \
        "*                                                          *\n" + \
        "*    The MadGraph Development Team - Please visit us at    *\n" + \
        "*    https://server06.fynu.ucl.ac.be/projects/madgraph     *\n" + \
        "*                                                          *\n" + \
        "*               Type 'help' for in-line help.              *\n" + \
        "*           Type 'tutorial' to learn how MG5 works         *\n" + \
        "*                                                          *\n" + \
        "************************************************************")

        self.log = True
        self.history = []
        self.save_line = ''
        cmd.Cmd.__init__(self, *arg, **opt)
        self.__initpos = os.path.abspath(os.getcwd())
        
    def precmd(self, line):
        """ A suite of additional function needed for in the cmd
        this implement history, line breaking, comment treatment,...
        """
        
        if not line:
            return line
        line = line.lstrip()

        # Update the history of this suite of command,
        # except for useless commands (empty history and help calls)
        if line != "history" and \
            not line.startswith('help') and \
            not line.startswith('#*'):
            self.history.append(line)

        # Check if we are continuing a line:
        if self.save_line:
            line = self.save_line + line 
            self.save_line = ''
        
        # Check if the line is complete
        if line.endswith('\\'):
            self.save_line = line[:-1]
            return '' # do nothing   
        
        # Remove comment
        if '#' in line:
            line = line.split('#')[0]

        # Deal with line splitting
        if ';' in line and not (line.startswith('!') or line.startswith('shell')):
            for subline in line.split(';'):
                stop = self.onecmd(subline)
                stop = self.postcmd(stop, subline)
            return ''
        
        # execute the line command
        return line

    def nice_error_handling(self, error, line):
        """ """ 
        # Make sure that we are at the initial position
        os.chdir(self.__initpos)
        # Create the debug files
        self.log = False
        cmd.Cmd.onecmd(self, 'history MG5_debug')
        debug_file = open('MG5_debug', 'a')
        traceback.print_exc(file=debug_file)
        # Create a nice error output
        if self.history and line == self.history[-1]:
            error_text = 'Command \"%s\" interrupted with error:\n' % line
        elif self.history:
            error_text = 'Command \"%s\" interrupted in sub-command:\n' %line
            error_text += '\"%s\" with error:\n' % self.history[-1]
        else:
            error_text = ''
        error_text += '%s : %s\n' % (error.__class__.__name__, str(error).replace('\n','\n\t'))
        error_text += 'Please report this bug on https://bugs.launchpad.net/madgraph5\n'
        error_text += 'More information is found in \'%s\'.\n' % \
                        os.path.realpath("MG5_debug")
        error_text += 'Please attach this file to your report.'
        logger_stderr.critical(error_text)
        #stop the execution if on a non interactive mode
        if self.use_rawinput == False:
            sys.exit('Exit on error')
        return False

    def nice_user_error(self, error, line):
        # Make sure that we are at the initial position
        os.chdir(self.__initpos)
        if line == self.history[-1]:
            error_text = 'Command \"%s\" interrupted with error:\n' % line
        else:
            error_text = 'Command \"%s\" interrupted in sub-command:\n' %line
            error_text += '\"%s\" with error:\n' % self.history[-1] 
        error_text += '%s : %s' % (error.__class__.__name__, str(error).replace('\n','\n\t'))
        logger_stderr.error(error_text)
        #stop the execution if on a non interactive mode
        if self.use_rawinput == False:
            sys.exit()
        # Remove failed command from history
        self.history.pop()
        return False

    
    def onecmd(self, line):
        """catch all error and stop properly command accordingly"""
        
        try:
            cmd.Cmd.onecmd(self, line)
        except MadGraph5Error as error:
            if __debug__:
                self.nice_error_handling(error, line)
            else:
                self.nice_user_error(error, line)
        except Exception as error:
            self.nice_error_handling(error, line)
        except KeyboardInterrupt:
            print 'stopping all operation'
            print 'in order to quit mg5 please enter exit'
            
    def exec_cmd(self, line):
        """for third party call, call the line with pre and postfix treatment"""

        logger.info(line)
        line = self.precmd(line)
        stop = cmd.Cmd.onecmd(self, line)
        stop = self.postcmd(stop, line)
        return stop      

    def run_cmd(self, line):
        """for third party call, call the line with pre and postfix treatment"""
        
        logger.info(line)
        line = self.precmd(line)
        stop = self.onecmd(line)
        stop = self.postcmd(stop, line)
        return stop 
    
    def postcmd(self,stop, line):
        """ finishing a command
        This looks if we have to write an additional text for the tutorial."""
        
        # Print additional information in case of routines fails
        if stop == False:
            return False
        
        args=line.split()
        # Return for empty line
        if len(args)==0:
            return stop
        
        # try to print linked to the first word in command 
        #as import_model,... if you don't find then try print with only
        #the first word.
        if len(args)==1:
            command=args[0]
        else:
            command = args[0]+'_'+args[1]
        
        try:
            logger_tuto.info(getattr(tutorial_text, command).replace('\n','\n\t'))
        except:
            try:
                logger_tuto.info(getattr(tutorial_text, args[0]).replace('\n','\n\t'))
            except:
                pass
            


    def emptyline(self):
        """If empty line, do nothing. Default is repeat previous command."""
        pass
    
    def default(self, line):
        """Default action if line is not recognized"""

        # Faulty command
        logger.warning("Command \"%s\" not recognized, please try again" % \
                                                                line.split()[0])
    # Quit
    def do_quit(self, line):
        sys.exit(1)
        
    do_exit = do_quit

    # Aliases
    do_EOF = do_quit
    do_exit = do_quit

    def do_help(self, line):
        """ propose some usefull possible action """
        
        cmd.Cmd.do_help(self,line)
        
        # if not basic help -> simple call is enough    
        if line:
            return

        if len(self.history) == 0:
            last_action_2 = last_action = 'mg5_start'
        else:
            last_action_2 = last_action = 'none'
        
        pos = 0
        authorize = self.next_possibility.keys() 
        while last_action_2  not in authorize and last_action not in authorize:
            pos += 1
            if pos > len(self.history):
                last_action_2 = last_action = 'mg5_start'
                break
            
            args = self.history[-1 * pos].split()
            last_action = args[0]
            if len(args)>1: 
                last_action_2 = '%s %s' % (last_action, args[1])
            else: 
                last_action_2 = 'none'
        
        print 'Contextual Help'
        print '==============='
        if last_action_2 in authorize:
            options = self.next_possibility[last_action_2]
        elif last_action in authorize:
            options = self.next_possibility[last_action]
        
        text = 'The following command(s) may be useful in order to continue.\n'
        for option in options:
            text+='\t %s \n' % option      
        print text
    
    def timed_input(self, question, default, timeout=None):
        """ a question with a maximal time to answer take default otherwise"""
        
        if not timeout:
            timeout = self.timeout
        
        return misc.timed_input(question, default, timeout) 
    

#===============================================================================
# Helper function
#=============================================================================
def split_arg(line):
    """Split a line of arguments"""
    
    split = line.split()
    out=[]
    tmp=''
    for data in split:
        if data[-1] == '\\':
            tmp += data[:-1]+' '
        elif tmp:
            out.append(tmp+data)
        else:
            out.append(data)
    return out

 

#===============================================================================
# HelpToCmd
#===============================================================================
class HelpToCmd(object):
    """ The Series of help routine for the MadGraphCmd"""    
    
    def help_save(self):
        logger.info("syntax: save %s FILENAME" % "|".join(self._save_opts))
        logger.info("-- save information as file FILENAME")


    def help_load(self):
        logger.info("syntax: load %s FILENAME" % "|".join(self._save_opts))
        logger.info("-- load information from file FILENAME")

    def help_import(self):
        
        logger.info("syntax: import " + "|".join(self._import_formats) + \
              " FILENAME")
        logger.info("-- imports file(s) in various formats")
        logger.info("")
        logger.info("   import model MODEL [-modelname]:")
        logger.info("      Import a UFO or MG4 model.")
        logger.info("      MODEL should be a valid UFO model name")
        logger.info("      -modelname keeps the original")
        logger.info("             particle names for the model")
        logger.info("")
        logger.info("   import model_v4 MODEL [-modelname] :")
        logger.info("      Import an MG4 model.")
        logger.info("      Model should be the name of the model")
        logger.info("      or the path to theMG4 model directory")
        logger.info("      -modelname keeps the original")
        logger.info("             particle names for the model")
        logger.info("")
        logger.info("   import proc_v4 [PATH] :"  )
        logger.info("      Execute MG5 based on a proc_card.dat in MG4 format.")
        logger.info("      Path to the proc_card is optional if you are in a")
        logger.info("      madevent directory")
        logger.info("")
        logger.info("   import command PATH :")
        logger.info("      Execute the list of command in the file at PATH")
        
    def help_display(self):
        logger.info("syntax: display " + "|".join(self._display_opts))
        logger.info("-- display a the status of various internal state variables")
        logger.info("   for particles/interactions you can specify the name or id of the")
        logger.info("   particles/interactions to receive more details information.")
        logger.info("   example display particles e+.")
        logger.info("   For \"checks\", can specify only to see failed checks.")

    def help_tutorial(self):
        logger.info("syntax: tutorial [" + "|".join(self._tutorial_opts) + "]")
        logger.info("-- start/stop the tutorial mode")

    def help_output(self):
        logger.info("syntax [" + "|".join(self._export_formats) + \
                    "] [name|.|auto] [options]")
        logger.info("-- Output any generated process(es) to file.")
        logger.info("   mode: Default mode is madevent. Default path is \'.\'.")
        logger.info("   If mode is madevent or standalone, create a copy of")
        logger.info("     the V4 Template in the MG_ME directory, with the model and")
        logger.info("     Helas set up appropriately.")
        logger.info("   - If mode is standalone, the directory will be in")
        logger.info("     Standalone format, otherwise in MadEvent format.")
        logger.info("   - If mode is matrix, output the matrix.f files for all")
        logger.info("     generated processes in directory \"name\".")
        logger.info("   If mode is standalone_cpp, output the .h and .cc files")
        logger.info("     for the processes and model files in standalone C++")
        logger.info("     format in directory \"name\".")
        logger.info("   If mode is pythia8, output the .h and .cc files for")
        logger.info("     the processes in Pythia 8 format in directory \"name\".")
        logger.info("   If mode is pythia8_model, output the .h and .cc files for")
        logger.info("     for the model parameters and Aloha functions for the model.")
        logger.info("   name: The name of the copy of Template.")
        logger.info("   If you put '.' instead of a name, your pwd will be used.")
        logger.info("   If you put 'auto', an automatic name PROC_XX_n will be created.")
        logger.info("   options:")
        logger.info("      -f: force cleaning of the directory if it already exists")
        logger.info("      -noclean: no cleaning performed in \"name\"")
        logger.info("      -nojpeg: no jpeg diagrams will be generated")
        logger.info("   Example:")
        logger.info("       output")
        logger.info("       output standalone MYRUN -d ../MG_ME -f")
        
    def help_check(self):

        logger.info("syntax: check " + "|".join(self._check_opts) + " [param_card] process_definition")
        logger.info("-- check a process or set of processes. Options:")
        logger.info("full: Perform all three checks described below:")
        logger.info("   permutation, gauge and lorentz_invariance.")
        logger.info("permutation: Check that the model and MG5 are working")
        logger.info("   properly by generating permutations of the process and")
        logger.info("   checking that the resulting matrix elements give the")
        logger.info("   same value.")
        logger.info("gauge: Check that processes with massless gauge bosons")
        logger.info("   are gauge invariant")
        logger.info("lorentz_invariance: Check that the amplitude is lorentz")
        logger.info("   invariant by comparing the amplitiude in different frames")        
        logger.info("If param_card is given, that param_card is used instead")
        logger.info("   of the default values for the model.")
        logger.info("For process syntax, please see help generate")

    def help_generate(self):

        logger.info("syntax: generate INITIAL STATE > REQ S-CHANNEL > FINAL STATE $ EXCL S-CHANNEL / FORBIDDEN PARTICLES COUP1=ORDER1 COUP2=ORDER2 @N")
        logger.info("-- generate diagrams for a given process")
        logger.info("   Syntax example: l+ vl > w+ > l+ vl a $ z / a h QED=3 QCD=0 @1")
        logger.info("   Alternative required s-channels can be separated by \"|\":")
        logger.info("   b b~ > W+ W- | H+ H- > ta+ vt ta- vt~")
        logger.info("   If no coupling orders are given, MG5 will try to determine")
        logger.info("   orders to ensure maximum number of QCD vertices.")
        logger.info("   Note that if there are more than one non-QCD coupling type,")
        logger.info("   coupling orders need to be specified by hand.")
        logger.info("Decay chain syntax:")
        logger.info("   core process, decay1, (decay2, (decay2', ...)), ...  etc")
        logger.info("   Example: p p > t~ t QED=0, (t~ > W- b~, W- > l- vl~), t > j j b @2")
        logger.info("   Note that identical particles will all be decayed.")
        logger.info("To generate a second process use the \"add process\" command")

    def help_add(self):

        logger.info("syntax: add process INITIAL STATE > REQ S-CHANNEL > FINAL STATE $ EXCL S-CHANNEL / FORBIDDEN PARTICLES COUP1=ORDER1 COUP2=ORDER2")
        logger.info("-- generate diagrams for a process and add to existing processes")
        logger.info("   Syntax example: l+ vl > w+ > l+ vl a $ z / a h QED=3 QCD=0 @1")
        logger.info("   Alternative required s-channels can be separated by \"|\":")
        logger.info("   b b~ > W+ W- | H+ H- > ta+ vt ta- vt~")
        logger.info("   If no coupling orders are given, MG5 will try to determine")
        logger.info("   orders to ensure maximum number of QCD vertices.")
        logger.info("Decay chain syntax:")
        logger.info("   core process, decay1, (decay2, (decay2', ...)), ...  etc")
        logger.info("   Example: p p > t~ t QED=0, (t~ > W- b~, W- > l- vl~), t > j j b @2")
        logger.info("   Note that identical particles will all be decayed.")

    def help_define(self):
        logger.info("syntax: define multipart_name [=] part_name_list")
        logger.info("-- define a multiparticle")
        logger.info("   Example: define p = g u u~ c c~ d d~ s s~ b b~")

    def help_history(self):
        logger.info("syntax: history [FILEPATH|clean|.] ")
        logger.info("   If FILEPATH is \'.\' and \'output\' is done,")
        logger.info("   Cards/proc_card_mg5.dat will be used.")
        logger.info("   If FILEPATH is omitted, the history will be output to stdout.")
        logger.info("   \"clean\" will remove all entries from the history.")

    def help_draw(self):
        _draw_parser.print_help()

    def help_shell(self):
        logger.info("syntax: shell CMD (or ! CMD)")
        logger.info("-- run the shell command CMD and catch output")

    def help_quit(self):
        logger.info("syntax: quit")
        logger.info("-- terminates the application")
    
    help_EOF = help_quit
    
    def help_help(self):
        logger.info("syntax: help")
        logger.info("-- access to the in-line help" )

#===============================================================================
# CheckValidForCmd
#===============================================================================
class CheckValidForCmd(object):
    """ The Series of help routine for the MadGraphCmd"""
    
    class InvalidCmd(MadGraph5Error):
        """a class for the invalid syntax call"""
    
    class RWError(MadGraph5Error):
        """a class for read/write errors"""
    
    def check_add(self, args):
        """check the validity of line
        syntax: add process PROCESS 
        """
    
        if len(args) < 2:
            self.help_add()
            raise self.InvalidCmd('\"add\" requires two arguments')
        
        if args[0] != 'process':
            raise self.InvalidCmd('\"add\" requires the argument \"process\"')

        if not self._curr_model:
            raise MadGraph5Error, \
                  'No model currently active, please load or import a model.'
    
        self.check_process_format(' '.join(args[1:]))

    def check_define(self, args):
        """check the validity of line
        syntax: define multipart_name [ part_name_list ]
        """  

        
        if len(args) < 2:
            self.help_define()
            raise self.InvalidCmd('\"define\" command requires at least two arguments')

        if args[1] == '=':
            del args[1]
            if len(args) < 2:
                self.help_define()
                raise self.InvalidCmd('\"define\" command requires at least one particles name after \"=\"')
        
        if '=' in args:
            self.help_define()
            raise self.InvalidCmd('\"define\" command requires symbols \"=\" at the second position')
        
        if not self._curr_model:
            raise self.InvalidCmd("No particle list currently active, please import a model first")

        if self._curr_model['particles'].find_name(args[0]):
            raise MadGraph5Error("label %s is a particle name in this model\n\
            Please retry with another name." % args[0])

    def check_display(self, args):
        """check the validity of line
        syntax: display XXXXX
        """
            
        if len(args) < 1 or args[0] not in self._display_opts:
            self.help_display()
            raise self.InvalidCmd

        if not self._curr_model:
            raise self.InvalidCmd("No model currently active, please import a model!")

        if args[0] in ['processes', 'diagrams'] and not self._curr_amps:
            raise self.InvalidCmd("No process generated, please generate a process!")
        if args[0] == 'checks' and not self._comparisons:
            raise self.InvalidCmd("No check results to display.")


    def check_draw(self, args):
        """check the validity of line
        syntax: draw DIRPATH [option=value]
        """
        
        if len(args) < 1:
            self.help_draw()
            raise self.InvalidCmd('\"draw\" command requires a directory path')
        
        if not self._curr_amps:
            raise self.InvalidCmd("No process generated, please generate a process!")
            
        if not os.path.isdir(args[0]):
            raise self.InvalidCmd( "%s is not a valid directory for export file" % args[0])
            
    def check_check(self, args):
        """check the validity of args"""
        
        if  not self._curr_model:
            logger.info('No model currently active. Try with the Standard Model')
            self.do_import('model sm')

        if self._model_v4_path:
            raise self.InvalidCmd(\
                "\"check\" not possible for v4 models")

        if len(args) < 2:
            self.help_check()
            raise self.InvalidCmd("\"check\" requires an argument and a process.")

        param_card = None
        if os.path.isfile(args[1]):
            param_card = args.pop(1)

        if args[0] not in self._check_opts:
            self.help_check()
            raise self.InvalidCmd("\"check\" called with wrong argument")
        
        if any([',' in elem for elem in args]):
            raise MadGraph5Error('Decay chains not allowed in check')
        
        self.check_process_format(" ".join(args[1:]))

        return param_card
    
    def check_generate(self, args):
        """check the validity of args"""
        
        if  not self._curr_model:
            logger.info('No model currently active. Try with the Standard Model')
            self.do_import('model sm')

        if len(args) < 1:
            self.help_generate()
            raise self.InvalidCmd("\"generate\" requires a process.")

        self.check_process_format(" ".join(args))
 
        return True
    
    def check_process_format(self, process):
        """ check the validity of the string given to describe a format """
        
        #check balance of paranthesis
        if process.count('(') != process.count(')'):
            raise self.InvalidCmd('Invalid Format, no balance between open and close parenthesis')
        #remove parenthesis for fututre introspection
        process = process.replace('(',' ').replace(')',' ')
        
        # split following , (for decay chains)
        subprocesses = process.split(',')
        if len(subprocesses) > 1:
            for subprocess in subprocesses:
                self.check_process_format(subprocess)
            return
        
        # request that we have one or two > in the process
        if process.count('>') not in [1,2]:
            raise self.InvalidCmd(
               'wrong format for \"%s\" this part requires one or two symbols \'>\', %s found' 
               % (process, process.count('>')))
        
        # we need at least one particles in each pieces
        particles_parts = process.split('>')
        for particles in particles_parts:
            if re.match(r'^\s*$', particles):
                raise self.InvalidCmd(
                '\"%s\" is a wrong process format. Please try again' % process)  
        
        # '/' and '$' sould be used only after the process definition
        for particles in particles_parts[:-1]:
            if re.search('\D/', particles):
                raise self.InvalidCmd(
                'wrong process format: restriction should be place after the final states')
            if re.search('\D\$', particles):
                raise self.InvalidCmd(
                'wrong process format: restriction should be place after the final states')
        
    
        
    def check_history(self, args):
        """check the validity of line"""
        
        if len(args) > 1:
            self.help_history()
            raise self.InvalidCmd('\"history\" command takes at most one argument')
        
        if not len(args):
            return
        
        if args[0] =='.':
            if not self._export_dir:
                raise self.InvalidCmd("No default directory is defined for \'.\' option")
        elif args[0] != 'clean':
                dirpath = os.path.dirname(args[0])
                if dirpath and not os.path.exists(dirpath) or \
                       os.path.isdir(args[0]):
                    raise self.InvalidCmd("invalid path %s " % dirpath)
    
    def check_import(self, args):
        """check the validity of line"""
        
        if not args or args[0] not in self._import_formats:
            self.help_import()
            raise self.InvalidCmd('wrong \"import\" format')
        
        if args[0].startswith('model') and len(args) != 2:
            if not (len(args) == 3 and args[-1] == '-modelname'):
                self.help_import()
                raise self.InvalidCmd('incorrect number of arguments')
        
        if args[0] == 'proc_v4' and len(args) != 2 and not self._export_dir:
            self.help_import()
            raise self.InvalidCmd('PATH is mandatory in the current context\n' + \
                                  'Did you forget to run the \"output\" command')
                        
        if '-modelname' in args:
            if args[-1] != '-modelname':
                args.remove('-modelname')
                args.append('-modelname')
                
    def check_launch(self, args, options):
        """check the validity of the line"""
        # modify args in order to be MODE DIR
        # mode being either standalone or madevent
        
        if not( 0 <= int(options.cluster) <= 2):
            return self.InvalidCmd, 'cluster mode should be between 0 and 2'
        
        if not args:
            if self._done_export:
                args.append(self._done_export[1])
                args.append(self._done_export[0])
                return
            else:
                self.help_launch()
                return self.InvalidCmd, \
                       'No generated output: Impossible to use default location'
        
        if len(args) != 1:
            self.help_launch()
            return self.InvalidCmd, 'Invalid Syntax: Too many argument'
        
        # search for a valid path
        if os.path.sep in args[0] and os.path.isdir(path):
            path = args[0]
        elif os.path.isdir(os.path.join(MG5DIR,args[0])):
            path = os.path.join(MG5DIR,args[0])
        elif os.path.isdir(os.path.join(MG4DIR,args[0])):
            path = os.path.join(MG4DIR,args[0])
        elif os.path.isdir(path):
            path = args[0]
        else:    
            raise self.InvalidCmd, '%s : Not a valid directory' % args[0]
            
        mode = self.find_output_type(path)
        args[0] = mode
        args.append(path)
        
    
    def find_output_type(self, path):
        """ identify the type of output of a given directory:
        valid output: madevent/standalone/standalone_cpp"""
        
        card_path = os.path.join(path,'Cards')
        bin_path = os.path.join(path,'bin')
        subproc_path = os.path.join(path,'SubProcesses')
        
        if not os.path.isdir(card_path) or not os.path.isdir(subproc_path):
            raise self.InvalidCmd, '%s : Not a valid directory' % path

        if not os.path.isdir(bin_path):
            return 'standalone_cpp'
        elif os.path.isfile(os.path.join(bin_path,'generate_events')):
            return 'madevent'
        else:
            return 'standalone'
        
        
        
        
        
    
    
            
        

    def check_load(self, args):
        """ check the validity of the line"""
        
        if len(args) != 2 or args[0] not in self._save_opts:
            self.help_load()
            raise self.InvalidCmd('wrong \"load\" format')
            
        
    def check_save(self, args):
        """ check the validity of the line"""
        if len(args) != 2 or args[0] not in self._save_opts:
            self.help_save()
            raise self.InvalidCmd('wrong \"save\" format')
    
    def check_output(self, args):
        """ check the validity of the line"""
        
        if not self._curr_model:
            text = 'No model found. Please import a model first and then retry.'
            raise self.InvalidCmd(text)

        if args and args[0] in self._export_formats:
            self._export_format = args.pop(0)

        if self._model_v4_path and \
                             self._export_format not in self._v4_export_formats:
            text = " The Model imported (MG4 format) does not contain enough\n "
            text += " information for this type of output. In order to create\n"
            text += " output for " + args[0] + ", you have to use a UFO model.\n"
            text += " Those model can be imported with mg5> import model NAME."
            logger.warning(text)
            raise self.InvalidCmd('')

        if args and args[0][0] != '-':
            # This is a path
            path = args.pop(0)
            # Check for special directory treatment
            if path == 'auto' and self._export_format in \
                     ['madevent', 'standalone', 'standalone_cpp']:
                self.get_default_path()
            else:
                self._export_dir = path

        if not self._export_dir:
            # No valid path
            self.get_default_path()

        if self._export_format in ['madevent', 'standalone'] and \
           not self._mgme_dir and \
           os.path.realpath(self._export_dir) != os.path.realpath('.'):
            raise MadGraph5Error, \
                  "To generate a new MG4 directory, you need a valid MG_ME path"

        self._export_dir = os.path.realpath(self._export_dir)

        if not self._curr_amps and self._export_format != "pythia8_model":
            text = 'No processes generated. Please generate a process first.'
            raise self.InvalidCmd(text)

    def get_default_path(self):
        """Set self._export_dir to the default (\'auto\') path"""
        
        if self._export_format == 'madevent':
            name_dir = lambda i: 'PROC_%s_%s' % \
                                    (self._curr_model['name'], i)
            auto_path = lambda i: os.path.join(self.writing_dir,
                                               name_dir(i))
        elif self._export_format == 'standalone':
            name_dir = lambda i: 'PROC_SA_%s_%s' % \
                                    (self._curr_model['name'], i)
            auto_path = lambda i: os.path.join(self.writing_dir,
                                               name_dir(i))                
        elif self._export_format == 'standalone_cpp':
            name_dir = lambda i: 'PROC_SA_CPP_%s_%s' % \
                                    (self._curr_model['name'], i)
            auto_path = lambda i: os.path.join(self.writing_dir,
                                               name_dir(i))                
        else:
            self._export_dir = '.'
            return
        for i in range(500):
            if os.path.isdir(auto_path(i)):
                continue
            else:
                self._export_dir = auto_path(i) 
                break
        if not self._export_dir:
            raise self.InvalidCmd('Can\'t use auto path,' + \
                                  'more than 500 dirs already')    
            
        
#===============================================================================
# CheckValidForCmdWeb
#===============================================================================
class CheckValidForCmdWeb(CheckValidForCmd):
    """ Check the validity of input line for web entry
    (no explicit path authorized)"""
    
    class WebRestriction(MadGraph5Error):
        """class for WebRestriction"""
    
    def check_draw(self, args):
        """check the validity of line
        syntax: draw FILEPATH [option=value]
        """
        raise self.WebRestriction('direct call to draw is forbidden on the web')
      
    def check_history(self, args):
        """check the validity of line
        No Path authorize for the Web"""
        
        CheckValidForCmd.check_history(self, args)

        if len(args) == 2 and args[1] not in ['.', 'clean']:
            raise self.WebRestriction('Path can\'t be specify on the web.')

        
    def check_import(self, args):
        """check the validity of line
        No Path authorize for the Web"""
        
        CheckValidForCmd.check_import(self, args)
        
        if len(args) >= 2 and args[0] == 'proc_v4' and args[1] != '.':
            raise self.WebRestriction('Path can\'t be specify on the web.')

        if len(args) >= 2 and args[0] == 'command':
            if args[1] != './Cards/proc_card_mg5.dat': 
                raise self.WebRestriction('Path can\'t be specify on the web.')
        else:
            for arg in args:
                if '/' in arg:
                    raise self.WebRestriction('Path can\'t be specify on the web.')
        
    def check_load(self, args):
        """ check the validity of the line
        No Path authorize for the Web"""

        CheckValidForCmd.check_load(self, args)        

        if len(args) == 2:
            if args[0] != 'model':
                raise self.WebRestriction('only model can be loaded online')
            if 'model.pkl' not in args[1]:
                raise self.WebRestriction('not valid pkl file: wrong name')
            if not os.path.realpath(args[1]).startswith(os.path.join(MG4DIR, \
                                                                    'Models')):
                raise self.WebRestriction('Wrong path to load model')
        
    def check_save(self, args):
        """ not authorize on web"""
        raise self.WebRestriction('\"save\" command not authorize online')
    
    def check_output(self, args):
        """ check the validity of the line"""
        
        # In web mode, can only do forced, automatic madevent output

        args[:] = ['madevent', 'auto', '-f']

#===============================================================================
# CompleteForCmd
#===============================================================================
class CompleteForCmd(CheckValidForCmd):
    """ The Series of help routine for the MadGraphCmd"""
    
    def list_completion(self, text, list):
        """Propose completions of text in list"""
        if not text:
            completions = list
        else:
            completions = [ f
                            for f in list
                            if f.startswith(text)
                            ]
        return completions

    def path_completion(self, text, base_dir = None, only_dirs = False, 
                                                                 relative=True):
        """Propose completions of text to compose a valid path"""

        if base_dir is None:
            base_dir = os.getcwd()
            
        prefix, text = os.path.split(text)
        base_dir = os.path.join(base_dir, prefix)
        if prefix:
            prefix += os.path.sep
        

        if only_dirs:
            completion = [prefix + f
                          for f in os.listdir(base_dir)
                          if f.startswith(text) and \
                          os.path.isdir(os.path.join(base_dir, f)) and \
                          (not f.startswith('.') or text.startswith('.'))
                          ]
        else:
            completion = [ prefix + f
                          for f in os.listdir(base_dir)
                          if f.startswith(text) and \
                          os.path.isfile(os.path.join(base_dir, f)) and \
                          (not f.startswith('.') or text.startswith('.'))
                          ]

            completion = completion + \
                         [prefix + f + os.path.sep
                          for f in os.listdir(base_dir)
                          if f.startswith(text) and \
                          os.path.isdir(os.path.join(base_dir, f)) and \
                          (not f.startswith('.') or text.startswith('.'))
                          ]

<<<<<<< HEAD
        if relative:
            completion += [f for f in ['.'+os.path.sep, '..'+os.path.sep] if \
                       f.startswith(text)]
=======
        completion += [prefix + f for f in ['.'+os.path.sep, '..'+os.path.sep] if \
                       f.startswith(text) and not prefix.startswith('.')]
>>>>>>> 12695326

        return completion

    def model_completion(self, text, process):
        """ complete the line with model information """
        while ',' in process:
            process = process[process.index(',')+1:]
        args = split_arg(process)
        couplings = []

        # Force '>' if two initial particles.
        if len(args) == 2 and args[-1] != '>':
                return self.list_completion(text, '>')
            
        # Add non-particle names
        if len(args) > 0 and args[-1] != '>':
            couplings = ['>']
        if '>' in args and args.index('>') < len(args) - 1:
            couplings = [c + "=" for c in self._couplings] + \
                        ['@','$','/','>',',']
        return self.list_completion(text, self._particle_names + \
                                    self._multiparticles.keys() + couplings)
        
            
    def complete_history(self, text, line, begidx, endidx):
        "Complete the add command"

        args = split_arg(line[0:begidx])

        # Directory continuation
        if args[-1].endswith(os.path.sep):
            return self.path_completion(text,
                                        os.path.join('.',*[a for a in args \
                                                    if a.endswith(os.path.sep)]))

        if len(args) == 1:
            return self.path_completion(text)
        
    def complete_generate(self, text, line, begidx, endidx):
        "Complete the add command"

        # Return list of particle names and multiparticle names, as well as
        # coupling orders and allowed symbols
        args = split_arg(line[0:begidx])
        if len(args) > 2 and args[-1] == '@' or args[-1].endswith('='):
            return

        try:
            return self.model_completion(text, ' '.join(args[1:]))
        except Exception as error:
            print error
            
        #if len(args) > 1 and args[-1] != '>':
        #    couplings = ['>']
        #if '>' in args and args.index('>') < len(args) - 1:
        #    couplings = [c + "=" for c in self._couplings] + ['@','$','/','>']
        #return self.list_completion(text, self._particle_names + \
        #                            self._multiparticles.keys() + couplings)
        
    def complete_add(self, text, line, begidx, endidx):
        "Complete the add command"

        args = split_arg(line[0:begidx])

        # Format
        if len(args) == 1:
            return self.list_completion(text, self._add_opts)

        return self.complete_generate(text, " ".join(args[1:]), begidx, endidx)

        # Return list of particle names and multiparticle names, as well as
        # coupling orders and allowed symbols
        couplings = []
        if len(args) > 2 and args[-1] != '>':
            couplings = ['>']
        if '>' in args and args.index('>') < len(args) - 1:
            couplings = [c + "=" for c in self._couplings] + ['@','$','/','>']
        return self.list_completion(text, self._particle_names + \
                                    self._multiparticles.keys() + couplings)
        
    def complete_check(self, text, line, begidx, endidx):
        "Complete the add command"

        args = split_arg(line[0:begidx])

        # Format
        if len(args) == 1:
            return self.list_completion(text, self._check_opts)

        


        # Directory continuation
        if args[-1].endswith(os.path.sep):
            return self.path_completion(text,
                                        os.path.join('.',*[a for a in args \
                                                    if a.endswith(os.path.sep)]))
        # autocompletion for particles/couplings
        model_comp = self.model_completion(text, ' '.join(args[2:]))

        if len(args) == 2:
            return model_comp + self.path_completion(text)

        if len(args) > 2:
            return model_comp
            
        
    def complete_tutorial(self, text, line, begidx, endidx):
        "Complete the tutorial command"

        # Format
        if len(split_arg(line[0:begidx])) == 1:
            return self.list_completion(text, self._tutorial_opts)
        
    def complete_define(self, text, line, begidx, endidx):
        """Complete particle information"""
        return self.model_completion(text, line[6:])

    def complete_display(self, text, line, begidx, endidx):
        "Complete the display command"

        args = split_arg(line[0:begidx])
        # Format
        if len(args) == 1:
            return self.list_completion(text, self._display_opts)

        if len(args) == 2 and args[1] == 'checks':
            return self.list_completion(text, 'failed')

        if len(args) == 2 and args[1] == 'particles':
            return self.model_completion(text, line[begidx:])

    def complete_draw(self, text, line, begidx, endidx):
        "Complete the import command"

        args = split_arg(line[0:begidx])

        # Directory continuation
        if args[-1].endswith(os.path.sep):
            return self.path_completion(text,
                                        os.path.join('.',*[a for a in args if a.endswith(os.path.sep)]),
                                        only_dirs = True)
        # Format
        if len(args) == 1:
            return self.path_completion(text, '.', only_dirs = True)


        #option
        if len(args) >= 2:
            opt = ['horizontal', 'external=', 'max_size=', 'add_gap=',
                                'non_propagating', '--']
            return self.list_completion(text, opt)

    def complete_launch(self, text, line, begidx, endidx):
        """ complete the launch command"""

        args = split_arg(line[0:begidx])

        # Directory continuation
        if args[-1].endswith(os.path.sep):
            return self.path_completion(text,
                                        os.path.join('.',*[a for a in args if a.endswith(os.path.sep)]),
                                        only_dirs = True)
        # Format
        if len(args) == 1:
            complete = self.path_completion(text, '.', only_dirs = True)
            if MG5DIR != os.path.realpath('.'):
                complete += self.path_completion(text, MG5DIR, only_dirs = True, 
                                                                 relative=False)
            if MG4DIR and MG4DIR != os.path.realpath('.'):
                complete += self.path_completion(text, MG4DIR, only_dirs = True,
                                                                 relative=False)
            return complete

        #option
        if len(args) >= 2:
            opt = ['--cluster=', '--name=', '-f']
            return self.list_completion(text, opt)


    def complete_load(self, text, line, begidx, endidx):
        "Complete the load command"

        args = split_arg(line[0:begidx])        

        # Format
        if len(args) == 1:
            return self.list_completion(text, self._save_opts)

        # Directory continuation
        if args[-1].endswith(os.path.sep):
            return self.path_completion(text,
                                        os.path.join('.',*[a for a in args if \
                                                      a.endswith(os.path.sep)]))

        # Filename if directory is not given
        if len(args) == 2:
            return self.path_completion(text)

    def complete_save(self, text, line, begidx, endidx):
        "Complete the save command"

        args = split_arg(line[0:begidx])

        # Format
        if len(args) == 1:
            return self.list_completion(text, self._save_opts)

        # Directory continuation
        if args[-1].endswith(os.path.sep):
            return self.path_completion(text,
                                        os.path.join('.',*[a for a in args if a.endswith(os.path.sep)]),
                                        only_dirs = True)

        # Filename if directory is not given
        if len(args) == 2:
            return self.path_completion(text)

    def complete_output(self, text, line, begidx, endidx,
                        possible_options = ['f', 'noclean', 'nojpeg'],
                        possible_options_full = ['-f', '-noclean', '-nojpeg']):
        "Complete the output command"

        possible_format = self._export_formats
        #don't propose directory use by MG_ME
        forbidden_names = ['MadGraphII', 'Template', 'pythia-pgs', 'CVS',
                            'Calculators', 'MadAnalysis', 'SimpleAnalysis',
                            'mg5', 'DECAY', 'EventConverter', 'Models',
                            'ExRootAnalysis', 'HELAS', 'Transfer_Fct']
        #name of the run =>proposes old run name
        args = split_arg(line[0:begidx])
        if len(args) >= 1: 
            # Directory continuation
            if args[-1].endswith(os.path.sep):
                return [name for name in self.path_completion(text,
                        os.path.join('.',*[a for a in args if a.endswith(os.path.sep)]),
                        only_dirs = True) if name not in forbidden_names]
            # options
            if args[-1][0] == '-' or len(args) > 1 and args[-2] == '-':
                return self.list_completion(text, possible_options)
            if len(args) > 2:
                return self.list_completion(text, possible_options_full)
            # Formats
            if len(args) == 1:
                if any([p.startswith(text) for p in possible_format]):
                    return [name for name in \
                            self.list_completion(text, possible_format) + \
                            ['.' + os.path.sep, '..' + os.path.sep, 'auto'] \
                            if name.startswith(text)]

            # directory names
            content = [name for name in self.path_completion(text, '.', only_dirs = True) \
                       if name not in forbidden_names]
            content += ['auto']
            return self.list_completion(text, content)


    def complete_shell(self, text, line, begidx, endidx):
        """ add path for shell """

        # Filename if directory is given
        #
        if len(split_arg(line[0:begidx])) > 1 and line[begidx - 1] == os.path.sep:
            if not text:
                text = ''
            output = self.path_completion(text,
                                        base_dir=\
                                          split_arg(line[0:begidx])[-1])
        else:
            output = self.path_completion(text)
        return output

    def complete_import(self, text, line, begidx, endidx):
        "Complete the import command"

        args=split_arg(line[0:begidx])

        # Format
        if len(args) == 1:
            return self.list_completion(text, self._import_formats)

        # Directory continuation
        if os.path.sep in args[-1] + text:
            if args[1].startswith('model'):
                # Directory continuation
                return self.path_completion(text, os.path.join('.',*[a for a in args \
                                                                    if a.endswith(os.path.sep)]),
                                                only_dirs = True)
            else:
                return self.path_completion(text,
                                    os.path.join('.',*[a for a in args if \
                                                      a.endswith(os.path.sep)]))

        # Model directory name if directory is not given
        if len(split_arg(line[0:begidx])) == 2:
            if args[1] == 'model':
                file_cond = lambda p : os.path.exists(os.path.join(MG5DIR,'models',p,'particles.py'))
                mod_name = lambda name: name
            elif args[1] == 'model_v4':
                file_cond = lambda p :  (os.path.exists(os.path.join(MG5DIR,'models',p,'particles.dat')) 
                                      or os.path.exists(os.path.join(self._mgme_dir,'Models',p,'particles.dat')))
                mod_name = lambda name :(name[-3:] != '_v4' and name or name[:-3]) 
            else:
                return []
                
            return [mod_name(name) for name in \
                    self.path_completion(text,
                                            os.path.join(MG5DIR,'models'),
                                            only_dirs = True) \
                       if file_cond(name)]
                                

        # Options
        if len(args) > 2 and args[1].startswith('model') and args[-1][0] != '-':
                return ['-modelname']
        if len(args) > 3 and args[1].startswith('model') and args[-1][0] == '-':
                return ['modelname']

  


    
#===============================================================================
# MadGraphCmd
#===============================================================================
class MadGraphCmd(CmdExtended, HelpToCmd):
    """The command line processor of MadGraph"""    

    # Options and formats available
    _display_opts = ['particles', 'interactions', 'processes', 'diagrams', 
                     'multiparticles', 'couplings', 'lorentz', 'checks',
                     'parameters']
    _add_opts = ['process']
    _save_opts = ['model', 'processes']
    _tutorial_opts = ['start', 'stop']
    _check_opts = ['full', 'permutation', 'gauge', 'lorentz_invariance']
    _import_formats = ['model_v4', 'model', 'proc_v4', 'command']
    _v4_export_formats = ['madevent', 'standalone','matrix'] 
    _export_formats = _v4_export_formats + ['standalone_cpp',
                                            'pythia8', 'pythia8_model']


    # Variables to store object information
    _curr_model = None  #base_objects.Model()
    _curr_amps = diagram_generation.AmplitudeList()
    _curr_matrix_elements = helas_objects.HelasMultiProcess()
    _curr_fortran_model = None
    _curr_cpp_model = None
    _done_export = False

    # Variables to store state information
    _multiparticles = {}
    _generate_info = "" # store the first generated process
    _model_format = None
    _model_v4_path = None
    _use_lower_part_names = False
    _export_dir = None
    _export_format = 'madevent'
    _mgme_dir = MG4DIR
    _comparisons = None
    
    def __init__(self, mgme_dir = '', *completekey, **stdin):
        """ add a tracker of the history """

        CmdExtended.__init__(self, *completekey, **stdin)
        
        # Set MG/ME directory path
        if mgme_dir:
            if os.path.isdir(os.path.join(mgme_dir, 'Template')):
                self._mgme_dir = mgme_dir
                logger.info('Setting MG/ME directory to %s' % mgme_dir)
            else:
                logger.warning('Warning: Directory %s not valid MG/ME directory' % \
                             mgme_dir)
                self._mgme_dir = MG4DIR

        # Detect if this script is launched from a valid copy of the Template,
        # if so store this position as standard output directory
        if 'TemplateVersion.txt' in os.listdir('.'):
            #Check for ./
            self._export_dir = os.path.realpath('.')
        elif 'TemplateVersion.txt' in os.listdir('..'):
            #Check for ../
            self._export_dir = os.path.realpath('..')
        elif self.stdin != sys.stdin:
            #Check for position defined by the input files
            input_path = os.path.realpath(self.stdin.name).split(os.path.sep)
            print "Not standard stdin, use input path"
            if input_path[-2] == 'Cards':
                self._export_dir = os.path.sep.join(input_path[:-2])
        
    # Add a process to the existing multiprocess definition
    # Generate a new amplitude
    def do_add(self, line):
        """Generate an amplitude for a given process and add to
        existing amplitudes
        syntax:
        """

        args = split_arg(line)
        
        # Check the validity of the arguments
        self.check_add(args)

        if args[0] == 'process':            
            # Rejoin line
            line = ' '.join(args[1:])
            
            # store the first process (for the perl script)
            if not self._generate_info:
                self._generate_info = line
                
            # Reset Helas matrix elements
            self._curr_matrix_elements = helas_objects.HelasMultiProcess()

            try:
                if line.find(',') == -1:
                    myprocdef = self.extract_process(line)
                else:
                    myprocdef, line = self.extract_decay_chain_process(line)
            except MadGraph5Error, error:
                logger_stderr.warning("Empty or wrong format process :\n" + \
                                     str(error))
                return
                
            if myprocdef:

                cpu_time1 = time.time()
                
                # Generate processes
                myproc = diagram_generation.MultiProcess(myprocdef)
                    
                for amp in myproc.get('amplitudes'):
                    if amp not in self._curr_amps:
                        self._curr_amps.append(amp)
                    else:
                        warning = "Warning: Already in processes:\n%s" % \
                                                    amp.nice_string_processes()
                        logger.warning(warning)

                # Reset _done_export, since we have new process
                self._done_export = False

                cpu_time2 = time.time()

                nprocs = len(myproc.get('amplitudes'))
                ndiags = sum([amp.get_number_of_diagrams() for \
                                  amp in myproc.get('amplitudes')])
                logger.info("%i processes with %i diagrams generated in %0.3f s" % \
                      (nprocs, ndiags, (cpu_time2 - cpu_time1)))
                ndiags = sum([amp.get_number_of_diagrams() for \
                                  amp in self._curr_amps])
                logger.info("Total: %i processes with %i diagrams" % \
                      (len(self._curr_amps), ndiags))                
  
    # Define a multiparticle label
    def do_define(self, line, log=True):
        """Define a multiparticle"""

        if self._use_lower_part_names:
            # Particle names lowercase
            line = line.lower()
        # Make sure there are spaces around = and |
        line = line.replace("=", " = ")
        line = line.replace("|", " | ")
        args = split_arg(line)
        # check the validity of the arguments
        self.check_define(args)

        label = args[0]
        
        pdg_list = self.extract_particle_ids(args[1:])
        self._multiparticles[label] = pdg_list
        if log:
            logger.info("Defined multiparticle %s" % \
                                             self.multiparticle_string(label))
    
    # Display
    def do_display(self, line):
        """Display current internal status"""

        args = split_arg(line)
        #check the validity of the arguments
        self.check_display(args)

        if args[0] == 'particles' and len(args) == 1:
            print "Current model contains %i particles:" % \
                    len(self._curr_model['particles'])
            part_antipart = [part for part in self._curr_model['particles'] \
                             if not part['self_antipart']]
            part_self = [part for part in self._curr_model['particles'] \
                             if part['self_antipart']]
            for part in part_antipart:
                print part['name'] + '/' + part['antiname'],
            print ''
            for part in part_self:
                print part['name'],
            print ''

        elif args[0] == 'particles':
            for arg in args[1:]:
                if arg.isdigit() or (arg[0] == '-' and arg[1:].isdigit()):
                    particle = self._curr_model.get_particle(abs(int(arg)))
                else:
                    particle = self._curr_model['particles'].find_name(arg)
                if not particle:
                    raise self.InvalidCmd, 'no particle %s in current model' % arg

                print "Particle %s has the following properties:" % particle.get_name()
                print str(particle)
            
        elif args[0] == 'interactions' and len(args) == 1:
            text = "Current model contains %i interactions\n" % \
                    len(self._curr_model['interactions'])
            for inter in self._curr_model['interactions']:
                text += str(inter['id']) + ':'
                for part in inter['particles']:
                    if part['is_part']:
                        text += part['name']
                    else:
                        text += part['antiname']
                    text += " "
                text += " ".join(order + '=' + str(inter['orders'][order]) \
                                 for order in inter['orders'])
                text += '\n'
            pydoc.pager(text)

        elif args[0] == 'interactions':
            for arg in args[1:]:
                if int(arg) > len(self._curr_model['interactions']):
                    raise self.InvalidCmd, 'no interaction %s in current model' % arg
                if int(arg) == 0:
                    print 'Special interactions which identify two particles'
                else:
                    print "Interactions %s has the following property:" % arg
                    print self._curr_model['interactions'][int(arg)-1]

        elif args[0] == 'parameters' and len(args) == 1:
            text = "Current model contains %i parameters\n" % \
                    sum([len(part) for part in 
                                       self._curr_model['parameters'].values()])
            
            for key, item in self._curr_model['parameters'].items():
                text += '\nparameter type: %s\n' % str(key)
                for value in item:
                    if hasattr(value, 'expr'):
                        if value.value is not None:
                            text+= '        %s = %s = %s\n' % (value.name, value.expr ,value.value)
                        else:
                            text+= '        %s = %s\n' % (value.name, value.expr)
                    else:
                        if value.value is not None:
                            text+= '        %s = %s\n' % (value.name, value.value)
                        else:
                            text+= '        %s \n' % (value.name)
            pydoc.pager(text)
            
        elif args[0] == 'processes':
            for amp in self._curr_amps:
                print amp.nice_string_processes()

        elif args[0] == 'diagrams':
            text = "\n".join([amp.nice_string() for amp in self._curr_amps])
            pydoc.pager(text)

        elif args[0] == 'multiparticles':
            print 'Multiparticle labels:'
            for key in self._multiparticles:
                print self.multiparticle_string(key)
        
        elif args[0] == 'couplings' and len(args) == 1:
            couplings = set()
            for interaction in self._curr_model['interactions']:
                for order in interaction['orders'].keys():
                    couplings.add(order)
            print ' / '.join(couplings)
            
        elif args[0] == 'couplings':
            if self._model_v4_path:
                print 'No couplings information available in V4 model'
                return
            try:
                ufomodel = ufomodels.load_model(self._curr_model.get('name'))
                print eval('ufomodel.couplings.%s.nice_string()'%args[1])
            except:
                raise self.InvalidCmd, 'no couplings %s in current model' % args[1]
        
        elif args[0] == 'lorentz':
            if self._model_v4_path:
                print 'No lorentz information available in V4 model'
                return
            elif len(args) == 1: 
                raise self.InvalidCmd,\
                     'display lorentz require an argument: the name of the lorentz structure.'
                return
            try:
                ufomodel = ufomodels.load_model(self._curr_model.get('name'))
                print eval('ufomodel.lorentz.%s.nice_string()'%args[1])
            except:
                raise self.InvalidCmd, 'no lorentz %s in current model' % args[1]
            
        elif args[0] == 'checks':
            comparisons = self._comparisons[0]
            if len(args) > 1 and args[1] == 'failed':
                comparisons = [c for c in comparisons if not c['passed']]
            outstr = "Process check results:"
            for comp in comparisons:
                outstr += "\n%s:" % comp['process'].nice_string()
                outstr += "\n   Phase space point: (px py pz E)"
                for i, p in enumerate(comp['momenta']):
                    outstr += "\n%2s    %+.9e  %+.9e  %+.9e  %+.9e" % tuple([i] + p)
                outstr += "\n   Permutation values:"
                outstr += "\n   " + str(comp['values'])
                if comp['passed']:
                    outstr += "\n   Process passed (rel. difference %.9e)" % \
                          comp['difference']
                else:
                    outstr += "\n   Process failed (rel. difference %.9e)" % \
                          comp['difference']

            used_aloha = sorted(self._comparisons[1])
            outstr += "\nChecked ALOHA routines:"
            for aloha in used_aloha:
                aloha_str = aloha[0]
                if aloha[1]:
                    aloha_str += 'C' + 'C'.join([str(ia) for ia in aloha[1]])
                aloha_str += "_%d" % aloha[2]
                outstr += "\n" + aloha_str

            pydoc.pager(outstr)            
        
    def multiparticle_string(self, key):
        """Returns a nicely formatted string for the multiparticle"""

        if self._multiparticles[key] and \
               isinstance(self._multiparticles[key][0], list):
            return "%s = %s" % (key, "|".join([" ".join([self._curr_model.\
                                     get('particle_dict')[part_id].get_name() \
                                                     for part_id in id_list]) \
                                  for id_list in self._multiparticles[key]]))
        else:
            return "%s = %s" % (key, " ".join([self._curr_model.\
                                    get('particle_dict')[part_id].get_name() \
                                    for part_id in self._multiparticles[key]]))
            
  

    def do_tutorial(self, line):
        """Activate/deactivate the tutorial mode."""

        args = split_arg(line)
        if len(args) > 0 and args[0] == "stop":
            logger_tuto.info("\n\tThanks for using the tutorial!")
            logger_tuto.setLevel(logging.ERROR)
        else:
            logger_tuto.setLevel(logging.INFO)

        if not self._mgme_dir:
            logger_tuto.info(\
                       "\n\tWarning: To use all features in this tutorial, " + \
                       "please run from a" + \
                       "\n\t         valid MG_ME directory.")

    def do_draw(self, line):
        """ draw the Feynman diagram for the given process """

        args = split_arg(line)
        # Check the validity of the arguments
        self.check_draw(args)
        
        # Check if we plot a decay chain 
        if ',' in self._generate_info and not self._done_export:
            warn = 'WARNING: You try to draw decay chain diagrams without first running output.\n'
            warn += '\t  The decay processes will be drawn separately'
            logger.warning(warn)

        (options, args) = _draw_parser.parse_args(args)
        options = draw_lib.DrawOption(options)
        start = time.time()
        
        # Collect amplitudes
        amplitudes = diagram_generation.AmplitudeList()

        for amp in self._curr_amps:
            amplitudes.extend(amp.get_amplitudes())            

        for amp in amplitudes:
            filename = os.path.join(args[0], 'diagrams_' + \
                                    amp.get('process').shell_string() + ".eps")
            plot = draw.MultiEpsDiagramDrawer(amp['diagrams'],
                                          filename,
                                          model=self._curr_model,
                                          amplitude='',
                                          legend=amp.get('process').input_string())

            logger.info("Drawing " + \
                         amp.get('process').nice_string())
            plot.draw(opt=options)
            logger.info("Wrote file " + filename)

        stop = time.time()
        logger.info('time to draw %s' % (stop - start)) 
    
    # Generate a new amplitude
    def do_check(self, line):
        """Check a given process or set of processes"""

        args = split_arg(line)

        # Check args validity
        param_card = self.check_check(args)

        line = " ".join(args[1:])
        myprocdef = self.extract_process(line)

        # Check that we have something    
        if not myprocdef:
            raise MadGraph5Error("Empty or wrong format process, please try again.")

        # Disable diagram generation logger
        diag_logger = logging.getLogger('madgraph.diagram_generation')
        old_level = diag_logger.getEffectiveLevel()
        diag_logger.setLevel(logging.WARNING)

        # run the check
        cpu_time1 = time.time()
        # Run matrix element generation check on processes

        comparisons = []
        gauge_result = []
        lorentz_result =[]
        nb_processes = 0
        
        if args[0] in  ['permutation', 'full']:
            comparisons = process_checks.check_processes(myprocdef,
                                                        param_card = param_card,
                                                        quick = True)
            nb_processes += len(comparisons[0])
            
        if args[0] in  ['gauge', 'full']:
            gauge_result = process_checks.check_gauge(myprocdef,
                                                      param_card = param_card)
            nb_processes += len(gauge_result)
            
        if args[0] in ['lorentz_invariance', 'full']:
            lorentz_result = process_checks.check_lorentz(myprocdef,
                                                      param_card = param_card)
            nb_processes += len(lorentz_result)
            
        cpu_time2 = time.time()

        logger.info("%i processes checked in %0.3f s" \
                    % (nb_processes,
                      (cpu_time2 - cpu_time1)))

        text = ""

        if gauge_result:
            text += 'Gauge results:\n'
            text += process_checks.output_gauge(gauge_result) + '\n'

        if lorentz_result:
            text += 'Lorentz invariance results:\n'
            text += process_checks.output_lorentz_inv(lorentz_result) + '\n'

        if comparisons:
            text += 'Process permutation results:\n'
            text += process_checks.output_comparisons(comparisons[0]) + '\n'
            self._comparisons = comparisons

        logger.info(text)
        pydoc.pager(text)
        # Restore diagram logger
        diag_logger.setLevel(old_level)

        return
    
    # Generate a new amplitude
    def do_generate(self, line):
        """Generate an amplitude for a given process"""

        args = split_arg(line)

        # Check args validity
        self.check_generate(args)

        # Reset Helas matrix elements
        self._curr_matrix_elements = helas_objects.HelasMultiProcess()
        self._generate_info = line
        # Reset _done_export, since we have new process
        self._done_export = False

        # Extract process from process definition
        if ',' in line:
            myprocdef, line = self.extract_decay_chain_process(line)
        else:
            myprocdef = self.extract_process(line)
            
        # Check that we have something    
        if not myprocdef:
            raise MadGraph5Error("Empty or wrong format process, please try again.")

        cpu_time1 = time.time()
        # Generate processes
        myproc = diagram_generation.MultiProcess(myprocdef)
        self._curr_amps = myproc.get('amplitudes')
        cpu_time2 = time.time()

        nprocs = len(self._curr_amps)
        ndiags = sum([amp.get_number_of_diagrams() for \
                              amp in self._curr_amps])
        logger.info("%i processes with %i diagrams generated in %0.3f s" % \
                  (nprocs, ndiags, (cpu_time2 - cpu_time1)))
    
    def extract_process(self, line, proc_number = 0, overall_orders = {}):
        """Extract a process definition from a string. Returns
        a ProcessDefinition."""

        # Check basic validity of the line
        if not line.count('>') in [1,2]:
            self.do_help('generate')
            print
            raise self.InvalidCmd('Wrong use of \">\" special character.')
        

        # Perform sanity modifications on the lines:
        # Add a space before and after any > , $ / |
        space_before = re.compile(r"(?P<carac>\S)(?P<tag>[/\,\\$\\>|])(?P<carac2>\S)")
        line = space_before.sub(r'\g<carac> \g<tag> \g<carac2>', line)       
        
        # Use regular expressions to extract s-channel propagators,
        # forbidden s-channel propagators/particles, coupling orders
        # and process number, starting from the back

        # Start with process number (identified by "@")
        proc_number_pattern = re.compile("^(.+)@\s*(\d+)\s*(.*)$")
        proc_number_re = proc_number_pattern.match(line)
        if proc_number_re:
            proc_number = int(proc_number_re.group(2))
            line = proc_number_re.group(1) + \
                   proc_number_re.group(3)

        # Then take coupling orders (identified by "=")
        order_pattern = re.compile("^(.+)\s+(\w+)\s*=\s*(\d+)\s*$")
        order_re = order_pattern.match(line)
        orders = {}
        while order_re:
            orders[order_re.group(2)] = int(order_re.group(3))
            line = order_re.group(1)
            order_re = order_pattern.match(line)

        if self._use_lower_part_names:
            # Particle names lowercase
            line = line.lower()

        # Now check for forbidden particles, specified using "/"
        slash = line.find("/")
        dollar = line.find("$")
        forbidden_particles = ""
        if slash > 0:
            if dollar > slash:
                forbidden_particles_re = re.match("^(.+)\s*/\s*(.+\s*)(\$.*)$", line)
            else:
                forbidden_particles_re = re.match("^(.+)\s*/\s*(.+\s*)$", line)
            if forbidden_particles_re:
                forbidden_particles = forbidden_particles_re.group(2)
                line = forbidden_particles_re.group(1)
                if len(forbidden_particles_re.groups()) > 2:
                    line = line + forbidden_particles_re.group(3)

        # Now check for forbidden schannels, specified using "$"
        forbidden_schannels_re = re.match("^(.+)\s*\$\s*(.+)\s*$", line)
        forbidden_schannels = ""
        if forbidden_schannels_re:
            forbidden_schannels = forbidden_schannels_re.group(2)
            line = forbidden_schannels_re.group(1)

        # Now check for required schannels, specified using "> >"
        required_schannels_re = re.match("^(.+?)>(.+?)>(.+)$", line)
        required_schannels = ""
        if required_schannels_re:
            required_schannels = required_schannels_re.group(2)
            line = required_schannels_re.group(1) + ">" + \
                   required_schannels_re.group(3)

        args = split_arg(line)

        myleglist = base_objects.MultiLegList()
        state = False

        # Extract process
        for part_name in args:
            if part_name == '>':
                if not myleglist:
                    raise MadGraph5Error, "No final state particles"
                state = True
                continue

            mylegids = []
            if part_name in self._multiparticles:
                if isinstance(self._multiparticles[part_name][0], list):
                    raise MadGraph5Error,\
                          "Multiparticle %s is or-multiparticle" % part_name + \
                          " which can be used only for required s-channels"
                mylegids.extend(self._multiparticles[part_name])
            else:
                mypart = self._curr_model['particles'].find_name(part_name)
                if mypart:
                    mylegids.append(mypart.get_pdg_code())

            if mylegids:
                myleglist.append(base_objects.MultiLeg({'ids':mylegids,
                                                        'state':state}))
            else:
                raise MadGraph5Error, \
                      "No particle %s in model" % part_name

        if filter(lambda leg: leg.get('state') == True, myleglist):
            # We have a valid process

            # Now extract restrictions
            forbidden_particle_ids = \
                              self.extract_particle_ids(forbidden_particles)
            if forbidden_particle_ids and \
               isinstance(forbidden_particle_ids[0], list):
                raise MadGraph5Error,\
                      "Multiparticle %s is or-multiparticle" % part_name + \
                      " which can be used only for required s-channels"
            forbidden_schannel_ids = \
                              self.extract_particle_ids(forbidden_schannels)
            if forbidden_schannel_ids and \
               isinstance(forbidden_schannel_ids[0], list):
                raise MadGraph5Error,\
                      "Multiparticle %s is or-multiparticle" % part_name + \
                      " which can be used only for required s-channels"
            required_schannel_ids = \
                               self.extract_particle_ids(required_schannels)
            if required_schannel_ids and not \
                   isinstance(required_schannel_ids[0], list):
                required_schannel_ids = [required_schannel_ids]
            

            #decay_process = len(filter(lambda leg: \
            #                           leg.get('state') == False,
            #                           myleglist)) == 1


            return \
                base_objects.ProcessDefinition({'legs': myleglist,
                              'model': self._curr_model,
                              'id': proc_number,
                              'orders': orders,
                              'forbidden_particles': forbidden_particle_ids,
                              'forbidden_s_channels': forbidden_schannel_ids,
                              'required_s_channels': required_schannel_ids,
                              'overall_orders': overall_orders
                              })
      #                       'is_decay_chain': decay_process\

    def extract_particle_ids(self, args):
        """Extract particle ids from a list of particle names. If
        there are | in the list, this corresponds to an or-list, which
        is represented as a list of id lists. An or-list is used to
        allow multiple required s-channel propagators to be specified
        (e.g. Z/gamma)."""

        if isinstance(args, basestring):
            args.replace("|", " | ")
            args = split_arg(args)
        all_ids = []
        ids=[]
        for part_name in args:
            mypart = self._curr_model['particles'].find_name(part_name)
            if mypart:
                ids.append([mypart.get_pdg_code()])
            elif part_name in self._multiparticles:
                ids.append(self._multiparticles[part_name])
            elif part_name == "|":
                # This is an "or-multiparticle"
                if ids:
                    all_ids.append(ids)
                ids = []
            else:
                raise MadGraph5Error("No particle %s in model" % part_name)
        all_ids.append(ids)
        # Flatten id list, to take care of multiparticles and
        # or-multiparticles
        res_lists = []
        for i, id_list in enumerate(all_ids):
            res_lists.extend(diagram_generation.expand_list_list(id_list))
        # Trick to avoid duplication while keeping ordering
        for ilist, idlist in enumerate(res_lists):
            set_dict = {}
            res_lists[ilist] = [set_dict.setdefault(i,i) for i in idlist \
                         if i not in set_dict]

        if len(res_lists) == 1:
            res_lists = res_lists[0]

        return res_lists

    def extract_decay_chain_process(self, line, level_down=False):
        """Recursively extract a decay chain process definition from a
        string. Returns a ProcessDefinition."""

        # Start with process number (identified by "@") and overall orders
        proc_number_pattern = re.compile("^(.+)@\s*(\d+)\s*((\w+\s*=\s*\d+\s*)*)$")
        proc_number_re = proc_number_pattern.match(line)
        proc_number = 0
        overall_orders = {}
        if proc_number_re:
            proc_number = int(proc_number_re.group(2))
            line = proc_number_re.group(1)
            if proc_number_re.group(3):
                order_pattern = re.compile("^(.*?)\s*(\w+)\s*=\s*(\d+)\s*$")
                order_line = proc_number_re.group(3)
                order_re = order_pattern.match(order_line)
                while order_re:
                    overall_orders[order_re.group(2)] = int(order_re.group(3))
                    order_line = order_re.group(1)
                    order_re = order_pattern.match(order_line)
            logger.info(line)            
            
        index_comma = line.find(",")
        index_par = line.find(")")
        min_index = index_comma
        if index_par > -1 and (index_par < min_index or min_index == -1):
            min_index = index_par
        
        if min_index > -1:
            core_process = self.extract_process(line[:min_index], proc_number,
                                                overall_orders)
        else:
            core_process = self.extract_process(line, proc_number,
                                                overall_orders)

        #level_down = False

        while index_comma > -1:
            line = line[index_comma + 1:]
            if not line.strip():
                break
            index_par = line.find(')')
            if line.lstrip()[0] == '(':
                # Go down one level in process hierarchy
                #level_down = True
                line = line.lstrip()[1:]
                # This is where recursion happens
                decay_process, line = \
                            self.extract_decay_chain_process(line,
                                                             level_down=True)
                index_comma = line.find(",")
                index_par = line.find(')')
            else:
                index_comma = line.find(",")
                min_index = index_comma
                if index_par > -1 and \
                       (index_par < min_index or min_index == -1):
                    min_index = index_par
                if min_index > -1:
                    decay_process = self.extract_process(line[:min_index])
                else:
                    decay_process = self.extract_process(line)

            core_process.get('decay_chains').append(decay_process)

            if level_down:
                if index_par == -1:
                    raise MadGraph5Error, \
                      "Missing ending parenthesis for decay process"

                if index_par < index_comma:
                    line = line[index_par + 1:]
                    level_down = False
                    break

        if level_down:
            index_par = line.find(')')
            if index_par == -1:
                raise MadGraph5Error, \
                      "Missing ending parenthesis for decay process"
            line = line[index_par + 1:]
            
        # Return the core process (ends recursion when there are no
        # more decays)
        return core_process, line
    
    # Write the list of command line use in this session
    def do_history(self, line):
        """write in a file the suite of command that was used"""
        
        args = split_arg(line)
        # Check arguments validity
        self.check_history(args)

        if len(args) == 0:
            print '\n'.join(self.history)
            return
        elif args[0] == 'clean':
            self.history = []
            logger.info('History is cleaned')
            return
        elif args[0] == '.':
            output_file = os.path.join(self._export_dir, 'Cards', \
                                       'proc_card_mg5.dat')
            output_file = open(output_file, 'w')
        else:
            output_file = open(args[0], 'w')
            
        # Create the command file
        text = self.history_header % misc.get_time_info()
        text += ('\n'.join(self.history) + '\n') 
        
        #write this information in a file
        output_file.write(text)
        output_file.close()

        if self.log:
            logger.info("History written to " + output_file.name)
    
    # Import files
    def do_import(self, line):
        """Import files with external formats"""

        args = split_arg(line)
        # Check argument's validity
        self.check_import(args)
        
        if args[0].startswith('model'):
            self._model_v4_path = None
            if args[0].endswith('_v4'):
                self._curr_model, self._model_v4_path = \
                                 import_v4.import_model(args[1], self._mgme_dir)
                self._curr_fortran_model = \
                      helas_call_writers.FortranHelasCallWriter(\
                                                             self._curr_model)
            else:
                self._curr_model = import_ufo.import_model(args[1])
                self._curr_fortran_model = \
                      helas_call_writers.FortranUFOHelasCallWriter(\
                                                             self._curr_model)
                self._curr_cpp_model = \
                      helas_call_writers.CPPUFOHelasCallWriter(\
                                                             self._curr_model)
            if '-modelname' not in args:
                self._curr_model.pass_particles_name_in_mg_default()

            # Do post-processing of model
            self.process_model()

            # Reset amplitudes and matrix elements and global checks
            self._curr_amps = diagram_generation.AmplitudeList()
            self._curr_matrix_elements = helas_objects.HelasMultiProcess()
            process_checks.store_aloha = []
            
        elif args[0] == 'command':
            if not os.path.isfile(args[1]):
                raise MadGraph5Error("Path %s is not a valid pathname" % args[1])
            else:
                # Check the status of export and try to use file position is no
                #self._export dir are define
                self.check_for_export_dir(args[1])
                # Execute the card
                self.import_mg5_proc_card(args[1])    
        
        elif args[0] == 'proc_v4':
            
            if len(args) == 1 and self._export_dir:
                proc_card = os.path.join(self._export_dir, 'Cards', \
                                                                'proc_card.dat')
            elif len(args) == 2:
                proc_card = args[1]
                # Check the status of export and try to use file position is no
                #self._export dir are define
                if os.path.isdir(args[1]):
                    proc_card = os.path.join(proc_card, 'Cards', \
                                                                'proc_card.dat')    
                self.check_for_export_dir(os.path.realpath(proc_card))
            else:
                raise MadGraph5Error('No default directory in output')

 
            #convert and excecute the card
            self.import_mg4_proc_card(proc_card)
                                     
    def process_model(self):
        """Set variables _particle_names and _couplings for tab
        completion, defined multiparticles"""

         # Set variables for autocomplete
        self._particle_names = [p.get('name') for p in self._curr_model.get('particles')] + \
             [p.get('antiname') for p in self._curr_model.get('particles')]
        self._couplings = list(set(sum([i.get('orders').keys() for i in \
                                        self._curr_model.get('interactions')], [])))
        # Check if we can use case-independent particle names
        self._use_lower_part_names = \
            (self._particle_names == \
             [p.get('name').lower() for p in self._curr_model.get('particles')] + \
             [p.get('antiname').lower() for p in self._curr_model.get('particles')])

        self.add_default_multiparticles()
        
    
    def import_mg4_proc_card(self, filepath):
        """ read a V4 proc card, convert it and run it in mg5"""
        
        # change the status of this line in the history -> pass in comment
        self.history[-1] = '#%s' % self.history[-1]
         
        # read the proc_card.dat
        reader = files.read_from_file(filepath, import_v4.read_proc_card_v4)
        if not reader:
            raise MadGraph5Error('\"%s\" is not a valid path' % filepath)
        
        if self._mgme_dir:
            # Add comment to history
            self.exec_cmd("# Import the model %s" % reader.model)
            line = self.exec_cmd('import model_v4 %s -modelname' % \
                                 (reader.model))
        else:
            logging.error('No MG_ME installation detected')
            return    


        # Now that we have the model we can split the information
        lines = reader.extract_command_lines(self._curr_model)

        for line in lines:
            self.exec_cmd(line)
    
        return 
           
    def import_mg5_proc_card(self, filepath):
        # remove this call from history
        self.history.pop()
        self.timeout, old_time_out = 20, self.timeout
        
        # Read the lines of the file and execute them
        for line in CmdFile(filepath):
            #remove pointless spaces and \n
            line = line.replace('\n', '').strip()
            # execute the line
            if line:
                self.exec_cmd(line)
        self.timeout = old_time_out
        return
    
    def add_default_multiparticles(self):
        """ add default particle from file interface.multiparticles_default.txt
        """
        
        defined_multiparticles = self._multiparticles.keys()
        removed_multiparticles = []
        # First check if the defined multiparticles are allowed in the
        # new model
        for key in self._multiparticles.keys():
            try:
                for part in self._multiparticles[key]:
                    self._curr_model.get('particle_dict')[part]
            except:
                del self._multiparticles[key]
                defined_multiparticles.remove(key)
                removed_multiparticles.append(key)
        
        # Now add default multiparticles
        for line in open(os.path.join(MG5DIR, 'input', \
                                      'multiparticles_default.txt')):
            if line.startswith('#'):
                continue
            try:
                if self._use_lower_part_names:
                    multipart_name = line.lower().split()[0]
                else:
                    multipart_name = line.split()[0]
                if multipart_name not in self._multiparticles:
                    self.do_define(line)
                    
            except MadGraph5Error, why:
                logger_stderr.warning('impossible to set default multiparticles %s because %s' %
                                        (line.split()[0],why))
        if defined_multiparticles:
            logger.info("Kept definitions of multiparticles %s unchanged" % \
                                         " / ".join(defined_multiparticles))

        for removed_part in removed_multiparticles:
            if removed_part in self._multiparticles:
                removed_multiparticles.remove(removed_part)

        if removed_multiparticles:
            logger.info("Removed obsolete multiparticles %s" % \
                                         " / ".join(removed_multiparticles))
            
    def check_for_export_dir(self, filepath):
        """Check if the files is in a valid export directory and assign it to
        export path if if is"""
        
        # keep previous if a previous one is defined
        if self._export_dir:
            return
        
        path_split = filepath.split(os.path.sep)
        if len(path_split) > 2 and path_split[-2] == 'Cards':
            self._export_dir = os.path.sep.join(path_split[:-2])
                
    
    def do_launch(self, line):
        """Ask for editing the parameter and then 
        Execute the code (madevent/standalone/...)
        """
        
        args = split_arg(line)
        # check argument validity and normalise argument
        (options, args) = _launch_parser.parse_args(args)
        self.check_launch(args, options)
        options = options.__dict__
        # args is now MODE PATH
        
        print args
        if args[0].startswith('standalone'):
            ext_program = launch_ext.SALauncher(args[1], self.timeout, **options)
        elif args[0] == 'madevent':
            ext_program = launch_ext.MELauncher(args[1], self.timeout, **options)            
        else:
            raise self.InvalidCmd , '%s cannot be run from MG5 interface' % args[0]
        
        
        
        ext_program.run()
        
        
        
    
    def do_load(self, line):
        """Load information from file"""

        args = split_arg(line)
        # check argument validity
        self.check_load(args)

        cpu_time1 = time.time()
        if args[0] == 'model':
            self._curr_model = save_load_object.load_from_file(args[1])
            if self._curr_model.get('parameters'):
                # This is a UFO model
                self._model_v4_path = None
                self._curr_fortran_model = \
                  helas_call_writers.FortranUFOHelasCallWriter(self._curr_model)
            else:
                # This is a v4 model
                self._model_v4_path = import_v4.find_model_path(\
                    self._curr_model.get('name').replace("_v4", ""),
                    self._mgme_dir)
                self._curr_fortran_model = \
                  helas_call_writers.FortranHelasCallWriter(self._curr_model)

            # Do post-processing of model
            self.process_model()
                
            #save_model.save_model(args[1], self._curr_model)
            if isinstance(self._curr_model, base_objects.Model):
                cpu_time2 = time.time()
                logger.info("Loaded model from file in %0.3f s" % \
                      (cpu_time2 - cpu_time1))
            else:
                raise self.RWError('Could not load model from file %s' \
                                      % args[1])
        elif args[0] == 'processes':
            amps = save_load_object.load_from_file(args[1])
            if isinstance(amps, diagram_generation.AmplitudeList):
                cpu_time2 = time.time()
                logger.info("Loaded processes from file in %0.3f s" % \
                      (cpu_time2 - cpu_time1))
                if amps:
                    model = amps[0].get('process').get('model')
                    if not model.get('parameters'):
                        # This is a v4 model.  Look for path.
                        self._model_v4_path = import_v4.find_model_path(\
                                   model.get('name').replace("_v4", ""),
                                   self._mgme_dir)
                        self._curr_fortran_model = \
                                helas_call_writers.FortranHelasCallWriter(\
                                                              model)
                    else:
                        self._model_v4_path = None
                        self._curr_fortran_model = \
                                helas_call_writers.FortranUFOHelasCallWriter(\
                                                              model)
                    # If not exceptions from previous steps, set
                    # _curr_amps and _curr_model
                    self._curr_amps = amps                    
                    self._curr_model = model
                    logger.info("Model set from process.")
                    # Do post-processing of model
                    self.process_model()
                self._done_export = None
            else:
                raise self.RWError('Could not load processes from file %s' % args[1])
    
    def do_save(self, line):
        """Save information to file"""

        args = split_arg(line)
        # Check argument validity
        self.check_save(args)

        if args[0] == 'model':
            if self._curr_model:
                #save_model.save_model(args[1], self._curr_model)
                if save_load_object.save_to_file(args[1], self._curr_model):
                    logger.info('Saved model to file %s' % args[1])
            else:
                raise self.InvalidCmd('No model to save!')
        elif args[0] == 'processes':
            if self._curr_amps:
                if save_load_object.save_to_file(args[1], self._curr_amps):
                    logger.info('Saved processes to file %s' % args[1])
            else:
                raise self.InvalidCmd('No processes to save!')
            
    def do_output(self, line):
        """Initialize a new Template or reinitialize one"""
        
        args = split_arg(line)
        # Check Argument validity
        self.check_output(args)
        
        noclean = '-noclean' in args
        force = '-f' in args 
        nojpeg = '-nojpeg' in args
    
        if self._done_export == (self._export_dir, self._export_format):
            logger.info('Matrix elements already exported to directory %s' % \
                        self._export_dir)
            return

        if not force and not noclean and os.path.isdir(self._export_dir)\
               and self._export_format in ['madevent', 'standalone']:
            # Don't ask if user already specified force or noclean
            logger.info('INFO: directory %s already exists.' % self._export_dir)
            logger.info('If you continue this directory will be cleaned')
            answer = self.timed_input('Do you want to continue? [y/n]', 'y')
            if answer != 'y':
                raise MadGraph5Error('Stopped by user request')

        # Make a Template Copy
        if self._export_format == 'madevent':
            export_v4.copy_v4template(self._mgme_dir, self._export_dir,
                                      not noclean)
        elif self._export_format == 'standalone':
            export_v4.copy_v4standalone(self._mgme_dir, self._export_dir,
                                        not noclean)
        elif self._export_format == 'standalone_cpp':
            export_cpp.setup_cpp_standalone_dir(self._export_dir, self._curr_model)
        elif not os.path.isdir(self._export_dir):
            os.makedirs(self._export_dir)

        # Reset _done_export, since we have new directory
        self._done_export = False

        # Perform export and finalize right away
        options = ''
        if nojpeg:
            options = '-nojpeg'

        self.export(options)        

    # Export a matrix element
    def export(self, line):
        """Export a generated amplitude to file"""

        def generate_matrix_elements(self):
            """Helper function to generate the matrix elements before
            exporting"""

            cpu_time1 = time.time()
            if not self._curr_matrix_elements.get('matrix_elements'):
                self._curr_matrix_elements = \
                             helas_objects.HelasMultiProcess(\
                                           self._curr_amps)
            cpu_time2 = time.time()

            ndiags = sum([len(me.get('diagrams')) for \
                          me in self._curr_matrix_elements.\
                          get('matrix_elements')])

            return ndiags, cpu_time2 - cpu_time1

        # Start of the actual routine

        args = split_arg(line)
        # Check the validity of the arguments and return the output path
        if __debug__:
            self.check_output(args)

        if self._export_format == 'pythia8_model':
            cpu_time1 = time.time()
            export_cpp.convert_model_to_pythia8(\
                            self._curr_model, self._export_dir)
            cpu_time2 = time.time()
            logger.info(("Exported UFO model to Pythia 8 format in %0.3f s") \
                        % (cpu_time2 - cpu_time1))

            return

        if self._done_export == (self._export_dir, self._export_format):
            # We have already done export in this path
            logger.info("Matrix elements already exported to directory %s" % \
                                    self._export_dir)
            return        

        ndiags, cpu_time = generate_matrix_elements(self)
        calls = 0

        nojpeg = '-nojpeg' in args

        path = self._export_dir
        if self._export_format in ['madevent', 'standalone', 'standalone_cpp']:
            path = os.path.join(path, 'SubProcesses')
            
        if self._export_format == 'madevent':
            for ime, me in \
                enumerate(self._curr_matrix_elements.get('matrix_elements')):
                calls = calls + \
                        export_v4.generate_subprocess_directory_v4_madevent(\
                            me, self._curr_fortran_model, ime, path)
            
            card_path = os.path.join(path, os.path.pardir, 'SubProcesses', \
                                     'procdef_mg5.dat')
            if self._generate_info:
                export_v4.write_procdef_mg5(card_path,
                                self._curr_model['name'],
                                self._generate_info)
                try:
                    cmd.Cmd.onecmd(self, 'history .')
                except:
                    pass
                
        if self._export_format == 'standalone':
            for me in self._curr_matrix_elements.get('matrix_elements'):
                calls = calls + \
                        export_v4.generate_subprocess_directory_v4_standalone(\
                            me, self._curr_fortran_model, path)
            
        if self._export_format == 'matrix':
            for me in self._curr_matrix_elements.get('matrix_elements'):
                filename = os.path.join(path, 'matrix_' + \
                           me.get('processes')[0].shell_string() + ".f")
                if os.path.isfile(filename):
                    logger.warning("Overwriting existing file %s" % filename)
                else:
                    logger.info("Creating new file %s" % filename)
                calls = calls + export_v4.write_matrix_element_v4_standalone(\
                    writers.FortranWriter(filename),\
                    me, self._curr_fortran_model)
                
        if self._export_format == 'pythia8':
            export_cpp.generate_process_files_pythia8(\
                            self._curr_matrix_elements, self._curr_cpp_model,
                            process_string = self._generate_info, path = path)
                
        if self._export_format == 'standalone_cpp':
            for me in self._curr_matrix_elements.get('matrix_elements'):
                export_cpp.generate_subprocess_directory_standalone_cpp(\
                              me, self._curr_cpp_model,
                              path = path)
                
        logger.info(("Generated helas calls for %d subprocesses " + \
              "(%d diagrams) in %0.3f s") % \
              (len(self._curr_matrix_elements.get('matrix_elements')),
               ndiags, cpu_time))

        if calls:
            logger.info("Wrote %d helas calls" % calls)

        # Replace the amplitudes with the actual amplitudes from the
        # matrix elements, which allows proper diagram drawing also of
        # decay chain processes
        self._curr_amps = diagram_generation.AmplitudeList(\
               [me.get('base_amplitude') for me in \
                self._curr_matrix_elements.get('matrix_elements')])

        # Remember that we have done export
        self._done_export = (self._export_dir, self._export_format)

        if self._export_format in ['madevent', 'standalone', 'standalone_cpp']:
            # Automatically run finalize
            options = []
            if nojpeg:
                options = ['-nojpeg']
                
            self.finalize(options)
            
        #reinitialize to empty the default output dir
        self._export_dir = None
    
    def finalize(self, options):
        """Make the html output, write proc_card_mg5.dat and create
        madevent.tar.gz for a MadEvent directory"""
        
        #look if the user ask to bypass the jpeg creation
        if '-nojpeg' in options:
            makejpg = False
        else:
            makejpg = True

        # For v4 models, copy the model/HELAS information.
        if self._model_v4_path:
            logger.info('Copy %s model files to directory %s' % \
                        (os.path.basename(self._model_v4_path), self._export_dir))
            export_v4.export_model_files(self._model_v4_path, self._export_dir)
            export_v4.export_helas(os.path.join(self._mgme_dir,'HELAS'),
                                   self._export_dir)
        elif self._export_format in ['madevent', 'standalone']:
            logger.info('Export UFO model to MG4 format')
            # wanted_lorentz are the lorentz structures which are
            # actually used in the wavefunctions and amplitudes in
            # these processes
            wanted_lorentz = self._curr_matrix_elements.get_used_lorentz()
            wanted_couplings = self._curr_matrix_elements.get_used_couplings()
            export_v4.convert_model_to_mg4(self._curr_model,
                                           os.path.join(self._export_dir),
                                           wanted_lorentz,
                                           wanted_couplings)
        if self._export_format == 'standalone_cpp':
            logger.info('Export UFO model to C++ format')
            # wanted_lorentz are the lorentz structures which are
            # actually used in the wavefunctions and amplitudes in
            # these processes
            wanted_lorentz = self._curr_matrix_elements.get_used_lorentz()
            wanted_couplings = self._curr_matrix_elements.get_used_couplings()
            export_cpp.convert_model_to_cpp(self._curr_model,
                                            os.path.join(self._export_dir),
                                            wanted_lorentz,
                                            wanted_couplings)
            export_cpp.make_model_cpp(self._export_dir)

        if self._export_format == 'madevent':
            os.system('touch %s/done' % os.path.join(self._export_dir,
                                                     'SubProcesses'))        
            export_v4.finalize_madevent_v4_directory(self._export_dir, makejpg,
                                                     [self.history_header] + \
                                                     self.history)
        elif self._export_format == 'standalone':
            export_v4.make_v4standalone(self._export_dir)
            export_v4.finalize_standalone_v4_directory(self._export_dir,
                                                     [self.history_header] + \
                                                     self.history)

        logger.info('Output to directory ' + self._export_dir + ' done.')
        if self._export_format == 'madevent':
            logger.info('Please see ' + self._export_dir + '/README')
            logger.info('for information about how to generate events from this process.')

    def do_help(self, line):
        """ propose some usefull possible action """
        
        super(MadGraphCmd,self).do_help(line)
        
        if line:
            return
        
        if len(self.history) == 0:
            last_action_2 = 'mg5_start'
            last_action = 'mg5_start'
        else:
            args = self.history[-1].split()
            last_action = args[0]
            if len(args)>1: 
                last_action_2 = '%s %s' % (last_action, args[1])
            else: 
                last_action_2 = 'none'
        

#===============================================================================
# MadGraphCmd
#===============================================================================
class MadGraphCmdWeb(MadGraphCmd, CheckValidForCmdWeb):
    """The command line processor of MadGraph"""
 
    timeout = 1 # time authorize to answer question [0 is no time limit]
    def __init__(self, *arg, **opt):
    
        if os.environ.has_key('_CONDOR_SCRATCH_DIR'):
            self.writing_dir = os.path.join(os.environ['_CONDOR_SCRATCH_DIR'], \
                                                                 os.path.pardir)
        else:
            self.writing_dir = os.path.join(os.environ['MADGRAPH_DATA'],
                               os.environ['REMOTE_USER'])
        
        #standard initialization
        MadGraphCmd.__init__(self, mgme_dir = '', *arg, **opt)

#===============================================================================
# MadGraphCmd
#===============================================================================
class MadGraphCmdShell(MadGraphCmd, CompleteForCmd, CheckValidForCmd):
    """The command line processor of MadGraph""" 
    
    writing_dir = '.'
    timeout = 0 # time authorize to answer question [0 is no time limit]
    
    def preloop(self):
        """Initializing before starting the main loop"""

        self.prompt = 'mg5>'
        
        if readline:
            readline.parse_and_bind("tab: complete")

        # initialize command history if HOME exists
        if os.environ.has_key('HOME') and readline:
            history_file = os.path.join(os.environ['HOME'], '.mg5history')
            try:
                readline.read_history_file(history_file)
            except IOError:
                pass
            atexit.register(readline.write_history_file, history_file)

        # By default, load the UFO Standard Model
        logger.info("Loading default model: sm")
        self.do_import('model sm')


    # Access to shell
    def do_shell(self, line):
        "Run a shell command"

        if line.strip() is '':
            self.help_shell()
        else:
            logging.info("running shell command: " + line)
            subprocess.call(line, shell=True)

#===============================================================================
# 
#===============================================================================
class CmdFile(file):
    """ a class for command input file -in order to debug cmd \n problem"""
    
    def __init__(self, name, opt='rU'):
        
        file.__init__(self, name, opt)
        self.text = file.read(self)
        self.close()
        self.lines = self.text.split('\n')
    
    def readline(self, *arg, **opt):
        """readline method treating correctly a line whithout \n at the end
           (add it)
        """
        if self.lines:
            line = self.lines.pop(0)
        else:
            return ''
        
        if line.endswith('\n'):
            return line
        else:
            return line + '\n'
    
    def __next__(self):
        return self.lines.__next__()    
    def __iter__(self):
        return self.lines.__iter__()
  
#===============================================================================
# Command Parser
#=============================================================================== 
# DRAW
_draw_usage = "draw FILEPATH [options]\n" + \
         "-- draw the diagrams in eps format\n" + \
         "   Files will be FILEPATH/diagrams_\"process_string\".eps \n" + \
         "   Example: draw plot_dir . \n"
_draw_parser = optparse.OptionParser(usage=_draw_usage)
_draw_parser.add_option("", "--horizontal", default=False,
                   action='store_true', help="force S-channel to be horizontal")
_draw_parser.add_option("", "--external", default=0, type='float',
                    help="authorizes external particles to end at top or " + \
                    "bottom of diagram. If bigger than zero this tune the " + \
                    "length of those line.")
_draw_parser.add_option("", "--max_size", default=1.5, type='float',
                         help="this forbids external line bigger than max_size")
_draw_parser.add_option("", "--non_propagating", default=True, \
                          dest="contract_non_propagating", action='store_false',
                          help="avoid contractions of non propagating lines") 
_draw_parser.add_option("", "--add_gap", default=0, type='float', \
                          help="set the x-distance between external particles")  

# LAUNCH PROGRAM
_launch_usage = "launch [DIRPATH] [options]\n" + \
         "-- execute the madevent/standalone output present in DIRPATH\n" + \
         "   By default DIRPATH is the latest created direcory \n" + \
         "   Example: launch PROC_SM_1 --name=run2 \n"
_launch_parser = optparse.OptionParser(usage=_launch_usage)
_launch_parser.add_option("-f", "--force", default=False, action='store_true',
                                help="Answer all questions by default")
_launch_parser.add_option("-n", "--name", default='', type='str',
                                help="Provide a name to the run (for madevent run)")
_launch_parser.add_option("-c", "--cluster", default='0', type='str',
                                help="Choose the cluster mode (0: single machine, 1: qsub cluster, 2: multi-core) (for madevent run)")
    
    
#===============================================================================
# __main__
#===============================================================================

if __name__ == '__main__':
    
    run_option = sys.argv
    if len(run_option) > 1:
        # The first argument of sys.argv is the name of the program
        input_file = open(run_option[1], 'rU')
        cmd_line = MadGraphCmd(stdin=input_file)
        cmd_line.use_rawinput = False #put it in non interactive mode
        cmd_line.cmdloop()
    else:
        # Interactive mode
        MadGraphCmd().cmdloop()    <|MERGE_RESOLUTION|>--- conflicted
+++ resolved
@@ -809,7 +809,7 @@
             return self.InvalidCmd, 'Invalid Syntax: Too many argument'
         
         # search for a valid path
-        if os.path.sep in args[0] and os.path.isdir(path):
+        if os.path.sep in args[0] and os.path.isdir(args[0]):
             path = args[0]
         elif os.path.isdir(os.path.join(MG5DIR,args[0])):
             path = os.path.join(MG5DIR,args[0])
@@ -1065,14 +1065,9 @@
                           (not f.startswith('.') or text.startswith('.'))
                           ]
 
-<<<<<<< HEAD
         if relative:
-            completion += [f for f in ['.'+os.path.sep, '..'+os.path.sep] if \
-                       f.startswith(text)]
-=======
-        completion += [prefix + f for f in ['.'+os.path.sep, '..'+os.path.sep] if \
+            completion += [prefix + f for f in ['.'+os.path.sep, '..'+os.path.sep] if \
                        f.startswith(text) and not prefix.startswith('.')]
->>>>>>> 12695326
 
         return completion
 
@@ -2390,7 +2385,6 @@
         options = options.__dict__
         # args is now MODE PATH
         
-        print args
         if args[0].startswith('standalone'):
             ext_program = launch_ext.SALauncher(args[1], self.timeout, **options)
         elif args[0] == 'madevent':

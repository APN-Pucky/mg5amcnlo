--- conflicted
+++ resolved
@@ -489,7 +489,7 @@
         
     def help_check(self):
 
-        logger.info("syntax: check " + "|".join(self._check_opts) + " process definition")
+        logger.info("syntax: check " + "|".join(self._check_opts) + " process_definition")
         logger.info("-- check a process or set of processes. Options:")
         logger.info("full: Checks that the model and MG5 are working properly")
         logger.info("   by generating the all permutations of the process and")
@@ -498,8 +498,8 @@
         logger.info("   gauge bosons, check gauge invariance.")
         logger.info("quick: A faster version of the above checks.")
         logger.info("   Only checks a subset of permutations.")
-        logger.info("gauge: Only check that processes with gauge bosons are gauge")
-        logger.info("   invariant")
+        logger.info("gauge: Only check that processes with massless gauge bosons")
+        logger.info("   are gauge invariant")
         logger.info("For process syntax, please see help generate")
 
     def help_generate(self):
@@ -515,17 +515,6 @@
         logger.info("   Note that identical particles will all be decayed.")
         logger.info("To generate a second process use the \"add process\" command")
 
-    def help_check(self):
-
-        logger.info("syntax: check %s INITIAL STATE > REQ S-CHANNEL > FINAL STATE $ EXCL S-CHANNEL / FORBIDDEN PARTICLES COUP1=ORDER1 COUP2=ORDER2 @N" \
-                        % '|'.join(self._check_opts) )
-        logger.info("-- Checking consistency for a given process")
-        logger.info("   For more details on process syntax, type \"help generate\"")
-        logger.info("-- check aloha PROCESS :")
-        logger.info("   Checks that different combination of ALOHA routine provides the same value for the matrix element.")
-        logger.info("-- check gauge PROCESS :")
-        logger.info("   Checks that the diagram is gauge invariant (BRS test)")
-        
     def help_add(self):
 
         logger.info("syntax: add process INITIAL STATE > REQ S-CHANNEL > FINAL STATE $ EXCL S-CHANNEL / FORBIDDEN PARTICLES COUP1=ORDER1 COUP2=ORDER2")
@@ -703,7 +692,10 @@
         if args[0] not in self._check_opts:
             self.help_check()
             raise self.InvalidCmd("\"check\" called with wrong argument")
-            
+        
+        if any([',' in elem for elem in args]):
+            raise MadGraph5Error('Decay chains not allowed in check')
+        
         self.check_process_format(" ".join(args[1:]))
         
         return True
@@ -720,41 +712,7 @@
             raise self.InvalidCmd("\"generate\" requires a process.")
 
         self.check_process_format(" ".join(args))
-
-    def check_do_check(self, args):
-        """check the validity of args"""
-        
-<<<<<<< HEAD
-        if  not self._curr_model:
-            logger.info('No model currently active. Try with the Standard Model')
-            self.do_import('model sm')
-
-        if len(args) == 1:
-            self.help_check()
-            raise self.InvalidCmd("\"check\" requires a process definition")
-        elif not len(args):
-            self.help_check()
-            raise self.InvalidCmd('\"check\" requires a mode of check')
-        
-        if args[0] not in self._check_opts:
-            self.help_check()
-            raise self.InvalidCmd('\"check option is not any of %s possibilies' % 
-                                                    ', '.join(self._check_opts))
-
-        if any([',' in elem for elem in args]):
-            raise MadGraph5Error('Decay chains not allowed in check')
-
-
-        if self._model_v4_path:
-            raise self.InvalidCmd(\
-                    "\"generate check\" not possible for v4 models")
-        
-        
-        
-        self.check_process_format(" ".join(args[1:]))
-        
-=======
->>>>>>> 98c9c3e6
+ 
         return True
     
     def check_process_format(self, process):
@@ -1111,15 +1069,6 @@
 
         if len(args) == 2 and arg[0] == 'checks':
             return self.list_completion(text, 'failed')
-
-    def complete_check(self, text, line, begidx, endidx):
-        "Complete the display command"
-
-        args = split_arg(line[0:begidx])
-
-        # Format
-        if len(args) == 1:
-            return self.list_completion(text, self._check_opts)
 
     def complete_draw(self, text, line, begidx, endidx):
         "Complete the import command"
@@ -1291,11 +1240,7 @@
     _add_opts = ['process']
     _save_opts = ['model', 'processes']
     _tutorial_opts = ['start', 'stop']
-<<<<<<< HEAD
-    _check_opts = ['aloha','gauge']
-=======
     _check_opts = ['full', 'quick', 'gauge']
->>>>>>> 98c9c3e6
     _import_formats = ['model_v4', 'model', 'proc_v4', 'command']
     _export_formats = ['madevent_v4', 'standalone_v4', 'matrix_v4', 'pythia8']
 
@@ -1571,82 +1516,7 @@
                                     get('particle_dict')[part_id].get_name() \
                                     for part_id in self._multiparticles[key]]))
             
-    # Generate a new amplitude
-    def do_check(self, line):
-        """Check an amplitude for a given process"""
-
-        args = split_arg(line)
-
-        # Check args validity
-        self.check_do_check(args)
-
-        # Reset Helas matrix elements
-        self._curr_matrix_elements = helas_objects.HelasMultiProcess()
-        self._generate_info = line
-        # Reset _done_export, since we have new process
-        self._done_export = False
-
-        if args[0] == 'aloha':
-            # Run matrix element generation check on processes
-
-            line = " ".join(args[1:])
-            myprocdef = self.extract_process(line)
-            # Check that we have something    
-            if not myprocdef:
-                raise MadGraph5Error("Empty or wrong format process, please try again.")
-
-            # Disable diagram generation logger
-            diag_logger = logging.getLogger('madgraph.diagram_generation')
-            old_level = diag_logger.setLevel(logging.WARNING)
-            
-            # run the check
-            cpu_time1 = time.time()
-            self._comparisons = process_checks.check_processes(myprocdef)
-            cpu_time2 = time.time()
-
-            logger.info(process_checks.output_comparisons(self._comparisons))
-
-            logger.info("%i processes with %i permutations checked in %0.3f s" \
-                        % (len(self._comparisons),
-                          len(sum([comp['values'] for comp in \
-                                   self._comparisons],[])),
-                          (cpu_time2 - cpu_time1)))
-            # Restore diagram logger
-            diag_logger.setLevel(old_level)
-
-            return
-        
-        elif args[0] == 'gauge':
-            # Run matrix element generation check on processes
-
-            line = " ".join(args[1:])
-            try:
-                if ',' not in line:
-                    myprocdef = self.extract_process(line)
-                else:
-                    raise MadGraph5Error('Decay chains not allowed in check')
-            except MadGraph5Error as error:
-                raise MadGraph5Error(str(error))
-
-            # Check that we have something    
-            if not myprocdef:
-                raise MadGraph5Error("Empty or wrong format process, please try again.")
-
-            # Disable diagram generation logger
-            diag_logger = logging.getLogger('madgraph.diagram_generation')
-            old_level = diag_logger.setLevel(logging.WARNING)
-            
-            # run the check
-            cpu_time1 = time.time()
-            process_checks.check_gauge(myprocdef)
-            cpu_time2 = time.time()
-
-            #logger.info("  checked in %0.3f s" \
-            #            % (cpu_time2 - cpu_time1))
-            # Restore diagram logger
-            diag_logger.setLevel(old_level)
-
-            return
+  
 
     def do_tutorial(self, line):
         """Activate/deactivate the tutorial mode."""
@@ -1708,8 +1578,6 @@
         # Check args validity
         self.check_check(args)
 
-<<<<<<< HEAD
-=======
         if args[0] == 'full' or args[0] == 'quick':
             # Run matrix element generation check on processes
 
@@ -1750,8 +1618,39 @@
             # Restore diagram logger
             diag_logger.setLevel(old_level)
 
+        if args[0] == 'full' or args[0] == 'gauge':
+            # Run matrix element generation check on processes
+
+            line = " ".join(args[1:])
+            myprocdef = self.extract_process(line)
+            
+            # Check that we have something    
+            if not myprocdef:
+                raise MadGraph5Error("Empty or wrong format process, please try again.")
+
+            # Disable diagram generation logger
+            diag_logger = logging.getLogger('madgraph.diagram_generation')
+            old_level = diag_logger.setLevel(logging.WARNING)
+            
+            # run the check
+            cpu_time1 = time.time()
+            gauge_result = process_checks.check_gauge(myprocdef)
+            cpu_time2 = time.time()
+
+            logger.info('gauge results:')
+            
+            logger.info(process_checks.output_gauge(gauge_result))
+
+            logger.info("%i processes checked in %0.3f s" \
+                        % (len(gauge_result),
+                          (cpu_time2 - cpu_time1)))
+
+            #logger.info("  checked in %0.3f s" \
+            #            % (cpu_time2 - cpu_time1))
+            # Restore diagram logger
+            diag_logger.setLevel(old_level)
+
             return
-        
     
     # Generate a new amplitude
     def do_generate(self, line):
@@ -1762,25 +1661,15 @@
         # Check args validity
         self.check_generate(args)
 
->>>>>>> 98c9c3e6
         # Reset Helas matrix elements
         self._curr_matrix_elements = helas_objects.HelasMultiProcess()
         self._generate_info = line
         # Reset _done_export, since we have new process
         self._done_export = False
 
-<<<<<<< HEAD
-=======
         # Extract process from process definition
->>>>>>> 98c9c3e6
-        try:
-            if ',' not in line:
-                myprocdef = self.extract_process(line)
-            else:
-                myprocdef, line = self.extract_decay_chain_process(line)
-        except MadGraph5Error as error:
-            raise MadGraph5Error(str(error))
-        
+        myprocdef = self.extract_process(line)
+                
         # Check that we have something    
         if not myprocdef:
             raise MadGraph5Error("Empty or wrong format process, please try again.")

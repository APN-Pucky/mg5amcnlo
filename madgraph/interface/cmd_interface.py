################################################################################
#
# Copyright (c) 2009 The MadGraph Development team and Contributors
#
# This file is a part of the MadGraph 5 project, an application which 
# automatically generates Feynman diagrams and matrix elements for arbitrary
# high-energy processes in the Standard Model and beyond.
#
# It is subject to the MadGraph license which should accompany this 
# distribution.
#
# For more information, please visit: http://madgraph.phys.ucl.ac.be
#
################################################################################
"""A user friendly command line interface to access MadGraph features.
   Uses the cmd package for command interpretation and tab completion.
"""

import atexit
import cmd
import logging
import optparse
import os
import pydoc
import re
import subprocess
import sys
import traceback
import time

# Optional Library (not present on all platform)
try:
    import readline
except:
    readline = None
    



import madgraph.iolibs.misc as misc
import madgraph.iolibs.files as files

import madgraph.iolibs.import_v4 as import_v4
#import madgraph.iolibs.save_model as save_model
import madgraph.iolibs.save_load_object as save_load_object
import madgraph.iolibs.export_v4 as export_v4

import madgraph.core.base_objects as base_objects
import madgraph.core.diagram_generation as diagram_generation

import madgraph.core.helas_objects as helas_objects
import madgraph.iolibs.drawing as draw_lib
import madgraph.iolibs.drawing_eps as draw

from madgraph.interface import MadGraph5Error

# position of MG5
root_path = os.path.split(os.path.dirname(os.path.realpath(__file__)))[0]
root_path = os.path.split(root_path)[0]

# position of MG_ME
MGME_dir = None
MGME_dir_possibility = [os.path.join(root_path, os.path.pardir),
                os.getcwd(),
                os.path.join(os.getcwd(), os.path.pardir),
                os.path.join(os.getcwd(), os.path.pardir, os.path.pardir)]

for position in MGME_dir_possibility:
    if os.path.exists(os.path.join(position, 'MGMEVersion.txt')) and \
                    os.path.exists(os.path.join(position, 'UpdateNotes.txt')):
        MGME_dir = os.path.realpath(position)
        break
del MGME_dir_possibility

# Special logger for the Cmd Interface
logger = logging.getLogger('cmdprint')

#===============================================================================
# CmdExtended
#===============================================================================
class CmdExtended(cmd.Cmd):
    """Extension of the cmd.Cmd command line.
    This extensions supports line breaking, history, comments,
    internal call to cmdline,..."""


    def __init__(self, *arg, **opt):
        """Init history and line continuation"""
        
        # If possible, build an info line with current version number 
        # and date, from the VERSION text file

        info = misc.get_pkg_info()
        info_line = ""

        if info.has_key('version') and  info.has_key('date'):
            len_version = len(info['version'])
            len_date = len(info['date'])
            if len_version + len_date < 30:
                info_line = "#         VERSION %s %s %s         *\n" % \
                            (info['version'],
                            (30 - len_version - len_date) * ' ',
                            info['date'])

        # Create a header for the history file.
        # Remember to fill in time at writeout time!
        header = \
        '#***********************************************************\n' + \
        '#                         MadGraph 5                       *\n' + \
        '#                                                          *\n' + \
        "#                 *                       *                *\n" + \
        "#                   *        * *        *                  *\n" + \
        "#                     * * * * 5 * * * *                    *\n" + \
        "#                   *        * *        *                  *\n" + \
        "#                 *                       *                *\n" + \
        "#                                                          *\n" + \
        "#                                                          *\n" + \
        info_line + \
        "#                                                          *\n" + \
        "#    The MadGraph Development Team - Please visit us at    *\n" + \
        "#    https://server06.fynu.ucl.ac.be/projects/madgraph     *\n" + \
        '#                                                          *\n' + \
        '#***********************************************************\n' + \
        '#                                                          *\n' + \
        '#               Command File for MadGraph 5                *\n' + \
        '#                                                          *\n' + \
        '#     run as ./bin/mg5  filename                           *\n' + \
        '#                                                          *\n' + \
        '#     automaticaly generated the %(time)s%(fill)s*\n' + \
        '#                                                          *\n' + \
        '#***********************************************************\n'
        
        self.history = [header]
        self.save_line = ''
        cmd.Cmd.__init__(self, *arg, **opt)
        self.__initpos = os.path.abspath(os.getcwd())
        
    def precmd(self, line):
        """ force the printing of the line if this is executed with an stdin """
        if not line:
            return line

        # Update the history of this suite of command,
        # except for useless commands (empty history and help calls)
        if line != "history" and not re.match("help ", line) and \
               not line[0] == '#':
            self.history.append(line)
        
        # Check if we are continuing a line:
        if self.save_line:
            line = self.save_line + line 
            self.save_line = ''
        
        # Check if the line is complete
        if line.endswith('\\'):
            self.save_line = line[:-1]
            return '' # do nothing   
        
        # Remove comment
        if '#' in line:
            line = line.split('#')[0]

        # execute the line command
        return line
    
    def onecmd(self, line):
        """catch all error and stop properly command accordingly"""
        
        try:
            cmd.Cmd.onecmd(self, line)
        except MadGraph5Error as error:
            if str(error):
                error_text = 'Command \"%s\" interrupted with error:\n' % line
                error_text += '%s : %s' % (error.__class__.__name__, str(error).replace('\n','\n\t'))
                logger.error(error_text)
                #stop the execution if on a non interactive mode
                if self.use_rawinput == False:
                    sys.exit()
        except Exception as error:
            # Create a nice error output
            error_text ='Command \"%s\" was interrupted with error:\n' % line
            error_text += '%s : %s\n' % (error.__class__.__name__, str(error).replace('\n','\n\t'))
<<<<<<< HEAD
            error_text += 'Please report this bug on https://bugs.launchpad.net/madgraph5\n'
            error_text += 'More information are present in file \'./MG5_debug\'.\n'
            error_text += 'Please associate that file to your report.'
=======
            error_text += 'Please report this bug on https://bugs.launchpad.net/madgraph5'
            error_text += 'More information is found in \'./MG5_debug\'.\n'
            error_text += 'Please attach this file to your report.'
>>>>>>> 11b92cb7
            logger.critical(error_text)
            # Make sure that we are at the initial position
            os.chdir(self.__initpos)
            # Create the debug files
            cmd.Cmd.onecmd(self, 'history MG5_debug')
            debug_file = open('MG5_debug', 'a')
            traceback.print_exc(file=debug_file)
            #stop the execution if on a non interactive mode
            if self.use_rawinput == False:
                sys.exit()

    def exec_cmd(self, line):
        """for third party call, call the line with pre and postfix treatment"""
        
        logger.info(line)
        line = self.precmd(line)
        stop = cmd.Cmd.onecmd(self, line)
        stop = self.postcmd(stop, line)
        return stop      

    def emptyline(self):
        """If empty line, do nothing. Default is repeat previous command."""
        pass
    
    def default(self, line):
        """Default action if line is not recognized"""

        # Faulty command
        logger.warning("Command \"%s\" not recognized, please try again" % \
                                                                line.split()[0])
    # Quit
    def do_quit(self, line):
        sys.exit(1)

    # Aliases
    do_EOF = do_quit
   

#===============================================================================
# Helper function
#=============================================================================
def split_arg(line):
    """Split a line of arguments"""
    
    split = line.split()
    out=[]
    tmp=''
    for data in split:
        if data[-1] == '\\':
            tmp += data[:-1]+' '
        elif tmp:
            out.append(tmp+data)
        else:
            out.append(data)
    return out

 

#===============================================================================
# HelpToCmd
#===============================================================================
class HelpToCmd(object):
    """ The Series of help routine for the MadGraphCmd"""    
    
    def help_save(self):
        print "syntax: save %s FILENAME" % "|".join(self._save_opts)
        print "-- save information as file FILENAME"


    def help_load(self):
        print "syntax: load %s FILENAME" % "|".join(self._save_opts)
        print "-- load information from file FILENAME"

    def help_import(self):
        
        print "syntax: import " + "|".join(self._import_formats) + \
              " FILENAME"
        print "-- imports file(s) in various formats"
        print
        print "   import model_v4 MODEL_info :"
        print "      Import a MG4 Model in MG5 Model"""
        print "      Model_info could be the name of the model"""
        print "                 or the path to MG4_Model directory"""
        print
        print "   import proc_v4 [PATH] :"  
        print "      Execute MG5 based on a proc_card.dat in MG4 format."""
        print "      Path to the proc_card is optional if you have setup a"
        print "      madevent directory"
        print 
        print "   import command PATH :"
        print "      Execute the list of command in the file at PATH"
        
    def help_display(self):
        print "syntax: display " + "|".join(self._display_opts)
        print "-- display a the status of various internal state variables"

    def help_setup(self):
        print "syntax " + "|".join(self._setup_opts) + \
              " name|.|auto [options]"
        print "-- Create a copy of the V4 Template in the MG_ME directory"
        print "   with the model and Helas set up appropriately."
        print "   If standalone_v4 is chosen, the directory will be in"
        print "   Standalone format."
        print "   name will be the name of the copy the madevent Template that"
        print "     will be use by default in following steps"
        print "   If you put '.' instead of a name, the code will try to locate"
        print "     a valid copy of the Template under focus"
        print "   If you put 'auto' instead an automatic name will be created"  
        print "   options:"
        print "      -f: force the cleaning of the directory if this one exist"
        print "      -d PATH: specify the directory where to create name"
        print "      -noclean: no cleaning perform in name"
        print "   Example:"
        print "       setup madevent_v4 MYRUN"
        print "       setup madevent_v4 MYRUN -d ../MG_ME -f"
        
    def help_generate(self):

        print "syntax: generate INITIAL STATE > REQ S-CHANNEL > FINAL STATE $ EXCL S-CHANNEL / FORBIDDEN PARTICLES COUP1=ORDER1 COUP2=ORDER2"
        print "-- generate diagrams for a given process"
        print "   Example: u d~ > w+ > m+ vm g $ a / z h QED=3 QCD=0 @1"
        print "Decay chain syntax:"
        print "   core process, decay1, (decay2, (decay3, ...)), ...  etc"
        print "   Example: g g > t~ t @2, (t~ > W- b~, W- > e- ve~), t > W+ b"
        print "   Note that identical particles will all be decayed"
        print "To generate a second process use \"add process\" command"

    def help_add(self):

        print "syntax: add process INITIAL STATE > REQ S-CHANNEL > FINAL STATE $ EXCL S-CHANNEL / FORBIDDEN PARTICLES COUP1=ORDER1 COUP2=ORDER2"
        print "-- generate diagrams for a process and add to existing processes"
        print "   Syntax example: u d~ > w+ > m+ vm g $ a / z h QED=3 QCD=0 @1"
        print "Decay chain syntax:"
        print "   core process, decay1, (decay2, (decay3, ...)), ...  etc"
        print "   Example: g g > t~ t @2, (t~ > W- b~, W- > e- ve~), t > W+ b"
        print "   Note that identical particles will all be decayed"

    def help_define(self):
        print "syntax: define multipart_name [ part_name_list ]"
        print "-- define a multiparticle"
        print "   Example: define p u u~ c c~ d d~ s s~"

    def help_export(self):
        print "syntax: export [" + "|".join(self._export_formats) + \
              " FILEPATH]"
        print """-- export matrix elements.
        *Note* that if you have run the 'setup', export format and FILEPATH
        is optional.
        - For madevent_v4, the path needs to be to a MadEvent SubProcesses
        directory, and the result is the Pxxx directories (including the
        diagram .ps and .jpg files) for the subprocesses as well as a
        correctly generated subproc.mg file.
        - For standalone_v4, the result is a set of complete MG4 Standalone
        process directories.
        - For matrix_v4, the resulting files will be
        FILEPATH/matrix_\"process_string\".f"""

    def help_history(self):
        print "syntax: history [FILEPATH|clean|.] "
        print "   If FILEPATH is \'.\' and \'setup\' is done,"
        print "   Cards/proc_card_mg5.dat will be used."
        print "   If FILEPATH is omitted, the history will be output to stdout."
        print "   clean option will remove all entries from the history."

    def help_finalize(self):
        print "syntax: makehtlm [madevent_v4 PATH] [--nojpeg]"
        print "-- create web pages, jpeg diagrams, proc_card_mg5 and "
        print "   madevent.tar.gz files in the directory PATH."
        print "   By default, PATH is the directory defined with the "
        print "   setup command."
        print "   Add option --nojpeg to suppress jpeg diagrams."
        

    def help_draw(self):
        _draw_parser.print_help()

    def help_shell(self):
        print "syntax: shell CMD (or ! CMD)"
        print "-- run the shell command CMD and catch output"

    def help_quit(self):
        print "syntax: quit"
        print "-- terminates the application"
    
    help_EOF = help_quit
    
    def help_help(self):
        print "syntax: help"
        print "-- access to the in-line help" 

#===============================================================================
# CheckValidForCmd
#===============================================================================
class CheckValidForCmd(object):
    """ The Series of help routine for the MadGraphCmd"""
    
    class InvalidCmd(MadGraph5Error):
        """a class for the invalid syntax call"""
    
    class RWError(MadGraph5Error):
        """a class for the invalid syntax call"""
    
    def check_add(self, args):
        """check the validity of line
        syntax: add process PROCESS 
        """
        
        if len(self._curr_model['particles']) == 0:
            raise self.InvalidCmd("No particle list currently active, " + \
                                              "please create one first!")

        if len(self._curr_model['interactions']) == 0:
            raise self.InvalidCmd("No interaction list currently active," + \
            " please create one first!")

        if len(args) < 2:
            self.help_add()
            raise self.InvalidCmd('\"add\" requires two arguments')
        
        if args[0] != 'process':
            raise self.InvalidCmd('\"add\" requires the argument \"process\"')
    
    def check_define(self, args):
        """check the validity of line
        syntax: define multipart_name [ part_name_list ]
        """        

        if len(args) < 2:
            self.help_define()
            raise self.InvalidCmd('\"define\" command requires at least two arguments')

        if len(self._curr_model['particles']) == 0:
            raise self.InvalidCmd("No particle list currently active, please create one first!")

    def check_display(self, args):
        """check the validity of line
        syntax: display XXXXX
        """
            
        if len(args) != 1 or args[0] not in self._display_opts:
            self.help_display()
            raise self.InvalidCmd()

        if not self._curr_model['particles'] or not self._curr_model['interactions']:
            raise self.InvalidCmd("No model currently active, please import a model!")

        if args[0] == 'processes' and not self._curr_amps:
            raise self.InvalidCmd("No process generated, please generate a process!")

    def check_draw(self, args):
        """check the validity of line
        syntax: draw DIRPATH [option=value]
        """
        
        if len(args) < 1:
            self.help_draw()
            raise self.InvalidCmd('\"draw\" command requires a directory path')
        
        if not self._curr_amps:
            raise self.InvalidCmd("No process generated, please generate a process!")
            

        if not os.path.isdir(args[0]):
            raise self.InvalidCmd( "%s is not a valid directory for export file" % args[1])
            
    def check_export(self, args):
        """check the validity of line
        syntax: export MODE FILEPATH
        """  
        if len(args) == 0:
            if not self._export_format:
                self.help_export()
                raise self.InvalidCmd('\"export\" require at least a format of output')
        elif(len(args) == 1 and not self._export_dir):
            self.help_export()
            raise self.InvalidCmd(\
        'No output position defined (either explicitely or via a setup command)')
        elif(args[0] not in self._export_formats):
            self.help_export()
            raise self.InvalidCmd('%s is a valid export format.' % args[0])

        if not self._curr_amps:
            raise self.InvalidCmd("No process generated, please generate a process!")

        if len(args) <= 1:
            path = os.path.join(self._export_dir, 'SubProcesses')
        else:
            path = args[1]

        if not os.path.isdir(path):
            text = "%s is not a valid directory for export file\n" % path
            if args[0] == 'madevent_v4':
                text += "to create a valid output directory you can use the command\n"
                text += "$> setup madevent_v4 name|.|auto\n"
                text += " and then run export as follow:\n"
                text += "$> export madevent_v4\n" 
            raise self.InvalidCmd(text)
        
        if args and args[0] == ('madevent_v4' or 'standalone_v4') and \
               not os.path.isdir(os.path.join(path,'..','SubProcesses')):
            text = "%s is not a valid directory for export file" % path
            text += "to create a valid output directory you can use the command"
            text += "$> setup madevent_v4 auto" 
            text += " and then run export as follow:"
            text += "$> export madevent_v4" 
            raise self.InvalidCmd(text)

        return path
    
    def check_generate(self, line):
        """check the validity of line"""
        
        if len(line) < 1:
            self.help_generate()
            raise self.InvalidCmd("\"generate\" requires an argument.")
            

        if not self._curr_model['particles'] or not self._curr_model['interactions']:
            raise self.InvalidCmd("No model currently active, please import a model!")

        return True
    
    def check_history(self, args):
        """check the validity of line"""
        
        if len(args) > 1:
            self.help_history()
            raise self.InvalidCmd('\"history\" command requires one argument')
        
        if len(args):
            if args[0] != 'clean':
                dirpath = os.path.dirname(args[0])
                if dirpath and not os.path.exists(dirpath) or \
                       os.path.isdir(args[0]):
                    raise self.InvalidCmd("invalid path %s " % dirpath)
    
    def check_import(self, args):
        """check the validity of line"""
        
        if not args or  args[0] not in self._import_formats:
            self.help_import()
            raise self.InvalidCmd('wrong \"import\" format')
        
        if args[0] != 'proc_v4' and len(args) != 2:
            self.help_import()
            raise self.InvalidCmd(' incorrect number of arguments')
        
        if args[0] == 'proc_v4' and len(args)!=2 and not self._export_dir:
            self.help_import()
            raise self.InvalidCmd('PATH is mandatory in the current context\n' + \
                                  'You maybe forget to run \"setup\" command')            
        
    def check_load(self, args):
        """ check the validity of the line"""
        
        if len(args) != 2 or args[0] not in self._save_opts:
            self.help_load()
            raise self.InvalidCmd('wrong \"load\" format')
            
        
    def check_finalize(self, args):
        """check the validity of the line"""

        nojpeg = ""

        if '--nojpeg' in args:
            nojpeg = '--nojpeg'
            args = filter(lambda arg: arg != nojpeg, args)
    
        if len(args) < 1 and not self._export_format == 'madevent_v4':
            self.help_finalize()
            raise self.InvalidCmd('wrong \"finalize\" format')
        
        elif args and args[0] != 'madevent_v4':
            self.help_finalize()
            raise self.InvalidCmd('%s is not recognized as a valid option' % args[0])
        
        if (len(args) <= 1 and not self._export_dir) or \
                        (len(args) > 1 and not os.path.isdir(args[1])):
            self.help_finalize()
            raise self.InvalidCmd('no valid directory path output.')

        if nojpeg:
            args.append(nojpeg)
    
    def check_save(self, args):
        """ check the validity of the line"""
        if len(args) != 2 or args[0] not in self._save_opts:
            self.help_save()
            raise self.InvalidCmd('wrong \"save\" format')
    
    def check_setup(self, args):
        """ check the validity of the line"""
        
        if len(args) < 2 or args[0] not in self._setup_opts:
            self.help_setup()
            raise self.InvalidCmd('wrong \"setup\" format')
        
        if args[1] == '.' and not self._export_dir:
            self.help_setup()
            text = "\".\" options is not available in the current situation\n" + \
                    "Do a  \"setup\" first" 
            raise self.InvalidCmd(text)
        
        if not self._model_dir:
            text = 'No model found. Please import a model first and then retry\n'
            text += 'for example do : import model_v4 sm'
            raise self.InvalidCmd(text)
        
#===============================================================================
# CheckValidForCmdWeb
#===============================================================================
class CheckValidForCmdWeb(CheckValidForCmd):
    """ Check the validity of input line for web entry
    (no explicit path authorized)"""
    
    class WebRestriction(MadGraph5Error):
        """class for WebRestriction"""
    
    def check_draw(self, args):
        """check the validity of line
        syntax: draw FILEPATH [option=value]
        """
        raise self.WebRestriction('direct call to draw is forbidden on the web')
      
    def check_export(self, args):
        """check the validity of line
        syntax: export MODE FILEPATH
        No FilePath authorized on the web
        """  


        if len(args) > 0:
            raise self.WebRestriction('Path can\'t be specify on the web.' + \
                                      'use the setup command to avoid the ' + \
                                      'need to specify a path')
  
        return CheckValidForCmd.check_export(self, args)
    
    def check_history(self, args):
        """check the validity of line
        No Path authorize for the Web"""
        
        CheckValidForCmd.check_history(self, args)
        
        if len(args) == 2 and args[1] not in ['.','clean']:
            raise self.WebRestriction('Path can\'t be specify on the web.')
        
    def check_import(self, args):
        """check the validity of line
        No Path authorize for the Web"""
        
        CheckValidForCmd.check_import(self, args)
        
        if len(args) >= 2 and args[0] == 'proc_v4' and args[1] != '.':
            raise self.WebRestriction('Path can\'t be specify on the web.')

        if len(args) >= 1 and args[0] == 'command':
            raise self.WebRestriction('Path can\'t be specify on the web.')

        
        for arg in args:
            if '/' in arg:
                raise self.WebRestriction('Path can\'t be specify on the web.')
        
    def check_finalize(self, args):
        """check the validity of the line
        No Path authorize for the Web"""
    
        CheckValidForCmd.check_finalize(self, args)
        
        if len(args) > 1:
            raise self.WebRestriction('Path can\'t be specify on the web.')
        
        
        
    def check_load(self, args):
        """ check the validity of the line
        No Path authorize for the Web"""
        
        CheckValidForCmd.check_load(self, args)
        
        if len(args)==2:
            if args[0] != 'model':
                raise self.WebRestriction('only model can be loaded online')
            if 'model.pkl' not in args[1]:
                raise self.WebRestriction('not valid pkl file: wrong name')
            if not os.path.realpath(args[1]).startswith(os.path.join(MGME_dir, \
                                                                    'Models')):
                raise self.WebRestriction('Wrong path to load model')
        
    def check_save(self, args):
        """ not authorize on web"""
        raise self.WebRestriction('\"save\" command not authorize online')
    
    def check_setup(self, args):
        """ check the validity of the line"""
        
        CheckValidForCmd.check_setup(self, args)
        
        if '/' in args[2]:
            raise self.WebRestriction('Path can\'t be specify on the web.')
    
#===============================================================================
# CompleteForCmd
#===============================================================================
class CompleteForCmd(CheckValidForCmd):
    """ The Series of help routine for the MadGraphCmd"""
    
    def list_completion(self, text, list):
        """Propose completions of text in list"""
        if not text:
            completions = list
        else:
            completions = [ f
                            for f in list
                            if f.startswith(text)
                            ]
        return completions

    def path_completion(self, text, base_dir=None):
        """Propose completions of text to compose a valid path"""

        if base_dir is None:
            base_dir = os.getcwd()

        completion = [f
                       for f in os.listdir(base_dir)
                       if f.startswith(text) and \
                            os.path.isfile(os.path.join(base_dir, f))
                       ]

        completion = completion + \
                     [f + '/'
                       for f in os.listdir(base_dir)
                       if f.startswith(text) and \
                            os.path.isdir(os.path.join(base_dir, f))
                     ]

        return completion      
    
            
    def complete_finalize(self, text, line, begidx, endidx):
        """ format: finalize madevent_v4 [PATH] [--nojpeg]"""
        
        # Format
        if text.startswith('-'):
            return self.list_completion(text, ['--nojpeg'])

        if len(split_arg(line[0:begidx])) == 1:
            return self.list_completion(text, ['madevent_v4'])
        
        # Filename if directory is not given
        if len(split_arg(line[0:begidx])) == 2:
            return self.path_completion(text)

        # Filename if directory is given
        if len(split_arg(line[0:begidx])) == 3:
            return self.path_completion(text,
                                        base_dir=\
                                          split_arg(line[0:begidx])[2])

    def complete_export(self, text, line, begidx, endidx):
        "Complete the export command"

        # Format
        if len(split_arg(line[0:begidx])) == 1:
            return self.list_completion(text, self._export_formats)

        # Filename if directory is not given
        if len(split_arg(line[0:begidx])) == 2:
            return self.path_completion(text)

        # Filename if directory is given
        if len(split_arg(line[0:begidx])) == 3:
            return self.path_completion(text,
                                        base_dir=\
                                          split_arg(line[0:begidx])[2])

    def complete_history(self, text, line, begidx, endidx):
        "Complete the add command"

        # Format
        if len(split_arg(line[0:begidx])) == 1:
            return self.path_completion(text)
        
    def complete_add(self, text, line, begidx, endidx):
        "Complete the add command"

        # Format
        if len(split_arg(line[0:begidx])) == 1:
            return self.list_completion(text, self._add_opts)
        
    def complete_display(self, text, line, begidx, endidx):
        "Complete the display command"

        # Format
        if len(split_arg(line[0:begidx])) == 1:
            return self.list_completion(text, self._display_opts)

    def complete_draw(self, text, line, begidx, endidx):
        "Complete the import command"

        # Format
        if len(split_arg(line[0:begidx])) == 1:
            return self.path_completion(text)


        #option
        if len(split_arg(line[0:begidx])) >= 2:
            opt = ['horizontal', 'external=', 'max_size=', 'add_gap=',
                                'non_propagating','--']
            return self.list_completion(text, opt)

    def complete_load(self, text, line, begidx, endidx):
        "Complete the load command"

        # Format
        if len(split_arg(line[0:begidx])) == 1:
            return self.list_completion(text, self._save_opts)

        # Filename if directory is not given
        if len(split_arg(line[0:begidx])) == 2:
            return self.path_completion(text)

        # Filename if directory is given
        if len(split_arg(line[0:begidx])) == 3:
            return self.path_completion(text,
                                        base_dir=\
                                          split_arg(line[0:begidx])[2])

    def complete_save(self, text, line, begidx, endidx):
        "Complete the save command"

        # Format
        if len(split_arg(line[0:begidx])) == 1:
            return self.list_completion(text, self._save_opts)

        # Filename if directory is not given
        if len(split_arg(line[0:begidx])) == 2:
            return self.path_completion(text)

        # Filename if directory is given
        if len(split_arg(line[0:begidx])) == 3:
            return self.path_completion(text,
                                        base_dir=\
                                          split_arg(line[0:begidx])[2])

    def complete_setup(self, text, line, begidx, endidx):
        "Complete the setup command"

        possible_option = ['-d ', '-f', '-noclean']
        possible_option2 = ['d ', 'f', 'noclean']
        possible_format = self._setup_opts
        #don't propose directory use by MG_ME
        forbidden_name = ['MadGraphII', 'Template', 'pythia-pgs', 'CVS',
                            'Calculators', 'MadAnalysis', 'SimpleAnalysis', 
                            'mg5', 'DECAY', 'EventConverter', 'Models', 
                            'ExRootAnalysis', 'HELAS', 'Transfer_Fct']
        # Format
        if len(split_arg(line[0:begidx])) == 1:
            return self.list_completion(text, possible_format)
        
        #name of the run =>proposes old run name
        if len(split_arg(line[0:begidx])) == 2: 
            content = [name for name in os.listdir(MGME_dir) if \
                                    name not in forbidden_name and \
                                    os.path.isdir(os.path.join(MGME_dir, name))]
            content += ['.', 'auto']
            return self.list_completion(text, content)

        # Returning options
        if len(split_arg(line[0:begidx])) > 2:
            if split_arg(line[0:begidx])[-1] == '-d':
                return self.path_completion(text)
            elif  split_arg(line[0:begidx])[-2] == '-d' and line[-1] != ' ':
                return self.path_completion(text, \
                                             split_arg(line[0:begidx])[-1])
            elif split_arg(line[0:begidx])[-1] == '-':
                return self.list_completion(text, possible_option2)
            else:
                return self.list_completion(text, possible_option)

    def complete_shell(self, text, line, begidx, endidx):
        """ add path for shell """

        # Filename if directory is given
        #
        if len(split_arg(line[0:begidx])) > 1 and line[begidx-1] == os.path.sep:
            if not text:
                text = ''
            output = self.path_completion(text,
                                        base_dir=\
                                          split_arg(line[0:begidx])[-1])
        else:
            output = self.path_completion(text)
        return output

    def complete_import(self, text, line, begidx, endidx):
        "Complete the import command"

        # Format
        if len(split_arg(line[0:begidx])) == 1:
            return self.list_completion(text, self._import_formats)

        # Filename if directory is not given
        if len(split_arg(line[0:begidx])) == 2:
            return self.path_completion(text)

        # Filename if directory is given
        if len(split_arg(line[0:begidx])) == 3:
            return self.path_completion(text,
                                        base_dir=\
                                          split_arg(line[0:begidx])[2])

  


    
#===============================================================================
# MadGraphCmd
#===============================================================================
class MadGraphCmd(CmdExtended, HelpToCmd):
    """The command line processor of MadGraph"""    
    
    _curr_model = base_objects.Model()
    _model_dir = None
    _curr_amps = diagram_generation.AmplitudeList()
    _curr_matrix_elements = helas_objects.HelasMultiProcess()
    _curr_fortran_model = export_v4.HelasFortranModel()
    _multiparticles = {}

    _display_opts = ['particles', 'interactions', 'processes', 'multiparticles',
                     'couplings']
    _add_opts = ['process']
    _save_opts = ['model', 'processes']
    _setup_opts = ['madevent_v4', 'standalone_v4']
    _import_formats = ['model_v4', 'proc_v4', 'command']
    _export_formats = ['madevent_v4', 'standalone_v4', 'matrix_v4']
        
    def __init__(self, *arg, **opt):
        """ add a tracker of the history """

        CmdExtended.__init__(self, *arg, **opt)
        self._generate_info = "" # store the first generated process
        
        # Detect If this script is launched from a valid copy of the Template
        #and if so store this position as standard output directory
        if 'TemplateVersion.txt' in os.listdir('.'):
            #Check for ./
            self._export_dir = os.path.realpath('.')
        elif 'TemplateVersion.txt' in os.listdir('..'):
            #Check for ../
            self._export_dir = os.path.realpath('..')
        elif self.stdin != sys.stdin:
            #Check for position defined by the input files
            input_path = os.path.realpath(self.stdin.name).split(os.path.sep)
            if input_path[-2] == 'Cards':
                self._export_dir = os.path.sep.join(input_path[:-2])
            else:
                self._export_dir = None
        else:
            self._export_dir = None
        self._export_format = None
            
    # Add a process to the existing multiprocess definition
    # Generate a new amplitude
    def do_add(self, line):
        """Generate an amplitude for a given process and add to
        existing amplitudes
        syntax:
        """

        args = split_arg(line)
        
        # Check the validity of the arguments
        self.check_add(args)

        if args[0] == 'process':
            # Rejoin line
            line = ' '.join(args[1:])
            
            # store the first process (for the perl script)
            if not self._generate_info:
                self._generate_info = line
                
            # Reset Helas matrix elements
            self._curr_matrix_elements = helas_objects.HelasMultiProcess()

            try:
                if line.find(',') == -1:
                    myprocdef = self.extract_process(line)
                else:
                    myprocdef, line = self.extract_decay_chain_process(line)
            except MadGraph5Error, error:
                raise MadGraph5Error("Empty or wrong format process :\n" + \
                                     str(error))
                
            if myprocdef:

                cpu_time1 = time.time()

                myproc = diagram_generation.MultiProcess(myprocdef)

                for amp in myproc.get('amplitudes'):
                    if amp not in self._curr_amps:
                        self._curr_amps.append(amp)
                    else:
                        warning = "Warning: Already in processes:\n%s" % \
                                                    amp.nice_string_processes()
                        logger.warning(warning)

                cpu_time2 = time.time()

                nprocs = len(myproc.get('amplitudes'))
                ndiags = sum([amp.get_number_of_diagrams() for \
                                  amp in myproc.get('amplitudes')])
                logger.info("%i processes with %i diagrams generated in %0.3f s" % \
                      (nprocs, ndiags, (cpu_time2 - cpu_time1)))
                ndiags = sum([amp.get_number_of_diagrams() for \
                                  amp in self._curr_amps])
                logger.info("Total: %i processes with %i diagrams" % \
                      (len(self._curr_amps), ndiags))                
  
    # Define a multiparticle label
    def do_define(self, line):
        """Define a multiparticle"""

        # Particle names always lowercase
        line = line.lower()
        args = split_arg(line)
        # check the validity of the arguments
        self.check_define(args)

        label = args[0]
        pdg_list = []

        for part_name in args[1:]:

            mypart = self._curr_model['particles'].find_name(part_name)

            if mypart:
                pdg_list.append(mypart.get_pdg_code())
            else:
                raise MadGraph5Error("No particle %s in model" % \
                                                                      part_name)

        if not pdg_list:
            raise MadGraph5Error('Empty or wrong format for multiparticle.\n' + \
                                 "Please try again.")

        self._multiparticles[label] = pdg_list
    
    # Display
    def do_display(self, line):
        """Display current internal status"""

        args = split_arg(line)
        #check the validity of the arguments
        self.check_display(args)

        if args[0] == 'particles':
            print "Current model contains %i particles:" % \
                    len(self._curr_model['particles'])
            part_antipart = [part for part in self._curr_model['particles'] \
                             if not part['self_antipart']]
            part_self = [part for part in self._curr_model['particles'] \
                             if part['self_antipart']]
            for part in part_antipart:
                print part['name'] + '/' + part['antiname'],
            print ''
            for part in part_self:
                print part['name'],
            print ''

        elif args[0] == 'interactions':
            text = "Current model contains %i interactions\n" % \
                    len(self._curr_model['interactions'])
            for inter in self._curr_model['interactions']:
                text += str(inter['id']) + ':'
                for part in inter['particles']:
                    if part['is_part']:
                        text += part['name']
                    else:
                        text += part['antiname']
                    text += " "
                text += " ".join(order + '=' + str(inter['orders'][order]) \
                                 for order in inter['orders'])
                text += '\n'
            pydoc.pager(text)

        elif args[0] == 'processes':
            for amp in self._curr_amps:
                print amp.nice_string()
        elif args[0] == 'multiparticles':
            print 'Multiparticle labels:'
            for key in self._multiparticles:
                print key, " = ", self._multiparticles[key]
        
        elif args[0] == 'couplings':
            couplings = set()
            for interaction in self._curr_model['interactions']:
                for order in interaction['orders'].keys():
                    couplings.add(order)
            print ' / '.join(couplings)
    
    def do_draw(self, line):
        """ draw the Feynman diagram for the given process """

        args = split_arg(line)
        # Check the validity of the arguments
        self.check_draw(args)

        (options, args) = _draw_parser.parse_args(args)
        options = draw_lib.DrawOption(options)
        start = time.time()
        
        # Collect amplitudes
        amplitudes = diagram_generation.AmplitudeList()

        for amp in self._curr_amps:
            amplitudes.extend(amp.get_amplitudes())            

        for amp in amplitudes:
            filename = os.path.join(args[0], 'diagrams_' + \
                                    amp.get('process').shell_string() + ".eps")
            plot = draw.MultiEpsDiagramDrawer(amp['diagrams'],
                                              filename,
                                              model=self._curr_model,
                                              amplitude='')

            logging.info("Drawing " + \
                         amp.get('process').nice_string())
            #plot.draw(opt=options)
            plot.draw()
            logger.info("Wrote file " + filename)

        stop = time.time()
        logger.info('time to draw', stop - start) 
    
    # Export a matrix element
    def do_export(self, line):
        """Export a generated amplitude to file"""

        def generate_matrix_elements(self):
            """Helper function to generate the matrix elements before
            exporting"""

            cpu_time1 = time.time()
            if not self._curr_matrix_elements.get('matrix_elements'):
                self._curr_matrix_elements = \
                             helas_objects.HelasMultiProcess(\
                                           self._curr_amps)
            cpu_time2 = time.time()

            ndiags = sum([len(me.get('diagrams')) for \
                          me in self._curr_matrix_elements.\
                          get('matrix_elements')])

            return ndiags, cpu_time2 - cpu_time1

        # Start of the actual routine

        args = split_arg(line)
        # Check the validity of the arguments and return the output path
        path = self.check_export(args)

        ndiags, cpu_time = generate_matrix_elements(self)
        calls = 0

        if not args:
            args = [self._export_format]

        if args[0] == 'matrix_v4':
            for me in self._curr_matrix_elements.get('matrix_elements'):
                filename = os.path.join(path, 'matrix_' + \
                           me.get('processes')[0].shell_string() + ".f")
                if os.path.isfile(filename):
                    logger.warning("Overwriting existing file %s" % filename)
                else:
                    logger.info("Creating new file %s" % filename)
                calls = calls + files.write_to_file(filename,
                                   export_v4.write_matrix_element_v4_standalone,
                                   me, self._curr_fortran_model)


        if args[0] == 'madevent_v4':
            for me in self._curr_matrix_elements.get('matrix_elements'):
                calls = calls + \
                        export_v4.generate_subprocess_directory_v4_madevent(\
                            me, self._curr_fortran_model, path)
            
            card_path = os.path.join(path, os.path.pardir, 'SubProcesses', \
                                     'procdef_mg5.dat')
            if self._generate_info:
                export_v4.write_procdef_mg5(card_path,
                                os.path.split(self._model_dir)[-1],
                                self._generate_info)
                self.onecmd('history .')
                
        if args[0] == 'standalone_v4':
            for me in self._curr_matrix_elements.get('matrix_elements'):
                calls = calls + \
                        export_v4.generate_subprocess_directory_v4_standalone(\
                            me, self._curr_fortran_model, path)
            
        self._export_format = args[0]

        logger.info(("Generated helas calls for %d subprocesses " + \
              "(%d diagrams) in %0.3f s") % \
              (len(self._curr_matrix_elements.get('matrix_elements')),
               ndiags, cpu_time))

        logger.info("Wrote %d helas calls" % calls)

        # Replace the amplitudes with the actual amplitudes from the
        # matrix elements, which allows proper diagram drawing also of
        # decay chain processes
        self._curr_amps = diagram_generation.AmplitudeList(\
               [me.get('base_amplitude') for me in \
                self._curr_matrix_elements.get('matrix_elements')])
    
    
    # Generate a new amplitude
    def do_generate(self, line):
        """Generate an amplitude for a given process"""

        # Check line validity
        self.check_generate(line)

        # Reset Helas matrix elements
        self._curr_matrix_elements = helas_objects.HelasMultiProcess()
        self._generate_info = line

        try:
            if ',' not in line:
                myprocdef = self.extract_process(line)
            else:
                myprocdef, line = self.extract_decay_chain_process(line)
        except MadGraph5Error as error:
            raise MadGraph5Error(\
                    "Empty or wrong format process, please try again.\n" \
                  + str(error))
        
        # Check that we have something    
        if  not myprocdef:
            raise MadGraph5Error("Empty or wrong format process, please try again.")

        # run the program
        cpu_time1 = time.time()
        myproc = diagram_generation.MultiProcess(myprocdef)
        self._curr_amps = myproc.get('amplitudes')
        cpu_time2 = time.time()

        nprocs = len(self._curr_amps)
        ndiags = sum([amp.get_number_of_diagrams() for \
                              amp in self._curr_amps])
        logger.info("%i processes with %i diagrams generated in %0.3f s" % \
                  (nprocs, ndiags, (cpu_time2 - cpu_time1)))
    
    
    def extract_process(self, line, proc_number = 0):
        """Extract a process definition from a string. Returns
        a ProcessDefinition."""

        # Check basic validity of the line
        if not line.count('>') in [1,2]:
            raise self.InvalidCmd('Wrong use of \">\" special character.')
        

        # Perform sanity modifications on the lines:
        # Add a space before any > , $ /
        space_before=re.compile(r"(?P<carac>\S)(?P<tag>[/\,\\$\\>])")
        line = space_before.sub(r'\g<carac> \g<tag>',line)       
        # Add a space after any + - ~ > , $ / 
        space_after=re.compile(r"(?P<tag>[+-/\,\\$\\>~])(?P<carac>[^\s+-])")
        line = space_after.sub(r'\g<tag> \g<carac>',line)
        
        
        # Use regular expressions to extract s-channel propagators,
        # forbidden s-channel propagators/particles, coupling orders
        # and process number, starting from the back

        # Start with process number (identified by "@")
        proc_number_pattern = re.compile("^(.+)@\s*(\d+)\s*(.*)$")
        proc_number_re = proc_number_pattern.match(line)
        if proc_number_re:
            proc_number = int(proc_number_re.group(2))
            line = proc_number_re.group(1) + \
                   proc_number_re.group(3)

        # Start with coupling orders (identified by "=")
        order_pattern = re.compile("^(.+)\s+(\w+)\s*=\s*(\d+)\s*$")
        order_re = order_pattern.match(line)
        orders = {}
        while order_re:
            orders[order_re.group(2)] = int(order_re.group(3))
            line = order_re.group(1)
            order_re = order_pattern.match(line)

        # Particle names always lowercase
        line = line.lower()

        # Now check for forbidden particles, specified using "/"
        slash = line.find("/")
        dollar = line.find("$")
        forbidden_particles = ""
        if slash > 0:
            if dollar > slash:
                forbidden_particles_re = re.match("^(.+)\s*/\s*(.+\s*)(\$.*)$", line)
            else:
                forbidden_particles_re = re.match("^(.+)\s*/\s*(.+\s*)$", line)
            if forbidden_particles_re:
                forbidden_particles = forbidden_particles_re.group(2)
                line = forbidden_particles_re.group(1)
                if len(forbidden_particles_re.groups()) > 2:
                    line = line + forbidden_particles_re.group(3)

        # Now check for forbidden schannels, specified using "$"
        forbidden_schannels_re = re.match("^(.+)\s*\$\s*(.+)\s*$", line)
        forbidden_schannels = ""
        if forbidden_schannels_re:
            forbidden_schannels = forbidden_schannels_re.group(2)
            line = forbidden_schannels_re.group(1)

        # Now check for required schannels, specified using "> >"
        required_schannels_re = re.match("^(.+?)>(.+?)>(.+)$", line)
        required_schannels = ""
        if required_schannels_re:
            required_schannels = required_schannels_re.group(2)
            line = required_schannels_re.group(1) + ">" + \
                   required_schannels_re.group(3)

        args = split_arg(line)

        myleglist = base_objects.MultiLegList()
        state = False

        # Extract process
        for part_name in args:

            if part_name == '>':
                if not myleglist:
                    raise MadGraph5Error, "No final state particles"
                state = True
                continue

            mylegids = []
            if part_name in self._multiparticles:
                mylegids.extend(self._multiparticles[part_name])
            else:
                mypart = self._curr_model['particles'].find_name(part_name)
                if mypart:
                    mylegids.append(mypart.get_pdg_code())

            if mylegids:
                myleglist.append(base_objects.MultiLeg({'ids':mylegids,
                                                        'state':state}))
            else:
                raise MadGraph5Error, \
                      "No particle %s in model" % part_name

        if filter(lambda leg: leg.get('state') == True, myleglist):
            # We have a valid process

            # Now extract restrictions
            forbidden_particle_ids = []
            forbidden_schannel_ids = []
            required_schannel_ids = []

            #decay_process = len(filter(lambda leg: \
            #                           leg.get('state') == False,
            #                           myleglist)) == 1

            if forbidden_particles:
                args = split_arg(forbidden_particles)
                for part_name in args:
                    if part_name in self._multiparticles:
                        forbidden_particle_ids.extend( \
                                               self._multiparticles[part_name])
                    else:
                        mypart = self._curr_model['particles'].find_name( \
                                                                      part_name)
                        if mypart:
                            forbidden_particle_ids.append(mypart.get_pdg_code())

            if forbidden_schannels:
                args = split_arg(forbidden_schannels)
                for part_name in args:
                    if part_name in self._multiparticles:
                        forbidden_schannel_ids.extend(\
                                               self._multiparticles[part_name])
                    else:
                        mypart = self._curr_model['particles'].find_name(\
                                                                      part_name)
                        if mypart:
                            forbidden_schannel_ids.append(mypart.get_pdg_code())

            if required_schannels:
                args = split_arg(required_schannels)
                for part_name in args:
                    if part_name in self._multiparticles:
                        required_schannel_ids.extend(\
                                               self._multiparticles[part_name])
                    else:
                        mypart = self._curr_model['particles'].find_name(\
                                                                      part_name)
                        if mypart:
                            required_schannel_ids.append(mypart.get_pdg_code())

            return \
                base_objects.ProcessDefinition({'legs': myleglist,
                                'model': self._curr_model,
                                'id': proc_number,
                                'orders': orders,
                                'forbidden_particles': forbidden_particle_ids,
                                'forbidden_s_channels': forbidden_schannel_ids,
                                'required_s_channels': required_schannel_ids
                                 })
        #                       'is_decay_chain': decay_process\

    def extract_decay_chain_process(self, line, level_down=False):
        """Recursively extract a decay chain process definition from a
        string. Returns a ProcessDefinition."""

        # Start with process number (identified by "@")
        proc_number_pattern = re.compile("^(.+)@\s*(\d+)\s*(.*)$")
        proc_number_re = proc_number_pattern.match(line)
        proc_number = 0
        if proc_number_re:
            proc_number = int(proc_number_re.group(2))
            line = proc_number_re.group(1) + \
                   proc_number_re.group(3)
            logger.info(line)
            
        index_comma = line.find(",")
        index_par = line.find(")")
        min_index = index_comma
        if index_par > -1 and (index_par < min_index or min_index == -1):
            min_index = index_par
        
        if min_index > -1:
            core_process = self.extract_process(line[:min_index], proc_number)
        else:
            core_process = self.extract_process(line, proc_number)

        #level_down = False

        while index_comma > -1:
            line = line[index_comma + 1:]
            index_par = line.find(')')
            if line.lstrip()[0] == '(':
                # Go down one level in process hierarchy
                #level_down = True
                line = line.lstrip()[1:]
                # This is where recursion happens
                decay_process, line = \
                            self.extract_decay_chain_process(line,
                                                             level_down=True)
                index_comma = line.find(",")
                index_par = line.find(')')
            else:
                index_comma = line.find(",")
                min_index = index_comma
                if index_par > -1 and \
                       (index_par < min_index or min_index == -1):
                    min_index = index_par
                if min_index > -1:
                    decay_process = self.extract_process(line[:min_index])
                else:
                    decay_process = self.extract_process(line)

            core_process.get('decay_chains').append(decay_process)

            if level_down:
                if index_par == -1:
                    raise MadGraph5Error, \
                      "Missing ending parenthesis for decay process"

                if index_par < index_comma:
                    line = line[index_par + 1:]
                    level_down = False
                    break

        if level_down:
            index_par = line.find(')')
            if index_par == -1:
                raise MadGraph5Error, \
                      "Missing ending parenthesis for decay process"
            line = line[index_par + 1:]
            
        # Return the core process (ends recursion when there are no
        # more decays)
        return core_process, line
    
    # Write the list of command line use in this session
    def do_history(self, line):
        """write in a file the suite of command that was used"""
        
        args = split_arg(line)
        # Check arguments validity
        self.check_history(args)

        if len(args) == 0:
            if len(self.history) > 1:
                print '\n'.join(self.history[1:])
            return
        elif args[0] == 'clean':
            self.history = [self.history[0]]
            logger.info('History is cleaned')
            return
        else:
            output_file = open(args[0], 'w')
            
        # Create the command file
        text = ('\n'.join(self.history) + '\n') % misc.get_time_info()
        
        #write this information in a file
        output_file.write(text)
        output_file.close()

        logger.info("History written to " + output_file.name)
    
    # Import files
    def do_import(self, line):
        """Import files with external formats"""

        def import_v4file(self, filepath):
            """Helper function to load a v4 file from file path filepath"""
            filename = os.path.basename(filepath)
            if filename.endswith('particles.dat'):
                self._curr_model.set('particles',
                                     files.read_from_file(
                                            filepath,
                                            import_v4.read_particles_v4))
                logger.info("%d particles imported" % \
                      len(self._curr_model['particles']))
                      
            elif filename.endswith('interactions.dat'):
                if len(self._curr_model['particles']) == 0:
                    text =  "No particle list currently active,"
                    text += "please create one first!"
                    raise MadGraph5Error(text)
                self._curr_model.set('interactions',
                                     files.read_from_file(
                                            filepath,
                                            import_v4.read_interactions_v4,
                                            self._curr_model['particles']))
                logger.info("%d interactions imported" % \
                      len(self._curr_model['interactions']))
           
            #not valid File
            raise MadGraph5Error("%s is not a valid v4 file name" % \
                                        filepath)

        args = split_arg(line)
        # Check argument's validity
        self.check_import(args)
        
        
        if args[0] == 'model_v4':
            # Check for a file
            if os.path.isfile(args[1]):
                import_v4file(self, args[1])
                self._model_dir = os.path.dirname(args[1])
                return
            
            # Check for a valid directory
            elif os.path.isdir(args[1]):
                self._model_dir = args[1]
            elif MGME_dir and os.path.isdir(os.path.join(MGME_dir, 'Models', \
                                                                      args[1])):
                self._model_dir = os.path.join(MGME_dir, 'Models', args[1])
            elif not MGME_dir:
                error_text = "Path %s is not a valid pathname\n" % args[1]
                error_text += "and no MG_ME installation detected in other to search in Models"
                raise MadGraph5Error(error_text)
            else:
                raise MadGraph5Error("Path %s is not a valid pathname" % args[1])
                
            
            #Load the directory
            if os.path.exists(os.path.join(self._model_dir, 'model.pkl')):
                self.do_load('model %s' % os.path.join(self._model_dir, \
                                                                   'model.pkl'))
                return
            files_to_import = ('particles.dat', 'interactions.dat')
            for filename in files_to_import:
                if os.path.isfile(os.path.join(self._model_dir, filename)):
                    import_v4file(self, os.path.join(self._model_dir, \
                                                                      filename))
                else:
                    raise MadGraph5Error("%s files doesn't exist in %s directory" % \
                                        (filename, os.path.basename(args[1])))
            #save model for next usage
            self.do_save('model %s ' % os.path.join(self._model_dir, \
                                                                   'model.pkl'))
        
        elif args[0] == 'proc_v4':
            
            if len(args) == 1 and self._export_dir:
                proc_card = os.path.join(self._export_dir, 'Cards', \
                                                                'proc_card.dat')
            elif len(args) == 2:
                proc_card = args[1]
                # Check the status of export and try to use file position is no
                #self._export dir are define
                if os.path.isdir(args[1]):
                    proc_card = os.path.join(proc_card, 'Cards', \
                                                                'proc_card.dat')    
                self.check_for_export_dir(os.path.realpath(proc_card))
            else:
                raise MadGraph5Error('No default directory are setup')

 
            #convert and excecute the card
            self.import_mg4_proc_card(proc_card)   
                                     
        elif args[0] == 'command':
            if not os.path.isfile(args[1]):
                raise MadGraph5Error("Path %s is not a valid pathname" % args[1])
            else:
                # Check the status of export and try to use file position is no
                #self._export dir are define
                self.check_for_export_dir(args[1])
                # Execute the card
                self.import_mg5_proc_card(args[1])    
    
    def import_mg4_proc_card(self, filepath):
        """ read a V4 proc card, convert it and run it in mg5"""
        
        # change the status of this line in the history -> pass in comment
        self.history[-1] = '#%s' % self.history[-1]
         
        # read the proc_card.dat
        reader = files.read_from_file(filepath, import_v4.read_proc_card_v4)
        if not reader:
            raise MadGraph5Error('\"%s\" is not a valid path' % filepath)
        
        if MGME_dir:
            #model_dir = os.path.join(MGME_dir, 'Models')
            line = self.exec_cmd('import model_v4 %s' % (reader.model))
        else:
            logging.error('No MG_ME installation detected')
            return    


        # Now that we have the model we can split the information
        lines = reader.extract_command_lines(self._curr_model)

        for line in lines:
            self.exec_cmd(line)
    
        return 

    def import_mg5_proc_card(self, filepath):
        # change the status of this line in the history -> pass in comment
        self.history[-1] = '#%s' % self.history[-1]
 
        # Read the lines of the file and execute them
        for line in CmdFile(filepath):
            #remove pointless spaces and \n
            line = line.replace('\n', '').strip()
            # execute the line if this one is not empty or comment
            if line and not line[0] == '#':
                self.exec_cmd(line)

        return
    
    def check_for_export_dir(self, filepath):
        """Check if the files is in a valid export directory and assign it to
        export path if if is"""
        
        # keep previous if a previous one is defined
        if self._export_dir:
            return
        
        path_split = filepath.split(os.path.sep)
        if len(path_split)>2 and path_split[-2] == 'Cards':
            self._export_dir = os.path.sep.join(path_split[:-2])
                
    

    def do_load(self, line):
        """Load information from file"""

        args = split_arg(line)
        # check argument validity
        self.check_load(args)

        cpu_time1 = time.time()
        if args[0] == 'model':
            self._curr_model = save_load_object.load_from_file(args[1])
            #save_model.save_model(args[1], self._curr_model)
            if isinstance(self._curr_model, base_objects.Model):
                cpu_time2 = time.time()
                logger.info("Loaded model from file in %0.3f s" % \
                      (cpu_time2 - cpu_time1))
            else:
                raise self.RWError('Could not load model from file %s' \
                                      % args[1])
        elif args[0] == 'processes':
            self._curr_amps = save_load_object.load_from_file(args[1])
            if isinstance(self._curr_amps, diagram_generation.AmplitudeList):
                cpu_time2 = time.time()
                logger.info("Loaded processes from file in %0.3f s" % \
                      (cpu_time2 - cpu_time1))
                if self._curr_amps and not self._curr_model.get('name'):
                    self._curr_model = self._curr_amps[0].\
                                        get('process').get('model')
                    logger.info("Model set from process.")
            else:
                raise self.RWError('Could not load processes from file %s' % args[1])
    
    def do_save(self, line):
        """Save information to file"""

        args = split_arg(line)
        # Check argument validity
        self.check_save(args)

        if args[0] == 'model':
            if self._curr_model:
                #save_model.save_model(args[1], self._curr_model)
                if save_load_object.save_to_file(args[1], self._curr_model):
                    logger.info('Saved model to file %s' % args[1])
            else:
                raise self.InvalidCmd('No model to save!')
        elif args[0] == 'processes':
            if self._curr_amps:
                if save_load_object.save_to_file(args[1], self._curr_amps):
                    logger.info('Saved processes to file %s' % args[1])
            else:
                raise self.InvalidCmd('No processes to save!')
            
    def do_finalize(self, line):
        """Make the html output, write proc_card_mg5.dat and create
        madevent.tar.gz for a MadEvent directory"""
        
        args = split_arg(line)
        # Check argument validity
        self.check_finalize(args)
        
        if self._export_dir:
            dir_path = self._export_dir
        else: 
            dir_path = args[1]
            
        #look if the user ask to bypass the jpeg creation
        if '--nojpeg' in args:
            makejpg = False
        else:
            makejpg = True
            
        os.system('touch %s/done' % os.path.join(dir_path,'SubProcesses'))        
        export_v4.finalize_madevent_v4_directory(dir_path, makejpg,
                                                 self.history)

        logger.info('Directory ' + dir_path + ' finalized')
        

    def do_setup(self, line):
        """Initialize a new Template or reinitialize one"""
        
        args = split_arg(line)
        # Check Argument validity
        self.check_setup(args)
        
        clean = '-noclean' not in args
        force = '-f' in args 
        dir = '-d' in args
        if dir:
            mgme_dir = args[args.find('-d') + 1]
        else:
            mgme_dir = MGME_dir
                                
        # Check for special directory treatment
        if args[1] == '.':
                dir_path = self._export_dir
        elif args[1] == 'auto':
            if args[0] == 'madevent_v4':
                name_dir = lambda i: 'PROC_%s_%s' % \
                                        (os.path.split(self._model_dir)[-1], i)
                auto_path = lambda i: os.path.join(self.writing_dir,
                                                   name_dir(i))
            elif args[0] == 'standalone_v4':
                name_dir = lambda i: 'PROC_SA_%s_%s' % \
                                        (os.path.split(self._model_dir)[-1], i)
                auto_path = lambda i: os.path.join(self.writing_dir,
                                                   name_dir(i))                
            for i in range(500):
                if os.path.isdir(auto_path(i)):
                    continue
                else:
                    dir_path = auto_path(i) 
                    break
        else:    
            dir_path = os.path.join(self.writing_dir, args[1])
        
        if not force and os.path.isdir(dir_path):
            logger.info('INFO: directory %s already exists.' % args[1])
            if clean:
                logger.info('If you continue this directory will be cleaned')
            answer = raw_input('Do you want to continue? [y/n]')
            if answer != 'y':
                raise MadGraph5Error('Stopped by user request')
        else:
            clean = True 

        if args[0] == 'madevent_v4':
            export_v4.copy_v4template(mgme_dir, dir_path,
                                      self._model_dir, clean)
            self._export_format = 'madevent_v4'
        if args[0] == 'standalone_v4':
            export_v4.copy_v4standalone(mgme_dir, dir_path,
                                        self._model_dir, clean)
            self._export_format = 'standalone_v4'
        # Import the model
        logger.info('import model files %s in directory %s' % \
                       (os.path.basename(self._model_dir), args[1]))        
        export_v4.export_model(self._model_dir, dir_path)
        if args[0] == 'standalone_v4':
            export_v4.make_v4standalone(dir_path)
        self._export_dir = dir_path

#===============================================================================
# MadGraphCmd
#===============================================================================
class MadGraphCmdWeb(MadGraphCmd, CheckValidForCmdWeb):
    """The command line processor of MadGraph"""         
 
    def __init__(self, *arg, **opt):
    
        if os.environ.has_key('_CONDOR_SCRATCH_DIR'):
            self.writing_dir = os.path.join(os.environ['_CONDOR_SCRATCH_DIR'], \
                                                                 os.path.pardir)
        else:
            self.writing_dir = os.path.join(os.environ['MADGRAPH_DATA'],
                               os.environ['REMOTE_USER'])
        
        #standard initialization
        MadGraphCmd.__init__(self, *arg, **opt)

#===============================================================================
# MadGraphCmd
#===============================================================================
class MadGraphCmdShell(MadGraphCmd, CompleteForCmd, CheckValidForCmd):
    """The command line processor of MadGraph""" 
    
    writing_dir = MGME_dir
    
    def preloop(self):
        """Initializing before starting the main loop"""

        self.prompt = 'mg5>'
        
        if readline:
            readline.parse_and_bind("tab: complete")

        # initialize command history if HOME exists
        if os.environ.has_key('HOME') and readline:
            history_file = os.path.join(os.environ['HOME'], '.mg5history')
            try:
                readline.read_history_file(history_file)
            except IOError:
                pass
            atexit.register(readline.write_history_file, history_file)

        # If possible, build an info line with current version number 
        # and date, from the VERSION text file

        info = misc.get_pkg_info()
        info_line = ""

        if info.has_key('version') and  info.has_key('date'):
            len_version = len(info['version'])
            len_date = len(info['date'])
            if len_version + len_date < 30:
                info_line = "*         VERSION %s %s %s         *\n" % \
                            (info['version'],
                            (30 - len_version - len_date) * ' ',
                            info['date'])

        self.intro = \
        "************************************************************\n" + \
        "*                                                          *\n" + \
        "*           W E L C O M E  to  M A D G R A P H  5          *\n" + \
        "*                                                          *\n" + \
        "*                                                          *\n" + \
        "*                 *                       *                *\n" + \
        "*                   *        * *        *                  *\n" + \
        "*                     * * * * 5 * * * *                    *\n" + \
        "*                   *        * *        *                  *\n" + \
        "*                 *                       *                *\n" + \
        "*                                                          *\n" + \
        info_line + \
        "*                                                          *\n" + \
        "*    The MadGraph Development Team - Please visit us at    *\n" + \
        "*    https://server06.fynu.ucl.ac.be/projects/madgraph     *\n" + \
        "*                                                          *\n" + \
        "*               Type 'help' for in-line help.              *\n" + \
        "*                                                          *\n" + \
        "************************************************************"

    # Access to shell
    def do_shell(self, line):
        "Run a shell command"

        if line.strip() is '':
            self.help_shell()
        else:
            logging.info("running shell command:", line)
            subprocess.call(line, shell=True)

#===============================================================================
# 
#===============================================================================
class CmdFile(file):
    """ a class for command input file -in order to debug cmd \n problem"""
    
    def __init__(self, name, opt='rU'):
        
        file.__init__(self, name, opt)
        self.text = file.read(self)
        self.close()
        self.lines = self.text.split('\n')
    
    def readline(self, *arg, **opt):
        """readline method treating correctly a line whithout \n at the end
           (add it)
        """
        if self.lines:
            line = self.lines.pop(0)
        else:
            return ''
        
        if line.endswith('\n'):
            return line
        else:
            return line + '\n'
    
    def __next__(self):
        return self.lines.__next__()    
    def __iter__(self):
        return self.lines.__iter__()
  
#===============================================================================
# Draw Command Parser
#=============================================================================== 
_usage =  "draw FILEPATH [options]\n" + \
         "-- draw the diagrams in eps format\n" + \
         "   Files will be FILEPATH/diagrams_\"process_string\".eps \n" + \
         "   Example: draw plot_dir . \n"
_draw_parser = optparse.OptionParser(usage=_usage)
_draw_parser.add_option("", "--horizontal", default=False, 
                   action='store_true', help="force S-channel to be horizontal")
_draw_parser.add_option("", "--external", default=0, type='float',
                    help="authorizes external particles to end at top or " + \
                    "bottom of diagram. If bigger than zero this tune the " + \
                    "length of those line.")
_draw_parser.add_option("", "--max_size", default=1.5, type='float',
                         help="this forbids external line bigger than max_size")
_draw_parser.add_option("", "--non_propagating", default=True, \
                          dest="contract_non_propagating", action='store_false', 
                          help= "avoid contractions of non propagating lines") 
_draw_parser.add_option("", "--add_gap", default=0, type='float', \
                          help= "set the x-distance between external particles")  
  
    
    
    
#===============================================================================
# __main__
#===============================================================================

if __name__ == '__main__':
    
    run_option = sys.argv
    if len(run_option) > 1:
        # The first argument of sys.argv is the name of the program
        input_file = open(run_option[1], 'rU')
        cmd_line = MadGraphCmd(stdin=input_file)
        cmd_line.use_rawinput = False #put it in non interactive mode
        cmd_line.cmdloop()
    else:
        # Interactive mode
        MadGraphCmd().cmdloop()    <|MERGE_RESOLUTION|>--- conflicted
+++ resolved
@@ -180,15 +180,9 @@
             # Create a nice error output
             error_text ='Command \"%s\" was interrupted with error:\n' % line
             error_text += '%s : %s\n' % (error.__class__.__name__, str(error).replace('\n','\n\t'))
-<<<<<<< HEAD
-            error_text += 'Please report this bug on https://bugs.launchpad.net/madgraph5\n'
-            error_text += 'More information are present in file \'./MG5_debug\'.\n'
-            error_text += 'Please associate that file to your report.'
-=======
             error_text += 'Please report this bug on https://bugs.launchpad.net/madgraph5'
             error_text += 'More information is found in \'./MG5_debug\'.\n'
             error_text += 'Please attach this file to your report.'
->>>>>>> 11b92cb7
             logger.critical(error_text)
             # Make sure that we are at the initial position
             os.chdir(self.__initpos)

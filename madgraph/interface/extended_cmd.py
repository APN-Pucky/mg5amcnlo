--- conflicted
+++ resolved
@@ -860,10 +860,6 @@
            
     keyboard_stop_msg = """stopping all current operation
             in order to quit the program please enter exit"""
-<<<<<<< HEAD
-     
-=======
-
 
     if MADEVENT:
         plugin_path = []
@@ -883,7 +879,6 @@
                 continue
             break
     
->>>>>>> f19bcbdf
     def __init__(self, *arg, **opt):
         """Init history and line continuation"""
         

--- conflicted
+++ resolved
@@ -200,11 +200,9 @@
                 self.completion_prefix = ''
                 self.completion_matches = compfunc(text, line, begidx, endidx)
         #print self.completion_matches
-<<<<<<< HEAD
-        self.completion_matches = [ (l[-1] in [' ','@','=',os.path.sep] and l or (l+' ')) for l in self.completion_matches if l]
-=======
-        self.completion_matches = [ (l[-1] in [' ','@','='] and l or (l+' ')) for l in self.completion_matches if l]
->>>>>>> deb670a4
+
+        self.completion_matches = [ (l[-1] in [' ','@','=',os.path.sep] 
+                      and l or (l+' ')) for l in self.completion_matches if l]
         
         try:
             return self.completion_matches[state]

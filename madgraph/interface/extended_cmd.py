--- conflicted
+++ resolved
@@ -1042,12 +1042,8 @@
     #===============================================================================    
     def ask(self, question, default, choices=[], path_msg=None, 
             timeout = True, fct_timeout=None, ask_class=None, alias={},
-<<<<<<< HEAD
-            first_cmd=None, text_format='4', force=False, **opt):
-=======
             first_cmd=None, text_format='4', force=False, 
             return_instance=False, **opt):
->>>>>>> e25688d2
         """ ask a question with some pre-define possibility
             path info is
         """
@@ -1112,12 +1108,6 @@
                     line=answer
                     answer = question_instance.default(line)
                     question_instance.postcmd(answer, line)
-<<<<<<< HEAD
-                    return question_instance.answer 
-                if hasattr(question_instance, 'check_answer_consistency'):
-                    question_instance.check_answer_consistency()
-                return answer
-=======
                     if not return_instance:
                         return question_instance.answer 
                     else:
@@ -1128,7 +1118,6 @@
                     return answer
                 else:
                     return answer, question_instance
->>>>>>> e25688d2
         
         question = question_instance.question
         if not force:
@@ -1146,14 +1135,10 @@
         if value == default and ask_class:
             value = question_instance.default(default)
 
-<<<<<<< HEAD
-        return value
-=======
         if not return_instance:
             return value
         else:
             return value, question_instance
->>>>>>> e25688d2
  
     def do_import(self, line):
         """Advanced commands: Import command files"""
@@ -2321,11 +2306,8 @@
        check_value_XXXX(value) -> return True/False if the user can set such value
        switch_off_XXXXX()      -> set it off (called for special mode)
        color_for_XXXX(value)   -> return the representation on the screen for value
-<<<<<<< HEAD
-=======
        get_cardcmd_for_XXXX(value)> return the command to run to customize the cards to 
                                   match the status
->>>>>>> e25688d2
 
        consistency_XX_YY(val_XX, val_YY)
            -> XX is the new key set by the user to a new value val_XX
@@ -2382,11 +2364,7 @@
             allowed_args += opts['allow_arg']
             del opts['allow_arg']
 
-<<<<<<< HEAD
         SmartQuestion.__init__(self, question, allowed_args, *args, **opts)
-=======
-        super(ControlSwitch, self).__init__(question, allowed_args, *args, **opts)
->>>>>>> e25688d2
         self.options = self.mother_interface.options
 
     def special_check_answer_in_input_file(self, line, default):
@@ -2464,8 +2442,6 @@
             return False
         
         
-<<<<<<< HEAD
-=======
     def get_cardcmd(self):
         """ return the list of command that need to be run to have a consistent 
             set of cards with the switch value choosen """
@@ -2477,7 +2453,6 @@
                 cmd += getattr(self, 'get_cardcmd_for_%s' % key)(switch[key])
         return cmd
         
->>>>>>> e25688d2
         
     def get_allowed(self, key):
         """return the list of possible value for key"""
@@ -2486,13 +2461,8 @@
             return getattr(self, 'get_allowed_%s' % key)()
         else:
             return ['ON', 'OFF']    
-<<<<<<< HEAD
             
     def default(self, line, raise_error=False):
-=======
-        
-    def default(self, line):
->>>>>>> e25688d2
         """Default action if line is not recognized"""
         
         line=line.strip().replace('@', '__at__')
@@ -2526,13 +2496,9 @@
             except:
                 if self.get_allowed(base):
                     value = self.get_allowed(base)[0]
-<<<<<<< HEAD
                 elif raise_error:
                     raise NotValidInput('Can not switch "%s" to another value via number' % base)
                 else:                      
-=======
-                else:                                            
->>>>>>> e25688d2
                     logger.warning('Can not switch "%s" to another value via number', base)
                     self.value='reask'
                     return
@@ -2547,11 +2513,8 @@
         elif line in 'auto':
             self.switch['dynamical'] = True
             return super(ControlSwitch, self).default(line)
-<<<<<<< HEAD
         elif raise_error:
             raise NotValidInput('unknow command: %s' % line)
-=======
->>>>>>> e25688d2
         else:
             logger.warning('unknow command: %s' % line)
             self.value = 'reask'
@@ -2564,13 +2527,9 @@
                 value = value.lower()
             getattr(self, 'ans_%s' % base)(value)
         elif base in self.switch:
-<<<<<<< HEAD
             self.set_switch(base, value)
         elif raise_error:
             raise NotValidInput('Not valid command: %s' % line)                
-=======
-            self.set_switch(base, value)        
->>>>>>> e25688d2
         else:
             logger.warning('Not valid command: %s' % line)
    
@@ -2982,11 +2941,7 @@
         #| 1. DESCRIP | KEY = VALUE_MAXSIZE |   INFO   |
         elif selected == 7:
             ladd_info = max(15,6+ladd_info)
-<<<<<<< HEAD
-            upper = "/{:=^%s}|{:=^%s}|{:=^%s}\\" % (lnb_key+ldescription+4,
-=======
             upper = "/{0:=^%s}|{1:=^%s}|{2:=^%s}\\" % (lnb_key+ldescription+4,
->>>>>>> e25688d2
                                                     lname+max(2*lpotential_switch+3, lswitch)+5,
                                                     ladd_info)
             upper = upper.format(' Description ', ' values ', ' other options ') 
@@ -2998,11 +2953,7 @@
                           max(2*lpotential_switch+3,lswitch)-lpotential_switch+len_switch, ladd_info-4)
         elif selected == 8:
             ladd_info = max(15,10+ladd_info)
-<<<<<<< HEAD
-            upper = "/{:=^%s}|{:=^%s}|{:=^%s}\\" % (lnb_key+ldescription+4+5,
-=======
             upper = "/{0:=^%s}|{1:=^%s}|{2:=^%s}\\" % (lnb_key+ldescription+4+5,
->>>>>>> e25688d2
                                                     lname+max(3+2*lpotential_switch,lswitch)+10,
                                                     ladd_info)
             upper = upper.format(' Description ', ' values ', ' other options ') 
@@ -3018,11 +2969,7 @@
         
         return upper, lower, f1, f2
                 
-<<<<<<< HEAD
     def create_question(self, help_text=True):
-=======
-    def create_question(self):
->>>>>>> e25688d2
         """ create the question  with correct formatting"""
         
         # geth the number of line and column of the shell to adapt the printing
@@ -3112,7 +3059,6 @@
                 
         if not example:
             example = ('KEY', 'VALUE')
-<<<<<<< HEAD
         
         if help_text:
             text += \
@@ -3133,36 +3079,10 @@
                 to_remove = to_remove[:min(len(to_remove), len(text)-nb_rows)]
                 text = [t for i,t in enumerate(text) if i-len(text) not in to_remove]
             
-=======
-            
-        text += \
-          ["Either type the switch number (1 to %s) to change its setting," % len(self.to_control),
-           "Set any switch explicitly (e.g. type '%s=%s' at the prompt)" % example,
-           "Type 'help' for the list of all valid option",
-           "Type '0', 'auto', 'done' or just press enter when you are done."]
-        
-        # check on the number of row:
-        if len(text) > nb_rows:
-            # too many lines. Remove some
-            to_remove = [ -2, #Type 'help' for the list of all valid option
-                          -5,  # \====/
-                          -4, #Either type the switch number (1 to %s) to change its setting,
-                          -3, # Set any switch explicitly
-                          -1, # Type '0', 'auto', 'done' or just press enter when you are done.
-                         ] 
-            to_remove = to_remove[:min(len(to_remove), len(text)-nb_rows)]
-            text = [t for i,t in enumerate(text) if i-len(text) not in to_remove]
-        
->>>>>>> e25688d2
         self.question =    "\n".join(text)                                                              
         return self.question
     
 
-<<<<<<< HEAD
-=======
-
-
->>>>>>> e25688d2
 #===============================================================================
 # 
 #===============================================================================

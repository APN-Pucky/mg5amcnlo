--- conflicted
+++ resolved
@@ -53,11 +53,7 @@
  
 try:
     import madgraph
-<<<<<<< HEAD
 except ImportError,error: 
-=======
-except ImportError: 
->>>>>>> 58f96b7d
     # import from madevent directory
     MADEVENT = True
     import internal.extended_cmd as cmd
@@ -5943,7 +5939,7 @@
                                                                      
         # Now that we know in which mode we are check that all the card
         #exists (copy default if needed)
-
+    
         cards = ['param_card.dat', 'run_card.dat']
         if switch['shower'] in ['PY6', 'PYTHIA6']:
             cards.append('pythia_card.dat')

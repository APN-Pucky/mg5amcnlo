################################################################################
#
# Copyright (c) 2011 The MadGraph5_aMC@NLO Development team and Contributors
#
# This file is a part of the MadGraph5_aMC@NLO project, an application which 
# automatically generates Feynman diagrams and matrix elements for arbitrary
# high-energy processes in the Standard Model and beyond.
#
# It is subject to the MadGraph5_aMC@NLO license which should accompany this 
# distribution.
#
# For more information, visit madgraph.phys.ucl.ac.be and amcatnlo.web.cern.ch
#
################################################################################
"""A user friendly command line interface to access MadGraph5_aMC@NLO features.
   Uses the cmd package for command interpretation and tab completion.
"""
from __future__ import division

import atexit
import cmath
import glob
import logging
import math
import optparse
import os
import pydoc
import random
import re
import signal
import shutil
import stat
import subprocess
import sys
import traceback
import time

try:
    import readline
    GNU_SPLITTING = ('GNU' in readline.__doc__)
except:
    GNU_SPLITTING = True

root_path = os.path.split(os.path.dirname(os.path.realpath( __file__ )))[0]
root_path = os.path.split(root_path)[0]
sys.path.insert(0, os.path.join(root_path,'bin'))

# usefull shortcut
pjoin = os.path.join
# Special logger for the Cmd Interface
logger = logging.getLogger('madevent.stdout') # -> stdout
logger_stderr = logging.getLogger('madevent.stderr') # ->stderr
 
try:
    # import from madgraph directory
    import madgraph.interface.extended_cmd as cmd
    import madgraph.interface.common_run_interface as common_run
    import madgraph.iolibs.files as files
    import madgraph.iolibs.save_load_object as save_load_object
    import madgraph.various.banner as banner_mod
    import madgraph.various.cluster as cluster
    import madgraph.various.gen_crossxhtml as gen_crossxhtml
    import madgraph.various.sum_html as sum_html
    import madgraph.various.misc as misc
    import madgraph.various.combine_runs as combine_runs

    import models.check_param_card as check_param_card    
    from madgraph import InvalidCmd, MadGraph5Error, MG5DIR, ReadWrite
    MADEVENT = False
except ImportError, error:
    if __debug__:
        print error
    # import from madevent directory
    import internal.extended_cmd as cmd
    import internal.common_run_interface as common_run
    import internal.banner as banner_mod
    import internal.misc as misc    
    from internal import InvalidCmd, MadGraph5Error, ReadWrite
    import internal.files as files
    import internal.gen_crossxhtml as gen_crossxhtml
    import internal.save_load_object as save_load_object
    import internal.cluster as cluster
    import internal.check_param_card as check_param_card
    import internal.sum_html as sum_html
    import internal.combine_runs as combine_runs
    MADEVENT = True

class MadEventError(Exception):
    pass

class ZeroResult(MadEventError):
    pass

class SysCalcError(InvalidCmd): pass

MadEventAlreadyRunning = common_run.MadEventAlreadyRunning

#===============================================================================
# CmdExtended
#===============================================================================
class CmdExtended(common_run.CommonRunCmd):
    """Particularisation of the cmd command for MadEvent"""

    #suggested list of command
    next_possibility = {
        'start': [],
    }
    
    debug_output = 'ME5_debug'
    error_debug = 'Please report this bug on https://bugs.launchpad.net/madgraph5\n'
    error_debug += 'More information is found in \'%(debug)s\'.\n' 
    error_debug += 'Please attach this file to your report.'

    config_debug = 'If you need help with this issue please contact us on https://answers.launchpad.net/madgraph5\n'


    keyboard_stop_msg = """stopping all operation
            in order to quit MadGraph5_aMC@NLO please enter exit"""
    
    # Define the Error
    InvalidCmd = InvalidCmd
    ConfigurationError = MadGraph5Error

    def __init__(self, me_dir, options, *arg, **opt):
        """Init history and line continuation"""
        
        # Tag allowing/forbiding question
        self.force = False
        
        # If possible, build an info line with current version number 
        # and date, from the VERSION text file
        info = misc.get_pkg_info()
        info_line = ""
        if info and info.has_key('version') and  info.has_key('date'):
            len_version = len(info['version'])
            len_date = len(info['date'])
            if len_version + len_date < 30:
                info_line = "#*         VERSION %s %s %s         *\n" % \
                            (info['version'],
                            (30 - len_version - len_date) * ' ',
                            info['date'])
        else:
            version = open(pjoin(root_path,'MGMEVersion.txt')).readline().strip()
            info_line = "#*         VERSION %s %s                *\n" % \
                            (version, (24 - len(version)) * ' ')    

        # Create a header for the history file.
        # Remember to fill in time at writeout time!
        self.history_header = \
        '#************************************************************\n' + \
        '#*               MadGraph5_aMC@NLO/MadEvent                 *\n' + \
        '#*                                                          *\n' + \
        "#*                *                       *                 *\n" + \
        "#*                  *        * *        *                   *\n" + \
        "#*                    * * * * 5 * * * *                     *\n" + \
        "#*                  *        * *        *                   *\n" + \
        "#*                *                       *                 *\n" + \
        "#*                                                          *\n" + \
        "#*                                                          *\n" + \
        info_line + \
        "#*                                                          *\n" + \
        "#*    The MadGraph5_aMC@NLO Development Team - Find us at   *\n" + \
        "#*    https://server06.fynu.ucl.ac.be/projects/madgraph     *\n" + \
        '#*                                                          *\n' + \
        '#************************************************************\n' + \
        '#*                                                          *\n' + \
        '#*               Command File for MadEvent                  *\n' + \
        '#*                                                          *\n' + \
        '#*     run as ./bin/madevent.py filename                    *\n' + \
        '#*                                                          *\n' + \
        '#************************************************************\n'
        
        if info_line:
            info_line = info_line[1:]

        logger.info(\
        "************************************************************\n" + \
        "*                                                          *\n" + \
        "*                      W E L C O M E to                    *\n" + \
        "*             M A D G R A P H 5 _ a M C @ N L O            *\n" + \
        "*                      M A D E V E N T                     *\n" + \
        "*                                                          *\n" + \
        "*                 *                       *                *\n" + \
        "*                   *        * *        *                  *\n" + \
        "*                     * * * * 5 * * * *                    *\n" + \
        "*                   *        * *        *                  *\n" + \
        "*                 *                       *                *\n" + \
        "*                                                          *\n" + \
        info_line + \
        "*                                                          *\n" + \
        "*    The MadGraph5_aMC@NLO Development Team - Find us at   *\n" + \
        "*    https://server06.fynu.ucl.ac.be/projects/madgraph     *\n" + \
        "*                                                          *\n" + \
        "*               Type 'help' for in-line help.              *\n" + \
        "*                                                          *\n" + \
        "************************************************************")
        super(CmdExtended, self).__init__(me_dir, options, *arg, **opt)
        
    def get_history_header(self):
        """return the history header""" 
        return self.history_header % misc.get_time_info()
    
    def stop_on_keyboard_stop(self):
        """action to perform to close nicely on a keyboard interupt"""
        try:
            if hasattr(self, 'cluster'):
                logger.info('rm jobs on queue')
                self.cluster.remove()
            if hasattr(self, 'results'):
                self.update_status('Stop by the user', level=None, makehtml=False, error=True)
                self.add_error_log_in_html(KeyboardInterrupt)
        except:
            pass
    
    def postcmd(self, stop, line):
        """ Update the status of  the run for finishing interactive command """
        
        stop = super(CmdExtended, self).postcmd(stop, line)   
        # relaxing the tag forbidding question
        self.force = False
        
        if not self.use_rawinput:
            return stop
        
        if self.results and not self.results.current:
            return stop
        
        arg = line.split()
        if  len(arg) == 0:
            return stop
        if isinstance(self.results.status, str) and self.results.status.startswith('Error'):
            return stop
        if isinstance(self.results.status, str) and self.results.status == 'Stop by the user':
            self.update_status('%s Stop by the user' % arg[0], level=None, error=True)
            return stop        
        elif not self.results.status:
            return stop
        elif str(arg[0]) in ['exit','quit','EOF']:
            return stop
        
        try:
            self.update_status('Command \'%s\' done.<br> Waiting for instruction.' % arg[0], 
                               level=None, error=True)
        except Exception:
            misc.sprint('update_status fails')
            pass
        
    
    def nice_user_error(self, error, line):
        """If a ME run is currently running add a link in the html output"""

        self.add_error_log_in_html()
        cmd.Cmd.nice_user_error(self, error, line)            
        
    def nice_config_error(self, error, line):
        """If a ME run is currently running add a link in the html output"""

        self.add_error_log_in_html()
        cmd.Cmd.nice_config_error(self, error, line)
        
        
        try:
            debug_file = open(self.debug_output, 'a')
            debug_file.write(open(pjoin(self.me_dir,'Cards','proc_card_mg5.dat')))
            debug_file.close()
        except:
            pass 
            

    def nice_error_handling(self, error, line):
        """If a ME run is currently running add a link in the html output"""

        if isinstance(error, ZeroResult):
            self.add_error_log_in_html(error)
            logger.warning('Zero result detected: %s' % error)
            # create a banner if needed
            try:
                if not self.banner:
                    self.banner = banner_mod.Banner()
                if 'slha' not in self.banner:
                    self.banner.add(pjoin(self.me_dir,'Cards','param_card.dat'))
                if 'mgruncard' not in self.banner:
                    self.banner.add(pjoin(self.me_dir,'Cards','run_card.dat'))
                if 'mg5proccard' not in self.banner:
                    proc_card = pjoin(self.me_dir,'Cards','proc_card_mg5.dat')
                    if os.path.exists(proc_card):
                        self.banner.add(proc_card)
                
                out_dir = pjoin(self.me_dir, 'Events', self.run_name)
                if not os.path.isdir(out_dir):
                    os.mkdir(out_dir)
                output_path = pjoin(out_dir, '%s_%s_banner.txt' % \
                                                  (self.run_name, self.run_tag))
                self.banner.write(output_path)
            except Exception:
                if __debug__:
                    raise
                else:
                    pass
        else:
            self.add_error_log_in_html()            
            cmd.Cmd.nice_error_handling(self, error, line)
            try:
                debug_file = open(self.debug_output, 'a')
                debug_file.write(open(pjoin(self.me_dir,'Cards','proc_card_mg5.dat')))
                debug_file.close()
            except:
                pass
        
        
#===============================================================================
# HelpToCmd
#===============================================================================
class HelpToCmd(object):
    """ The Series of help routine for the MadEventCmd"""
    
    def help_banner_run(self):
        logger.info("syntax: banner_run Path|RUN [--run_options]")
        logger.info("-- Reproduce a run following a given banner")
        logger.info("   One of the following argument is require:")
        logger.info("   Path should be the path of a valid banner.")
        logger.info("   RUN should be the name of a run of the current directory")
        self.run_options_help([('-f','answer all question by default'),
                               ('--name=X', 'Define the name associated with the new run')]) 
    
    def help_open(self):
        logger.info("syntax: open FILE  ")
        logger.info("-- open a file with the appropriate editor.")
        logger.info('   If FILE belongs to index.html, param_card.dat, run_card.dat')
        logger.info('   the path to the last created/used directory is used')
        logger.info('   The program used to open those files can be chosen in the')
        logger.info('   configuration file ./input/mg5_configuration.txt')   
        
        
    def run_options_help(self, data):
        if data:
            logger.info('-- local options:')
            for name, info in data:
                logger.info('      %s : %s' % (name, info))
        
        logger.info("-- session options:")
        logger.info("      Note that those options will be kept for the current session")      
        logger.info("      --cluster : Submit to the  cluster. Current cluster: %s" % self.options['cluster_type'])
        logger.info("      --multicore : Run in multi-core configuration")
        logger.info("      --nb_core=X : limit the number of core to use to X.")
        

    def help_generate_events(self):
        logger.info("syntax: generate_events [run_name] [options])")
        logger.info("-- Launch the full chain of script for the generation of events")
        logger.info("   Including possible plotting, shower and detector resolution.")
        logger.info("   Those steps are performed if the related program are installed")
        logger.info("   and if the related card are present in the Cards directory.")
        self.run_options_help([('-f', 'Use default for all questions.'),
                               ('--laststep=', 'argument might be parton/pythia/pgs/delphes and indicate the last level to be run.')])

    
    def help_add_time_of_flight(self):
        logger.info("syntax: add_time_of_flight [run_name|path_to_file] [--treshold=]")
        logger.info('-- Add in the lhe files the information')
        logger.info('   of how long it takes to a particle to decay.')
        logger.info('   threshold option allows to change the minimal value required to')
        logger.info('   a non zero value for the particle (default:1e-12s)')

    def help_calculate_decay_widths(self):
        
        if self.ninitial != 1:
            logger.warning("This command is only valid for processes of type A > B C.")
            logger.warning("This command can not be run in current context.")
            logger.warning("")
        
        logger.info("syntax: calculate_decay_widths [run_name] [options])")
        logger.info("-- Calculate decay widths and enter widths and BRs in param_card")
        logger.info("   for a series of processes of type A > B C ...")
        self.run_options_help([('-f', 'Use default for all questions.'),
                               ('--accuracy=', 'accuracy (for each partial decay width).'\
                                + ' Default is 0.01.')])

    def help_multi_run(self):
        logger.info("syntax: multi_run NB_RUN [run_name] [--run_options])")
        logger.info("-- Launch the full chain of script for the generation of events")
        logger.info("   NB_RUN times. This chains includes possible plotting, shower")
        logger.info(" and detector resolution.")
        self.run_options_help([('-f', 'Use default for all questions.'),
                               ('--laststep=', 'argument might be parton/pythia/pgs/delphes and indicate the last level to be run.')])

    def help_survey(self):
        logger.info("syntax: survey [run_name] [--run_options])")
        logger.info("-- evaluate the different channel associate to the process")
        self.run_options_help([("--" + key,value[-1]) for (key,value) in \
                               self._survey_options.items()])
     
    def help_launch(self):
        """exec generate_events for 2>N and calculate_width for 1>N"""
        logger.info("syntax: launch [run_name] [options])")
        logger.info("    --alias for either generate_events/calculate_decay_widths")
        logger.info("      depending of the number of particles in the initial state.")
        
        if self.ninitial == 1:
            logger.info("For this directory this is equivalent to calculate_decay_widths")
            self.help_calculate_decay_widths()
        else:
            logger.info("For this directory this is equivalent to $generate_events")
            self.help_generate_events()
                 
    def help_refine(self):
        logger.info("syntax: refine require_precision [max_channel] [--run_options]")
        logger.info("-- refine the LAST run to achieve a given precision.")
        logger.info("   require_precision: can be either the targeted number of events")
        logger.info('                      or the required relative error')
        logger.info('   max_channel:[5] maximal number of channel per job')
        self.run_options_help([])
        
    def help_combine_events(self):
        """ """
        logger.info("syntax: combine_events [run_name] [--tag=tag_name] [--run_options]")
        logger.info("-- Combine the last run in order to write the number of events")
        logger.info("   asked in the run_card.")
        self.run_options_help([])
        
    def help_compute_widths(self):
        logger.info("syntax: compute_widths Particle [Particles] [--precision=] [--path=Param_card] [--output=PATH]")
        logger.info("-- Compute the widths for the particles specified.")
        logger.info("   By default, this takes the current param_card and overwrites it.") 
        logger.info("   Precision allows to define when to include three/four/... body decays.")
        logger.info("   If this number is an integer then all N-body decay will be included.")      

    def help_store_events(self):
        """ """
        logger.info("syntax: store_events [--run_options]")
        logger.info("-- Write physically the events in the files.")
        logger.info("   should be launch after \'combine_events\'")
        self.run_options_help([])

    def help_create_gridpack(self):
        """ """
        logger.info("syntax: create_gridpack [--run_options]")
        logger.info("-- create the gridpack. ")
        logger.info("   should be launch after \'store_events\'")
        self.run_options_help([])

    def help_import(self):
        """ """
        logger.info("syntax: import command PATH")
        logger.info("-- Execute the command present in the file")
        self.run_options_help([])
        
    def help_syscalc(self):
        logger.info("syntax: syscalc [RUN] [%s] [-f | --tag=]" % '|'.join(self._plot_mode))
        logger.info("-- calculate systematics information for the RUN (current run by default)")
        logger.info("     at different stages of the event generation for scale/pdf/...")

    def help_remove(self):
        logger.info("syntax: remove RUN [all|parton|pythia|pgs|delphes|banner] [-f] [--tag=]")
        logger.info("-- Remove all the files linked to previous run RUN")
        logger.info("   if RUN is 'all', then all run will be cleaned.")
        logger.info("   The optional argument precise which part should be cleaned.")
        logger.info("   By default we clean all the related files but the banners.")
        logger.info("   the optional '-f' allows to by-pass all security question")
        logger.info("   The banner can be remove only if all files are removed first.")

    def help_print_result(self):
        logger.info("syntax: print_result [RUN] [TAG]")
        logger.info("-- show in text format the status of the run (cross-section/nb-event/...)")


#===============================================================================
# CheckValidForCmd
#===============================================================================
class CheckValidForCmd(object):
    """ The Series of check routine for the MadEventCmd"""

    def check_banner_run(self, args):
        """check the validity of line"""
        
        if len(args) == 0:
            self.help_banner_run()
            raise self.InvalidCmd('banner_run reauires at least one argument.')
        
        tag = [a[6:] for a in args if a.startswith('--tag=')]
        
        
        if os.path.exists(args[0]):
            type ='banner'
            format = self.detect_card_type(args[0])
            if format != 'banner':
                raise self.InvalidCmd('The file is not a valid banner.')
        elif tag:
            args[0] = pjoin(self.me_dir,'Events', args[0], '%s_%s_banner.txt' % \
                                    (args[0], tag))                  
            if not os.path.exists(args[0]):
                raise self.InvalidCmd('No banner associates to this name and tag.')
        else:
            name = args[0]
            type = 'run'
            banners = glob.glob(pjoin(self.me_dir,'Events', args[0], '*_banner.txt'))
            if not banners:
                raise self.InvalidCmd('No banner associates to this name.')    
            elif len(banners) == 1:
                args[0] = banners[0]
            else:
                #list the tag and propose those to the user
                tags = [os.path.basename(p)[len(args[0])+1:-11] for p in banners]
                tag = self.ask('which tag do you want to use?', tags[0], tags)
                args[0] = pjoin(self.me_dir,'Events', args[0], '%s_%s_banner.txt' % \
                                    (args[0], tag))                
                        
        run_name = [arg[7:] for arg in args if arg.startswith('--name=')]
        if run_name:
            try:
                self.exec_cmd('remove %s all banner -f' % run_name)
            except Exception:
                pass
            self.set_run_name(args[0], tag=None, level='parton', reload_card=True)
        elif type == 'banner':
            self.set_run_name(self.find_available_run_name(self.me_dir))
        elif type == 'run':
            if not self.results[name].is_empty():
                run_name = self.find_available_run_name(self.me_dir)
                logger.info('Run %s is not empty so will use run_name: %s' % \
                                                               (name, run_name))
                self.set_run_name(run_name)
            else:
                try:
                    self.exec_cmd('remove %s all banner -f' % run_name)
                except Exception:
                    pass
                self.set_run_name(name)
            
    def check_history(self, args):
        """check the validity of line"""
        
        if len(args) > 1:
            self.help_history()
            raise self.InvalidCmd('\"history\" command takes at most one argument')
        
        if not len(args):
            return
        elif args[0] != 'clean':
                dirpath = os.path.dirname(args[0])
                if dirpath and not os.path.exists(dirpath) or \
                       os.path.isdir(args[0]):
                    raise self.InvalidCmd("invalid path %s " % dirpath)
                
    def check_save(self, args):
        """ check the validity of the line"""
        
        if len(args) == 0:
            args.append('options')

        if args[0] not in self._save_opts:
            raise self.InvalidCmd('wrong \"save\" format')
        
        if args[0] != 'options' and len(args) != 2:
            self.help_save()
            raise self.InvalidCmd('wrong \"save\" format')
        elif args[0] != 'options' and len(args) == 2:
            basename = os.path.dirname(args[1])
            if not os.path.exists(basename):
                raise self.InvalidCmd('%s is not a valid path, please retry' % \
                                                                        args[1])
        
        if args[0] == 'options':
            has_path = None
            for arg in args[1:]:
                if arg in ['--auto', '--all']:
                    continue
                elif arg.startswith('--'):
                    raise self.InvalidCmd('unknow command for \'save options\'')
                else:
                    basename = os.path.dirname(arg)
                    if not os.path.exists(basename):
                        raise self.InvalidCmd('%s is not a valid path, please retry' % \
                                                                        arg)
                    elif has_path:
                        raise self.InvalidCmd('only one path is allowed')
                    else:
                        args.remove(arg)
                        args.insert(1, arg)
                        has_path = True
            if not has_path:
                if '--auto' in arg and self.options['mg5_path']:
                    args.insert(1, pjoin(self.options['mg5_path'],'input','mg5_configuration.txt'))  
                else:
                    args.insert(1, pjoin(self.me_dir,'Cards','me5_configuration.txt'))  

    def check_set(self, args):
        """ check the validity of the line"""

        if len(args) < 2:
            self.help_set()
            raise self.InvalidCmd('set needs an option and an argument')

        if args[0] not in self._set_options + self.options.keys():
            self.help_set()
            raise self.InvalidCmd('Possible options for set are %s' % \
                                  self._set_options)
        
        if args[0] in ['stdout_level']:
            if args[1] not in ['DEBUG','INFO','WARNING','ERROR','CRITICAL'] \
                                                       and not args[1].isdigit():
                raise self.InvalidCmd('output_level needs ' + \
                                      'a valid level')  
                
        if args[0] in ['timeout']:
            if not args[1].isdigit():
                raise self.InvalidCmd('timeout values should be a integer')   
            
    def check_open(self, args):
        """ check the validity of the line """
        
        if len(args) != 1:
            self.help_open()
            raise self.InvalidCmd('OPEN command requires exactly one argument')

        if args[0].startswith('./'):
            if not os.path.isfile(args[0]):
                raise self.InvalidCmd('%s: not such file' % args[0])
            return True

        # if special : create the path.
        if not self.me_dir:
            if not os.path.isfile(args[0]):
                self.help_open()
                raise self.InvalidCmd('No MadEvent path defined. Unable to associate this name to a file')
            else:
                return True
            
        path = self.me_dir
        if os.path.isfile(os.path.join(path,args[0])):
            args[0] = os.path.join(path,args[0])
        elif os.path.isfile(os.path.join(path,'Cards',args[0])):
            args[0] = os.path.join(path,'Cards',args[0])
        elif os.path.isfile(os.path.join(path,'HTML',args[0])):
            args[0] = os.path.join(path,'HTML',args[0])
        # special for card with _default define: copy the default and open it
        elif '_card.dat' in args[0]:   
            name = args[0].replace('_card.dat','_card_default.dat')
            if os.path.isfile(os.path.join(path,'Cards', name)):
                files.cp(os.path.join(path,'Cards', name), os.path.join(path,'Cards', args[0]))
                args[0] = os.path.join(path,'Cards', args[0])
            else:
                raise self.InvalidCmd('No default path for this file')
        elif not os.path.isfile(args[0]):
            raise self.InvalidCmd('No default path for this file') 
    
    def check_treatcards(self, args):
        """check that treatcards arguments are valid
           [param|run|all] [--output_dir=] [--param_card=] [--run_card=]
        """
        
        opt = {'output_dir':pjoin(self.me_dir,'Source'),
               'param_card':pjoin(self.me_dir,'Cards','param_card.dat'),
               'run_card':pjoin(self.me_dir,'Cards','run_card.dat')}
        mode = 'all'
        for arg in args:
            if arg.startswith('--') and '=' in arg:
                key,value =arg[2:].split('=',1)
                if not key in opt:
                    self.help_treatcards()
                    raise self.InvalidCmd('Invalid option for treatcards command:%s ' \
                                          % key)
                if key in ['param_card', 'run_card']:
                    if os.path.isfile(value):
                        card_name = self.detect_card_type(value)
                        if card_name != key:
                            raise self.InvalidCmd('Format for input file detected as %s while expecting %s' 
                                                  % (card_name, key))
                        opt[key] = value
                    elif os.path.isfile(pjoin(self.me_dir,value)):
                        card_name = self.detect_card_type(pjoin(self.me_dir,value))
                        if card_name != key:
                            raise self.InvalidCmd('Format for input file detected as %s while expecting %s' 
                                                  % (card_name, key))                        
                        opt[key] = value
                    else:
                        raise self.InvalidCmd('No such file: %s ' % value)
                elif key in ['output_dir']:
                    if os.path.isdir(value):
                        opt[key] = value
                    elif os.path.isdir(pjoin(self.me_dir,value)):
                        opt[key] = pjoin(self.me_dir, value)
                    else:
                        raise self.InvalidCmd('No such directory: %s' % value)
            elif arg in ['param','run','all']:
                mode = arg
            else:
                self.help_treatcards()
                raise self.InvalidCmd('Unvalid argument %s' % arg)
                        
        return mode, opt 
    
    
    def check_survey(self, args, cmd='survey'):
        """check that the argument for survey are valid"""
        
        
        self.opts = dict([(key,value[1]) for (key,value) in \
                          self._survey_options.items()])

        # Treat any arguments starting with '--'
        while args and args[-1].startswith('--'):
            arg = args.pop(-1)
            try:
                for opt,value in self._survey_options.items():
                    if arg.startswith('--%s=' % opt):
                        exec('self.opts[\'%s\'] = %s(arg.split(\'=\')[-1])' % \
                             (opt, value[0]))
                        arg = ""
                if arg != "": raise Exception
            except Exception:
                self.help_survey()
                raise self.InvalidCmd('invalid %s argument'% arg)

        if len(args) > 1:
            self.help_survey()
            raise self.InvalidCmd('Too many argument for %s command' % cmd)
        elif not args:
            # No run name assigned -> assigned one automaticaly 
            self.set_run_name(self.find_available_run_name(self.me_dir))
        else:
            self.set_run_name(args[0], None,'parton', True)
            args.pop(0)
            
        return True

    def check_generate_events(self, args):
        """check that the argument for generate_events are valid"""
        
        run = None
        if args and args[-1].startswith('--laststep='):
            run = args[-1].split('=')[-1]
            if run not in ['auto','parton', 'pythia', 'pgs', 'delphes']:
                self.help_generate_events()
                raise self.InvalidCmd('invalid %s argument'% args[-1])
            if run != 'parton' and not self.options['pythia-pgs_path']:                
                raise self.InvalidCmd('''pythia-pgs not install. Please install this package first. 
                To do so type: \'install pythia-pgs\' in the mg5 interface''')
            if run == 'delphes' and not self.options['delphes_path']:
                raise self.InvalidCmd('''delphes not install. Please install this package first. 
                To do so type: \'install Delphes\' in the mg5 interface''')
            del args[-1]
                                
        if len(args) > 1:
            self.help_generate_events()
            raise self.InvalidCmd('Too many argument for generate_events command: %s' % cmd)
                    
        return run

    def check_add_time_of_flight(self, args):
        """check that the argument are correct"""
        
        
        if len(args) >2:
            self.help_time_of_flight()
            raise self.InvalidCmd('Too many arguments')
        
        # check if the threshold is define. and keep it's value
        if args and args[-1].startswith('--threshold='):
            try:
                threshold = float(args[-1].split('=')[1])
            except ValueError:
                raise self.InvalidCmd('threshold options require a number.')
            args.remove(args[-1])
        else:
            threshold = 1e-12
            
        if len(args) == 1 and  os.path.exists(args[0]): 
                event_path = args[0]
        else:
            if len(args) and self.run_name != args[0]:
                self.set_run_name(args.pop(0))
            elif not self.run_name:            
                self.help_add_time_of_flight()
                raise self.InvalidCmd('Need a run_name to process')            
            event_path = pjoin(self.me_dir, 'Events', self.run_name, 'unweighted_events.lhe.gz')
            if not os.path.exists(event_path):
                event_path = event_path[:-3]
                if not os.path.exists(event_path):    
                    raise self.InvalidCmd('No unweighted events associate to this run.')


        
        #reformat the data
        args[:] = [event_path, threshold]

    def check_calculate_decay_widths(self, args):
        """check that the argument for calculate_decay_widths are valid"""
        
        if self.ninitial != 1:
            raise self.InvalidCmd('Can only calculate decay widths for decay processes A > B C ...')

        accuracy = 0.01
        run = None
        if args and args[-1].startswith('--accuracy='):
            try:
                accuracy = float(args[-1].split('=')[-1])
            except Exception:
                raise self.InvalidCmd('Argument error in calculate_decay_widths command')
            del args[-1]
        if len(args) > 1:
            self.help_calculate_decay_widths()
            raise self.InvalidCmd('Too many argument for calculate_decay_widths command: %s' % cmd)
                    
        return accuracy



    def check_multi_run(self, args):
        """check that the argument for survey are valid"""

        run = None
        
        if not len(args):
            self.help_multi_run()
            raise self.InvalidCmd("""multi_run command requires at least one argument for
            the number of times that it call generate_events command""")
            
        if args[-1].startswith('--laststep='):
            run = args[-1].split('=')[-1]
            if run not in ['parton', 'pythia', 'pgs', 'delphes']:
                self.help_multi_run()
                raise self.InvalidCmd('invalid %s argument'% args[-1])
            if run != 'parton' and not self.options['pythia-pgs_path']:                
                raise self.InvalidCmd('''pythia-pgs not install. Please install this package first. 
                To do so type: \'install pythia-pgs\' in the mg5 interface''')
            if run == 'delphes' and not self.options['delphes_path']:
                raise self.InvalidCmd('''delphes not install. Please install this package first. 
                To do so type: \'install Delphes\' in the mg5 interface''')
            del args[-1]
            

        elif not args[0].isdigit():
            self.help_multi_run()
            raise self.InvalidCmd("The first argument of multi_run should be a integer.")
        nb_run = args.pop(0)
        self.check_survey(args, cmd='multi_run')
        args.insert(0, int(nb_run))
        
        return run

    def check_refine(self, args):
        """check that the argument for survey are valid"""

        # if last argument is not a number -> it's the run_name (Not allow anymore)
        try:
            float(args[-1])
        except ValueError:
            self.help_refine()
            raise self.InvalidCmd('Not valid arguments')
        except IndexError:
            self.help_refine()
            raise self.InvalidCmd('require_precision argument is require for refine cmd')

    
        if not self.run_name:
            if self.results.lastrun:
                self.set_run_name(self.results.lastrun)
            else:
                raise self.InvalidCmd('No run_name currently define. Unable to run refine')

        if len(args) > 2:
            self.help_refine()
            raise self.InvalidCmd('Too many argument for refine command')
        else:
            try:
                [float(arg) for arg in args]
            except ValueError:         
                self.help_refine()    
                raise self.InvalidCmd('refine arguments are suppose to be number')
            
        return True
    
    def check_compute_widths(self, args):
        """check that the model is loadable and check that the format is of the
        type: PART PATH --output=PATH -f --precision=N
        return the model.
        """
        
        # Check that MG5 directory is present .
        if MADEVENT and not self.options['mg5_path']:
            raise self.InvalidCmd, '''The automatic computations of widths requires that MG5 is installed on the system.
            You can install it and set his path in ./Cards/me5_configuration.txt'''
        elif MADEVENT:
            sys.path.append(self.options['mg5_path'])
        try:
            import models.model_reader as model_reader
            import models.import_ufo as import_ufo
        except ImportError:
            raise self.ConfigurationError, '''Can\'t load MG5.
            The variable mg5_path should not be correctly configure.'''
        
        ufo_path = pjoin(self.me_dir,'bin','internal', 'ufomodel')
        # Import model
        if not MADEVENT:
            modelname = self.find_model_name()
            #restrict_file = None
            #if os.path.exists(pjoin(ufo_path, 'restrict_default.dat')):
            #    restrict_file = pjoin(ufo_path, 'restrict_default.dat')
            model = import_ufo.import_model(modelname, decay=True, 
                        restrict=True)
            if self.mother.options['complex_mass_scheme']:
                model.change_mass_to_complex_scheme()
        else:
            model = import_ufo.import_model(pjoin(self.me_dir,'bin','internal', 'ufomodel'),
                                        decay=True)
            #pattern for checking complex mass scheme.
            has_cms = re.compile(r'''set\s+complex_mass_scheme\s*(True|T|1|true|$|;)''')
            if has_cms.search(open(pjoin(self.me_dir,'Cards','proc_card_mg5.dat')\
                                   ).read()):
                model.change_mass_to_complex_scheme()
   
            
        if not hasattr(model.get('particles')[0], 'partial_widths'):
            raise self.InvalidCmd, 'The UFO model does not include partial widths information. Impossible to compute widths automatically'
            
        # check if the name are passed to default MG5
        if '-modelname' in open(pjoin(self.me_dir,'Cards','proc_card_mg5.dat')).read():
            model.pass_particles_name_in_mg_default()        
        model = model_reader.ModelReader(model)
        particles_name = dict([(p.get('name'), p.get('pdg_code'))
                                               for p in model.get('particles')])
        particles_name.update(dict([(p.get('antiname'), p.get('pdg_code'))
                                               for p in model.get('particles')]))        
        
        output = {'model': model, 'force': False, 'output': None, 
                  'path':None, 'particles': set(), 'body_decay':4.0025,
                  'min_br':None, 'precision_channel':0.01}
        for arg in args:
            if arg.startswith('--output='):
                output_path = arg.split('=',1)[1]
                if not os.path.exists(output_path):
                    raise self.InvalidCmd, 'Invalid Path for the output. Please retry.'
                if not os.path.isfile(output_path):
                    output_path = pjoin(output_path, 'param_card.dat')
                output['output'] = output_path       
            elif arg == '-f':
                output['force'] = True
            elif os.path.isfile(arg):
                type = self.detect_card_type(arg)
                if type != 'param_card.dat':
                    raise self.InvalidCmd , '%s is not a valid param_card.' % arg
                output['path'] = arg
            elif arg.startswith('--path='):
                arg = arg.split('=',1)[1]
                type = self.detect_card_type(arg)
                if type != 'param_card.dat':
                    raise self.InvalidCmd , '%s is not a valid param_card.' % arg
                output['path'] = arg
            elif arg.startswith('--'):
                name, value = arg.split('=',1)
                try:
                    value = float(value)
                except Exception:
                    raise self.InvalidCmd, '--%s requires integer or a float' % name
                output[name[2:]] = float(value)                
            elif arg in particles_name:
                # should be a particles
                output['particles'].add(particles_name[arg])
            elif arg.isdigit() and int(arg) in particles_name.values():
                output['particles'].add(eval(arg))
            elif arg == 'all':
                output['particles'] = set(['all'])
            else:
                self.help_compute_widths()
                raise self.InvalidCmd, '%s is not a valid argument for compute_widths' % arg

        if not output['particles']:
            raise self.InvalidCmd, '''This routines requires at least one particle in order to compute
            the related width'''
            
        if output['output'] is None:
            output['output'] = output['path']

        return output
    
    def check_combine_events(self, arg):
        """ Check the argument for the combine events command """
        
        tag = [a for a in arg if a.startswith('--tag=')]
        if tag: 
            arg.remove(tag[0])
            tag = tag[0][6:]
        elif not self.run_tag:
            tag = 'tag_1'
        else:
            tag = self.run_tag
        self.run_tag = tag
     
        if len(arg) > 1:
            self.help_combine_events()
            raise self.InvalidCmd('Too many argument for combine_events command')
        
        if len(arg) == 1:
            self.set_run_name(arg[0], self.run_tag, 'parton', True)
        
        if not self.run_name:
            if not self.results.lastrun:
                raise self.InvalidCmd('No run_name currently define. Unable to run combine')
            else:
                self.set_run_name(self.results.lastrun)
        
        return True
    
    def check_pythia(self, args):
        """Check the argument for pythia command
        syntax: pythia [NAME] 
        Note that other option are already remove at this point
        """
        
        mode = None
        laststep = [arg for arg in args if arg.startswith('--laststep=')]
        if laststep and len(laststep)==1:
            mode = laststep[0].split('=')[-1]
            if mode not in ['auto', 'pythia', 'pgs', 'delphes']:
                self.help_pythia()
                raise self.InvalidCmd('invalid %s argument'% args[-1])     
        elif laststep:
            raise self.InvalidCmd('only one laststep argument is allowed')
     
        # If not pythia-pgs path
        if not self.options['pythia-pgs_path']:
            logger.info('Retry to read configuration file to find pythia-pgs path')
            self.set_configuration()
            
        if not self.options['pythia-pgs_path'] or not \
            os.path.exists(pjoin(self.options['pythia-pgs_path'],'src')):
            error_msg = 'No valid pythia-pgs path set.\n'
            error_msg += 'Please use the set command to define the path and retry.\n'
            error_msg += 'You can also define it in the configuration file.\n'
            raise self.InvalidCmd(error_msg)
     
     
     
        tag = [a for a in args if a.startswith('--tag=')]
        if tag: 
            args.remove(tag[0])
            tag = tag[0][6:]

        if len(args) == 0 and not self.run_name:
            if self.results.lastrun:
                args.insert(0, self.results.lastrun)
            else:
                raise self.InvalidCmd('No run name currently define. Please add this information.')             
        
        if len(args) >= 1:
            if args[0] != self.run_name and\
             not os.path.exists(pjoin(self.me_dir,'Events',args[0], 'unweighted_events.lhe.gz')):
                raise self.InvalidCmd('No events file corresponding to %s run. '% args[0])
            self.set_run_name(args[0], tag, 'pythia')
        else:
            if tag:
                self.run_card['run_tag'] = tag
            self.set_run_name(self.run_name, tag, 'pythia')

        input_file = pjoin(self.me_dir,'Events',self.run_name, 'unweighted_events.lhe')
        output_file = pjoin(self.me_dir, 'Events', 'unweighted_events.lhe')
        if  not os.path.exists('%s.gz' % input_file):
            if not os.path.exists(input_file):
                raise self.InvalidCmd('No events file corresponding to %s run. '% self.run_name)
            files.cp(input_file, output_file)
        else:
            os.system('gunzip -c %s > %s' % (input_file, output_file))
        
        args.append(mode)
    
    def check_remove(self, args):
        """Check that the remove command is valid"""

        tmp_args = args[:]

        tag = [a[6:] for a in tmp_args if a.startswith('--tag=')]
        if tag:
            tag = tag[0]
            tmp_args.remove('--tag=%s' % tag)


        if len(tmp_args) == 0:
            self.help_remove()
            raise self.InvalidCmd('clean command require the name of the run to clean')
        elif len(tmp_args) == 1:
            return tmp_args[0], tag, ['all']
        else:
            for arg in tmp_args[1:]:
                if arg not in self._clean_mode:
                    self.help_remove()
                    raise self.InvalidCmd('%s is not a valid options for clean command'\
                                              % arg)
            return tmp_args[0], tag, tmp_args[1:]

    def check_plot(self, args):
        """Check the argument for the plot command
        plot run_name modes"""

        madir = self.options['madanalysis_path']
        td = self.options['td_path']
        
        if not madir or not td:
            logger.info('Retry to read configuration file to find madanalysis/td')
            self.set_configuration()

        madir = self.options['madanalysis_path']
        td = self.options['td_path']        
        
        if not madir:
            error_msg = 'No valid MadAnalysis path set.\n'
            error_msg += 'Please use the set command to define the path and retry.\n'
            error_msg += 'You can also define it in the configuration file.\n'
            raise self.InvalidCmd(error_msg)  
        if not  td:
            error_msg = 'No valid td path set.\n'
            error_msg += 'Please use the set command to define the path and retry.\n'
            error_msg += 'You can also define it in the configuration file.\n'
            raise self.InvalidCmd(error_msg)  
                     
        if len(args) == 0:
            if not hasattr(self, 'run_name') or not self.run_name:
                self.help_plot()
                raise self.InvalidCmd('No run name currently define. Please add this information.')             
            args.append('all')
            return

        
        if args[0] not in self._plot_mode:
            self.set_run_name(args[0], level='plot')
            del args[0]
            if len(args) == 0:
                args.append('all')
        elif not self.run_name:
            self.help_plot()
            raise self.InvalidCmd('No run name currently define. Please add this information.')                             
        
        for arg in args:
            if arg not in self._plot_mode and arg != self.run_name:
                 self.help_plot()
                 raise self.InvalidCmd('unknown options %s' % arg)        
    
    def check_syscalc(self, args):
        """Check the argument for the syscalc command
        syscalc run_name modes"""

        scdir = self.options['syscalc_path']
        
        if not scdir:
            logger.info('Retry to read configuration file to find SysCalc')
            self.set_configuration()

        scdir = self.options['syscalc_path']
        
        if not scdir:
            error_msg = 'No valid SysCalc path set.\n'
            error_msg += 'Please use the set command to define the path and retry.\n'
            error_msg += 'You can also define it in the configuration file.\n'
            error_msg += 'Please note that you need to compile SysCalc first.'
            raise self.InvalidCmd(error_msg)  
                     
        if len(args) == 0:
            if not hasattr(self, 'run_name') or not self.run_name:
                self.help_syscalc()
                raise self.InvalidCmd('No run name currently defined. Please add this information.')             
            args.append('all')
            return

        #deal options
        tag = [a for a in args if a.startswith('--tag=')]
        if tag: 
            args.remove(tag[0])
            tag = tag[0][6:]
        
        if args[0] not in self._syscalc_mode:
            self.set_run_name(args[0], tag=tag, level='syscalc')
            del args[0]
            if len(args) == 0:
                args.append('all')
        elif not self.run_name:
            self.help_syscalc()
            raise self.InvalidCmd('No run name currently defined. Please add this information.')                             
        elif tag and tag != self.run_tag:
            self.set_run_name(self.run_name, tag=tag, level='syscalc')
            
        for arg in args:
            if arg not in self._syscalc_mode and arg != self.run_name:
                 self.help_syscalc()
                 raise self.InvalidCmd('unknown options %s' % arg)        

        if self.run_card['use_syst'] not in self.true:
            raise self.InvalidCmd('Run %s does not include ' % self.run_name + \
                                  'systematics information needed for syscalc.')
        
    
    def check_pgs(self, arg):
        """Check the argument for pythia command
        syntax: pgs [NAME] 
        Note that other option are already remove at this point
        """
        
        # If not pythia-pgs path
        if not self.options['pythia-pgs_path']:
            logger.info('Retry to read configuration file to find pythia-pgs path')
            self.set_configuration()
      
        if not self.options['pythia-pgs_path'] or not \
            os.path.exists(pjoin(self.options['pythia-pgs_path'],'src')):
            error_msg = 'No valid pythia-pgs path set.\n'
            error_msg += 'Please use the set command to define the path and retry.\n'
            error_msg += 'You can also define it in the configuration file.\n'
            raise self.InvalidCmd(error_msg)          
        
        tag = [a for a in arg if a.startswith('--tag=')]
        if tag: 
            arg.remove(tag[0])
            tag = tag[0][6:]
        
        
        if len(arg) == 0 and not self.run_name:
            if self.results.lastrun:
                arg.insert(0, self.results.lastrun)
            else:
                raise self.InvalidCmd('No run name currently define. Please add this information.')             
        
        if len(arg) == 1 and self.run_name == arg[0]:
            arg.pop(0)
        
        if not len(arg) and \
           not os.path.exists(pjoin(self.me_dir,'Events','pythia_events.hep')):
            self.help_pgs()
            raise self.InvalidCmd('''No file file pythia_events.hep currently available
            Please specify a valid run_name''')
        
        lock = None                    
        if len(arg) == 1:
            prev_tag = self.set_run_name(arg[0], tag, 'pgs')
            if  not os.path.exists(pjoin(self.me_dir,'Events',self.run_name,'%s_pythia_events.hep.gz' % prev_tag)):
                raise self.InvalidCmd('No events file corresponding to %s run with tag %s. '% (self.run_name, prev_tag))
            else:
                input_file = pjoin(self.me_dir,'Events', self.run_name, '%s_pythia_events.hep.gz' % prev_tag)
                output_file = pjoin(self.me_dir, 'Events', 'pythia_events.hep')
                lock = cluster.asyncrone_launch('gunzip',stdout=open(output_file,'w'), 
                                                    argument=['-c', input_file])

        else:
            if tag: 
                self.run_card['run_tag'] = tag
            self.set_run_name(self.run_name, tag, 'pgs')
        
        return lock

    def check_delphes(self, arg):
        """Check the argument for pythia command
        syntax: delphes [NAME] 
        Note that other option are already remove at this point
        """
        
        # If not pythia-pgs path
        if not self.options['delphes_path']:
            logger.info('Retry to read configuration file to find delphes path')
            self.set_configuration()
      
        if not self.options['delphes_path']:
            error_msg = 'No valid Delphes path set.\n'
            error_msg += 'Please use the set command to define the path and retry.\n'
            error_msg += 'You can also define it in the configuration file.\n'
            raise self.InvalidCmd(error_msg)  

        tag = [a for a in arg if a.startswith('--tag=')]
        if tag: 
            arg.remove(tag[0])
            tag = tag[0][6:]
            
                  
        if len(arg) == 0 and not self.run_name:
            if self.results.lastrun:
                arg.insert(0, self.results.lastrun)
            else:
                raise self.InvalidCmd('No run name currently define. Please add this information.')             
        
        if len(arg) == 1 and self.run_name == arg[0]:
            arg.pop(0)
        
        if not len(arg) and \
           not os.path.exists(pjoin(self.me_dir,'Events','pythia_events.hep')):
            self.help_pgs()
            raise self.InvalidCmd('''No file file pythia_events.hep currently available
            Please specify a valid run_name''')
        
        lock = None                
        if len(arg) == 1:
            prev_tag = self.set_run_name(arg[0], tag, 'delphes')
            if  not os.path.exists(pjoin(self.me_dir,'Events',self.run_name, '%s_pythia_events.hep.gz' % prev_tag)):
                raise self.InvalidCmd('No events file corresponding to %s run with tag %s.:%s '\
                    % (self.run_name, prev_tag, 
                       pjoin(self.me_dir,'Events',self.run_name, '%s_pythia_events.hep.gz' % prev_tag)))
            else:
                input_file = pjoin(self.me_dir,'Events', self.run_name, '%s_pythia_events.hep.gz' % prev_tag)
                output_file = pjoin(self.me_dir, 'Events', 'pythia_events.hep')
                lock = cluster.asyncrone_launch('gunzip',stdout=open(output_file,'w'), 
                                                    argument=['-c', input_file])
        else:
            if tag:
                self.run_card['run_tag'] = tag
            self.set_run_name(self.run_name, tag, 'delphes')
            
        return lock               

    def check_display(self, args):
        """check the validity of line
        syntax: display XXXXX
        """
            
        if len(args) < 1 or args[0] not in self._display_opts:
            self.help_display()
            raise self.InvalidCmd
        
        if args[0] == 'variable' and len(args) !=2:
            raise self.InvalidCmd('variable need a variable name')





    def check_import(self, args):
        """check the validity of line"""
         
        if not args:
            self.help_import()
            raise self.InvalidCmd('wrong \"import\" format')
        
        if args[0] != 'command':
            args.insert(0,'command')
        
        
        if not len(args) == 2 or not os.path.exists(args[1]):
            raise self.InvalidCmd('PATH is mandatory for import command\n')
        

#===============================================================================
# CompleteForCmd
#===============================================================================
class CompleteForCmd(CheckValidForCmd):
    """ The Series of help routine for the MadGraphCmd"""
    
    
    def complete_add_time_of_flight(self, text, line, begidx, endidx):
        "Complete command"
       
        args = self.split_arg(line[0:begidx], error=False)

        if len(args) == 1:
            #return valid run_name
            data = glob.glob(pjoin(self.me_dir, 'Events', '*','unweighted_events.lhe.gz'))
            data = [n.rsplit('/',2)[1] for n in data]
            return  self.list_completion(text, data + ['--threshold='], line)
        elif args[-1].endswith(os.path.sep):
            return self.path_completion(text,
                                        os.path.join('.',*[a for a in args \
                                                    if a.endswith(os.path.sep)]))
        else:
            return self.list_completion(text, ['--threshold='], line)
    
    def complete_banner_run(self, text, line, begidx, endidx):
       "Complete the banner run command"
       try:
  
        
        args = self.split_arg(line[0:begidx], error=False)
        
        if args[-1].endswith(os.path.sep):
            return self.path_completion(text,
                                        os.path.join('.',*[a for a in args \
                                                    if a.endswith(os.path.sep)]))        
        
        
        if len(args) > 1:
            # only options are possible
            tags = glob.glob(pjoin(self.me_dir, 'Events' , args[1],'%s_*_banner.txt' % args[1]))
            tags = ['%s' % os.path.basename(t)[len(args[1])+1:-11] for t in tags]

            if args[-1] != '--tag=':
                tags = ['--tag=%s' % t for t in tags]
            else:
                return self.list_completion(text, tags)
            return self.list_completion(text, tags +['--name=','-f'], line)
        
        # First argument
        possibilites = {} 

        comp = self.path_completion(text, os.path.join('.',*[a for a in args \
                                                    if a.endswith(os.path.sep)]))
        if os.path.sep in line:
            return comp
        else:
            possibilites['Path from ./'] = comp

        run_list =  glob.glob(pjoin(self.me_dir, 'Events', '*','*_banner.txt'))
        run_list = [n.rsplit('/',2)[1] for n in run_list]
        possibilites['RUN Name'] = self.list_completion(text, run_list)
        
        return self.deal_multiple_categories(possibilites)
    
        
       except Exception, error:
           print error
    def complete_history(self, text, line, begidx, endidx):
        "Complete the history command"

        args = self.split_arg(line[0:begidx], error=False)

        # Directory continuation
        if args[-1].endswith(os.path.sep):
            return self.path_completion(text,
                                        os.path.join('.',*[a for a in args \
                                                    if a.endswith(os.path.sep)]))

        if len(args) == 1:
            return self.path_completion(text)
        
    def complete_open(self, text, line, begidx, endidx): 
        """ complete the open command """

        args = self.split_arg(line[0:begidx])
        
        # Directory continuation
        if os.path.sep in args[-1] + text:
            return self.path_completion(text,
                                    os.path.join('.',*[a for a in args if \
                                                      a.endswith(os.path.sep)]))

        possibility = []
        if self.me_dir:
            path = self.me_dir
            possibility = ['index.html']
            if os.path.isfile(os.path.join(path,'README')):
                possibility.append('README')
            if os.path.isdir(os.path.join(path,'Cards')):
                possibility += [f for f in os.listdir(os.path.join(path,'Cards')) 
                                    if f.endswith('.dat')]
            if os.path.isdir(os.path.join(path,'HTML')):
                possibility += [f for f in os.listdir(os.path.join(path,'HTML')) 
                                  if f.endswith('.html') and 'default' not in f]
        else:
            possibility.extend(['./','../'])
        if os.path.exists('ME5_debug'):
            possibility.append('ME5_debug')
        if os.path.exists('MG5_debug'):
            possibility.append('MG5_debug')
        return self.list_completion(text, possibility)
    
    def complete_set(self, text, line, begidx, endidx):
        "Complete the set command"

        args = self.split_arg(line[0:begidx])

        # Format
        if len(args) == 1:
            return self.list_completion(text, self._set_options + self.options.keys() )

        if len(args) == 2:
            if args[1] == 'stdout_level':
                return self.list_completion(text, ['DEBUG','INFO','WARNING','ERROR','CRITICAL'])
            else:
                first_set = ['None','True','False']
                # directory names
                second_set = [name for name in self.path_completion(text, '.', only_dirs = True)]
                return self.list_completion(text, first_set + second_set)
        elif len(args) >2 and args[-1].endswith(os.path.sep):
                return self.path_completion(text,
                        os.path.join('.',*[a for a in args if a.endswith(os.path.sep)]),
                        only_dirs = True) 
    
    def complete_survey(self, text, line, begidx, endidx):
        """ Complete the survey command """
        
        if line.endswith('nb_core=') and not text:
            import multiprocessing
            max = multiprocessing.cpu_count()
            return [str(i) for i in range(2,max+1)]
            
        return  self.list_completion(text, self._run_options, line)
    
    complete_refine = complete_survey
    complete_combine_events = complete_survey
    complite_store = complete_survey
    complete_generate_events = complete_survey
    complete_create_gridpack = complete_survey
    
    def complete_generate_events(self, text, line, begidx, endidx):
        """ Complete the generate events"""
        
        if line.endswith('nb_core=') and not text:
            import multiprocessing
            max = multiprocessing.cpu_count()
            return [str(i) for i in range(2,max+1)]
        if line.endswith('laststep=') and not text:
            return ['parton','pythia','pgs','delphes']
        elif '--laststep=' in line.split()[-1] and line and line[-1] != ' ':
            return self.list_completion(text,['parton','pythia','pgs','delphes'],line)
        
        opts = self._run_options + self._generate_options
        return  self.list_completion(text, opts, line)

    def complete_launch(self, *args, **opts):

        if self.ninitial == 1:
            return self.complete_calculate_decay_widths(*args, **opts)
        else:
            return self.complete_generate_events(*args, **opts)

    def complete_compute_widths(self, text, line, begidx, endidx):
        "Complete the compute_widths command"

        args = self.split_arg(line[0:begidx])
        
        if args[-1] in  ['--path=', '--output=']:
            completion = {'path': self.path_completion(text)}
        elif line[begidx-1] == os.path.sep:
            current_dir = pjoin(*[a for a in args if a.endswith(os.path.sep)])
            if current_dir.startswith('--path='):
                current_dir = current_dir[7:]
            if current_dir.startswith('--output='):
                current_dir = current_dir[9:]                
            completion = {'path': self.path_completion(text, current_dir)}
        else:
            completion = {}            
            completion['options'] = self.list_completion(text, 
                            ['--path=', '--output=', '--min_br=0.\$'
                             '--precision_channel=0.\$', '--body_decay='])            
        
        return self.deal_multiple_categories(completion)

    def complete_calculate_decay_widths(self, text, line, begidx, endidx):
        """ Complete the calculate_decay_widths command"""
        
        if line.endswith('nb_core=') and not text:
            import multiprocessing
            max = multiprocessing.cpu_count()
            return [str(i) for i in range(2,max+1)]
        
        opts = self._run_options + self._calculate_decay_options
        return  self.list_completion(text, opts, line)
    
    def complete_display(self, text, line, begidx, endidx):
        """ Complete the display command"""    
        
        args = self.split_arg(line[0:begidx], error=False)
        if len(args) >= 2 and args[1] =='results':
            start = line.find('results')
            return self.complete_print_results(text, 'print_results '+line[start+7:], begidx+2+start, endidx+2+start)
        return super(CompleteForCmd, self).complete_display(text, line, begidx, endidx)

    def complete_multi_run(self, text, line, begidx, endidx):
        """complete multi run command"""
        
        args = self.split_arg(line[0:begidx], error=False)
        if len(args) == 1:
            data = [str(i) for i in range(0,20)]
            return  self.list_completion(text, data, line)
        
        if line.endswith('run=') and not text:
            return ['parton','pythia','pgs','delphes']
        elif '--laststep=' in line.split()[-1] and line and line[-1] != ' ':
            return self.list_completion(text,['parton','pythia','pgs','delphes'],line)
        
        opts = self._run_options + self._generate_options
        return  self.list_completion(text, opts, line)
        
        
        
        if line.endswith('nb_core=') and not text:
            import multiprocessing
            max = multiprocessing.cpu_count()
            return [str(i) for i in range(2,max+1)]
        opts = self._run_options + self._generate_options
        return  self.list_completion(text, opts, line)
    
    def complete_plot(self, text, line, begidx, endidx):
        """ Complete the plot command """
        
        args = self.split_arg(line[0:begidx], error=False)
        if len(args) > 1:
            return self.list_completion(text, self._plot_mode)
        else:
            return self.list_completion(text, self._plot_mode + self.results.keys())
        
    def complete_syscalc(self, text, line, begidx, endidx):
        """ Complete the syscalc command """
        
        output = {}
        args = self.split_arg(line[0:begidx], error=False)
                
        if len(args) <=1:
            output['RUN_NAME'] = self.list_completion(self.results.keys())
        output['MODE'] =  self.list_completion(text, self._syscalc_mode)
        output['options'] = ['-f']
        if len(args) > 1 and (text.startswith('--t')):
            run = args[1]
            if run in self.results:
                tags = ['--tag=%s' % tag['tag'] for tag in self.results[run]]
                output['options'] += tags
        
        return self.deal_multiple_categories(output)
        
    def complete_remove(self, text, line, begidx, endidx):
        """Complete the remove command """
     
        args = self.split_arg(line[0:begidx], error=False)
        if len(args) > 1 and (text.startswith('--t')):
            run = args[1]
            tags = ['--tag=%s' % tag['tag'] for tag in self.results[run]]
            return self.list_completion(text, tags)
        elif len(args) > 1 and '--' == args[-1]:
            run = args[1]
            tags = ['tag=%s' % tag['tag'] for tag in self.results[run]]
            return self.list_completion(text, tags)
        elif len(args) > 1 and '--tag=' == args[-1]:
            run = args[1]
            tags = [tag['tag'] for tag in self.results[run]]
            return self.list_completion(text, tags)
        elif len(args) > 1:
            return self.list_completion(text, self._clean_mode + ['-f','--tag='])
        else:
            data = glob.glob(pjoin(self.me_dir, 'Events','*','*_banner.txt'))
            data = [n.rsplit('/',2)[1] for n in data]
            return self.list_completion(text, ['all'] + data)
         
        
    def complete_pythia(self,text, line, begidx, endidx):
        "Complete the pythia command"
        args = self.split_arg(line[0:begidx], error=False)

        if len(args) == 1:
            #return valid run_name
            data = glob.glob(pjoin(self.me_dir, 'Events', '*','unweighted_events.lhe.gz'))
            data = [n.rsplit('/',2)[1] for n in data]
            tmp1 =  self.list_completion(text, data)
            if not self.run_name:
                return tmp1
            else:
                tmp2 = self.list_completion(text, self._run_options + ['-f', 
                                                '--no_default', '--tag='], line)
                return tmp1 + tmp2
        elif line[-1] != '=':
            return self.list_completion(text, self._run_options + ['-f', 
                                                 '--no_default','--tag='], line)

    def complete_pgs(self,text, line, begidx, endidx):
        "Complete the pythia command"
        args = self.split_arg(line[0:begidx], error=False) 
        if len(args) == 1:
            #return valid run_name
            data = glob.glob(pjoin(self.me_dir, 'Events', '*', '*_pythia_events.hep.gz'))
            data = [n.rsplit('/',2)[1] for n in data]
            tmp1 =  self.list_completion(text, data)
            if not self.run_name:
                return tmp1
            else:
                tmp2 = self.list_completion(text, self._run_options + ['-f', 
                                                '--tag=' ,'--no_default'], line)
                return tmp1 + tmp2        
        else:
            return self.list_completion(text, self._run_options + ['-f', 
                                                 '--tag=','--no_default'], line)

    complete_delphes = complete_pgs        

    def complete_print_results(self,text, line, begidx, endidx):
        "Complete the print results command"
        args = self.split_arg(line[0:begidx], error=False) 
        if len(args) == 1:
            #return valid run_name
            data = glob.glob(pjoin(self.me_dir, 'Events', '*','unweighted_events.lhe.gz'))
            data = [n.rsplit('/',2)[1] for n in data]
            tmp1 =  self.list_completion(text, data)
            return tmp1        
        else:
            data = glob.glob(pjoin(self.me_dir, 'Events', args[0], '*_pythia_events.hep.gz'))
            data = [os.path.basename(p).rsplit('_',1)[0] for p in data]
            tmp1 =  self.list_completion(text, data)
            return tmp1
            



#===============================================================================
# MadEventCmd
#===============================================================================
class MadEventCmd(CompleteForCmd, CmdExtended, HelpToCmd, common_run.CommonRunCmd):

    """The command line processor of MadGraph"""    
    
    # Truth values
    true = ['T','.true.',True,'true']
    # Options and formats available
    _run_options = ['--cluster','--multicore','--nb_core=','--nb_core=2', '-c', '-m']
    _generate_options = ['-f', '--laststep=parton', '--laststep=pythia', '--laststep=pgs', '--laststep=delphes']
    _calculate_decay_options = ['-f', '--accuracy=0.']
    _set_options = ['stdout_level','fortran_compiler','timeout']
    _plot_mode = ['all', 'parton','pythia','pgs','delphes','channel', 'banner']
    _syscalc_mode = ['all', 'parton','pythia']
    _clean_mode = _plot_mode
    _display_opts = ['run_name', 'options', 'variable', 'results']
    _save_opts = ['options']
    # survey options, dict from name to type, default value, and help text
    _survey_options = {'points':('int', 1000,'Number of points for first iteration'),
                       'iterations':('int', 5, 'Number of iterations'),
                       'accuracy':('float', 0.1, 'Required accuracy'),
                       'gridpack':('str', '.false.', 'Gridpack generation')}
    # Variables to store object information
    true = ['T','.true.',True,'true', 1, '1']
    web = False
    cluster_mode = 0
    queue  = 'madgraph'
    nb_core = None
    
    next_possibility = {
        'start': ['generate_events [OPTIONS]', 'multi_run [OPTIONS]',
                  'calculate_decay_widths [OPTIONS]',
                  'help generate_events'],
        'generate_events': ['generate_events [OPTIONS]', 'multi_run [OPTIONS]', 'pythia', 'pgs','delphes'],
        'calculate_decay_widths': ['calculate_decay_widths [OPTIONS]',
                                   'generate_events [OPTIONS]'],
        'multi_run': ['generate_events [OPTIONS]', 'multi_run [OPTIONS]'],
        'survey': ['refine'],
        'refine': ['combine_events'],
        'combine_events': ['store'],
        'store': ['pythia'],
        'pythia': ['pgs', 'delphes'],
        'pgs': ['generate_events [OPTIONS]', 'multi_run [OPTIONS]'],
        'delphes' : ['generate_events [OPTIONS]', 'multi_run [OPTIONS]']
    }
    
    ############################################################################
    def __init__(self, me_dir = None, options={}, *completekey, **stdin):
        """ add information to the cmd """

        CmdExtended.__init__(self, me_dir, options, *completekey, **stdin)
        #common_run.CommonRunCmd.__init__(self, me_dir, options)

        self.mode = 'madevent'
        self.nb_refine=0
        if self.web:
            os.system('touch %s' % pjoin(self.me_dir,'Online'))

        
        # load the current status of the directory
        if os.path.exists(pjoin(self.me_dir,'HTML','results.pkl')):
            self.results = save_load_object.load_from_file(pjoin(self.me_dir,'HTML','results.pkl'))
            self.results.resetall(self.me_dir)
        else:
            model = self.find_model_name()
            process = self.process # define in find_model_name
            self.results = gen_crossxhtml.AllResults(model, process, self.me_dir)
        self.results.def_web_mode(self.web)
        
        self.prompt = "%s>"%os.path.basename(pjoin(self.me_dir))
        self.configured = 0 # time for reading the card
        self._options = {} # for compatibility with extended_cmd
    
    def pass_in_web_mode(self):
        """configure web data"""
        self.web = True
        self.results.def_web_mode(True)
        self.force = True
        if os.environ['MADGRAPH_BASE']:
            self.options['mg5_path'] = pjoin(os.environ['MADGRAPH_BASE'],'MG5')

    ############################################################################            
    def check_output_type(self, path):
        """ Check that the output path is a valid madevent directory """
        
        bin_path = os.path.join(path,'bin')
        if os.path.isfile(os.path.join(bin_path,'generate_events')):
            return True
        else: 
            return False

    ############################################################################
    def set_configuration(self, amcatnlo=False, final=True, **opt):
        """assign all configuration variable from file 
            loop over the different config file if config_file not define """
        
        super(MadEventCmd,self).set_configuration(amcatnlo=amcatnlo, 
                                                            final=True, **opt)
        if not final:
            return self.options # the return is usefull for unittest

        # Treat each expected input
        # delphes/pythia/... path
        # ONLY the ONE LINKED TO Madevent ONLY!!!
        for key in (k for k in self.options if k.endswith('path')):
            path = self.options[key]
            if path is None:
                continue
            if not os.path.isdir(path):
                path = pjoin(self.me_dir, self.options[key])
            if os.path.isdir(path):
                self.options[key] = None
                if key == "pythia-pgs_path":
                    if not os.path.exists(pjoin(path, 'src','pythia')):
                        logger.info("No valid pythia-pgs path found")
                        continue
                elif key == "delphes_path":
                    if not os.path.exists(pjoin(path, 'Delphes')) and not\
                                     os.path.exists(pjoin(path, 'DelphesSTDHEP')):
                        misc.sprint(pjoin(path, 'Delphes'))
                        logger.info("No valid Delphes path found")
                        continue
                elif key == "madanalysis_path":
                    if not os.path.exists(pjoin(path, 'plot_events')):
                        logger.info("No valid MadAnalysis path found")
                        continue
                elif key == "td_path":
                    if not os.path.exists(pjoin(path, 'td')):
                        logger.info("No valid td path found")
                        continue
                elif key == "syscalc_path":
                    if not os.path.exists(pjoin(path, 'sys_calc')):
                        logger.info("No valid SysCalc path found")
                        continue
                # No else since the next line reinitialize the option to the 
                #previous value anyway
                self.options[key] = os.path.realpath(path)
                continue
            else:
                self.options[key] = None
                
                          
        return self.options

    ############################################################################
    def do_add_time_of_flight(self, line):

        args = self.split_arg(line)
        #check the validity of the arguments and reformat args
        self.check_add_time_of_flight(args)
        
        event_path, threshold = args
        #gunzip the file
        if event_path.endswith('.gz'):
            need_zip = True
            subprocess.call(['gunzip', event_path])
            event_path = event_path[:-3]
        else:
            need_zip = False
            
        import random
        try:
            import madgraph.various.lhe_parser as lhe_parser
        except:
            import internal.lhe_parser as lhe_parser 
            
        logger.info('Add time of flight information on file %s' % event_path)
        lhe = lhe_parser.EventFile(event_path)
        output = open('%s_2vertex.lhe' % event_path, 'w')
        #write the banner to the output file
        output.write(lhe.banner)

        # get the associate param_card
        begin_param = lhe.banner.find('<slha>')
        end_param = lhe.banner.find('</slha>')
        param_card = lhe.banner[begin_param+6:end_param].split('\n')
        param_card = check_param_card.ParamCard(param_card)

        cst = 6.58211915e-25
        # Loop over all events
        for event in lhe:
            for particle in event:
                id = particle.pid
                width = param_card['decay'].get((abs(id),)).value
                if width:
                    vtim = random.expovariate(width/cst)
                    if vtim > threshold:
                        particle.vtim = vtim
            #write this modify event
            output.write(str(event))
        output.write('</LesHouchesEvents>\n')
        output.close()
        
        files.mv('%s_2vertex.lhe' % event_path, event_path)
        
        if need_zip:
            subprocess.call(['gzip', event_path])
        
    ############################################################################
    def do_banner_run(self, line): 
        """Make a run from the banner file"""
        
        args = self.split_arg(line)
        #check the validity of the arguments
        self.check_banner_run(args)    
                     
        # Remove previous cards
        for name in ['delphes_trigger.dat', 'delphes_card.dat',
                     'pgs_card.dat', 'pythia_card.dat']:
            try:
                os.remove(pjoin(self.me_dir, 'Cards', name))
            except Exception:
                pass
            
        banner_mod.split_banner(args[0], self.me_dir, proc_card=False)
        
        # Check if we want to modify the run
        if not self.force:
            ans = self.ask('Do you want to modify the Cards?', 'n', ['y','n'])
            if ans == 'n':
                self.force = True
        
        # Call Generate events
        self.exec_cmd('generate_events %s %s' % (self.run_name, self.force and '-f' or ''))
 
 
 
    ############################################################################
    def do_display(self, line, output=sys.stdout):
        """Display current internal status"""

        args = self.split_arg(line)
        #check the validity of the arguments
        self.check_display(args)

        if args[0] == 'run_name':
            #return valid run_name
            data = glob.glob(pjoin(self.me_dir, 'Events', '*','*_banner.txt'))
            data = [n.rsplit('/',2)[1:] for n in data]
            
            if data:
                out = {}
                for name, tag in data:
                    tag = tag[len(name)+1:-11]
                    if name in out:
                        out[name].append(tag)
                    else:
                        out[name] = [tag]
                print 'the runs available are:'
                for run_name, tags in out.items():
                    print '  run: %s' % run_name
                    print '       tags: ', 
                    print ', '.join(tags)
            else:
                print 'No run detected.'
                
        elif  args[0] == 'options':
            outstr = "                              Run Options    \n"
            outstr += "                              -----------    \n"
            for key, default in self.options_madgraph.items():
                value = self.options[key]
                if value == default:
                    outstr += "  %25s \t:\t%s\n" % (key,value)
                else:
                    outstr += "  %25s \t:\t%s (user set)\n" % (key,value)
            outstr += "\n"
            outstr += "                         MadEvent Options    \n"
            outstr += "                         ----------------    \n"
            for key, default in self.options_madevent.items():
                if key in self.options:
                    value = self.options[key]
                else:
                    default = ''
                if value == default:
                    outstr += "  %25s \t:\t%s\n" % (key,value)
                else:
                    outstr += "  %25s \t:\t%s (user set)\n" % (key,value)  
            outstr += "\n"                 
            outstr += "                      Configuration Options    \n"
            outstr += "                      ---------------------    \n"
            for key, default in self.options_configuration.items():
                value = self.options[key]
                if value == default:
                    outstr += "  %25s \t:\t%s\n" % (key,value)
                else:
                    outstr += "  %25s \t:\t%s (user set)\n" % (key,value)
            output.write(outstr)
        elif  args[0] == 'results':
            self.do_print_results(' '.join(args[1:]))
        else:
            super(MadEventCmd, self).do_display(line, output)
 
    def do_save(self, line, check=True, to_keep={}):
        """Not in help: Save information to file"""  

        args = self.split_arg(line)
        # Check argument validity
        if check:
            self.check_save(args)
        
        if args[0] == 'options':
            # First look at options which should be put in MG5DIR/input
            to_define = {}
            for key, default in self.options_configuration.items():
                if self.options[key] != self.options_configuration[key]:
                    to_define[key] = self.options[key]

            if not '--auto' in args:
                for key, default in self.options_madevent.items():
                    if self.options[key] != self.options_madevent[key]:
                        to_define[key] = self.options[key]
            
            if '--all' in args:
                for key, default in self.options_madgraph.items():
                    if self.options[key] != self.options_madgraph[key]:
                        to_define[key] = self.options[key]
            elif not '--auto' in args:
                for key, default in self.options_madgraph.items():
                    if self.options[key] != self.options_madgraph[key]:
                        logger.info('The option %s is modified [%s] but will not be written in the configuration files.' \
                                    % (key,self.options_madgraph[key]) )
                        logger.info('If you want to make this value the default for future session, you can run \'save options --all\'')
            if len(args) >1 and not args[1].startswith('--'):
                filepath = args[1]
            else:
                filepath = pjoin(self.me_dir, 'Cards', 'me5_configuration.txt')
            basefile = pjoin(self.me_dir, 'Cards', 'me5_configuration.txt')
            basedir = self.me_dir
            
            if to_keep:
                to_define = to_keep
            self.write_configuration(filepath, basefile, basedir, to_define)
  
    ############################################################################
    def do_import(self, line):
        """Advanced commands: Import command files"""

        args = self.split_arg(line)
        # Check argument's validity
        self.check_import(args)
        
        # Execute the card
        self.import_command_file(args[1])  

    ############################################################################ 
    def do_print_results(self, line):
        """Not in help:Print the cross-section/ number of events for a given run"""
        
        args = self.split_arg(line)
        options={'path':None, 'mode':'w'}
        for arg in list(args):
            if arg.startswith('--') and '=' in arg:
                name,value=arg.split('=',1)
                name = name [2:]
                options[name] = value
                args.remove(arg)
        
        
        if len(args) > 0:
            run_name = args[0]
        else:
            if not self.results.current:
                raise self.InvalidCmd('no run currently defined. Please specify one.')
            else:
                run_name = self.results.current['run_name']
        if run_name not in self.results:
            raise self.InvalidCmd('%s is not a valid run_name or it doesn\'t have any information' \
                                  % run_name)

            
        if len(args) == 2:
            tag = args[1]
            if tag.isdigit():
                tag = int(tag) - 1
                if len(self.results[run_name]) < tag:
                    raise self.InvalidCmd('Only %s different tag available' % \
                                                    len(self.results[run_name]))
                data = self.results[run_name][tag]
            else:
                data = self.results[run_name].return_tag(tag)
        else:
            data = self.results[run_name].return_tag(None) # return the last
        
        if options['path']:
            self.print_results_in_file(data, options['path'], options['mode'])
        else:
            self.print_results_in_shell(data)
        

    ############################################################################

    ############################################################################
    def do_generate_events(self, line):
        """Main Commands: launch the full chain """
        
        args = self.split_arg(line)
        # Check argument's validity
        mode = self.check_generate_events(args)
        self.ask_run_configuration(mode)
        if not args:
            # No run name assigned -> assigned one automaticaly 
            self.set_run_name(self.find_available_run_name(self.me_dir), None, 'parton')
        else:
            self.set_run_name(args[0], None, 'parton', True)
            args.pop(0)
            
        if self.run_card['gridpack'] in self.true:        
            # Running gridpack warmup
            gridpack_opts=[('accuracy', 0.01),
                           ('points', 2000),
                           ('iterations',8),
                           ('gridpack','.true.')]
            logger.info('Generating gridpack with run name %s' % self.run_name)
            self.exec_cmd('survey  %s %s' % \
                          (self.run_name,
                           " ".join(['--' + opt + '=' + str(val) for (opt,val) \
                                     in gridpack_opts])),
                          postcmd=False)
            self.exec_cmd('combine_events', postcmd=False)
            self.exec_cmd('store_events', postcmd=False)
            self.exec_cmd('create_gridpack', postcmd=False)
        else:
            # Regular run mode
            logger.info('Generating %s events with run name %s' %
                        (self.run_card['nevents'], self.run_name))
        
            self.exec_cmd('survey  %s %s' % (self.run_name,' '.join(args)),
                          postcmd=False)
            if not float(self.results.current['cross']):
                # Zero cross-section. Try to guess why
                text = '''Survey return zero cross section. 
   Typical reasons are the following:
   1) A massive s-channel particle has a width set to zero.
   2) The pdf are zero for at least one of the initial state particles
      or you are using maxjetflavor=4 for initial state b:s.
   3) The cuts are too strong.
   Please check/correct your param_card and/or your run_card.'''
                logger_stderr.critical(text)
                raise ZeroResult('See https://cp3.irmp.ucl.ac.be/projects/madgraph/wiki/FAQ-General-14')
            nb_event = self.run_card['nevents']
            self.exec_cmd('refine %s' % nb_event, postcmd=False)
            self.exec_cmd('refine %s' % nb_event, postcmd=False)
            self.exec_cmd('combine_events', postcmd=False)
            self.print_results_in_shell(self.results.current)
            self.run_syscalc('parton')
            self.create_plot('parton')
            self.exec_cmd('store_events', postcmd=False)
            self.exec_cmd('reweight -from_cards', postcmd=False)
            self.exec_cmd('decay_events -from_cards', postcmd=False)
            self.exec_cmd('pythia --no_default', postcmd=False, printcmd=False)
            # pythia launches pgs/delphes if needed
            self.store_result()
            
    
    def do_launch(self, line, *args, **opt):
        """Main Commands: exec generate_events for 2>N and calculate_width for 1>N"""
        if self.ninitial == 1:
            self.do_calculate_decay_widths(line, *args, **opt)
        else:
            self.do_generate_events(line, *args, **opt)
            
    def print_results_in_shell(self, data):
        """Have a nice results prints in the shell,
        data should be of type: gen_crossxhtml.OneTagResults"""
        if not data:
            return
        logger.info("  === Results Summary for run: %s tag: %s ===\n" % (data['run_name'],data['tag']))
        if self.ninitial == 1:
            logger.info("     Width :   %.4g +- %.4g GeV" % (data['cross'], data['error']))
        else:
            logger.info("     Cross-section :   %.4g +- %.4g pb" % (data['cross'], data['error']))
        logger.info("     Nb of events :  %s" % data['nb_event'] )
        if data['cross_pythia'] and data['nb_event_pythia']:
            if self.ninitial == 1:
                logger.info("     Matched Width :   %.4g +- %.4g GeV" % (data['cross_pythia'], data['error_pythia']))
            else:
                logger.info("     Matched Cross-section :   %.4g +- %.4g pb" % (data['cross_pythia'], data['error_pythia']))            
            logger.info("     Nb of events after Matching :  %s" % data['nb_event_pythia'])
        logger.info(" " )

    def print_results_in_file(self, data, path, mode='w'):
        """Have a nice results prints in the shell,
        data should be of type: gen_crossxhtml.OneTagResults"""
        if not data:
            return
        
        fsock = open(path, mode)
        
        fsock.write("  === Results Summary for run: %s tag: %s  process: %s ===\n" % \
                    (data['run_name'],data['tag'], os.path.basename(self.me_dir)))
        
        if self.ninitial == 1:
            fsock.write("     Width :   %.4g +- %.4g GeV\n" % (data['cross'], data['error']))
        else:
            fsock.write("     Cross-section :   %.4g +- %.4g pb\n" % (data['cross'], data['error']))
        fsock.write("     Nb of events :  %s\n" % data['nb_event'] )
        if data['cross_pythia'] and data['nb_event_pythia']:
            if self.ninitial == 1:
                fsock.write("     Matched Width :   %.4g +- %.4g GeV\n" % (data['cross_pythia'], data['error_pythia']))
            else:
                fsock.write("     Matched Cross-section :   %.4g +- %.4g pb\n" % (data['cross_pythia'], data['error_pythia']))            
            fsock.write("     Nb of events after Matching :  %s\n" % data['nb_event_pythia'])
        fsock.write(" \n" )
    
    ############################################################################      
    def do_calculate_decay_widths(self, line):
        """Main Commands: launch decay width calculation and automatic inclusion of
        calculated widths and BRs in the param_card."""

        args = self.split_arg(line)
        # Check argument's validity
        accuracy = self.check_calculate_decay_widths(args)
        self.ask_run_configuration('parton')
        if not args:
            # No run name assigned -> assigned one automaticaly 
            self.set_run_name(self.find_available_run_name(self.me_dir))
        else:
            self.set_run_name(args[0], reload_card=True)
            args.pop(0)

        self.configure_directory()
        
        # Running gridpack warmup
        opts=[('accuracy', accuracy), # default 0.01
              ('points', 1000),
              ('iterations',9)]

        logger.info('Calculating decay widths with run name %s' % self.run_name)
        
        self.exec_cmd('survey  %s %s' % \
                      (self.run_name,
                       " ".join(['--' + opt + '=' + str(val) for (opt,val) \
                                 in opts])),
                      postcmd=False)
        self.exec_cmd('combine_events', postcmd=False)
        self.exec_cmd('store_events', postcmd=False)
        
        self.collect_decay_widths()
        self.update_status('calculate_decay_widths done', 
                                                 level='parton', makehtml=False)   

    
    ############################################################################
    def collect_decay_widths(self):
        """ Collect the decay widths and calculate BRs for all particles, and put 
        in param_card form. 
        """
        
        particle_dict = {} # store the results
        run_name = self.run_name

        # Looping over the Subprocesses
        for P_path in SubProcesses.get_subP(self.me_dir):
            ids = SubProcesses.get_subP_ids(P_path)
            # due to grouping we need to compute the ratio factor for the 
            # ungroup resutls (that we need here). Note that initial particles
            # grouping are not at the same stage as final particle grouping
            nb_output = len(ids) / (len(set([p[0] for p in ids])))
            results = open(pjoin(P_path, run_name + '_results.dat')).read().split('\n')[0]
            result = float(results.strip().split(' ')[0])
            for particles in ids:
                try:
                    particle_dict[particles[0]].append([particles[1:], result/nb_output])
                except KeyError:
                    particle_dict[particles[0]] = [[particles[1:], result/nb_output]]
    
        self.update_width_in_param_card(particle_dict,
                        initial = pjoin(self.me_dir, 'Cards', 'param_card.dat'),
                        output=pjoin(self.me_dir, 'Events', run_name, "param_card.dat"))
    
    @staticmethod
    def update_width_in_param_card(decay_info, initial=None, output=None):
        # Open the param_card.dat and insert the calculated decays and BRs
        
        if not output:
            output = initial
        
        param_card_file = open(initial)
        param_card = param_card_file.read().split('\n')
        param_card_file.close()

        decay_lines = []
        line_number = 0
        # Read and remove all decays from the param_card                     
        while line_number < len(param_card):
            line = param_card[line_number]
            if line.lower().startswith('decay'):
                # Read decay if particle in decay_info 
                # DECAY  6   1.455100e+00                                    
                line = param_card.pop(line_number)
                line = line.split()
                particle = 0
                if int(line[1]) not in decay_info:
                    try: # If formatting is wrong, don't want this particle
                        particle = int(line[1])
                        width = float(line[2])
                    except Exception:
                        particle = 0
                # Read BRs for this decay
                line = param_card[line_number]
                while line.startswith('#') or line.startswith(' '):
                    line = param_card.pop(line_number)
                    if not particle or line.startswith('#'):
                        line=param_card[line_number]
                        continue
                    #    6.668201e-01   3    5  2  -1
                    line = line.split()
                    try: # Remove BR if formatting is wrong
                        partial_width = float(line[0])*width
                        decay_products = [int(p) for p in line[2:2+int(line[1])]]
                    except Exception:
                        line=param_card[line_number]
                        continue
                    try:
                        decay_info[particle].append([decay_products, partial_width])
                    except KeyError:
                        decay_info[particle] = [[decay_products, partial_width]]
                    if line_number == len(param_card):
                        break
                    line=param_card[line_number]
                if particle and particle not in decay_info:
                    # No decays given, only total width       
                    decay_info[particle] = [[[], width]]
            else: # Not decay
                line_number += 1
        # Clean out possible remaining comments at the end of the card
        while not param_card[-1] or param_card[-1].startswith('#'):
            param_card.pop(-1)

        # Append calculated and read decays to the param_card                                   
        param_card.append("#\n#*************************")
        param_card.append("#      Decay widths      *")
        param_card.append("#*************************")
        for key in sorted(decay_info.keys()):
            width = sum([r for p,r in decay_info[key]])
            param_card.append("#\n#      PDG        Width")
            param_card.append("DECAY  %i   %e" % (key, width.real))
            if not width:
                continue
            if decay_info[key][0][0]:
                param_card.append("#  BR             NDA  ID1    ID2   ...")
                brs = [[(val[1]/width).real, val[0]] for val in decay_info[key] if val[1]]
                for val in sorted(brs, reverse=True):
                    param_card.append("   %e   %i    %s # %s" % 
                                      (val[0].real, len(val[1]),
                                       "  ".join([str(v) for v in val[1]]),
                                       val[0] * width
                                       ))
        decay_table = open(output, 'w')
        decay_table.write("\n".join(param_card) + "\n")
        logger.info("Results written to %s" %  output)

    ############################################################################
    def do_multi_run(self, line):
        
        args = self.split_arg(line)
        # Check argument's validity
        mode = self.check_multi_run(args)
        nb_run = args.pop(0)
        if nb_run == 1:
            logger.warn("'multi_run 1' command is not optimal. Think of using generate_events instead")
        self.ask_run_configuration(mode)
        main_name = self.run_name


        
        
        
        crossoversig = 0
        inv_sq_err = 0
        nb_event = 0
        for i in range(nb_run):
            self.nb_refine = 0
            self.exec_cmd('generate_events %s_%s -f' % (main_name, i), postcmd=False)
            # Update collected value
            nb_event += int(self.results[self.run_name][-1]['nb_event'])  
            self.results.add_detail('nb_event', nb_event , run=main_name)            
            cross = self.results[self.run_name][-1]['cross']
            error = self.results[self.run_name][-1]['error'] + 1e-99
            crossoversig+=cross/error**2
            inv_sq_err+=1.0/error**2
            self.results[main_name][-1]['cross'] = crossoversig/inv_sq_err
            self.results[main_name][-1]['error'] = math.sqrt(1.0/inv_sq_err)
        self.results.def_current(main_name)
        self.run_name = main_name
        self.update_status("Merging LHE files", level='parton')
        try:
            os.mkdir(pjoin(self.me_dir,'Events', self.run_name))
        except Exception:
            pass
        os.system('%(bin)s/merge.pl %(event)s/%(name)s_*/unweighted_events.lhe.gz %(event)s/%(name)s/unweighted_events.lhe.gz %(event)s/%(name)s_banner.txt' 
                  % {'bin': self.dirbin, 'event': pjoin(self.me_dir,'Events'),
                     'name': self.run_name})

        eradir = self.options['exrootanalysis_path']
        if eradir and misc.is_executable(pjoin(eradir,'ExRootLHEFConverter')):
            self.update_status("Create Root file", level='parton')
            os.system('gunzip %s/%s/unweighted_events.lhe.gz' % 
                                  (pjoin(self.me_dir,'Events'), self.run_name))
            self.create_root_file('%s/unweighted_events.lhe' % self.run_name,
                                  '%s/unweighted_events.root' % self.run_name)
            
        
        self.create_plot('parton', '%s/%s/unweighted_events.lhe' %
                         (pjoin(self.me_dir, 'Events'),self.run_name),
                         pjoin(self.me_dir, 'HTML',self.run_name, 'plots_parton.html')
                         )
        
        os.system('gzip -f %s/%s/unweighted_events.lhe' % 
                                  (pjoin(self.me_dir, 'Events'), self.run_name))

        self.update_status('', level='parton')
        self.print_results_in_shell(self.results.current)   
        

    ############################################################################      
    def do_treatcards(self, line):
        """Advanced commands: create .inc files from param_card.dat/run_card.dat"""

        args = self.split_arg(line)
        mode,  opt  = self.check_treatcards(args)
        
        #check if no 'Auto' are present in the file
        self.check_param_card(pjoin(self.me_dir, 'Cards','param_card.dat'))
        
        
        if mode in ['run', 'all']:
            if not hasattr(self, 'run_card'):
                run_card = banner_mod.RunCard(opt['run_card'])
            else:
                run_card = self.run_card
            run_card.write_include_file(pjoin(opt['output_dir'],'run_card.inc'))
        
        if mode in ['param', 'all']:
            model = self.find_model_name()
            if model == 'mssm' or model.startswith('mssm-'):
                if not '--param_card=' in line:
                    param_card = pjoin(self.me_dir, 'Cards','param_card.dat')
                    mg5_param = pjoin(self.me_dir, 'Source', 'MODEL', 'MG5_param.dat')
                    check_param_card.convert_to_mg5card(param_card, mg5_param)
                    check_param_card.check_valid_param_card(mg5_param)
                    opt['param_card'] = pjoin(self.me_dir, 'Source', 'MODEL', 'MG5_param.dat')
            else:
                check_param_card.check_valid_param_card(opt['param_card'])            
            
            logger.debug('write compile file for card: %s' % opt['param_card']) 
            param_card = check_param_card.ParamCard(opt['param_card'])
            outfile = pjoin(opt['output_dir'], 'param_card.inc')
            ident_card = pjoin(self.me_dir,'Cards','ident_card.dat')
            if os.path.isfile(pjoin(self.me_dir,'bin','internal','ufomodel','restrict_default.dat')):
                default = pjoin(self.me_dir,'bin','internal','ufomodel','restrict_default.dat')
            elif os.path.isfile(pjoin(self.me_dir,'bin','internal','ufomodel','param_card.dat')):
                default = pjoin(self.me_dir,'bin','internal','ufomodel','param_card.dat')
            elif not os.path.exists(pjoin(self.me_dir,'bin','internal','ufomodel')):
                fsock = open(pjoin(self.me_dir,'Source','param_card.inc'),'w')
                fsock.write(' ')
                fsock.close()
                return
            else:
                devnull = open(os.devnull,'w')
                subprocess.call([sys.executable, 'write_param_card.py'],
                             cwd=pjoin(self.me_dir,'bin','internal','ufomodel'),
                             stdout=devnull)
                devnull.close()
                default = pjoin(self.me_dir,'bin','internal','ufomodel','param_card.dat')
            param_card.write_inc_file(outfile, ident_card, default)
         
    ############################################################################      
    def do_survey(self, line):
        """Advanced commands: launch survey for the current process """
        
          
        args = self.split_arg(line)
        # Check argument's validity
        self.check_survey(args)
        # initialize / remove lhapdf mode

        if os.path.exists(pjoin(self.me_dir,'error')):
            os.remove(pjoin(self.me_dir,'error'))
                        
        self.configure_directory()
        # Save original random number
        self.random_orig = self.random
        logger.info("Using random number seed offset = %s" % self.random)
        # Update random number
        self.update_random()
        self.save_random()
        self.update_status('Running Survey', level=None)
        if self.cluster_mode:
            logger.info('Creating Jobs')

        logger.info('Working on SubProcesses')
        self.total_jobs = 0
        subproc = [l.strip() for l in open(pjoin(self.me_dir,'SubProcesses', 
                                                                 'subproc.mg'))]
        #check difficult PS case
        if float(self.run_card['mmjj']) > 0.01 * (float(self.run_card['ebeam1'])+float(self.run_card['ebeam2'])):
            self.pass_in_difficult_integration_mode()
          
        P_zero_result = [] # check the number of times where they are no phase-space

        nb_tot_proc = len(subproc)
        for nb_proc,subdir in enumerate(subproc):
            self.update_status('Compiling for process %s/%s. <br> (previous processes already running)' % \
                               (nb_proc+1,nb_tot_proc), level=None)
            subdir = subdir.strip()
            Pdir = pjoin(self.me_dir, 'SubProcesses',subdir)
            logger.info('    %s ' % subdir)
            # clean previous run
            for match in glob.glob(pjoin(Pdir, '*ajob*')):
                if os.path.basename(match)[:4] in ['ajob', 'wait', 'run.', 'done']:
                    os.remove(match)
            for match in glob.glob(pjoin(Pdir, 'G*')):
                if os.path.exists(pjoin(match,'results.dat')):
                    os.remove(pjoin(match, 'results.dat'))
            
            #compile gensym
            self.compile(['gensym'], cwd=Pdir)
            if not os.path.exists(pjoin(Pdir, 'gensym')):
                raise MadEventError, 'Error make gensym not successful'

            # Launch gensym
            p = misc.Popen(['./gensym'], stdin=subprocess.PIPE,
                                 stdout=subprocess.PIPE, 
                                 stderr=subprocess.STDOUT, cwd=Pdir)
            sym_input = "%(points)d %(iterations)d %(accuracy)f \n" % self.opts
            (stdout, stderr) = p.communicate(sym_input)
            if os.path.exists(pjoin(self.me_dir,'error')):
                files.mv(pjoin(self.me_dir,'error'), pjoin(Pdir,'ajob.no_ps.log'))
                P_zero_result.append(subdir)
                continue
            
            if not os.path.exists(pjoin(Pdir, 'ajob1')) or p.returncode:
                logger.critical(stdout)
                raise MadEventError, 'Error gensym run not successful'


            self.compile(['madevent'], cwd=Pdir)
            
            alljobs = glob.glob(pjoin(Pdir,'ajob*'))
            self.total_jobs += len(alljobs)
            for i, job in enumerate(alljobs):
                job = os.path.basename(job)
                self.launch_job('%s' % job, cwd=Pdir, remaining=(len(alljobs)-i-1), 
                                                    run_type='survey on %s (%s/%s)' % (subdir,nb_proc+1,len(subproc)))
                if os.path.exists(pjoin(self.me_dir,'error')):
                    self.monitor(html=False)
                    raise MadEventError, 'Error detected Stop running: %s' % \
                                         open(pjoin(self.me_dir,'error')).read()
                                         
        # Check if all or only some fails
        if P_zero_result:
            if len(P_zero_result) == len(subproc):
                raise ZeroResult, '%s' % \
                    open(pjoin(Pdir,'ajob.no_ps.log')).read()
            else:
                logger.warning(''' %s SubProcesses doesn\'t have available phase-space.
            Please check mass spectrum.''' % ','.join(P_zero_result))
                
        
        self.monitor(run_type='All jobs submitted for survey', html=True)
        cross, error = sum_html.make_all_html_results(self)
        self.results.add_detail('cross', cross)
        self.results.add_detail('error', error) 
        self.update_status('End survey', 'parton', makehtml=False)

    ############################################################################
    def pass_in_difficult_integration_mode(self):
        """be more secure for the integration to not miss it due to strong cut"""
        
        # improve survey options if default
        if self.opts['points'] == self._survey_options['points'][1]:
            self.opts['points'] = 2 * self._survey_options['points'][1]
        if self.opts['iterations'] == self._survey_options['iterations'][1]:
            self.opts['iterations'] = 1 + self._survey_options['iterations'][1]
        if self.opts['accuracy'] == self._survey_options['accuracy'][1]:
            self.opts['accuracy'] = self._survey_options['accuracy'][1]/2  
            
        # Modify run_config.inc in order to improve the refine
        conf_path = pjoin(self.me_dir, 'Source','run_config.inc')
        files.cp(conf_path, conf_path + '.bk')

        text = open(conf_path).read()
        text = re.sub('''\(min_events = \d+\)''', '''(min_events = 7500 )''', text)
        text = re.sub('''\(max_events = \d+\)''', '''(max_events = 20000 )''', text)
        fsock = open(conf_path, 'w')
        fsock.write(text)
        fsock.close()
        
        # Compile
        for name in ['../bin/internal/gen_ximprove', 'all', 
                     '../bin/internal/combine_events']:
            self.compile(arg=[name], cwd=os.path.join(self.me_dir, 'Source'))
        
        
        
        
        
        
        
    ############################################################################      
    def do_refine(self, line):
        """Advanced commands: launch survey for the current process """
        devnull = open(os.devnull, 'w')  
        self.nb_refine += 1
        args = self.split_arg(line)
        # Check argument's validity
        self.check_refine(args)
        
        precision = args[0]
        if len(args) == 2:
            max_process = args[1]
        else:
            max_process = 5

        # initialize / remove lhapdf mode
        self.configure_directory()

        # Update random number
        self.update_random()
        self.save_random()

        if self.cluster_mode:
            logger.info('Creating Jobs')
        self.update_status('Refine results to %s' % precision, level=None)
        
        self.total_jobs = 0
        subproc = [l.strip() for l in open(pjoin(self.me_dir,'SubProcesses', 
                                                                 'subproc.mg'))]
        for nb_proc,subdir in enumerate(subproc):
            subdir = subdir.strip()
            Pdir = pjoin(self.me_dir, 'SubProcesses',subdir)
            bindir = pjoin(os.path.relpath(self.dirbin, Pdir))
                           
            logger.info('    %s ' % subdir)
            # clean previous run
            for match in glob.glob(pjoin(Pdir, '*ajob*')):
                if os.path.basename(match)[:4] in ['ajob', 'wait', 'run.', 'done']:
                    os.remove(match)
            
            proc = misc.Popen([pjoin(bindir, 'gen_ximprove')],
                                    stdout=devnull,
                                    stdin=subprocess.PIPE,
                                    cwd=Pdir)
            proc.communicate('%s %s T\n' % (precision, max_process))

            if os.path.exists(pjoin(Pdir, 'ajob1')):
                self.compile(['madevent'], cwd=Pdir)
                alljobs = glob.glob(pjoin(Pdir,'ajob*'))
                
                #remove associated results.dat (ensure to not mix with all data)
                Gre = re.compile("\s*j=(G[\d\.\w]+)")
                for job in alljobs:
                    Gdirs = Gre.findall(open(job).read())
                    for Gdir in Gdirs:
                        if os.path.exists(pjoin(Pdir, Gdir, 'results.dat')):
                            os.remove(pjoin(Pdir, Gdir,'results.dat'))
                
                nb_tot = len(alljobs)            
                self.total_jobs += nb_tot
                for i, job in enumerate(alljobs):
                    job = os.path.basename(job)
                    self.launch_job('%s' % job, cwd=Pdir, remaining=(nb_tot-i-1), 
                             run_type='Refine number %s on %s (%s/%s)' % 
                             (self.nb_refine, subdir, nb_proc+1, len(subproc)))
        self.monitor(run_type='All job submitted for refine number %s' % self.nb_refine, 
                     html=True)
        
        self.update_status("Combining runs", level='parton')
        try:
            os.remove(pjoin(Pdir, 'combine_runs.log'))
        except Exception:
            pass
        
        bindir = pjoin(os.path.relpath(self.dirbin, pjoin(self.me_dir,'SubProcesses')))

        combine_runs.CombineRuns(self.me_dir)
        
        cross, error = sum_html.make_all_html_results(self)
        self.results.add_detail('cross', cross)
        self.results.add_detail('error', error)   

        self.update_status('finish refine', 'parton', makehtml=False)
        devnull.close()
        
    ############################################################################ 
    def do_combine_events(self, line):
        """Advanced commands: Launch combine events"""

        args = self.split_arg(line)
        # Check argument's validity
        self.check_combine_events(args)

        self.update_status('Combining Events', level='parton')
        try:
            os.remove(pjoin(self.me_dir,'SubProcesses', 'combine.log'))
        except Exception:
            pass
        self.cluster.launch_and_wait('../bin/internal/run_combine', 
                                        cwd=pjoin(self.me_dir,'SubProcesses'),
                                        stdout=pjoin(self.me_dir,'SubProcesses', 'combine.log'),
                                        required_output=[pjoin(self.me_dir,'SubProcesses', 'combine.log')])
        
        output = misc.mult_try_open(pjoin(self.me_dir,'SubProcesses','combine.log')).read()
        # Store the number of unweighted events for the results object
        pat = re.compile(r'''\s*Unweighting\s*selected\s*(\d+)\s*events''')
        try:      
            nb_event = pat.search(output).groups()[0]
        except AttributeError:
            time.sleep(10)
            try:
                nb_event = pat.search(output).groups()[0]
            except AttributeError:
                logger.warning('Fail to read the number of unweighted events in the combine.log file')
                nb_event = 0
                
        self.results.add_detail('nb_event', nb_event)
        
        
        # Define The Banner
        tag = self.run_card['run_tag']
        # Update the banner with the pythia card
        if not self.banner:
            self.banner = banner_mod.recover_banner(self.results, 'parton')
        self.banner.load_basic(self.me_dir)
        # Add cross-section/event information
        self.banner.add_generation_info(self.results.current['cross'], nb_event)
        if not hasattr(self, 'random_orig'): self.random_orig = 0
        self.banner.change_seed(self.random_orig)
        if not os.path.exists(pjoin(self.me_dir, 'Events', self.run_name)):
            os.mkdir(pjoin(self.me_dir, 'Events', self.run_name))
        self.banner.write(pjoin(self.me_dir, 'Events', self.run_name, 
                                     '%s_%s_banner.txt' % (self.run_name, tag)))
        
        misc.call(['%s/put_banner' % self.dirbin, 'events.lhe',
                   str(self.random_orig)],
                            cwd=pjoin(self.me_dir, 'Events'))
        misc.call(['%s/put_banner'% self.dirbin, 'unweighted_events.lhe',
                   str(self.random_orig)],
                            cwd=pjoin(self.me_dir, 'Events'))
        
        eradir = self.options['exrootanalysis_path']
        madir = self.options['madanalysis_path']
        td = self.options['td_path']
        if eradir and misc.is_executable(pjoin(eradir,'ExRootLHEFConverter'))  and\
           os.path.exists(pjoin(self.me_dir, 'Events', 'unweighted_events.lhe')):
                if not os.path.exists(pjoin(self.me_dir, 'Events', self.run_name)):
                    os.mkdir(pjoin(self.me_dir, 'Events', self.run_name))
                self.create_root_file(output='%s/unweighted_events.root' % \
                                                                  self.run_name)
    
    ############################################################################                                                                                                           
    def do_compute_widths(self, line):
        """Require MG5 directory: Compute automatically the widths of a set 
        of particles"""

        args = self.split_arg(line)
        opts = self.check_compute_widths(args)
        
        
        from madgraph.interface.master_interface import MasterCmd
        cmd = MasterCmd()
        self.define_child_cmd_interface(cmd, interface=False)
        cmd.exec_cmd('set automatic_html_opening False --no_save')
        if not opts['path']:
            opts['path'] = pjoin(self.me_dir, 'Cards', 'param_card.dat')
            if not opts['force'] :
                self.ask_edit_cards(['param_card'],[], plot=False)
        
        
        line = 'compute_widths %s %s' % \
                (' '.join([str(i) for i in opts['particles']]),
                 ' '.join('--%s=%s' % (key,value) for (key,value) in opts.items()
                        if key not in ['model', 'force', 'particles'] and value))
        
        cmd.exec_cmd(line, model=opts['model'])
        self.child = None
        del cmd


    
    ############################################################################ 
    def do_store_events(self, line):
        """Advanced commands: Launch store events"""

        args = self.split_arg(line)
        # Check argument's validity
        self.check_combine_events(args)
        self.update_status('Storing parton level results', level='parton')

        run = self.run_name
        tag = self.run_card['run_tag']
        devnull = open(os.devnull, 'w')

        if not os.path.exists(pjoin(self.me_dir, 'Events', run)):
            os.mkdir(pjoin(self.me_dir, 'Events', run))
        if not os.path.exists(pjoin(self.me_dir, 'HTML', run)):
            os.mkdir(pjoin(self.me_dir, 'HTML', run))    
        
        # 1) Store overall process information
        input = pjoin(self.me_dir, 'SubProcesses', 'results.dat')
        output = pjoin(self.me_dir, 'SubProcesses', '%s_results.dat' % run)
        files.cp(input, output) 

        # 2) Treat the files present in the P directory
        for P_path in SubProcesses.get_subP(self.me_dir):
            G_dir = [G for G in os.listdir(P_path) if G.startswith('G') and 
                                                os.path.isdir(pjoin(P_path,G))]
            for G in G_dir:
                G_path = pjoin(P_path,G)
                # Remove events file (if present)
                if os.path.exists(pjoin(G_path, 'events.lhe')):
                    os.remove(pjoin(G_path, 'events.lhe'))
                # Store results.dat
                if os.path.exists(pjoin(G_path, 'results.dat')):
                    input = pjoin(G_path, 'results.dat')
                    output = pjoin(G_path, '%s_results.dat' % run)
                    files.cp(input, output) 
                # Store log
                if os.path.exists(pjoin(G_path, 'log.txt')):
                    input = pjoin(G_path, 'log.txt')
                    output = pjoin(G_path, '%s_log.txt' % run)
                    files.mv(input, output) 
                # Grid
                for name in ['ftn26']:
                    if os.path.exists(pjoin(G_path, name)):
                        if os.path.exists(pjoin(G_path, '%s_%s.gz'%(run,name))):
                            os.remove(pjoin(G_path, '%s_%s.gz'%(run,name)))
                        input = pjoin(G_path, name)
                        output = pjoin(G_path, '%s_%s' % (run,name))
                        files.mv(input, output) 
                        misc.call(['gzip', output], stdout=devnull, 
                                        stderr=devnull, cwd=G_path)
                # Delete ftn25 to ensure reproducible runs
                if os.path.exists(pjoin(G_path, 'ftn25')):
                    os.remove(pjoin(G_path, 'ftn25'))

        # 3) Update the index.html
        misc.call(['%s/gen_cardhtml-pl' % self.dirbin],
                            cwd=pjoin(self.me_dir))
        
        # 4) Move the Files present in Events directory
        E_path = pjoin(self.me_dir, 'Events')
        O_path = pjoin(self.me_dir, 'Events', run)
        # The events file
        for name in ['events.lhe', 'unweighted_events.lhe']:
            if os.path.exists(pjoin(E_path, name)):
                if os.path.exists(pjoin(O_path, '%s.gz' % name)):
                    os.remove(pjoin(O_path, '%s.gz' % name))
                input = pjoin(E_path, name)
                output = pjoin(O_path, name)
                files.mv(input, output) 
                misc.call(['gzip', output], stdout=devnull, stderr=devnull, 
                                                                     cwd=O_path) 
        self.update_status('End Parton', level='parton', makehtml=False)
        devnull.close()
    
    ############################################################################
    def do_reweight(self, line):
        """ Allow to reweight the events generated with a new choices of model
            parameter.
        """
        
        if '-from_cards' in line and not os.path.exists(pjoin(self.me_dir, 'Cards', 'reweight_card.dat')):
            return
        
        # Check that MG5 directory is present .
        if MADEVENT and not self.options['mg5_path']:
            raise self.InvalidCmd, '''The module reweight requires that MG5 is installed on the system.
            You can install it and set its path in ./Cards/me5_configuration.txt'''
        elif MADEVENT:
            sys.path.append(self.options['mg5_path'])
        try:
            import madgraph.interface.reweight_interface as reweight_interface
        except ImportError:
            raise self.ConfigurationError, '''Can\'t load Reweight module.
            The variable mg5_path might not be correctly configured.'''
        
        self.to_store.append('event')
        if not '-from_cards' in line:
            self.keep_cards(['reweight_card.dat'])
            self.ask_edit_cards(['reweight_card.dat'], 'fixed', plot=False)        

        # forbid this function to create an empty item in results.
        if self.results.current['cross'] == 0 and self.run_name:
            self.results.delete_run(self.run_name, self.run_tag)

        # load the name of the event file
        args = self.split_arg(line) 
        self.check_decay_events(args) 
        # args now alway content the path to the valid files
        reweight_cmd = reweight_interface.ReweightInterface(args[0])
        reweight_cmd. mother = self
        self.update_status('Running Reweight', level='madspin')
        
        
        path = pjoin(self.me_dir, 'Cards', 'reweight_card.dat')
        reweight_cmd.me_dir = self.me_dir
        reweight_cmd.import_command_file(path)
        
        # re-define current run
        try:
            self.results.def_current(self.run_name, self.run_tag)
        except Exception:
            pass
        
    ############################################################################ 
    def do_create_gridpack(self, line):
        """Advanced commands: Create gridpack from present run"""

        self.update_status('Creating gridpack', level='parton')
        args = self.split_arg(line)
        self.check_combine_events(args)
        if not self.run_tag: self.run_tag = 'tag_1'
        os.system("sed -i.bak \"s/ *.false.*=.*GridRun/  .true.  =  GridRun/g\" %s/Cards/grid_card.dat" \
                  % self.me_dir)
        misc.call(['./bin/internal/restore_data', self.run_name],
                        cwd=self.me_dir)
        misc.call(['./bin/internal/store4grid',
                         self.run_name, self.run_tag],
                        cwd=self.me_dir)
        misc.call(['./bin/internal/clean'], cwd=self.me_dir)
        misc.call(['./bin/internal/make_gridpack'], cwd=self.me_dir)
        files.mv(pjoin(self.me_dir, 'gridpack.tar.gz'), 
                pjoin(self.me_dir, '%s_gridpack.tar.gz' % self.run_name))
        os.system("sed -i.bak \"s/\s*.true.*=.*GridRun/  .false.  =  GridRun/g\" %s/Cards/grid_card.dat" \
                  % self.me_dir)
        self.update_status('gridpack created', level='gridpack')
        
    ############################################################################      
    def do_pythia(self, line):
        """launch pythia"""
        
        # Check argument's validity
        args = self.split_arg(line)
        if '--no_default' in args:
            if not os.path.exists(pjoin(self.me_dir, 'Cards', 'pythia_card.dat')):
                return
            no_default = True
            args.remove('--no_default')
        else:
            no_default = False
            
        if not self.run_name:
            self.check_pythia(args)
            self.configure_directory(html_opening =False)
        else:
            # initialize / remove lhapdf mode        
            self.configure_directory(html_opening =False)
            self.check_pythia(args)        
        
        # the args are modify and the last arg is always the mode 
        if not no_default:
            self.ask_pythia_run_configuration(args[-1])

        if self.options['automatic_html_opening']:
            misc.open_file(os.path.join(self.me_dir, 'crossx.html'))
            self.options['automatic_html_opening'] = False

        # Update the banner with the pythia card
        if not self.banner:
            self.banner = banner_mod.recover_banner(self.results, 'pythia')
                     
   

        pythia_src = pjoin(self.options['pythia-pgs_path'],'src')
        
        self.update_status('Running Pythia', 'pythia')
        try:
            os.remove(pjoin(self.me_dir,'Events','pythia.done'))
        except Exception:
            pass
        
        ## LAUNCHING PYTHIA
        tag = self.run_tag
        pythia_log = pjoin(self.me_dir, 'Events', self.run_name , '%s_pythia.log' % tag)
        self.cluster.launch_and_wait('../bin/internal/run_pythia', 
                        argument= [pythia_src], stdout= pythia_log,
                        stderr=subprocess.STDOUT,
                        cwd=pjoin(self.me_dir,'Events'))

        if not os.path.exists(pjoin(self.me_dir,'Events','pythia.done')):
            logger.warning('Fail to produce pythia output. More info in \n     %s' % pythia_log)
            return
        else:
            os.remove(pjoin(self.me_dir,'Events','pythia.done'))
        
        self.to_store.append('pythia')
        
        # Find the matched cross-section
        if int(self.run_card['ickkw']):
            # read the line from the bottom of the file
            pythia_log = misc.BackRead(pjoin(self.me_dir,'Events', self.run_name, 
                                                         '%s_pythia.log' % tag))
            pythiare = re.compile("\s*I\s+0 All included subprocesses\s+I\s+(?P<generated>\d+)\s+(?P<tried>\d+)\s+I\s+(?P<xsec>[\d\.D\-+]+)\s+I")            
            for line in pythia_log:
                info = pythiare.search(line)
                if not info:
                    continue
                try:
                    # Pythia cross section in mb, we want pb
                    sigma_m = float(info.group('xsec').replace('D','E')) *1e9
                    Nacc = int(info.group('generated'))
                    Ntry = int(info.group('tried'))
                except ValueError:
                    # xsec is not float - this should not happen
                    self.results.add_detail('cross_pythia', 0)
                    self.results.add_detail('nb_event_pythia', 0)
                    self.results.add_detail('error_pythia', 0)
                else:
                    self.results.add_detail('cross_pythia', sigma_m)
                    self.results.add_detail('nb_event_pythia', Nacc)
                    #compute pythia error
                    error = self.results[self.run_name].return_tag(self.run_tag)['error']                    
                    error_m = math.sqrt((error * Nacc/Ntry)**2 + sigma_m**2 *(1-Nacc/Ntry)/Nacc)
                    # works both for fixed number of generated events and fixed accepted events
                    self.results.add_detail('error_pythia', error_m)
                break                 

            pythia_log.close()
        
        pydir = pjoin(self.options['pythia-pgs_path'], 'src')
        eradir = self.options['exrootanalysis_path']
        madir = self.options['madanalysis_path']
        td = self.options['td_path']
        
        
        #Update the banner
        self.banner.add(pjoin(self.me_dir, 'Cards','pythia_card.dat'))
        if int(self.run_card['ickkw']):
            # Add the matched cross-section
            if 'MGGenerationInfo' in self.banner:
                self.banner['MGGenerationInfo'] += '#  Matched Integrated weight (pb)  :  %s\n' % self.results.current['cross_pythia']
            else:
                self.banner['MGGenerationInfo'] = '#  Matched Integrated weight (pb)  :  %s\n' % self.results.current['cross_pythia']
        banner_path = pjoin(self.me_dir, 'Events', self.run_name, '%s_%s_banner.txt' % (self.run_name, tag))
        self.banner.write(banner_path)
        
        # Creating LHE file
        self.run_hep2lhe(banner_path)
        if int(self.run_card['ickkw']):
            misc.call(['gzip','-f','beforeveto.tree'], 
                                                cwd=pjoin(self.me_dir,'Events'))
            files.mv(pjoin(self.me_dir,'Events','beforeveto.tree.gz'), 
                     pjoin(self.me_dir,'Events',self.run_name, tag+'_pythia_beforeveto.tree.gz'))
             
        if self.run_card['use_syst'] in self.true:
            # Calculate syscalc info based on syst.dat
            try:
                self.run_syscalc('Pythia')
            except SysCalcError, error:
                logger.error(str(error))
            else:
                # Store syst.dat
                subprocess.call(['gzip','-f','syst.dat'],
                                cwd=pjoin(self.me_dir,'Events'))          
                files.mv(pjoin(self.me_dir,'Events','syst.dat.gz'), 
                         pjoin(self.me_dir,'Events',self.run_name, tag + '_pythia_syst.dat.gz'))
                # Store syscalc.dat
                if os.path.exists(pjoin(self.me_dir, 'Events', 'syscalc.dat')):
                    filename = pjoin(self.me_dir, 'Events' ,self.run_name,
                                              '%s_syscalc.dat' % self.run_tag)
                    shutil.move(pjoin(self.me_dir, 'Events','syscalc.dat'), 
                                filename)
                    os.system('gzip -f %s' % filename)

        # Plot for pythia
        self.create_plot('Pythia')

        if os.path.exists(pjoin(self.me_dir,'Events','pythia_events.lhe')):
            shutil.move(pjoin(self.me_dir,'Events','pythia_events.lhe'),
            pjoin(self.me_dir,'Events', self.run_name,'%s_pythia_events.lhe' % tag))
            os.system('gzip -f %s' % pjoin(self.me_dir,'Events', self.run_name,
                                        '%s_pythia_events.lhe' % tag))      

        
        self.update_status('finish', level='pythia', makehtml=False)
        self.exec_cmd('pgs --no_default', postcmd=False, printcmd=False)
        if self.options['delphes_path']:
            self.exec_cmd('delphes --no_default', postcmd=False, printcmd=False)
        self.print_results_in_shell(self.results.current)
    

    ################################################################################
    def do_remove(self, line):
        """Remove one/all run or only part of it"""

        args = self.split_arg(line)
        run, tag, mode = self.check_remove(args)
        if 'banner' in mode:
            mode.append('all')
        
        
        if run == 'all':
            # Check first if they are not a run with a name run.
            if os.path.exists(pjoin(self.me_dir, 'Events', 'all')):
                logger.warning('A run with name all exists. So we will not supress all processes.')
            else:
                for match in glob.glob(pjoin(self.me_dir, 'Events','*','*_banner.txt')):
                    run = match.rsplit(os.path.sep,2)[1]
                    try:
                        self.exec_cmd('remove %s %s' % (run, ' '.join(args[1:]) ) )
                    except self.InvalidCmd, error:
                        logger.info(error)
                        pass # run already clear
                return
            
        # Check that run exists
        if not os.path.exists(pjoin(self.me_dir, 'Events', run)):
            raise self.InvalidCmd('No run \'%s\' detected' % run)

        try:
            self.resuls.def_current(run)
            self.update_status(' Cleaning %s' % run, level=None)
        except Exception:
            misc.sprint('fail to update results or html status')
            pass # Just ensure that html never makes crash this function


        # Found the file to delete
        
        to_delete = glob.glob(pjoin(self.me_dir, 'Events', run, '*'))
        to_delete += glob.glob(pjoin(self.me_dir, 'HTML', run, '*'))
        # forbid the banner to be removed
        to_delete = [os.path.basename(f) for f in to_delete if 'banner' not in f]
        if tag:
            to_delete = [f for f in to_delete if tag in f]
            if 'parton' in mode or 'all' in mode:
                try:
                    if self.results[run][0]['tag'] != tag:
                        raise Exception, 'dummy'
                except Exception:
                    pass
                else:
                    nb_rm = len(to_delete)
                    if os.path.exists(pjoin(self.me_dir, 'Events', run, 'events.lhe.gz')):
                        to_delete.append('events.lhe.gz')
                    if os.path.exists(pjoin(self.me_dir, 'Events', run, 'unweighted_events.lhe.gz')):
                        to_delete.append('unweighted_events.lhe.gz')
                    if os.path.exists(pjoin(self.me_dir, 'HTML', run,'plots_parton.html')):
                        to_delete.append(pjoin(self.me_dir, 'HTML', run,'plots_parton.html'))                       
                    if nb_rm != len(to_delete):
                        logger.warning('Be carefull that partonic information are on the point to be removed.')
        if 'all' in mode:
            pass # delete everything
        else:
            if 'pythia' not in mode:
                to_delete = [f for f in to_delete if 'pythia' not in f]
            if 'pgs' not in mode:
                to_delete = [f for f in to_delete if 'pgs' not in f]
            if 'delphes' not in mode:
                to_delete = [f for f in to_delete if 'delphes' not in f]
            if 'parton' not in mode:
                to_delete = [f for f in to_delete if 'delphes' in f 
                                                      or 'pgs' in f 
                                                      or 'pythia' in f]
        if not self.force and len(to_delete):
            question = 'Do you want to delete the following files?\n     %s' % \
                               '\n    '.join(to_delete)
            ans = self.ask(question, 'y', choices=['y','n'])
        else:
            ans = 'y'
        
        if ans == 'y':
            for file2rm in to_delete:
                if os.path.exists(pjoin(self.me_dir, 'Events', run, file2rm)):
                    try:
                        os.remove(pjoin(self.me_dir, 'Events', run, file2rm))
                    except Exception:
                        shutil.rmtree(pjoin(self.me_dir, 'Events', run, file2rm))
                else:
                    try:
                        os.remove(pjoin(self.me_dir, 'HTML', run, file2rm))
                    except Exception:
                        shutil.rmtree(pjoin(self.me_dir, 'HTML', run, file2rm))



        # Remove file in SubProcess directory
        if 'all' in mode or 'channel' in mode:
            try:
                if tag and self.results[run][0]['tag'] != tag:
                    raise Exception, 'dummy'
            except Exception:
                pass
            else:
                to_delete = glob.glob(pjoin(self.me_dir, 'SubProcesses', '%s*' % run))
                to_delete += glob.glob(pjoin(self.me_dir, 'SubProcesses', '*','%s*' % run))
                to_delete += glob.glob(pjoin(self.me_dir, 'SubProcesses', '*','*','%s*' % run))

                if self.force or len(to_delete) == 0:
                    ans = 'y'
                else:
                    question = 'Do you want to delete the following files?\n     %s' % \
                               '\n    '.join(to_delete)
                    ans = self.ask(question, 'y', choices=['y','n'])

                if ans == 'y':
                    for file2rm in to_delete:
                        os.remove(file2rm)
                        
        if 'banner' in mode:
            to_delete = glob.glob(pjoin(self.me_dir, 'Events', run, '*'))
            if tag:
                # remove banner
                try:
                    os.remove(pjoin(self.me_dir, 'Events',run,'%s_%s_banner.txt' % (run,tag)))
                except Exception:
                    logger.warning('fail to remove the banner')
                # remove the run from the html output
                if run in self.results:
                    self.results.delete_run(run, tag)
                    return
            elif any(['banner' not in os.path.basename(p) for p in to_delete]):
                if to_delete:
                    raise MadGraph5Error, '''Some output still exists for this run. 
                Please remove those output first. Do for example: 
                remove %s all banner
                ''' % run
            else:
                shutil.rmtree(pjoin(self.me_dir, 'Events',run))
                if run in self.results:
                    self.results.delete_run(run)
                    return
        else:
            logger.info('''The banner is not removed. In order to remove it run:
    remove %s all banner %s''' % (run, tag and '--tag=%s ' % tag or '')) 

        # update database.
        self.results.clean(mode, run, tag)
        self.update_status('', level='all')



    ############################################################################
    def do_plot(self, line):
        """Create the plot for a given run"""

        # Since in principle, all plot are already done automaticaly
        self.store_result()
        args = self.split_arg(line)
        # Check argument's validity
        self.check_plot(args)
        logger.info('plot for run %s' % self.run_name)
        if not self.force:
            self.ask_edit_cards([], args, plot=True)
                
        if any([arg in ['all','parton'] for arg in args]):
            filename = pjoin(self.me_dir, 'Events', self.run_name, 'unweighted_events.lhe')
            if os.path.exists(filename+'.gz'):
                os.system('gunzip -f %s' % (filename+'.gz') )
            if  os.path.exists(filename):
                shutil.move(filename, pjoin(self.me_dir, 'Events', 'unweighted_events.lhe'))
                self.create_plot('parton')
                shutil.move(pjoin(self.me_dir, 'Events', 'unweighted_events.lhe'), filename)
                os.system('gzip -f %s' % filename)
            else:
                logger.info('No valid files for partonic plot') 
                
        if any([arg in ['all','pythia'] for arg in args]):
            filename = pjoin(self.me_dir, 'Events' ,self.run_name,
                                          '%s_pythia_events.lhe' % self.run_tag)
            if os.path.exists(filename+'.gz'):
                os.system('gunzip -f %s' % (filename+'.gz') )
            if  os.path.exists(filename):
                shutil.move(filename, pjoin(self.me_dir, 'Events','pythia_events.lhe'))
                self.create_plot('Pythia')
                shutil.move(pjoin(self.me_dir, 'Events','pythia_events.lhe'), filename)
                os.system('gzip -f %s' % filename)                
            else:
                logger.info('No valid files for pythia plot')
                
                    
        if any([arg in ['all','pgs'] for arg in args]):
            filename = pjoin(self.me_dir, 'Events', self.run_name, 
                                            '%s_pgs_events.lhco' % self.run_tag)
            if os.path.exists(filename+'.gz'):
                os.system('gunzip -f %s' % (filename+'.gz') )
            if  os.path.exists(filename):
                self.create_plot('PGS')
                os.system('gzip -f %s' % filename)                
            else:
                logger.info('No valid files for pgs plot')
                
        if any([arg in ['all','delphes'] for arg in args]):
            filename = pjoin(self.me_dir, 'Events', self.run_name, 
                                        '%s_delphes_events.lhco' % self.run_tag)
            if os.path.exists(filename+'.gz'):
                os.system('gunzip -f %s' % (filename+'.gz') )
            if  os.path.exists(filename):
                #shutil.move(filename, pjoin(self.me_dir, 'Events','delphes_events.lhco'))
                self.create_plot('Delphes')
                #shutil.move(pjoin(self.me_dir, 'Events','delphes_events.lhco'), filename)
                os.system('gzip -f %s' % filename)                
            else:
                logger.info('No valid files for delphes plot')

    ############################################################################
    def do_syscalc(self, line):
        """Evaluate systematics variation weights for a given run"""

        # Since in principle, all systematics run are already done automaticaly
        self.store_result()
        args = self.split_arg(line)
        # Check argument's validity
        self.check_syscalc(args)
        if self.ninitial == 1:
            logger.error('SysCalc can\'t be run for decay processes')
            return
        
        logger.info('Calculating systematics for run %s' % self.run_name)
        
        self.ask_edit_cards(['run_card'], args)
                
        if any([arg in ['all','parton'] for arg in args]):
            filename = pjoin(self.me_dir, 'Events', self.run_name, 'unweighted_events.lhe')
            if os.path.exists(filename+'.gz'):
                os.system('gunzip -f %s' % (filename+'.gz') )
            if  os.path.exists(filename):
                shutil.move(filename, pjoin(self.me_dir, 'Events', 'unweighted_events.lhe'))
                self.run_syscalc('parton')
                shutil.move(pjoin(self.me_dir, 'Events', 'unweighted_events.lhe'), filename)
                os.system('gzip -f %s' % filename)
            else:
                logger.info('No valid files for parton level systematics run.')
                
        if any([arg in ['all','pythia'] for arg in args]):
            filename = pjoin(self.me_dir, 'Events' ,self.run_name,
                                          '%s_pythia_syst.dat' % self.run_tag)
            if os.path.exists(filename+'.gz'):
                os.system('gunzip -f %s' % (filename+'.gz') )
            if  os.path.exists(filename):
                shutil.move(filename, pjoin(self.me_dir, 'Events','syst.dat'))
                try:
                    self.run_syscalc('Pythia')
                except SysCalcError, error:
                    logger.warning(str(error))
                    return
                    
                shutil.move(pjoin(self.me_dir, 'Events','syst.dat'), filename)
                os.system('gzip -f %s' % filename)                
                filename = pjoin(self.me_dir, 'Events' ,self.run_name,
                                          '%s_syscalc.dat' % self.run_tag)
                shutil.move(pjoin(self.me_dir, 'Events','syscalc.dat'), 
                            filename)
                os.system('gzip -f %s' % filename)
            else:
                logger.info('No valid files for pythia level')

    
    def store_result(self):
        """ tar the pythia results. This is done when we are quite sure that 
        the pythia output will not be use anymore """

        if not self.run_name:
            return
        
        self.results.save()
        
        
        if not self.to_store:
            return 
        
        tag = self.run_card['run_tag']
        self.update_status('storring files of Previous run', level=None,\
                                                     error=True)
        if 'event' in self.to_store:
            if not os.path.exists(pjoin(self.me_dir, 'Events',self.run_name, 'unweighted_events.lhe.gz')):
                os.system('gzip -f %s/unweighted_events.lhe' % \
                                     pjoin(self.me_dir,'Events',self.run_name) )                
            
        
        if 'pythia' in self.to_store:
            self.update_status('Storing Pythia files of Previous run', level='pythia', error=True)
            os.system('mv -f %(path)s/pythia_events.hep %(path)s/%(name)s/%(tag)s_pythia_events.hep' % 
                  {'name': self.run_name, 'path' : pjoin(self.me_dir,'Events'),
                   'tag':tag})
            os.system('gzip -f %s/%s_pythia_events.hep' % ( 
                                pjoin(self.me_dir,'Events',self.run_name), tag))
            self.to_store.remove('pythia')
        self.update_status('Done', level='pythia',makehtml=False,error=True)
        
        self.to_store = []

    def launch_job(self,exe, cwd=None, stdout=None, argument = [], remaining=0, 
                    run_type='', mode=None, **opt):
        """ """
        argument = [str(arg) for arg in argument]
        if mode is None:
            mode = self.cluster_mode
        
        # ensure that exe is executable
        if os.path.exists(exe) and not os.access(exe, os.X_OK):
            os.system('chmod +x %s ' % exe)
        elif (cwd and os.path.exists(pjoin(cwd, exe))) and not \
                                            os.access(pjoin(cwd, exe), os.X_OK):
            os.system('chmod +x %s ' % pjoin(cwd, exe))
                    
        if mode == 0:
            self.update_status((remaining, 1, 
                                self.total_jobs - remaining -1, run_type), level=None, force=False)
            start = time.time()
            #os.system('cd %s; ./%s' % (cwd,exe))
            status = misc.call(['./'+exe] + argument, cwd=cwd, 
                                                           stdout=stdout, **opt)
            logger.info('%s run in %f s' % (exe, time.time() -start))
            if status:
                raise MadGraph5Error, '%s didn\'t stop properly. Stop all computation' % exe


        elif mode == 1:
            # For condor cluster, create the input/output files
            if 'ajob' in exe: 
                input_files = ['madevent','input_app.txt','symfact.dat','iproc.dat',
                               pjoin(self.me_dir, 'SubProcesses','randinit')]
                output_files = []
                required_output = []
                

                #Find the correct PDF input file
                input_files.append(self.get_pdf_input_filename())
                        
                #Find the correct ajob
                Gre = re.compile("\s*j=(G[\d\.\w]+)")
                Ire = re
                try : 
                    fsock = open(exe)
                except Exception:
                    fsock = open(pjoin(cwd,exe))
                text = fsock.read()
                output_files = Gre.findall(text)
                if not output_files:
                    Ire = re.compile("for i in ([\d\.\s]*) ; do")
                    data = Ire.findall(text)
                    data = ' '.join(data).split()
                    for nb in data:
                        output_files.append('G%s' % nb)
                        required_output.append('G%s/results.dat' % nb)
                else:
                    for G in output_files:
                        if os.path.isdir(pjoin(cwd,G)):
                            input_files.append(G)
                            required_output.append('%s/results.dat' % G)
                
                #submitting
                self.cluster.submit2(exe, stdout=stdout, cwd=cwd, 
                             input_files=input_files, output_files=output_files,
                             required_output=required_output)
            
            else:
                self.cluster.submit(exe, stdout=stdout, cwd=cwd)

        elif mode == 2:
            self.cluster.submit(exe, stdout=stdout, cwd=cwd)
            
            
    ############################################################################
    def find_madevent_mode(self):
        """Find if Madevent is in Group mode or not"""
        
        # The strategy is too look in the files Source/run_configs.inc
        # if we found: ChanPerJob=3 then it's a group mode.
        file_path = pjoin(self.me_dir, 'Source', 'run_config.inc')
        text = open(file_path).read()
        if re.search(r'''s*parameter\s+\(ChanPerJob=2\)''', text, re.I+re.M):
            return 'group'
        else:
            return 'v4'
    
    ############################################################################
    def monitor(self, run_type='monitor', mode=None, html=False):
        """ monitor the progress of running job """
        
        starttime = time.time()
        if mode is None:
            mode = self.cluster_mode
        if mode > 0:
            if html:
                update_status = lambda idle, run, finish: \
                    self.update_status((idle, run, finish, run_type), level=None,
                                       force=False, starttime=starttime)
            else:
                update_status = lambda idle, run, finish: None
            try:    
                self.cluster.wait(self.me_dir, update_status)            
            except Exception, error:
                logger.info(error)
                if not self.force:
                    ans = self.ask('Cluster Error detected. Do you want to clean the queue?',
                             default = 'y', choices=['y','n'])
                else:
                    ans = 'y'
                if ans == 'y':
                    self.cluster.remove()
                raise
            except KeyboardInterrupt, error:
                self.cluster.remove()
                raise                            
        
        

    ############################################################################   
    def configure_directory(self, html_opening=True):
        """ All action require before any type of run """   


        # Basic check
        assert os.path.exists(pjoin(self.me_dir,'SubProcesses'))
        
        #see when the last file was modified
        time_mod = max([os.path.getctime(pjoin(self.me_dir,'Cards','run_card.dat')),
                        os.path.getctime(pjoin(self.me_dir,'Cards','param_card.dat'))])
        if self.configured > time_mod and hasattr(self, 'random'):
            return
        else:
            self.configured = time.time()
        self.update_status('compile directory', level=None, update_results=True)
        if self.options['automatic_html_opening'] and html_opening:
            misc.open_file(os.path.join(self.me_dir, 'crossx.html'))
            self.options['automatic_html_opening'] = False
            #open only once the web page
        # Change current working directory
        self.launching_dir = os.getcwd()
        
        # Check if we need the MSSM special treatment
        model = self.find_model_name()
        if model == 'mssm' or model.startswith('mssm-'):
            param_card = pjoin(self.me_dir, 'Cards','param_card.dat')
            mg5_param = pjoin(self.me_dir, 'Source', 'MODEL', 'MG5_param.dat')
            check_param_card.convert_to_mg5card(param_card, mg5_param)
            check_param_card.check_valid_param_card(mg5_param)
        
        # limit the number of event to 100k
        self.check_nb_events()

        # set environment variable for lhapdf.
        if self.run_card['pdlabel'] == "lhapdf":
            os.environ['lhapdf'] = 'True'
        elif 'lhapdf' in os.environ.keys():
            del os.environ['lhapdf']
        self.pdffile = None
        #remove lhapdf stuff
        self.compile(arg=['clean_lhapdf'], cwd=os.path.join(self.me_dir, 'Source'))
            
        # set random number
        if self.run_card['iseed'] != '0':
            self.random = int(self.run_card['iseed'])
            self.run_card['iseed'] = '0'
            # Reset seed in run_card to 0, to ensure that following runs
            # will be statistically independent
            text = open(pjoin(self.me_dir, 'Cards','run_card.dat')).read()
            (t,n) = re.subn(r'\d+\s*= iseed','0 = iseed',text)
            open(pjoin(self.me_dir, 'Cards','run_card.dat'),'w').write(t)
        elif os.path.exists(pjoin(self.me_dir,'SubProcesses','randinit')):
            for line in open(pjoin(self.me_dir,'SubProcesses','randinit')):
                data = line.split('=')
                assert len(data) ==2
                self.random = int(data[1])
                break
        else:
            self.random = random.randint(1, 30107)
                                                               
        if self.run_card['ickkw'] == '2':
            logger.info('Running with CKKW matching')
            self.treat_CKKW_matching()
            
        # create param_card.inc and run_card.inc
        self.do_treatcards('')
        
        # Compile
        for name in ['../bin/internal/gen_ximprove', 'all', 
                     '../bin/internal/combine_events']:
            self.compile(arg=[name], cwd=os.path.join(self.me_dir, 'Source'))
        
        
    ############################################################################
    ##  HELPING ROUTINE
    ############################################################################
    @staticmethod
    def check_dir(path, default=''):
        """check if the directory exists. if so return the path otherwise the 
        default"""
         
        if os.path.isdir(path):
            return path
        else:
            return default
        
    ############################################################################
    def set_run_name(self, name, tag=None, level='parton', reload_card=False):
        """define the run name, the run_tag, the banner and the results."""
        
        # when are we force to change the tag new_run:previous run requiring changes
        upgrade_tag = {'parton': ['parton','pythia','pgs','delphes'],
                       'pythia': ['pythia','pgs','delphes'],
                       'pgs': ['pgs'],
                       'delphes':['delphes'],
                       'plot':[],
                       'syscalc':[]}
        
        

        if name == self.run_name:        
            if reload_card:
                run_card = pjoin(self.me_dir, 'Cards','run_card.dat')
                self.run_card = banner_mod.RunCard(run_card)

            #check if we need to change the tag
            if tag:
                self.run_card['run_tag'] = tag
                self.run_tag = tag
                self.results.add_run(self.run_name, self.run_card)
            else:
                for tag in upgrade_tag[level]:
                    if getattr(self.results[self.run_name][-1], tag):
                        tag = self.get_available_tag()
                        self.run_card['run_tag'] = tag
                        self.run_tag = tag
                        self.results.add_run(self.run_name, self.run_card)                        
                        break
            return # Nothing to do anymore
        
        # save/clean previous run
        if self.run_name:
            self.store_result()
        # store new name
        self.run_name = name
        
        new_tag = False
        # First call for this run -> set the banner
        self.banner = banner_mod.recover_banner(self.results, level, name)
        if 'mgruncard' in self.banner:
            self.run_card = self.banner.charge_card('run_card')
        else:
            # Read run_card
            run_card = pjoin(self.me_dir, 'Cards','run_card.dat')
            self.run_card = banner_mod.RunCard(run_card)   
        
        if tag:
            self.run_card['run_tag'] = tag
            new_tag = True
        elif not self.run_name in self.results and level =='parton':
            pass # No results yet, so current tag is fine
        elif not self.run_name in self.results:
            #This is only for case when you want to trick the interface
            logger.warning('Trying to run data on unknown run.')
            self.results.add_run(name, self.run_card)
            self.results.update('add run %s' % name, 'all', makehtml=False)
        else:
            for tag in upgrade_tag[level]:
                
                if getattr(self.results[self.run_name][-1], tag):
                    # LEVEL is already define in the last tag -> need to switch tag
                    tag = self.get_available_tag()
                    self.run_card['run_tag'] = tag
                    new_tag = True
                    break
            if not new_tag:
                # We can add the results to the current run
                tag = self.results[self.run_name][-1]['tag']
                self.run_card['run_tag'] = tag # ensure that run_tag is correct                
                   
        if name in self.results and not new_tag:
            self.results.def_current(self.run_name)
        else:
            self.results.add_run(self.run_name, self.run_card)

        self.run_tag = self.run_card['run_tag']

        # Return the tag of the previous run having the required data for this
        # tag/run to working wel.
        if level == 'parton':
            return
        elif level == 'pythia':
            return self.results[self.run_name][0]['tag']
        else:
            for i in range(-1,-len(self.results[self.run_name])-1,-1):
                tagRun = self.results[self.run_name][i]
                if tagRun.pythia:
                    return tagRun['tag']
            
            
        
        
        
        
        

    ############################################################################
    def find_model_name(self):
        """ return the model name """
        if hasattr(self, 'model_name'):
            return self.model_name
        
        model = 'sm'
        proc = []
        for line in open(os.path.join(self.me_dir,'Cards','proc_card_mg5.dat')):
            line = line.split('#')[0]
            #line = line.split('=')[0]
            if line.startswith('import') and 'model' in line:
                model = line.split()[2]   
                proc = []
            elif line.startswith('generate'):
                proc.append(line.split(None,1)[1])
            elif line.startswith('add process'):
                proc.append(line.split(None,2)[2])
       
        self.model = model
        self.process = proc 
        return model
    
    
    ############################################################################
    def check_nb_events(self):
        """Find the number of event in the run_card, and check that this is not 
        too large"""

        
        nb_event = int(self.run_card['nevents'])
        if nb_event > 1000000:
            logger.warning("Attempting to generate more than 1M events")
            logger.warning("Limiting number to 1M. Use multi_run for larger statistics.")
            path = pjoin(self.me_dir, 'Cards', 'run_card.dat')
            os.system(r"""perl -p -i.bak -e "s/\d+\s*=\s*nevents/1000000 = nevents/" %s""" \
                                                                         % path)
            self.run_card['nevents'] = 1000000

        return

  
    ############################################################################    
    def update_random(self):
        """ change random number"""
        
        self.random += 3
        if self.random > 30081*30081: # can't use too big random number
            raise MadGraph5Error,\
                  'Random seed too large ' + str(self.random) + ' > 30081*30081'

    ############################################################################
    def save_random(self):
        """save random number in appropirate file"""
        
        fsock = open(pjoin(self.me_dir, 'SubProcesses','randinit'),'w')
        fsock.writelines('r=%s\n' % self.random)
<<<<<<< HEAD

    def do_quit(self, *args, **opts):
        
        common_run.CommonRunCmd.do_quit(self, *args, **opts)
        return CmdExtended.do_quit(self, *args, **opts)
=======
>>>>>>> e7ec9cee
        
    ############################################################################
    def treat_ckkw_matching(self):
        """check for ckkw"""
        
        lpp1 = self.run_card['lpp1']
        lpp2 = self.run_card['lpp2']
        e1 = self.run_card['ebeam1']
        e2 = self.run_card['ebeam2']
        pd = self.run_card['pdlabel']
        lha = self.run_card['lhaid']
        xq = self.run_card['xqcut']
        translation = {'e1': e1, 'e2':e2, 'pd':pd, 
                       'lha':lha, 'xq':xq}

        if lpp1 or lpp2:
            # Remove ':s from pd          
            if pd.startswith("'"):
                pd = pd[1:]
            if pd.endswith("'"):
                pd = pd[:-1]                

            if xq >2 or xq ==2:
                xq = 2
            
            # find data file
            if pd == "lhapdf":
                issudfile = 'lib/issudgrid-%(e1)s-%(e2)s-%(pd)s-%(lha)s-%(xq)s.dat.gz'
            else:
                issudfile = 'lib/issudgrid-%(e1)s-%(e2)s-%(pd)s-%(xq)s.dat.gz'
            if self.web:
                issudfile = pjoin(self.webbin, issudfile % translation)
            else:
                issudfile = pjoin(self.me_dir, issudfile % translation)
            
            logger.info('Sudakov grid file: %s' % issudfile)
            
            # check that filepath exists
            if os.path.exists(issudfile):
                path = pjoin(self.me_dir, 'lib', 'issudgrid.dat')
                os.system('gunzip -fc %s > %s' % (issudfile, path))
            else:
                msg = 'No sudakov grid file for parameter choice. Start to generate it. This might take a while'
                logger.info(msg)
                self.update_status('GENERATE SUDAKOF GRID', level='parton')
                
                for i in range(-2,6):
                    self.cluster.submit('%s/gensudgrid ' % self.dirbin, 
                                    arguments = [i],
                                    cwd=self.me_dir, 
                                    stdout=open(pjoin(self.me_dir, 'gensudgrid%s.log' % i,'w')))
                self.monitor()
                for i in range(-2,6):
                    path = pjoin(self.me_dir, 'lib', 'issudgrid.dat')
                    os.system('cat %s/gensudgrid%s.log >> %s' % (self.me_dir, path))
                    os.system('gzip -fc %s > %s' % (path, issudfile))
                                     
    ############################################################################
    def create_root_file(self, input='unweighted_events.lhe', 
                                              output='unweighted_events.root' ):
        """create the LHE root file """
        self.update_status('Creating root files', level='parton')

        eradir = self.options['exrootanalysis_path']
        try:
            misc.call(['%s/ExRootLHEFConverter' % eradir, 
                             input, output],
                            cwd=pjoin(self.me_dir, 'Events'))
        except Exception:
            logger.warning('fail to produce Root output [problem with ExRootAnalysis]')
    
    def run_syscalc(self, mode='parton', event_path=None, output=None):
        """create the syscalc output""" 

        logger.info('running syscalc on mode %s' % mode)
        if self.run_card['use_syst'] not in self.true:
            return
        
        scdir = self.options['syscalc_path']
        tag = self.run_card['run_tag']  
        card = pjoin(self.me_dir, 'bin','internal', 'syscalc_card.dat')
        template = open(pjoin(self.me_dir, 'bin','internal', 'syscalc_template.dat')).read()
        open(card,'w').write(template % self.run_card)
        
        if not scdir or \
            not os.path.exists(card):
            return False
        event_dir = pjoin(self.me_dir, 'Events')

        if not event_path:
            if mode == 'parton':
                event_path = pjoin(event_dir,'unweighted_events.lhe')
                output = pjoin(event_dir, 'syscalc.lhe')
            elif mode == 'Pythia':
                if 'mgpythiacard' in self.banner:
                    pat = re.compile('''^\s*qcut\s*=\s*([\+\-\d.e]*)''', re.M+re.I)
                    data = pat.search(self.banner['mgpythiacard'])
                    if data:
                        qcut = float(data.group(1))
                        xqcut = abs(self.run_card['xqcut'])
                        for value in self.run_card['sys_matchscale'].split():
                            if float(value) < qcut:
                                raise SysCalcError, 'qcut value for sys_matchscale lower than qcut in pythia_card. Bypass syscalc'
                            if float(value) < xqcut:
                                raise SysCalcError, 'qcut value for sys_matchscale lower than xqcut in run_card. Bypass syscalc'
                        
                        
                event_path = pjoin(event_dir,'syst.dat')
                output = pjoin(event_dir, 'syscalc.dat')
            else:
                raise self.InvalidCmd, 'Invalid mode %s' % mode
            
        if not os.path.exists(event_path):
            if os.path.exists(event_path+'.gz'):
                os.system('gzip -f %s.gz ' % event_path)
            else:
                raise SysCalcError, 'Events file %s does not exits' % event_path
        
        self.update_status('Calculating systematics for %s level' % mode, level = mode.lower())
        try:
            proc = misc.call([os.path.join(scdir, 'sys_calc'),
                               event_path, card, output],
                            stdout = open(pjoin(event_dir, self.run_name, '%s_%s_syscalc.log' % (tag,mode)),'w'),
                            stderr = subprocess.STDOUT,
                            cwd=event_dir)
            # Wait 5 s to make sure file is finished writing
            time.sleep(5)            
        except OSError, error:
            logger.error('fail to run syscalc: %s. Please check that SysCalc is correctly installed.' % error)
        else:
            if mode == 'parton' and os.path.exists(output):
                files.mv(output, event_path)
        self.update_status('End syscalc for %s level' % mode, level = mode.lower(),
                                                                 makehtml=False)
        
        return True   



    ############################################################################
    def ask_run_configuration(self, mode=None):
        """Ask the question when launching generate_events/multi_run"""
        
        available_mode = ['0']
        void = 'NOT INSTALLED'
        switch_order = ['pythia', 'pgs', 'delphes', 'madspin', 'reweight']
        switch = {'pythia': void, 'pgs': void, 'delphes': void,
                  'madspin': void, 'reweight': void}
        description = {'pythia': 'Run the pythia shower/hadronization:',
                       'pgs': 'Run PGS as detector simulator:',
                       'delphes':'Run Delphes as detector simulator:',
                       'madspin':'Decay particles with the MadSpin module:',
                       'reweight':'Add weight to events based on coupling parameters:',
                       }
        force_switch = {('pythia', 'OFF'): {'pgs': 'OFF', 'delphes': 'OFF'},
                       ('pgs', 'ON'): {'pythia':'ON'},
                       ('delphes', 'ON'): {'pythia': 'ON'}}
        switch_assign = lambda key, value: switch.__setitem__(key, value if switch[key] != void else void )
        

        # Init the switch value according to the current status
        if self.options['pythia-pgs_path']:
            available_mode.append('1')
            available_mode.append('2')
            if os.path.exists(pjoin(self.me_dir,'Cards','pythia_card.dat')):
                switch['pythia'] = 'ON'
            else:
                switch['pythia'] = 'OFF'
            if os.path.exists(pjoin(self.me_dir,'Cards','pgs_card.dat')):
                switch['pgs'] = 'ON'
            else:
                switch['pgs'] = 'OFF'                
            if self.options['delphes_path']:
                available_mode.append('3')
                if os.path.exists(pjoin(self.me_dir,'Cards','pgs_card.dat')):
                    switch['delphes'] = 'ON'
                else:
                    switch['delphes'] = 'OFF'
                    
        # Check switch status for MS/reweight
        if not MADEVENT or self.options['mg5_path']:
            available_mode.append('4')
            available_mode.append('5')
            if os.path.exists(pjoin(self.me_dir,'Cards','madspin_card.dat')):
                switch['madspin'] = 'ON'
            else:
                switch['madspin'] = 'OFF'
            if os.path.exists(pjoin(self.me_dir,'Cards','reweight_card.dat')):
                switch['reweight'] = 'ON'
            else:
                switch['reweight'] = 'OFF'
                 


        options = list(available_mode) + ['auto', 'done']
        for id, key in enumerate(switch_order):
            if switch[key] != void:
                options += ['%s=%s' % (key, s) for s in ['ON','OFF']]
                options.append(key)
        options.append('parton')    
        
        #ask the question
        if mode or not self.force:
            answer = ''
            while answer not in ['0', 'done', 'auto']:
                if mode:
                    answer = mode
                else:      
                    switch_format = " %i %-50s %10s=%s\n"
                    question = "The following switches determine which programs are run:\n"
                    for id, key in enumerate(switch_order):
                        question += switch_format % (id+1, description[key], key, switch[key])
                    question += '  Either type the switch number (1 to %s) to change its default setting,\n' % (id+1)
                    question += '  or set any switch explicitly (e.g. type \'madspin=ON\' at the prompt)\n'
                    question += '  Type \'0\', \'auto\', \'done\' or just press enter when you are done.\n'
                    answer = self.ask(question, '0', options)
                if answer.isdigit() and answer != '0':
                    key = switch_order[int(answer) - 1]
                    answer = '%s=%s' % (key, 'ON' if switch[key] == 'OFF' else 'OFF')

                if '=' in answer:
                    key, status = answer.split('=')
                    switch[key] = status
                    if (key, status) in force_switch:
                        for key2, status2 in force_switch[(key, status)].items():
                            if switch[key2] not in  [status2, void]:
                                logger.info('For coherence \'%s\' is set to \'%s\''
                                            % (key2, status2), '$MG:color:BLACK')
                                switch[key2] = status2
                elif answer in ['0', 'auto', 'done']:
                    continue
                else:
                    logger.info('pass in %s only mode' % answer, '$MG:color:BLACK')
                    switch_assign('madspin', 'OFF')
                    switch_assign('reweight', 'OFF')
                    if answer == 'parton':
                        switch_assign('pythia', 'OFF')
                        switch_assign('pgs', 'OFF')
                        switch_assign('delphes', 'OFF')
                    elif answer == 'pythia':
                        switch_assign('pythia', 'ON')
                        switch_assign('pgs', 'OFF')
                        switch_assign('delphes', 'OFF')
                    elif answer == 'pgs':
                        switch_assign('pythia', 'ON')
                        switch_assign('pgs', 'ON')
                        switch_assign('delphes', 'OFF')
                    elif answer == 'delphes':
                        switch_assign('pythia', 'ON')
                        switch_assign('pgs', 'OFF')
                        switch_assign('delphes', 'ON')
                    elif answer == 'madspin':
                        switch_assign('madspin', 'ON')
                        switch_assign('pythia', 'OFF')
                        switch_assign('pgs', 'OFF')
                        switch_assign('delphes', 'OF')                        
                    elif answer == 'reweight':
                        switch_assign('reweight', 'ON')
                        switch_assign('pythia', 'OFF')
                        switch_assign('pgs', 'OFF')
                        switch_assign('delphes', 'OFF')
                    
                    
                if mode:
                    answer =  '0' #mode auto didn't pass here (due to the continue)
            else:
                answer = 'auto'                        
                                                                     
        # Now that we know in which mode we are check that all the card
        #exists (copy default if needed)

        cards = ['param_card.dat', 'run_card.dat']
        if switch['pythia'] == 'ON':
            cards.append('pythia_card.dat')
        if switch['pgs'] == 'ON':
            cards.append('pgs_card.dat')
        if switch['delphes'] == 'ON':
            cards.append('delphes_card.dat')
            delphes3 = True
            if os.path.exists(pjoin(self.options['delphes_path'], 'data')):
                delphes3 = False
                cards.append('delphes_trigger.dat')
        if switch['madspin'] == 'ON':
            cards.append('madspin_card.dat')
        if switch['reweight'] == 'ON':
            cards.append('reweight_card.dat')
        self.keep_cards(cards)
        if self.force:
            self.check_param_card(pjoin(self.me_dir,'Cards','param_card.dat' ))
            return

        if answer == 'auto':
            self.ask_edit_cards(cards, mode='auto')
        else:
            self.ask_edit_cards(cards)
        return
    
    ############################################################################
    def ask_pythia_run_configuration(self, mode=None):
        """Ask the question when launching pythia"""
        
        available_mode = ['0', '1', '2']
        if self.options['delphes_path']:
                available_mode.append('3')
        name = {'0': 'auto', '1': 'pythia', '2':'pgs', '3':'delphes'}
        options = available_mode + [name[val] for val in available_mode]
        question = """Which programs do you want to run?
    0 / auto    : running existing card
    1 / pythia  : Pythia 
    2 / pgs     : Pythia + PGS\n"""
        if '3' in available_mode:
            question += """    3 / delphes  : Pythia + Delphes.\n"""

        if not self.force:
            if not mode:
                mode = self.ask(question, '0', options)
        elif not mode:
            mode = 'auto'
            
        if mode.isdigit():
            mode = name[mode]
             
        auto = False
        if mode == 'auto':
            auto = True
            if os.path.exists(pjoin(self.me_dir, 'Cards', 'pgs_card.dat')):
                mode = 'pgs'
            elif os.path.exists(pjoin(self.me_dir, 'Cards', 'delphes_card.dat')):
                mode = 'delphes'
            else: 
                mode = 'pythia'
        logger.info('Will run in mode %s' % mode)
                                               
        # Now that we know in which mode we are check that all the card
        #exists (copy default if needed) remove pointless one
        cards = ['pythia_card.dat']
        if mode == 'pgs':
            cards.append('pgs_card.dat')
        if mode == 'delphes':
            cards.append('delphes_card.dat')
            delphes3 = True
            if os.path.exists(pjoin(self.options['delphes_path'], 'data')):
                delphes3 = False
                cards.append('delphes_trigger.dat')
        self.keep_cards(cards)
        
        if self.force:
            return mode
        
        if auto:
            self.ask_edit_cards(cards, mode='auto')
        else:
            self.ask_edit_cards(cards)

        return mode
                
  
            
    def check_param_card(self, path, run=True):
        """Check that all the width are define in the param_card.
        If some width are set on 'Auto', call the computation tools."""
        
        pattern = re.compile(r'''decay\s+(\+?\-?\d+)\s+auto''',re.I)
        text = open(path).read()
        pdg = pattern.findall(text)
        if pdg:
            if run:
                logger.info('Computing the width set on auto in the param_card.dat')
                self.do_compute_widths('%s %s' % (' '.join(pdg), path))
            else:
                logger.info('''Some width are on Auto in the card. 
    Those will be computed as soon as you have finish the edition of the cards.
    If you want to force the computation right now and being able to re-edit
    the cards afterwards, you can type \"compute_wdiths\".''')
#===============================================================================
# MadEventCmd
#===============================================================================
class MadEventCmdShell(MadEventCmd, cmd.CmdShell):
    """The command line processor of MadGraph"""  



#===============================================================================
# HELPING FUNCTION For Subprocesses
#===============================================================================
class SubProcesses(object):

    name_to_pdg = {}

    @classmethod
    def clean(cls):
        cls.name_to_pdg = {}
    
    @staticmethod
    def get_subP(me_dir):
        """return the list of Subprocesses"""
        
        out = []
        for line in open(pjoin(me_dir,'SubProcesses', 'subproc.mg')):
            if not line:
                continue
            name = line.strip()
            if os.path.exists(pjoin(me_dir, 'SubProcesses', name)):
                out.append(pjoin(me_dir, 'SubProcesses', name))
        
        return out
        


    @staticmethod
    def get_subP_info(path):
        """ return the list of processes with their name"""

        nb_sub = 0
        names = {}
        old_main = ''

        if not os.path.exists(os.path.join(path,'processes.dat')):
            return SubProcesses.get_subP_info_v4(path)

        for line in open(os.path.join(path,'processes.dat')):
            main = line[:8].strip()
            if main == 'mirror':
                main = old_main
            if line[8:].strip() == 'none':
                continue
            else:
                main = int(main)
                old_main = main

            sub_proccess = line[8:]
            nb_sub += sub_proccess.count(',') + 1
            if main in names:
                names[main] += [sub_proccess.split(',')]
            else:
                names[main]= [sub_proccess.split(',')]

        return names

    @staticmethod
    def get_subP_info_v4(path):
        """ return the list of processes with their name in case without grouping """

        nb_sub = 0
        names = {'':[[]]}
        path = os.path.join(path, 'auto_dsig.f')
        found = 0
        for line in open(path):
            if line.startswith('C     Process:'):
                found += 1
                names[''][0].append(line[15:])
            elif found >1:
                break
        return names


    @staticmethod
    def get_subP_ids(path):
        """return the pdg codes of the particles present in the Subprocesses"""

        all_ids = []
        for line in open(pjoin(path, 'leshouche.inc')):
            if not 'IDUP' in line:
                continue
            particles = re.search("/([\d,-]+)/", line)
            all_ids.append([int(p) for p in particles.group(1).split(',')])
        return all_ids
    
    
#===============================================================================                                                                              
class GridPackCmd(MadEventCmd):
    """The command for the gridpack --Those are not suppose to be use interactively--"""

    def __init__(self, me_dir = None, nb_event=0, seed=0, *completekey, **stdin):
        """Initialize the command and directly run"""

        # Initialize properly
        
        MadEventCmd.__init__(self, me_dir, *completekey, **stdin)
        self.run_mode = 0
        self.random = seed
        self.random_orig = self.random
        self.options['automatic_html_opening'] = False
        # Now it's time to run!
        if me_dir and nb_event and seed:
            self.launch(nb_event, seed)
        else:
            raise MadGraph5Error,\
                  'Gridpack run failed: ' + str(me_dir) + str(nb_event) + \
                  str(seed)

    def launch(self, nb_event, seed):
        """ launch the generation for the grid """

        # 1) Restore the default data
        logger.info('generate %s events' % nb_event)
        self.set_run_name('GridRun_%s' % seed)
        self.update_status('restoring default data', level=None)
        misc.call([pjoin(self.me_dir,'bin','internal','restore_data'),
                         'default'],
            cwd=self.me_dir)

        # 2) Run the refine for the grid
        self.update_status('Generating Events', level=None)
        #misc.call([pjoin(self.me_dir,'bin','refine4grid'),
        #                str(nb_event), '0', 'Madevent','1','GridRun_%s' % seed],
        #                cwd=self.me_dir)
        self.refine4grid(nb_event)

        # 3) Combine the events/pythia/...
        self.exec_cmd('combine_events')
        self.exec_cmd('store_events')
        self.print_results_in_shell(self.results.current)

    def refine4grid(self, nb_event):
        """Special refine for gridpack run."""
        self.nb_refine += 1
        
        precision = nb_event

        # initialize / remove lhapdf mode
        # self.configure_directory() # All this has been done before
        self.cluster_mode = 0 # force single machine

        # Store seed in randinit file, to be read by ranmar.f
        self.save_random()
        
        self.update_status('Refine results to %s' % precision, level=None)
        logger.info("Using random number seed offset = %s" % self.random)
        
        self.total_jobs = 0
        subproc = [P for P in os.listdir(pjoin(self.me_dir,'SubProcesses')) if 
                   P.startswith('P') and os.path.isdir(pjoin(self.me_dir,'SubProcesses', P))]
        devnull = open(os.devnull, 'w')
        for nb_proc,subdir in enumerate(subproc):
            subdir = subdir.strip()
            Pdir = pjoin(self.me_dir, 'SubProcesses',subdir)
            bindir = pjoin(os.path.relpath(self.dirbin, Pdir))
                           
            logger.info('    %s ' % subdir)
            # clean previous run
            for match in glob.glob(pjoin(Pdir, '*ajob*')):
                if os.path.basename(match)[:4] in ['ajob', 'wait', 'run.', 'done']:
                    os.remove(pjoin(Pdir, match))
            

            logfile = pjoin(Pdir, 'gen_ximprove.log')
            proc = misc.Popen([pjoin(bindir, 'gen_ximprove')],
                                    stdin=subprocess.PIPE,
                                    stdout=open(logfile,'w'),
                                    cwd=Pdir)
            proc.communicate('%s 1 F\n' % (precision))

            if os.path.exists(pjoin(Pdir, 'ajob1')):
                alljobs = glob.glob(pjoin(Pdir,'ajob*'))
                nb_tot = len(alljobs)            
                self.total_jobs += nb_tot
                for i, job in enumerate(alljobs):
                    job = os.path.basename(job)
                    self.launch_job('%s' % job, cwd=Pdir, remaining=(nb_tot-i-1), 
                             run_type='Refine number %s on %s (%s/%s)' %
                             (self.nb_refine, subdir, nb_proc+1, len(subproc)))
                    if os.path.exists(pjoin(self.me_dir,'error')):
                        self.monitor(html=True)
                        raise MadEventError, \
                            'Error detected in dir %s: %s' % \
                            (Pdir, open(pjoin(self.me_dir,'error')).read())
        self.monitor(run_type='All job submitted for refine number %s' % 
                                                                 self.nb_refine)
        
        self.update_status("Combining runs", level='parton')
        try:
            os.remove(pjoin(Pdir, 'combine_runs.log'))
        except Exception:
            pass
        
        bindir = pjoin(os.path.relpath(self.dirbin, pjoin(self.me_dir,'SubProcesses')))
        combine_runs.CombineRuns(self.me_dir)
        
        #update html output
        cross, error = sum_html.make_all_html_results(self)
        self.results.add_detail('cross', cross)
        self.results.add_detail('error', error)
        
        
        self.update_status('finish refine', 'parton', makehtml=False)
        devnull.close()



AskforEditCard = common_run.AskforEditCard
<|MERGE_RESOLUTION|>--- conflicted
+++ resolved
@@ -3727,14 +3727,11 @@
         
         fsock = open(pjoin(self.me_dir, 'SubProcesses','randinit'),'w')
         fsock.writelines('r=%s\n' % self.random)
-<<<<<<< HEAD
 
     def do_quit(self, *args, **opts):
         
         common_run.CommonRunCmd.do_quit(self, *args, **opts)
         return CmdExtended.do_quit(self, *args, **opts)
-=======
->>>>>>> e7ec9cee
         
     ############################################################################
     def treat_ckkw_matching(self):
